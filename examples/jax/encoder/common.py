# Copyright (c) 2022-2025, NVIDIA CORPORATION & AFFILIATES. All rights reserved.
#
# See LICENSE for license information.
"""Shared functions for the encoder tests"""
from functools import lru_cache

<<<<<<< HEAD
=======
import transformer_engine
>>>>>>> c55e425a
from transformer_engine_jax import get_device_compute_capability


@lru_cache
def is_bf16_supported():
    """Return if BF16 has hardware supported"""
    gpu_arch = get_device_compute_capability(0)
    return gpu_arch >= 80


@lru_cache
def is_fp8_supported():
    """Return if FP8 has hardware supported"""
    gpu_arch = get_device_compute_capability(0)
    return gpu_arch >= 90<|MERGE_RESOLUTION|>--- conflicted
+++ resolved
@@ -4,10 +4,7 @@
 """Shared functions for the encoder tests"""
 from functools import lru_cache
 
-<<<<<<< HEAD
-=======
 import transformer_engine
->>>>>>> c55e425a
 from transformer_engine_jax import get_device_compute_capability
 
 
