--- conflicted
+++ resolved
@@ -452,15 +452,8 @@
             head_dim_k=self.config.head_dim,
             dtype=torch.bfloat16,
             is_paged=self.config.is_paged,
-<<<<<<< HEAD
             page_size=64, # @sudhakars: Try 16 or 1 even
-            total_num_pages=self.config.cuda_graphs_static_batch_size * self.config.cuda_graphs_static_max_context_len // 64,  # 64 * 64 (max_sequence_length) / 64 (page_size)
-=======
-            page_size=64,
-            total_num_pages=(
-                64 * self.config.cuda_graphs_static_max_seq_len // 64
-            ),  # 64 * 64 (max_sequence_length) / 64 (page_size)
->>>>>>> 75623c49
+            total_num_pages=self.config.cuda_graphs_static_batch_size * self.config.cuda_graphs_static_max_context_len // 64,
         )
 
         self._model_generation_phase.set_inference_params(self.inference_params)
