# Copyright (c) 2022-2025, NVIDIA CORPORATION & AFFILIATES. All rights reserved.
#
# See LICENSE for license information.

import datetime
import os
import pathlib
import subprocess
from builtins import str

# Basic project info
project = "Transformer Engine"
author = "NVIDIA CORPORATION & AFFILIATES"

# Copyright statement
release_year = 2022
current_year = datetime.date.today().year
if current_year == release_year:
    copyright_year = release_year
else:
    copyright_year = str(release_year) + "-" + str(current_year)
copyright = f"{copyright_year}, NVIDIA CORPORATION & AFFILIATES. All rights reserved."

# Transformer Engine root directory
root_path = pathlib.Path(__file__).resolve().parent.parent

# Git hash
git_sha = os.getenv("GIT_SHA")
if not git_sha:
    try:
        git_sha = (
            subprocess.check_output(["git", "log", "--pretty=format:'%h'", "-n1"])
            .decode("ascii")
            .replace("'", "")
            .strip()
        )
    except:
        git_sha = "0000000"
git_sha = git_sha[:7] if len(git_sha) > 7 else git_sha

# Version
with open(root_path / "build_tools" / "VERSION.txt", "r") as f:
    _raw_version = f.readline().strip()
if "dev" in _raw_version:
    version = str(_raw_version + "-" + git_sha)
else:
    version = str(_raw_version)
release = _raw_version

# -- General configuration ---------------------------------------------------
# https://www.sphinx-doc.org/en/master/usage/configuration.html#general-configuration

extensions = [
    "sphinx.ext.autodoc",
    "sphinx.ext.mathjax",
    "sphinx.ext.napoleon",
    "sphinx.ext.ifconfig",
    "nbsphinx",
    "breathe",
    "autoapi.extension",
]

templates_path = ["_templates"]
exclude_patterns = [
    "_build",
    "Thumbs.db",
    "sphinx_rtd_theme",
]

source_suffix = ".rst"

master_doc = "index"

pygments_style = "sphinx"

# -- Options for HTML output -------------------------------------------------
# https://www.sphinx-doc.org/en/master/usage/configuration.html#options-for-html-output

html_theme = "sphinx_rtd_theme"
html_static_path = ["_static"]
html_show_sphinx = False

html_css_files = [
    "css/nvidia_font.css",
    "css/nvidia_footer.css",
]

html_theme_options = {
    "collapse_navigation": False,
    "logo_only": False,
    "version_selector": False,
    "language_selector": False,
}

napoleon_custom_sections = [
    ("Parallelism parameters", "params_style"),
    ("Optimization parameters", "params_style"),
    ("Values", "params_style"),
    ("Graphing parameters", "params_style"),
    ("FP8-related parameters", "params_style"),
    ("Quantization parameters", "params_style"),
]

breathe_projects = {"TransformerEngine": root_path / "docs" / "doxygen" / "xml"}
breathe_default_project = "TransformerEngine"

autoapi_generate_api_docs = False
autoapi_dirs = [root_path / "transformer_engine"]
<<<<<<< HEAD


# There are 2 warnings about the same namespace (transformer_engine) in two different c++ api
# docs pages. This seems to be the only way to suppress these warnings.
def setup(app):
    """Custom Sphinx setup to filter warnings."""
    import logging

    # Filter out duplicate C++ declaration warnings
    class DuplicateDeclarationFilter(logging.Filter):
        def filter(self, record):
            message = record.getMessage()
            if "Duplicate C++ declaration" in message and "transformer_engine" in message:
                return False
            return True

    # Apply filter to Sphinx logger
    logger = logging.getLogger("sphinx")
    logger.addFilter(DuplicateDeclarationFilter())
=======
autoapi_ignore = ["*/_[!_]*"]
>>>>>>> 8ef8285c
<|MERGE_RESOLUTION|>--- conflicted
+++ resolved
@@ -106,7 +106,7 @@
 
 autoapi_generate_api_docs = False
 autoapi_dirs = [root_path / "transformer_engine"]
-<<<<<<< HEAD
+autoapi_ignore = ["*/_[!_]*"]
 
 
 # There are 2 warnings about the same namespace (transformer_engine) in two different c++ api
@@ -125,7 +125,4 @@
 
     # Apply filter to Sphinx logger
     logger = logging.getLogger("sphinx")
-    logger.addFilter(DuplicateDeclarationFilter())
-=======
-autoapi_ignore = ["*/_[!_]*"]
->>>>>>> 8ef8285c
+    logger.addFilter(DuplicateDeclarationFilter())