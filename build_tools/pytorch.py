# Copyright (c) 2022-2025, NVIDIA CORPORATION & AFFILIATES. All rights reserved.
#
# See LICENSE for license information.

"""PyTorch related extensions."""
import os
from pathlib import Path

import setuptools

from .utils import all_files_in_dir, cuda_version, get_cuda_include_dirs, debug_build_enabled
from typing import List


def install_requirements() -> List[str]:
    """Install dependencies for TE/PyTorch extensions."""
<<<<<<< HEAD
    reqs = ["torch>=2.1", "einops", "onnxscript"]
    reqs.append(
        "nvdlfw-inspect @"
        " git+https://github.com/NVIDIA/nvidia-dlfw-inspect.git@v0.2#egg=nvdlfw-inspect"
    )
    reqs.extend(
        [
            "torch>=2.1",
            "onnx",
            "onnxscript@git+https://github.com/microsoft/onnxscript.git@51ecf47523ef079c53b0e620c62d56d70cfd3871",
        ]
    )
    return reqs
=======
    return ["torch>=2.1", "einops", "onnxscript==0.3.1", "onnx"]
>>>>>>> 44a581c1


def test_requirements() -> List[str]:
    """Test dependencies for TE/JAX extensions."""
    return ["numpy", "torchvision", "transformers"]


def setup_pytorch_extension(
    csrc_source_files,
    csrc_header_files,
    common_header_files,
) -> setuptools.Extension:
    """Setup CUDA extension for PyTorch support"""

    # Source files
    sources = all_files_in_dir(Path(csrc_source_files), name_extension="cpp")

    # Header files
    include_dirs = get_cuda_include_dirs()
    include_dirs.extend(
        [
            common_header_files,
            common_header_files / "common",
            common_header_files / "common" / "include",
            csrc_header_files,
        ]
    )

    # Compiler flags
    cxx_flags = ["-O3", "-fvisibility=hidden"]
    if debug_build_enabled():
        cxx_flags.append("-g")
        cxx_flags.append("-UNDEBUG")
    else:
        cxx_flags.append("-g0")

    # Version-dependent CUDA options
    try:
        version = cuda_version()
    except FileNotFoundError:
        print("Could not determine CUDA version")
    else:
        if version < (12, 0):
            raise RuntimeError("Transformer Engine requires CUDA 12.0 or newer")

    if bool(int(os.getenv("NVTE_UB_WITH_MPI", "0"))):
        assert (
            os.getenv("MPI_HOME") is not None
        ), "MPI_HOME=/path/to/mpi must be set when compiling with NVTE_UB_WITH_MPI=1!"
        mpi_path = Path(os.getenv("MPI_HOME"))
        include_dirs.append(mpi_path / "include")
        cxx_flags.append("-DNVTE_UB_WITH_MPI")

    library_dirs = []
    libraries = []
    if bool(int(os.getenv("NVTE_ENABLE_NVSHMEM", 0))):
        assert (
            os.getenv("NVSHMEM_HOME") is not None
        ), "NVSHMEM_HOME must be set when compiling with NVTE_ENABLE_NVSHMEM=1"
        nvshmem_home = Path(os.getenv("NVSHMEM_HOME"))
        include_dirs.append(nvshmem_home / "include")
        library_dirs.append(nvshmem_home / "lib")
        libraries.append("nvshmem_host")
        cxx_flags.append("-DNVTE_ENABLE_NVSHMEM")

    # Construct PyTorch CUDA extension
    sources = [str(path) for path in sources]
    include_dirs = [str(path) for path in include_dirs]
    from torch.utils.cpp_extension import CppExtension

    return CppExtension(
        name="transformer_engine_torch",
        sources=[str(src) for src in sources],
        include_dirs=[str(inc) for inc in include_dirs],
        extra_compile_args={"cxx": cxx_flags},
        libraries=[str(lib) for lib in libraries],
        library_dirs=[str(lib_dir) for lib_dir in library_dirs],
    )<|MERGE_RESOLUTION|>--- conflicted
+++ resolved
@@ -14,23 +14,7 @@
 
 def install_requirements() -> List[str]:
     """Install dependencies for TE/PyTorch extensions."""
-<<<<<<< HEAD
-    reqs = ["torch>=2.1", "einops", "onnxscript"]
-    reqs.append(
-        "nvdlfw-inspect @"
-        " git+https://github.com/NVIDIA/nvidia-dlfw-inspect.git@v0.2#egg=nvdlfw-inspect"
-    )
-    reqs.extend(
-        [
-            "torch>=2.1",
-            "onnx",
-            "onnxscript@git+https://github.com/microsoft/onnxscript.git@51ecf47523ef079c53b0e620c62d56d70cfd3871",
-        ]
-    )
-    return reqs
-=======
     return ["torch>=2.1", "einops", "onnxscript==0.3.1", "onnx"]
->>>>>>> 44a581c1
 
 
 def test_requirements() -> List[str]:
