--- conflicted
+++ resolved
@@ -89,10 +89,9 @@
         include_dirs.append(mpi_path / "include")
         cxx_flags.append("-DNVTE_UB_WITH_MPI")
         nvcc_flags.append("-DNVTE_UB_WITH_MPI")
-<<<<<<< HEAD
-        library_dirs.append(mpi_home / "lib")
-        libraries.append("mpi")
     
+    library_dirs = []
+    libraries = []
     if bool(int(os.getenv("NVTE_ENABLE_NVSHMEM", 0))):
         assert (
             os.getenv("NVSHMEM_HOME") is not None
@@ -102,8 +101,6 @@
         library_dirs.append(nvshmem_home / "lib")
         libraries.append("nvshmem_host")
 
-=======
->>>>>>> 2fce82b7
 
     # Construct PyTorch CUDA extension
     sources = [str(path) for path in sources]
@@ -118,4 +115,6 @@
             "cxx": cxx_flags,
             "nvcc": nvcc_flags,
         },
+        libraries=[str(lib) for lib in libraries],
+        library_dirs=[str(lib_dir) for lib_dir in library_dirs],
     )