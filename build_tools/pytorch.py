# Copyright (c) 2022-2025, NVIDIA CORPORATION & AFFILIATES. All rights reserved.
#
# See LICENSE for license information.

"""PyTorch related extensions."""
import os
from pathlib import Path

import setuptools

from .utils import all_files_in_dir, cuda_version, get_cuda_include_dirs, debug_build_enabled
from typing import List


def install_requirements() -> List[str]:
    """Install dependencies for TE/PyTorch extensions."""
<<<<<<< HEAD
    return ["torch>=2.1", "einops", "onnxscript", "onnx", "packaging", "pydantic", "triton"]
=======
    return ["torch>=2.1", "einops", "onnxscript", "onnx", "packaging", "pydantic", "nvdlfw-inspect"]
>>>>>>> 93c5c65b


def test_requirements() -> List[str]:
    """Test dependencies for TE/PyTorch extensions."""
    return [
        "numpy",
        "torchvision",
        "transformers",
        "torchao==0.13",
        "onnxruntime",
        "onnxruntime_extensions",
    ]


def setup_pytorch_extension(
    csrc_source_files,
    csrc_header_files,
    common_header_files,
) -> setuptools.Extension:
    """Setup CUDA extension for PyTorch support"""

    # Source files
    sources = all_files_in_dir(Path(csrc_source_files), name_extension="cpp")

    # Header files
    include_dirs = get_cuda_include_dirs()
    include_dirs.extend(
        [
            common_header_files,
            common_header_files / "common",
            common_header_files / "common" / "include",
            csrc_header_files,
        ]
    )

    # Compiler flags
    cxx_flags = ["-O3", "-fvisibility=hidden"]
    if debug_build_enabled():
        cxx_flags.append("-g")
        cxx_flags.append("-UNDEBUG")
    else:
        cxx_flags.append("-g0")

    # Version-dependent CUDA options
    try:
        version = cuda_version()
    except FileNotFoundError:
        print("Could not determine CUDA version")
    else:
        if version < (12, 0):
            raise RuntimeError("Transformer Engine requires CUDA 12.0 or newer")

    if bool(int(os.getenv("NVTE_UB_WITH_MPI", "0"))):
        assert (
            os.getenv("MPI_HOME") is not None
        ), "MPI_HOME=/path/to/mpi must be set when compiling with NVTE_UB_WITH_MPI=1!"
        mpi_path = Path(os.getenv("MPI_HOME"))
        include_dirs.append(mpi_path / "include")
        cxx_flags.append("-DNVTE_UB_WITH_MPI")

    library_dirs = []
    libraries = []
    if bool(int(os.getenv("NVTE_ENABLE_NVSHMEM", 0))):
        assert (
            os.getenv("NVSHMEM_HOME") is not None
        ), "NVSHMEM_HOME must be set when compiling with NVTE_ENABLE_NVSHMEM=1"
        nvshmem_home = Path(os.getenv("NVSHMEM_HOME"))
        include_dirs.append(nvshmem_home / "include")
        library_dirs.append(nvshmem_home / "lib")
        libraries.append("nvshmem_host")
        cxx_flags.append("-DNVTE_ENABLE_NVSHMEM")

    # Construct PyTorch CUDA extension
    sources = [str(path) for path in sources]
    include_dirs = [str(path) for path in include_dirs]
    from torch.utils.cpp_extension import CppExtension

    return CppExtension(
        name="transformer_engine_torch",
        sources=[str(src) for src in sources],
        include_dirs=[str(inc) for inc in include_dirs],
        extra_compile_args={"cxx": cxx_flags},
        libraries=[str(lib) for lib in libraries],
        library_dirs=[str(lib_dir) for lib_dir in library_dirs],
    )<|MERGE_RESOLUTION|>--- conflicted
+++ resolved
@@ -14,11 +14,7 @@
 
 def install_requirements() -> List[str]:
     """Install dependencies for TE/PyTorch extensions."""
-<<<<<<< HEAD
-    return ["torch>=2.1", "einops", "onnxscript", "onnx", "packaging", "pydantic", "triton"]
-=======
-    return ["torch>=2.1", "einops", "onnxscript", "onnx", "packaging", "pydantic", "nvdlfw-inspect"]
->>>>>>> 93c5c65b
+    return ["torch>=2.1", "einops", "onnxscript", "onnx", "packaging", "pydantic", "nvdlfw-inspect", "triton"]
 
 
 def test_requirements() -> List[str]:
