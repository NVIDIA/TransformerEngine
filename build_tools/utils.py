# Copyright (c) 2022-2025, NVIDIA CORPORATION & AFFILIATES. All rights reserved.
#
# See LICENSE for license information.

"""Installation script."""

import functools
import glob
import importlib
import os
import re
import shutil
import subprocess
import sys
import platform
from pathlib import Path
from importlib.metadata import version as get_version
from subprocess import CalledProcessError
from typing import List, Optional, Tuple, Union


# Needs to stay consistent with .pre-commit-config.yaml config.
def min_python_version() -> Tuple[int]:
    """Minimum supported Python version."""
    return (3, 10, 0)


def min_python_version_str() -> str:
    """String representing minimum supported Python version."""
    return ".".join(map(str, min_python_version()))


if sys.version_info < min_python_version():
    raise RuntimeError(
        f"Transformer Engine requires Python {min_python_version_str()} or newer, "
        f"but found Python {platform.python_version()}."
    )


@functools.lru_cache(maxsize=None)
def debug_build_enabled() -> bool:
    """Whether to build with a debug configuration"""
    return bool(int(os.getenv("NVTE_BUILD_DEBUG", "0")))


@functools.lru_cache(maxsize=None)
def get_max_jobs_for_parallel_build() -> int:
    """Number of parallel jobs for Nina build"""

    # Default: maximum parallel jobs
    num_jobs = 0

    # Check environment variable
    if os.getenv("NVTE_BUILD_MAX_JOBS"):
        num_jobs = int(os.getenv("NVTE_BUILD_MAX_JOBS"))
    elif os.getenv("MAX_JOBS"):
        num_jobs = int(os.getenv("MAX_JOBS"))

    # Check command-line arguments
    for arg in sys.argv.copy():
        if arg.startswith("--parallel="):
            num_jobs = int(arg.replace("--parallel=", ""))
            sys.argv.remove(arg)

    return num_jobs


def all_files_in_dir(path, name_extension=None):
    all_files = []
    for dirname, _, names in os.walk(path):
        for name in names:
            if name_extension is not None and not name.endswith(f".{name_extension}"):
                continue
            all_files.append(Path(dirname, name))
    return all_files


def remove_dups(_list: List):
    return list(set(_list))


def found_cmake() -> bool:
    """ "Check if valid CMake is available

    CMake 3.18 or newer is required.

    """

    # Check if CMake is available
    try:
        _cmake_bin = cmake_bin()
    except FileNotFoundError:
        return False

    # Query CMake for version info
    output = subprocess.run(
        [_cmake_bin, "--version"],
        capture_output=True,
        check=True,
        universal_newlines=True,
    )
    match = re.search(r"version\s*([\d.]+)", output.stdout)
    version = match.group(1).split(".")
    version = tuple(int(v) for v in version)
    return version >= (3, 18)


def cmake_bin() -> Path:
    """Get CMake executable

    Throws FileNotFoundError if not found.

    """

    # Search in CMake Python package
    _cmake_bin: Optional[Path] = None
    try:
        from cmake import CMAKE_BIN_DIR
    except ImportError:
        pass
    else:
        _cmake_bin = Path(CMAKE_BIN_DIR).resolve() / "cmake"
        if not _cmake_bin.is_file():
            _cmake_bin = None

    # Search in path
    if _cmake_bin is None:
        _cmake_bin = shutil.which("cmake")
        if _cmake_bin is not None:
            _cmake_bin = Path(_cmake_bin).resolve()

    # Return executable if found
    if _cmake_bin is None:
        raise FileNotFoundError("Could not find CMake executable")
    return _cmake_bin


def found_ninja() -> bool:
    """ "Check if Ninja is available"""
    return shutil.which("ninja") is not None


def found_pybind11() -> bool:
    """ "Check if pybind11 is available"""

    # Check if Python package is installed
    try:
        import pybind11
    except ImportError:
        pass
    else:
        return True

    # Check if CMake can find pybind11
    if not found_cmake():
        return False
    try:
        subprocess.run(
            [
                "cmake",
                "--find-package",
                "-DMODE=EXIST",
                "-DNAME=pybind11",
                "-DCOMPILER_ID=CXX",
                "-DLANGUAGE=CXX",
            ],
            stdout=subprocess.DEVNULL,
            stderr=subprocess.DEVNULL,
            check=True,
        )
    except (CalledProcessError, OSError):
        pass
    else:
        return True
    return False


@functools.lru_cache(maxsize=None)
def cuda_toolkit_include_path() -> Tuple[str, str]:
    """Returns root path for cuda toolkit includes.

    return `None` if CUDA is not found."""
    # Try finding CUDA
    cuda_home: Optional[Path] = None
    if cuda_home is None and os.getenv("CUDA_HOME"):
        # Check in CUDA_HOME
        cuda_home = Path(os.getenv("CUDA_HOME")) / "include"
    if cuda_home is None:
        # Check in NVCC
        nvcc_bin = shutil.which("nvcc")
        if nvcc_bin is not None:
            cuda_home = Path(nvcc_bin.rstrip("/bin/nvcc")) / "include"
    if cuda_home is None:
        # Last-ditch guess in /usr/local/cuda
        if Path("/usr/local/cuda").is_dir():
            cuda_home = Path("/usr/local/cuda") / "include"
    return cuda_home


@functools.lru_cache(maxsize=None)
def nvcc_path() -> Tuple[str, str]:
    """Returns the NVCC binary path.

    Throws FileNotFoundError if NVCC is not found."""
    # Try finding NVCC
    nvcc_bin: Optional[Path] = None
    if nvcc_bin is None and os.getenv("CUDA_HOME"):
        # Check in CUDA_HOME
        cuda_home = Path(os.getenv("CUDA_HOME"))
        nvcc_bin = cuda_home / "bin" / "nvcc"
    if nvcc_bin is None:
        # Check if nvcc is in path
        nvcc_bin = shutil.which("nvcc")
        if nvcc_bin is not None:
            cuda_home = Path(nvcc_bin.rstrip("/bin/nvcc"))
            nvcc_bin = Path(nvcc_bin)
    if nvcc_bin is None:
        # Last-ditch guess in /usr/local/cuda
        cuda_home = Path("/usr/local/cuda")
        nvcc_bin = cuda_home / "bin" / "nvcc"
    if not nvcc_bin.is_file():
        raise FileNotFoundError(f"Could not find NVCC at {nvcc_bin}")

    return nvcc_bin


@functools.lru_cache(maxsize=None)
def get_cuda_include_dirs() -> Tuple[str, str]:
    """Returns the CUDA header directory."""

    # If cuda is installed via toolkit, all necessary headers
    # are bundled inside the top level cuda directory.
    if cuda_toolkit_include_path() is not None:
        return [cuda_toolkit_include_path()]

    # Use pip wheels to include all headers.
    try:
        import nvidia
    except ModuleNotFoundError as e:
        raise RuntimeError("CUDA not found.")

    cuda_root = Path(nvidia.__file__).parent
    return [
        cuda_root / "cuda_nvcc" / "include",
        cuda_root / "cublas" / "include",
        cuda_root / "cuda_runtime" / "include",
        cuda_root / "cudnn" / "include",
        cuda_root / "cuda_cccl" / "include",
        cuda_root / "nvtx" / "include",
        cuda_root / "cuda_nvrtc" / "include",
    ]


@functools.lru_cache(maxsize=None)
def cuda_archs() -> str:
    archs = os.getenv("NVTE_CUDA_ARCHS")
    if archs is None:
        version = cuda_version()
        if version >= (13, 0):
<<<<<<< HEAD
            archs = "75;80;89;90;100;100a;103a;120"
        elif version >= (12, 9):
            archs = "70;80;89;90;100;100a;103a;120"
        elif version >= (12, 8):
            archs = "70;80;89;90;100;100a;120"
=======
            archs = "75;80;89;90;100;120"
        elif version >= (12, 8):
            archs = "70;80;89;90;100;120"
>>>>>>> 70f53666
        else:
            archs = "70;80;89;90"
    return archs


def cuda_version() -> Tuple[int, ...]:
    """CUDA Toolkit version as a (major, minor) tuple.

    Try to get cuda version by locating the nvcc executable and running nvcc --version. If
    nvcc is not found, look for the cuda runtime package pip `nvidia-cuda-runtime-cu12`
    and check pip version.
    """

    try:
        nvcc_bin = nvcc_path()
    except FileNotFoundError as e:
        pass
    else:
        output = subprocess.run(
            [nvcc_bin, "-V"],
            capture_output=True,
            check=True,
            universal_newlines=True,
        )
        match = re.search(r"release\s*([\d.]+)", output.stdout)
        version = match.group(1).split(".")
        return tuple(int(v) for v in version)

    try:
        version_str = get_version("nvidia-cuda-runtime-cu12")
        version_tuple = tuple(int(part) for part in version_str.split(".") if part.isdigit())
        return version_tuple
    except importlib.metadata.PackageNotFoundError:
        raise RuntimeError("Could neither find NVCC executable nor CUDA runtime Python package.")


def get_frameworks() -> List[str]:
    """DL frameworks to build support for"""
    _frameworks: List[str] = []
    supported_frameworks = ["pytorch", "jax"]

    # Check environment variable
    if os.getenv("NVTE_FRAMEWORK"):
        _frameworks.extend(os.getenv("NVTE_FRAMEWORK").split(","))

    # Check command-line arguments
    for arg in sys.argv.copy():
        if arg.startswith("--framework="):
            _frameworks.extend(arg.replace("--framework=", "").split(","))
            sys.argv.remove(arg)

    # Detect installed frameworks if not explicitly specified
    if not _frameworks:
        try:
            import torch
        except ImportError:
            pass
        else:
            _frameworks.append("pytorch")
        try:
            import jax
        except ImportError:
            pass
        else:
            _frameworks.append("jax")

    # Special framework names
    if "all" in _frameworks:
        _frameworks = supported_frameworks.copy()
    if "none" in _frameworks:
        _frameworks = []

    # Check that frameworks are valid
    _frameworks = [framework.lower() for framework in _frameworks]
    for framework in _frameworks:
        if framework not in supported_frameworks:
            raise ValueError(f"Transformer Engine does not support framework={framework}")

    return _frameworks


def copy_common_headers(
    src_dir: Union[Path, str],
    dst_dir: Union[Path, str],
) -> None:
    """Copy headers from core library

    src_dir should be the transformer_engine directory within the root
    Transformer Engine repository. All .h and .cuh files within
    transformer_engine/common are copied into dst_dir. Relative paths
    are preserved.

    """

    # Find common header files in src dir
    headers = glob.glob(
        os.path.join(str(src_dir), "common", "**", "*.h"),
        recursive=True,
    )
    headers.extend(
        glob.glob(
            os.path.join(str(src_dir), "common", "**", "*.cuh"),
            recursive=True,
        )
    )
    headers = [Path(path) for path in headers]

    # Copy common header files to dst dir
    src_dir = Path(src_dir)
    dst_dir = Path(dst_dir)
    for path in headers:
        new_path = dst_dir / path.relative_to(src_dir)
        new_path.parent.mkdir(exist_ok=True, parents=True)
        shutil.copy(path, new_path)<|MERGE_RESOLUTION|>--- conflicted
+++ resolved
@@ -257,17 +257,9 @@
     if archs is None:
         version = cuda_version()
         if version >= (13, 0):
-<<<<<<< HEAD
-            archs = "75;80;89;90;100;100a;103a;120"
-        elif version >= (12, 9):
-            archs = "70;80;89;90;100;100a;103a;120"
-        elif version >= (12, 8):
-            archs = "70;80;89;90;100;100a;120"
-=======
             archs = "75;80;89;90;100;120"
         elif version >= (12, 8):
             archs = "70;80;89;90;100;120"
->>>>>>> 70f53666
         else:
             archs = "70;80;89;90"
     return archs
