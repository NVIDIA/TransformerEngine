--- conflicted
+++ resolved
@@ -431,14 +431,6 @@
             )
             ref_mu = None
 
-<<<<<<< HEAD
-        if get_cudnn_version() < (9, 10, 0):
-            # Reduce precision of test as we don't use fused norm below this version CuDNN for MXFP8 and instead
-            # do an unfused norm and quantize with an intermediate cast into in_dtype which can reduce precision
-            assert_allclose(output.dequantize(), ref_out.dequantize(), dtype=out_dtype)
-        else:
-            assert_bitwise_scaled_tensors(output, ref_out)
-=======
         precise_comparison = True
 
         if get_cudnn_version() < (9, 10, 0) and scaling_mode == ScalingMode.MXFP8_1D_SCALING:
@@ -474,7 +466,6 @@
             else:
                 pytest.fail("Unsupported output type")
 
->>>>>>> 3cd6870c
         assert_allclose(rsigma, ref_rsigma, dtype=inp_dtype)
         if norm_type == "layernorm":
             assert_allclose(mu, ref_mu, dtype=inp_dtype)
