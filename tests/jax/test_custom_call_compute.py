# Copyright (c) 2022-2025, NVIDIA CORPORATION & AFFILIATES. All rights reserved.
#
# See LICENSE for license information.

import jax
import jax.numpy as jnp
import pytest
from jax import jit, value_and_grad
from functools import reduce
from typing import Union
import operator

from utils import (
    assert_allclose,
    pytest_parametrize_wrapper,
    use_jax_gemm,
)
from transformer_engine.jax.layernorm import layernorm
from transformer_engine.jax.layernorm_mlp import layernorm_mlp

from transformer_engine.jax.cpp_extensions.activation import _jax_act_lu, _jax_quantize_dact_dbias
from transformer_engine.jax.cpp_extensions.normalization import (
    _jax_layernorm,
    _jax_rmsnorm,
    is_norm_zero_centered_gamma_in_weight_dtype,
)
from transformer_engine.jax.cpp_extensions.quantization import (
    _jax_quantize,
    _jax_quantize_dbias,
)
from transformer_engine.jax.cpp_extensions.misc import get_cudnn_version
from transformer_engine.jax import cpp_extensions as tex
from transformer_engine.jax.quantize import (
    NoScaleTensor,
    ScaledTensor,
    ScaledTensor1x,
    ScaledTensor2x,
    GroupedScaledTensor1x,
    ScalingMode,
    QuantizerFactory,
    QuantizeLayout,
    noop_quantizer_set,
)
from transformer_engine.jax.quantize import helper
from transformer_engine.jax.activation import activation
from transformer_engine.jax.dense import dense, grouped_dense
from transformer_engine.jax.layernorm_dense import layernorm_dense
from transformer_engine.common import recipe

GEMM_CASES = [
    (256, 256, 512),
    (32, 32, 32),
    (2048, 1024, 2048),
    (2048, 2048, 1024),
    (2048, 1024, 1024),
]
FP8_COMPUTE_TYPE = [jnp.float8_e4m3fn, jnp.float8_e5m2]
LN_CASES = [(256, 128), (128, 256)]
DTYPES = [jnp.bfloat16, jnp.float32]

# TODO(Phuong): remove unneccessary pytest skips
is_fp8_supported, fp8_unsupported_reason = helper.is_scaling_mode_supported(
    ScalingMode.DELAYED_TENSOR_SCALING
)
is_mxfp8_supported, mxfp8_unsupported_reason = helper.is_scaling_mode_supported(
    ScalingMode.MXFP8_1D_SCALING
)
is_fp4_supported, fp4_unsupported_reason = helper.is_scaling_mode_supported(
    ScalingMode.NVFP4_1D_SCALING
)

""" Find supported scaling modes"""
supported_scaling_modes = helper.get_supported_scaling_modes()
non_fp4_supported_scaling_modes = [s for s in supported_scaling_modes if not s.is_nvfp4_scaling]
supported_recipes = helper.get_supported_quantization_recipes()
supported_recipes = [pytest.param(r, id=r.__class__.__name__) for r in supported_recipes]


def is_shape_supported_by_mxfp8(input_shape):
    try:
        if isinstance(input_shape, type(pytest.param(0))):
            input_shape = input_shape.values[0]
        ScalingMode.MXFP8_1D_SCALING.get_scale_shape_2x(input_shape)
        return True
    except:
        # get_scale_shapes will raise an exception if the shape is not supported
        return False


def assert_bitwise_scaled_tensors(
    a: ScaledTensor, b: ScaledTensor, precise_comparison: bool = True
):
    if isinstance(a, ScaledTensor1x) and isinstance(b, ScaledTensor1x):
        if not precise_comparison and not a.scaling_mode.is_nvfp4_scaling:
            assert_allclose(a.dequantize(), b.dequantize(), dtype=a.data.dtype)
            return

        assert a.scaling_mode == b.scaling_mode
        assert a.scale_inv.dtype == b.scale_inv.dtype
        assert a.data_layout == b.data_layout
        if a.scaling_mode.is_tensor_scaling():
            # Assert in dq_dtype as some unfused codepaths have an intermediate cast
            # to an input dtype which reduces precision compared to everything in fp32
            assert_allclose(a.scale_inv, b.scale_inv, dtype=a.dq_dtype)
        elif a.scaling_mode == ScalingMode.MXFP8_1D_SCALING:
            # Compare MXFP8 scales as uint8
            assert_allclose(a.scale_inv.astype(jnp.uint8), b.scale_inv.astype(jnp.uint8))
        elif a.scaling_mode.is_nvfp4_scaling:
            assert_allclose(a.amax, b.amax)
            assert_allclose(a.scale_inv, b.scale_inv)
            if not precise_comparison:
                mismatch = a.data != b.data
                mismatch_fraction = jnp.mean(mismatch.astype(jnp.float32))
                assert (
                    mismatch_fraction < 0.05
                ), f"Mismatch fraction {mismatch_fraction} is too high"
                return
        else:
            raise ValueError(f"Unsupported scaling mode {a.scaling_mode}")
        assert_allclose(a.data, b.data)

    elif isinstance(a, ScaledTensor2x) and isinstance(b, ScaledTensor2x):
        assert_bitwise_scaled_tensors(
            a.rowwise_tensor, b.rowwise_tensor, precise_comparison=precise_comparison
        )
        assert_bitwise_scaled_tensors(
            a.colwise_tensor, b.colwise_tensor, precise_comparison=precise_comparison
        )
    else:
        pytest.fail("Unsupported input types")


def assert_dequantized_scaled_tensor(a: ScaledTensor, b: jnp.ndarray):
    if isinstance(a, ScaledTensor1x):
        if a.data_layout == "T":
            flatten_axis = a.data.ndim - a.flatten_axis
            b_transpose = jnp.transpose(b, (*range(flatten_axis, b.ndim), *range(flatten_axis)))
            assert_allclose(a.dequantize(), b_transpose, dtype=a.data.dtype)
        else:
            assert_allclose(a.dequantize(), b, dtype=a.data.dtype)
    elif isinstance(a, ScaledTensor2x):
        assert_dequantized_scaled_tensor(a.rowwise_tensor, b)
        assert_dequantized_scaled_tensor(a.colwise_tensor, b)
    else:
        pytest.fail("a must be a ScaledTensor object")


def assert_dequantized_grouped_scaled_tensor(
    a: Union[GroupedScaledTensor1x, ScaledTensor2x], b: jnp.ndarray
):
    if isinstance(a, GroupedScaledTensor1x):
        assert a.group_sizes.sum() == b.shape[0]
        b = jnp.split(b, jnp.cumulative_sum(a.group_sizes)[:-1], axis=0)
        dq_a = a.dequantize()
        for dq_a_i, b_i in zip(dq_a, b):
            if len(dq_a_i) == 0:
                continue
            if a.data_layout == "T":
                data_ndim = len(a.original_shape)
                flatten_axis = a.flatten_axis
                if b_i.shape[0] == 1:
                    b_i = jnp.transpose(
                        b_i, (0, *range(flatten_axis, data_ndim), *range(1, flatten_axis))
                    )
                else:
                    b_i = jnp.transpose(
                        b_i, (*range(flatten_axis, data_ndim), *range(flatten_axis))
                    )
            dq_a_i = dq_a_i.reshape(b_i.shape)
            assert_allclose(dq_a_i, b_i, dtype=a.data.dtype)
    elif isinstance(a, ScaledTensor2x):
        assert isinstance(a.rowwise_tensor, GroupedScaledTensor1x)
        assert isinstance(a.colwise_tensor, GroupedScaledTensor1x)
        assert_dequantized_grouped_scaled_tensor(a.rowwise_tensor, b)
        assert_dequantized_grouped_scaled_tensor(a.colwise_tensor, b)
    else:
        pytest.fail("a must be a GroupedScaledTensor object")


ALL_ACTIVATION_SHAPES = [(32, 64), (16, 128, 256)]
ALL_ACTIVATION_TYPES = [
    ("gelu",),
    ("gelu", "linear"),
    ("silu",),
    ("silu", "linear"),
    ("relu",),
    ("relu", "linear"),
    ("quick_gelu",),
    ("quick_gelu", "linear"),
    ("squared_relu",),
    ("squared_relu", "linear"),
    ("clamped_silu", "clamped_linear"),
]

ACTIVATION_TYPES = {
    "L0": [
        ("gelu",),
        ("gelu", "linear"),
    ],
    "L2": ALL_ACTIVATION_TYPES,
}


class TestActivation:
    def ref_act(self, x, activation_type, act_params):
        return _jax_act_lu(x, activation_type, act_params=act_params).data

    def value_n_grad_ref_func(self, x, activation_type, act_params):
        jitted_reference = jit(
            value_and_grad(
                lambda out: jnp.mean(self.ref_act(out, activation_type, act_params)), (0,)
            )
        )
        return jitted_reference(x)

    def primitive_func(self, inputs, activation_type, quantizer, act_params):
        out = activation(
            inputs, activation_type=activation_type, quantizer=quantizer, act_params=act_params
        )
        return jnp.mean(out)

    @pytest_parametrize_wrapper("shape", ALL_ACTIVATION_SHAPES)
    @pytest_parametrize_wrapper(
        "activation_type",
        (
            ALL_ACTIVATION_TYPES  # Test all activation types for this test to ensure all are functional, then just test a subset for the other tests to verify other functionality
        ),
    )
    def test_act_grad(self, shape, activation_type):
        key = jax.random.PRNGKey(0)
        x = jax.random.uniform(key, shape, jnp.float32)
        x = jnp.expand_dims(x, axis=-2)
        x = jnp.repeat(x, len(activation_type), axis=-2)

        value_n_grad_primitive_func = jit(
            value_and_grad(self.primitive_func, (0,)), static_argnums=(1, 3)
        )
        act_args = (
            {"limit": 0.75, "alpha": 1.702}
            if activation_type == ("clamped_silu", "clamped_linear")
            else {}
        )
        act_params = (
            tex.activation.ActivationParams.create(activation_type=activation_type, **act_args)
            if activation_type == ("clamped_silu", "clamped_linear")
            else None
        )
        prim_out, (prim_grad,) = value_n_grad_primitive_func(x, activation_type, None, act_params)
        ref_out, (ref_grad,) = self.value_n_grad_ref_func(x, activation_type, act_params)
        assert_allclose(prim_out, ref_out, dtype=x.dtype)
        assert_allclose(prim_grad, ref_grad, dtype=x.dtype)

    @pytest.mark.skipif(not is_fp8_supported, reason=fp8_unsupported_reason)
    @pytest_parametrize_wrapper("shape", ALL_ACTIVATION_SHAPES)
    @pytest_parametrize_wrapper("activation_type", ACTIVATION_TYPES)
    @pytest_parametrize_wrapper("output_type", [jnp.float8_e4m3fn, jnp.float8_e5m2])
    @pytest_parametrize_wrapper(
        "scaling_mode", [ScalingMode.DELAYED_TENSOR_SCALING, ScalingMode.CURRENT_TENSOR_SCALING]
    )
    def test_act_grad_with_tensor_scaling_fp8(
        self, random_inputs, activation_type, output_type, scaling_mode
    ):
        x = random_inputs
        x = jnp.expand_dims(x, axis=-2)
        x = jnp.repeat(x, len(activation_type), axis=-2)
        self.activation_type = activation_type

        value_n_grad_primitive_func = jit(
            value_and_grad(self.primitive_func, (0,)),
            static_argnums=(1, 3),
        )

        quantizer = QuantizerFactory.create(
            scaling_mode=scaling_mode,
            q_dtype=output_type,
            q_layout=QuantizeLayout.ROWWISE,
        )
        act_args = (
            {"limit": 0.75, "alpha": 1.702}
            if activation_type == ("clamped_silu", "clamped_linear")
            else {}
        )

        act_params = (
            tex.activation.ActivationParams.create(activation_type=activation_type, **act_args)
            if activation_type == ("clamped_silu", "clamped_linear")
            else None
        )
        prim_out, (prim_grad,) = value_n_grad_primitive_func(
            x, activation_type, quantizer, act_params
        )
        ref_out, (ref_grad,) = self.value_n_grad_ref_func(x, activation_type, act_params)

        assert_allclose(prim_out, ref_out, dtype=output_type)
        assert_allclose(prim_grad, ref_grad, dtype=output_type)

    @pytest.mark.skipif(not is_mxfp8_supported, reason=mxfp8_unsupported_reason)
    @pytest_parametrize_wrapper("shape", ALL_ACTIVATION_SHAPES)
    @pytest_parametrize_wrapper("activation_type", ACTIVATION_TYPES)
    @pytest_parametrize_wrapper("output_type", [jnp.float8_e4m3fn, jnp.float8_e5m2])
    @pytest_parametrize_wrapper(
        "q_layout", [QuantizeLayout.ROWWISE, QuantizeLayout.ROWWISE_COLWISE]
    )
    @pytest_parametrize_wrapper(
        "scaling_mode", [ScalingMode.DELAYED_TENSOR_SCALING, ScalingMode.CURRENT_TENSOR_SCALING]
    )
    def test_act_forward_with_tensor_scaling_fp8(
        self, random_inputs, activation_type, output_type, q_layout, scaling_mode
    ):
        x = random_inputs
        x = jnp.expand_dims(x, axis=-2)
        x = jnp.repeat(x, len(activation_type), axis=-2)
        self.activation_type = activation_type

        te_quantizer, jax_quantizer = QuantizerFactory.create(
            n_quantizers=2,
            scaling_mode=scaling_mode,
            q_dtype=output_type,
            q_layout=q_layout,
        )
        act_args = (
            {"limit": 0.75, "alpha": 1.702}
            if activation_type == ("clamped_silu", "clamped_linear")
            else {}
        )
        act_params = (
            tex.activation.ActivationParams.create(activation_type=activation_type, **act_args)
            if activation_type == ("clamped_silu", "clamped_linear")
            else None
        )
        te_output = tex.act_lu(x, activation_type, te_quantizer, act_params)
        jax_output = _jax_act_lu(x, activation_type, jax_quantizer, act_params)
        assert_bitwise_scaled_tensors(te_output, jax_output)

    @pytest.mark.skipif(not is_mxfp8_supported, reason=mxfp8_unsupported_reason)
    @pytest_parametrize_wrapper("shape", [(2, 64, 1, 256)])
    @pytest_parametrize_wrapper("activation_type", ACTIVATION_TYPES)
    @pytest_parametrize_wrapper("output_type", [jnp.float8_e4m3fn, jnp.float8_e5m2])
    @pytest_parametrize_wrapper(
        "q_layout", [QuantizeLayout.ROWWISE, QuantizeLayout.ROWWISE_COLWISE]
    )
    def test_act_forward_with_block_scaling_fp8(
        self, random_inputs, activation_type, output_type, q_layout
    ):
        x = random_inputs
        x = jnp.repeat(x, len(activation_type), axis=-2)
        self.activation_type = activation_type

        quantizer = QuantizerFactory.create(
            scaling_mode=ScalingMode.MXFP8_1D_SCALING, q_dtype=output_type, q_layout=q_layout
        )
        act_args = (
            {"limit": 0.75, "alpha": 1.702}
            if activation_type == ("clamped_silu", "clamped_linear")
            else {}
        )
        act_params = (
            tex.activation.ActivationParams.create(activation_type=activation_type, **act_args)
            if activation_type == ("clamped_silu", "clamped_linear")
            else None
        )
        output = tex.act_lu(x, activation_type, quantizer, act_params)
        ref_out = self.ref_act(x, activation_type, act_params)
        assert_dequantized_scaled_tensor(output, ref_out)


NORM_OUTPUT_DTYPES = {
    "L0": [jnp.float8_e4m3fn],
    "L2": [jnp.float8_e4m3fn, jnp.float8_e5m2],
}


@pytest_parametrize_wrapper("n, hidden", LN_CASES)
@pytest_parametrize_wrapper("inp_dtype", DTYPES)
@pytest_parametrize_wrapper("norm_type", ["layernorm", "rmsnorm"])
@pytest_parametrize_wrapper(
    "zero_centered_gamma",
    [
        pytest.param(True, id="zero_centered"),
        pytest.param(False, id="no_zero_centered"),
    ],
)
@pytest_parametrize_wrapper("epsilon", [1e-2, 1e-6])
class TestNorm:
    """
    Test transformer_engine.jax.layernorm APIs
    """

    def _test_norm_grad(
        self, n, hidden, norm_type, zero_centered_gamma, epsilon, inp_dtype, quantizer
    ):
        def compute_loss(x):
            # Higher precision to compute the loss
            x_ = x.astype(jnp.float32)
            return jnp.mean(jnp.square(x_)).astype(x.dtype)

        def reference_func(x, gamma, beta, norm_type, zero_centered_gamma, eps, quantizer):
            if norm_type == "rmsnorm":
                ln_out, _ = _jax_rmsnorm(x, gamma, zero_centered_gamma, eps, quantizer)
            else:
                ln_out, _, _ = _jax_layernorm(x, gamma, beta, zero_centered_gamma, eps, quantizer)
            # This is a no-op for non-quantized data
            ln_out = ln_out.dequantize()
            return ln_out

        key = jax.random.PRNGKey(0)
        subkeys = jax.random.split(key, 3)

        x = jax.random.uniform(subkeys[0], (n, hidden), jnp.float32, -1, 1)
        x = x.astype(inp_dtype)
        gamma_range = (-1, 1) if zero_centered_gamma else (0, 2)
        gamma = jax.random.uniform(subkeys[1], (hidden,), jnp.float32, *gamma_range)
        gamma = jnp.asarray(gamma, inp_dtype)
        if norm_type == "layernorm":
            beta = jax.random.uniform(subkeys[2], (hidden,), jnp.float32, -1, 1)
            beta = jnp.asarray(beta, inp_dtype)
        else:
            beta = None

        jitted_reference = jit(
            value_and_grad(
                lambda x, gamma, beta: compute_loss(
                    reference_func(
                        x, gamma, beta, norm_type, zero_centered_gamma, epsilon, quantizer=None
                    )
                ),
                (0, 1, 2),
            )
        )
        jitted_primitive = jit(
            value_and_grad(
                lambda x, gamma, beta: compute_loss(
                    layernorm(x, gamma, beta, norm_type, zero_centered_gamma, epsilon, quantizer)
                ),
                (0, 1, 2),
            )
        )

        reference_out, (reference_dx, reference_dgamma, reference_dbeta) = jitted_reference(
            x, gamma, beta
        )
        primitive_out, (primitive_dx, primitive_dgamma, primitive_dbeta) = jitted_primitive(
            x, gamma, beta
        )

        out_dtype = inp_dtype if quantizer is None else quantizer.q_dtype
        assert_allclose(primitive_out, reference_out, dtype=out_dtype)
        assert_allclose(primitive_dx, reference_dx, dtype=out_dtype)
        assert_allclose(primitive_dgamma, reference_dgamma, dtype=out_dtype)
        if beta is not None:
            assert_allclose(primitive_dbeta, reference_dbeta, dtype=out_dtype)

    def test_norm_grad(self, n, hidden, norm_type, zero_centered_gamma, epsilon, inp_dtype):
        """
        Test transformer_engine.jax.layernorm.layernorm
        """
        if norm_type == "rmsnorm" and zero_centered_gamma is True:
            pytest.skip("RMSNorm and zero_centered_gamma is not supported!")

        self._test_norm_grad(
            n, hidden, norm_type, zero_centered_gamma, epsilon, inp_dtype, quantizer=None
        )

    @pytest.mark.skipif(not is_fp8_supported, reason=fp8_unsupported_reason)
    # No Norm FWD E5M2 in TE backend
    @pytest_parametrize_wrapper("out_dtype", [jnp.float8_e4m3fn])
    @pytest_parametrize_wrapper(
        "q_layout", [QuantizeLayout.ROWWISE, QuantizeLayout.ROWWISE_COLWISE]
    )
    @pytest_parametrize_wrapper(
        "scaling_mode", [ScalingMode.DELAYED_TENSOR_SCALING, ScalingMode.CURRENT_TENSOR_SCALING]
    )
    def test_norm_grad_with_tensor_scaling_fp8(
        self,
        n,
        hidden,
        norm_type,
        zero_centered_gamma,
        epsilon,
        inp_dtype,
        out_dtype,
        q_layout,
        scaling_mode,
    ):
        """
        Test transformer_engine.jax.layernorm.layernorm
        """
        if norm_type == "rmsnorm" and zero_centered_gamma is True:
            pytest.skip("RMSNorm and zero_centered_gamma is not supported!")

        quantizer = QuantizerFactory.create(
            scaling_mode=scaling_mode, q_dtype=out_dtype, q_layout=q_layout
        )
        self._test_norm_grad(
            n, hidden, norm_type, zero_centered_gamma, epsilon, inp_dtype, quantizer
        )

    def _test_norm_forward(
        self,
        n,
        hidden,
        norm_type,
        zero_centered_gamma,
        epsilon,
        inp_dtype,
        out_dtype,
        scaling_mode,
        q_layout,
    ):
        key = jax.random.PRNGKey(0)
        subkeys = jax.random.split(key, 3)

        x = jax.random.uniform(subkeys[0], (n, hidden), inp_dtype, -1, 1)
        x = jnp.asarray(x, inp_dtype)
        gamma_range = (-1, 1) if zero_centered_gamma else (0, 2)
        gamma = jax.random.uniform(subkeys[1], (hidden,), jnp.float32, *gamma_range)
        gamma = jnp.asarray(gamma, inp_dtype)

        quantizer, ref_quantizer = QuantizerFactory.create(
            n_quantizers=2, scaling_mode=scaling_mode, q_dtype=out_dtype, q_layout=q_layout
        )
        if norm_type == "layernorm":
            beta = jax.random.uniform(subkeys[2], (hidden,), jnp.float32, -1, 1)
            beta = jnp.asarray(beta, inp_dtype)
            output, mu, rsigma = tex.layernorm_fwd(
                x, gamma, beta, zero_centered_gamma, epsilon, quantizer=quantizer
            )
            ref_out, ref_mu, ref_rsigma = _jax_layernorm(
                x,
                gamma,
                beta,
                zero_centered_gamma,
                epsilon,
                quantizer=ref_quantizer,
            )
        else:
            output, rsigma = tex.rmsnorm_fwd(
                x, gamma, zero_centered_gamma, epsilon, quantizer=quantizer
            )
            ref_out, ref_rsigma = _jax_rmsnorm(
                x,
                gamma,
                zero_centered_gamma,
                epsilon,
                quantizer=ref_quantizer,
            )
            ref_mu = None

        precise_comparison = True

        if get_cudnn_version() < (9, 10, 0) and scaling_mode == ScalingMode.MXFP8_1D_SCALING:
            # Reduce precision of test as we don't use fused norm below this version CuDNN for MXFP8 and instead
            # do an unfused norm and quantize with an intermediate cast into in_dtype which can reduce precision
            precise_comparison = False
        elif is_norm_zero_centered_gamma_in_weight_dtype(scaling_mode):
            # Larger tolerances as our JAX implementation _jax_*norm uses the compute dtype float32
            # for zero-centered gamma always
            precise_comparison = False
        elif scaling_mode == ScalingMode.CURRENT_TENSOR_SCALING and inp_dtype != jnp.float32:
            # Current implementation of Current Tensor Scaling performs unfused layernorm and quantization
            # and writes intermediate results into the input dtype, which will slightly reduce precision
            # if the input dtype is not float32
            precise_comparison = False

        assert_bitwise_scaled_tensors(output, ref_out, precise_comparison=precise_comparison)

        assert_allclose(rsigma, ref_rsigma, dtype=inp_dtype)
        if norm_type == "layernorm":
            assert_allclose(mu, ref_mu, dtype=inp_dtype)

    @pytest.mark.skipif(not is_fp8_supported, reason=fp8_unsupported_reason)
    # No Norm FWD E5M2 in TE backend
    @pytest_parametrize_wrapper("out_dtype", [jnp.float8_e4m3fn])
    @pytest_parametrize_wrapper(
        "q_layout", [QuantizeLayout.ROWWISE, QuantizeLayout.ROWWISE_COLWISE]
    )
    @pytest_parametrize_wrapper(
        "scaling_mode", [ScalingMode.DELAYED_TENSOR_SCALING, ScalingMode.CURRENT_TENSOR_SCALING]
    )
    def test_norm_forward_with_tensor_scaling_fp8(
        self,
        n,
        hidden,
        norm_type,
        zero_centered_gamma,
        epsilon,
        inp_dtype,
        out_dtype,
        q_layout,
        scaling_mode,
    ):
        if norm_type == "rmsnorm" and zero_centered_gamma is True:
            pytest.skip("RMSNorm and zero_centered_gamma is not supported!")

        self._test_norm_forward(
            n=n,
            hidden=hidden,
            norm_type=norm_type,
            zero_centered_gamma=zero_centered_gamma,
            epsilon=epsilon,
            inp_dtype=inp_dtype,
            out_dtype=out_dtype,
            scaling_mode=scaling_mode,
            q_layout=q_layout,
        )

    @pytest.mark.skipif(not is_mxfp8_supported, reason=mxfp8_unsupported_reason)
    @pytest.mark.parametrize("out_dtype", [jnp.float8_e4m3fn, jnp.float8_e5m2])
    def test_norm_forward_with_block_scaling_fp8(
        self, n, hidden, norm_type, zero_centered_gamma, epsilon, inp_dtype, out_dtype
    ):
        self._test_norm_forward(
            n=n,
            hidden=hidden,
            norm_type=norm_type,
            zero_centered_gamma=zero_centered_gamma,
            epsilon=epsilon,
            inp_dtype=inp_dtype,
            out_dtype=out_dtype,
            scaling_mode=ScalingMode.MXFP8_1D_SCALING,
            q_layout=QuantizeLayout.ROWWISE_COLWISE,
        )


QUANTIZE_OUTPUT_FP8_DTYPES = {
    "L0": [jnp.float8_e4m3fn],
    "L2": [jnp.float8_e4m3fn, jnp.float8_e5m2],
}
QUANTIZE_OUTPUT_DTYPES = {
    test_level: QUANTIZE_OUTPUT_FP8_DTYPES[test_level] + [jnp.float4_e2m1fn]
    for test_level in QUANTIZE_OUTPUT_FP8_DTYPES
}
QUANTIZE_QDTYPE_AND_SCALING_MODES = {
    test_level: [
        (q_dtype, scaling_mode)
        for q_dtype, scaling_mode in zip(
            QUANTIZE_OUTPUT_FP8_DTYPES[test_level], supported_scaling_modes
        )
        if q_dtype in scaling_mode.get_compatible_q_dtypes()
    ]
    for test_level in QUANTIZE_OUTPUT_FP8_DTYPES
}

ALL_QUANTIZE_TEST_SHAPES_AND_FLATTEN_AXES = [
    ((32, 64), -1),
    ((2, 64, 32), -1),
    ((64, 2, 32), -2),
    ((32, 256, 128), -1),
    ((32, 256, 128), -2),
    ((64, 32, 32, 256), -1),
    ((8192, 2, 4096), -2),
]

QUANTIZE_TEST_SHAPES_AND_FLATTEN_AXES = {
    "L0": [
        ((32, 64), -1),
        ((2, 64, 32), -1),
        ((64, 2, 32), -2),
    ],
    "L2": ALL_QUANTIZE_TEST_SHAPES_AND_FLATTEN_AXES,
}

QUANTIZATION_INPUT_DTYPE = {
    "L0": [jnp.bfloat16],
    "L2": [jnp.float32, jnp.float16, jnp.bfloat16],
}


@pytest.mark.skipif(not is_fp8_supported, reason=fp8_unsupported_reason)
@pytest_parametrize_wrapper("in_dtype", QUANTIZATION_INPUT_DTYPE)
@pytest_parametrize_wrapper("q_dtype", [jnp.float8_e4m3fn, jnp.float8_e5m2, jnp.float4_e2m1fn])
@pytest_parametrize_wrapper("input_shape,flatten_axis", ALL_QUANTIZE_TEST_SHAPES_AND_FLATTEN_AXES)
@pytest_parametrize_wrapper("scaling_mode", supported_scaling_modes)
@pytest_parametrize_wrapper(
    "q_layout",
    [
        QuantizeLayout.ROWWISE,
        QuantizeLayout.COLWISE,
        QuantizeLayout.ROWWISE_COLWISE,
    ],
)
class TestQuantize:
    """
    Purely quantization related tests that will always test on a wider set of types and shapes
    """

    def _skip_unsupported_dtypes(self, q_dtype, scaling_mode):
        """Skip unsupported dtypes for given scaling mode. For example, NVFP4 only supports the float4_e2m1 dtype not float8 dtypes."""
        if q_dtype not in scaling_mode.get_compatible_q_dtypes():
            pytest.skip(f"Quantize dtype {q_dtype} is not supported by {scaling_mode}")
            return

    def test_qdq(self, in_dtype, input_shape, q_dtype, scaling_mode, q_layout, flatten_axis):
        self._skip_unsupported_dtypes(q_dtype, scaling_mode)

        key = jax.random.PRNGKey(0)

        # Quantizer is created once as some quantization approaches use state from previous iterations (e.g. delayed scaling)
        quantizer = QuantizerFactory.create(
            scaling_mode=scaling_mode,
            q_dtype=q_dtype,
            q_layout=q_layout,
        )

        if scaling_mode.is_nvfp4_scaling:
            if in_dtype != jnp.bfloat16:
                pytest.skip("NVFP4 scaling only supported with bfloat16 input dtype currently")
                return
            q_func = _jax_quantize
            # For NVFP4 scaling, the maximum possible error for a single value can be high between the dequantized and original tensors. To ensure quantization and dequantization is operating correctly without requiring a very high tolerance for all values, we instead test that quantizing the dequantized tensor is bitwise identical to the original quantized tensor.
            x = jax.random.uniform(key, input_shape, in_dtype) * 10
            q1 = q_func(x, quantizer=quantizer, flatten_axis=flatten_axis)

            dq_rowwise = None
            dq_colwise = None
            if isinstance(q1, ScaledTensor1x):
                dq = q1.dequantize()
                if q1.is_colwise:
                    dq_colwise = dq
                else:
                    dq_rowwise = dq
            elif isinstance(q1, ScaledTensor2x):
                dq_rowwise = q1.rowwise_tensor.dequantize()
                dq_colwise = q1.colwise_tensor.dequantize()
            else:
                raise ValueError(f"Unsupported output type {type(q1)}")

            # We only compare Q-DQ for the same quantization layout. If we for example QDQ rowwise, then re-quantize colwise, the error will be larger and may not be bitwise identical to the original colwise quantization.
            if dq_rowwise is not None:
                assert (
                    dq_rowwise.shape == x.shape
                ), f"dq_rowwise shape {dq_rowwise.shape} != x shape {x.shape}"
                q2_rowwise = q_func(dq_rowwise, quantizer=quantizer, flatten_axis=flatten_axis)
                q2_rowwise = (
                    q2_rowwise
                    if isinstance(q2_rowwise, ScaledTensor1x)
                    else q2_rowwise.rowwise_tensor
                )
                q1_rowwise = q1 if isinstance(q1, ScaledTensor1x) else q1.rowwise_tensor
                assert_bitwise_scaled_tensors(q1_rowwise, q2_rowwise)

            if dq_colwise is not None:
                # Since this is for NVFP4, we are assuming colwise has T layout and we do a transpose here to get back to original shape
                flatten_axis = flatten_axis + len(input_shape) if flatten_axis < 0 else flatten_axis
                colwise_flatten_axis = len(input_shape) - flatten_axis
                dq_colwise = jnp.transpose(
                    dq_colwise,
                    (*range(colwise_flatten_axis, dq_colwise.ndim), *range(colwise_flatten_axis)),
                )
                assert (
                    dq_colwise.shape == x.shape
                ), f"dq_colwise shape {dq_colwise.shape} != x shape {x.shape}"
                q2_colwise = q_func(dq_colwise, quantizer=quantizer, flatten_axis=flatten_axis)
                q2_colwise = (
                    q2_colwise
                    if isinstance(q2_colwise, ScaledTensor1x)
                    else q2_colwise.colwise_tensor
                )
                q1_colwise = q1 if isinstance(q1, ScaledTensor1x) else q1.colwise_tensor
                assert_bitwise_scaled_tensors(q1_colwise, q2_colwise)

            assert (
                dq_rowwise is not None or dq_colwise is not None
            ), "At least one of rowwise or colwise dq must be not None"
            return

        n_iterations = 3 if scaling_mode == ScalingMode.DELAYED_TENSOR_SCALING else 1
        for _ in range(n_iterations):
            x = jax.random.uniform(key, input_shape, in_dtype)

            scaled_tensor = quantizer.quantize(x, flatten_axis=flatten_axis)
            assert_dequantized_scaled_tensor(scaled_tensor, x)

    def _should_use_precise_comparison(
        self, in_dtype, scaling_mode, quantizer, input_shape, flatten_axis
    ):
        if scaling_mode.is_nvfp4_scaling and in_dtype != jnp.bfloat16:
            # With NVFP4 scaling, TE kernels internally use bfloat16 so using a different input dtype can lead to small numerical differences compared to the JAX implementation
            return False

        return True

    def test_quantize_bitwise(
        self, in_dtype, input_shape, q_dtype, scaling_mode, q_layout, flatten_axis
    ):
        self._skip_unsupported_dtypes(q_dtype, scaling_mode)

        key = jax.random.PRNGKey(0)
        input = jax.random.uniform(key, input_shape, in_dtype)

        te_quantizer, jax_quantizer = QuantizerFactory.create(
            n_quantizers=2, q_dtype=q_dtype, scaling_mode=scaling_mode, q_layout=q_layout
        )

        jax_output = _jax_quantize(input, quantizer=jax_quantizer, flatten_axis=flatten_axis)

        te_output = tex.quantize(input, quantizer=te_quantizer, flatten_axis=flatten_axis)

        assert_bitwise_scaled_tensors(
            te_output,
            jax_output,
            precise_comparison=self._should_use_precise_comparison(
                in_dtype, scaling_mode, te_quantizer, input_shape, flatten_axis
            ),
        )

    def test_quantize_bitwise_jitted(
        self, in_dtype, input_shape, q_dtype, scaling_mode, q_layout, flatten_axis
    ):
        self._skip_unsupported_dtypes(q_dtype, scaling_mode)

        key = jax.random.PRNGKey(0)
        input = jax.random.uniform(key, input_shape, in_dtype)

        te_quantizer, jax_quantizer = QuantizerFactory.create(
            n_quantizers=2, q_dtype=q_dtype, scaling_mode=scaling_mode, q_layout=q_layout
        )

        jax_impl_func_jit = jax.jit(_jax_quantize, static_argnums=(2, 3))
        te_impl_func_jit = jax.jit(tex.quantize, static_argnums=(2,))

        jax_output = jax_impl_func_jit(input, quantizer=jax_quantizer, flatten_axis=flatten_axis)

        te_output = te_impl_func_jit(input, quantizer=te_quantizer, flatten_axis=flatten_axis)

        assert_bitwise_scaled_tensors(
            te_output,
            jax_output,
            precise_comparison=self._should_use_precise_comparison(
                in_dtype, scaling_mode, te_quantizer, input_shape, flatten_axis
            ),
        )


@pytest_parametrize_wrapper("in_dtype", [jnp.bfloat16])
@pytest_parametrize_wrapper("q_dtype", [jnp.float4_e2m1fn])
@pytest_parametrize_wrapper("input_shape,flatten_axis", ALL_QUANTIZE_TEST_SHAPES_AND_FLATTEN_AXES)
@pytest_parametrize_wrapper(
    "scaling_mode", [s for s in supported_scaling_modes if s.is_nvfp4_scaling]
)
@pytest_parametrize_wrapper(
    "q_layout", [QuantizeLayout.ROWWISE, QuantizeLayout.COLWISE, QuantizeLayout.ROWWISE_COLWISE]
)
class TestStochasticRounding:

    def _dequantize(self, scaled_tensor) -> list[jnp.ndarray]:
        """Dequantizes a ScaledTensor back to it's original jnp.ndarray form. This always returns an array of jnp.ndarrays, for ScaledTensor2x there will be two tensors, for ScaledTensor1x there will be one tensor."""
        if isinstance(scaled_tensor, ScaledTensor1x):
            dq = scaled_tensor.dequantize()
            if scaled_tensor.data_layout == "T":
                dq = jnp.transpose(
                    dq,
                    (
                        *range(scaled_tensor.flatten_axis, dq.ndim),
                        *range(scaled_tensor.flatten_axis),
                    ),
                )
            return [dq]
        elif isinstance(scaled_tensor, ScaledTensor2x):
            [rowwise_dq] = self._dequantize(scaled_tensor.rowwise_tensor)
            [colwise_dq] = self._dequantize(scaled_tensor.colwise_tensor)
            return [rowwise_dq, colwise_dq]
        raise ValueError(
            "Unsupported ScaledTensor type, expected ScaledTensor but received"
            f" {type(scaled_tensor)}"
        )

    def _sample_sr_qdq(
        self, num_samples, q_func, inputs, q_dtype, scaling_mode, q_layout, flatten_axis
    ) -> list[jnp.ndarray]:
        """Samples num_samples quantize-dequantize operations with stochastic rounding enabled and returns the dequantized tensors."""
        dq_tensors = []

        key = jax.random.PRNGKey(0)

        for i in range(num_samples):
            iter_key = jax.random.fold_in(key, i)
            sr_rng_state = jax.random.randint(
                iter_key, (4,), minval=0, maxval=2**30 - 1, dtype=jnp.uint32
            )
            quantizer = QuantizerFactory.create(
                q_dtype=q_dtype,
                scaling_mode=scaling_mode,
                q_layout=q_layout,
                stochastic_rounding_rng_state=sr_rng_state,
            )

            q_output = q_func(inputs, quantizer=quantizer, flatten_axis=flatten_axis)
            iter_dq = self._dequantize(q_output)
            dq_tensors.extend(iter_dq)

            avg_sr_tensor = jnp.mean(jnp.stack(dq_tensors), axis=0)
            assert avg_sr_tensor.shape == inputs.shape, (
                f"Dequantized tensor shape {avg_sr_tensor.shape} does not match input shape"
                f" {inputs.shape}"
            )

            sr_mae = jnp.mean(jnp.abs(avg_sr_tensor - inputs))

        dq_var = jnp.var(jnp.stack(dq_tensors))
        assert (
            dq_var > 0
        ), "Variance of dequantized tensors is zero, stochastic rounding may not be working"

        return dq_tensors

    def _round_nearest(
        self, q_func, inputs, q_dtype, scaling_mode, q_layout, flatten_axis
    ) -> jnp.ndarray:
        """Quantizes and dequantizes the input tensor with round nearest quantization."""
        quantizer = QuantizerFactory.create(
            q_dtype=q_dtype,
            scaling_mode=scaling_mode,
            q_layout=q_layout,
            stochastic_rounding_rng_state=None,
        )
        q_output = q_func(inputs, quantizer=quantizer, flatten_axis=flatten_axis)
        rn_dq = self._dequantize(q_output)[0]
        return rn_dq

    def _test_sr(
        self, num_samples, q_func, inputs, q_dtype, scaling_mode, q_layout, flatten_axis
    ) -> float:
        """Tests that the mean absolute error (MAE) of stochastic rounding is smaller than round nearest quantization over multiple samples."""
        dq_tensors = self._sample_sr_qdq(
            num_samples, q_func, inputs, q_dtype, scaling_mode, q_layout, flatten_axis
        )
        avg_sr_tensor = jnp.mean(jnp.stack(dq_tensors).astype(jnp.float32), axis=0)
        assert avg_sr_tensor.shape == inputs.shape, (
            f"Dequantized tensor shape {avg_sr_tensor.shape} does not match input shape"
            f" {inputs.shape}"
        )

        round_nearest_tensor = self._round_nearest(
            q_func, inputs, q_dtype, scaling_mode, q_layout, flatten_axis
        )

        sr_mae = jnp.mean(jnp.abs(avg_sr_tensor - inputs))
        rn_mae = jnp.mean(jnp.abs(round_nearest_tensor - inputs))

        assert sr_mae < rn_mae, (
            f"Mean absolute error of stochastic rounding ({sr_mae}) is not smaller than"
            f" round nearest ({rn_mae})"
        )

        return sr_mae

    def test_sr_nvfp4(self, in_dtype, input_shape, q_dtype, scaling_mode, q_layout, flatten_axis):
        """Tests that the mean absolute error of stochastic rounding is smaller than round nearest quantization over multiple samples for both TE and JAX implementations. Asserts that the MAE of both implementations is close to each other."""

        key = jax.random.PRNGKey(0)
        inputs = jax.random.uniform(key, input_shape, in_dtype)

        NUM_SAMPLES = 10

        te_mean_error = self._test_sr(
            NUM_SAMPLES, tex.quantize, inputs, q_dtype, scaling_mode, q_layout, flatten_axis
        )
        jax_mean_error = self._test_sr(
            NUM_SAMPLES, _jax_quantize, inputs, q_dtype, scaling_mode, q_layout, flatten_axis
        )

        assert_allclose(te_mean_error, jax_mean_error, rtol=0.2, atol=1e-4)


@pytest_parametrize_wrapper("in_dtype", [jnp.bfloat16])
@pytest_parametrize_wrapper("q_dtype", [jnp.float4_e2m1fn])
@pytest_parametrize_wrapper(
    "scaling_mode", [s for s in supported_scaling_modes if s == ScalingMode.NVFP4_1D_SCALING]
)
class TestRandomizedHadamardTransform:

    @pytest_parametrize_wrapper(
        "q_layout", [QuantizeLayout.ROWWISE_COLWISE, QuantizeLayout.COLWISE]
    )
    @pytest_parametrize_wrapper("input_shape,flatten_axis", [((64, 128), -1)])
    def test_rht_quantize_bitwise_jitted(
        self, in_dtype, q_dtype, scaling_mode, q_layout, input_shape, flatten_axis
    ):
        key = jax.random.PRNGKey(0)
        inputs = jax.random.uniform(key, input_shape, in_dtype)

        te_quantizer, jax_quantizer = QuantizerFactory.create(
            n_quantizers=2,
            q_dtype=q_dtype,
            scaling_mode=scaling_mode,
            q_layout=q_layout,
            use_rht=True,
        )

        jax_impl_func_jit = jax.jit(_jax_quantize, static_argnums=(2, 3))
        te_impl_func_jit = jax.jit(tex.quantize, static_argnums=(2,))

        jax_output = jax_impl_func_jit(inputs, quantizer=jax_quantizer, flatten_axis=flatten_axis)

        te_output = te_impl_func_jit(inputs, quantizer=te_quantizer, flatten_axis=flatten_axis)

        assert_bitwise_scaled_tensors(te_output, jax_output)

    def _ref_gemm_with_jnp_dot(self, a, b, data_layout):
        if data_layout[0] == "T":
            a = jnp.swapaxes(a, -1, -2)
        if data_layout[1] == "T":
            b = jnp.swapaxes(b, -1, -2)
        return jnp.dot(a, b)

    def _generate_gemm_input(self, m, n, k, data_layout):
        key = jax.random.PRNGKey(0)
        subkeys = jax.random.split(key, 2)
        x = jax.random.uniform(
            subkeys[0],
            (m if data_layout[0] == "N" else k, k if data_layout[0] == "N" else m),
            dtype=jnp.bfloat16,
        ) / jnp.sqrt(k)
        w = jax.random.uniform(
            subkeys[1],
            (k if data_layout[1] == "N" else n, n if data_layout[1] == "N" else k),
            dtype=jnp.bfloat16,
        ) / jnp.sqrt(n)
        lhs_contracting_dim = (1,) if data_layout[0] == "N" else (0,)
        rhs_contracting_dim = (0,) if data_layout[1] == "N" else (1,)
        contracting_dims = (lhs_contracting_dim, rhs_contracting_dim)

        return (x, w, contracting_dims)

    @pytest_parametrize_wrapper("m,n,k", [(64, 32, 64)])
    # We do not test NN and TT layouts here as they do not have both inputs using RHT due to RHT only supporting the colwise layout currently
    @pytest_parametrize_wrapper("data_layout", ["TN", "NT"])
    @pytest_parametrize_wrapper("with_jax_gemm", [True, False])
    def test_rht_gemm(self, in_dtype, q_dtype, scaling_mode, m, n, k, data_layout, with_jax_gemm):
        key = jax.random.PRNGKey(0)

        lhs_scaling_mode, rhs_scaling_mode = scaling_mode, scaling_mode
        x, w, contracting_dims = self._generate_gemm_input(m, n, k, data_layout)
        lhs_quantizer = QuantizerFactory.create(
            scaling_mode=lhs_scaling_mode,
            q_dtype=jnp.float4_e2m1fn,
            use_rht=True,
        )
        rhs_quantizer = QuantizerFactory.create(
            scaling_mode=rhs_scaling_mode,
            q_dtype=jnp.float4_e2m1fn,
            use_rht=True,
        )
        with use_jax_gemm(enabled=with_jax_gemm):
            primitive_out = tex.gemm(
                x,
                w,
                contracting_dims=contracting_dims,
                lhs_quantizer=lhs_quantizer,
                rhs_quantizer=rhs_quantizer,
            )
        ref_out = self._ref_gemm_with_jnp_dot(x, w, data_layout)
        assert_allclose(primitive_out, ref_out, dtype=jnp.float4_e2m1fn)


@pytest.mark.skipif(not is_fp8_supported, reason=fp8_unsupported_reason)
@pytest_parametrize_wrapper("in_dtype", QUANTIZATION_INPUT_DTYPE)
@pytest_parametrize_wrapper("input_shape", [(8, 16, 32)])
@pytest_parametrize_wrapper("q_dtype", [jnp.float8_e4m3fn])
@pytest_parametrize_wrapper("scaling_mode", non_fp4_supported_scaling_modes)
@pytest_parametrize_wrapper("flatten_axis", [-1])
@pytest_parametrize_wrapper("with_group_sizes", [True, False])
@pytest_parametrize_wrapper(
    "q_layout", [QuantizeLayout.ROWWISE, QuantizeLayout.ROWWISE_COLWISE, QuantizeLayout.COLWISE]
)
class TestGroupedQuantize:
    def test_grouped_qdq(
        self, in_dtype, input_shape, q_dtype, scaling_mode, q_layout, flatten_axis, with_group_sizes
    ):
        n_groups, m, n = input_shape
        key = jax.random.PRNGKey(0)
        subkeys = jax.random.split(key, 2)

        # *32 so that the input shapes works for MXFP8
        input_shape = (m * 32, n)

        if with_group_sizes:
            group_sizes = jnp.sort(jax.random.randint(subkeys[0], (n_groups - 1,), 0, m))
            group_sizes = jnp.concatenate([jnp.array([0]), group_sizes, jnp.array([m])])
            group_sizes = jnp.diff(group_sizes)
            assert group_sizes.sum() == m
            assert jnp.any(group_sizes == 0)  # make sure that at least one group has 0 row
            group_sizes = group_sizes * 32
        else:
            group_sizes = None
            input_shape = (n_groups, input_shape[0] // n_groups, input_shape[1])

        if flatten_axis == -2:
            input_shape = input_shape[:-1] + (2,) + input_shape[-1:]

        x = jax.random.uniform(subkeys[1], input_shape, in_dtype)

        grouped_quantizer = QuantizerFactory.create(
            scaling_mode=scaling_mode,
            q_dtype=q_dtype,
            q_layout=q_layout,
            n_groups=n_groups,
        )
        scaled_tensor = tex.grouped_quantize(
            x, group_sizes=group_sizes, flatten_axis=flatten_axis, quantizer=grouped_quantizer
        )

        assert_dequantized_grouped_scaled_tensor(scaled_tensor, x)


@pytest_parametrize_wrapper("in_dtype", QUANTIZATION_INPUT_DTYPE)
class TestFusedQuantize:

    @pytest.mark.skipif(not is_fp8_supported, reason=fp8_unsupported_reason)
    @pytest_parametrize_wrapper("input_shape,flatten_axis", QUANTIZE_TEST_SHAPES_AND_FLATTEN_AXES)
    @pytest_parametrize_wrapper("out_dtype,scaling_mode", QUANTIZE_QDTYPE_AND_SCALING_MODES)
    @pytest_parametrize_wrapper(
        "q_layout", [QuantizeLayout.ROWWISE, QuantizeLayout.ROWWISE_COLWISE]
    )
    def test_quantize_dbias(
        self, in_dtype, input_shape, out_dtype, scaling_mode, q_layout, flatten_axis
    ):
        if scaling_mode == ScalingMode.MXFP8_1D_SCALING and not is_shape_supported_by_mxfp8(
            input_shape
        ):
            pytest.skip(f"Input shape {input_shape} is not supported by MXFP8")

        key = jax.random.PRNGKey(0)
        input = jax.random.uniform(key, input_shape, in_dtype)

        jax_quantizer, te_quantizer = QuantizerFactory.create(
            n_quantizers=2, q_dtype=out_dtype, scaling_mode=scaling_mode, q_layout=q_layout
        )

        te_output, te_dbias = jit(
            lambda input: tex.quantize_dbias(
                input, quantizer=te_quantizer, flatten_axis=flatten_axis
            )
        )(input)

        jax_output, jax_dbias = jit(
            lambda input: _jax_quantize_dbias(
                input, quantizer=jax_quantizer, flatten_axis=flatten_axis
            )
        )(input)

        assert_bitwise_scaled_tensors(te_output, jax_output)

        assert_allclose(te_dbias, jax_dbias)

    def _test_quantize_dact_dbias(
        self, in_dtype, input_shape, out_dtype, scaling_mode, activation_type, is_dbias, q_layout
    ):

        key = jax.random.PRNGKey(0)
        subkeys = jax.random.split(key, 2)
        x = jax.random.uniform(subkeys[0], input_shape, in_dtype, -1, 1)
        x = jnp.expand_dims(x, axis=-2)
        x = jnp.repeat(x, len(activation_type), axis=-2)
        dz = jax.random.uniform(subkeys[1], input_shape, in_dtype, -1, 1)

        jax_quantizer, te_quantizer = QuantizerFactory.create(
            n_quantizers=2, q_dtype=out_dtype, scaling_mode=scaling_mode, q_layout=q_layout
        )
        is_casted_output = te_quantizer is not None

        te_output, te_dbias = jit(
            lambda dz, x: tex.quantize_dact_dbias(
                dz,
                x,
                activation_type=activation_type,
                is_dbias=is_dbias,
                quantizer=te_quantizer,
            )
        )(dz, x)

        jax_output, jax_dbias = jit(
            lambda dz, x: _jax_quantize_dact_dbias(
                dz,
                x,
                activation_type=activation_type,
                is_dbias=is_dbias,
                quantizer=jax_quantizer,
            )
        )(dz, x)

        if is_casted_output:
            # TE kernels cast the intermediate results to the input dtype which reduces precision compared to the JAX implementation
            precise_comparison = not (
                in_dtype != jnp.float32 and scaling_mode.is_1d_block_scaling()
            )
            assert_bitwise_scaled_tensors(
                te_output, jax_output, precise_comparison=precise_comparison
            )
        else:
            assert isinstance(te_output, NoScaleTensor)
            assert isinstance(jax_output, NoScaleTensor)
            assert_allclose(te_output.data, jax_output.data)

        if is_dbias:
            precise_comparison = not (
                # TE kernels cast the intermediate results to the input dtype which reduces precision compared to the JAX implementation, for dbias this typically only affects bfloat16.
                (in_dtype == jnp.bfloat16 and scaling_mode.is_1d_block_scaling())
                # Due to the amax dependency, current scaling is unfused. In TE we store the activation results in bf16 which reduces precision compared to JAX implementation which will implicitly promote to float32 for the intermediate results when JIT'd. This only produces a tolerance issue when using squared_relu currently.
                or (
<<<<<<< HEAD
                    activation_type == ("squared_relu",)
=======
                    activation_type in {("squared_relu",), ("clamped_silu", "clamped_linear")}
>>>>>>> 70f53666
                    and in_dtype == jnp.bfloat16
                    and scaling_mode == ScalingMode.CURRENT_TENSOR_SCALING
                )
            )
            assert_allclose(
                te_dbias, jax_dbias, dtype=in_dtype if precise_comparison else out_dtype
            )

    @pytest_parametrize_wrapper("activation_type", ACTIVATION_TYPES)
    @pytest_parametrize_wrapper("input_shape", ALL_ACTIVATION_SHAPES)
    @pytest_parametrize_wrapper("is_dbias", [True, False])
    def test_quantize_dact_dbias_no_quantization(
        self,
        in_dtype,
        input_shape,
        activation_type,
        is_dbias,
    ):
        self._test_quantize_dact_dbias(
            in_dtype=in_dtype,
            input_shape=input_shape,
            out_dtype=in_dtype,
            scaling_mode=ScalingMode.NO_SCALING,
            activation_type=activation_type,
            is_dbias=is_dbias,
            q_layout=QuantizeLayout.ROWWISE,
        )

    @pytest.mark.skipif(not is_fp8_supported, reason=fp8_unsupported_reason)
    @pytest_parametrize_wrapper("activation_type", ACTIVATION_TYPES)
    @pytest_parametrize_wrapper("input_shape", ALL_ACTIVATION_SHAPES)
    @pytest_parametrize_wrapper("out_dtype", QUANTIZE_OUTPUT_FP8_DTYPES)
    @pytest_parametrize_wrapper("is_dbias", [True, False])
    @pytest_parametrize_wrapper(
        "q_layout", [QuantizeLayout.ROWWISE, QuantizeLayout.ROWWISE_COLWISE]
    )
    @pytest_parametrize_wrapper(
        "scaling_mode", [ScalingMode.DELAYED_TENSOR_SCALING, ScalingMode.CURRENT_TENSOR_SCALING]
    )
    def test_quantize_dact_dbias_tensor_scaling(
        self, in_dtype, input_shape, out_dtype, activation_type, is_dbias, q_layout, scaling_mode
    ):
        self._test_quantize_dact_dbias(
            in_dtype=in_dtype,
            input_shape=input_shape,
            out_dtype=out_dtype,
            scaling_mode=scaling_mode,
            activation_type=activation_type,
            is_dbias=is_dbias,
            q_layout=q_layout,
        )

    @pytest.mark.skipif(not is_mxfp8_supported, reason=mxfp8_unsupported_reason)
    @pytest_parametrize_wrapper("activation_type", ACTIVATION_TYPES)
    @pytest_parametrize_wrapper(
        "input_shape", [s for s in ALL_ACTIVATION_SHAPES if is_shape_supported_by_mxfp8(s)]
    )
    @pytest_parametrize_wrapper("out_dtype", QUANTIZE_OUTPUT_FP8_DTYPES)
    @pytest_parametrize_wrapper("is_dbias", [True, False])
    @pytest_parametrize_wrapper(
        "q_layout", [QuantizeLayout.COLWISE, QuantizeLayout.ROWWISE_COLWISE]
    )
    def test_quantize_dact_dbias_mxfp8_scaling(
        self, in_dtype, input_shape, out_dtype, activation_type, is_dbias, q_layout
    ):
        if reduce(operator.mul, input_shape[:-1]) % 128 != 0 or input_shape[-1] % 128 != 0:
            # TODO(Jeremy): Remove this if pulling in newer TE branch supports non-full-tile shapes.
            # If it doesn't, move this check into the quantize_dact_dbias function and revert to JAX
            # implementation in the unsupported cases
            pytest.skip(
                f"Input shape {input_shape} is not supported by dact MXFP8 kernel in TE currently"
            )

        self._test_quantize_dact_dbias(
            in_dtype=in_dtype,
            input_shape=input_shape,
            out_dtype=out_dtype,
            scaling_mode=ScalingMode.MXFP8_1D_SCALING,
            activation_type=activation_type,
            is_dbias=is_dbias,
            q_layout=q_layout,
        )


valid_fp8_gemm_operand_types = [
    (jnp.float8_e4m3fn, jnp.float8_e4m3fn),
    (jnp.float8_e5m2, jnp.float8_e4m3fn),
    (jnp.float8_e4m3fn, jnp.float8_e5m2),
]

supported_nvfp4_scaling_mode_pairs = [
    (ScalingMode.NVFP4_1D_SCALING, ScalingMode.NVFP4_1D_SCALING),
    (ScalingMode.NVFP4_1D_SCALING, ScalingMode.NVFP4_2D_SCALING),
]


class TestDense:
    def _ref_gemm_with_jnp_dot(self, a, b, data_layout):
        if data_layout[0] == "T":
            a = jnp.swapaxes(a, -1, -2)
        if data_layout[1] == "T":
            b = jnp.swapaxes(b, -1, -2)
        return jnp.dot(a, b)

    def _generate_gemm_input(self, m, n, k, data_layout):
        key = jax.random.PRNGKey(0)
        subkeys = jax.random.split(key, 2)
        x = jax.random.uniform(
            subkeys[0],
            (m if data_layout[0] == "N" else k, k if data_layout[0] == "N" else m),
            dtype=jnp.bfloat16,
        ) / jnp.sqrt(k)
        w = jax.random.uniform(
            subkeys[1],
            (k if data_layout[1] == "N" else n, n if data_layout[1] == "N" else k),
            dtype=jnp.bfloat16,
        ) / jnp.sqrt(n)
        lhs_contracting_dim = (1,) if data_layout[0] == "N" else (0,)
        rhs_contracting_dim = (0,) if data_layout[1] == "N" else (1,)
        contracting_dims = (lhs_contracting_dim, rhs_contracting_dim)

        return (x, w, contracting_dims)

    @pytest_parametrize_wrapper("m,n,k", [(64, 32, 64)])
    @pytest_parametrize_wrapper("data_layout", ["TN", "NT", "NN", "TT"])
    def test_gemm_bf16(self, m, n, k, data_layout):
        x, w, contracting_dims = self._generate_gemm_input(m, n, k, data_layout)

        primitive_out = tex.gemm(x, w, contracting_dims=contracting_dims)
        ref_out = self._ref_gemm_with_jnp_dot(x, w, data_layout)

        assert_allclose(primitive_out, ref_out, dtype=jnp.bfloat16)

    @pytest.mark.skipif(not is_fp8_supported, reason=fp8_unsupported_reason)
    @pytest_parametrize_wrapper("m,n,k", [(64, 32, 64)])
    @pytest_parametrize_wrapper("x_qtype,w_qtype", valid_fp8_gemm_operand_types)
    @pytest_parametrize_wrapper("scaling_mode", non_fp4_supported_scaling_modes)
    @pytest_parametrize_wrapper("data_layout", ["TN", "NT", "NN", "TT"])
    @pytest_parametrize_wrapper("with_jax_gemm", [False, True])
    def test_gemm_fp8(self, m, n, k, x_qtype, w_qtype, scaling_mode, data_layout, with_jax_gemm):
        if (
            not with_jax_gemm
            and scaling_mode.is_1d_block_scaling()
            and jnp.float8_e5m2 in (x_qtype, w_qtype)
        ):
            pytest.skip("Float8E5M2 is not recommended for MXFP8 GEMM.")

        x, w, contracting_dims = self._generate_gemm_input(m, n, k, data_layout)
        quantizer_set = QuantizerFactory.create_set(
            scaling_mode=scaling_mode,
            fwd_dtype=jnp.float8_e4m3fn,
            bwd_dtype=jnp.float8_e5m2,
            is_2x2x=False,
        )
        with use_jax_gemm(enabled=with_jax_gemm):
            primitive_out = tex.gemm(
                x,
                w,
                contracting_dims=contracting_dims,
                lhs_quantizer=(
                    quantizer_set.x if x_qtype == jnp.float8_e4m3fn else quantizer_set.dgrad
                ),
                rhs_quantizer=(
                    quantizer_set.kernel if w_qtype == jnp.float8_e4m3fn else quantizer_set.dgrad
                ),
            )
        ref_out = self._ref_gemm_with_jnp_dot(x, w, data_layout)

        assert_allclose(primitive_out, ref_out, dtype=jnp.float8_e4m3fn)

    # TODO(Phuong): add bitwise test
    @pytest.mark.skipif(not is_fp4_supported, reason=fp4_unsupported_reason)
    @pytest_parametrize_wrapper("m,n,k", [(64, 32, 64)])
    @pytest_parametrize_wrapper("scaling_mode_pair", supported_nvfp4_scaling_mode_pairs)
    @pytest_parametrize_wrapper("data_layout", ["TN", "NT", "NN", "TT"])
    @pytest_parametrize_wrapper("with_jax_gemm", [True, False])
    def test_gemm_nvfp4(self, m, n, k, scaling_mode_pair, data_layout, with_jax_gemm):
        x_uses_rht = scaling_mode_pair[0] == ScalingMode.NVFP4_1D_SCALING and data_layout[0] == "T"
        w_uses_rht = scaling_mode_pair[1] == ScalingMode.NVFP4_1D_SCALING and data_layout[1] == "N"
        if x_uses_rht != w_uses_rht:
            # TODO(jberchtold): Ideally avoid a skip here and rewrite test setup to ensure both or neither use RHT
            pytest.skip("RHT must be used for both or neither operand, skipping")

        lhs_scaling_mode, rhs_scaling_mode = scaling_mode_pair
        x, w, contracting_dims = self._generate_gemm_input(m, n, k, data_layout)
        lhs_quantizer = QuantizerFactory.create(
            scaling_mode=lhs_scaling_mode,
            q_dtype=jnp.float4_e2m1fn,
        )
        rhs_quantizer = QuantizerFactory.create(
            scaling_mode=rhs_scaling_mode,
            q_dtype=jnp.float4_e2m1fn,
        )
        with use_jax_gemm(enabled=with_jax_gemm):
            primitive_out = tex.gemm(
                x,
                w,
                contracting_dims=contracting_dims,
                lhs_quantizer=lhs_quantizer,
                rhs_quantizer=rhs_quantizer,
            )
        ref_out = self._ref_gemm_with_jnp_dot(x, w, data_layout)
        assert_allclose(primitive_out, ref_out, dtype=jnp.float4_e2m1fn)

    @pytest_parametrize_wrapper("m,n,k", [(64, 32, 64)])
    def test_dense_grad_bf16(self, m, n, k):
        data_layout = "NN"
        x, w, contracting_dims = self._generate_gemm_input(m, n, k, data_layout)

        def primitive_func(x, w, contracting_dims):
            primitive_out = dense(x, w, contracting_dims=contracting_dims)
            return jnp.mean(primitive_out)

        def ref_func(x, w, data_layout):
            return jnp.mean(self._ref_gemm_with_jnp_dot(x, w, data_layout))

        value_n_grad_primitive_func = value_and_grad(primitive_func, (0, 1))

        value_n_grad_ref_func = value_and_grad(ref_func, (0, 1))

        primitive_out, (primitive_x_grad, primitive_w_grad) = value_n_grad_primitive_func(
            x, w, contracting_dims
        )
        ref_out, (ref_x_grad, ref_w_grad) = value_n_grad_ref_func(x, w, data_layout)

        assert_allclose(primitive_out, ref_out, dtype=jnp.bfloat16)
        assert_allclose(primitive_x_grad, ref_x_grad, dtype=jnp.bfloat16)
        assert_allclose(primitive_w_grad, ref_w_grad, dtype=jnp.bfloat16)

    @pytest_parametrize_wrapper("m,n,k", [(64, 128, 128)])
    @pytest_parametrize_wrapper("recipe", supported_recipes)
    @pytest_parametrize_wrapper("with_jax_gemm", [False, True])
    def test_dense_grad_fp8_and_fp4(self, m, n, k, recipe, with_jax_gemm):
        data_layout = "NN"
        x, w, contracting_dims = self._generate_gemm_input(m, n, k, data_layout)

        key = jax.random.PRNGKey(1)
        bias = jax.random.uniform(key, n, dtype=jnp.bfloat16)

        def primitive_func(x, w, bias, contracting_dims, quantizer_set):
            primitive_out = dense(
                x, w, bias, contracting_dims=contracting_dims, quantizer_set=quantizer_set
            )
            return jnp.mean(primitive_out)

        def ref_func(x, w, bias, data_layout):
            return jnp.mean(
                self._ref_gemm_with_jnp_dot(x, w, data_layout) + jnp.expand_dims(bias, axis=0)
            )

        value_n_grad_primitive_func = value_and_grad(primitive_func, (0, 1, 2))
        value_n_grad_ref_func = value_and_grad(ref_func, (0, 1, 2))

        quantizer_set = QuantizerFactory.create_set(fp8_recipe=recipe)

        n_iterations = 3 if recipe.delayed() else 1
        with use_jax_gemm(enabled=with_jax_gemm):
            for _ in range(n_iterations):
                primitive_out, (primitive_x_grad, primitive_w_grad, primitive_bias_grad) = (
                    value_n_grad_primitive_func(x, w, bias, contracting_dims, quantizer_set)
                )

        ref_out, (ref_x_grad, ref_w_grad, ref_bias_grad) = value_n_grad_ref_func(
            x, w, bias, data_layout
        )

        assert_allclose(primitive_out, ref_out, dtype=quantizer_set.x.q_dtype)
        assert_allclose(primitive_x_grad, ref_x_grad, dtype=quantizer_set.dgrad.q_dtype)
        assert_allclose(primitive_w_grad, ref_w_grad, dtype=quantizer_set.dgrad.q_dtype)
        assert_allclose(primitive_bias_grad, ref_bias_grad, dtype=quantizer_set.dgrad.q_dtype)


@pytest.fixture(name="random_inputs")
def random_inputs_fixture(shape):
    key = jax.random.PRNGKey(0)
    subkeys = jax.random.split(key, 4)
    out = jax.random.uniform(subkeys[0], shape, jnp.bfloat16, 5, 8)
    return out


def _ref_jax_norm_impl(x, gamma, beta, norm_type, zero_centered_gamma, eps, quantizer):
    if norm_type == "rmsnorm":
        ln_out, _ = _jax_rmsnorm(x, gamma, zero_centered_gamma, eps, quantizer)
    else:
        ln_out, _, _ = _jax_layernorm(x, gamma, beta, zero_centered_gamma, eps, quantizer)
    ln_out = ln_out.dequantize()
    return ln_out


class TestFusedDense:
    @pytest.mark.skipif(not is_fp8_supported, reason=fp8_unsupported_reason)
    @pytest.mark.parametrize("m,n,k", [(64, 128, 128)])
    @pytest_parametrize_wrapper("recipe", supported_recipes)
    @pytest.mark.parametrize("norm_type", ["layernorm", "rmsnorm"])
    @pytest_parametrize_wrapper("with_jax_gemm", [False, True])
    def test_layernorm_dense_grad(self, m, n, k, recipe, norm_type, with_jax_gemm):
        """
        Test layernorm_dense VJP Rule
        """
        # zero_centered_gamma is already tested in TestNorm
        zero_centered_gamma = False
        eps = 1e-6

        key = jax.random.PRNGKey(0)
        subkeys = jax.random.split(key, 4)

        # NN in FWD
        x = jax.random.normal(subkeys[0], (m, k)).astype(jnp.bfloat16) / jnp.sqrt(k)
        w = jax.random.normal(subkeys[1], (k, n)).astype(jnp.bfloat16) / jnp.sqrt(n)

        gamma = jax.random.normal(subkeys[2], (k,)).astype(jnp.bfloat16)

        quantizer_set = QuantizerFactory.create_set(fp8_recipe=recipe)

        if norm_type == "layernorm":
            beta = jax.random.normal(subkeys[3], (k,)).astype(jnp.bfloat16)
        else:
            beta = None

        def prim_func(x, w, gamma, beta):
            # bias = None as quantize_dbias is already tested in test_dense_grad_fp8
            prim_out = layernorm_dense(
                x,
                w,
                gamma,
                beta,
                None,
                norm_type,
                zero_centered_gamma,
                eps,
                quantizer_set=quantizer_set,
            )
            return jnp.mean(prim_out)

        def ref_func(x, w, gamma, beta):
            x = _ref_jax_norm_impl(
                x, gamma, beta, norm_type, zero_centered_gamma, eps, quantizer=None
            )
            return jnp.mean(jnp.dot(x, w))

        value_n_grad_prim_func = value_and_grad(prim_func, (0, 1, 2, 3))
        value_n_grad_ref_func = value_and_grad(ref_func, (0, 1, 2, 3))

        ref_out, (ref_x_grad, ref_w_grad, ref_gamma_grad, ref_beta_grad) = value_n_grad_ref_func(
            x, w, gamma, beta
        )

        n_iterations = 3 if recipe.delayed() else 1
        with use_jax_gemm(enabled=with_jax_gemm):
            for _ in range(n_iterations):
                prim_out, (
                    prim_x_grad,
                    prim_w_grad,
                    prim_gamma_grad,
                    prim_beta_grad,
                ) = value_n_grad_prim_func(x, w, gamma, beta)

        assert_allclose(prim_out, ref_out, dtype=quantizer_set.x.q_dtype)
        assert_allclose(prim_x_grad, ref_x_grad, dtype=quantizer_set.dgrad.q_dtype)
        assert_allclose(prim_w_grad, ref_w_grad, dtype=quantizer_set.dgrad.q_dtype)
        assert_allclose(prim_gamma_grad, ref_gamma_grad, dtype=quantizer_set.dgrad.q_dtype)
        if beta is not None:
            assert_allclose(prim_beta_grad, ref_beta_grad, dtype=quantizer_set.dgrad.q_dtype)

    @pytest.mark.skipif(not is_fp8_supported, reason=fp8_unsupported_reason)
    @pytest.mark.parametrize("m,n,k", [(64, 128, 128)])
    @pytest.mark.parametrize("activation_type", [("gelu",), ("gelu", "linear")])
    @pytest_parametrize_wrapper("recipe", supported_recipes)
    @pytest.mark.parametrize("norm_type", ["layernorm", "rmsnorm"])
    @pytest_parametrize_wrapper("use_bias", [True, False])
    @pytest_parametrize_wrapper("with_jax_gemm", [False, True])
    def test_layernorm_mlp_grad(
        self, m, n, k, activation_type, recipe, norm_type, use_bias, with_jax_gemm
    ):
        """
        Test layernorm_mlp VJP Rule
        """
        # zero_centered_gamma is already tested in TestNorm
        zero_centered_gamma = False
        eps = 1e-6

        key = jax.random.PRNGKey(0)
        subkeys = jax.random.split(key, 6)

        x = jax.random.normal(subkeys[0], (m, k), jnp.bfloat16)
        kernel_1 = jax.random.normal(
            subkeys[1], (k, len(activation_type), n), jnp.bfloat16
        ) / jnp.sqrt(k)
        kernel_2 = jax.random.normal(subkeys[2], (n, k), jnp.bfloat16) / jnp.sqrt(n)
        gamma = jax.random.normal(subkeys[5], (k,), jnp.bfloat16)
        beta = None  # was tested in TestNorm
        if use_bias:
            bias_1 = jax.random.normal(subkeys[3], (len(activation_type), n), jnp.bfloat16)
            bias_2 = jax.random.normal(subkeys[4], (k,), jnp.bfloat16)
        else:
            bias_1 = None
            bias_2 = None

        quantizer_sets = QuantizerFactory.create_set(
            n_quantizer_sets=2,
            fp8_recipe=recipe,
        )

        if norm_type == "layernorm":
            beta = jax.random.normal(subkeys[3], (k,)).astype(jnp.bfloat16)
        else:
            beta = None

        def prim_func(x, gamma, kernel_1, kernel_2, bias_1, bias_2):
            return jnp.mean(
                layernorm_mlp(
                    x,
                    gamma,
                    beta,
                    [kernel_1, kernel_2],
                    [bias_1, bias_2],
                    norm_type,
                    zero_centered_gamma=zero_centered_gamma,
                    epsilon=eps,
                    activation_type=activation_type,
                    quantizer_sets=quantizer_sets,
                )
            )

        def _ref_func_impl(x, gamma, kernel_1, kernel_2, bias_1, bias_2):
            ln_out = _ref_jax_norm_impl(
                x, gamma, beta, norm_type, zero_centered_gamma, eps, quantizer=None
            )
            linear_1_out = jax.lax.dot_general(ln_out, kernel_1, (((1,), (0,)), ((), ())))
            if use_bias:
                bias_1_shape = (1,) * (linear_1_out.ndim - bias_1.ndim) + bias_1.shape
                linear_1_out += jnp.reshape(bias_1, bias_1_shape)

            x = _jax_act_lu(linear_1_out, activation_type).data
            linear_2_out = jax.lax.dot_general(x, kernel_2, (((1,), (0,)), ((), ())))
            if use_bias:
                bias_2_shape = (1,) * (linear_2_out.ndim - bias_2.ndim) + bias_2.shape
                linear_2_out += jnp.reshape(bias_2, bias_2_shape)

            return linear_2_out

        def ref_func(x, gamma, kernel_1, kernel_2, bias_1, bias_2):
            return jnp.mean(_ref_func_impl(x, gamma, kernel_1, kernel_2, bias_1, bias_2))

        value_n_grad_prim_func = value_and_grad(prim_func, range(6))
        value_n_grad_ref_func = value_and_grad(ref_func, range(6))

        n_iterations = 3 if recipe.delayed() else 1
        with use_jax_gemm(enabled=with_jax_gemm):
            for _ in range(n_iterations):
                prim_out, (
                    prim_x_grad,
                    prim_gamma_grad,
                    prim_kernel_1_grad,
                    prim_kernel_2_grad,
                    prim_bias_1_grad,
                    prim_bias_2_grad,
                ) = value_n_grad_prim_func(x, gamma, kernel_1, kernel_2, bias_1, bias_2)

        ref_out, (
            ref_x_grad,
            ref_gamma_grad,
            ref_kernel_1_grad,
            ref_kernel_2_grad,
            ref_bias_1_grad,
            ref_bias_2_grad,
        ) = value_n_grad_ref_func(x, gamma, kernel_1, kernel_2, bias_1, bias_2)

        fwd_dtype = quantizer_sets[0].x.q_dtype
        bwd_dtype = quantizer_sets[0].dgrad.q_dtype
        assert_allclose(prim_out, ref_out, dtype=fwd_dtype)
        assert_allclose(prim_kernel_2_grad, ref_kernel_2_grad, dtype=bwd_dtype)
        assert_allclose(prim_kernel_1_grad, ref_kernel_1_grad, dtype=bwd_dtype)
        assert_allclose(prim_gamma_grad, ref_gamma_grad, dtype=bwd_dtype)
        assert_allclose(prim_x_grad, ref_x_grad, dtype=bwd_dtype)
        if use_bias:
            assert_allclose(prim_bias_2_grad, ref_bias_2_grad, dtype=bwd_dtype)
            assert_allclose(prim_bias_1_grad, ref_bias_1_grad, dtype=bwd_dtype)


# E5M2 * E5M2 is not supported
fwd_bwd_dtypes = [
    [jnp.float8_e4m3fn, jnp.float8_e4m3fn],
    [jnp.float8_e4m3fn, jnp.float8_e5m2],
    [jnp.float8_e5m2, jnp.float8_e4m3fn],
]

GROUPED_DENSE_INPUT_SHAPES = [
    # (n_groups, m, n, k), the actual m will be multiplied by 32
    (5, 32, 128, 64),  # Test the case where n_groups is not a multiple of 4
    (8, 64, 32, 128),
    (8, 64, 128, 256),
]


@pytest_parametrize_wrapper("input_shape", GROUPED_DENSE_INPUT_SHAPES)
class TestGroupedDense:
    def _ref_grouped_dense(self, lhs, rhs, bias, group_sizes, contracting_dims):
        lhs_contract_dim, _ = contracting_dims
        assert len(lhs_contract_dim) == 1 and lhs.ndim == 2 and rhs.ndim == 3
        if bias is None:
            bias = jnp.zeros((rhs.shape[0], rhs.shape[2]), dtype=lhs.dtype)
        else:
            assert bias.ndim == 2 and bias.shape == (rhs.shape[0], rhs.shape[2])
        remaining_axis = (set(range(lhs.ndim)) - set(lhs_contract_dim)).pop()
        lhs = jnp.split(lhs, jnp.cumulative_sum(group_sizes)[:-1], axis=remaining_axis)
        rhs = jnp.split(rhs, rhs.shape[0], axis=0)
        bias = jnp.split(bias, bias.shape[0], axis=0)
        ref_out = []
        dim_num = (contracting_dims, ((), ()))
        for lhs_i, rhs_i, bias_i in zip(lhs, rhs, bias):
            out_i = jax.lax.dot_general(
                lhs_i, rhs_i, dim_num, precision=jax.lax.Precision.HIGHEST
            ) + jnp.expand_dims(bias_i, axis=0)
            ref_out.append(jnp.squeeze(out_i))
        return ref_out

    def _generate_grouped_dense_input(self, dtype, input_shape, data_layout="NN", with_bias=False):
        key = jax.random.PRNGKey(0)
        subkeys = jax.random.split(key, 4)
        n_groups, m, n, k = input_shape

        group_sizes = jnp.sort(jax.random.randint(subkeys[0], (n_groups - 1,), 0, m))
        group_sizes = jnp.concatenate([jnp.array([0]), group_sizes, jnp.array([m])])
        group_sizes = jnp.diff(group_sizes)
        # Make one empty input lhs to test empty GEMM handling
        group_sizes = group_sizes.at[0].set(group_sizes[0] + group_sizes[1])
        group_sizes = group_sizes.at[1].set(0)
        assert group_sizes.sum() == m

        # *32 to make sure that input shape works for MXFP8
        group_sizes = group_sizes * 32
        m = m * 32

        lhs_shape = (m if data_layout[0] == "N" else k, k if data_layout[0] == "N" else m)
        rhs_shape = (n_groups, k if data_layout[1] == "N" else n, n if data_layout[1] == "N" else k)
        bias_shape = (n_groups, n)

        lhs = jax.random.uniform(subkeys[1], lhs_shape, dtype=dtype)
        rhs = jax.random.uniform(subkeys[2], rhs_shape, dtype=dtype)
        bias = jax.random.uniform(subkeys[3], bias_shape, dtype=dtype) if with_bias else None

        lhs_contracting_dim = (1,) if data_layout[0] == "N" else (0,)
        rhs_contracting_dim = (1,) if data_layout[1] == "N" else (2,)
        contracting_dims = (lhs_contracting_dim, rhs_contracting_dim)

        return lhs, rhs, group_sizes, contracting_dims, bias

    def _assert_grouped_gemm_output(self, out, group_sizes, ref_list, dtype):
        assert out.dtype == ref_list[0].dtype
        out_list = jnp.split(out, jnp.cumulative_sum(group_sizes)[:-1], axis=0)
        for i in range(len(ref_list)):
            assert_allclose(out_list[i], ref_list[i], dtype=dtype)

    @pytest_parametrize_wrapper("dtype", [jnp.bfloat16, jnp.float16])
    @pytest_parametrize_wrapper("layout", ["NN"])
    def test_grouped_gemm_fp16(self, dtype, input_shape, layout):
        lhs, rhs, group_sizes, contracting_dims, _ = self._generate_grouped_dense_input(
            dtype, input_shape, layout
        )
        num_gemms = input_shape[0]
        _ = jax.jit(tex.grouped_gemm_copy_group_sizes, static_argnames=("num_gemms",))(
            group_sizes,
            num_gemms=num_gemms,
        )
        ref_out = self._ref_grouped_dense(lhs, rhs, None, group_sizes, contracting_dims)

        # jitting grouped_gemm
        prim_out = jax.jit(
            tex.grouped_gemm, static_argnames=("contracting_dims", "use_async_d2h_group_sizes")
        )(
            lhs,
            rhs,
            group_sizes,
            contracting_dims,
            use_async_d2h_group_sizes=True,
        )

        self._assert_grouped_gemm_output(prim_out, group_sizes, ref_out, dtype)

    @pytest.mark.skipif(not is_fp8_supported, reason=fp8_unsupported_reason)
    @pytest.mark.parametrize("fwd_bwd_dtype", fwd_bwd_dtypes)
    @pytest_parametrize_wrapper("scaling_mode", non_fp4_supported_scaling_modes)
    @pytest_parametrize_wrapper("layout", ["NN"])
    def test_grouped_gemm_fp8(self, fwd_bwd_dtype, scaling_mode, input_shape, layout):
        fwd_dtype, bwd_dtype = fwd_bwd_dtype
        quantizer_set = QuantizerFactory.create_set(
            scaling_mode=scaling_mode,
            fwd_dtype=fwd_dtype,
            bwd_dtype=bwd_dtype,
            is_2x2x=False,
            n_groups=input_shape[0],
        )

        # quantizer_set.{x, kernel} has fwd_dtype, while quantizer_set.grad has bwd_dtype
        # We want to test E4M3 * E5M2, manually set the quantizer_set.kernel.q_dtype to bwd_dtype
        quantizer_set.kernel.q_dtype = bwd_dtype
        for quantizer in quantizer_set.kernel.quantizers:
            quantizer.q_dtype = bwd_dtype

        out_dtype = jnp.bfloat16
        lhs, rhs, group_sizes, contracting_dims, _ = self._generate_grouped_dense_input(
            out_dtype, input_shape, layout
        )
        ref_out = self._ref_grouped_dense(lhs, rhs, None, group_sizes, contracting_dims)

        prim_out = jax.jit(tex.grouped_gemm, static_argnames=("contracting_dims",))(
            lhs, rhs, group_sizes, contracting_dims, quantizer_set=quantizer_set
        )

        allclose_dtype = jnp.float8_e4m3fn
        if jnp.float8_e5m2 in fwd_bwd_dtype:
            allclose_dtype = jnp.float8_e5m2

        self._assert_grouped_gemm_output(prim_out, group_sizes, ref_out, allclose_dtype)

    def _ref_sum_grouped_dense(self, x, kernel, bias, group_sizes, contracting_dims):
        out_list = self._ref_grouped_dense(x, kernel, bias, group_sizes, contracting_dims)
        # Note: we use jnp.sum instead of jnp.mean to make the gradient larger
        # and prevent them from being clamp to zero in FP8. / sqrt(x.size) is used to
        # normalize the output and prevent the gradient from being too large for FP8.
        out_sum_list = [jnp.sum(out) for out in out_list]
        return jnp.sum(jnp.asarray(out_sum_list)) / jnp.sqrt(x.size)

    def _primitive_sum_grouped_dense(
        self, x, kernel, bias, group_sizes, contracting_dims, quantizer_set=noop_quantizer_set
    ):
        out = grouped_dense(
            x, kernel, group_sizes, contracting_dims, bias=bias, quantizer_set=quantizer_set
        )
        return jnp.sum(jnp.asarray(out)) / jnp.sqrt(x.size)

    @pytest_parametrize_wrapper("dtype", [jnp.bfloat16, jnp.float16])
    def test_grouped_dense_grad_fp16(self, dtype, input_shape):
        x, kernel, group_sizes, contracting_dims, bias = self._generate_grouped_dense_input(
            dtype,
            input_shape,
            with_bias=True,
        )

        value_n_grad_ref_func = value_and_grad(self._ref_sum_grouped_dense, (0, 1, 2))
        # jitting the grouped_dense
        value_n_grad_prim_func = jit(
            value_and_grad(self._primitive_sum_grouped_dense, (0, 1, 2)), static_argnums=(4,)
        )

        ref_out_sum, (ref_dgrad, ref_wgrad, ref_dbias) = value_n_grad_ref_func(
            x, kernel, bias, group_sizes, contracting_dims
        )
        prim_out_sum, (prim_dgrad, prim_wgrad, prim_dbias) = value_n_grad_prim_func(
            x, kernel, bias, group_sizes, contracting_dims
        )

        assert_allclose(prim_out_sum, ref_out_sum, dtype=dtype)
        assert_allclose(prim_dgrad, ref_dgrad, dtype=dtype)
        assert_allclose(prim_wgrad, ref_wgrad, dtype=dtype)
        assert_allclose(prim_dbias, ref_dbias, dtype=dtype)

    @pytest.mark.skipif(not is_fp8_supported, reason=fp8_unsupported_reason)
    @pytest.mark.parametrize(
        "fwd_bwd_dtype",
        [(jnp.float8_e4m3fn, jnp.float8_e4m3fn), (jnp.float8_e4m3fn, jnp.float8_e5m2)],
    )
    @pytest_parametrize_wrapper("scaling_mode", non_fp4_supported_scaling_modes)
    def test_grouped_dense_grad_fp8(self, fwd_bwd_dtype, scaling_mode, input_shape):
        fwd_dtype, bwd_dtype = fwd_bwd_dtype
        dtype = jnp.bfloat16
        x, kernel, group_sizes, contracting_dims, bias = self._generate_grouped_dense_input(
            dtype,
            input_shape,
            with_bias=True,
        )

        quantizer_set = QuantizerFactory.create_set(
            scaling_mode=scaling_mode,
            fwd_dtype=fwd_dtype,
            bwd_dtype=bwd_dtype,
            is_2x2x=True,
            n_groups=group_sizes.size,
        )
        value_n_grad_ref_func = value_and_grad(self._ref_sum_grouped_dense, (0, 1, 2))

        # jitting the grouped_dense
        value_n_grad_prim_func = jit(
            value_and_grad(self._primitive_sum_grouped_dense, (0, 1, 2)), static_argnums=(4,)
        )

        ref_out_sum, (ref_dgrad, ref_wgrad, ref_dbias) = value_n_grad_ref_func(
            x,
            kernel,
            bias,
            group_sizes,
            contracting_dims,
        )
        prim_out_sum, (prim_dgrad, prim_wgrad, prim_dbias) = value_n_grad_prim_func(
            x, kernel, bias, group_sizes, contracting_dims, quantizer_set=quantizer_set
        )

        assert_allclose(prim_out_sum, ref_out_sum, dtype=fwd_dtype)
        assert_allclose(prim_dgrad, ref_dgrad, dtype=bwd_dtype)
        assert_allclose(prim_wgrad, ref_wgrad, dtype=bwd_dtype)
        assert_allclose(prim_dbias, ref_dbias, dtype=dtype)<|MERGE_RESOLUTION|>--- conflicted
+++ resolved
@@ -1199,11 +1199,7 @@
                 (in_dtype == jnp.bfloat16 and scaling_mode.is_1d_block_scaling())
                 # Due to the amax dependency, current scaling is unfused. In TE we store the activation results in bf16 which reduces precision compared to JAX implementation which will implicitly promote to float32 for the intermediate results when JIT'd. This only produces a tolerance issue when using squared_relu currently.
                 or (
-<<<<<<< HEAD
-                    activation_type == ("squared_relu",)
-=======
                     activation_type in {("squared_relu",), ("clamped_silu", "clamped_linear")}
->>>>>>> 70f53666
                     and in_dtype == jnp.bfloat16
                     and scaling_mode == ScalingMode.CURRENT_TENSOR_SCALING
                 )
