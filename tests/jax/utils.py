# Copyright (c) 2022-2024, NVIDIA CORPORATION & AFFILIATES. All rights reserved.
#
# See LICENSE for license information.
"""Utility for the TE layer tests"""

import functools
import math
import operator
from typing import Any, Callable, Dict, Tuple, Sequence, Union, Iterable, Optional

import jax
import jax.numpy as jnp
import numpy as np
from flax import linen as nn
from flax.linen import partitioning as nn_partitioning
from jax import lax, vmap
from jax import nn as jax_nn
from jax import random as jax_random

from transformer_engine.jax.fp8 import DType as TEDType

PRNGKey = Any
Shape = Tuple[int, ...]
DType = jnp.dtype
Array = Any
PrecisionLike = Union[None, str, lax.Precision, Tuple[str, str], Tuple[lax.Precision,
                                                                       lax.Precision]]
Initializer = Callable[[PRNGKey, Shape, DType], Array]


def is_devices_enough(required):
    """
    Check if the available GPUs is enough
    """
    return len(jax.devices()) >= required


def _generate_drop_path_shape(shape: Sequence[int], batch_dim: int) -> Sequence[int]:
    # Generate broadcast dims for drop_path.
    drop_path_shape = list(range(0, len(shape)))
    drop_path_shape.pop(batch_dim)
    return drop_path_shape


def _normalize_axes(axes: Iterable[int], ndim: int) -> Tuple[int]:
    # A tuple by convention. len(axes_tuple) then also gives the rank efficiently.
    return tuple(ax if ax >= 0 else ndim + ax for ax in axes)


def _canonicalize_tuple(x):
    if isinstance(x, Iterable):
        return tuple(x)
    return (x,)


def _convert_to_activation_function(fn_or_string: Union[str, Callable]) -> Callable:
    """Convert a string to an activation function."""
    if fn_or_string == 'linear':
        return lambda x: x
    if isinstance(fn_or_string, str):
        return getattr(nn, fn_or_string)
    if callable(fn_or_string):
        return fn_or_string
    raise ValueError(f"don't know how to convert {fn_or_string} to an activation function")


def combine_masks(*masks: Optional[Array], dtype: DType = jnp.float32):
    """Combine attention masks.

  Args:
    *masks: set of attention mask arguments to combine, some can be None.
    dtype: final mask dtype

  Returns:
    Combined mask, reduced by logical and, returns None if no masks given.
  """
    masks = [m for m in masks if m is not None]
    if not masks:
        return None
    assert all(map(lambda x: x.ndim == masks[0].ndim,
                   masks)), (f'masks must have same rank: {tuple(map(lambda x: x.ndim, masks))}')
    mask, *other_masks = masks
    for other_mask in other_masks:
        mask = jnp.logical_and(mask, other_mask)
    return mask.astype(dtype)


def combine_biases(*masks: Optional[Array]):
    """Combine attention biases.

  Args:
    *masks: set of attention bias arguments to combine, some can be None.

  Returns:
    Combined mask, reduced by summation, returns None if no masks given.
  """
    masks = [m for m in masks if m is not None]
    if not masks:
        return None
    assert all(map(lambda x: x.ndim == masks[0].ndim,
                   masks)), (f'masks must have same rank: {tuple(map(lambda x: x.ndim, masks))}')
    mask, *other_masks = masks
    for other_mask in other_masks:
        mask = mask + other_mask
    return mask


def dot_product_attention(query: Array,
                          key: Array,
                          value: Array,
                          transpose_batch_sequence: bool,
                          bias: Optional[Array] = None,
                          dropout_rng: Optional[PRNGKey] = None,
                          dropout_rate: float = 0.,
                          deterministic: bool = False,
                          dtype: DType = jnp.float32,
                          float32_logits: bool = False):
    """Computes dot-product attention given query, key, and value.

  This is the core function for applying attention based on
  https://arxiv.org/abs/1706.03762. It calculates the attention weights given
  query and key and combines the values using the attention weights.

  Args:
    query: queries for calculating attention with shape of `[batch, q_length,
      num_heads, qk_depth_per_head]`.
    key: keys for calculating attention with shape of `[batch, kv_length,
      num_gqa_groups, qk_depth_per_head]`.
    value: values to be used in attention with shape of `[batch, kv_length,
      num_gqa_groups, v_depth_per_head]`.
    bias: bias for the attention weights. This should be broadcastable to the
      shape `[batch, num_heads, q_length, kv_length]` This can be used for
      incorporating causal masks, padding masks, proximity bias, etc.
    dropout_rng: JAX PRNGKey: to be used for dropout
    dropout_rate: dropout rate
    deterministic: bool, deterministic or not (to apply dropout)
    dtype: the dtype of the computation (default: float32)
    float32_logits: bool, if True then compute logits in float32 to avoid
      numerical issues with bfloat16.

  Returns:
    Output of shape `[batch, length, num_heads, v_depth_per_head]`.
  """
    assert key.ndim == query.ndim == value.ndim, 'q, k, v must have same rank.'
    batch_dim = 1 if transpose_batch_sequence else 0
    assert query.shape[batch_dim] == key.shape[batch_dim] == value.shape[batch_dim], (
        'q, k, v batch dims must match.')
    sequence_dim = 0 if transpose_batch_sequence else 1
    assert key.shape[sequence_dim] == value.shape[sequence_dim], 'k, v lengths must match.'
    assert key.shape[-2] == value.shape[-2], 'k, v num_heads must match.'
    assert query.shape[-1] == key.shape[-1], 'q, k head_dim must match.'

    # Casting logits and softmax computation for float32 for model stability.
    if float32_logits:
        query = query.astype(jnp.float32)
        key = key.astype(jnp.float32)

    # `attn_weights`: [batch, num_heads, groups, q_length, kv_length]
    h_q, h_kv = query.shape[-2], key.shape[-2]
    assert (h_q % h_kv == 0) and (h_q >= h_kv)
    group_size = h_q // h_kv
    grouped_query = query.reshape((*query.shape[:2], h_kv, group_size, query.shape[-1]))

    if transpose_batch_sequence:
        attn_weights = jnp.einsum('qbhgd,kbhd->bhgqk', grouped_query, key)
    else:
        attn_weights = jnp.einsum('bqhgd,bkhd->bhgqk', grouped_query, key)

    # reshape back to normal DPA shape for bias/softmax/dropout
    b, h, g, q, k = attn_weights_with_groups_shape = attn_weights.shape
    attn_weights_without_groups_shape = (b, h * g, q, k)
    attn_weights = attn_weights.reshape(attn_weights_without_groups_shape)

    # Apply attention bias: masking, dropout, proximity bias, etc.
    if bias is not None:
        attn_weights = attn_weights + bias.astype(attn_weights.dtype)

    # Normalize the attention weights across `kv_length` dimension.
    attn_weights = jax_nn.softmax(attn_weights).astype(dtype)

    # Apply attention dropout.
    if not deterministic and dropout_rate > 0.:
        keep_prob = 1.0 - dropout_rate
        # T5 broadcasts along the "length" dim, but unclear which one that
        # corresponds to in positional dimensions here, assuming query dim.
        dropout_shape = list(attn_weights.shape)
        keep = jax_random.bernoulli(dropout_rng, keep_prob, dropout_shape)
        multiplier = (keep.astype(attn_weights.dtype) / jnp.asarray(keep_prob, dtype=dtype))
        attn_weights = attn_weights * multiplier

    attn_weights = attn_weights.reshape(attn_weights_with_groups_shape)

    # Take the linear combination of `value`.
    if transpose_batch_sequence:
        return jnp.einsum('bhgqk,kbhd->qbhgd', attn_weights, value).reshape(query.shape)

    return jnp.einsum('bhgqk,bkhd->bqhgd', attn_weights, value).reshape(query.shape)


class DenseGeneral(nn.Module):
    """A linear transformation with flexible axes and FP8 support.

        Attributes:
        features: tuple with numbers of output features.
        axis: tuple with axes to apply the transformation on.
        dtype: the dtype of the computation (default: float32).
        kernel_init: initializer function for the weight matrix.
        use_bias: whether to add a bias to the output (default: False).
        bias_init: initializer function for the bias vector.
    """
    features: Union[Iterable[int], int]
    axis: Union[Iterable[int], int] = -1
    dtype: DType = jnp.float32
    kernel_init: Initializer = None
    kernel_axes: Tuple[str, ...] = ()
    use_bias: bool = False
    bias_init: Initializer = nn.initializers.zeros
    bias_axes: Tuple[str, ...] = ()

    def __post_init__(self):
        if self.kernel_init is None:
            self.kernel_init = nn.initializers.variance_scaling(1.0, 'fan_in', 'truncated_normal')
        super().__post_init__()

    @nn.compact
    def __call__(self, inputs: Array) -> Array:
        """Applies a linear transformation to the inputs along multiple dimensions.

        Args:
        inputs: The nd-array to be transformed.

        Returns:
        The transformed input.
        """
        features = _canonicalize_tuple(self.features)
        axis = _canonicalize_tuple(self.axis)

        inputs = jnp.asarray(inputs, self.dtype)
        axis = _normalize_axes(axis, inputs.ndim)

        kernel_shape = tuple(inputs.shape[ax] for ax in axis) + features
        kernel_param_shape = (np.prod([inputs.shape[ax] for ax in axis]), np.prod(features))
        kernel = nn_partitioning.param_with_axes('kernel',
                                                 self.kernel_init,
                                                 kernel_param_shape,
                                                 jnp.float32,
                                                 axes=self.kernel_axes)

        kernel = jnp.asarray(kernel, self.dtype)
        kernel = jnp.reshape(kernel, kernel_shape)

        if self.use_bias:
            bias = nn_partitioning.param_with_axes('bias',
                                                   self.bias_init,
                                                   self.features,
                                                   self.dtype,
                                                   axes=self.bias_axes)
        else:
            bias = None

        contract_ind = tuple(range(0, len(axis)))

        y = lax.dot_general(inputs, kernel, ((axis, contract_ind), ((), ())))

        if bias is not None:
            y += jnp.reshape(bias, (1,) * (y.ndim - 1) + (-1,))
        return y


class MlpBlock(nn.Module):
    """Transformer MLP / feed-forward block.

  Attributes:
    intermediate_dim: Shared dimension of hidden layers.
    activations: Type of activations for each layer.  Each element is either
      'linear', a string function name in flax.linen, or a function.
    kernel_init: Kernel function, passed to the dense layers.
    deterministic: Whether the dropout layers should be deterministic.
    intermediate_dropout_rate: Dropout rate used after the intermediate layers.
    dtype: Type for the dense layer.
  """
    transpose_batch_sequence: bool
    intermediate_dim: int = 2048
    activations: Sequence[Union[str, Callable]] = ('relu',)
    kernel_init: Initializer = None
    intermediate_dropout_rate: float = 0.1
    dtype: Any = jnp.float32
    fuse_wi: bool = False

    def __post_init__(self):
        if self.kernel_init is None:
            self.kernel_init = nn.initializers.variance_scaling(1.0, 'fan_in', 'truncated_normal')
        super().__post_init__()

    @nn.compact
    def __call__(self, inputs, deterministic: bool = False):
        """Applies Transformer MlpBlock module."""
        # Iterate over specified MLP input activation functions.
        # e.g. ('relu',) or ('gelu', 'linear') for gated-gelu.

        activations = []
        if self.fuse_wi:
            dense_name = 'wi'
            num_activations = len(self.activations)
            x = DenseGeneral(self.intermediate_dim * num_activations,
                             dtype=self.dtype,
                             kernel_init=self.kernel_init,
                             kernel_axes=('embed', 'mlp'),
                             name=dense_name)(inputs)
            x = jnp.split(x, num_activations, axis=-1)
            for idx, act_fn in enumerate(self.activations):
                x_i = _convert_to_activation_function(act_fn)(x[idx])
                activations.append(x_i)
        else:
            for idx, act_fn in enumerate(self.activations):
                dense_name = 'wi' if len(self.activations) == 1 else f'wi_{idx}'
                x = DenseGeneral(self.intermediate_dim,
                                 dtype=self.dtype,
                                 kernel_init=self.kernel_init,
                                 kernel_axes=('embed', 'mlp'),
                                 name=dense_name)(inputs)
                x = _convert_to_activation_function(act_fn)(x)
                activations.append(x)

        # Take elementwise product of above intermediate activations.
        x = functools.reduce(operator.mul, activations)
        dropout_broadcast_dims = (0,) if self.transpose_batch_sequence else (1,)
        # Apply dropout and final dense output projection.
        x = nn.Dropout(rate=self.intermediate_dropout_rate, broadcast_dims=dropout_broadcast_dims)(
            x, deterministic=deterministic)    # Broadcast along length.
        if self.transpose_batch_sequence:
            x = nn_partitioning.with_sharding_constraint(x, ('length', 'batch', 'mlp'))
        else:
            x = nn_partitioning.with_sharding_constraint(x, ('batch', 'length', 'mlp'))
        output = DenseGeneral(inputs.shape[-1],
                              dtype=self.dtype,
                              kernel_init=self.kernel_init,
                              kernel_axes=('mlp', 'embed'),
                              name='wo')(x)
        return output


def apply_rope(
    inputs: jnp.ndarray,
    position: jnp.ndarray,
    min_timescale: int = 1,
    max_timescale: int = 10000,
):
    embedding_dim = inputs.shape[-1]
    half_embedding_dim = embedding_dim // 2
    fraction = 2 * jnp.arange(0, half_embedding_dim) / embedding_dim
    timescale = min_timescale * (max_timescale / min_timescale)**fraction
    timescale = jnp.expand_dims(timescale, axis=tuple(range(inputs.ndim - 1)))
    position = jnp.expand_dims(position, axis=tuple(range(2, inputs.ndim)))
    sinusoid_inp = position / timescale
    sin = jnp.sin(sinusoid_inp)
    cos = jnp.cos(sinusoid_inp)
    first_half, second_half = jnp.split(inputs, 2, axis=-1)
    first_part = first_half * cos - second_half * sin
    second_part = second_half * cos + first_half * sin
    first_part = first_part.astype(inputs.dtype)
    second_part = second_part.astype(inputs.dtype)
    return jnp.concatenate([first_part, second_part], axis=-1)


dynamic_vector_slice_in_dim = vmap(lax.dynamic_slice_in_dim, in_axes=(None, 0, None, None))


class MultiHeadAttention(nn.Module):
    """Multi-head dot-product attention.

    Attributes:
      num_heads: number of attention heads. Features (i.e. inputs_q.shape[-1])
        should be divisible by the number of heads.
      num_gqa_groups: number of kv attention heads
      head_dim: dimension of each head.
      dtype: the dtype of the computation.
      dropout_rate: dropout rate
      kernel_init: initializer for the kernel of the Dense layers.
      float32_logits: bool, if True then compute logits in float32 to avoid
        numerical issues with bfloat16.
  """

    num_heads: int = 8
    num_gqa_groups: int | None = None
    head_dim: int = 64
    transpose_batch_sequence: bool = True
    dtype: DType = jnp.float32
    dropout_rate: float = 0.
    kernel_init: Initializer = None
    float32_logits: bool = False    # computes logits in float32 for stability.
    scale_attn_logits: bool = False
    scaled_query_init: bool = True
    enable_rotary_pos_emb: bool = False
    fuse_qkv: bool = True

    def __post_init__(self):
        if self.kernel_init is None:
            self.kernel_init = nn.initializers.variance_scaling(1.0, 'fan_in', 'normal')
        if self.num_gqa_groups is None:
            self.num_gqa_groups = self.num_attention_heads
        super().__post_init__()

    @nn.compact
    def __call__(self,
                 inputs_q: Array,
                 inputs_kv: Array,
                 mask: Optional[Array] = None,
                 bias: Optional[Array] = None,
                 *,
                 decode: bool = False,
                 deterministic: bool = False) -> Array:
        """Applies multi-head dot product attention on the input data.

    Projects the inputs into multi-headed query, key, and value vectors,
    applies dot-product attention and project the results to an output vector.

    There are two modes: decoding and non-decoding (e.g., training). The mode is
    determined by `decode` argument. For decoding, this method is called twice,
    first to initialize the cache and then for an actual decoding process. The
    two calls are differentiated by the presence of 'cached_key' in the variable
    dict. In the cache initialization stage, the cache variables are initialized
    as zeros and will be filled in the subsequent decoding process.

    In the cache initialization call, `inputs_q` has a shape [batch, length,
    q_features] and `inputs_kv`: [batch, length, kv_features]. During the
    incremental decoding stage, query, key and value all have the shape [batch,
    1, qkv_features] corresponding to a single step.

    Args:
      inputs_q: input queries of shape `[batch, q_length, q_features]`.
      inputs_kv: key/values of shape `[batch, kv_length, kv_features]`.
      mask: attention mask of shape `[batch, num_heads, q_length, kv_length]`.
      bias: attention bias of shape `[batch, num_heads, q_length, kv_length]`.
      decode: Whether to prepare and use an autoregressive cache.
      deterministic: Disables dropout if set to True.

    Returns:
      output of shape `[batch, length, q_features]`.
    """
        q_projection = functools.partial(DenseGeneral,
                                         axis=-1,
                                         features=self.num_heads * self.head_dim,
                                         kernel_axes=('embed', 'joined_kv'),
                                         dtype=self.dtype)

        kv_projection = functools.partial(DenseGeneral,
                                          axis=-1,
                                          features=self.num_gqa_groups * self.head_dim,
                                          kernel_axes=('embed', 'joined_kv'),
                                          dtype=self.dtype)

        # NOTE: T5 does not explicitly rescale the attention logits by
        #       1/sqrt(depth_kq)!  This is folded into the initializers of the
        #       linear transformations, which is equivalent under Adafactor
        depth_scaling = jnp.sqrt(self.head_dim).astype(self.dtype)
        query_init = lambda *args: self.kernel_init(*args) / (depth_scaling
                                                              if self.scaled_query_init else 1.0)

        # Project inputs_q to multi-headed q/k/v
        # dimensions are then [batch, length, num_heads, head_dim]

        def qkv_init(key, shape, dtype):
            assert shape[-1] % 3 == 0

            q_shape = (shape[0], shape[1] // 3)
            k_shape = (shape[0], shape[1] // 3)
            v_shape = (shape[0], shape[1] // 3)

            q_kernel = query_init(key, q_shape, dtype)
            k_kernel = self.kernel_init(key, k_shape, dtype)
            v_kernel = self.kernel_init(key, v_shape, dtype)

            return jnp.concatenate([q_kernel, k_kernel, v_kernel], axis=-1, dtype=dtype)

        is_self_attn = (inputs_q is inputs_kv)
        is_gqa = (self.num_heads != self.num_gqa_groups)
        is_qkvpack = (is_self_attn and not is_gqa)

        if self.fuse_qkv:
            if is_qkvpack:
                qkv_proj = DenseGeneral(axis=-1,
                                        features=self.num_heads * self.head_dim * 3,
                                        kernel_axes=('embed', 'joined_kv'),
                                        kernel_init=qkv_init,
                                        name='qkv',
                                        dtype=self.dtype)(inputs_kv)
                query, key, value = jnp.split(
                    qkv_proj, [self.num_heads * self.head_dim, self.num_heads * self.head_dim * 2],
                    axis=-1)
                if self.scale_attn_logits:
                    query = query / depth_scaling
            else:
                query = q_projection(kernel_init=query_init, name='query')( \
                        (inputs_q / depth_scaling) if self.scale_attn_logits else inputs_q)
                kv_proj = DenseGeneral(axis=-1,
                                       features=self.num_gqa_groups * self.head_dim * 2,
                                       kernel_axes=('embed', 'joined_kv'),
                                       kernel_init=self.kernel_init,
                                       name='kv',
                                       dtype=self.dtype)(inputs_kv)
                key, value = jnp.split(kv_proj, [self.num_gqa_groups * self.head_dim], axis=-1)
        else:
            query = q_projection(kernel_init=query_init, name='query')( \
                    (inputs_q / depth_scaling) if self.scale_attn_logits else inputs_q)
            key = kv_projection(kernel_init=self.kernel_init, name='key')(inputs_kv)
            value = kv_projection(kernel_init=self.kernel_init, name='value')(inputs_kv)

<<<<<<< HEAD
        if self.enable_rotary_pos_emb:
            batch_dim = 1 if self.transpose_batch_sequence else 0
            seq_dim = 1 - batch_dim

            position = jnp.expand_dims(jnp.arange(query.shape[seq_dim]), axis=batch_dim)

            query = apply_rope(query, position)
            key = apply_rope(key, position)

        query = query.reshape((query.shape[0], query.shape[1], self.num_heads, self.head_dim))
        key = key.reshape((key.shape[0], key.shape[1], self.num_heads, self.head_dim))
        value = value.reshape((value.shape[0], value.shape[1], self.num_heads, self.head_dim))
=======
        query = query.reshape((*query.shape[:2], self.num_heads, self.head_dim))
        key = key.reshape((*key.shape[:2], self.num_gqa_groups, self.head_dim))
        value = value.reshape((*value.shape[:2], self.num_gqa_groups, self.head_dim))
>>>>>>> c4d5f365

        if self.transpose_batch_sequence:
            query = nn_partitioning.with_sharding_constraint(query,
                                                             ('length', 'batch', 'heads', 'kv'))
            key = nn_partitioning.with_sharding_constraint(key, ('length', 'batch', 'heads', 'kv'))
            value = nn_partitioning.with_sharding_constraint(value,
                                                             ('length', 'batch', 'heads', 'kv'))
        else:
            query = nn_partitioning.with_sharding_constraint(query,
                                                             ('batch', 'length', 'heads', 'kv'))
            key = nn_partitioning.with_sharding_constraint(key, ('batch', 'length', 'heads', 'kv'))
            value = nn_partitioning.with_sharding_constraint(value,
                                                             ('batch', 'length', 'heads', 'kv'))

        if decode:
            # Detect if we're initializing by absence of existing cache data.
            is_initialized = self.has_variable('cache', 'cached_key')
            # The key and value have dimension [batch, length, num_heads, head_dim],
            # but we cache them as [batch, num_heads, head_dim, length] as a TPU
            # fusion optimization. This also enables the "scatter via one-hot
            # broadcast" trick, which means we do a one-hot broadcast instead of a
            # scatter/gather operations, resulting in a 3-4x speedup in practice.
            swap_dims = lambda x: x[:-3] + tuple(x[i] for i in [-2, -1, -3])
            cached_key = self.variable('cache', 'cached_key', jnp.zeros, swap_dims(key.shape),
                                       key.dtype)
            cached_value = self.variable('cache', 'cached_value', jnp.zeros, swap_dims(value.shape),
                                         value.dtype)
            cache_index = self.variable('cache', 'cache_index',
                                        lambda: jnp.array(0, dtype=jnp.int32))
            if is_initialized:
                batch, num_heads, head_dim, length = cached_key.value.shape
                # During fast autoregressive decoding, we feed one position at a time,
                # and cache the keys and values step by step.
                # Sanity shape check of cached key against input query.
                expected_shape = (batch, 1, num_heads, head_dim)
                if expected_shape != query.shape:
                    raise ValueError(
                        'Autoregressive cache shape error, '
                        f"expected query shape {expected_shape} instead got {query.shape}.")

                # Create a OHE of the current index. NOTE: the index is increased below.
                cur_index = cache_index.value
                one_hot_indices = jax_nn.one_hot(cur_index, length, dtype=key.dtype)
                # In order to update the key, value caches with the current key and
                # value, we move the length axis to the back, similar to what we did for
                # the cached ones above.
                # Note these are currently the key and value of a single position, since
                # we feed one position at a time.
                one_token_key = jnp.moveaxis(key, -3, -1)
                one_token_value = jnp.moveaxis(value, -3, -1)
                # Update key, value caches with our new 1d spatial slices.
                # We implement an efficient scatter into the cache via one-hot
                # broadcast and addition.
                key = cached_key.value + one_token_key * one_hot_indices
                value = cached_value.value + one_token_value * one_hot_indices
                cached_key.value = key
                cached_value.value = value
                cache_index.value = cache_index.value + 1
                # Move the keys and values back to their original shapes.
                key = jnp.moveaxis(key, -1, -3)
                value = jnp.moveaxis(value, -1, -3)

                # Causal mask for cached decoder self-attention: our single query
                # position should only attend to those key positions that have already
                # been generated and cached, not the remaining zero elements.
                mask = combine_masks(
                    mask,
                    jnp.broadcast_to(
                        jnp.arange(length) <= cur_index,
                # (1, 1, length) represent (head dim, query length, key length)
                # query length is 1 because during decoding we deal with one
                # index.
                # The same mask is applied to all batch elements and heads.
                        (batch, 1, 1, length)))

                # Grab the correct relative attention bias during decoding. This is
                # only required during single step decoding.
                if bias is not None:
                    # The bias is a full attention matrix, but during decoding we only
                    # have to take a slice of it.
                    # This is equivalent to bias[..., cur_index:cur_index+1, :].
                    bias = dynamic_vector_slice_in_dim(jnp.squeeze(bias, axis=0),
                                                       jnp.reshape(cur_index, (-1)), 1, -2)

        # Convert the boolean attention mask to an attention bias.
        if mask is not None:
            # attention mask in the form of attention bias
            attention_bias = lax.select(mask > 0,
                                        jnp.full(mask.shape, 0.).astype(self.dtype),
                                        jnp.full(mask.shape, -1e10).astype(self.dtype))
        else:
            attention_bias = None

        # Add provided bias term (e.g. relative position embedding).
        if bias is not None:
            attention_bias = combine_biases(attention_bias, bias)

        dropout_rng = None
        if not deterministic and self.dropout_rate > 0.:
            dropout_rng = self.make_rng('dropout')

        # Apply attention.
        x = dot_product_attention(query,
                                  key,
                                  value,
                                  transpose_batch_sequence=self.transpose_batch_sequence,
                                  bias=attention_bias,
                                  dropout_rng=dropout_rng,
                                  dropout_rate=self.dropout_rate,
                                  deterministic=deterministic,
                                  dtype=self.dtype,
                                  float32_logits=self.float32_logits)

        x = x.reshape((x.shape[0], x.shape[1], x.shape[2] * x.shape[3]))

        if self.transpose_batch_sequence:
            x = nn_partitioning.with_sharding_constraint(x, ('length', 'batch', 'joined_kv'))
        else:
            x = nn_partitioning.with_sharding_constraint(x, ('batch', 'length', 'joined_kv'))

        # Back to the original inputs dimensions.
        out = DenseGeneral(
            features=inputs_q.shape[-1],    # output dim is set to the input dim.
            axis=-1,
            kernel_init=self.kernel_init,
            kernel_axes=('joined_kv', 'embed'),
            dtype=self.dtype,
            name='out')(x)
        return out


class LayerNorm(nn.Module):
    """T5 Layer normalization operating on the last axis of the input data."""
    epsilon: float = 1e-6
    dtype: Any = jnp.float32
    layernorm_type: str = 'layernorm'
    zero_centered_gamma: bool = False
    scale_init: Initializer = None
    bias_init: Initializer = nn.initializers.zeros

    def __post_init__(self):
        if self.scale_init is None:
            if not self.zero_centered_gamma:
                self.scale_init = nn.initializers.ones
            else:
                self.scale_init = nn.initializers.zeros
        super().__post_init__()

    @nn.compact
    def __call__(self, x: jnp.ndarray) -> jnp.ndarray:
        """Applies layer normalization on the input."""

        x = jnp.asarray(x, jnp.float32)
        features = x.shape[-1]

        scale = nn_partitioning.param_with_axes('scale',
                                                self.scale_init, (features,),
                                                jnp.float32,
                                                axes=('embed',))
        scale = jnp.asarray(scale, self.dtype)

        if self.layernorm_type == 'layernorm':
            mean = jnp.mean(x, axis=-1, keepdims=True)
            var = jnp.mean(jnp.square(x - mean), axis=-1, keepdims=True)
            y = (x - mean) * lax.rsqrt(var + self.epsilon)

            bias = nn_partitioning.param_with_axes('ln_bias',
                                                   self.bias_init, (features,),
                                                   jnp.float32,
                                                   axes=('embed',))
            bias = jnp.asarray(bias, self.dtype)

            y = jnp.asarray(y, self.dtype)
            if not self.zero_centered_gamma:
                z = y * scale + bias
            else:
                z = y * (scale + 1) + bias
        else:
            assert self.layernorm_type == 'rmsnorm'
            assert not self.zero_centered_gamma
            mean2 = jnp.mean(lax.square(x), axis=-1, keepdims=True)
            y = jnp.asarray(x * lax.rsqrt(mean2 + self.epsilon), self.dtype)
            z = y * scale

        return z


class RelativePositionBiases(nn.Module):
    """Adds T5-style relative positional embeddings to the attention logits.

  Attributes:
    num_buckets: Number of buckets to bucket distances between key and query
      positions into.
    max_distance: Maximum distance before everything is lumped into the last
      distance bucket.
    num_heads: Number of heads in the attention layer. Each head will get a
      different relative position weighting.
    dtype: Type of arrays through this module.
    embedding_init: initializer for relative embedding table.
  """
    num_buckets: int
    max_distance: int
    num_heads: int
    dtype: Any
    embedding_init: Callable[..., Array] = nn.linear.default_embed_init

    @staticmethod
    def _relative_position_bucket(relative_position,
                                  bidirectional=True,
                                  num_buckets=32,
                                  max_distance=128):
        """Translate relative position to a bucket number for relative attention.

    The relative position is defined as memory_position - query_position, i.e.
    the distance in tokens from the attending position to the attended-to
    position.  If bidirectional=False, then positive relative positions are
    invalid.
    We use smaller buckets for small absolute relative_position and larger
    buckets for larger absolute relative_positions.  All relative
    positions >=max_distance  map to the same bucket.  All relative
    positions <=-max_distance map to the same bucket.  This should allow for
    more graceful generalization to longer sequences than the model has been
    trained on.

    Args:
      relative_position: an int32 array
      bidirectional: a boolean - whether the attention is bidirectional
      num_buckets: an integer
      max_distance: an integer

    Returns:
      a Tensor with the same shape as relative_position, containing int32
        values in the range [0, num_buckets)
    """
        ret = 0
        n = -relative_position
        if bidirectional:
            num_buckets //= 2
            ret += (n < 0).astype(np.int32) * num_buckets
            n = np.abs(n)
        else:
            n = np.maximum(n, 0)
        # now n is in the range [0, inf)
        max_exact = num_buckets // 2
        is_small = n < max_exact
        val_if_large = max_exact + (
            np.log(n.astype(np.float32) / max_exact + np.finfo(np.float32).eps) /
            np.log(max_distance / max_exact) * (num_buckets - max_exact)).astype(np.int32)
        val_if_large = np.minimum(val_if_large, num_buckets - 1)
        ret += np.where(is_small, n, val_if_large)
        return ret

    @nn.compact
    def __call__(self, qlen, klen, bidirectional=True):
        """Produce relative position embedding attention biases.

    Args:
      qlen: attention query length.
      klen: attention key length.
      bidirectional: whether to allow positive memory-query relative position
        embeddings.

    Returns:
      output: `(1, len, q_len, k_len)` attention bias
    """
        context_position = np.arange(qlen, dtype=jnp.int32)[:, None]
        memory_position = np.arange(klen, dtype=jnp.int32)[None, :]
        relative_position = memory_position - context_position    # shape (qlen, klen)
        rp_bucket = self._relative_position_bucket(relative_position,
                                                   bidirectional=bidirectional,
                                                   num_buckets=self.num_buckets,
                                                   max_distance=self.max_distance)
        relative_attention_bias = nn_partitioning.param_with_axes(
            'rel_embedding',
            self.embedding_init, (self.num_heads, self.num_buckets),
            jnp.float32,
            axes=('heads', 'relpos_buckets'))

        relative_attention_bias = jnp.asarray(relative_attention_bias, self.dtype)
        # Instead of using a slow gather, we create a leading-dimension one-hot
        # array from rp_bucket and use it to perform the gather-equivalent via a
        # contraction, i.e.:
        # (num_head, num_buckets) x (num_buckets one-hot, qlen, klen).
        # This is equivalent to relative_attention_bias[:, rp_bucket]
        bcast_iota = lax.broadcasted_iota(jnp.int32, (self.num_buckets, 1, 1), 0)
        rp_bucket_one_hot = jnp.array(rp_bucket[jnp.newaxis, ...] == bcast_iota, dtype=self.dtype)
        # --> shape (qlen, klen, num_heads)
        values = lax.dot_general(
            relative_attention_bias,
            rp_bucket_one_hot,
            (
                ((1,), (0,)),    # rhs, lhs contracting dims
                ((), ())))    # no batched dims
        # Add a singleton batch dimension.
        # --> shape (1, num_heads, qlen, klen)
        return values[jnp.newaxis, ...]


class EncoderLayer(nn.Module):
    """Transformer encoder layer."""
    relative_embedding: nn.Module = None
    num_attention_heads: int = 8
    num_gqa_groups: int | None = None
    head_dim: int = 64
    dropout_rate: float = 0.1
    transpose_batch_sequence: bool = True
    float32_attention_logits: bool = False
    scale_attn_logits: bool = False
    scaled_query_init: bool = True
    mlp_dim: int = 2048
    mlp_activations: Sequence[str] = ('relu',)
    dtype: Any = jnp.float32
    apply_residual_connection_post_layernorm: bool = False
    layernorm_type: str = 'layernorm'
    zero_centered_gamma: bool = False
    output_layernorm: bool = False
    drop_path: float = 0.0
    enable_rotary_pos_emb: bool = False
    fuse_qkv_params: bool = True
    fuse_mlp_wi: bool = False

    def __post_init__(self):
        if self.num_gqa_groups is None:
            self.num_gqa_groups = self.num_attention_heads
        super().__post_init__()

    @nn.compact
    def __call__(self, inputs, encoder_mask=None, deterministic=False):
        # Relative position embedding as attention biases.
        sequence_dim = 0 if self.transpose_batch_sequence else 1
        batch_dim = 1 - sequence_dim

        if self.relative_embedding is None:
            rel_emb = RelativePositionBiases(num_buckets=32,
                                             max_distance=128,
                                             num_heads=self.num_attention_heads,
                                             dtype=self.dtype,
                                             embedding_init=nn.initializers.variance_scaling(
                                                 1.0, 'fan_avg', 'uniform'),
                                             name='relpos_bias')
        else:
            rel_emb = self.relative_embedding
        encoder_bias = rel_emb(inputs.shape[sequence_dim], inputs.shape[sequence_dim], True)

        # Attention block.
        residual = inputs

        if not self.output_layernorm:
            # Attention block.
            x = LayerNorm(layernorm_type=self.layernorm_type,
                          zero_centered_gamma=self.zero_centered_gamma,
                          dtype=self.dtype,
                          name="pre_attention_layer_norm")(inputs)

            if self.apply_residual_connection_post_layernorm:
                residual = x
        else:
            x = inputs

        # [batch, length, emb_dim] -> [batch, length, emb_dim]
        x = MultiHeadAttention(num_heads=self.num_attention_heads,
                               num_gqa_groups=self.num_gqa_groups,
                               dtype=self.dtype,
                               head_dim=self.head_dim,
                               transpose_batch_sequence=self.transpose_batch_sequence,
                               dropout_rate=self.dropout_rate,
                               float32_logits=self.float32_attention_logits,
                               scale_attn_logits=self.scale_attn_logits,
                               scaled_query_init=self.scaled_query_init,
                               fuse_qkv=self.fuse_qkv_params,
                               enable_rotary_pos_emb=self.enable_rotary_pos_emb,
                               name='attention')(x,
                                                 x,
                                                 encoder_mask,
                                                 encoder_bias,
                                                 deterministic=deterministic)
        x = nn.Dropout(rate=self.dropout_rate,
                       broadcast_dims=(sequence_dim,))(x, deterministic=deterministic)
        if self.drop_path > 0.0:
            drop_path_shape = _generate_drop_path_shape(x.shape, batch_dim)
            x = nn.Dropout(rate=self.drop_path,
                           broadcast_dims=drop_path_shape)(x, deterministic=deterministic)
        x = x + residual

        # MLP block.
        residual = x
        y = LayerNorm(layernorm_type=self.layernorm_type,
                      zero_centered_gamma=self.zero_centered_gamma,
                      dtype=self.dtype,
                      name='pre_mlp_layer_norm')(x)

        if self.apply_residual_connection_post_layernorm:
            residual = y

        # [batch, length, emb_dim] -> [batch, length, emb_dim]
        y = MlpBlock(
            transpose_batch_sequence=self.transpose_batch_sequence,
            intermediate_dim=self.mlp_dim,
            activations=self.mlp_activations,
            intermediate_dropout_rate=self.dropout_rate,
            dtype=self.dtype,
            fuse_wi=self.fuse_mlp_wi,
            name='mlp',
        )(y, deterministic=deterministic)
        y = nn.Dropout(rate=self.dropout_rate,
                       broadcast_dims=(sequence_dim,))(y, deterministic=deterministic)
        if self.drop_path > 0.0:
            drop_path_shape = _generate_drop_path_shape(y.shape, batch_dim)
            y = nn.Dropout(rate=self.drop_path,
                           broadcast_dims=drop_path_shape)(y, deterministic=deterministic)
        y = y + residual

        if self.output_layernorm:
            y = LayerNorm(layernorm_type=self.layernorm_type,
                          zero_centered_gamma=self.zero_centered_gamma,
                          dtype=self.dtype,
                          name="output_layer_norm")(y)
        return y


class DecoderLayer(nn.Module):
    """Transformer decoder layer that attends to the encoder."""
    relative_embedding: nn.Module = None
    num_attention_heads: int = 8
    num_gqa_groups: int | None = None
    head_dim: int = 64
    dropout_rate: float = 0.1
    transpose_batch_sequence: bool = True
    float32_attention_logits: bool = False
    scale_attn_logits: bool = False
    scaled_query_init: bool = True
    mlp_dim: int = 2048
    mlp_activations: Sequence[str] = ('relu',)
    dtype: Any = jnp.float32
    apply_residual_connection_post_layernorm: bool = False
    output_layernorm: bool = False
    layernorm_type: str = 'layernorm'
    zero_centered_gamma: bool = False
    drop_path: float = 0.0
    enable_rotary_pos_emb: bool = False
    fuse_qkv_params: bool = True
    fuse_mlp_wi: bool = False

    def __post_init__(self):
        if self.num_gqa_groups is None:
            self.num_gqa_groups = self.num_attention_heads
        super().__post_init__()

    @nn.compact
    def __call__(self,
                 inputs,
                 encoded,
                 decoder_mask=None,
                 encoder_decoder_mask=None,
                 deterministic=False,
                 decode=False,
                 max_decode_length=None):

        # Relative position embedding as attention biases.
        sequence_dim = 0 if self.transpose_batch_sequence else 1
        batch_dim = 1 - sequence_dim
        l = max_decode_length if decode and max_decode_length else inputs.shape[sequence_dim]
        if self.relative_embedding is None:
            rel_emb = RelativePositionBiases(num_buckets=32,
                                             max_distance=128,
                                             num_heads=self.num_attention_heads,
                                             dtype=self.dtype,
                                             embedding_init=nn.initializers.variance_scaling(
                                                 1.0, 'fan_avg', 'uniform'),
                                             name='relpos_bias')
        else:
            rel_emb = self.relative_embedding
        decoder_bias = rel_emb(l, l, False)

        # inputs: embedded inputs to the decoder with shape [batch, length, emb_dim]
        residual = inputs

        if not self.output_layernorm:
            # Attention block.
            x = LayerNorm(layernorm_type=self.layernorm_type,
                          zero_centered_gamma=self.zero_centered_gamma,
                          dtype=self.dtype,
                          name="pre_self_attention_layer_norm")(inputs)

            if self.apply_residual_connection_post_layernorm:
                residual = x
        else:
            x = inputs

        # Self-attention block
        x = MultiHeadAttention(num_heads=self.num_attention_heads,
                               num_gqa_groups=self.num_gqa_groups,
                               dtype=self.dtype,
                               head_dim=self.head_dim,
                               transpose_batch_sequence=self.transpose_batch_sequence,
                               dropout_rate=self.dropout_rate,
                               float32_logits=self.float32_attention_logits,
                               scale_attn_logits=self.scale_attn_logits,
                               scaled_query_init=self.scaled_query_init,
                               enable_rotary_pos_emb=self.enable_rotary_pos_emb,
                               fuse_qkv=self.fuse_qkv_params,
                               name='self_attention')(x,
                                                      x,
                                                      decoder_mask,
                                                      decoder_bias,
                                                      deterministic=deterministic,
                                                      decode=decode)
        x = nn.Dropout(rate=self.dropout_rate,
                       broadcast_dims=(sequence_dim,))(x, deterministic=deterministic)
        if self.drop_path > 0.0:
            drop_path_shape = _generate_drop_path_shape(x.shape, batch_dim)
            x = nn.Dropout(rate=self.drop_path,
                           broadcast_dims=drop_path_shape)(x, deterministic=deterministic)
        x = x + residual

        # Encoder-Decoder block.
        residual = x
        y = LayerNorm(layernorm_type=self.layernorm_type,
                      zero_centered_gamma=self.zero_centered_gamma,
                      dtype=self.dtype,
                      name='pre_cross_attention_layer_norm')(x)

        if self.apply_residual_connection_post_layernorm:
            residual = y
        y = MultiHeadAttention(num_heads=self.num_attention_heads,
                               num_gqa_groups=self.num_gqa_groups,
                               dtype=self.dtype,
                               head_dim=self.head_dim,
                               transpose_batch_sequence=self.transpose_batch_sequence,
                               dropout_rate=self.dropout_rate,
                               float32_logits=self.float32_attention_logits,
                               scale_attn_logits=self.scale_attn_logits,
                               scaled_query_init=self.scaled_query_init,
                               enable_rotary_pos_emb=self.enable_rotary_pos_emb,
                               fuse_qkv=self.fuse_qkv_params,
                               name='encoder_decoder_attention')(y,
                                                                 encoded,
                                                                 encoder_decoder_mask,
                                                                 deterministic=deterministic)
        y = nn.Dropout(rate=self.dropout_rate,
                       broadcast_dims=(sequence_dim,))(y, deterministic=deterministic)
        y = y + residual

        # MLP block.
        residual = y
        z = LayerNorm(layernorm_type=self.layernorm_type,
                      zero_centered_gamma=self.zero_centered_gamma,
                      dtype=self.dtype,
                      name='pre_mlp_layer_norm')(y)
        if self.apply_residual_connection_post_layernorm:
            residual = z
        z = MlpBlock(
            transpose_batch_sequence=self.transpose_batch_sequence,
            intermediate_dim=self.mlp_dim,
            activations=self.mlp_activations,
            intermediate_dropout_rate=self.dropout_rate,
            dtype=self.dtype,
            fuse_wi=self.fuse_mlp_wi,
            name='mlp',
        )(z, deterministic=deterministic)
        z = nn.Dropout(rate=self.dropout_rate,
                       broadcast_dims=(sequence_dim,))(z, deterministic=deterministic)
        if self.drop_path > 0.0:
            drop_path_shape = _generate_drop_path_shape(z.shape, batch_dim)
            z = nn.Dropout(rate=self.drop_path,
                           broadcast_dims=drop_path_shape)(z, deterministic=deterministic)
        z = z + residual

        if self.output_layernorm:
            z = LayerNorm(layernorm_type=self.layernorm_type,
                          zero_centered_gamma=self.zero_centered_gamma,
                          dtype=self.dtype,
                          name="output_layer_norm")(z)

        return z


def make_causal_mask(batch, seqlen, dtype=jnp.uint8):
    """
    Generate causal mask
    """
    shape = (batch, seqlen)
    idxs = jnp.broadcast_to(jnp.arange(shape[-1], dtype=jnp.int32), shape)

    mask = jnp.greater_equal(jnp.expand_dims(idxs, axis=-1), jnp.expand_dims(idxs, axis=-2))
    mask = jnp.expand_dims(mask, axis=-3)
    mask = 1 - mask
    return mask.astype(dtype)


def make_self_mask(batch, seqlen, dtype=jnp.uint8):
    """
    Generate attention mask
    """
    shape = (batch, seqlen)
    mask = jnp.ones((*shape, shape[-1]))
    mask = jnp.expand_dims(mask, axis=-3)
    mask = 1 - mask
    return mask.astype(dtype)


def assert_allclose(
    actual: Array,
    desired: Array,
    rtol: Optional[float] = None,
    atol: Optional[float] = None,
    dtype: Optional[Union[DType, TEDType, np.dtype, str]] = None,
    **kwargs,
) -> None:
    """Check if two tensors are close.

    Args:
      actual: test tensor.
      desired: reference tensor.
      dtype: data type or data type name (default: inferred from
        `actual`).
      rtol: relative tolerance (default: based on `dtype`).
      atol: absolute tolerance (default: based on `dtype`).
      **kwargs: keyword arguments to pass to np.testing.assert_allclose.
    """

    # Infer data type if needed
    if dtype is None:
        if isinstance(actual, float):
            dtype = "float32"
        else:
            dtype = actual.dtype

    # Determine tolerances
    tols = {}
    if rtol is None or atol is None:
        tols = dtype_tols(dtype)
    if rtol is not None:
        tols["rtol"] = rtol
    if atol is not None:
        tols["atol"] = atol

    # Cast tensors to fp32
    if not isinstance(actual, float):
        actual = actual.astype(jnp.float32)
    if not isinstance(desired, float):
        desired = desired.astype(jnp.float32)

    # Check if tensors are close
    np.testing.assert_allclose(actual, desired, **tols, **kwargs)


def dtype_tols(
    dtype: Union[DType, TEDType, np.dtype],
    reference_value: float = 1.0,
) -> Dict[str, float]:
    """Expected numerical tolerance for a data type.

    Args:
      dtype: data type.
      reference_value: reference value (default: 1).

    Returns:
      Dictionary with "rtol" and "atol" as keys

    """

    # Convert to JAX dtype if needed
    if isinstance(dtype, TEDType):
        dtype = {
            TEDType.kByte: jnp.uint8,
            TEDType.kInt32: jnp.int32,
            TEDType.kInt64: jnp.int64,
            TEDType.kFloat32: jnp.float32,
            TEDType.kFloat16: jnp.float16,
            TEDType.kBFloat16: jnp.bfloat16,
            TEDType.kFloat8E4M3: jnp.float8_e4m3fn,
            TEDType.kFloat8E5M2: jnp.float8_e5m2,
        }[dtype]
    elif isinstance(dtype, np.dtype):
        dtype = jnp.dtype(dtype)

    # Expect bit-wise accuracy for integer dtypes
    if not jnp.issubdtype(dtype, jnp.floating):
        return dict(rtol=0, atol=0)

    # Estimate floating-point error
    finfo = jnp.finfo(dtype)
    eps_relaxed = math.pow(finfo.eps, 2 / 3)
    with jax.default_device(jax.devices("cpu")[0]):
        if isinstance(reference_value, (float, int)):
            reference_value = jnp.array(reference_value, dtype=dtype)
        else:
            reference_value = reference_value.astype(dtype)
        spacing_high = jnp.nextafter(reference_value, finfo.max) - reference_value
        spacing_low = reference_value - jnp.nextafter(reference_value, finfo.min)
        ulp = max(spacing_high.item(), spacing_low.item())
    return dict(
        rtol=eps_relaxed,
        atol=max(ulp, eps_relaxed),
    )<|MERGE_RESOLUTION|>--- conflicted
+++ resolved
@@ -506,7 +506,6 @@
             key = kv_projection(kernel_init=self.kernel_init, name='key')(inputs_kv)
             value = kv_projection(kernel_init=self.kernel_init, name='value')(inputs_kv)
 
-<<<<<<< HEAD
         if self.enable_rotary_pos_emb:
             batch_dim = 1 if self.transpose_batch_sequence else 0
             seq_dim = 1 - batch_dim
@@ -516,14 +515,9 @@
             query = apply_rope(query, position)
             key = apply_rope(key, position)
 
-        query = query.reshape((query.shape[0], query.shape[1], self.num_heads, self.head_dim))
-        key = key.reshape((key.shape[0], key.shape[1], self.num_heads, self.head_dim))
-        value = value.reshape((value.shape[0], value.shape[1], self.num_heads, self.head_dim))
-=======
         query = query.reshape((*query.shape[:2], self.num_heads, self.head_dim))
         key = key.reshape((*key.shape[:2], self.num_gqa_groups, self.head_dim))
         value = value.reshape((*value.shape[:2], self.num_gqa_groups, self.head_dim))
->>>>>>> c4d5f365
 
         if self.transpose_batch_sequence:
             query = nn_partitioning.with_sharding_constraint(query,
