--- conflicted
+++ resolved
@@ -70,22 +70,11 @@
         is_dp_enabled = mesh_resource.dp_resource is not None
         is_tpsp_enabled = mesh_resource.tpsp_resource is not None
         assert ln_type in ["layernorm", "rmsnorm"]
-<<<<<<< HEAD
-        all_reduce_loss_bytes = 4  # 1 * FP32
-        # for loss, dgamma and dbeta
-        # TODO(Jeremy): debug this check because layernorm should always have 2x weights regardless of dp
-        weight_count = 2 if (ln_type == "layernorm" and "dp" in mesh_axes) else 1
-        allreduce_total_bytes = (
-            all_reduce_loss_bytes + weight_count * shape[-1] * jax_dtype.itemsize
-        )
-        other_bytes = 0
-=======
         # loss, 1 FP32
         allreduce_total_bytes = 4 if is_dp_enabled else 0
         # dgamma and dbeta
         weight_count = 2 if ln_type == "layernorm" else 1
         allreduce_total_bytes += weight_count * shape[-1] * jax_dtype.itemsize
->>>>>>> 70f53666
         return generate_collectives_count(
             allreduce=allreduce_total_bytes * int(is_dp_enabled or is_tpsp_enabled),
             allgather=0,
