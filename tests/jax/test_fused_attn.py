# Copyright (c) 2022-2025, NVIDIA CORPORATION & AFFILIATES. All rights reserved.
#
# See LICENSE for license information.
"""Tests for fused attention"""
<<<<<<< HEAD
from enum import Enum, auto
from dataclasses import dataclass
=======
from enum import Enum
from dataclasses import dataclass, field
>>>>>>> 6e848924
from functools import partial
from math import sqrt
from typing import Tuple, Optional, Dict
import random

import jax
import jax.numpy as jnp
import numpy as np
import pytest

from flax.linen import combine_masks
from flax.linen import make_attention_mask
from flax.linen.dtypes import promote_dtype
from jax import Array
from jax import value_and_grad, jit
from jax.sharding import Mesh, NamedSharding, PartitionSpec
from jax.typing import ArrayLike, DTypeLike

from transformer_engine.jax import fp8_autocast
from transformer_engine.jax.sharding import MeshResource
from transformer_engine.jax.attention import (
    AttnBiasType,
    AttnMaskType,
    QKVLayout,
<<<<<<< HEAD
=======
    QKVFormat,
    reorder_causal_load_balancing,
    inverse_reorder_causal_load_balancing,
>>>>>>> 6e848924
    fused_attn,
    make_swa_mask,
<<<<<<< HEAD
    SequenceDescriptor,
=======
    CPStrategy,
>>>>>>> 6e848924
)
from transformer_engine.jax.cpp_extensions import FusedAttnHelper
from transformer_engine.transformer_engine_jax import (
    NVTE_Fused_Attn_Backend,
    get_cudnn_version,
)

from distributed_test_base import assert_equal_collectives
from utils import assert_allclose, print_debug_tensor_stats


@pytest.fixture(autouse=True, scope="module")
def init():
    """
    WAR for CUDA uninitialize error
    """
    # Calling customcalls before jax may cause CUDA uninitialize error
    _ = jnp.zeros(0)
    yield


@partial(jax.jit, static_argnums=(5, 6, 7, 9))
def general_dot_product_attention(
    query: ArrayLike,
    key: ArrayLike,
    value: ArrayLike,
    bias: ArrayLike,
    mask: ArrayLike,
    deterministic: bool,
    scale_factor: float,
    dropout_rate: float,
    dropout_rng: ArrayLike,
    dtype: DTypeLike,
) -> Array:
    """
    Similar to flax.linen.dot_product_attention but with GQA support
    """
    query, key, value, bias = promote_dtype(query, key, value, bias, dtype=dtype)
    dtype = query.dtype

    b, s_q, h_q, d = query.shape
    _, s_kv, h_kv, _ = key.shape
    assert (h_q % h_kv == 0) and (h_q >= h_kv)
    num_groups = h_q // h_kv
    grouped_query = jnp.reshape(query, (b, s_q, h_kv, num_groups, d))
    # logits with shape (b, h_kv, num_groups, s_q, s_kv)
    logits = scale_factor * jnp.einsum("...qhgd,...khd->...hgqk", grouped_query, key)

    if bias is not None:
        # reshape logits without groups
        logits = logits.reshape((b, h_kv * num_groups, s_q, s_kv))
        # apply post-scale bias
        logits = logits + bias
        # reshape logits back to original
        logits = logits.reshape((b, h_kv, num_groups, s_q, s_kv))

    if mask is not None:
        if mask.ndim != logits.ndim:
            mask = jnp.expand_dims(mask, axis=-3)
        logits = jnp.where(mask, jnp.finfo(dtype).min, logits)

    softmax_out = jax.nn.softmax(logits).astype(dtype)

    if not deterministic and dropout_rate > 0.0:
        keep_prob = 1.0 - dropout_rate
        keep = jax.random.bernoulli(dropout_rng, keep_prob, softmax_out.shape)
        multiplier = keep.astype(dtype) / jnp.asarray(keep_prob, dtype=dtype)
        softmax_out = softmax_out * multiplier

    context = jnp.einsum("...hgqk,...khd->...qhgd", softmax_out, value)
    context = jnp.reshape(context, query.shape)
    return context


@jax.jit
def make_causal_mask(
    segment_ids_q: ArrayLike,
    segment_ids_kv: ArrayLike,
    segment_pos_q: ArrayLike = None,
    segment_pos_kv: ArrayLike = None,
) -> Array:
    """
    Create inverse padded causal mask where `True` means allowing the corresponding
    position to participate in attention and `False` means masking out that position.
    If segment_pos is not provided, aragne of the segment_ids will be applied.
    """
    if segment_pos_q is None:
        segment_pos_q = jnp.broadcast_to(
            jnp.arange(segment_ids_q.shape[-1], dtype=jnp.int32), segment_ids_q.shape
        )
    if segment_pos_kv is None:
        segment_pos_kv = jnp.broadcast_to(
            jnp.arange(segment_ids_kv.shape[-1], dtype=jnp.int32), segment_ids_kv.shape
        )
    inv_causal_mask = make_attention_mask(segment_pos_q, segment_pos_kv, jnp.greater_equal)
    return inv_causal_mask


@partial(jax.jit, static_argnums=(4, 5))
def make_mask(
    segment_ids_q: ArrayLike,
    segment_ids_kv: ArrayLike,
    segment_pos_q: ArrayLike,
    segment_pos_kv: ArrayLike,
    attn_mask_type: AttnMaskType,
    window_size: Optional[Tuple[int, int]] = None,
) -> Array:
    """
    Create attention mask based on mask type. A `True` value in the mask means
    masking out the corresponding position and a `False` value means allowing
    that position to participate in attention.

    - segment_ids should start with 1, and using 0s for the paddings.
      Expected that each segment starts without paddings.
    - segment_pos marks the token position in the segments.

    A example pair of segments_ids and segment_pos:
    segment_ids: [1, 1, 1, 0, 2, 2, 2, 3, 3, 3, 4, 0, 0, 5, 5, 5]
    segment_pos: [0, 1, 2, 3, 0, 1, 2, 0, 1, 2, 0, 1, 2, 0, 1, 2]
    """
    # segment masks
    inv_mask = make_attention_mask(
        segment_ids_q, segment_ids_kv, lambda x, y: (jnp.logical_and(jnp.equal(x, y), x != 0))
    )

    if segment_pos_q is None:
        segment_pos_q = jnp.broadcast_to(
            jnp.arange(segment_ids_q.shape[-1], dtype=jnp.int32), segment_ids_q.shape
        )
    if segment_pos_kv is None:
        segment_pos_kv = jnp.broadcast_to(
            jnp.arange(segment_ids_kv.shape[-1], dtype=jnp.int32), segment_ids_kv.shape
        )

    # causal mask
    if attn_mask_type.is_causal():
        inv_causal_mask = make_attention_mask(
            segment_pos_q, segment_pos_kv, lambda x, y: jnp.greater_equal(x, y)
        )
        inv_mask = combine_masks(inv_causal_mask, inv_mask)

    # sliding window mask
    inv_swa_mask = make_swa_mask(segment_pos_q, segment_pos_kv, window_size, jnp.bool_)
    inv_mask = combine_masks(inv_mask, inv_swa_mask)
    mask = jnp.logical_not(inv_mask)
    return mask


@jax.jit
def get_seqlens_and_offsets(segment_ids):
    batch, max_seqlen = segment_ids.shape
    bincount_vmap = jax.vmap(partial(jnp.bincount, length=max_seqlen))
    seqlens_with_zero = bincount_vmap(segment_ids.astype(jnp.int32))
    seqlens = seqlens_with_zero[..., 1:]

    def _find_offsets(x):
        same_as_previous = jnp.logical_and(x[..., 1:] != x[..., :-1], x[..., 1:] != 0)
        first_column = x[..., :1] != 0
        same_as_previous = jnp.hstack((first_column, same_as_previous))
        return jax.vmap(partial(jnp.argwhere, size=x.shape[1], fill_value=-1))(
            same_as_previous
        ).squeeze(-1)

    offsets = _find_offsets(segment_ids)
    offsets = jnp.insert(offsets, offsets.shape[-1], values=-1, axis=-1)
    seqlens = jnp.insert(seqlens, seqlens.shape[-1], values=0, axis=-1)
    seqlens = jnp.where(seqlens, seqlens, -1)
    return seqlens, offsets


@jax.jit
def _split_valid_and_invalid(primitive, reference, pad):
    """Use JIT to speed up the verifications"""
    primitive_valid = jnp.where(pad[..., jnp.newaxis, jnp.newaxis], 0, primitive)
    primitive_invalid = jnp.where(pad[..., jnp.newaxis, jnp.newaxis], primitive, 0)
    reference_valid = jnp.where(pad[..., jnp.newaxis, jnp.newaxis], 0, reference)
    reference_invalid = jnp.where(pad[..., jnp.newaxis, jnp.newaxis], reference, 0)
    return primitive_valid, primitive_invalid, reference_valid, reference_invalid


def jax_dpa(query, key, value, bias, mask, dropout_rng, **kwargs):
    """
    JAX native dot product attention implementation
    """
    output = general_dot_product_attention(
        query,
        key,
        value,
        bias,
        mask,
        deterministic=not kwargs["is_training"],
        scale_factor=kwargs["scaling_factor"],
        dropout_rate=kwargs["dropout_probability"],
        dropout_rng=dropout_rng,
        dtype=jnp.float32,
    )
    return output.astype(query.dtype)


def customcall_fused_dpa(
    query,
    key,
    value,
    bias,
    sequence_descriptor,
    dropout_rng,
    **kwargs,
):
    """
    TE customcall dot product attention implementation
    """
    qkv_layout = kwargs["qkv_layout"]
    match qkv_layout:
        case QKVLayout.BS3HD | QKVLayout.T3HD:
            query, key, value = map(partial(jnp.expand_dims, axis=-3), [query, key, value])
            qkv = jnp.concatenate((query, key, value), axis=-3)
            qkv_args = (qkv,)
        case QKVLayout.BSHD_BS2HD | QKVLayout.THD_T2HD:
            key, value = map(partial(jnp.expand_dims, axis=-3), [key, value])
            kv = jnp.concatenate((key, value), axis=-3)
            qkv_args = (query, kv)
        case QKVLayout.BSHD_BSHD_BSHD | QKVLayout.THD_THD_THD:
            qkv_args = (query, key, value)
        case _:
            raise ValueError(f"Unsupported {qkv_layout=}")
    return fused_attn(qkv_args, bias, sequence_descriptor, dropout_rng, **kwargs).astype(
        query.dtype
    )


class BiasShape(Enum):
    """
    Enum class to represent the different bias shapes used in the fused attention.
    """

    _1HSS = "1HSS"
    _B1SS = "B1SS"
    _BHSS = "BHSS"
    _11SS = "11SS"


class SeqDescFormat(Enum):
    Mask = auto()
    Seqlens = auto()
    SegmentIDs = auto()


@dataclass
class FusedAttnRunner:
    """
    Fused attention runner
    """

    batch_size: int
    max_seqlen_q: int
    max_seqlen_kv: int
    num_heads_q: int
    num_heads_kv: int
    head_dim: int
    attn_bias_type: AttnBiasType
    attn_mask_type: AttnMaskType
    dropout_prob: float
    dtype: DTypeLike
    is_training: bool
    qkv_layout: QKVLayout
    bias_shape: BiasShape
    window_size: Tuple[int, int]
    seq_desc_format: SeqDescFormat

    # Specifies sharding resources for distributed tests
    number_of_devices: int = 1
    mesh_shape: tuple[int, ...] = (1, 1, 1)
    mesh_axes: tuple[str, ...] = ("dp", "cp", "tp")
    mesh_resource: MeshResource = field(default_factory=partial(MeshResource, "dp", "cp", "tp"))

    # Context parallel aux arguments
    cp_strategy: CPStrategy = CPStrategy.DEFAULT
    cp_load_balanced: bool = True

    # dictionary of expected collective comm bytes
    coll_count_ref: Optional[Dict[str, int]] = None

    # See https://docs.nvidia.com/deeplearning/cudnn/latest/release-notes.html#cudnn-9-4-0 for known issue
    # generating zero-length ragged tensors. This setting adjusts the test to avoid the zero-length cases.
    def _get_max_segments_per_sequence(self):
        if self.qkv_layout.is_thd():
            if 90400 <= get_cudnn_version() < 90500:
                return self.num_segments_per_seq
            else:
                # +1 for testing runtime_segments < max_segments
                return self.num_segments_per_seq + 1
        else:
            return 1

    def _check_configs(self):
        # TODO(rewang): probably adds this in is_fused_attn_available
        if self.qkv_layout.is_thd() and not self.attn_mask_type.is_padding():
            pytest.skip("THD format requires padding masks.")

        if self.qkv_layout.is_qkvpacked():
            if self.max_seqlen_q != self.max_seqlen_kv:
                pytest.skip(f"{self.qkv_layout} requires max_seqlen_q == max_seqlen_kv")
            if self.num_heads_q != self.num_heads_kv:
                pytest.skip(f"{self.qkv_layout} requires num_heads_q == num_heads_kv")

        if self.max_seqlen_q > self.max_seqlen_kv and self.window_size is not None:
            pytest.skip(
                "seqlen_q > seqlen_kv is not supported with sliding window attention in cuDNN"
            )

        self.backend = FusedAttnHelper(
            self.dtype,
            self.dtype,
            self.qkv_layout.value,
            self.attn_bias_type.value,
            self.attn_mask_type.value,
            self.dropout_prob,
            self.num_heads_q,
            self.num_heads_kv,
            self.max_seqlen_q,
            self.max_seqlen_kv,
            self.head_dim,
            (-1, -1) if self.window_size is None else self.window_size,
        ).get_fused_attn_backend()
        if self.backend == NVTE_Fused_Attn_Backend.NVTE_No_Backend:
            pytest.skip("Unsupported inputs combination or device compute capability.")

        if (
            self.attn_bias_type == AttnBiasType.POST_SCALE_BIAS
            and self.bias_shape != BiasShape._1HSS
        ):
            if self.attn_mask_type.is_padding():
                pytest.skip(
                    "B1SS, BHSS and 11SS bias shapes are only supported for non-padding mask"
                )
            elif self.backend != NVTE_Fused_Attn_Backend.NVTE_F16_arbitrary_seqlen:
                pytest.skip(
                    "B1SS, BHSS and 11SS bias shapes are only supported for "
                    "the F16_arbitrary_seqlen backend."
                )

    def _setup_inputs(self):
        self._check_configs()

        # Create a mesh for distributed tests
        self.devices = np.asarray(jax.devices()[: self.number_of_devices]).reshape(*self.mesh_shape)
        self.mesh = Mesh(self.devices, self.mesh_axes)
        self.dp_size = self.mesh.shape.get(self.mesh_resource.dp_resource, 1)
        self.cp_size = self.mesh.shape.get(self.mesh_resource.cp_resource, 1)
        self.tp_size = self.mesh.shape.get(self.mesh_resource.tp_resource, 1)

        key = jax.random.PRNGKey(0)
        q_key, k_key, v_key, bias_key, dropout_key = jax.random.split(key, 5)

        q_shape = (self.batch_size, self.max_seqlen_q, self.num_heads_q, self.head_dim)
        k_shape = v_shape = (
            self.batch_size,
            self.max_seqlen_kv,
            self.num_heads_kv,
            self.head_dim,
        )

        if self.attn_bias_type == AttnBiasType.NO_BIAS:
            bias_shape = None
        elif self.bias_shape == BiasShape._1HSS:
            bias_shape = (1, self.num_heads_q, self.max_seqlen_q, self.max_seqlen_kv)
        elif self.bias_shape == BiasShape._B1SS:
            bias_shape = (self.batch_size, 1, self.max_seqlen_q, self.max_seqlen_kv)
        elif self.bias_shape == BiasShape._BHSS:
            bias_shape = (
                self.batch_size,
                self.num_heads_q,
                self.max_seqlen_q,
                self.max_seqlen_kv,
            )
        elif self.bias_shape == BiasShape._11SS:
            bias_shape = (1, 1, self.max_seqlen_q, self.max_seqlen_kv)
        else:
            pytest.fail(f"PyTest attempted to use an unrecognized bias_layout = {self.bias_shape}!")

        self.q = jax.random.uniform(q_key, q_shape, self.dtype, -1.0)
        self.k = jax.random.uniform(k_key, k_shape, self.dtype, -1.0)
        self.v = jax.random.uniform(v_key, v_shape, self.dtype, -1.0)

        if self.attn_bias_type != AttnBiasType.NO_BIAS:
            if self.bias_shape == BiasShape._1HSS:
                self.bias = jax.random.uniform(bias_key, bias_shape, self.dtype, -1.0)
            else:
                # [b, 1, s, s], [b, h, s, s] and [1, 1, s, s] bias shapes are workarounds for
                # an arbitrary mask where (True/False -> 0/-Inf)
                cudnn_neg_inf = -(2.0**27.0) if self.dtype == jnp.bfloat16 else -(2.0**15.0)
                self.bias = jnp.full(bias_shape, cudnn_neg_inf, dtype=self.dtype)
                max_id = min(self.max_seqlen_q, self.max_seqlen_kv)
                seq_id_size = max_id * 5 // 128  # 5 ids per interval of 128 sequences
                seq_id = jax.random.randint(bias_key, (int(seq_id_size),), 0, max_id).tolist()
                for i in range(1, len(seq_id)):
                    self.bias = self.bias.at[
                        :, :, seq_id[i - 1] : seq_id[i], seq_id[i - 1] : seq_id[i]
                    ].set(0.0)
        else:
            self.bias = None

        if self.attn_mask_type.is_padding():
            pad_ratio = 0.3
        else:
            pad_ratio = 0.0

        def gen_valid(bs, max_seqlen, pad_ratio):
            pad_len = int(max_seqlen * pad_ratio)
            valid_len = max_seqlen - pad_len
            tokens = jnp.concatenate([jnp.ones((bs, valid_len)), jnp.zeros((bs, pad_len))], axis=-1)
            return tokens, jnp.logical_not(tokens)

        def generate_random_segment_ids(
            batch_size,
            sequence_length,
            num_segments,
            seed,
            with_segment_pad=True,
            min_segment_len=None,
        ):
            rng = np.random.default_rng(seed=seed)
            # [1, 1, 1, 2, 2, 3, 3, 3, 3, 0, 0], 0 means pad
            segment_ids = np.zeros((batch_size, sequence_length), dtype=np.int32)
            segment_pos = np.zeros((batch_size, sequence_length), dtype=np.int32)
            # [0, 1, 2, 0, 1, 0, 1, 2, 3, 0, 0]
            # [0, 0, 1, 0, 1, 0, 0, 1, 1, 1, 1], 1 means pad
            segment_pad = np.zeros((batch_size, sequence_length), dtype=np.int32)

            # Not include paddings
            max_segment_size = sequence_length // num_segments
            for i in range(batch_size):
                current_pos = 0
                segment_id = 1

                for seg_id in range(num_segments):
                    # min_segment_len is to force kv_len >= q_len because cuDNN kernels failed
                    # TODO(rewang): Remove this constrain after cuDNN supports
                    min_segment_size = 1
                    if min_segment_len is not None:
                        min_segment_size = min_segment_len[i][seg_id]
                    segment_size = rng.integers(min_segment_size, max_segment_size + 1)
                    if current_pos + segment_size > sequence_length:
                        break
                    segment_end = current_pos + segment_size
                    segment_ids[i, current_pos:segment_end] = segment_id
                    segment_pos[i, current_pos:segment_end] = np.arange(segment_size)
                    if with_segment_pad:
                        num_valid = rng.integers(min_segment_size, segment_size + 1)
                        segment_pad[i, current_pos + num_valid : segment_end] = 1
                    current_pos = segment_end
                    segment_id += 1
                segment_pad[i, current_pos:sequence_length] = 1

            segment_ids, segment_pos, segment_pad = map(
                jnp.asarray, [segment_ids, segment_pos, segment_pad]
            )
            segment_ids = jnp.where(segment_pad, 0, segment_ids)
            return segment_ids, segment_pos, segment_pad

        if self.qkv_layout.is_thd():
            self.num_segments_per_seq = 2
            self.segment_ids_q, self.segment_pos_q, self.pad_q = generate_random_segment_ids(
                self.batch_size, self.max_seqlen_q, self.num_segments_per_seq, seed=42
            )
            self.seqlens_q, self.offsets_q = get_seqlens_and_offsets(self.segment_ids_q)
            if self.qkv_layout == QKVLayout.T3HD:
                self.segment_ids_kv = self.segment_ids_q
                self.segment_pos_kv = self.segment_pos_q
                self.pad_kv = self.pad_q
            else:
                # Force kv_len >= q_len for swa, otherwise, cuDNN kernels don't support
                min_segment_len = None if self.window_size is None else self.seqlens_q
                self.segment_ids_kv, self.segment_pos_kv, self.pad_kv = generate_random_segment_ids(
                    self.batch_size,
                    self.max_seqlen_kv,
                    self.num_segments_per_seq,
                    seed=2024,
                    min_segment_len=min_segment_len,
                )
            self.seqlens_kv, self.offsets_kv = get_seqlens_and_offsets(self.segment_ids_kv)
        else:
            self.num_segments_per_seq = 1
            self.segment_ids_q, self.pad_q = gen_valid(
                self.batch_size, self.max_seqlen_q, pad_ratio
            )
            self.segment_ids_kv, self.pad_kv = gen_valid(
                self.batch_size, self.max_seqlen_kv, pad_ratio
            )
            self.segment_pos_q = self.segment_pos_kv = None
            self.seqlens_q = self.seqlens_kv = self.offsets_q = self.offsets_kv = None

        # For reference code
        self.mask = make_mask(
            self.segment_ids_q,
            self.segment_ids_kv,
            self.segment_pos_q,
            self.segment_pos_kv,
            self.attn_mask_type,
            self.window_size,
        )

        # Test different input formats
        if self.qkv_layout.is_thd():
            match self.seq_desc_format:
                case SeqDescFormat.Mask:
                    pytest.skip("THD doesn't support mask input")
                case SeqDescFormat.Seqlens:
                    self.sequence_desciptor = SequenceDescriptor.from_seqlens_and_offsets(
                        (self.seqlens_q, self.seqlens_kv),
                        (self.offsets_q, self.offsets_kv),
                    )
                case SeqDescFormat.SegmentIDs:
                    self.sequence_desciptor = SequenceDescriptor.from_segment_ids_and_pos(
                        (self.segment_ids_q, self.segment_ids_kv),
                        (self.segment_pos_q, self.segment_pos_kv),
                    )
                case _:
                    raise ValueError(f"Unknown {self.seq_desc_format=}")
        else:
            match self.seq_desc_format:
                case SeqDescFormat.Mask:
                    self.sequence_desciptor = make_mask(
                        self.segment_ids_q,
                        self.segment_ids_kv,
                        self.segment_pos_q,
                        self.segment_pos_kv,
                        self.attn_mask_type,
                    )
                case SeqDescFormat.Seqlens:
                    self.sequence_desciptor = SequenceDescriptor.from_seqlens(
                        (
                            self.segment_ids_q.sum(axis=-1).astype(jnp.int32),
                            self.segment_ids_kv.sum(axis=-1).astype(jnp.int32),
                        ),
                    )
                case SeqDescFormat.SegmentIDs:
                    self.sequence_desciptor = SequenceDescriptor.from_segment_ids_and_pos(
                        (self.segment_ids_q, self.segment_ids_kv),
                        None,
                    )
                case _:
                    raise ValueError(f"Unknown {self.seq_desc_format=}")

        self.dropout_rng = dropout_key if self.dropout_prob > 0 else None
        self.scaling_factor = 1.0 / sqrt(self.head_dim)

        # Setup distributed sharding specs
        # Setup shardings for distributed tests
        self.qkvo_psec = PartitionSpec(
            self.mesh_resource.dp_resource,
            self.mesh_resource.cp_resource,
            self.mesh_resource.tp_resource,
            None,
        )
        self.qkvo_sharding = NamedSharding(self.mesh, self.qkvo_psec)

        self.mask_pspec = PartitionSpec(
            self.mesh_resource.dp_resource, None, self.mesh_resource.cp_resource, None
        )
        self.mask_sharding = NamedSharding(self.mesh, self.mask_pspec)

        if self.bias_shape == BiasShape._1HSS:
            self.bias_pspec = PartitionSpec(
                None, self.mesh_resource.tp_resource, self.mesh_resource.cp_resource, None
            )
        elif self.bias_shape == BiasShape._B1SS:
            self.bias_pspec = PartitionSpec(
                self.mesh_resource.dp_resource, None, self.mesh_resource.cp_resource, None
            )
        elif self.bias_shape == BiasShape._11SS:
            self.bias_pspec = PartitionSpec(None, None, self.mesh_resource.cp_resource, None)
        else:
            self.bias_pspec = PartitionSpec()
        self.bias_sharding = NamedSharding(self.mesh, self.bias_pspec)

        self.dropout_rng_pspec = PartitionSpec(
            None,
        )
        self.dropout_rng_sharding = NamedSharding(self.mesh, self.dropout_rng_pspec)

        self.logit_scale_pspec = PartitionSpec(None, None, self.mesh_resource.cp_resource, None)
        self.logit_scale_sharding = NamedSharding(self.mesh, self.logit_scale_pspec)

        # [batch][max_segments_per_batch]
        # TODO(mgoldfarb-nvidia): Will need to handle CP cases of replicated or distributed length/offset.
        self.seq_length_offset_pspec = PartitionSpec(self.mesh_resource.dp_resource, None)
        self.seq_length_offset_sharding = NamedSharding(self.mesh, self.seq_length_offset_pspec)

        # Softmax aux sharding

        if self.cp_size > 1 and self.cp_load_balanced:
            self.cp_reorder_fn = partial(
                reorder_causal_load_balancing,
                cp_size=self.cp_size,
                tensor_format=self.qkv_layout.get_qkv_format(),
            )
            self.cp_inverse_reorder_fn = partial(
                inverse_reorder_causal_load_balancing,
                cp_size=self.cp_size,
                tensor_format=self.qkv_layout.get_qkv_format(),
            )
        else:
            # no-ops for non cp or non load balanced
            self.cp_reorder_fn = lambda x: x
            self.cp_inverse_reorder_fn = lambda x: x

    def test_forward(self):
        """
        Test forward without JIT
        """
        self._setup_inputs()

        args = [self.q, self.k, self.v, self.bias, self.mask, self.dropout_rng]

        customcall_args = [
<<<<<<< HEAD
            self.q,
            self.k,
            self.v,
            self.bias,
            self.sequence_desciptor,
            self.dropout_rng,
=======
            # Put test data onto each GPU for distributed.
            # TODO(mgoldfarb-nvidia): We will need to add reordering for bias, mas and
            # THD params once we support those features on CP.
            jax.device_put(self.cp_reorder_fn(self.q), self.qkvo_sharding),
            jax.device_put(self.cp_reorder_fn(self.k), self.qkvo_sharding),
            jax.device_put(self.cp_reorder_fn(self.v), self.qkvo_sharding),
            jax.device_put(self.bias, self.bias_sharding),
            jax.device_put(self.mask_for_customcall, self.mask_sharding),
            jax.device_put(self.seqlens_q, self.seq_length_offset_sharding),
            jax.device_put(self.seqlens_kv, self.seq_length_offset_sharding),
            jax.device_put(self.offsets_q, self.seq_length_offset_sharding),
            jax.device_put(self.offsets_kv, self.seq_length_offset_sharding),
            jax.device_put(self.dropout_rng, self.dropout_rng_sharding),
>>>>>>> 6e848924
        ]
        kwargs = {
            "attn_bias_type": self.attn_bias_type,
            "attn_mask_type": self.attn_mask_type,
            "scaling_factor": self.scaling_factor,
            "dropout_probability": self.dropout_prob,
            "is_training": self.is_training,
            "qkv_layout": self.qkv_layout,
            "max_segments_per_seq": self._get_max_segments_per_sequence(),
            "window_size": self.window_size,
            "context_parallel_strategy": self.cp_strategy,
            "context_parallel_causal_load_balanced": self.cp_load_balanced,
        }

        customcall_fused_dpa_jit = jit(
            partial(customcall_fused_dpa, **kwargs),
            static_argnames=kwargs.keys(),
            in_shardings=[
                self.qkvo_sharding,
                self.qkvo_sharding,
                self.qkvo_sharding,
                self.bias_sharding,
                self.mask_sharding,
                self.seq_length_offset_sharding,
                self.seq_length_offset_sharding,
                self.seq_length_offset_sharding,
                self.seq_length_offset_sharding,
                self.dropout_rng_sharding,
            ],
        )

        with self.mesh, fp8_autocast(mesh_resource=self.mesh_resource):
            primitive_out = customcall_fused_dpa_jit(*customcall_args)
            primitive_out = self.cp_inverse_reorder_fn(primitive_out)

        reference_out = jax_dpa(*args, **kwargs)

        if self.is_training and self.dropout_prob > 0.0:
            return

        primitive_valid, primitive_invalid, reference_valid, reference_invalid = (
            _split_valid_and_invalid(primitive_out, reference_out, self.pad_q)
        )

        assert_allclose(primitive_invalid, jnp.zeros_like(primitive_invalid), dtype=self.dtype)
        assert_allclose(primitive_valid, reference_valid, dtype=self.dtype)

        if self.coll_count_ref is not None:
            with self.mesh, fp8_autocast(mesh_resource=self.mesh_resource):
                target_hlo = (
                    customcall_fused_dpa_jit.lower(*customcall_args, **kwargs).compile().as_text()
                )
            assert_equal_collectives(target_hlo, self.coll_count_ref)

    def test_backward(self):
        """
        Test value_and_grad with JIT, which includes both forward and backward.

        If coll_count_ref is not None then the HLO of the backwrds function
        HLO will be examined for the expected comms.
        """

        self._setup_inputs()

        def grad_func(func, *args, **kwargs):
            # Gradient is small, use a gradient multiplier to amplify the gradient
            gradient_multiplier = self.max_seqlen_q * self.num_heads_q
            if self.attn_mask_type.is_causal():
                gradient_multiplier /= 10
            # Keep only valid result for the gradient
            ret_valid = jnp.where(
                self.pad_q[..., jnp.newaxis, jnp.newaxis], 0, func(*args, **kwargs)
            )
            return (
                jnp.mean(ret_valid.astype(jnp.float32), dtype=jnp.float32) * gradient_multiplier
            ).astype(self.dtype)

        args = [self.q, self.k, self.v, self.bias, self.mask, self.dropout_rng]
        customcall_args = [
<<<<<<< HEAD
            self.q,
            self.k,
            self.v,
            self.bias,
            self.sequence_desciptor,
            self.dropout_rng,
=======
            # TODO(mgoldfarb-nvidia): We will need to add reordering for bias, mas and
            # THD params once we support those features on CP.
            jax.device_put(self.cp_reorder_fn(self.q), self.qkvo_sharding),
            jax.device_put(self.cp_reorder_fn(self.k), self.qkvo_sharding),
            jax.device_put(self.cp_reorder_fn(self.v), self.qkvo_sharding),
            jax.device_put(self.bias, self.bias_sharding),
            jax.device_put(self.mask_for_customcall, self.mask_sharding),
            jax.device_put(self.seqlens_q, self.seq_length_offset_sharding),
            jax.device_put(self.seqlens_kv, self.seq_length_offset_sharding),
            jax.device_put(self.offsets_q, self.seq_length_offset_sharding),
            jax.device_put(self.offsets_kv, self.seq_length_offset_sharding),
            jax.device_put(self.dropout_rng, self.dropout_rng_sharding),
>>>>>>> 6e848924
        ]
        kwargs = {
            "attn_bias_type": self.attn_bias_type,
            "attn_mask_type": self.attn_mask_type,
            "scaling_factor": self.scaling_factor,
            "dropout_probability": self.dropout_prob,
            "is_training": self.is_training,
            "qkv_layout": self.qkv_layout,
            "max_segments_per_seq": self._get_max_segments_per_sequence(),
            "window_size": self.window_size,
            "context_parallel_strategy": self.cp_strategy,
            "context_parallel_causal_load_balanced": self.cp_load_balanced,
        }

        # We can compute dBias only for the [1, h, s, s] layout
        if self.bias_shape == BiasShape._1HSS:
            arg_nums = (0, 1, 2, 3)
            grad_shardings = (
                self.qkvo_sharding,
                self.qkvo_sharding,
                self.qkvo_sharding,
                self.bias_sharding,
            )
        else:
            arg_nums = (0, 1, 2)
            grad_shardings = (self.qkvo_sharding, self.qkvo_sharding, self.qkvo_sharding)

        # Use FP16/BF16 to sum the results may cause overflow, use FP32 for the summation
        jitted_primitive = jit(
            value_and_grad(
                lambda q, k, v, bias, *args: grad_func(
                    customcall_fused_dpa, q, k, v, bias, *args, **kwargs
                ),
                arg_nums,
            ),
            in_shardings=(
                self.qkvo_sharding,
                self.qkvo_sharding,
                self.qkvo_sharding,
                self.bias_sharding,
                self.mask_sharding,
                self.seq_length_offset_sharding,
                self.seq_length_offset_sharding,
                self.seq_length_offset_sharding,
                self.seq_length_offset_sharding,
                self.dropout_rng_sharding,
            ),
            out_shardings=(None, grad_shardings),
        )
        jitted_reference = jit(
            value_and_grad(
                lambda q, k, v, bias, *args: grad_func(jax_dpa, q, k, v, bias, *args, **kwargs),
                arg_nums,
            )
        )

        with self.mesh, fp8_autocast(mesh_resource=self.mesh_resource):
            primitive_out, primitive_dgrad = jitted_primitive(*customcall_args)

        reference_out, reference_dgrad = jitted_reference(*args)

        # Skip elementwise comparison when dropout enabled
        if self.dropout_prob > 0.0:
            return

        print_debug_tensor_stats(f"primitive_out", primitive_out)
        print_debug_tensor_stats(f"reference_grad_valid", reference_out)
        print_debug_tensor_stats(f"diff_grad", jnp.abs(primitive_out - reference_out))
        assert_allclose(primitive_out, reference_out, dtype=self.dtype)

        def check_dqkv(primitive, reference, pad, idx):
            primitive_valid, primitive_invalid, reference_valid, reference_invalid = (
                _split_valid_and_invalid(primitive, reference, pad)
            )

            print_debug_tensor_stats(f"primitive_grad_valid[{idx}]", primitive_valid[idx])
            print_debug_tensor_stats(f"reference_grad_valid[{idx}]", reference_valid[idx])
            print_debug_tensor_stats(
                f"diff_grad[{idx}]", jnp.abs(primitive_valid[idx] - reference_valid[idx])
            )

            assert_allclose(primitive_invalid, jnp.zeros_like(primitive_invalid), dtype=self.dtype)
            assert_allclose(primitive_invalid, reference_invalid, dtype=self.dtype)
            assert_allclose(primitive_valid, reference_valid, dtype=self.dtype)

        primitive_dq, primitive_dk, primitive_dv = primitive_dgrad[:3]
        reference_dq, reference_dk, reference_dv = reference_dgrad[:3]

        primitive_dq = self.cp_inverse_reorder_fn(primitive_dq)
        primitive_dk = self.cp_inverse_reorder_fn(primitive_dk)
        primitive_dv = self.cp_inverse_reorder_fn(primitive_dv)

        check_dqkv(primitive_dq, reference_dq, self.pad_q, 0)
        check_dqkv(primitive_dk, reference_dk, self.pad_kv, 1)
        check_dqkv(primitive_dv, reference_dv, self.pad_kv, 2)

        if self.attn_bias_type != AttnBiasType.NO_BIAS and self.bias_shape == BiasShape._1HSS:
            # TODO(mgoldfarb-nvidia): Inverse reorder bias once supported by a CP implementation.

            primitive_dbias = primitive_dgrad[3]
            reference_dbias = reference_dgrad[3]

            # Assume all batch has the same actual_seqlen, probably needs to extend the tests
            bias_mask = self.mask[0, 0]

            # Assert all masked dbias are 0s
            assert_allclose(
                jnp.where(bias_mask, primitive_dbias, 0),
                jnp.zeros_like(primitive_dbias),
                dtype=self.dtype,
            )

            # dbias padded part
            assert_allclose(
                jnp.where(bias_mask, primitive_dbias, 0),
                jnp.where(bias_mask, reference_dbias, 0),
                dtype=self.dtype,
            )

            # dbias valid part
            assert_allclose(
                jnp.where(bias_mask, 0, primitive_dbias),
                jnp.where(bias_mask, 0, reference_dbias),
                dtype=self.dtype,
            )

        if self.coll_count_ref is not None:
            with self.mesh, fp8_autocast(mesh_resource=self.mesh_resource):
                target_hlo = jitted_primitive.lower(*customcall_args).compile().as_text()
            assert_equal_collectives(target_hlo, self.coll_count_ref)


@pytest.mark.parametrize(
    "attn_mask_type",
    [
        pytest.param(AttnMaskType.NO_MASK, id="NO_MASK"),
        pytest.param(AttnMaskType.PADDING_MASK, id="PADDING"),
        pytest.param(AttnMaskType.CAUSAL_MASK, id="CAUSAL"),
        pytest.param(AttnMaskType.PADDING_CAUSAL_MASK, id="PADDING_CAUSAL"),
    ],
)
@pytest.mark.parametrize(
    "qkv_layout",
    [
        pytest.param(QKVLayout.BS3HD, id="QKV_PACKED"),
        pytest.param(QKVLayout.BSHD_BS2HD, id="KV_PACKED"),
        pytest.param(QKVLayout.BSHD_BSHD_BSHD, id="SEPARATE"),
        pytest.param(QKVLayout.T3HD, id="RAGGED_QKV_PACKED"),
        pytest.param(QKVLayout.THD_T2HD, id="RAGGED_KV_PACKED"),
        pytest.param(QKVLayout.THD_THD_THD, id="RAGGED_SEPARATE"),
    ],
)
@pytest.mark.parametrize(
    "b, s_q, s_kv, h_q, h_kv, d, dtype",
    [
        pytest.param(2, 2048, 2048, 12, 12, 64, jnp.bfloat16, id="2-2048-2048-12-12-64-BF16-SELF"),
        pytest.param(
            2,
            2048,
            1024,
            12,
            12,
            64,
            jnp.bfloat16,
            id="2-2048-1024-12-12-64-BF16-CROSS",
        ),
        pytest.param(2, 2048, 2048, 12, 6, 64, jnp.bfloat16, id="2-2048-2048-12-6-64-BF16-GQA"),
        pytest.param(4, 128, 128, 16, 16, 64, jnp.float16, id="4-128-128-16-16-64-FP16-SELF"),
    ],
)
@pytest.mark.parametrize(
    "dropout_prob",
    [
        pytest.param(0.0, id="DROP_0.0"),
        pytest.param(0.1, id="DROP_0.1"),
    ],
)
@pytest.mark.parametrize(
    "swa",
    [
        pytest.param(False, id="NO_SWA"),
        pytest.param(True, id="SWA"),
    ],
)
@pytest.mark.parametrize(
    "seq_desc_format",
    [
        pytest.param(SeqDescFormat.Mask, id="Mask"),
        pytest.param(SeqDescFormat.Seqlens, id="Seqlens"),
        pytest.param(SeqDescFormat.SegmentIDs, id="SegmentIDs"),
    ],
)
class TestFusedAttn:
    """
    Fused attention tester
    """

    @staticmethod
    @pytest.mark.parametrize(
        "is_training",
        [
            pytest.param(True, id="TRAINING"),
            pytest.param(False, id="INFERENCE"),
        ],
    )
    @pytest.mark.parametrize(
        "attn_bias_type, bias_shape",
        [
            pytest.param(AttnBiasType.NO_BIAS, None, id="NO_BIAS"),
            pytest.param(AttnBiasType.POST_SCALE_BIAS, BiasShape._1HSS, id="POST_SCALE_BIAS-1HSS"),
            pytest.param(AttnBiasType.POST_SCALE_BIAS, BiasShape._B1SS, id="POST_SCALE_BIAS-B1SS"),
            pytest.param(AttnBiasType.POST_SCALE_BIAS, BiasShape._BHSS, id="POST_SCALE_BIAS-BHSS"),
            pytest.param(AttnBiasType.POST_SCALE_BIAS, BiasShape._11SS, id="POST_SCALE_BIAS-11SS"),
        ],
    )
    def _test_forward(
        b,
        s_q,
        s_kv,
        h_q,
        h_kv,
        d,
        attn_bias_type,
        attn_mask_type,
        dropout_prob,
        dtype,
        is_training,
        qkv_layout,
        bias_shape,
        swa,
        seq_desc_format,
    ):
        """
        Test forward with parameterized configs
        This test is not intended to run automatically during CI as it is time-consuming
        It is kept for development and debugging
        """
        window_size = None
        if swa:
            window_size = (s_kv // 10, 0)
        runner = FusedAttnRunner(
            b,
            s_q,
            s_kv,
            h_q,
            h_kv,
            d,
            attn_bias_type,
            attn_mask_type,
            dropout_prob,
            dtype,
            is_training,
            qkv_layout,
            bias_shape,
            window_size,
            seq_desc_format,
        )
        runner.test_forward()

    @staticmethod
    @pytest.mark.parametrize(
        "attn_bias_type, bias_shape",
        [
            pytest.param(AttnBiasType.NO_BIAS, None, id="NO_BIAS"),
            pytest.param(AttnBiasType.POST_SCALE_BIAS, BiasShape._1HSS, id="POST_SCALE_BIAS-1HSS"),
        ],
    )
    def test_backward(
        b,
        s_q,
        s_kv,
        h_q,
        h_kv,
        d,
        attn_bias_type,
        attn_mask_type,
        dropout_prob,
        dtype,
        qkv_layout,
        bias_shape,
        swa,
        seq_desc_format,
    ):
        """
        Test backward with parameterized configs
        """
        window_size = None
        if swa:
            window_size = (s_kv // 10, 0)
        runner = FusedAttnRunner(
            b,
            s_q,
            s_kv,
            h_q,
            h_kv,
            d,
            attn_bias_type,
            attn_mask_type,
            dropout_prob,
            dtype,
            True,
            qkv_layout,
            bias_shape,
            window_size,
            seq_desc_format,
        )
        runner.test_backward()<|MERGE_RESOLUTION|>--- conflicted
+++ resolved
@@ -2,13 +2,8 @@
 #
 # See LICENSE for license information.
 """Tests for fused attention"""
-<<<<<<< HEAD
 from enum import Enum, auto
-from dataclasses import dataclass
-=======
-from enum import Enum
 from dataclasses import dataclass, field
->>>>>>> 6e848924
 from functools import partial
 from math import sqrt
 from typing import Tuple, Optional, Dict
@@ -33,19 +28,12 @@
     AttnBiasType,
     AttnMaskType,
     QKVLayout,
-<<<<<<< HEAD
-=======
-    QKVFormat,
     reorder_causal_load_balancing,
     inverse_reorder_causal_load_balancing,
->>>>>>> 6e848924
     fused_attn,
     make_swa_mask,
-<<<<<<< HEAD
     SequenceDescriptor,
-=======
     CPStrategy,
->>>>>>> 6e848924
 )
 from transformer_engine.jax.cpp_extensions import FusedAttnHelper
 from transformer_engine.transformer_engine_jax import (
@@ -662,14 +650,6 @@
         args = [self.q, self.k, self.v, self.bias, self.mask, self.dropout_rng]
 
         customcall_args = [
-<<<<<<< HEAD
-            self.q,
-            self.k,
-            self.v,
-            self.bias,
-            self.sequence_desciptor,
-            self.dropout_rng,
-=======
             # Put test data onto each GPU for distributed.
             # TODO(mgoldfarb-nvidia): We will need to add reordering for bias, mas and
             # THD params once we support those features on CP.
@@ -683,7 +663,6 @@
             jax.device_put(self.offsets_q, self.seq_length_offset_sharding),
             jax.device_put(self.offsets_kv, self.seq_length_offset_sharding),
             jax.device_put(self.dropout_rng, self.dropout_rng_sharding),
->>>>>>> 6e848924
         ]
         kwargs = {
             "attn_bias_type": self.attn_bias_type,
@@ -706,11 +685,7 @@
                 self.qkvo_sharding,
                 self.qkvo_sharding,
                 self.bias_sharding,
-                self.mask_sharding,
-                self.seq_length_offset_sharding,
-                self.seq_length_offset_sharding,
-                self.seq_length_offset_sharding,
-                self.seq_length_offset_sharding,
+                self.seq_desc_sharding,
                 self.dropout_rng_sharding,
             ],
         )
@@ -763,14 +738,6 @@
 
         args = [self.q, self.k, self.v, self.bias, self.mask, self.dropout_rng]
         customcall_args = [
-<<<<<<< HEAD
-            self.q,
-            self.k,
-            self.v,
-            self.bias,
-            self.sequence_desciptor,
-            self.dropout_rng,
-=======
             # TODO(mgoldfarb-nvidia): We will need to add reordering for bias, mas and
             # THD params once we support those features on CP.
             jax.device_put(self.cp_reorder_fn(self.q), self.qkvo_sharding),
@@ -783,7 +750,6 @@
             jax.device_put(self.offsets_q, self.seq_length_offset_sharding),
             jax.device_put(self.offsets_kv, self.seq_length_offset_sharding),
             jax.device_put(self.dropout_rng, self.dropout_rng_sharding),
->>>>>>> 6e848924
         ]
         kwargs = {
             "attn_bias_type": self.attn_bias_type,
