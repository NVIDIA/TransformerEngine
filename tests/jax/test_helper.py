--- conflicted
+++ resolved
@@ -8,10 +8,6 @@
 import jax
 import jax.numpy as jnp
 import numpy as np
-<<<<<<< HEAD
-from jax.sharding import Mesh
-=======
->>>>>>> df6f347f
 
 from utils import assert_allclose
 from transformer_engine.common.recipe import DelayedScaling
@@ -221,11 +217,7 @@
         # TODO (Ming Huang): Suport multi-GPUs testing. # pylint: disable=fixme
         mesh_shape = (1, 1)
         devices = np.asarray(jax.devices()[:1]).reshape(*mesh_shape)
-<<<<<<< HEAD
-        with Mesh(devices, ('dp', 'tp')):
-=======
         with jax.sharding.Mesh(devices, ('dp', 'tp')):
->>>>>>> df6f347f
             for sr, mst in srs:
                 with fp8_autocast(enabled=True, fp8_recipe=ds, sharding_resource=sr):
                     self.assertTrue(FP8Helper.is_fp8_enabled())
