--- conflicted
+++ resolved
@@ -85,22 +85,14 @@
 
         ds = DelayedScaling(margin=5.0, fp8_format=FP8Format.E4M3, amax_history_len=1)
         with fp8_autocast(enabled=True, fp8_recipe=ds, mesh_resource=MeshResource()):
-<<<<<<< HEAD
             self.assertTrue(get_quantize_config().is_fp8_enabled())
-=======
-            self.assertTrue(QuantizeConfig.is_fp8_enabled())
->>>>>>> 1398fa5f
             self._compare_delay_scaling(get_delayed_scaling(), ds)
 
         self._check_default_state()
 
         ds = DelayedScaling(margin=3.0, fp8_format=FP8Format.HYBRID, amax_history_len=1)
         with fp8_autocast(enabled=True, fp8_recipe=ds, mesh_resource=MeshResource()):
-<<<<<<< HEAD
             self.assertTrue(get_quantize_config().is_fp8_enabled())
-=======
-            self.assertTrue(QuantizeConfig.is_fp8_enabled())
->>>>>>> 1398fa5f
             self._compare_delay_scaling(get_delayed_scaling(), ds)
 
         self._check_default_state()
@@ -118,23 +110,14 @@
 
         cs = Float8CurrentScaling(fp8_format=FP8Format.E4M3)
         with fp8_autocast(enabled=True, fp8_recipe=cs, mesh_resource=MeshResource()):
-<<<<<<< HEAD
-            print(get_quantize_config())
             self.assertTrue(get_quantize_config().is_fp8_enabled())
-=======
-            self.assertTrue(QuantizeConfig.is_fp8_enabled())
->>>>>>> 1398fa5f
             self._compare_current_scaling(cs)
 
         self._check_default_state()
 
         cs = Float8CurrentScaling(fp8_format=FP8Format.HYBRID)
         with fp8_autocast(enabled=True, fp8_recipe=cs, mesh_resource=MeshResource()):
-<<<<<<< HEAD
             self.assertTrue(get_quantize_config().is_fp8_enabled())
-=======
-            self.assertTrue(QuantizeConfig.is_fp8_enabled())
->>>>>>> 1398fa5f
             self._compare_current_scaling(cs)
 
         self._check_default_state()
@@ -152,22 +135,14 @@
 
         bs = MXFP8BlockScaling(margin=5.0, fp8_format=FP8Format.E4M3)
         with fp8_autocast(enabled=True, fp8_recipe=bs, mesh_resource=MeshResource()):
-<<<<<<< HEAD
             self.assertTrue(get_quantize_config().is_fp8_enabled())
-=======
-            self.assertTrue(QuantizeConfig.is_fp8_enabled())
->>>>>>> 1398fa5f
             self._compare_mxfp8_scaling(bs)
 
         self._check_default_state()
 
         bs = MXFP8BlockScaling(margin=3.0, fp8_format=FP8Format.HYBRID)
         with fp8_autocast(enabled=True, fp8_recipe=bs, mesh_resource=MeshResource()):
-<<<<<<< HEAD
             self.assertTrue(get_quantize_config().is_fp8_enabled())
-=======
-            self.assertTrue(QuantizeConfig.is_fp8_enabled())
->>>>>>> 1398fa5f
             self._compare_mxfp8_scaling(bs)
 
         self._check_default_state()