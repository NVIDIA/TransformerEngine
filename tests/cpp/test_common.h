--- conflicted
+++ resolved
@@ -466,7 +466,6 @@
                     double atol = 1e-5, double rtol = 1e-8);
 void compareResults(const std::string &name, const uint8_t *test, const uint8_t *ref,
                     size_t N, float mismatch_rate_tol = 0.);
-<<<<<<< HEAD
 template <typename T>
 void compare_scaling_factors(const std::string &name, const T *test, const T *ref,
                              const size_t row_blocks, const size_t col_blocks, const size_t stride,
@@ -474,14 +473,7 @@
                              const size_t scale_diff_abs_tolerance = 0,
                              const double abs_tolerable_mismatches_limit = 0,
                              const double rel_tolerable_mismatches_limit = 0);
-=======
-void compare_e8m0_scaling_factors(const std::string &name, const uint8_t *test, const uint8_t *ref,
-                                  const size_t row_blocks, const size_t col_blocks, const size_t stride,
-                                  size_t& mismatches_num,
-                                  const size_t scale_diff_abs_tolerance = 0,
-                                  const double abs_tolerable_mismatches_limit = 0,
-                                  const double rel_tolerable_mismatches_limit = 0);
->>>>>>> c6c1f50e
+
 
 std::array<size_t, 4> get_scale_tensor_dims(const size_t rows, const size_t cols,
                                             const size_t block_size_rows, const size_t block_size_cols);
