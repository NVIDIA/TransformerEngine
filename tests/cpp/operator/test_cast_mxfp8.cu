--- conflicted
+++ resolved
@@ -81,13 +81,9 @@
             // Cache computations
             for (size_t i = i_min; i < i_max; ++i) {
                 for (size_t j = j_min; j < j_max; ++j) {
-<<<<<<< HEAD
-                    const int idx = i * cols + j;
-                    const int cache_idx = (i - i_min) * tile_size_X + (j - j_min);
-=======
+
                     const size_t idx = i * cols + j;
                     const size_t cache_idx = (i - i_min) * tile_size_X + (j - j_min);
->>>>>>> c6c1f50e
 
                     float elt = static_cast<float>(input[idx]);
                     if (processing_method == ProcessingMethod::CAST_DBIAS) {
@@ -119,31 +115,18 @@
                     float block_amax = 0.0f;
 
                     for (size_t j = j_min; j < j_max; ++j) {
-<<<<<<< HEAD
-                        const int cache_idx = (i - i_min) * tile_size_X + (j - j_min);
-=======
                         const size_t cache_idx = (i - i_min) * tile_size_X + (j - j_min);
->>>>>>> c6c1f50e
                         block_amax = std::max(block_amax, std::abs(cache_buffer[cache_idx]));
                     }
 
                     const fp8e8m0 biased_exponent = float_to_e8m0(block_amax * Quantized_Limits<OutputType>::max_reciprocal());
-<<<<<<< HEAD
-                    const int scale_idx = i * scales_stride_rowwise + tile_X;
-=======
                     const size_t scale_idx = i * scales_stride_rowwise + tile_X;
->>>>>>> c6c1f50e
                     output_scales_rowwise[scale_idx] = biased_exponent;
                     const float scale_reciprocal = exp2f_rcp(biased_exponent);
 
                     for (size_t j = j_min; j < j_max; ++j) {
-<<<<<<< HEAD
-                        const int idx = i * cols + j;
-                        const int cache_idx = (i - i_min) * tile_size_X + (j - j_min);
-=======
                         const size_t idx = i * cols + j;
                         const size_t cache_idx = (i - i_min) * tile_size_X + (j - j_min);
->>>>>>> c6c1f50e
                         output_rowwise[idx] = static_cast<OutputType>(cache_buffer[cache_idx] * scale_reciprocal);
                     }
                 }
@@ -153,31 +136,18 @@
                     float block_amax = 0.0f;
 
                     for (size_t i = i_min; i < i_max; ++i) {
-<<<<<<< HEAD
-                        const int cache_idx = (i - i_min) * tile_size_X + (j - j_min);
-=======
                         const size_t cache_idx = (i - i_min) * tile_size_X + (j - j_min);
->>>>>>> c6c1f50e
                         block_amax = std::max(block_amax, std::abs(cache_buffer[cache_idx]));
                     }
 
                     const fp8e8m0 biased_exponent = float_to_e8m0(block_amax * Quantized_Limits<OutputType>::max_reciprocal());
-<<<<<<< HEAD
-                    const int scale_idx = tile_Y * scales_stride_colwise + j;
-=======
                     const size_t scale_idx = tile_Y * scales_stride_colwise + j;
->>>>>>> c6c1f50e
                     output_scales_colwise[scale_idx] = biased_exponent;
                     const float scale_reciprocal = exp2f_rcp(biased_exponent);
 
                     for (size_t i = i_min; i < i_max; ++i) {
-<<<<<<< HEAD
-                        const int idx = i * cols + j;
-                        const int cache_idx = (i - i_min) * tile_size_X + (j - j_min);
-=======
                         const size_t idx = i * cols + j;
                         const size_t cache_idx = (i - i_min) * tile_size_X + (j - j_min);
->>>>>>> c6c1f50e
                         output_colwise[idx] = static_cast<OutputType>(cache_buffer[cache_idx] * scale_reciprocal);
                     }
                 }
@@ -341,21 +311,13 @@
     const double rel_tolerable_mismatches_limit = 0.0;
 
     size_t mismatches_scales = 0;
-<<<<<<< HEAD
+
     compare_scaling_factors("scales", gpu_scales_ptr, ref_output_scales.get(),
                             unpadded_blocks_Y, unpadded_blocks_X, scales_stride,
                             mismatches_scales,
                             scale_diff_abs_tolerance,
                             abs_tolerable_mismatches_limit,
                             rel_tolerable_mismatches_limit);
-=======
-    compare_e8m0_scaling_factors("scales", gpu_scales_ptr, ref_output_scales.get(),
-                                 unpadded_blocks_Y, unpadded_blocks_X, scales_stride,
-                                 mismatches_scales,
-                                 scale_diff_abs_tolerance,
-                                 abs_tolerable_mismatches_limit,
-                                 rel_tolerable_mismatches_limit);
->>>>>>> c6c1f50e
 
     const size_t mismatches_elts = 32 * mismatches_scales;
     auto [atol, rtol] = getTolerances(otype);
@@ -521,7 +483,6 @@
     const double rel_tolerable_mismatches_limit = 0.0;
 
     size_t mismatches_scales_rowwise = 0;
-<<<<<<< HEAD
     compare_scaling_factors("scales_rowwise", output.rowwise_cpu_scale_inv_ptr<fp8e8m0>(),
                             ref_scales_rowwise.get(), unpadded_blocks_Y_rowwise,
                             unpadded_blocks_X_rowwise, scales_stride_rowwise,
@@ -538,24 +499,6 @@
                             scale_diff_abs_tolerance,
                             abs_tolerable_mismatches_limit,
                             rel_tolerable_mismatches_limit);
-=======
-    compare_e8m0_scaling_factors("scales_rowwise", output.rowwise_cpu_scale_inv_ptr<fp8e8m0>(),
-                                 ref_scales_rowwise.get(), unpadded_blocks_Y_rowwise,
-                                 unpadded_blocks_X_rowwise, scales_stride_rowwise,
-                                 mismatches_scales_rowwise,
-                                 scale_diff_abs_tolerance,
-                                 abs_tolerable_mismatches_limit,
-                                 rel_tolerable_mismatches_limit);
-
-    size_t mismatches_scales_colwise = 0;
-    compare_e8m0_scaling_factors("scales_colwise", output.columnwise_cpu_scale_inv_ptr<fp8e8m0>(),
-                                 ref_scales_colwise.get(), unpadded_blocks_Y_colwise,
-                                 unpadded_blocks_X_colwise, scales_stride_colwise,
-                                 mismatches_scales_colwise,
-                                 scale_diff_abs_tolerance,
-                                 abs_tolerable_mismatches_limit,
-                                 rel_tolerable_mismatches_limit);
->>>>>>> c6c1f50e
 
     const size_t mismatches_elts_rowwise = 32 * mismatches_scales_rowwise;
     const size_t mismatches_elts_colwise = 32 * mismatches_scales_colwise;
