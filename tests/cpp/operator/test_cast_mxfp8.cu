/*************************************************************************
 * Copyright (c) 2022-2025, NVIDIA CORPORATION & AFFILIATES. All rights reserved.
 *
 * See LICENSE for license information.
 ************************************************************************/

#include <cuda_bf16.h>
#include <cuda_fp8.h>
#include <cuda_runtime.h>
#include <gtest/gtest.h>

#include <transformer_engine/cast.h>
#include <transformer_engine/activation.h>
#include "../test_common.h"
#include "transformer_engine/transformer_engine.h"

using namespace transformer_engine;
using namespace test;

namespace {

enum ProcessingMethod {
    CAST_ONLY,
    CAST_DBIAS,
    CAST_DBIAS_DACT,
    CAST_DACT,
    CAST_ACT
};

enum ActivationType {
    Identity,
    GeLU,
    SiLU,
    ReLU,
    QGeLU,
    SReLU
};

template <typename InputType, typename OutputType>
void compute_ref(const ProcessingMethod processing_method,
                 float (*OP)(const float),
                 const bool rowwise,
                 const bool colwise,
                 const InputType* input,
                 const InputType* grad,
                 OutputType* output_rowwise,
                 OutputType* output_colwise,
                 fp8e8m0* output_scales_rowwise,
                 fp8e8m0* output_scales_colwise,
                 InputType* output_dbias,
                 const size_t rows,
                 const size_t cols,
                 const size_t scales_stride_rowwise,
                 const size_t scales_stride_colwise)
{
    const size_t tile_size_Y = 32;
    const size_t tile_size_X = 32;
    const size_t tiles_num_Y = (rows + tile_size_Y - 1) / tile_size_Y;
    const size_t tiles_num_X = (cols + tile_size_X - 1) / tile_size_X;

    std::vector<float> output_dbias_fp32(cols, 0);
    #pragma omp parallel proc_bind(spread)
    {
        // Buffers to cache intermediate computations
        std::vector<float> cache_buffer(tile_size_Y * tile_size_X);

        std::vector<float> thread_dbias(cols, 0);
        #pragma omp for schedule(static)
        for (size_t t = 0; t < tiles_num_Y * tiles_num_X; ++t) {
            const size_t tile_Y = t / tiles_num_X;
            const size_t tile_X = t % tiles_num_X;
            const size_t tile_offset_Y = tile_Y * tile_size_Y;
            const size_t tile_offset_X = tile_X * tile_size_X;

            const size_t i_min = tile_offset_Y;
            const size_t i_max = std::min(i_min + tile_size_Y, rows);

            const size_t j_min = tile_offset_X;
            const size_t j_max = std::min(j_min + tile_size_X, cols);

            // Cache computations
            for (size_t i = i_min; i < i_max; ++i) {
                for (size_t j = j_min; j < j_max; ++j) {
<<<<<<< HEAD
                    const int idx = i * cols + j;
                    const int cache_idx = (i - i_min) * tile_size_X + (j - j_min);
=======
                    const size_t idx = i * cols + j;
                    const size_t cache_idx = (i - i_min) * tile_size_X + (j - j_min);
>>>>>>> fedd9ddc

                    float elt = static_cast<float>(input[idx]);
                    if (processing_method == ProcessingMethod::CAST_DBIAS) {
                        // grad is the input
                        elt = static_cast<float>(grad[idx]);
                    }
                    if (processing_method != ProcessingMethod::CAST_ONLY
                        && processing_method != ProcessingMethod::CAST_DBIAS) {
                        elt = OP(elt);
                    }
                    if (processing_method == ProcessingMethod::CAST_DACT ||
                        processing_method == ProcessingMethod::CAST_DBIAS_DACT) {
                        elt *= static_cast<float>(grad[idx]);
                    }
                    thread_dbias[j] += elt;

                    // Numerical truncation: after downcast to InputType (BF16/FP16), upcast it back to FP32
                    elt = static_cast<float>(static_cast<InputType>(elt));

                    cache_buffer[cache_idx] = elt;
                    if (isinf(elt) || isnan(elt)) {
                        continue;
                    }
                }
            }

            if (rowwise) {
                for (size_t i = i_min; i < i_max; ++i) {
                    float block_amax = 0.0f;

                    for (size_t j = j_min; j < j_max; ++j) {
<<<<<<< HEAD
                        const int cache_idx = (i - i_min) * tile_size_X + (j - j_min);
=======
                        const size_t cache_idx = (i - i_min) * tile_size_X + (j - j_min);
>>>>>>> fedd9ddc
                        block_amax = std::max(block_amax, std::abs(cache_buffer[cache_idx]));
                    }

                    const fp8e8m0 biased_exponent = float_to_e8m0(block_amax * Quantized_Limits<OutputType>::max_reciprocal());
<<<<<<< HEAD
                    const int scale_idx = i * scales_stride_rowwise + tile_X;
=======
                    const size_t scale_idx = i * scales_stride_rowwise + tile_X;
>>>>>>> fedd9ddc
                    output_scales_rowwise[scale_idx] = biased_exponent;
                    const float scale_reciprocal = exp2f_rcp(biased_exponent);

                    for (size_t j = j_min; j < j_max; ++j) {
<<<<<<< HEAD
                        const int idx = i * cols + j;
                        const int cache_idx = (i - i_min) * tile_size_X + (j - j_min);
=======
                        const size_t idx = i * cols + j;
                        const size_t cache_idx = (i - i_min) * tile_size_X + (j - j_min);
>>>>>>> fedd9ddc
                        output_rowwise[idx] = static_cast<OutputType>(cache_buffer[cache_idx] * scale_reciprocal);
                    }
                }
            }
            if (colwise) {
                for (size_t j = j_min; j < j_max; ++j) {
                    float block_amax = 0.0f;

                    for (size_t i = i_min; i < i_max; ++i) {
<<<<<<< HEAD
                        const int cache_idx = (i - i_min) * tile_size_X + (j - j_min);
=======
                        const size_t cache_idx = (i - i_min) * tile_size_X + (j - j_min);
>>>>>>> fedd9ddc
                        block_amax = std::max(block_amax, std::abs(cache_buffer[cache_idx]));
                    }

                    const fp8e8m0 biased_exponent = float_to_e8m0(block_amax * Quantized_Limits<OutputType>::max_reciprocal());
<<<<<<< HEAD
                    const int scale_idx = tile_Y * scales_stride_colwise + j;
=======
                    const size_t scale_idx = tile_Y * scales_stride_colwise + j;
>>>>>>> fedd9ddc
                    output_scales_colwise[scale_idx] = biased_exponent;
                    const float scale_reciprocal = exp2f_rcp(biased_exponent);

                    for (size_t i = i_min; i < i_max; ++i) {
<<<<<<< HEAD
                        const int idx = i * cols + j;
                        const int cache_idx = (i - i_min) * tile_size_X + (j - j_min);
=======
                        const size_t idx = i * cols + j;
                        const size_t cache_idx = (i - i_min) * tile_size_X + (j - j_min);
>>>>>>> fedd9ddc
                        output_colwise[idx] = static_cast<OutputType>(cache_buffer[cache_idx] * scale_reciprocal);
                    }
                }
            }
        }
        #pragma omp critical
        {
            for (size_t j = 0; j < cols; ++j) {
                output_dbias_fp32[j] += thread_dbias[j];
            }
        }
    }
    for (size_t j = 0; j < cols; ++j) {
        output_dbias[j] = static_cast<InputType>(output_dbias_fp32[j]);
    }
}

/**
 * Scaling along single dimension (either rows or columns)
 * Produces one set of output data and the corresponding data of the fused operation (dbias):
 * 1) Scaled rows + row-wise scaling factors
 *       OR
 * 2) Scaled columns + column-wise scaling factors
 */

template <typename InputType, typename OutputType>
void performTest_x1(const ProcessingMethod processing_method,
                    float (*OP)(const float),
                    const std::vector<size_t>& shape,
                    const bool rowwise,
                    const bool colwise,
                    InputsFillCase fill_case) {
    using namespace test;
    using EncodingType = fp32;
    DType itype = TypeInfo<InputType>::dtype;
    DType otype = TypeInfo<OutputType>::dtype;

    const size_t rows = first_dimension(shape);
    const size_t cols = last_dimension(shape);

    if (shape.size() < 2 && colwise) {
      GTEST_SKIP();
    }

    const size_t block_size_rows = rowwise ? 1 : 32;
    const size_t block_size_cols = colwise ? 1 : 32;

    const std::array<size_t,4> scale_dims = get_scale_tensor_dims(rows, cols, block_size_rows,
                                                                  block_size_cols);

    const size_t unpadded_blocks_Y = scale_dims[0];
    const size_t unpadded_blocks_X = scale_dims[1];
    const size_t blocks_Y = scale_dims[2];
    const size_t blocks_X = scale_dims[3];
    const size_t scales_stride = blocks_X;

    Tensor input("input", shape, itype);
    Tensor grad("grad", shape, itype);
    Tensor output_c("output_c", shape, otype, rowwise, colwise, NVTE_MXFP8_1D_SCALING);
    Tensor output_dbias("output_dbias", std::vector<size_t>{ cols }, itype);

    std::unique_ptr<OutputType[]> ref_output_c = std::make_unique<OutputType[]>(rows * cols);
    std::unique_ptr<InputType[]> ref_output_dbias = std::make_unique<InputType[]>(cols);
    std::unique_ptr<fp8e8m0[]> ref_output_scales = std::make_unique<fp8e8m0[]>(blocks_Y * blocks_X);

    fillCase<EncodingType>(&input, fill_case);
    fillUniform(&grad);

    Tensor workspace;
    switch (processing_method) {
        case ProcessingMethod::CAST_ONLY: {
            nvte_quantize(input.data(), output_c.data(), 0);
            break;
        }
        case ProcessingMethod::CAST_DBIAS: {
            nvte_quantize_dbias(grad.data(),
                                output_c.data(),
                                output_dbias.data(),
                                workspace.data(),
                                0);
            workspace = Tensor("workspace", workspace.rowwise_shape(), workspace.dtype());

            nvte_quantize_dbias(grad.data(),
                                output_c.data(),
                                output_dbias.data(),
                                workspace.data(),
                                0);
            break;
        }
        case ProcessingMethod::CAST_DBIAS_DACT: {
            auto nvte_quantize_dbias_dact = &nvte_quantize_dbias_dgelu;
            if (OP == &dsilu)       { nvte_quantize_dbias_dact = &nvte_quantize_dbias_dsilu; }
            else if (OP == &drelu)  { nvte_quantize_dbias_dact = &nvte_quantize_dbias_drelu; }
            else if (OP == &dqgelu) { nvte_quantize_dbias_dact = &nvte_quantize_dbias_dqgelu; }
            else if (OP == &dsrelu) { nvte_quantize_dbias_dact = &nvte_quantize_dbias_dsrelu; }

            nvte_quantize_dbias_dact(grad.data(),
                                     input.data(),
                                     output_c.data(),
                                     output_dbias.data(),
                                     workspace.data(),
                                     0);
            workspace = Tensor("workspace", workspace.rowwise_shape(), workspace.dtype());

            nvte_quantize_dbias_dact(grad.data(),
                                     input.data(),
                                     output_c.data(),
                                     output_dbias.data(),
                                     workspace.data(),
                                     0);
            break;
        }
        case ProcessingMethod::CAST_DACT: {
            auto nvte_dact = &nvte_dgelu;
            if (OP == &dsilu)       { nvte_dact = &nvte_dsilu; }
            else if (OP == &drelu)  { nvte_dact = &nvte_drelu; }
            else if (OP == &dqgelu) { nvte_dact = &nvte_dqgelu; }
            else if (OP == &dsrelu) { nvte_dact = &nvte_dsrelu; }

            nvte_dact(grad.data(), input.data(), output_c.data(), 0);
            break;
        }
        case ProcessingMethod::CAST_ACT: {
            auto nvte_act = &nvte_gelu;
            if (OP == &silu)       { nvte_act = &nvte_silu; }
            else if (OP == &relu)  { nvte_act = &nvte_relu; }
            else if (OP == &qgelu) { nvte_act = &nvte_qgelu; }
            else if (OP == &srelu) { nvte_act = &nvte_srelu; }

            nvte_act(input.data(), output_c.data(), 0);
            break;
        }
    }

    cudaDeviceSynchronize();
    auto err = cudaGetLastError();
    ASSERT_EQ(err, cudaSuccess) << cudaGetErrorString(err);

    compute_ref<InputType, OutputType>(processing_method,
                                       OP,
                                       rowwise,
                                       colwise,
                                       input.rowwise_cpu_dptr<InputType>(),
                                       grad.rowwise_cpu_dptr<InputType>(),
                                       ref_output_c.get(),
                                       ref_output_c.get(),
                                       ref_output_scales.get(),
                                       ref_output_scales.get(),
                                       ref_output_dbias.get(),
                                       rows,
                                       cols,
                                       scales_stride,
                                       scales_stride);

    const uint8_t * const gpu_scales_ptr = rowwise
                                           ? output_c.rowwise_cpu_scale_inv_ptr<fp8e8m0>()
                                           : output_c.columnwise_cpu_scale_inv_ptr<fp8e8m0>();

    const size_t scale_diff_abs_tolerance = 0;
    const double abs_tolerable_mismatches_limit = 0.0;
    const double rel_tolerable_mismatches_limit = 0.0;

    size_t mismatches_scales = 0;
    compare_e8m0_scaling_factors("scales", gpu_scales_ptr, ref_output_scales.get(),
                                 unpadded_blocks_Y, unpadded_blocks_X, scales_stride,
                                 mismatches_scales,
                                 scale_diff_abs_tolerance,
                                 abs_tolerable_mismatches_limit,
                                 rel_tolerable_mismatches_limit);

    const size_t mismatches_elts = 32 * mismatches_scales;
    auto [atol, rtol] = getTolerances(otype);
    compareResults("output_c", output_c, ref_output_c.get(), rowwise, atol, rtol, true, mismatches_elts);

    if (processing_method == ProcessingMethod::CAST_DBIAS
        || processing_method == ProcessingMethod::CAST_DBIAS_DACT)
    {
        auto [atol_dbias, rtol_dbias] = getTolerances(itype);
        if (itype == DType::kFloat32) {
            atol_dbias = 1e-4;
            rtol_dbias *= sqrt(static_cast<double>(rows)) ;
        } else {
            rtol_dbias *= 4;
        }
        compareResults("output_dbias", output_dbias, ref_output_dbias.get(), true, atol_dbias, rtol_dbias);
    }
}

/**
 * Scaling along both dimensions (rows and columns)
 * Produces two sets of scaled output data and the corresponding data of the fused operation (dbias):
 * 1) Scaled rows + row-wise scaling factors
 *      AND
 * 2) Scaled columns + column-wise scaling factors
 */
template <typename InputType, typename OutputType>
void performTest_x2(const ProcessingMethod processing_method,
                    float (*OP)(const float),
                    const std::vector<size_t>& shape,
                    const size_t block_size_rows,
                    const size_t block_size_cols,
                    InputsFillCase fill_case) {
    using namespace test;
    using EncodingType = fp32;
    DType itype = TypeInfo<InputType>::dtype;
    DType otype = TypeInfo<OutputType>::dtype;

    if (shape.size() < 2) {
      GTEST_SKIP();
    }

    const size_t rows = first_dimension(shape);
    const size_t cols = last_dimension(shape);

    const std::array<size_t,4> scale_dims_rowwise = get_scale_tensor_dims(rows, cols, 1, 32);
    const std::array<size_t,4> scale_dims_colwise = get_scale_tensor_dims(rows, cols, 32, 1);

    const size_t unpadded_blocks_Y_rowwise = scale_dims_rowwise[0];
    const size_t unpadded_blocks_X_rowwise = scale_dims_rowwise[1];
    const size_t blocks_Y_rowwise = scale_dims_rowwise[2];
    const size_t blocks_X_rowwise = scale_dims_rowwise[3];
    const size_t scales_stride_rowwise = blocks_X_rowwise;

    const size_t unpadded_blocks_Y_colwise = scale_dims_colwise[0];
    const size_t unpadded_blocks_X_colwise = scale_dims_colwise[1];
    const size_t blocks_Y_colwise = scale_dims_colwise[2];
    const size_t blocks_X_colwise = scale_dims_colwise[3];
    const size_t scales_stride_colwise = blocks_X_colwise;

    Tensor input("input", shape, itype);
    Tensor grad("grad", shape, itype);
    Tensor output("output", shape, otype, true, true, NVTE_MXFP8_1D_SCALING);
    Tensor output_dbias("output_dbias", std::vector<size_t>{ cols }, itype);

    std::unique_ptr<OutputType[]> ref_output_c_rowwise = std::make_unique<OutputType[]>(rows * cols);
    std::unique_ptr<OutputType[]> ref_output_c_colwise = std::make_unique<OutputType[]>(rows * cols);
    std::unique_ptr<fp8e8m0[]> ref_scales_rowwise = std::make_unique<fp8e8m0[]>(blocks_Y_rowwise * blocks_X_rowwise);
    std::unique_ptr<fp8e8m0[]> ref_scales_colwise = std::make_unique<fp8e8m0[]>(blocks_Y_colwise * blocks_X_colwise);
    std::unique_ptr<InputType[]> ref_output_dbias = std::make_unique<InputType[]>(cols);

    fillCase<EncodingType>(&input, fill_case);
    fillUniform(&grad);

    Tensor workspace;
    switch (processing_method) {
        case ProcessingMethod::CAST_ONLY: {
            nvte_quantize(input.data(), output.data(), 0);
            break;
        }
        case ProcessingMethod::CAST_DBIAS: {
            nvte_quantize_dbias(grad.data(),
                                output.data(),
                                output_dbias.data(),
                                workspace.data(),
                                0);
            workspace = Tensor("workspace", workspace.rowwise_shape(), workspace.dtype());

            nvte_quantize_dbias(grad.data(),
                                output.data(),
                                output_dbias.data(),
                                workspace.data(),
                                0);
            break;
        }
        case ProcessingMethod::CAST_DBIAS_DACT: {
            auto nvte_quantize_dbias_dact = &nvte_quantize_dbias_dgelu;
            if (OP == &dsilu)       { nvte_quantize_dbias_dact = &nvte_quantize_dbias_dsilu; }
            else if (OP == &drelu)  { nvte_quantize_dbias_dact = &nvte_quantize_dbias_drelu; }
            else if (OP == &dqgelu) { nvte_quantize_dbias_dact = &nvte_quantize_dbias_dqgelu; }
            else if (OP == &dsrelu) { nvte_quantize_dbias_dact = &nvte_quantize_dbias_dsrelu; }

            nvte_quantize_dbias_dact(grad.data(),
                                     input.data(),
                                     output.data(),
                                     output_dbias.data(),
                                     workspace.data(),
                                     0);
            workspace = Tensor("workspace", workspace.rowwise_shape(), workspace.dtype());

            nvte_quantize_dbias_dact(grad.data(),
                                     input.data(),
                                     output.data(),
                                     output_dbias.data(),
                                     workspace.data(),
                                     0);
            break;
        }
        case ProcessingMethod::CAST_DACT: {
            auto nvte_dact = &nvte_dgelu;
            if (OP == &dsilu)       { nvte_dact = &nvte_dsilu; }
            else if (OP == &drelu)  { nvte_dact = &nvte_drelu; }
            else if (OP == &dqgelu) { nvte_dact = &nvte_dqgelu; }
            else if (OP == &dsrelu) { nvte_dact = &nvte_dsrelu; }

            nvte_dact(grad.data(), input.data(), output.data(), 0);
            break;
        }
        case ProcessingMethod::CAST_ACT: {
            auto nvte_act = &nvte_gelu;
            if (OP == &silu)       { nvte_act = &nvte_silu; }
            else if (OP == &relu)  { nvte_act = &nvte_relu; }
            else if (OP == &qgelu) { nvte_act = &nvte_qgelu; }
            else if (OP == &srelu) { nvte_act = &nvte_srelu; }

            nvte_act(input.data(), output.data(), 0);
            break;
        }
    }

    cudaDeviceSynchronize();
    auto err = cudaGetLastError();
    ASSERT_EQ(err, cudaSuccess) << cudaGetErrorString(err);

    compute_ref<InputType, OutputType>(processing_method,
                                       OP,
                                       true,
                                       true,
                                       input.rowwise_cpu_dptr<InputType>(),
                                       grad.rowwise_cpu_dptr<InputType>(),
                                       ref_output_c_rowwise.get(),
                                       ref_output_c_colwise.get(),
                                       ref_scales_rowwise.get(),
                                       ref_scales_colwise.get(),
                                       ref_output_dbias.get(),
                                       rows,
                                       cols,
                                       scales_stride_rowwise,
                                       scales_stride_colwise);

    const size_t scale_diff_abs_tolerance = 0;
    const double abs_tolerable_mismatches_limit = 0.0;
    const double rel_tolerable_mismatches_limit = 0.0;

    size_t mismatches_scales_rowwise = 0;
    compare_e8m0_scaling_factors("scales_rowwise", output.rowwise_cpu_scale_inv_ptr<fp8e8m0>(),
                                 ref_scales_rowwise.get(), unpadded_blocks_Y_rowwise,
                                 unpadded_blocks_X_rowwise, scales_stride_rowwise,
                                 mismatches_scales_rowwise,
                                 scale_diff_abs_tolerance,
                                 abs_tolerable_mismatches_limit,
                                 rel_tolerable_mismatches_limit);

    size_t mismatches_scales_colwise = 0;
    compare_e8m0_scaling_factors("scales_colwise", output.columnwise_cpu_scale_inv_ptr<fp8e8m0>(),
                                 ref_scales_colwise.get(), unpadded_blocks_Y_colwise,
                                 unpadded_blocks_X_colwise, scales_stride_colwise,
                                 mismatches_scales_colwise,
                                 scale_diff_abs_tolerance,
                                 abs_tolerable_mismatches_limit,
                                 rel_tolerable_mismatches_limit);

    const size_t mismatches_elts_rowwise = 32 * mismatches_scales_rowwise;
    const size_t mismatches_elts_colwise = 32 * mismatches_scales_colwise;

    auto [atol, rtol] = getTolerances(otype);
    compareResults("output_c_rowwise", output, ref_output_c_rowwise.get(), true, atol, rtol, true, mismatches_elts_rowwise);
    compareResults("output_c_colwise", output, ref_output_c_colwise.get(), false, atol, rtol, true, mismatches_elts_colwise);

    if (processing_method == ProcessingMethod::CAST_DBIAS
        || processing_method == ProcessingMethod::CAST_DBIAS_DACT)
    {
        auto [atol_dbias, rtol_dbias] = getTolerances(itype);
        if (itype == DType::kFloat32) {
            atol_dbias = 1e-4;
            rtol_dbias *= sqrt(static_cast<double>(rows)) ;
        } else {
            rtol_dbias *= 4;
        }
        compareResults("output_dbias", output_dbias, ref_output_dbias.get(), true, atol_dbias, rtol_dbias);
    }
}

std::vector<std::vector<size_t>> matrix_sizes = {
    {1, 16},
    {16, 48},
    {65, 96},
    {128, 128},
    {256, 256},
    {993, 512},
    {511, 6144},
    {8192, 128},
    {2048, 160},
    {577, 1632},
    {1024},
    {8, 32, 1024},
    {16, 8, 4, 512},
};

std::vector<std::pair<size_t, size_t>> block_sizes = {
    {1, 32},
    {32, 1},
    {32, 32},
};

std::vector<InputsFillCase> input_scenarios = {
    InputsFillCase::uniform,
    // InputsFillCase::zeros,
    // InputsFillCase::zero_to_minNorm,
    // InputsFillCase::minNorm_to_maxNorm,
    // InputsFillCase::maxNorm_to_inf
};

std::vector<ProcessingMethod> processing_methods = {
    ProcessingMethod::CAST_ONLY,
    ProcessingMethod::CAST_DBIAS,
    ProcessingMethod::CAST_DBIAS_DACT,
    ProcessingMethod::CAST_DACT,
    ProcessingMethod::CAST_ACT,
};

// Only GeLU activation tests are supported
std::vector<ActivationType> Activation_types = {
    ActivationType::Identity,
    ActivationType::GeLU,
    // ActivationType::SiLU,
    // ActivationType::ReLU,
    // ActivationType::QGeLU,
    // ActivationType::SReLU,
};

}  // namespace

class FusedCastMXFP8TestSuite : public ::testing::TestWithParam
    <std::tuple<ProcessingMethod,
                ActivationType,
                std::vector<size_t>,
                std::pair<size_t, size_t>,
                transformer_engine::DType,
                transformer_engine::DType,
                InputsFillCase>> {};

TEST_P(FusedCastMXFP8TestSuite, TestFusedCastMXFP8) {
    // Skip tests for pre-Blackwell architectures
    if (getDeviceComputeCapability() < blackwellComputeCapability) {
        GTEST_SKIP();
    }

    using namespace transformer_engine;
    using namespace test;

    const ProcessingMethod processing_method = std::get<0>(GetParam());
    const ActivationType Act_type = std::get<1>(GetParam());
    const auto matrix_size = std::get<2>(GetParam());
    const auto block_size = std::get<3>(GetParam());
    const DType input_type = std::get<4>(GetParam());
    const DType output_type = std::get<5>(GetParam());
    const InputsFillCase fill_case = std::get<6>(GetParam());

    // Skips non Act tests if the Activation type is not an identity
    if ((processing_method == ProcessingMethod::CAST_ONLY || processing_method == ProcessingMethod::CAST_DBIAS)
        && Act_type != ActivationType::Identity) {
        GTEST_SKIP();
    }
    // Skips Act tests if the Activation is an identity
    if ((processing_method == ProcessingMethod::CAST_DBIAS_DACT
        || processing_method == ProcessingMethod::CAST_DACT
        || processing_method == ProcessingMethod::CAST_ACT) && (Act_type == ActivationType::Identity)) {
        GTEST_SKIP();
    }

    const bool rowwise = block_size.second != 1;
    const bool colwise = block_size.first != 1;
    if (processing_method == ProcessingMethod::CAST_ACT) {
        // Forward activations
        auto OP = &identity;
        switch (Act_type) {
            case ActivationType::GeLU: OP = &gelu; break;
            case ActivationType::SiLU: OP = &silu; break;
            case ActivationType::ReLU: OP = &relu; break;
            case ActivationType::QGeLU: OP = &qgelu; break;
            case ActivationType::SReLU: OP = &srelu; break;
        }

        TRANSFORMER_ENGINE_TYPE_SWITCH_FP16_FP32_ONLY(input_type, InputType,
            TRANSFORMER_ENGINE_TYPE_SWITCH_FP8_ONLY(output_type, OutputType,
                if (block_size.first == 1 || block_size.second == 1) {
                    performTest_x1<InputType, OutputType>(
                        processing_method, OP, matrix_size,
                        rowwise, colwise, fill_case);
                } else {
                    performTest_x2<InputType, OutputType>(
                        processing_method, OP, matrix_size,
                        block_size.first, block_size.second, fill_case);
                }
            );
        );
    } else {
        auto OP = &identity;
        switch (Act_type) {
            case ActivationType::GeLU: OP = &dgelu; break;
            case ActivationType::SiLU: OP = &dsilu; break;
            case ActivationType::ReLU: OP = &drelu; break;
            case ActivationType::QGeLU: OP = &dqgelu; break;
            case ActivationType::SReLU: OP = &dsrelu; break;
        }
        TRANSFORMER_ENGINE_TYPE_SWITCH_FP16_FP32_ONLY(input_type, InputType,
            TRANSFORMER_ENGINE_TYPE_SWITCH_FP8_ONLY(output_type, OutputType,
                if (block_size.first == 1 || block_size.second == 1) {
                    performTest_x1<InputType, OutputType>(
                        processing_method, OP, matrix_size,
                        rowwise, colwise, fill_case);
                } else {
                    performTest_x2<InputType, OutputType>(
                        processing_method, OP, matrix_size,
                        block_size.first, block_size.second, fill_case);
                }
            );
        );
    }
}

std::string to_string(const ProcessingMethod method) {
    switch (method) {
        case ProcessingMethod::CAST_ONLY:       return "CAST_ONLY";
        case ProcessingMethod::CAST_DBIAS:      return "CAST_DBIAS";
        case ProcessingMethod::CAST_DBIAS_DACT: return "CAST_DBIAS_DACT";
        case ProcessingMethod::CAST_DACT:       return "CAST_DACT";
        case ProcessingMethod::CAST_ACT:        return "CAST_ACT";
        default: return "";
    }
}

std::string to_string(const ActivationType Act_type) {
    switch (Act_type) {
        case ActivationType::Identity:  return "Identity";
        case ActivationType::GeLU:      return "GeLU";
        case ActivationType::SiLU:      return "SiLU";
        case ActivationType::ReLU:      return "ReLU";
        case ActivationType::QGeLU:     return "QGeLU";
        case ActivationType::SReLU:     return "SReLU";
        default: return "";
    }
}

INSTANTIATE_TEST_SUITE_P(
    OperatorTest,
    FusedCastMXFP8TestSuite,
    ::testing::Combine(
        ::testing::ValuesIn(processing_methods),
        ::testing::ValuesIn(Activation_types),
        ::testing::ValuesIn(matrix_sizes),
        ::testing::ValuesIn(block_sizes),
        ::testing::Values(DType::kFloat32, DType::kBFloat16, DType::kFloat16),
        ::testing::Values(DType::kFloat8E4M3, DType::kFloat8E5M2),
        ::testing::ValuesIn(input_scenarios)),
    [](const testing::TestParamInfo<FusedCastMXFP8TestSuite::ParamType>& info) {
        std::string name = to_string(std::get<0>(info.param)) + "X" +
                           to_string(std::get<1>(info.param));
      const auto& shape = std::get<2>(info.param);
      for ( const auto& s: shape) {
        name += "X" + std::to_string(s);
      }
      name += "X" + std::to_string(std::get<3>(info.param).first) +
              "X" + std::to_string(std::get<3>(info.param).second) +
              "X" + test::typeName(std::get<4>(info.param)) +
              "X" + test::typeName(std::get<5>(info.param)) +
              "X" + test::caseName(std::get<6>(info.param));
        return name;
    });<|MERGE_RESOLUTION|>--- conflicted
+++ resolved
@@ -81,13 +81,8 @@
             // Cache computations
             for (size_t i = i_min; i < i_max; ++i) {
                 for (size_t j = j_min; j < j_max; ++j) {
-<<<<<<< HEAD
-                    const int idx = i * cols + j;
-                    const int cache_idx = (i - i_min) * tile_size_X + (j - j_min);
-=======
                     const size_t idx = i * cols + j;
                     const size_t cache_idx = (i - i_min) * tile_size_X + (j - j_min);
->>>>>>> fedd9ddc
 
                     float elt = static_cast<float>(input[idx]);
                     if (processing_method == ProcessingMethod::CAST_DBIAS) {
@@ -119,31 +114,18 @@
                     float block_amax = 0.0f;
 
                     for (size_t j = j_min; j < j_max; ++j) {
-<<<<<<< HEAD
-                        const int cache_idx = (i - i_min) * tile_size_X + (j - j_min);
-=======
                         const size_t cache_idx = (i - i_min) * tile_size_X + (j - j_min);
->>>>>>> fedd9ddc
                         block_amax = std::max(block_amax, std::abs(cache_buffer[cache_idx]));
                     }
 
                     const fp8e8m0 biased_exponent = float_to_e8m0(block_amax * Quantized_Limits<OutputType>::max_reciprocal());
-<<<<<<< HEAD
-                    const int scale_idx = i * scales_stride_rowwise + tile_X;
-=======
                     const size_t scale_idx = i * scales_stride_rowwise + tile_X;
->>>>>>> fedd9ddc
                     output_scales_rowwise[scale_idx] = biased_exponent;
                     const float scale_reciprocal = exp2f_rcp(biased_exponent);
 
                     for (size_t j = j_min; j < j_max; ++j) {
-<<<<<<< HEAD
-                        const int idx = i * cols + j;
-                        const int cache_idx = (i - i_min) * tile_size_X + (j - j_min);
-=======
                         const size_t idx = i * cols + j;
                         const size_t cache_idx = (i - i_min) * tile_size_X + (j - j_min);
->>>>>>> fedd9ddc
                         output_rowwise[idx] = static_cast<OutputType>(cache_buffer[cache_idx] * scale_reciprocal);
                     }
                 }
@@ -153,31 +135,18 @@
                     float block_amax = 0.0f;
 
                     for (size_t i = i_min; i < i_max; ++i) {
-<<<<<<< HEAD
-                        const int cache_idx = (i - i_min) * tile_size_X + (j - j_min);
-=======
                         const size_t cache_idx = (i - i_min) * tile_size_X + (j - j_min);
->>>>>>> fedd9ddc
                         block_amax = std::max(block_amax, std::abs(cache_buffer[cache_idx]));
                     }
 
                     const fp8e8m0 biased_exponent = float_to_e8m0(block_amax * Quantized_Limits<OutputType>::max_reciprocal());
-<<<<<<< HEAD
-                    const int scale_idx = tile_Y * scales_stride_colwise + j;
-=======
                     const size_t scale_idx = tile_Y * scales_stride_colwise + j;
->>>>>>> fedd9ddc
                     output_scales_colwise[scale_idx] = biased_exponent;
                     const float scale_reciprocal = exp2f_rcp(biased_exponent);
 
                     for (size_t i = i_min; i < i_max; ++i) {
-<<<<<<< HEAD
-                        const int idx = i * cols + j;
-                        const int cache_idx = (i - i_min) * tile_size_X + (j - j_min);
-=======
                         const size_t idx = i * cols + j;
                         const size_t cache_idx = (i - i_min) * tile_size_X + (j - j_min);
->>>>>>> fedd9ddc
                         output_colwise[idx] = static_cast<OutputType>(cache_buffer[cache_idx] * scale_reciprocal);
                     }
                 }
