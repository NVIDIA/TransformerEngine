--- conflicted
+++ resolved
@@ -300,13 +300,8 @@
     x, weight = _get_tensors()
     x1 = x[:0, :]
     model = _init_model(weight)
-<<<<<<< HEAD
-    _ = _run_forward_backward(x1, model)
-    _ = _run_forward_backward(x, model)
-=======
     _ = _run_forward_backward(x1, model, fp8=False)
     _ = _run_forward_backward(x, model, fp8=False)
->>>>>>> c90a7207
 
 
 def test_logging_zero_numel_tensor(feature_dirs):
