--- conflicted
+++ resolved
@@ -58,10 +58,7 @@
     recipe.DelayedScaling(),
     recipe.MXFP8BlockScaling(),
     recipe.Float8CurrentScaling(),
-<<<<<<< HEAD
-=======
     recipe.Float8BlockScaling(),
->>>>>>> 5de3e148
 ]
 
 # Supported data types
