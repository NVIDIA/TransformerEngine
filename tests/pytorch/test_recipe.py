# Copyright (c) 2022-2025, NVIDIA CORPORATION & AFFILIATES. All rights reserved.
#
# See LICENSE for license information.

from typing import Optional

import pytest
import torch
import warnings

import transformer_engine.common.recipe
import transformer_engine.pytorch as te
from transformer_engine.pytorch import (
    Float8BlockQuantizer,
    MXFP8Quantizer,
    Float8Quantizer,
    NVFP4Quantizer,
    quantized_model_init,
    Linear,
    LayerNormLinear,
    LayerNormMLP,
    GroupedLinear,
)

import transformer_engine_torch as tex
from transformer_engine.pytorch.quantization import (
    FP8GlobalStateManager,
    _amax_and_scale_update,
)
<<<<<<< HEAD
from transformer_engine.pytorch.tensor.float8_tensor import Float8Quantizer
from transformer_engine.pytorch.tensor.nvfp4_tensor import NVFP4Quantizer
=======
>>>>>>> 70f53666
import transformer_engine.pytorch.ops as te_ops
from transformer_engine.common.recipe import DelayedScaling, Float8BlockScaling, MXFP8BlockScaling
import transformer_engine_torch as tex

# Check if FP8 is supported
fp8_available, reason_for_no_fp8 = te.is_fp8_available(return_reason=True)
mxfp8_available, reason_for_no_mxfp8 = te.is_mxfp8_available(return_reason=True)
fp8_block_scaling_available, reason_for_no_fp8_block_scaling = te.is_fp8_block_scaling_available(
    return_reason=True
)
fp4_available, reason_for_no_fp4 = te.is_nvfp4_available(return_reason=True)


# FP8 per tensor delayed scaling
@pytest.mark.skipif(not fp8_available, reason=reason_for_no_fp8)
class TestFP8Recipe:

    @staticmethod
    def setup_class(cls) -> None:
        # Configure RNG
        seed = 1234
        torch.manual_seed(seed)
        torch.cuda.manual_seed(seed)

    @pytest.mark.parametrize("amax_history_len", [31, 1024])
    @pytest.mark.parametrize("amax_compute_algo", ["max", "most_recent"])
    @pytest.mark.parametrize("is_first_microbatch", [None, True, False])
    def test_fp8_scale_update_with_linear_module(
        self,
        amax_history_len: int,
        amax_compute_algo: str,
        is_first_microbatch: Optional[bool],
        margin: int = 2,
    ):

        # Construct linear module
        fp8_format = transformer_engine.common.recipe.Format.HYBRID
        recipe = transformer_engine.common.recipe.DelayedScaling(
            margin=margin,
            fp8_format=fp8_format,
            amax_history_len=amax_history_len,
            amax_compute_algo=amax_compute_algo,
        )
        with te.autocast(recipe=recipe):
            module = te.Linear(16, 16)
            y = module(
                torch.randn([16, 16], device="cuda"),
                is_first_microbatch=True,
            )
        y.backward(torch.zeros_like(y))

        # Get amax history and scaling factors
        fp8_meta = module.fp8_meta
        forward_key = FP8GlobalStateManager.get_meta_tensor_key(forward=True)
        amax_history_forward = fp8_meta[forward_key].amax_history
        scale_forward = fp8_meta[forward_key].scale
        # scale_inv_forward = fp8_meta[forward_key].scale_inv
        backward_key = FP8GlobalStateManager.get_meta_tensor_key(forward=False)
        amax_history_backward = fp8_meta[backward_key].amax_history
        scale_backward = fp8_meta[backward_key].scale
        # scale_inv_backward = fp8_meta[backward_key].scale_inv

        # Tweak amax history and scaling factors
        amax_history_forward.copy_(2 * torch.rand_like(amax_history_forward) + 0.5)
        amax_history_forward[0, :].zero_()
        scale_forward.copy_(2 * torch.rand_like(scale_forward) + 0.5)
        # scale_inv_forward.copy_(torch.reciprocal(scale_forward))
        amax_history_backward[0, :].zero_()

        # Expected amax history after update
        # Note: amax history is only updated when amax is updated
        update_weight_amax = is_first_microbatch is None or is_first_microbatch
        ref_amax_history_forward = amax_history_forward.clone()
        ref_amax_history_forward[:, 0].copy_(torch.roll(amax_history_forward[:, 0], -1))
        if update_weight_amax:
            ref_amax_history_forward[:, 1].copy_(torch.roll(amax_history_forward[:, 1], -1))
        ref_amax_history_forward[0, :].zero_()
        ref_amax_history_backward = amax_history_backward.clone()
        ref_amax_history_backward[:, 0].copy_(torch.roll(amax_history_backward[:, 0], -1))
        ref_amax_history_backward[0, :].zero_()

        # Expected scale and scale inverse
        if amax_compute_algo == "max":
            ref_amax_forward = amax_history_forward.max(dim=0).values
            ref_amax_backward = amax_history_backward.max(dim=0).values
        elif amax_compute_algo == "most_recent":
            ref_amax_forward = amax_history_forward[-1]
            ref_amax_backward = amax_history_backward[-1]
        else:
            raise ValueError(f"{amax_compute_algo=} is not supported")
        ref_scale_forward = (fp8_format.value.max_fwd / ref_amax_forward) / (2**margin)
        ref_scale_backward = (fp8_format.value.max_bwd / ref_amax_backward) / (2**margin)
        # ref_scale_inv_forward = torch.reciprocal(ref_scale_forward)
        update_weight_amax = is_first_microbatch is None or is_first_microbatch
        # if not update_weight_amax:
        #    ref_scale_inv_forward[1].copy_(scale_inv_forward[1])
        # ref_scale_inv_backward = torch.reciprocal(ref_scale_backward)

        # Perform forward, backward, and optimizer steps to update fp8_meta
        with te.autocast(enabled=True, recipe=recipe):
            x = torch.randn([16, 16], device="cuda")
            y = module(x, is_first_microbatch=is_first_microbatch)
        y.backward(torch.randn_like(y))

        # Check that amax history matches expected values
        torch.testing.assert_close(
            amax_history_forward[:-1],
            ref_amax_history_forward[:-1],
        )
        torch.testing.assert_close(
            amax_history_backward[:-1],
            ref_amax_history_backward[:-1],
        )

        # Expected scale and scale inverse
        if amax_compute_algo == "max":
            ref_amax_forward = amax_history_forward.max(dim=0).values
            ref_amax_backward = amax_history_backward.max(dim=0).values
        elif amax_compute_algo == "most_recent":
            ref_amax_forward = amax_history_forward[-1]
            ref_amax_backward = amax_history_backward[-1]
        else:
            raise ValueError(f"{amax_compute_algo=} is not supported")
        ref_scale_forward = (fp8_format.value.max_fwd / ref_amax_forward) / (2**margin)
        ref_scale_backward = (fp8_format.value.max_bwd / ref_amax_backward) / (2**margin)
        # ref_scale_inv_forward = torch.reciprocal(ref_scale_forward)
        # ref_scale_inv_backward = torch.reciprocal(ref_scale_backward)

        # Check that scale and scale inverse match expected values
        # Note: scale and scale inverse are only updated when amax is updated
        torch.testing.assert_close(
            scale_forward[0],
            ref_scale_forward[0],
        )
        if update_weight_amax:
            torch.testing.assert_close(
                scale_forward[1],
                ref_scale_forward[1],
            )
        torch.testing.assert_close(
            scale_backward[0],
            ref_scale_backward[0],
        )

    @pytest.mark.parametrize("amax_history_len", [31, 1024])
    @pytest.mark.parametrize("amax_compute_algo", ["max", "most_recent"])
    def test_fp8_scale_update_with_linear_fuser_op(
        self,
        amax_history_len: int,
        amax_compute_algo: str,
        margin: float = 2,
        num_steps: int = 4,
        in_shape: tuple[int] = (16, 16),
        dtype: torch.dtype = torch.float32,
        device: torch.device = "cuda",
    ):

        # Construct linear op
        op = te_ops.BasicLinear(in_shape[-1], in_shape[-1])

        # FP8 recipe
        forward_key = FP8GlobalStateManager.get_meta_tensor_key(forward=True)
        backward_key = FP8GlobalStateManager.get_meta_tensor_key(forward=False)
        fp8_format = transformer_engine.common.recipe.Format.HYBRID
        recipe = transformer_engine.common.recipe.DelayedScaling(
            margin=margin,
            fp8_format=fp8_format,
            amax_history_len=amax_history_len,
            amax_compute_algo=amax_compute_algo,
        )

        # Perform training steps
        x_history = []
        w_history = []
        dy_history = []
        for step in range(num_steps):

            # Fill tensors with known values
            x_history.append(step + 0.25)
            w_history.append(step + 0.5)
            dy_history.append(step + 0.75)
            x = torch.full(
                in_shape,
                x_history[-1],
                dtype=dtype,
                device=device,
                requires_grad=True,
            )
            dy = torch.full(
                in_shape,
                dy_history[-1],
                dtype=dtype,
                device=device,
            )
            with torch.no_grad():
                op.weight.fill_(w_history[-1])

            # Forward and backward pass
            with te.autocast(recipe=recipe):
                y = op(x)
            y.backward(dy)

            def check_metas(
                test_scale: float,
                test_amax_history: torch.Tensor,
                ref_amax_history_list: list[float],
                stage: str,
            ):
                """Check that meta tensors match expected values"""

                # Compute amax
                if len(ref_amax_history_list) > amax_history_len:
                    ref_amax_history_list = ref_amax_history_list[-(amax_history_len + 1) :]
                ref_amax_history = torch.tensor(
                    ref_amax_history_list,
                    dtype=torch.float32,
                    device=device,
                )
                if amax_compute_algo == "max":
                    ref_amax = max(ref_amax_history_list)
                elif amax_compute_algo == "most_recent":
                    ref_amax = ref_amax_history_list[-1]
                else:
                    raise RuntimeError(f"{amax_compute_algo=} is not supported")

                # Compare amax history
                tols = dict(rtol=0, atol=0)
                torch.testing.assert_close(
                    test_amax_history[-(step + 1) :],
                    ref_amax_history[: (step + 1)],
                    **tols,
                )

                # Compute scale
                max_val = {
                    "forward": 448.0,
                    "backward": 57344.0,
                }[stage]
                ref_scale = (max_val / ref_amax) / (2**margin)

                # Compare scale
                torch.testing.assert_close(
                    test_scale,
                    ref_scale,
                )

            # Get scaling factors
            x_test_scale = op.get_quantizer("forward", 0).scale.item()
            w_test_scale = op.get_quantizer("forward", 1).scale.item()
            dy_test_scale = op.get_quantizer("backward", 0).scale.item()

            # Get amax histories
            x_test_history = op._fp8_metas["forward"][forward_key].amax_history[:, 0]
            w_test_history = op._fp8_metas["forward"][forward_key].amax_history[:, 1]
            dy_test_history = op._fp8_metas["backward"][backward_key].amax_history[:, 0]

            # Check that results match expected values
            check_metas(x_test_scale, x_test_history, x_history, "forward")
            check_metas(w_test_scale, w_test_history, w_history, "forward")
            check_metas(dy_test_scale, dy_test_history, dy_history, "backward")

    @pytest.mark.parametrize("amax_case", ["zero", "tiny", "normal", "inf", "nan"])
    @pytest.mark.parametrize("fused_update", [True, False], ids=["fused", "non-fused"])
    @pytest.mark.parametrize(
        "fp8_dtype", [tex.DType.kFloat8E4M3, tex.DType.kFloat8E5M2], ids=["E4M3", "E5M2"]
    )
    def test_scale_update_numeric_scenarios(self, amax_case, fused_update, fp8_dtype):

        if fp8_dtype == tex.DType.kFloat8E4M3:
            fp8_format = transformer_engine.common.recipe.Format.E4M3
            fp8_max = fp8_format.value.max_fwd
        elif fp8_dtype == tex.DType.kFloat8E5M2:
            fp8_format = transformer_engine.common.recipe.Format.HYBRID
            fp8_max = fp8_format.value.max_bwd
        else:
            raise ValueError(f"{fp8_dtype=} is not supported")

        scaling_factor_compute_algo = None
        if fused_update:
            scaling_factor_compute_algo = (
                lambda amax, scale, fp8_max, recipe: te.quantization._default_sf_compute(
                    amax, scale, fp8_max, recipe.margin
                )
            )
        recipe = transformer_engine.common.recipe.DelayedScaling(
            fp8_format=fp8_format, scaling_factor_compute_algo=scaling_factor_compute_algo
        )

        # Setup fp8_meta dictionary
        def setup_fp8_meta():
            with te.autocast(recipe=recipe):
                module = te.Linear(16, 16)
                y = module(torch.zeros([16, 16], device="cuda"))
            y.backward(torch.zeros_like(y))
            return module.fp8_meta

        fp8_meta = setup_fp8_meta()
        forward_key = FP8GlobalStateManager.get_meta_tensor_key(forward=True)

        # Replace the fp8_meta[forward_key] with a new TensorMeta for test purpose
        fp8_meta[forward_key] = tex.FP8TensorMeta()
        fp8_meta[forward_key].scale = torch.ones(1, dtype=torch.float32, device="cuda")
        fp8_meta[forward_key].scale_inv = torch.ones(1, dtype=torch.float32, device="cuda")

        # test different scenarios
        if amax_case == "zero":
            fp8_meta[forward_key].amax_history = torch.tensor(
                [[0]], dtype=torch.float32, device="cuda"
            )
            expected_scale = torch.tensor([1.0], dtype=torch.float32, device="cuda")
        elif amax_case == "tiny":
            # calculate the minimum amax value that results in a FP32 maximum scale
            fp32_max = torch.tensor(torch.finfo(torch.float32).max)
            tiny_amax = fp8_max / fp32_max
            # make the amax less than the minimum amax so that the scale will be infinite
            amax_value = tiny_amax / 2
            fp8_meta[forward_key].amax_history = torch.tensor(
                [[amax_value]], dtype=torch.float32, device="cuda"
            )
            # expected scale is FP32_max
            expected_scale = fp32_max.view(1).cuda()
        elif amax_case == "normal":
            # plus a small epsilon to avoid zero amax
            amax_value = torch.rand(1, dtype=torch.float32, device="cuda") + 1e-5
            fp8_meta[forward_key].amax_history = amax_value.view(1, 1)
            expected_scale = fp8_max / amax_value
        elif amax_case == "inf":
            fp8_meta[forward_key].amax_history = torch.tensor(
                [[torch.inf]], dtype=torch.float32, device="cuda"
            )
            expected_scale = torch.tensor([1.0], dtype=torch.float32, device="cuda")
        elif amax_case == "nan":
            fp8_meta[forward_key].amax_history = torch.tensor(
                [[torch.nan]], dtype=torch.float32, device="cuda"
            )
            expected_scale = torch.tensor([1.0], dtype=torch.float32, device="cuda")

        if fused_update:
            tex.fused_amax_and_scale_update_after_reduction(
                fp8_meta[forward_key].amax_history.clone().view(-1),
                [fp8_meta[forward_key].amax_history],
                [fp8_meta[forward_key].scale],
                recipe.amax_compute_algo,
                fp8_dtype,
                recipe.margin,
            )
        else:
            _amax_and_scale_update(
                fp8_meta[forward_key].amax_history,
                fp8_meta[forward_key].scale,
                fp8_max,
                recipe,
            )

        torch.testing.assert_close(fp8_meta[forward_key].scale, expected_scale)

    @pytest.mark.parametrize(
        "model_init_recipe",
        [
            pytest.param(
                MXFP8BlockScaling(),
                marks=pytest.mark.skipif(not mxfp8_available, reason=reason_for_no_mxfp8),
            ),
            pytest.param(
                Float8BlockScaling(),
                marks=pytest.mark.skipif(
                    not fp8_block_scaling_available, reason=reason_for_no_fp8_block_scaling
                ),
            ),
        ],
    )
    def test_check_for_weight_tensor_and_recipe_correspondence(self, model_init_recipe):
        with quantized_model_init(enabled=True, recipe=model_init_recipe):
            linear = Linear(32, 32).cuda()

        x = torch.randn(32, 32, device="cuda")
        with te.autocast(enabled=True, recipe=DelayedScaling()):
            with pytest.raises(RuntimeError) as excinfo:
                _ = linear(x)
            assert "Recipe mismatch for " in str(excinfo.value)

    @pytest.mark.parametrize(
        "target_recipe_class, expected_quantizer_type, available_flag, reason",
        [
            pytest.param(
                MXFP8BlockScaling,
                MXFP8Quantizer,
                mxfp8_available,
                reason_for_no_mxfp8,
                id="DelayedScaling->MXFP8BlockScaling",
            ),
            pytest.param(
                Float8BlockScaling,
                Float8BlockQuantizer,
                fp8_block_scaling_available,
                reason_for_no_fp8_block_scaling,
                id="DelayedScaling->Float8BlockScaling",
            ),
        ],
    )
    def test_dynamic_recipe_update(
        self, target_recipe_class, expected_quantizer_type, available_flag, reason
    ):
        if not available_flag:
            pytest.skip(reason)

        in_features = 32
        out_features = 32
        batch_size = 32
        linear = Linear(in_features, out_features).cuda()
        initial_recipe = DelayedScaling()

        # Run initial iterations with DelayedScaling
        for _ in range(3):
            x = torch.randn(batch_size, in_features, device="cuda")
            with te.autocast(enabled=True, recipe=initial_recipe):
                y = linear(x)
            loss = y.mean()
            loss.backward()

        for quantizer in linear.quantizers["scaling_fwd"]:
            assert isinstance(quantizer, Float8Quantizer)

        # Change recipe
        target_recipe = target_recipe_class()

        # Run subsequent iterations with the target recipe
        for i in range(3):
            x = torch.randn(batch_size, in_features, device="cuda")
            if i == 0:
                # Expect a warning on the first iteration with the new recipe
                with pytest.warns(UserWarning, match="Recipe type changed"):
                    with te.autocast(enabled=True, recipe=target_recipe):
                        y = linear(x)
                for quantizer in linear.quantizers["scaling_fwd"]:
                    assert isinstance(quantizer, expected_quantizer_type)
            else:
                # No warning expected on subsequent iterations
                with warnings.catch_warnings():
                    warnings.simplefilter("error")  # Raise error if unexpected warning occurs
                    with te.autocast(enabled=True, recipe=target_recipe):
                        y = linear(x)
            loss = y.mean()
            loss.backward()

        # Final check
        for quantizer in linear.quantizers["scaling_fwd"]:
            assert isinstance(quantizer, expected_quantizer_type)

    @pytest.mark.parametrize(
        "module_class",
        [
            Linear,
            LayerNormLinear,
            LayerNormMLP,
            GroupedLinear,
        ],
    )
    def test_quantizer_update(self, module_class):
        in_features = 32
        out_features = 32
        batch_size = 32

        recipe = DelayedScaling(amax_history_len=1024)
        with quantized_model_init(recipe=recipe):
            if module_class == GroupedLinear:
                module = module_class(1, in_features, out_features).cuda()
            else:
                module = module_class(in_features, out_features).cuda()

        x = torch.randn(batch_size, in_features, device="cuda")
        recipe = DelayedScaling(amax_history_len=1)
        with te.autocast(enabled=True, recipe=recipe):
            warn_msg = "Quantizer is being updated, this may affect model behavior"
            with pytest.warns(UserWarning, match=warn_msg):
                if module_class == GroupedLinear:
                    y = module(x, [batch_size])
                else:
                    y = module(x)


<<<<<<< HEAD
fp4_available, reason_for_no_fp4 = FP8GlobalStateManager.is_nvfp4_available()


=======
>>>>>>> 70f53666
@pytest.mark.skipif(not fp4_available, reason=reason_for_no_fp4)
@pytest.mark.parametrize("dtype", [torch.float32, torch.bfloat16], ids=str)
@pytest.mark.parametrize(
    "M, N",
    [
        # full tile cases
        (128, 128),
        (256, 1024),
        (1024, 256),
        # Padding required cases
        (256, 272),
        (304, 304),
        (320, 256),
        # # largest tile
        (8192, 8192),
    ],
)
def test_fp4_dequantize(dtype, M, N):
    q = NVFP4Quantizer()
    a = torch.rand((M, N)).cuda().to(dtype=dtype)
    starting_tensor = q(a)
    dequantized_tensor = starting_tensor.dequantize()
    new_tensor = q(dequantized_tensor)
    torch.testing.assert_close(
        new_tensor._rowwise_data,
        starting_tensor._rowwise_data,
        rtol=0,
        atol=0,
    )
    new_dequantized_tensor = new_tensor.dequantize()
    torch.testing.assert_close(dequantized_tensor, new_dequantized_tensor)<|MERGE_RESOLUTION|>--- conflicted
+++ resolved
@@ -27,11 +27,6 @@
     FP8GlobalStateManager,
     _amax_and_scale_update,
 )
-<<<<<<< HEAD
-from transformer_engine.pytorch.tensor.float8_tensor import Float8Quantizer
-from transformer_engine.pytorch.tensor.nvfp4_tensor import NVFP4Quantizer
-=======
->>>>>>> 70f53666
 import transformer_engine.pytorch.ops as te_ops
 from transformer_engine.common.recipe import DelayedScaling, Float8BlockScaling, MXFP8BlockScaling
 import transformer_engine_torch as tex
@@ -513,12 +508,6 @@
                     y = module(x)
 
 
-<<<<<<< HEAD
-fp4_available, reason_for_no_fp4 = FP8GlobalStateManager.is_nvfp4_available()
-
-
-=======
->>>>>>> 70f53666
 @pytest.mark.skipif(not fp4_available, reason=reason_for_no_fp4)
 @pytest.mark.parametrize("dtype", [torch.float32, torch.bfloat16], ids=str)
 @pytest.mark.parametrize(
