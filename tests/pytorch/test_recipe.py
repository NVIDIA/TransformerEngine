--- conflicted
+++ resolved
@@ -99,15 +99,9 @@
         ref_scale_forward = (fp8_format.value.max_fwd / ref_amax_forward) / (2 ** margin)
         ref_scale_backward = (fp8_format.value.max_bwd / ref_amax_backward) / (2 ** margin)
         ref_scale_inv_forward = torch.reciprocal(ref_scale_forward)
-<<<<<<< HEAD
-        #update_weight_scale_inv = is_first_microbatch is None or is_first_microbatch
-        #if not update_weight_scale_inv:
-        #    ref_scale_inv_forward[1].copy_(scale_inv_forward[1])
-=======
         update_weight_amax = is_first_microbatch is None or is_first_microbatch
         if not update_weight_amax:
             ref_scale_inv_forward[1].copy_(scale_inv_forward[1])
->>>>>>> 476f659e
         ref_scale_inv_backward = torch.reciprocal(ref_scale_backward)
 
         # Perform forward, backward, and optimizer steps to update fp8_meta
