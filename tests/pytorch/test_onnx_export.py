--- conflicted
+++ resolved
@@ -1153,14 +1153,11 @@
         ffn_hidden_size=128,
         num_attention_heads=4,
     ).eval()
-<<<<<<< HEAD
-=======
 
     if type(fp8_recipe) == recipe.Float8CurrentScaling:
         # TODO(pgadzinski): Attention does not work with TRT for FP8CurrentScaling
         model = te.LayerNormMLP(128, 128)
 
->>>>>>> 40c69e75
     inps = (torch.randn([16, 16, 128], device="cuda", requires_grad=False),)
 
     with te.fp8_autocast(enabled=fp8_recipe is not None, fp8_recipe=fp8_recipe):
