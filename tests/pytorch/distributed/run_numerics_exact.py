--- conflicted
+++ resolved
@@ -20,14 +20,11 @@
     QParams,
     CustomRecipe,
 )
-<<<<<<< HEAD
-=======
-from transformer_engine.pytorch.tensor.nvfp4_tensor import NVFP4Quantizer
+from transformer_engine.pytorch import NVFP4Quantizer
 from transformer_engine.pytorch.constants import NVFP4_BLOCK_SCALING_SIZE
 from transformer_engine.pytorch.experimental import quantization_nvfp4
 from transformer_engine.pytorch.experimental import utils
 from run_layer_with_overlap import _compare_tensors
->>>>>>> ca6fedcf
 
 
 BATCH_SIZE, HIDDEN_SIZE, OUT_SIZE = 128, 256, 128
@@ -55,7 +52,9 @@
     """
     Create a quantizer factory for NVFP4 reference implementation.
 
-    This factory returns NVFP4QuantizerRef instances with RHT and 2D quantization
+    This factory returns 
+    
+    Ref instances with RHT and 2D quantization
     enabled.
 
     Returns:
@@ -523,13 +522,8 @@
         )
 
     # run the reference
-<<<<<<< HEAD
-    setup_environment_for_reference()
-    with te.autocast(enabled=True, recipe=recipe):
-=======
     reference_recipe = quantization_reference_recipe()
-    with te.fp8_autocast(enabled=True, fp8_recipe=reference_recipe):
->>>>>>> ca6fedcf
+    with te.autocast(enabled=True, recipe=reference_recipe):
         y_q_ref, dgrad_ref, wgrad_ref, bgrad_ref = TestDistributedLinearBase.run_linear(
             x,
             w,
@@ -721,13 +715,8 @@
         )
 
     # run the reference
-<<<<<<< HEAD
-    setup_environment_for_reference()
-    with te.autocast(enabled=True, recipe=recipe):
-=======
     reference_recipe = quantization_reference_recipe()
-    with te.fp8_autocast(enabled=True, fp8_recipe=reference_recipe):
->>>>>>> ca6fedcf
+    with te.autocast(enabled=True, recipe=reference_recipe):
         y_q_ref, ln_out_ref, dgrad_ref, wgrad_ref, bgrad_ref = (
             TestDistributedLayerNormLinearBase.run_layernorm_linear(
                 x,
