# Copyright (c) 2022-2025, NVIDIA CORPORATION & AFFILIATES. All rights reserved.
#
# See LICENSE for license information.

from __future__ import annotations

import argparse
from collections.abc import Iterable
import functools
import itertools
import os
import pathlib
import subprocess
import sys
from typing import Optional

import pytest
import torch

import transformer_engine
import transformer_engine.common.recipe
import transformer_engine.pytorch as te
from transformer_engine.pytorch import (
    QuantizedTensor,
    Float8Quantizer,
    Float8CurrentScalingQuantizer,
    MXFP8Quantizer,
    NVFP4Quantizer,
    is_bf16_available,
)
<<<<<<< HEAD
from transformer_engine.pytorch.tensor.mxfp8_tensor import MXFP8Quantizer
from transformer_engine.pytorch.tensor.nvfp4_tensor import NVFP4Quantizer
=======
>>>>>>> 70f53666
import transformer_engine.pytorch.ops as te_ops
import transformer_engine_torch as tex

# Import utility functions
_current_file = pathlib.Path(__file__).resolve()
sys.path.append(str(_current_file.parent.parent))
from utils import dtype_tols, make_recipe, quantization_tols


# Check what quantization schemes are supported
<<<<<<< HEAD
fp8_available, reason_for_no_fp8 = FP8GlobalStateManager.is_fp8_available()
mxfp8_available, reason_for_no_mxfp8 = FP8GlobalStateManager.is_mxfp8_available()
nvfp4_available, reason_for_no_nvfp4 = FP8GlobalStateManager.is_mxfp8_available()
=======
fp8_available, reason_for_no_fp8 = te.is_fp8_available(return_reason=True)
mxfp8_available, reason_for_no_mxfp8 = te.is_mxfp8_available(return_reason=True)
nvfp4_available, reason_for_no_nvfp4 = te.is_mxfp8_available(return_reason=True)
>>>>>>> 70f53666
quantization_list: list[Optional[str]] = [None]
if fp8_available:
    quantization_list.extend(("fp8_delayed_scaling", "fp8_current_scaling"))
if mxfp8_available:
    quantization_list.append("mxfp8")
if nvfp4_available:
    quantization_list.append("nvfp4")


@functools.cache
def world_group() -> torch.distributed.ProcessGroup:
    """Get NCCL process group, initializing if needed"""
    world_size = int(os.environ["WORLD_SIZE"])
    rank = int(os.environ["LOCAL_RANK"])
    torch.cuda.set_device(rank)
    group = torch.distributed.init_process_group(
        "nccl",
        init_method="file:///tmp/rdzv",
        world_size=world_size,
        rank=rank,
    )
    return group


def reset_rng(seed: int = 1234) -> None:
    """Reset random number generators"""
    torch.manual_seed(seed)
    torch.cuda.manual_seed(seed)


@torch.no_grad()
def make_reference_and_test_tensors(
    shape: int | Iterable[int],
    quantization: Optional[str] = None,
    ref_dtype: torch.dtype = torch.float64,
    ref_device: torch.device = "cpu",
    test_dtype: torch.dtype = torch.float32,
    test_device: torch.device = "cuda",
    test_is_quantized: bool = False,
    requires_grad: bool = True,
) -> tuple[torch.Tensor, torch.Tensor]:
    """Construct tensors with the same values

    The reference tensor is intended for use in plain PyTorch
    operations in high precision. The test tensor is intended for use
    in Transformer Engine operations.

    If a quantization scheme is provided, the tensor values are
    quantized so that they are representable.

    """

    # Random reference tensor
    ref = torch.rand(shape, dtype=ref_dtype, device=ref_device)

    # Construct test tensor from reference tensor
    test = ref.to(device=test_device, dtype=test_dtype)
    if quantization is None:
        if test_is_quantized:
            raise ValueError("Quantization scheme not provided")
        if test.data_ptr() == ref.data_ptr():
            test = test.clone()
    elif quantization in ("fp8", "fp8_delayed_scaling"):
        quantizer = Float8Quantizer(
            scale=torch.ones(1, dtype=torch.float32, device=test_device).squeeze(),
            amax=torch.zeros(1, dtype=torch.float32, device=test_device),
            fp8_dtype=tex.DType.kFloat8E4M3,
        )
        test = quantizer(test)
    elif quantization == "fp8_current_scaling":
        quantizer = Float8CurrentScalingQuantizer(
            fp8_dtype=tex.DType.kFloat8E4M3,
            device=test_device,
        )
        test = quantizer(test)
    elif quantization == "mxfp8":
        test = MXFP8Quantizer(fp8_dtype=tex.DType.kFloat8E4M3)(test)
    elif quantization == "nvfp4":
        test = NVFP4Quantizer(
            with_rht=False,
            with_post_rht_amax=False,
            with_2d_quantization=False,
            stochastic_rounding=False,
            with_random_sign_mask=False,
        )(test)
    else:
        raise ValueError(f"Unsupported quantization scheme ({quantization})")
    if isinstance(test, QuantizedTensor) and not test_is_quantized:
        test = test.dequantize()

    # Make sure reference and test tensors match each other
    ref.copy_(test)

    ref.requires_grad_(requires_grad)
    test.requires_grad_(requires_grad)
    return ref, test


def _test_all_reduce(
    *,
    local_size: int = 32,
    dtype: torch.dtype = torch.float32,
    device: torch.device = "cuda",
    quantization: Optional[str] = None,
) -> None:

    # Distributed process group
    process_group = world_group()
    rank = torch.distributed.get_rank(process_group)
    world_size = torch.distributed.get_world_size(process_group)

    # Tensor dimensions
    in_shape = [world_size, local_size, local_size]
    out_shape = [local_size, local_size]

    # Random data
    reset_rng()
    with_quantization = quantization is not None
    x_ref, x_test = make_reference_and_test_tensors(
        in_shape,
        quantization=quantization,
        test_dtype=dtype,
        test_device=device,
        test_is_quantized=with_quantization,
    )
    dy_ref, dy_test = make_reference_and_test_tensors(
        out_shape,
        quantization=quantization,
        test_dtype=dtype,
        test_device=device,
        test_is_quantized=with_quantization,
    )

    # Plain PyTorch implementation
    y_ref = x_ref.sum(0)
    y_ref.backward(dy_ref)

    # Convert to distributed tensors
    with torch.no_grad():
        dx_ref = x_ref.grad[rank]
        x_ref = x_ref[rank]
        x_test = x_test[rank].clone()
    x_test.requires_grad_()

    # Implementation with fusible operation
    op = te_ops.AllReduce(process_group=process_group)
    y_test = op(x_test)
    y_test.backward(dy_test)

    # Check results
    y_test = y_test.to(dtype=torch.float64, device="cpu")
    dx_test = x_test.grad.to(dtype=torch.float64, device="cpu")
    torch.testing.assert_close(y_test, y_ref, **dtype_tols(dtype))
    torch.testing.assert_close(dx_test, dx_ref, rtol=0, atol=0)


def _test_all_gather(
    *,
    local_size: int = 32,
    dtype: torch.dtype = torch.float32,
    device: torch.device = "cuda",
    quantization: Optional[str] = None,
) -> None:

    # Distributed process group
    process_group = world_group()
    rank = torch.distributed.get_rank(process_group)
    world_size = torch.distributed.get_world_size(process_group)

    # Tensor dimensions
    in_shape = [world_size, local_size, local_size]
    out_shape = [world_size, world_size * local_size, local_size]

    # Random data
    reset_rng()
    with_quantization = quantization is not None
    x_ref, x_test = make_reference_and_test_tensors(
        in_shape,
        quantization=quantization,
        test_dtype=dtype,
        test_device=device,
        test_is_quantized=with_quantization,
    )
    dy_ref, dy_test = make_reference_and_test_tensors(
        out_shape,
        quantization=quantization,
        test_dtype=dtype,
        test_device=device,
        test_is_quantized=with_quantization,
    )

    # Plain PyTorch implementation
    y_ref = x_ref.tile((world_size, 1, 1)).reshape(out_shape)
    y_ref.backward(dy_ref)

    # Convert to distributed tensors
    with torch.no_grad():
        dx_ref = x_ref.grad[rank]
        x_ref = x_ref[rank]
        x_test = x_test[rank].clone()
        y_ref = y_ref[rank]
        dy_ref = dy_ref[rank]
        dy_test = dy_test[rank].clone()
    x_test.requires_grad_()

    # Implementation with fusible operation
    op = te_ops.AllGather(process_group=process_group)
    y_test = op(x_test)
    y_test.backward(dy_test)

    # Check results
    y_test = y_test.to(dtype=torch.float64, device="cpu")
    dx_test = x_test.grad.to(dtype=torch.float64, device="cpu")
    torch.testing.assert_close(y_test, y_ref, rtol=0, atol=0)
    torch.testing.assert_close(dx_test, dx_ref, **dtype_tols(dtype))


def _test_reduce_scatter(
    *,
    local_size: int = 32,
    dtype: torch.dtype = torch.float32,
    device: torch.device = "cuda",
    quantization: Optional[str] = None,
) -> None:

    # Distributed process group
    process_group = world_group()
    rank = torch.distributed.get_rank(process_group)
    world_size = torch.distributed.get_world_size(process_group)

    # Tensor dimensions
    in_shape = [world_size, world_size * local_size, local_size]
    out_shape = [world_size, local_size, local_size]

    # Random data
    reset_rng()
    with_quantization = quantization is not None
    x_ref, x_test = make_reference_and_test_tensors(
        in_shape,
        quantization=quantization,
        test_dtype=dtype,
        test_device=device,
        test_is_quantized=with_quantization,
    )
    dy_ref, dy_test = make_reference_and_test_tensors(
        out_shape,
        quantization=quantization,
        test_dtype=dtype,
        test_device=device,
        test_is_quantized=with_quantization,
    )

    # Plain PyTorch implementation
    y_ref = x_ref.sum(0).reshape(out_shape)
    y_ref.backward(dy_ref)

    # Convert to distributed tensors
    with torch.no_grad():
        dx_ref = x_ref.grad[rank]
        x_ref = x_ref[rank]
        x_test = x_test[rank].clone()
        y_ref = y_ref[rank]
        dy_ref = dy_ref[rank]
        dy_test = dy_test[rank].clone()
    x_test.requires_grad_()

    # Implementation with fusible operation
    op = te_ops.ReduceScatter(process_group=process_group)
    y_test = op(x_test)
    y_test.backward(dy_test)

    # Check results
    y_test = y_test.to(dtype=torch.float64, device="cpu")
    dx_test = x_test.grad.to(dtype=torch.float64, device="cpu")
    torch.testing.assert_close(y_test, y_ref, **dtype_tols(dtype))
    torch.testing.assert_close(dx_test, dx_ref, rtol=0, atol=0)


def _test_basic_linear(
    *,
    local_weight_shape: tuple[int, int] = (32, 32),
    local_batch_size: int = 32,
    dtype: torch.dtype = torch.float32,
    device: torch.device = "cuda",
    quantization: Optional[str] = None,
    quantized_weight: bool = False,
    tensor_parallel_mode: str = "column",
    sequence_parallel: bool = False,
) -> None:

    # Skip invalid configurations
    quantized_compute = quantization is not None
    if not quantized_compute and quantized_weight:
        return

    # Distributed process group
    process_group = world_group()
    rank = torch.distributed.get_rank(process_group)
    world_size = torch.distributed.get_world_size(process_group)

    # Tensor dimensions
    local_out_features, local_in_features = local_weight_shape
    out_features, in_features = local_out_features, local_in_features
    batch_size = local_batch_size
    if tensor_parallel_mode == "column":
        out_features *= world_size
    elif tensor_parallel_mode == "row":
        in_features *= world_size
    if sequence_parallel:
        batch_size *= world_size
    in_shape = [batch_size, in_features]
    out_shape = [batch_size, out_features]

    # Random data
    reset_rng()
    x_ref, x_test = make_reference_and_test_tensors(
        in_shape,
        quantization=quantization,
        test_dtype=dtype,
        test_device=device,
    )
    w_ref, w_test = make_reference_and_test_tensors(
        (out_features, in_features),
        quantization=quantization,
        test_dtype=dtype,
        test_device=device,
    )
    dy_ref, dy_test = make_reference_and_test_tensors(
        out_shape,
        quantization=quantization,
        test_dtype=dtype,
        test_device=device,
        requires_grad=False,
    )

    # Plain PyTorch implementation
    y_ref = torch.nn.functional.linear(x_ref, w_ref)
    y_ref.backward(dy_ref)

    # Convert to distributed tensors
    with torch.no_grad():
        dw_ref = w_ref.grad
        dx_ref = x_ref.grad
        if tensor_parallel_mode == "column":
            local_out_features = out_features // world_size
            local_slice = slice(
                rank * local_out_features,
                (rank + 1) * local_out_features,
            )
            w_ref = w_ref[local_slice, :]
            dw_ref = dw_ref[local_slice, :]
            w_test = w_test[local_slice, :]
            y_ref = y_ref[..., local_slice]
            dy_ref = dy_ref[..., local_slice]
            dy_test = dy_test[..., local_slice].clone()
        elif tensor_parallel_mode == "row":
            local_in_features = in_features // world_size
            local_slice = slice(
                rank * local_in_features,
                (rank + 1) * local_in_features,
            )
            w_ref = w_ref[:, local_slice]
            dw_ref = dw_ref[:, local_slice]
            w_test = w_test[:, local_slice]
            x_ref = x_ref[..., local_slice]
            dx_ref = dx_ref[..., local_slice]
            x_test = x_test[..., local_slice].clone()
        if sequence_parallel:
            local_batch_size = batch_size // world_size
            local_slice = slice(
                rank * local_batch_size,
                (rank + 1) * local_batch_size,
            )
            if tensor_parallel_mode == "column":
                x_ref = x_ref[local_slice, ...]
                dx_ref = dx_ref[local_slice, ...]
                x_test = x_test[local_slice, ...].clone()
            elif tensor_parallel_mode == "row":
                y_ref = y_ref[local_slice, ...]
                dy_ref = dy_ref[local_slice, ...]
                dy_test = dy_test[local_slice, ...].clone()
    x_test.requires_grad_()

    # Implementation with fusible operation
    recipe = make_recipe(quantization)
    with te.quantized_model_init(enabled=quantized_weight, recipe=recipe):
        op = te_ops.BasicLinear(
            in_features,
            out_features,
            device=device,
            dtype=dtype,
            tensor_parallel_mode=tensor_parallel_mode,
            tensor_parallel_group=process_group,
            sequence_parallel=sequence_parallel,
        )
    with torch.no_grad():
        op.weight.copy_(w_test)
        del w_test
    with te.autocast(enabled=quantized_compute, recipe=recipe):
        y_test = op(x_test)
    y_test.backward(dy_test)

    # Expected numerical error
    tols = dtype_tols(dtype)
    if dtype == torch.float32:
        tols = dtype_tols(torch.float16)  # TF32 GEMM
    if quantized_compute:
        tols = quantization_tols(quantization)

    # Check results
    y_test = y_test.to(dtype=torch.float64, device="cpu")
    dx_test = x_test.grad.to(dtype=torch.float64, device="cpu")
    dw_test = op.weight.grad.to(dtype=torch.float64, device="cpu")
    torch.testing.assert_close(y_test, y_ref, **tols)
    torch.testing.assert_close(dx_test, dx_ref, **tols)
    torch.testing.assert_close(dw_test, dw_ref, **tols)


def _test_linear(
    *,
    bias: bool = True,
    local_weight_shape: tuple[int, int] = (32, 32),
    local_batch_size: int = 32,
    dtype: torch.dtype = torch.float32,
    device: torch.device = "cuda",
    quantization: Optional[str] = None,
    quantized_weight: bool = False,
    tensor_parallel_mode: str = "column",
    sequence_parallel: bool = False,
) -> None:

    # Skip invalid configurations
    quantized_compute = quantization is not None
    if not quantized_compute and quantized_weight:
        return

    # Distributed process group
    process_group = world_group()
    rank = torch.distributed.get_rank(process_group)
    world_size = torch.distributed.get_world_size(process_group)

    # Tensor dimensions
    local_out_features, local_in_features = local_weight_shape
    out_features, in_features = local_out_features, local_in_features
    batch_size = local_batch_size
    if tensor_parallel_mode == "column":
        out_features *= world_size
    elif tensor_parallel_mode == "row":
        in_features *= world_size
    if sequence_parallel:
        batch_size *= world_size
    in_shape = [batch_size, in_features]
    out_shape = [batch_size, out_features]

    # Random data
    reset_rng()
    x_ref, x_test = make_reference_and_test_tensors(
        in_shape,
        quantization=quantization,
        test_dtype=dtype,
        test_device=device,
    )
    w_ref, w_test = make_reference_and_test_tensors(
        (out_features, in_features),
        quantization=quantization,
        test_dtype=dtype,
        test_device=device,
    )
    b_ref, b_test = None, None
    if bias:
        if tensor_parallel_mode == "row":
            bias_shape = [world_size, out_features]
        else:
            bias_shape = [out_features]
        b_ref, b_test = make_reference_and_test_tensors(
            bias_shape,
            test_dtype=dtype,
            test_device=device,
        )
    dy_ref, dy_test = make_reference_and_test_tensors(
        out_shape,
        quantization=quantization,
        test_dtype=dtype,
        test_device=device,
        requires_grad=False,
    )

    # Plain PyTorch implementation
    y_ref = torch.nn.functional.linear(x_ref, w_ref)
    if bias:
        if tensor_parallel_mode == "row":
            y_ref += b_ref.sum(dim=0)
        else:
            y_ref += b_ref
    y_ref.backward(dy_ref)

    # Convert to distributed tensors
    with torch.no_grad():
        dw_ref = w_ref.grad
        db_ref = b_ref.grad if bias else None
        dx_ref = x_ref.grad
        if tensor_parallel_mode == "column":
            local_out_features = out_features // world_size
            local_slice = slice(
                rank * local_out_features,
                (rank + 1) * local_out_features,
            )
            w_ref = w_ref[local_slice, :]
            dw_ref = dw_ref[local_slice, :]
            w_test = w_test[local_slice, :]
            if bias:
                b_ref = b_ref[local_slice]
                db_ref = db_ref[local_slice]
                b_test = b_test[local_slice]
            y_ref = y_ref[..., local_slice]
            dy_ref = dy_ref[..., local_slice]
            dy_test = dy_test[..., local_slice].clone()
        elif tensor_parallel_mode == "row":
            local_in_features = in_features // world_size
            local_slice = slice(
                rank * local_in_features,
                (rank + 1) * local_in_features,
            )
            w_ref = w_ref[:, local_slice]
            dw_ref = dw_ref[:, local_slice]
            w_test = w_test[:, local_slice]
            if bias:
                b_ref = b_ref[rank, :]
                db_ref = db_ref[rank, :]
                b_test = b_test[rank, :]
            x_ref = x_ref[..., local_slice]
            dx_ref = dx_ref[..., local_slice]
            x_test = x_test[..., local_slice].clone()
        if sequence_parallel:
            local_batch_size = batch_size // world_size
            local_slice = slice(
                rank * local_batch_size,
                (rank + 1) * local_batch_size,
            )
            if tensor_parallel_mode == "column":
                x_ref = x_ref[local_slice, ...]
                dx_ref = dx_ref[local_slice, ...]
                x_test = x_test[local_slice, ...].clone()
            elif tensor_parallel_mode == "row":
                y_ref = y_ref[local_slice, ...]
                dy_ref = dy_ref[local_slice, ...]
                dy_test = dy_test[local_slice, ...].clone()
    x_test.requires_grad_()

    # Implementation with fusible operation
    recipe = make_recipe(quantization)
    with te.quantized_model_init(enabled=quantized_weight, recipe=recipe):
        model = te_ops.Sequential(
            te_ops.Linear(
                in_features,
                out_features,
                bias=bias,
                device=device,
                dtype=dtype,
                tensor_parallel_mode=tensor_parallel_mode,
                tensor_parallel_group=process_group,
                sequence_parallel=sequence_parallel,
            ),
        )
    with torch.no_grad():
        model[0].weight.copy_(w_test)
        if bias:
            model[0].bias.copy_(b_test)
        del w_test
        del b_test
    with te.autocast(enabled=quantized_compute, recipe=recipe):
        y_test = model(x_test)
    y_test.backward(dy_test)

    # Expected numerical error
    tols = dtype_tols(dtype)
    if dtype == torch.float32:
        tols = dtype_tols(torch.float16)  # TF32 GEMM
    if quantized_compute:
        tols = quantization_tols(quantization)

    # Check results
    y_test = y_test.to(dtype=torch.float64, device="cpu")
    dx_test = x_test.grad.to(dtype=torch.float64, device="cpu")
    dw_test = model[0].weight.grad.to(dtype=torch.float64, device="cpu")
    torch.testing.assert_close(y_test, y_ref, **tols)
    torch.testing.assert_close(dx_test, dx_ref, **tols)
    torch.testing.assert_close(dw_test, dw_ref, **tols)
    if bias:
        db_test = model[0].bias.grad.to(dtype=torch.float64, device="cpu")
        torch.testing.assert_close(db_test, db_ref, **tols)


def _test_mlp(
    *,
    bias: bool = True,
    hidden_size: int = 32,
    local_batch_size: int = 32,
    dtype: torch.dtype = torch.float32,
    device: torch.device = "cuda",
    quantization: Optional[str] = None,
    quantized_weight: bool = False,
    sequence_parallel: bool = False,
) -> None:
    """2-layer MLP

    MLP includes GELU activation in order to test op fusions. Model
    performs warmup steps in order to test inter-step logic.

    """

    # Skip invalid configurations
    quantized_compute = quantization is not None
    if not quantized_compute and quantized_weight:
        return

    # Distributed process group
    process_group = world_group()
    rank = torch.distributed.get_rank(process_group)
    world_size = torch.distributed.get_world_size(process_group)

    # Tensor dimensions
    mlp_size = hidden_size * world_size
    batch_size = local_batch_size
    if sequence_parallel:
        batch_size *= world_size
    in_shape = (batch_size, hidden_size)

    # Random data
    reset_rng()
    x_ref, x_test = make_reference_and_test_tensors(
        in_shape,
        quantization=quantization,
        test_dtype=dtype,
        test_device=device,
    )
    w1_ref, w1_test = make_reference_and_test_tensors(
        (mlp_size, hidden_size),
        quantization=quantization,
        test_dtype=dtype,
        test_device=device,
    )
    b1_ref, b1_test = None, None
    w2_ref, w2_test = make_reference_and_test_tensors(
        (hidden_size, mlp_size),
        quantization=quantization,
        test_dtype=dtype,
        test_device=device,
    )
    b2_ref, b2_test = None, None
    if bias:
        b1_ref, b1_test = make_reference_and_test_tensors(
            (mlp_size,),
            test_dtype=dtype,
            test_device=device,
        )
        b2_ref, b2_test = make_reference_and_test_tensors(
            (world_size, hidden_size),
            test_dtype=dtype,
            test_device=device,
        )
    dy_ref, dy_test = make_reference_and_test_tensors(
        in_shape,
        quantization=quantization,
        test_dtype=dtype,
        test_device=device,
        requires_grad=False,
    )

    # Plain PyTorch implementation
    y_ref = torch.nn.functional.gelu(x_ref, approximate="tanh")
    y_ref = torch.nn.functional.linear(y_ref, w1_ref)
    if bias:
        y_ref += b1_ref
    y_ref = torch.nn.functional.gelu(y_ref, approximate="tanh")
    y_ref = torch.nn.functional.linear(y_ref, w2_ref)
    if bias:
        y_ref += b2_ref.sum(dim=0)
    y_ref = torch.nn.functional.gelu(y_ref, approximate="tanh")
    y_ref.backward(dy_ref)

    # Convert to distributed tensors
    with torch.no_grad():
        local_mlp_size = mlp_size // world_size
        local_mlp_slice = slice(rank * local_mlp_size, (rank + 1) * local_mlp_size)
        dx_ref = x_ref.grad
        dw1_ref = w1_ref.grad[local_mlp_slice, :]
        w1_ref = w1_ref[local_mlp_slice, :]
        w1_test = w1_test[local_mlp_slice, :]
        dw2_ref = w2_ref.grad[:, local_mlp_slice]
        w2_ref = w2_ref[:, local_mlp_slice]
        w2_test = w2_test[:, local_mlp_slice]
        if bias:
            db1_ref = b1_ref.grad[local_mlp_slice]
            b1_ref = b1_ref[local_mlp_slice]
            b1_test = b1_test[local_mlp_slice]
            db2_ref = b2_ref.grad[rank, :]
            b2_ref = b2_ref[rank, :]
            b2_test = b2_test[rank, :]
        else:
            db1_ref = None
            db2_ref = None
        if sequence_parallel:
            local_batch_slice = slice(
                rank * local_batch_size,
                (rank + 1) * local_batch_size,
            )
            x_ref = x_ref[local_batch_slice, ...]
            dx_ref = dx_ref[local_batch_slice, ...]
            x_test = x_test[local_batch_slice, ...].clone()
            y_ref = y_ref[local_batch_slice, ...]
            dy_ref = dy_ref[local_batch_slice, ...]
            dy_test = dy_test[local_batch_slice, ...].clone()
    x_test.requires_grad_()

    # Implementation with fusible operation
    recipe = make_recipe(quantization)
<<<<<<< HEAD
    with te.fp8_model_init(enabled=quantized_weight, recipe=recipe):
=======
    with te.quantized_model_init(enabled=quantized_weight, recipe=recipe):
>>>>>>> 70f53666
        model = te_ops.Sequential(
            te_ops.GELU(),
            te_ops.Linear(
                hidden_size,
                mlp_size,
                bias=bias,
                device=device,
                dtype=dtype,
                tensor_parallel_mode="column",
                tensor_parallel_group=process_group,
                sequence_parallel=sequence_parallel,
            ),
            te_ops.GELU(),
            te_ops.Linear(
                mlp_size,
                hidden_size,
                bias=bias,
                device=device,
                dtype=dtype,
                tensor_parallel_mode="row",
                tensor_parallel_group=process_group,
                sequence_parallel=sequence_parallel,
            ),
            te_ops.GELU(),
        )
    with torch.no_grad():
        model[1].weight.copy_(w1_test)
        model[3].weight.copy_(w2_test)
        if bias:
            model[1].bias.copy_(b1_test)
            model[3].bias.copy_(b2_test)
        del w1_test, w2_test, b1_test, b2_test

    # Warmup steps
    for _ in range(3):
<<<<<<< HEAD
        with te.fp8_autocast(enabled=quantized_compute, fp8_recipe=recipe):
=======
        with te.autocast(enabled=quantized_compute, recipe=recipe):
>>>>>>> 70f53666
            y_test = model(x_test)
        y_test.backward(dy_test)
    x_test.grad = None
    model[1].weight.grad = None
    model[3].weight.grad = None
    if bias:
        model[1].bias.grad = None
        model[3].bias.grad = None

    # Forward and backward step
<<<<<<< HEAD
    with te.fp8_autocast(enabled=quantized_compute, fp8_recipe=recipe):
=======
    with te.autocast(enabled=quantized_compute, recipe=recipe):
>>>>>>> 70f53666
        y_test = model(x_test)
    y_test.backward(dy_test)

    # Expected numerical error
    tols = dtype_tols(dtype)
    if dtype == torch.float32:
        tols = dtype_tols(torch.float16)  # TF32 GEMM
    if quantized_compute:
        tols = quantization_tols(quantization)

    # Check results
    y_test = y_test.to(dtype=torch.float64, device="cpu")
    dx_test = x_test.grad.to(dtype=torch.float64, device="cpu")
    dw1_test = model[1].weight.grad.to(dtype=torch.float64, device="cpu")
    dw2_test = model[3].weight.grad.to(dtype=torch.float64, device="cpu")
    torch.testing.assert_close(y_test, y_ref, **tols)
    torch.testing.assert_close(dx_test, dx_ref, **tols)
    torch.testing.assert_close(dw1_test, dw1_ref, **tols)
    torch.testing.assert_close(dw2_test, dw2_ref, **tols)
    if bias:
        db1_test = model[1].bias.grad.to(dtype=torch.float64, device="cpu")
        db2_test = model[3].bias.grad.to(dtype=torch.float64, device="cpu")
        torch.testing.assert_close(db1_test, db1_ref, **tols)
        torch.testing.assert_close(db2_test, db2_ref, **tols)


def _test_fp8_scale_update(
    *,
    amax_history_len: int = 31,
    amax_compute_algo: str = "max",
    margin: float = 2,
    local_weight_shape: tuple[int, int] = (32, 32),
    batch_size: int = 32,
    dtype: torch.dtype = torch.float32,
    device: torch.device = "cuda",
    tensor_parallel_mode: str = "column",
) -> None:

    # Distributed process group
    process_group = world_group()
    rank = torch.distributed.get_rank(process_group)
    world_size = torch.distributed.get_world_size(process_group)

    # Tensor dimensions
    local_out_features, local_in_features = local_weight_shape
    out_features, in_features = local_out_features, local_in_features
    if tensor_parallel_mode == "column":
        out_features *= world_size
    elif tensor_parallel_mode == "row":
        in_features *= world_size
    in_shape = [batch_size, in_features]
    out_shape = [batch_size, out_features]

    # Random data
    reset_rng()
    x_ref, x_test = make_reference_and_test_tensors(
        in_shape,
        test_dtype=dtype,
        test_device=device,
    )
    w_ref, w_test = make_reference_and_test_tensors(
        (out_features, in_features),
        test_dtype=dtype,
        test_device=device,
    )
    dy_ref, dy_test = make_reference_and_test_tensors(
        out_shape,
        test_dtype=dtype,
        test_device=device,
        requires_grad=False,
    )

    def ref_amax_and_scale(
        ref: torch.Tensor,
        stage: str,
    ) -> tuple[torch.Tensor, torch.Tensor]:
        """Expected absmax and FP8 scale"""
        amax = ref.abs().amax()
        max_val = {
            "forward": 448.0,
            "backward": 57344.0,
        }[stage]
        scale = (max_val / amax) / (2**margin)
        amax = amax.to(dtype=torch.float32, device="cpu")
        scale = scale.to(dtype=torch.float32, device="cpu")
        return amax, scale

    # Compute expected amaxes and FP8 scales
    x_amax_ref, x_scale_ref = ref_amax_and_scale(x_ref, "forward")
    w_amax_ref, w_scale_ref = ref_amax_and_scale(w_ref, "forward")
    dy_amax_ref, dy_scale_ref = ref_amax_and_scale(dy_ref, "backward")

    # Convert to distributed tensors
    with torch.no_grad():
        if tensor_parallel_mode == "column":
            local_out_features = out_features // world_size
            local_slice = slice(
                rank * local_out_features,
                (rank + 1) * local_out_features,
            )
            w_ref = w_ref[local_slice, :]
            w_test = w_test[local_slice, :]
            dy_ref = dy_ref[..., local_slice]
            dy_test = dy_test[..., local_slice].clone()
        elif tensor_parallel_mode == "row":
            local_in_features = in_features // world_size
            local_slice = slice(
                rank * local_in_features,
                (rank + 1) * local_in_features,
            )
            w_ref = w_ref[:, local_slice]
            w_test = w_test[:, local_slice]
            x_ref = x_ref[..., local_slice]
            x_test = x_test[..., local_slice].clone()
    x_test.requires_grad_()

    # Initialize fusible operation
    op = te_ops.BasicLinear(
        in_features,
        out_features,
        device=device,
        dtype=dtype,
        tensor_parallel_mode=tensor_parallel_mode,
        tensor_parallel_group=process_group,
    )
    with torch.no_grad():
        op.weight.copy_(w_test)
        del w_test

    # Forward and backward pass
    fp8_format = transformer_engine.common.recipe.Format.HYBRID
    recipe = transformer_engine.common.recipe.DelayedScaling(
        margin=margin,
        fp8_format=fp8_format,
        amax_history_len=amax_history_len,
        amax_compute_algo=amax_compute_algo,
    )
    with te.autocast(recipe=recipe):
        y_test = op(x_test)
    y_test.backward(dy_test)

    # Check results
    x_quantizer = op.get_quantizer("forward", 0)
    w_quantizer = op.get_quantizer("forward", 1)
    dy_quantizer = op.get_quantizer("backward", 0)
    x_scale_test = x_quantizer.scale.to(dtype=torch.float32, device="cpu").reshape([])
    w_scale_test = w_quantizer.scale.to(dtype=torch.float32, device="cpu").reshape([])
    dy_scale_test = dy_quantizer.scale.to(dtype=torch.float32, device="cpu").reshape([])
    torch.testing.assert_close(x_scale_test, x_scale_ref)
    torch.testing.assert_close(w_scale_test, w_scale_ref)
    torch.testing.assert_close(dy_scale_test, dy_scale_ref)


def run_parallel_tests() -> None:
    """Run parallel tests"""

    # Distributed process group
    process_group = world_group()
    rank = torch.distributed.get_rank(process_group)
    world_size = torch.distributed.get_world_size(process_group)

    # Collective communication ops
    if rank == 0:
        print(f"Running _test_all_reduce")
    _test_all_reduce()
    for quantization in quantization_list:
        if rank == 0:
            print(f"Running _test_all_gather with quantization={quantization}")
        _test_all_gather(quantization=quantization)
    if rank == 0:
        print(f"Running _test_reduce_scatter")
    _test_reduce_scatter()

    # Basic linear op
    for config in itertools.product(
        quantization_list,
        ("column", "row"),
        (False, True),
    ):
        if rank == 0:
            print(f"Running _test_basic_linear with {config=}")
        quantization, tensor_parallel_mode, sequence_parallel = config
        _test_basic_linear(
            quantization=quantization,
            tensor_parallel_mode=tensor_parallel_mode,
            sequence_parallel=sequence_parallel,
        )

    # Linear op
    for config in itertools.product(
        quantization_list,
        ("column", "row"),
        (False, True),
    ):
        if rank == 0:
            print(f"Running _test_linear with {config=}")
        quantization, tensor_parallel_mode, sequence_parallel = config
<<<<<<< HEAD
        dtype = torch.bfloat16 if is_bf16_compatible() else torch.float32
=======
        dtype = torch.bfloat16 if is_bf16_available() else torch.float32
>>>>>>> 70f53666
        _test_linear(
            bias=True,  # bias=False is tested in _test_basic_linear
            dtype=dtype,
            quantization=quantization,
            tensor_parallel_mode=tensor_parallel_mode,
            sequence_parallel=sequence_parallel,
        )

    # MLP
    for config in itertools.product(quantization_list, (False, True)):
        if rank == 0:
            print(f"Running _test_mlp with {config=}")
        quantization, sequence_parallel = config
<<<<<<< HEAD
        dtype = torch.bfloat16 if is_bf16_compatible() else torch.float32
=======
        dtype = torch.bfloat16 if is_bf16_available() else torch.float32
>>>>>>> 70f53666
        _test_mlp(
            bias=True,  # bias=False is tested in _test_basic_linear
            dtype=dtype,
            quantization=quantization,
            sequence_parallel=sequence_parallel,
        )

    # FP8 scale update
    if fp8_available:
        if rank == 0:
            print(f"Running _test_fp8_scale_update")
        _test_fp8_scale_update()


# Parallel job sizes
_world_sizes = [torch.cuda.device_count()]
if 1 not in _world_sizes:
    _world_sizes.append(1)
if torch.cuda.device_count() >= 2 and 2 not in _world_sizes:
    _world_sizes.append(2)


@pytest.mark.parametrize("world_size", _world_sizes)
def test_distributed_fuser_ops(world_size: int) -> None:
    """Launch parallel job that runs parallel tests"""
    python_exe = pathlib.Path(sys.executable).resolve()
    current_file = pathlib.Path(__file__).resolve()
    command = [
        python_exe,
        "-m",
        "torch.distributed.run",
        f"--nproc_per_node={world_size}",
        current_file,
        "--parallel",
    ]
    result = subprocess.run(
        command,
        check=True,
    )


def main() -> None:
    parser = argparse.ArgumentParser()
    parser.add_argument("--parallel", action="store_true", help="Run parallel tests")
    args = parser.parse_args()
    if args.parallel:
        run_parallel_tests()


if __name__ == "__main__":
    main()<|MERGE_RESOLUTION|>--- conflicted
+++ resolved
@@ -28,11 +28,6 @@
     NVFP4Quantizer,
     is_bf16_available,
 )
-<<<<<<< HEAD
-from transformer_engine.pytorch.tensor.mxfp8_tensor import MXFP8Quantizer
-from transformer_engine.pytorch.tensor.nvfp4_tensor import NVFP4Quantizer
-=======
->>>>>>> 70f53666
 import transformer_engine.pytorch.ops as te_ops
 import transformer_engine_torch as tex
 
@@ -43,15 +38,9 @@
 
 
 # Check what quantization schemes are supported
-<<<<<<< HEAD
-fp8_available, reason_for_no_fp8 = FP8GlobalStateManager.is_fp8_available()
-mxfp8_available, reason_for_no_mxfp8 = FP8GlobalStateManager.is_mxfp8_available()
-nvfp4_available, reason_for_no_nvfp4 = FP8GlobalStateManager.is_mxfp8_available()
-=======
 fp8_available, reason_for_no_fp8 = te.is_fp8_available(return_reason=True)
 mxfp8_available, reason_for_no_mxfp8 = te.is_mxfp8_available(return_reason=True)
 nvfp4_available, reason_for_no_nvfp4 = te.is_mxfp8_available(return_reason=True)
->>>>>>> 70f53666
 quantization_list: list[Optional[str]] = [None]
 if fp8_available:
     quantization_list.extend(("fp8_delayed_scaling", "fp8_current_scaling"))
@@ -769,11 +758,7 @@
 
     # Implementation with fusible operation
     recipe = make_recipe(quantization)
-<<<<<<< HEAD
-    with te.fp8_model_init(enabled=quantized_weight, recipe=recipe):
-=======
     with te.quantized_model_init(enabled=quantized_weight, recipe=recipe):
->>>>>>> 70f53666
         model = te_ops.Sequential(
             te_ops.GELU(),
             te_ops.Linear(
@@ -809,11 +794,7 @@
 
     # Warmup steps
     for _ in range(3):
-<<<<<<< HEAD
-        with te.fp8_autocast(enabled=quantized_compute, fp8_recipe=recipe):
-=======
         with te.autocast(enabled=quantized_compute, recipe=recipe):
->>>>>>> 70f53666
             y_test = model(x_test)
         y_test.backward(dy_test)
     x_test.grad = None
@@ -824,11 +805,7 @@
         model[3].bias.grad = None
 
     # Forward and backward step
-<<<<<<< HEAD
-    with te.fp8_autocast(enabled=quantized_compute, fp8_recipe=recipe):
-=======
     with te.autocast(enabled=quantized_compute, recipe=recipe):
->>>>>>> 70f53666
         y_test = model(x_test)
     y_test.backward(dy_test)
 
@@ -1026,11 +1003,7 @@
         if rank == 0:
             print(f"Running _test_linear with {config=}")
         quantization, tensor_parallel_mode, sequence_parallel = config
-<<<<<<< HEAD
-        dtype = torch.bfloat16 if is_bf16_compatible() else torch.float32
-=======
         dtype = torch.bfloat16 if is_bf16_available() else torch.float32
->>>>>>> 70f53666
         _test_linear(
             bias=True,  # bias=False is tested in _test_basic_linear
             dtype=dtype,
@@ -1044,11 +1017,7 @@
         if rank == 0:
             print(f"Running _test_mlp with {config=}")
         quantization, sequence_parallel = config
-<<<<<<< HEAD
-        dtype = torch.bfloat16 if is_bf16_compatible() else torch.float32
-=======
         dtype = torch.bfloat16 if is_bf16_available() else torch.float32
->>>>>>> 70f53666
         _test_mlp(
             bias=True,  # bias=False is tested in _test_basic_linear
             dtype=dtype,
