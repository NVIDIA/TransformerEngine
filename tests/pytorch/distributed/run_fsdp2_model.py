#!/usr/bin/python3

# Copyright (c) 2022-2025, NVIDIA CORPORATION & AFFILIATES. All rights reserved.
#
# See LICENSE for license information.

import os
import sys
import argparse

import transformer_engine.pytorch as te
from transformer_engine.common.recipe import Format, DelayedScaling, Float8CurrentScaling, MXFP8BlockScaling

import torch
import torch.distributed as dist
import torch.nn.functional as F
from torch import nn, optim
from torch.distributed import DeviceMesh
from torch.distributed._composable.fsdp import fully_shard
from torch.distributed.device_mesh import init_device_mesh
from transformer_engine.pytorch import QuantizedTensor
from contextlib import nullcontext


class SimpleNet(nn.Module):
    def __init__(self, input_size, hidden_size, output_size, device="cuda"):
        super(SimpleNet, self).__init__()
        self.fc1 = te.Linear(input_size, hidden_size, device=device)
        self.fc2 = te.Linear(hidden_size, output_size, device=device)

    def forward(self, x):
        x = F.relu(self.fc1(x))
        x = self.fc2(x)
        return x


def save_custom_attrs(module):
    custom_attrs = {}
    for name, param in module.named_parameters():
        if isinstance(param, QuantizedTensor):
            # Ignore FP8 metadata attributes. Otherwise we will save duplicate copies
            # for data/transpose FP8 tensors on top of FP8 tensors that FSDP2 will save.
            ignore_keys = [key for key in param.__dict__.keys() if key.startswith("_")]
        else:
            ignore_keys = []
        attrs = vars(param)
        custom_attrs[name] = {k: v for k, v in attrs.items() if k not in ignore_keys}
    return custom_attrs


def restore_custom_attrs(module, custom_attrs):
    for name, param in module.named_parameters():
        if name in custom_attrs:
            for attr_name, attr_value in custom_attrs[name].items():
                setattr(param, attr_name, attr_value)

def _parse_args(argv=None, namespace=None):
    parser = argparse.ArgumentParser(description="Toy example for debugging fully_shard()")
    parser.add_argument("--input-size", type=int, default=2048, help="Input size for the model")
    parser.add_argument("--hidden-size", type=int, default=2048, help="Hidden layer size")
    parser.add_argument("--output-size", type=int, default=2048, help="Output size for the model")
    parser.add_argument("--batch-size", type=int, default=2048, help="Output size for the model")
    parser.add_argument(
        "--fp8-init", action="store_true", default=False, help="Initialize primary weights in FP8."
    )
    parser.add_argument(
        "--iter", type=int, default=10, help="Number of iterations for forward pass"
    )
    parser.add_argument("--seed", type=int, default=42, help="RNG seed.")
    # Adding hsdp_dim as a list argument, comma-separated
    parser.add_argument(
        "--sharding-dims",
        type=int,
        nargs="+",
        help='FSDP/HSDP sharding dimensions ("replicate", "shard")',
    )
    args = parser.parse_args(argv, namespace)
    if args.sharding_dims:
        assert len(args.sharding_dims) <= 2
    return args


sub_modules_to_wrap = [te.Linear]


def _train(args):
    assert "TORCHELASTIC_RUN_ID" in os.environ
    WORLD_RANK = int(os.getenv("RANK", "0"))
    WORLD_SIZE = int(os.getenv("WORLD_SIZE", "1"))
    LOCAL_RANK = int(os.getenv("LOCAL_RANK", "0"))
    LOCAL_SIZE = int(os.getenv("LOCAL_WORLD_SIZE", "1"))
    assert LOCAL_SIZE == WORLD_SIZE

    # Set device and initialize RNG states
    torch.cuda.set_device(WORLD_RANK)
    torch.manual_seed(args.seed)
    torch.cuda.manual_seed(args.seed)

    # Initialize torch.distributed global process group and get DP/TP groups
    dist_init_kwargs = {
        "backend": "nccl",
        "rank": WORLD_RANK,
        "world_size": WORLD_SIZE,
    }
    assert dist.is_nccl_available()
    dist.init_process_group(**dist_init_kwargs)
    nccl_world = dist.new_group(backend="nccl")
    device = torch.device(f"cuda:{LOCAL_RANK}")

    # FP8 Configuration
    fp8_format = Format.HYBRID
    # fp8_recipe = DelayedScaling(fp8_format=fp8_format, amax_history_len=16, amax_compute_algo="max")
    fp8_recipe = Float8CurrentScaling(fp8_format=fp8_format)
    # fp8_recipe = MXFP8BlockScaling(fp8_format=fp8_format)    

<<<<<<< HEAD
    build_model_context_args = {}
    if not args.fp8_init:
        # Build model context (FP8 init)
        build_model_context = nullcontext
    else:
        from transformer_engine.pytorch import fp8_model_init
        build_model_context = fp8_model_init
        build_model_context_args["enabled"] = True
        build_model_context_args["recipe"] = fp8_recipe
=======
    # Create build context manager
    if args.fp8_init:
        from transformer_engine.pytorch import quantized_model_init

        build_model_context = quantized_model_init()
    else:
        build_model_context = nullcontext()

    # Build the model with the specified context
    with build_model_context:
        model = SimpleNet(args.input_size, args.hidden_size, args.output_size)

    # Move the model to the correct device
    model.to(device)
>>>>>>> 021e1e62

    if LOCAL_RANK == 0:
        print("Memory before model init:", torch.cuda.memory_allocated(device)/1e6, "MB")  
    # Create the model on meta device for deferred initialization
    with build_model_context(**build_model_context_args):
        model = SimpleNet(args.input_size, args.hidden_size, args.output_size, device="meta")
    if LOCAL_RANK == 0:
        print("Memory before FSDP:", torch.cuda.memory_allocated(device)/1e6, "MB")
    if LOCAL_RANK == 0:
        print(f"Rank {LOCAL_RANK}: Model created on meta device...")
        print(f"Rank {LOCAL_RANK}: Applying FSDP fully_shard() to the model...")
    # Creating a DeviceMesh for fully_shard
    world_size = int(WORLD_SIZE)
    device_ids = list(range(world_size))
    if LOCAL_RANK == 0:
        print(f"sharding-dims:{args.sharding_dims}")
        
    # Setup the sharding mesh for FSDP/HSDP
    if args.sharding_dims == None:  # FSDP
        mesh = DeviceMesh("cuda", device_ids)
    elif len(args.sharding_dims) == 1:
        assert args.sharding_dims[0] == device_ids[-1] + 1
        mesh = DeviceMesh("cuda", device_ids)
    elif len(args.sharding_dims) == 2:  # HSDP
        assert args.sharding_dims[0] * args.sharding_dims[1] == device_ids[-1] + 1
        mesh = init_device_mesh(
            "cuda",
            (args.sharding_dims[0], args.sharding_dims[1]),
            mesh_dim_names=("replicate", "shard"),
        )
    else:
        assert False
        
    # Apply FSDP/HSDP on meta device first
    # FSDP will create sharded parameters that are still on meta device
    custom_attrs = save_custom_attrs(model)
    for sub_module in model.modules():
        if any(
            isinstance(sub_module, sub_module_to_wrap) for sub_module_to_wrap in sub_modules_to_wrap
        ):
            fully_shard(sub_module, mesh=mesh)
    fully_shard(model, mesh=mesh)
    restore_custom_attrs(model, custom_attrs)

    if LOCAL_RANK == 0:
        print(f"Rank {LOCAL_RANK}: FSDP applied, now materializing sharded parameters...")
        print("Memory after FSDP:", torch.cuda.memory_allocated(device)/1e6, "MB")

    # After FSDP has been applied, materialize and initialize the sharded parameters
    # TransformerEngine's reset_parameters() now properly handles DTensors and FP8 initialization
    for module in model.modules():
        if hasattr(module, 'reset_parameters'):
            module.reset_parameters()

    if LOCAL_RANK == 0:
        print(f"Rank {LOCAL_RANK}: Sharded parameters materialized and initialized.")
        print("Memory after materialization:", torch.cuda.memory_allocated(device)/1e6, "MB")

    optimizer = optim.Adam(model.parameters(), lr=1e-3)

    for iteration in range(args.iter):
        # Zero the parameter gradients
        optimizer.zero_grad()
        input_data = torch.randn(args.batch_size, args.input_size).to(device)
<<<<<<< HEAD
        with te.fp8_autocast(enabled=True, fp8_recipe=fp8_recipe):
=======
        with te.autocast(enabled=True, recipe=fp8_recipe):
>>>>>>> 021e1e62
            output = model(input_data)
        target = torch.randn(args.batch_size, args.output_size).to(device)
        loss = F.mse_loss(output, target)
        loss.backward()
        optimizer.step()
        if LOCAL_RANK == 0:
            print(f"Rank {LOCAL_RANK}: Iteration {iteration} completed with loss {loss.item()}")

    dist.destroy_process_group()
    if LOCAL_RANK == 0:
        print(f"Rank {LOCAL_RANK}: Done...")
    return 0


if __name__ == "__main__":
    sys.exit(_train(_parse_args()))<|MERGE_RESOLUTION|>--- conflicted
+++ resolved
@@ -113,7 +113,6 @@
     fp8_recipe = Float8CurrentScaling(fp8_format=fp8_format)
     # fp8_recipe = MXFP8BlockScaling(fp8_format=fp8_format)    
 
-<<<<<<< HEAD
     build_model_context_args = {}
     if not args.fp8_init:
         # Build model context (FP8 init)
@@ -123,22 +122,6 @@
         build_model_context = fp8_model_init
         build_model_context_args["enabled"] = True
         build_model_context_args["recipe"] = fp8_recipe
-=======
-    # Create build context manager
-    if args.fp8_init:
-        from transformer_engine.pytorch import quantized_model_init
-
-        build_model_context = quantized_model_init()
-    else:
-        build_model_context = nullcontext()
-
-    # Build the model with the specified context
-    with build_model_context:
-        model = SimpleNet(args.input_size, args.hidden_size, args.output_size)
-
-    # Move the model to the correct device
-    model.to(device)
->>>>>>> 021e1e62
 
     if LOCAL_RANK == 0:
         print("Memory before model init:", torch.cuda.memory_allocated(device)/1e6, "MB")  
@@ -203,11 +186,7 @@
         # Zero the parameter gradients
         optimizer.zero_grad()
         input_data = torch.randn(args.batch_size, args.input_size).to(device)
-<<<<<<< HEAD
-        with te.fp8_autocast(enabled=True, fp8_recipe=fp8_recipe):
-=======
         with te.autocast(enabled=True, recipe=fp8_recipe):
->>>>>>> 021e1e62
             output = model(input_data)
         target = torch.randn(args.batch_size, args.output_size).to(device)
         loss = F.mse_loss(output, target)
