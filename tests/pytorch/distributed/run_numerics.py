--- conflicted
+++ resolved
@@ -184,12 +184,8 @@
     if dtype == torch.bfloat16:
         return {"rtol": 1.6e-2, "atol": 1e-5}
     if dtype == torch.float32:
-<<<<<<< HEAD
         # TF32 has same mantissa bits as FP16
         return {"rtol": 1e-3, "atol": 1e-5}
-=======
-        return {"rtol": 1.2e-4, "atol": 1e-4}
->>>>>>> 05f3b573
     raise ValueError(f"Unsupported dtype ({dtype})")
 
 
