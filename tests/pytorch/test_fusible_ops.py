# Copyright (c) 2022-2025, NVIDIA CORPORATION & AFFILIATES. All rights reserved.
#
# See LICENSE for license information.

from __future__ import annotations

from collections.abc import Iterable
import io
import math
from typing import Optional

import pytest
import torch

import transformer_engine
import transformer_engine.common.recipe
import transformer_engine.pytorch as te
import transformer_engine.pytorch.ops as te_ops
from transformer_engine.pytorch.ops.fused import (
    BackwardActivationBias,
    BackwardAddRMSNorm,
    BackwardLinearAdd,
    BackwardLinearScale,
    ForwardLinearBiasActivation,
    ForwardLinearBiasAdd,
    ForwardLinearScaleAdd,
)
from transformer_engine.pytorch import (
    QuantizedTensor,
    Float8CurrentScalingQuantizer,
    Float8Quantizer,
    MXFP8Quantizer,
    NVFP4Quantizer,
    is_bf16_available,
)
<<<<<<< HEAD
from transformer_engine.pytorch.tensor.mxfp8_tensor import MXFP8Tensor, MXFP8Quantizer
from transformer_engine.pytorch.tensor.nvfp4_tensor import NVFP4Quantizer
from transformer_engine.pytorch.utils import is_bf16_compatible
=======
>>>>>>> 70f53666
import transformer_engine_torch as tex

# Import utility functions
from utils import dtype_tols, make_recipe, quantization_tols, reset_rng_states

# Check for supported quantization schemes
<<<<<<< HEAD
fp8_available, reason_for_no_fp8 = FP8GlobalStateManager.is_fp8_available()
mxfp8_available, reason_for_no_mxfp8 = FP8GlobalStateManager.is_mxfp8_available()
nvfp4_available, reason_for_no_nvfp4 = FP8GlobalStateManager.is_nvfp4_available()
=======
fp8_available, reason_for_no_fp8 = te.is_fp8_available(return_reason=True)
mxfp8_available, reason_for_no_mxfp8 = te.is_mxfp8_available(return_reason=True)
nvfp4_available, reason_for_no_nvfp4 = te.is_nvfp4_available(return_reason=True)
>>>>>>> 70f53666

# Supported data types
_dtypes: list[torch.dtype] = [torch.float32, torch.float16]
if is_bf16_available():  # bf16 requires sm_80 or higher
    _dtypes.append(torch.bfloat16)

# Supported devices
_devices: list[torch.device] = [torch.device("cpu"), torch.device("cuda")]

# Supported quantization recipes
_quantization_list: list[Optional[str]] = [None]
if fp8_available:
    _quantization_list.extend(("fp8_delayed_scaling", "fp8_current_scaling"))
if mxfp8_available:
    _quantization_list.append("mxfp8")
if nvfp4_available:
    _quantization_list.append("nvfp4")


def maybe_skip_quantization(
    quantization: Optional[str],
    *,
    dims: Optional[Iterable[int] | int] = None,
    device: Optional[torch.device | str] = None,
    dtype: Optional[torch.dtype] = None,
) -> None:
    """Skip test case if a quantization scheme is not supported"""

    # Don't skip if there is no quantization
    if quantization is None:
        return

    # Check if quantization scheme is supported on device
    if device is not None and torch.device(device).type != "cuda":
        pytest.skip("Quantization is only supported on CUDA devices")
    if quantization in ("fp8", "fp8_delayed_scaling", "fp8_current_scaling") and not fp8_available:
        pytest.skip(reason_for_no_fp8)
    if quantization == "mxfp8" and not mxfp8_available:
        pytest.skip(reason_for_no_mxfp8)
    if quantization == "nvfp4" and not nvfp4_available:
        pytest.skip(reason_for_no_nvfp4)

    # Check dims
    if dims is not None:
        if not isinstance(dims, Iterable):
            dims = (dims,)
        if quantization in ("fp8", "fp8_delayed_scaling", "fp8_current_scaling"):
            if math.prod(dims[:-1]) % 16 != 0 or dims[-1] % 16 != 0:
                pytest.skip("FP8 GEMMs require dims that are divisible by 16")
        elif quantization == "mxfp8":
            if math.prod(dims[:-1]) % 32 != 0 or dims[-1] % 32 != 0:
                pytest.skip("MXFP8 GEMMs require dims that are divisible by 32")
        elif quantization == "nvfp4":
            if math.prod(dims[:-1]) % 16 != 0 or dims[-1] % 16 != 0:
                pytest.skip("NVFP4 GEMMs require dims that are divisible by 16")

    # Check dtype
    if dtype is not None:
        if quantization == "nvfp4" and dtype != torch.bfloat16:
            pytest.skip("NVFP4 quantization is only supported with BF16 data")


@torch.no_grad()
def make_reference_and_test_tensors(
    shape: int | Iterable[int],
    quantization: Optional[str] = None,
    ref_dtype: torch.dtype = torch.float64,
    ref_device: torch.device = "cpu",
    test_dtype: torch.dtype = torch.float32,
    test_device: torch.device = "cuda",
    test_is_quantized: bool = False,
    requires_grad: bool = True,
) -> tuple[torch.Tensor, torch.Tensor]:
    """Construct tensors with the same values

    The reference tensor is intended for use in plain PyTorch
    operations in high precision. The test tensor is intended for use
    in Transformer Engine operations.

    If a quantization scheme is provided, the tensor values are
    quantized so that they are representable.

    """

    # Random reference tensor
    ref = torch.rand(shape, dtype=ref_dtype, device=ref_device)

    # Construct test tensor from reference tensor
    test = ref.to(device=test_device, dtype=test_dtype)
    if quantization is None:
        if test_is_quantized:
            raise ValueError("Quantization scheme not provided")
        if test.data_ptr() == ref.data_ptr():
            test = test.clone()
    elif quantization in ("fp8", "fp8_delayed_scaling"):
        quantizer = Float8Quantizer(
            scale=torch.ones(1, dtype=torch.float32, device=test_device).squeeze(),
            amax=torch.zeros(1, dtype=torch.float32, device=test_device),
            fp8_dtype=tex.DType.kFloat8E4M3,
        )
        test = quantizer(test)
    elif quantization == "fp8_current_scaling":
        quantizer = Float8CurrentScalingQuantizer(
            fp8_dtype=tex.DType.kFloat8E4M3,
            device=test_device,
        )
        test = quantizer(test)
    elif quantization == "mxfp8":
        test = MXFP8Quantizer(fp8_dtype=tex.DType.kFloat8E4M3)(test)
    elif quantization == "nvfp4":
        test = NVFP4Quantizer(
            with_rht=False,
            with_post_rht_amax=False,
            with_2d_quantization=False,
            stochastic_rounding=False,
            with_random_sign_mask=False,
        )(test)
    else:
        raise ValueError(f"Unsupported quantization scheme ({quantization})")
    if isinstance(test, QuantizedTensor) and not test_is_quantized:
        test = test.dequantize()

    # Make sure reference and test tensors match each other
    ref.copy_(test)

    ref.requires_grad_(requires_grad)
    test.requires_grad_(requires_grad)
    return ref, test


class TestSequentialContainer:
    """Tests for sequential container"""

    def test_modules(self) -> None:
        """Check that list of modules can be manipulated as expected"""

        # Construct sequential container
        modules = [
            te_ops.Identity(),
            te_ops.Identity(),
            torch.nn.Identity(),
            te_ops.Identity(),
        ]
        model = te_ops.Sequential(*modules)

        # Length
        assert len(model) == len(modules)

        # Iterator
        for module1, module2 in zip(model, modules):
            assert module1 is module2

        # Index by int
        for i, module in enumerate(modules):
            assert model[i] is module
            assert model[i - len(modules)] is module

        # Index by slice
        model_subset = model[1:-1]
        modules_subset = modules[1:-1]
        assert isinstance(model_subset, te_ops.Sequential)
        for module1, module2 in zip(model_subset, modules_subset):
            assert module1 is module2

        # Set element
        new_module = torch.nn.Identity()
        idx = 1
        modules[idx] = new_module
        model[idx] = new_module
        for module1, module2 in zip(model, modules):
            assert module1 is module2

        # Delete element
        idx = 1
        del modules[idx]
        del model[idx]
        for module1, module2 in zip(model, modules):
            assert module1 is module2

        # Append
        new_module = torch.nn.Identity()
        modules.append(new_module)
        model.append(new_module)
        for module1, module2 in zip(model, modules):
            assert module1 is module2

        # Extend
        new_modules = [te_ops.Identity(), te_ops.Identity()]
        modules.extend(new_modules)
        model.extend(new_modules)
        for module1, module2 in zip(model, modules):
            assert module1 is module2

        # Insert
        new_module = te_ops.Identity()
        idx = 2
        modules.insert(idx, new_module)
        model.insert(idx, new_module)
        for module1, module2 in zip(model, modules):
            assert module1 is module2

        # Pop
        idx = 2
        assert model.pop(idx) is modules.pop(idx)
        for module1, module2 in zip(model, modules):
            assert module1 is module2

        # Out-of-place add
        new_modules = [torch.nn.Identity(), te_ops.Identity()]
        added_modules = modules + new_modules
        added_model = model + te_ops.Sequential(*new_modules)
        for module1, module2 in zip(model, modules):
            assert module1 is module2
        for module1, module2 in zip(added_model, added_modules):
            assert module1 is module2

        # In-place add
        new_modules = [te_ops.Identity(), torch.nn.Identity()]
        modules += new_modules
        model += te_ops.Sequential(*new_modules)
        for module1, module2 in zip(model, modules):
            assert module1 is module2

    def test_module_groups(self) -> None:
        """Check that modules are grouped together correctly"""
        model = te_ops.Sequential(
            te_ops.Identity(),
            te_ops.Identity(),
            torch.nn.Identity(),
            torch.nn.Identity(),
            te_ops.Identity(),
            torch.nn.Identity(),
            te_ops.Identity(),
            te_ops.Identity(),
            te_ops.Identity(),
        )
        model(torch.zeros(1))
        assert len(model._module_groups) == 6

    def test_extra_tensors(self, size: int = 16) -> None:
        """Check that extra inputs are distributed properly between module groups
        and that extra outputs are properly collected"""

        # Construct sequential container
        bias = te_ops.Bias(size=size, device="cpu")
        with torch.no_grad():
            bias.bias.copy_(torch.rand((size,)))
        model = te_ops.Sequential(  #                 | Inputs  | Outputs
            torch.nn.Identity(),  #                   | x1      | x1
            te_ops.MakeExtraOutput(in_place=True),  # | x1      | x1 [x1]
            bias,  #                                  | x1      | h1 (= x1 + b)
            te_ops.MakeExtraOutput(in_place=True),  # | h1      | h1 [h1]
            te_ops.AddExtraInput(in_place=True),  #   | h1 [x2] | x2 (= x2 + h1)
            te_ops.MakeExtraOutput(in_place=True),  # | x2      | x2 [x2]
            torch.nn.Identity(),  #                   | x2      | x2
            bias,  #                                  | x2      | h2 (= x2 + b)
            te_ops.AddExtraInput(in_place=True),  #   | h2 [x3] | x3 (= x3 + h2)
            te_ops.MakeExtraOutput(in_place=True),  # | x3      | x3 [x3]
            te_ops.AddExtraInput(in_place=True),  #   | x3 [x4] | x4 (= x4 + x3)
            torch.nn.Identity(),  #                   | x4      | x4
            te_ops.Identity(),  #                     | x4      | x4
            te_ops.MakeExtraOutput(in_place=True),  # | x4      | x4 [x4]
            te_ops.Identity(),  #                     | x4      | x4
        )

        # Create input tensors
        x1 = torch.rand((size,))
        x2 = torch.rand((size,))
        x3 = torch.rand((size,))
        x4 = torch.rand((size,))

        # Save original input tensor values
        x1_orig = x1.clone()
        x2_orig = x2.clone()
        x3_orig = x3.clone()
        x4_orig = x4.clone()

        # Run forward
        ys = model(x1, x2, x3, x4)

        # Check whether outputs match (x4, x1, h1, x2, x3, x4)
        assert len(ys) == 6
        assert ys[0].data_ptr() == x4.data_ptr()
        assert ys[1].data_ptr() == x1.data_ptr()
        assert ys[2].data_ptr() not in [x.data_ptr() for x in (x1, x2, x3, x4)]
        assert ys[3].data_ptr() == x2.data_ptr()
        assert ys[4].data_ptr() == x3.data_ptr()
        assert ys[5].data_ptr() == x4.data_ptr()

        # Check whether tensors have correct values
        b = bias.bias
        h1 = ys[2]
        torch.testing.assert_close(x1, x1_orig)
        torch.testing.assert_close(h1, x1_orig + b)
        torch.testing.assert_close(x2, x2_orig + h1)
        torch.testing.assert_close(x3, x3_orig + x2 + b)
        torch.testing.assert_close(x4, x4_orig + x3)


class TestFuser:
    """Tests for operation fusion infrastructure"""

    @staticmethod
    def setup_class(cls) -> None:
        reset_rng_states()

    @pytest.mark.skipif(not fp8_available, reason=reason_for_no_fp8)
    def test_fp8_scale_update(
        self,
        size: int = 16,
        dtype: torch.dtype = torch.float32,
        device: torch.device = "cuda",
    ):
        """Test FP8 scaling factors with delayed scaling recipe"""

        # FP8 recipe
        margin = 2
        fp8_format = transformer_engine.common.recipe.Format.HYBRID
        recipe = transformer_engine.common.recipe.DelayedScaling(
            margin=margin,
            fp8_format=fp8_format,
            amax_history_len=8,
            amax_compute_algo="max",
        )

        # Construct model
        with te.quantized_model_init(recipe=recipe):
            model = te_ops.basic.BasicLinear(
                size,
                size,
                device=device,
                dtype=dtype,
            )

        # Training steps
        w_vals = [2, 5, 3, 11]
        x_vals = [7, 3, 5]
        dy_vals = [1, 2, 1]
        with torch.no_grad():
            model.weight.fill_(w_vals[0])
        for step in range(3):

            # Data tensors
            x = torch.full(
                (size, size),
                x_vals[step],
                dtype=dtype,
                device=device,
                requires_grad=True,
            )
            dy = torch.full(
                (size, size),
                dy_vals[step],
                dtype=dtype,
                device=device,
            )

            # Training step
            with te.autocast(recipe=recipe):
                y = model(x)
            y.backward(dy)
            with torch.no_grad():
                model.weight.fill_(w_vals[step + 1])

            # Check that output tensors match expected
            tols = dict(rtol=0, atol=0)
            y_val_ref = w_vals[step] * x_vals[step] * size
            dx_val_ref = w_vals[step] * dy_vals[step] * size
            torch.testing.assert_close(
                y,
                torch.full_like(y, y_val_ref),
                **quantization_tols("fp8_delayed_scaling"),
            )
            torch.testing.assert_close(
                x.grad,
                torch.full_like(x.grad, dx_val_ref),
                **quantization_tols("fp8_delayed_scaling"),
            )

            # Check that scaling factors match expected
            w_amax_ref = max(w_vals[: step + 1])
            x_amax_ref = max(x_vals[: step + 1])
            dy_amax_ref = max(dy_vals[: step + 1])
            w_scale_ref = (fp8_format.value.max_fwd / w_amax_ref) / (2**margin)
            x_scale_ref = (fp8_format.value.max_fwd / x_amax_ref) / (2**margin)
            dy_scale_ref = (fp8_format.value.max_bwd / dy_amax_ref) / (2**margin)
            w_scale = model.get_quantizer("forward", 1).scale
            x_scale = model.get_quantizer("forward", 0).scale
            dy_scale = model.get_quantizer("backward", 0).scale
            torch.testing.assert_close(w_scale, torch.full_like(w_scale, w_scale_ref))
            torch.testing.assert_close(x_scale, torch.full_like(x_scale, x_scale_ref))
            torch.testing.assert_close(dy_scale, torch.full_like(dy_scale, dy_scale_ref))

    @pytest.mark.parametrize("init_dtype", _dtypes)
    @pytest.mark.parametrize("final_dtype", _dtypes)
    @pytest.mark.parametrize("quantization", _quantization_list)
    def test_dtype_cast(
        self,
        *,
        size: int = 32,
        init_dtype: torch.dtype,
        final_dtype: torch.dtype,
        device: torch.device = "cuda",
        quantization: Optional[str],
    ) -> None:
        """Check dtype cast functions"""

        # Skip invalid configurations
        in_shape = (size, size)
        with_quantization = quantization is not None
        maybe_skip_quantization(quantization, dims=in_shape, device=device, dtype=init_dtype)
        maybe_skip_quantization(quantization, dtype=final_dtype)

        # Random data
        dtype = torch.float32
        if torch.float16 in (init_dtype, final_dtype):
            dtype = torch.float16
        if torch.bfloat16 in (init_dtype, final_dtype):
            dtype = torch.bfloat16
        w_ref, w_test = make_reference_and_test_tensors(
            (size, size),
            quantization=quantization,
            test_dtype=dtype,
            test_device=device,
        )

        # Construct operation
        with te.quantized_model_init(enabled=with_quantization, recipe=make_recipe(quantization)):
            op = te_ops.Linear(size, size, bias=False, device=device, dtype=init_dtype)
        with torch.no_grad():
            op.weight.copy_(w_test)
            del w_test

        # Cast operation dtype
        if final_dtype == torch.float32:
            op.float()
        elif final_dtype == torch.float16:
            op.half()
        elif final_dtype == torch.bfloat16:
            op.bfloat16()

        # Check weights
        assert isinstance(op.weight, QuantizedTensor) == with_quantization
        assert op.weight.dtype == final_dtype
        w_test = op.weight.to(dtype=torch.float64, device="cpu")
        torch.testing.assert_close(w_test, w_ref, **dtype_tols(dtype))

        # Check forward and backward pass
        x = torch.zeros(
            in_shape,
            dtype=init_dtype,
            device=device,
            requires_grad=True,
        )
        y = op(x)
        y.backward(torch.zeros_like(y))
        assert y.dtype == final_dtype
        assert x.grad.dtype == init_dtype
        assert op.weight.grad.dtype == final_dtype

    @pytest.mark.parametrize("model_dtype", _dtypes)
    @pytest.mark.parametrize("autocast_dtype", _dtypes)
    @pytest.mark.parametrize("quantization", _quantization_list)
    def test_pyt_autocast(
        self,
        *,
        size: int = 32,
        model_dtype: torch.dtype,
        autocast_dtype: torch.dtype,
        device: torch.device = "cuda",
        quantization: Optional[str],
        quantized_weights: bool = False,
    ) -> None:
        """Test with PyTorch autocast"""
        device = torch.device(device)

        # Skip invalid configurations
        in_shape = (size, size)
        quantized_compute = quantization is not None
        maybe_skip_quantization(quantization, dims=in_shape, device=device, dtype=model_dtype)
        maybe_skip_quantization(quantization, dtype=autocast_dtype)

        # Construct operation
        recipe = make_recipe(quantization)
        with te.quantized_model_init(enabled=quantized_weights, recipe=recipe):
            op = te_ops.Linear(size, size, bias=False, device=device, dtype=model_dtype)

        # Check forward and backward pass
        x = torch.zeros(
            in_shape,
            dtype=model_dtype,
            device=device,
            requires_grad=True,
        )
        with te.autocast(enabled=quantized_compute, recipe=recipe):
            with torch.autocast(device_type=device.type, dtype=autocast_dtype):
                y = op(x)
        y.backward(torch.zeros_like(y))
        assert y.dtype == autocast_dtype
        assert x.grad.dtype == model_dtype
        assert op.weight.grad.dtype == model_dtype

        # Check forward and backward pass (swapped context order)
        if quantized_compute:
            x.grad = None
            op.weight.grad = None
            with torch.autocast(device_type=device.type, dtype=autocast_dtype):
                with te.autocast(enabled=quantized_compute, recipe=recipe):
                    y = op(x)
            y.backward(torch.zeros_like(y))
            assert y.dtype == autocast_dtype
            assert x.grad.dtype == model_dtype
            assert op.weight.grad.dtype == model_dtype


class TestBasicOps:
    """Tests for individual operations"""

    @staticmethod
    def setup_class(cls) -> None:
        reset_rng_states()

    @pytest.mark.parametrize("dtype", _dtypes)
    @pytest.mark.parametrize("device", ("cuda", "cpu"))
    @pytest.mark.parametrize("quantization", _quantization_list)
    def test_identity(
        self,
        *,
        in_shape: Iterable[int] = (32, 32),
        dtype: torch.dtype,
        device: torch.device,
        quantization: Optional[str],
    ) -> None:

        # Skip invalid configurations
        with_quantization = quantization is not None
        maybe_skip_quantization(quantization, dims=in_shape, device=device, dtype=dtype)

        # Random data
        x_ref, x_test = make_reference_and_test_tensors(
            in_shape,
            quantization=quantization,
            test_dtype=dtype,
            test_device=device,
            test_is_quantized=with_quantization,
        )
        dy_ref, dy_test = make_reference_and_test_tensors(
            in_shape,
            quantization=quantization,
            test_dtype=dtype,
            test_device=device,
            test_is_quantized=with_quantization,
            requires_grad=False,
        )

        # Plain PyTorch implementation
        y_ref = x_ref
        dx_ref = dy_ref

        # Implementation with fusible operation
        op = te_ops.Identity()
        y_test = op(x_test)
        y_test.backward(dy_test)

        # Check results
        tols = dict(rtol=0, atol=0)  # Identity is exact
        y_test = y_test.to(dtype=torch.float64, device="cpu")
        dx_test = x_test.grad.to(dtype=torch.float64, device="cpu")
        torch.testing.assert_close(y_test, y_ref, **tols)
        torch.testing.assert_close(dx_test, dx_ref, **tols)

        # Make sure we are not trivially passing the test
        with pytest.raises(AssertionError):
            torch.testing.assert_close(y_test, -y_ref, **tols)
        with pytest.raises(AssertionError):
            torch.testing.assert_close(dx_test, -dx_ref, **tols)

    @pytest.mark.parametrize(
        "shapes",
        (
            ((1, 2, 3, 4), (2, 12)),
            ((5, 4, 3, 2), (-1, 6)),
            ((30,), (2, 3, -1)),
            ((6, 7), (3, -1, 7)),
        ),
    )
    @pytest.mark.parametrize("dtype", _dtypes)
    @pytest.mark.parametrize("quantization", (None, "fp8_current_scaling"))
    def test_reshape(
        self,
        *,
        shapes: tuple[Iterable[int], Iterable[int]],
        dtype: torch.dtype,
        device: torch.device = "cuda",
        memory_format: torch.memory_format = torch.contiguous_format,
        quantization: Optional[str],
    ) -> None:
        in_shape, out_shape = shapes

        # Skip invalid configurations
        if memory_format == torch.channels_last and len(in_shape) != 4:
            pytest.skip("torch.channels_last only supports 4D tensors")
        maybe_skip_quantization(quantization, device=device, dtype=dtype)
        with_quantization = quantization is not None

        # Random data
        x_ref, x_test = make_reference_and_test_tensors(
            in_shape,
            quantization=quantization,
            test_dtype=dtype,
            test_device=device,
            test_is_quantized=with_quantization,
        )
        x_test = x_test.contiguous(memory_format=memory_format)
        x_test = x_test.detach().requires_grad_()
        dy_ref, dy_test = make_reference_and_test_tensors(
            x_ref.reshape(out_shape).size(),
            quantization=quantization,
            test_dtype=dtype,
            test_device=device,
            test_is_quantized=with_quantization,
            requires_grad=False,
        )

        # Plain PyTorch implementation
        y_ref = x_ref.reshape(out_shape)
        y_ref.backward(dy_ref)

        # Implementation with fusible operation
        op = te_ops.Reshape(out_shape)
        y_test = op(x_test)
        y_test.backward(dy_test)

        # Check results
        tols = dict(rtol=0, atol=0)  # Reshape is exact
        y_test = y_test.to(
            dtype=torch.float64,
            device="cpu",
            memory_format=torch.contiguous_format,
        )
        dx_test = x_test.grad.to(
            dtype=torch.float64,
            device="cpu",
            memory_format=torch.contiguous_format,
        )
        torch.testing.assert_close(y_test, y_ref, **tols)
        torch.testing.assert_close(dx_test, x_ref.grad, **tols)

    @pytest.mark.parametrize("size", (1, 7, 32))
    @pytest.mark.parametrize("in_shape", ((-1,), (1, 3, -1), (4, 3, 8, -1)))
    @pytest.mark.parametrize("dtype", _dtypes)
    @pytest.mark.parametrize("device", _devices)
    @pytest.mark.parametrize("quantization", _quantization_list)
    def test_bias(
        self,
        *,
        size: int,
        in_shape: Iterable[int],
        dtype: torch.dtype,
        device: torch.device,
        quantization: Optional[str],
    ) -> None:

        # Make input and bias shapes consistent
        in_shape = list(in_shape)[:-1] + [size]

        # Skip invalid configurations
        with_quantization = quantization is not None
        maybe_skip_quantization(quantization, dims=in_shape, device=device, dtype=dtype)

        # Random data
        x_ref, x_test = make_reference_and_test_tensors(
            in_shape,
            quantization=quantization,
            test_dtype=dtype,
            test_device=device,
            test_is_quantized=with_quantization,
        )
        b_ref, b_test = make_reference_and_test_tensors(
            size,
            test_dtype=dtype,
            test_device=device,
        )
        dy_ref, dy_test = make_reference_and_test_tensors(
            in_shape,
            quantization=quantization,
            test_dtype=dtype,
            test_device=device,
            test_is_quantized=with_quantization,
            requires_grad=False,
        )

        # Plain PyTorch implementation
        y_ref = x_ref + b_ref.reshape([1] * (len(in_shape) - 1) + [size])
        y_ref.backward(dy_ref)

        # Implementation with fusible operation
        op = te_ops.Bias(size, device=device, dtype=dtype)
        with torch.no_grad():
            op.bias.copy_(b_test)
            del b_test
        y_test = op(x_test)
        y_test.backward(dy_test)

        # Check results
        tols = dtype_tols(dtype)
        y_test = y_test.to(dtype=torch.float64, device="cpu")
        dx_test = x_test.grad.to(dtype=torch.float64, device="cpu")
        db_test = op.bias.grad.to(dtype=torch.float64, device="cpu")
        torch.testing.assert_close(y_test, y_ref, **tols)
        torch.testing.assert_close(dx_test, x_ref.grad, **tols)
        torch.testing.assert_close(db_test, b_ref.grad, **tols)

    @pytest.mark.parametrize("quantization", _quantization_list)
    @pytest.mark.parametrize("cast_forward", (False, True))
    @pytest.mark.parametrize("cast_backward", (False, True))
    def test_quantize(
        self,
        *,
        in_shape: Iterable[int] = (32, 32),
        dtype: torch.dtype = torch.bfloat16,
        device: torch.device = "cuda",
        quantization: str,
        cast_forward: bool,
        cast_backward: bool,
    ) -> None:
        """Quantize"""

        # Skip invalid configurations
        with_quantization = quantization is not None
        maybe_skip_quantization(quantization, device=device, dtype=dtype)
        if quantization == "mxfp8":
            maybe_skip_quantization(quantization, dims=in_shape)

        # Random data
        x_ref, x_test = make_reference_and_test_tensors(
            in_shape,
            quantization=quantization,
            test_dtype=dtype,
            test_device=device,
            requires_grad=True,
        )
        dy_ref, dy_test = make_reference_and_test_tensors(
            in_shape,
            quantization=quantization,
            test_dtype=dtype,
            test_device=device,
            requires_grad=False,
        )

        # Plain PyTorch implementation
        y_ref = x_ref
        dx_ref = dy_ref

        # Implementation with fusible operation
        op = te_ops.Quantize(forward=cast_forward, backward=cast_backward)
        recipe = make_recipe(quantization)
        with te.autocast(enabled=with_quantization, recipe=recipe):
            y_test = op(x_test)
        y_test.backward(dy_test)

        # Check tensor types
        if with_quantization:
            assert isinstance(y_test, QuantizedTensor) == cast_forward
            assert isinstance(x_test.grad, QuantizedTensor) == cast_backward

        # Check values
        tols = dict(rtol=0, atol=0)
        y_test = y_test.to(dtype=torch.float64, device="cpu")
        dx_test = x_test.grad.to(dtype=torch.float64, device="cpu")
        torch.testing.assert_close(y_test, y_ref, **tols)
        torch.testing.assert_close(dx_test, dx_ref, **tols)

    def _test_basic_linear(
        self,
        *,
        weight_shape: tuple[int, int] = (32, 32),
        in_shape: Iterable[int] = (32, -1),
        dtype: torch.dtype = torch.float32,
        device: torch.device = "cuda",
        quantization: Optional[str] = None,
        quantized_compute: bool = False,
        quantized_input: bool = False,
        quantized_weight: bool = False,
        quantized_output: bool = False,
        quantized_grad_output: bool = False,
        quantized_grad_input: bool = False,
        accumulate_into_main_grad: bool = False,
    ) -> None:
        """Helper function for tests with GEMM"""

        # Make input and weight shapes consistent
        out_features, in_features = weight_shape
        in_shape = list(in_shape)[:-1] + [in_features]
        out_shape = in_shape[:-1] + [out_features]

        # Skip invalid configurations
        maybe_skip_quantization(quantization, dims=in_shape, device=device, dtype=dtype)
        maybe_skip_quantization(quantization, dims=out_shape)
        quantization_needed = any(
            (
                quantized_compute,
                quantized_input,
                quantized_weight,
                quantized_output,
                quantized_grad_output,
                quantized_grad_input,
            )
        )
        if quantization is None and quantization_needed:
            pytest.skip("Quantization scheme is not specified")
        if quantization is not None and not quantization_needed:
            pytest.skip("Quantization scheme is not used")
        if quantization in ("fp8", "fp8_delayed_scaling", "fp8_current_scaling"):
            if quantized_output and not quantized_compute:
                pytest.skip("FP8 output is only supported with FP8 GEMMs")
            if quantized_grad_input and not quantized_compute:
                pytest.skip("FP8 grad input is only supported with FP8 GEMMs")
        if quantization not in (None, "fp8"):
            if quantized_output or quantized_grad_input:
                pytest.skip("Recipe does not support quantized GEMM output")

        # Random data
        x_ref, x_test = make_reference_and_test_tensors(
            in_shape,
            quantization=quantization,
            test_dtype=dtype,
            test_device=device,
            test_is_quantized=quantized_input,
        )
        w_ref, w_test = make_reference_and_test_tensors(
            (out_features, in_features),
            quantization=quantization,
            test_dtype=dtype,
            test_device=device,
        )
        dy_ref, dy_test = make_reference_and_test_tensors(
            out_shape,
            quantization=quantization,
            test_dtype=dtype,
            test_device=device,
            test_is_quantized=quantized_grad_output,
            requires_grad=False,
        )

        # Plain PyTorch implementation
        y_ref = torch.nn.functional.linear(x_ref, w_ref)
        y_ref.backward(dy_ref)

        # Implementation with fusible operation
        recipe = make_recipe(quantization)
        with te.quantized_model_init(enabled=quantized_weight, recipe=recipe):
            op = te_ops.BasicLinear(
                in_features,
                out_features,
                device=device,
                dtype=dtype,
                accumulate_into_main_grad=accumulate_into_main_grad,
            )
        with torch.no_grad():
            op.weight.copy_(w_test)
            del w_test
            op.weight.main_grad = torch.full_like(op.weight, 0.5, dtype=torch.float32)
        forward = te_ops.Sequential(
            te_ops.Quantize(forward=quantized_input, backward=quantized_grad_input),
            op,
            te_ops.Quantize(forward=quantized_output, backward=quantized_grad_output),
        )
        with te.autocast(enabled=quantized_compute, recipe=recipe):
            y_test = forward(x_test)
        y_test.backward(dy_test)

        # Expected numerical error
        tols = dtype_tols(dtype)
        if dtype == torch.float32:
            tols = dtype_tols(torch.float16)  # TF32 GEMM
        if quantized_compute or quantized_output or quantized_grad_input:
            tols = quantization_tols(quantization)

        # Check results
        y_test = y_test.to(dtype=torch.float64, device="cpu")
        dx_test = x_test.grad.to(dtype=torch.float64, device="cpu")
        torch.testing.assert_close(y_test, y_ref, **tols)
        torch.testing.assert_close(dx_test, x_ref.grad, **tols)
        if accumulate_into_main_grad:
            if op.weight.grad is not None:
                torch.testing.assert_close(
                    op.weight.grad,
                    torch.zeros_like(op.weight.grad),
                    rtol=0,
                    atol=0,
                )
            dw_test = op.weight.main_grad.to(dtype=torch.float64, device="cpu") - 0.5
        else:
            dw_test = op.weight.grad.to(dtype=torch.float64, device="cpu")
            torch.testing.assert_close(
                op.weight.main_grad,
                torch.full_like(op.weight.main_grad, 0.5),
                rtol=0,
                atol=0,
            )
        torch.testing.assert_close(dw_test, w_ref.grad, **tols)

    @pytest.mark.parametrize("weight_shape", ((64, 32), (3, 5)))
    @pytest.mark.parametrize("in_shape", ((-1,), (5, 1, -1), (4, 2, 4, -1)))
    @pytest.mark.parametrize("dtype", _dtypes)
    @pytest.mark.parametrize("quantization", _quantization_list)
    @pytest.mark.parametrize("accumulate_into_main_grad", (False, True))
    def test_basic_linear(
        self,
        *,
        weight_shape: tuple[int, int],
        in_shape: Iterable[int],
        dtype: torch.dtype,
        quantization: Optional[str],
        accumulate_into_main_grad: bool,
    ) -> None:
        """GEMM"""
        self._test_basic_linear(
            weight_shape=weight_shape,
            in_shape=in_shape,
            dtype=dtype,
            quantization=quantization,
            quantized_compute=quantization is not None,
            accumulate_into_main_grad=accumulate_into_main_grad,
        )

    @pytest.mark.skipif(not fp8_available, reason=reason_for_no_fp8)
    @pytest.mark.parametrize("quantization", _quantization_list)
    @pytest.mark.parametrize("quantized_compute", (False, True))
    @pytest.mark.parametrize("quantized_input", (False, True))
    @pytest.mark.parametrize("quantized_weight", (False, True))
    @pytest.mark.parametrize("quantized_output", (False, True))
    @pytest.mark.parametrize("quantized_grad_output", (False, True))
    @pytest.mark.parametrize("quantized_grad_input", (False, True))
    def test_basic_linear_quantized(
        self,
        *,
        quantization: str,
        quantized_compute: bool,
        quantized_input: bool,
        quantized_weight: bool,
        quantized_output: bool,
        quantized_grad_output: bool,
        quantized_grad_input: bool,
    ) -> None:
        """GEMM with FP8 inputs and outputs"""
        if quantization is None:
            pytest.skip("Skipping case without quantization")
        self._test_basic_linear(
            dtype=torch.bfloat16,
            quantization=quantization,
            quantized_compute=quantized_compute,
            quantized_input=quantized_input,
            quantized_weight=quantized_weight,
            quantized_output=quantized_output,
            quantized_grad_output=quantized_grad_output,
            quantized_grad_input=quantized_grad_input,
        )

    @pytest.mark.parametrize("bias", (False, True))
    @pytest.mark.parametrize("quantization", _quantization_list)
    @pytest.mark.parametrize("quantized_compute", (False, True))
    @pytest.mark.parametrize("quantized_weight", (False, True))
    @pytest.mark.parametrize("input_requires_grad", (False, True))
    @pytest.mark.parametrize("weight_requires_grad", (False, True))
    def test_linear(
        self,
        *,
        bias: bool,
        weight_shape: tuple[int, int] = (32, 32),
        in_shape: Iterable[int] = (32, -1),
        dtype: torch.dtype = torch.float32,
        device: torch.device = "cuda",
        quantization: Optional[str],
        quantized_compute: bool,
        quantized_weight: bool,
        input_requires_grad: bool,
        weight_requires_grad: bool,
    ) -> None:
        """GEMM + bias"""

        # Make input and weight shapes consistent
        out_features, in_features = weight_shape
        in_shape = list(in_shape)[:-1] + [in_features]
        out_shape = in_shape[:-1] + [out_features]

        # Skip invalid configurations
        maybe_skip_quantization(quantization, dims=in_shape, device=device, dtype=dtype)
        maybe_skip_quantization(quantization, dims=out_shape)
        if quantization is None and (quantized_compute or quantized_weight):
            pytest.skip("Quantization scheme is not specified")
        if quantization is not None and not (quantized_compute or quantized_weight):
            pytest.skip("Quantization scheme is not used")

        # Random data
        x_ref, x_test = make_reference_and_test_tensors(
            in_shape,
            quantization=quantization,
            test_dtype=dtype,
            test_device=device,
        )
        w_ref, w_test = make_reference_and_test_tensors(
            (out_features, in_features),
            quantization=quantization,
            test_dtype=dtype,
            test_device=device,
        )
        b_ref, b_test = None, None
        if bias:
            b_ref, b_test = make_reference_and_test_tensors(
                out_features,
                test_dtype=dtype,
                test_device=device,
            )
        dy_ref, dy_test = make_reference_and_test_tensors(
            out_shape,
            quantization=quantization,
            test_dtype=dtype,
            test_device=device,
            requires_grad=False,
        )

        # Plain PyTorch implementation
        y_ref = torch.nn.functional.linear(x_ref, w_ref, bias=b_ref)
        y_ref.backward(dy_ref)

        # Implementation with fusible operation
        recipe = make_recipe(quantization)
        with te.quantized_model_init(enabled=quantized_weight, recipe=recipe):
            op = te_ops.Linear(
                in_features,
                out_features,
                bias=bias,
                device=device,
                dtype=dtype,
            )
        with torch.no_grad():
            op.weight.copy_(w_test)
            if bias:
                op.bias.copy_(b_test)
            del w_test
            del b_test
            for param in op.parameters():
                param.requires_grad_(requires_grad=weight_requires_grad)
        with te.autocast(enabled=quantized_compute, recipe=recipe):
            y_test = op(x_test)
        if input_requires_grad or weight_requires_grad:
            y_test.backward(dy_test)

        # Expected numerical error
        tols = dtype_tols(dtype)
        if dtype == torch.float32:
            tols = dtype_tols(torch.float16)  # TF32 GEMM
        if quantized_compute:
            tols = quantization_tols(quantization)

        # Check results
        y_test = y_test.to(dtype=torch.float64, device="cpu")
        torch.testing.assert_close(y_test, y_ref, **tols)
        if input_requires_grad:
            dx_test = x_test.grad.to(dtype=torch.float64, device="cpu")
            torch.testing.assert_close(dx_test, x_ref.grad, **tols)
        if weight_requires_grad:
            dw_test = op.weight.grad.to(dtype=torch.float64, device="cpu")
            torch.testing.assert_close(dw_test, w_ref.grad, **tols)
            if bias:
                db_test = op.bias.grad.to(dtype=torch.float64, device="cpu")
                torch.testing.assert_close(db_test, b_ref.grad, **tols)

    @pytest.mark.parametrize("weight_shape", ((7, 2), (32,)))
    @pytest.mark.parametrize("in_shape", ((-1,), (6, 16, -1)))
    @pytest.mark.parametrize("dtype", _dtypes)
    @pytest.mark.parametrize("zero_centered_gamma", (False, True))
    @pytest.mark.parametrize("quantization", _quantization_list)
    def test_layer_norm(
        self,
        *,
        weight_shape: Iterable[int],
        in_shape: Iterable[int],
        dtype: torch.dtype,
        device: torch.device = "cuda",
        eps: float = 0.3,
        zero_centered_gamma: bool,
        quantization: Optional[str],
    ) -> None:
        """Layer norm"""

        # Make input and weight shapes consistent
        in_shape = list(in_shape)[:-1] + list(weight_shape)

        # Skip invalid configurations
        maybe_skip_quantization(quantization, dims=in_shape, device=device, dtype=dtype)

        # Random data
        x_ref, x_test = make_reference_and_test_tensors(
            in_shape,
            test_dtype=dtype,
            test_device=device,
        )
        w_ref, w_test = make_reference_and_test_tensors(
            weight_shape,
            test_dtype=dtype,
            test_device=device,
        )
        b_ref, b_test = make_reference_and_test_tensors(
            weight_shape,
            test_dtype=dtype,
            test_device=device,
        )
        dy_ref, dy_test = make_reference_and_test_tensors(
            in_shape,
            test_dtype=dtype,
            test_device=device,
            requires_grad=False,
        )

        # Plain PyTorch implementation
        y_ref = torch.nn.functional.layer_norm(
            x_ref,
            weight_shape,
            weight=(w_ref + 1 if zero_centered_gamma else w_ref),
            bias=b_ref,
            eps=eps,
        )
        y_ref.backward(dy_ref)

        # Implementation with fusible operation
        op = te_ops.LayerNorm(
            weight_shape,
            eps=eps,
            device=device,
            dtype=dtype,
            zero_centered_gamma=zero_centered_gamma,
        )
        with torch.no_grad():
            op.weight.copy_(w_test)
            op.bias.copy_(b_test)
            del w_test
            del b_test
        quantized_compute = quantization is not None
        recipe = make_recipe(quantization)
        forward = te_ops.Sequential(
            op,
            te_ops.Quantize(forward=quantized_compute, backward=False),
        )
        with te.autocast(enabled=quantized_compute, recipe=recipe):
            y_test = forward(x_test)
        y_test.backward(dy_test)

        # Expected numerical error
        tols = dtype_tols(dtype)
        if quantized_compute:
            tols = quantization_tols(quantization)

        # Check results
        y_test = y_test.to(dtype=torch.float64, device="cpu")
        dx_test = x_test.grad.to(dtype=torch.float64, device="cpu")
        dw_test = op.weight.grad.to(dtype=torch.float64, device="cpu")
        db_test = op.bias.grad.to(dtype=torch.float64, device="cpu")
        torch.testing.assert_close(y_test, y_ref, **tols)
        torch.testing.assert_close(dx_test, x_ref.grad, **tols)
        torch.testing.assert_close(dw_test, w_ref.grad, **tols)
        torch.testing.assert_close(db_test, b_ref.grad, **tols)

    def test_layer_norm_autocast(
        self,
        *,
        weight_shape: Iterable[int] = (32,),
        in_shape: Iterable[int] = (32,),
        dtype: torch.dtype = torch.float16,
        autocast_dtype: torch.dtype = torch.float32,
        device: torch.device = "cuda",
        eps: float = 0.3,
    ) -> None:
        """Layer norm with PyTorch autocast"""

        # Make input and weight shapes consistent
        in_shape = list(in_shape)[:-1] + list(weight_shape)

        # Random data
        x_ref, x_test = make_reference_and_test_tensors(
            in_shape,
            test_dtype=autocast_dtype,
            test_device=device,
        )
        w_ref, w_test = make_reference_and_test_tensors(
            weight_shape,
            test_dtype=dtype,
            test_device=device,
        )
        b_ref, b_test = make_reference_and_test_tensors(
            weight_shape,
            test_dtype=dtype,
            test_device=device,
        )
        dy_ref, dy_test = make_reference_and_test_tensors(
            in_shape,
            test_dtype=autocast_dtype,
            test_device=device,
            requires_grad=False,
        )

        # Plain PyTorch implementation
        y_ref = torch.nn.functional.layer_norm(
            x_ref,
            weight_shape,
            weight=w_ref,
            bias=b_ref,
            eps=eps,
        )
        y_ref.backward(dy_ref)

        # Implementation with fusible operation
        op = te_ops.LayerNorm(
            weight_shape,
            eps=eps,
            device=device,
            dtype=dtype,
        )
        with torch.no_grad():
            op.weight.copy_(w_test)
            op.bias.copy_(b_test)
            del w_test
            del b_test
        with torch.autocast(device, dtype=autocast_dtype):
            y_test = op(x_test)
        y_test.backward(dy_test)

        # Check results
        assert y_test.dtype == autocast_dtype
        y_test = y_test.to(dtype=torch.float64, device="cpu")
        dx_test = x_test.grad.to(dtype=torch.float64, device="cpu")
        dw_test = op.weight.grad.to(dtype=torch.float64, device="cpu")
        db_test = op.bias.grad.to(dtype=torch.float64, device="cpu")
        torch.testing.assert_close(y_test, y_ref, **dtype_tols(autocast_dtype))
        torch.testing.assert_close(dx_test, x_ref.grad, **dtype_tols(autocast_dtype))
        torch.testing.assert_close(dw_test, w_ref.grad, **dtype_tols(dtype))
        torch.testing.assert_close(db_test, b_ref.grad, **dtype_tols(dtype))

    @pytest.mark.parametrize("weight_shape", ((19,), (64,)))
    @pytest.mark.parametrize("in_shape", ((-1,), (6, 16, -1)))
    @pytest.mark.parametrize("dtype", _dtypes)
    @pytest.mark.parametrize("zero_centered_gamma", (False, True))
    @pytest.mark.parametrize("quantization", _quantization_list)
    def test_rmsnorm(
        self,
        *,
        weight_shape: Iterable[int],
        in_shape: Iterable[int],
        dtype: torch.dtype,
        device: torch.device = "cuda",
        eps: float = 0.3,
        zero_centered_gamma: bool,
        quantization: Optional[str],
    ) -> None:
        """Layer norm"""

        # Make input and weight shapes consistent
        in_shape = list(in_shape)[:-1] + list(weight_shape)

        # Skip invalid configurations
        maybe_skip_quantization(quantization, dims=in_shape, device=device, dtype=dtype)

        # Random data
        x_ref, x_test = make_reference_and_test_tensors(
            in_shape,
            test_dtype=dtype,
            test_device=device,
        )
        w_ref, w_test = make_reference_and_test_tensors(
            weight_shape,
            test_dtype=dtype,
            test_device=device,
        )
        dy_ref, dy_test = make_reference_and_test_tensors(
            in_shape,
            test_dtype=dtype,
            test_device=device,
            requires_grad=False,
        )

        # Plain PyTorch implementation
        inner_dims = tuple(range(len(in_shape) - len(weight_shape), len(in_shape)))
        var_ref = x_ref.square().sum(dim=inner_dims, keepdim=True) / math.prod(weight_shape)
        if zero_centered_gamma:
            y_ref = x_ref / torch.sqrt(eps + var_ref) * (1 + w_ref)
        else:
            y_ref = x_ref / torch.sqrt(eps + var_ref) * w_ref
        y_ref.backward(dy_ref)

        # Implementation with fusible operation
        op = te_ops.RMSNorm(
            weight_shape,
            eps=eps,
            device=device,
            dtype=dtype,
            zero_centered_gamma=zero_centered_gamma,
        )
        with torch.no_grad():
            op.weight.copy_(w_test)
            del w_test
        quantized_compute = quantization is not None
        recipe = make_recipe(quantization)
        forward = te_ops.Sequential(
            op,
            te_ops.Quantize(forward=quantized_compute, backward=False),
        )
        with te.autocast(enabled=quantized_compute, recipe=recipe):
            y_test = forward(x_test)
        y_test.backward(dy_test)

        # Expected numerical error
        tols = dtype_tols(dtype)
        if quantized_compute:
            tols = quantization_tols(quantization)

        # Check results
        y_test = y_test.to(dtype=torch.float64, device="cpu")
        dx_test = x_test.grad.to(dtype=torch.float64, device="cpu")
        dw_test = op.weight.grad.to(dtype=torch.float64, device="cpu")
        torch.testing.assert_close(y_test, y_ref, **tols)
        torch.testing.assert_close(dx_test, x_ref.grad, **tols)
        torch.testing.assert_close(dw_test, w_ref.grad, **tols)

    @pytest.mark.parametrize("in_shape", ((32,), (6, 16, 64), (32, 64)))
    @pytest.mark.parametrize("dtype", _dtypes)
    def test_l2normalization(
        self,
        *,
        in_shape: Iterable[int],
        dtype: torch.dtype,
        device: torch.device = "cuda",
        eps: float = 1e-6,
    ) -> None:
        """L2 Normalization"""

        # Random data
        x_ref, x_test = make_reference_and_test_tensors(
            in_shape,
            test_dtype=dtype,
            test_device=device,
        )
        dy_ref, dy_test = make_reference_and_test_tensors(
            in_shape,
            test_dtype=dtype,
            test_device=device,
            requires_grad=False,
        )

        # Plain PyTorch implementation
        # L2 norm: x / ||x||_2 = x / sqrt(sum(x^2) + eps)
        l2_norm_squared = x_ref.pow(2).sum(dim=-1, keepdim=True)
        rsqrt_norm = torch.rsqrt(l2_norm_squared + eps)
        y_ref = x_ref * rsqrt_norm
        y_ref.backward(dy_ref)

        # Implementation with fusible operation
        op = te_ops.L2Normalization(
            eps=eps,
        )
        y_test = op(x_test)
        y_test.backward(dy_test)

        # Expected numerical error
        tols = dtype_tols(dtype)

        # Check results
        y_test = y_test.to(dtype=torch.float64, device="cpu")
        dx_test = x_test.grad.to(dtype=torch.float64, device="cpu")

        torch.testing.assert_close(y_test, y_ref, **tols)
        torch.testing.assert_close(dx_test, x_ref.grad, **tols)

    @pytest.mark.parametrize("in_place", (True, False))
    @pytest.mark.parametrize("dtype", _dtypes)
    @pytest.mark.parametrize("device", ("cuda", "cpu"))
    @pytest.mark.parametrize("quantization", _quantization_list)
    def test_add_extra_input(
        self,
        *,
        in_shape: Iterable[int] = (32, 32),
        in_place: bool,
        dtype: torch.dtype,
        device: torch.device,
        quantization: Optional[str],
    ) -> None:
        """Add two tensors

        Join in compute graph.

        """

        # Skip invalid configurations
        with_quantization = quantization is not None
        maybe_skip_quantization(quantization, dims=in_shape, device=device, dtype=dtype)

        # Random data
        x1_ref, x1_test = make_reference_and_test_tensors(
            in_shape,
            quantization=quantization,
            test_dtype=dtype,
            test_device=device,
            test_is_quantized=with_quantization,
        )
        x2_ref, x2_test = make_reference_and_test_tensors(
            in_shape,
            quantization=quantization,
            test_dtype=dtype,
            test_device=device,
            test_is_quantized=with_quantization,
        )
        dy_ref, dy_test = make_reference_and_test_tensors(
            in_shape,
            quantization=quantization,
            test_dtype=dtype,
            test_device=device,
            test_is_quantized=with_quantization,
            requires_grad=False,
        )

        # Plain PyTorch implementation
        y_ref = x2_ref.detach()
        y_ref += x1_ref
        dx1_ref = dy_ref
        dx2_ref = dy_ref

        # Implementation with fusible operation
        op = te_ops.AddExtraInput(in_place=in_place)
        y_test = op(x1_test, x2_test)
        y_test.backward(dy_test)

        # Check results
        tols = dtype_tols(dtype)
        if in_place:
            if quantization in ("fp8_delayed_scaling", "fp8_current_scaling", "mxfp8"):
                tols = dtype_tols(x1_test._fp8_dtype)
            elif quantization == "nvfp4":
                tols = dtype_tols(x1_test._fp4_dtype)
        y_test = y_test.to(dtype=torch.float64, device="cpu")
        dx1_test = x1_test.grad.to(dtype=torch.float64, device="cpu")
        dx2_test = x2_test.grad.to(dtype=torch.float64, device="cpu")
        torch.testing.assert_close(y_test, y_ref, **tols)
        torch.testing.assert_close(dx1_test, dx1_ref, rtol=0, atol=0)
        torch.testing.assert_close(dx2_test, dx2_ref, rtol=0, atol=0)

    @pytest.mark.parametrize("in_place", (True, False))
    @pytest.mark.parametrize("dtype", _dtypes)
    @pytest.mark.parametrize("device", ("cuda", "cpu"))
    @pytest.mark.parametrize("quantization", _quantization_list)
    def test_make_extra_output(
        self,
        *,
        in_shape: Iterable[int] = (32, 32),
        in_place: bool,
        dtype: torch.dtype,
        device: torch.device,
        quantization: Optional[str],
    ) -> None:
        """Output tensor twice

        Split in compute graph.

        """

        # Skip invalid configurations
        with_quantization = quantization is not None
        maybe_skip_quantization(quantization, dims=in_shape, device=device, dtype=dtype)

        # Random data
        x_ref, x_test = make_reference_and_test_tensors(
            in_shape,
            quantization=quantization,
            test_dtype=dtype,
            test_device=device,
            test_is_quantized=with_quantization,
        )
        dy1_ref, dy1_test = make_reference_and_test_tensors(
            in_shape,
            quantization=quantization,
            test_dtype=dtype,
            test_device=device,
            test_is_quantized=with_quantization,
            requires_grad=False,
        )
        dy2_ref, dy2_test = make_reference_and_test_tensors(
            in_shape,
            quantization=quantization,
            test_dtype=dtype,
            test_device=device,
            test_is_quantized=with_quantization,
            requires_grad=False,
        )

        # Plain PyTorch implementation
        y1_ref = x_ref
        y2_ref = x_ref
        (y1_ref * dy1_ref + y2_ref * dy2_ref).sum().backward()

        # Implementation with fusible operation
        op = te_ops.MakeExtraOutput(in_place=in_place)
        y1_test, y2_test = op(x_test)
        (y1_test * dy1_test + y2_test * dy2_test).sum().backward()

        # Check results
        tols = dtype_tols(dtype)
        y1_test = y1_test.to(dtype=torch.float64, device="cpu")
        y2_test = y2_test.to(dtype=torch.float64, device="cpu")
        dx_test = x_test.grad.to(dtype=torch.float64, device="cpu")
        torch.testing.assert_close(y1_test, y1_ref, rtol=0, atol=0)
        torch.testing.assert_close(y2_test, y2_ref, rtol=0, atol=0)
        torch.testing.assert_close(dx_test, x_ref.grad, **tols)

    @pytest.mark.parametrize(
        "activation",
        ("gelu", "geglu", "qgelu", "qgeglu", "relu", "reglu", "srelu", "sreglu", "silu", "swiglu"),
    )
    @pytest.mark.parametrize("out_shape", ((37,), (2, 13), (32, 1, 32)))
    @pytest.mark.parametrize("dtype", _dtypes)
    @pytest.mark.parametrize("quantization", _quantization_list)
    @pytest.mark.parametrize("cache_quantized_input", (False, True))
    def test_activation(
        self,
        *,
        activation: str,
        out_shape: Iterable[int],
        dtype: torch.dtype,
        device: torch.device = "cuda",
        quantization: Optional[str],
        cache_quantized_input: bool,
    ) -> None:
        """Activation functions"""

        # Tensor dimensions
        in_shape = list(out_shape)
        if activation in ("geglu", "qgeglu", "reglu", "sreglu", "swiglu"):
            in_shape[-1] *= 2

        # Skip invalid configurations
        quantized_compute = quantization is not None
        maybe_skip_quantization(quantization, dims=in_shape, device=device, dtype=dtype)
        if cache_quantized_input:
            maybe_skip_quantization("fp8_current_scaling", device=device)

        # Random data
        x_ref, x_test = make_reference_and_test_tensors(
            in_shape,
            quantization="fp8_current_scaling" if cache_quantized_input else None,
            test_dtype=dtype,
            test_device=device,
        )
        dy_ref, dy_test = make_reference_and_test_tensors(
            out_shape,
            test_dtype=dtype,
            test_device=device,
            requires_grad=False,
        )

        # Plain PyTorch implementation
        y_ref: torch.Tensor
        if activation == "gelu":
            y_ref = torch.nn.functional.gelu(x_ref, approximate="tanh")
        elif activation == "geglu":
            x1, x2 = x_ref.chunk(2, dim=-1)
            y_ref = torch.nn.functional.gelu(x1, approximate="tanh") * x2
        elif activation == "qgelu":
            y_ref = x_ref * torch.sigmoid(1.702 * x_ref)
        elif activation == "qgeglu":
            x1, x2 = x_ref.chunk(2, dim=-1)
            y_ref = x1 * torch.sigmoid(1.702 * x1) * x2
        elif activation == "relu":
            y_ref = torch.nn.functional.relu(x_ref)
        elif activation == "reglu":
            x1, x2 = x_ref.chunk(2, dim=-1)
            y_ref = torch.nn.functional.relu(x1) * x2
        elif activation == "srelu":
            y_ref = torch.nn.functional.relu(x_ref) ** 2
        elif activation == "sreglu":
            x1, x2 = x_ref.chunk(2, dim=-1)
            y_ref = torch.nn.functional.relu(x1) ** 2 * x2
        elif activation == "silu":
            y_ref = torch.nn.functional.silu(x_ref)
        elif activation == "swiglu":
            x1, x2 = x_ref.chunk(2, dim=-1)
            y_ref = torch.nn.functional.silu(x1) * x2
        else:
            raise ValueError(f"Unexpected activation function ({activation})")
        y_ref.backward(dy_ref)

        # Implementation with fusible operation
        recipe = make_recipe(quantization)
        make_op = dict(
            gelu=te_ops.GELU,
            geglu=te_ops.GEGLU,
            qgelu=te_ops.QGELU,
            qgeglu=te_ops.QGEGLU,
            relu=te_ops.ReLU,
            reglu=te_ops.ReGLU,
            srelu=te_ops.SReLU,
            sreglu=te_ops.SReGLU,
            silu=te_ops.SiLU,
            swiglu=te_ops.SwiGLU,
        )[activation]
        forward = te_ops.Sequential(
            te_ops.Quantize(forward=False, backward=quantized_compute),
            make_op(cache_quantized_input=cache_quantized_input),
            te_ops.Quantize(forward=quantized_compute, backward=False),
        )
        with te.autocast(enabled=quantized_compute, recipe=recipe):
            y_test = forward(x_test)
        y_test.backward(dy_test)

        # Expected numerical error
        tols = dtype_tols(dtype)
        if quantized_compute:
            tols = quantization_tols(quantization)
        elif cache_quantized_input:
            tols = quantization_tols("fp8_current_scaling")

        # Check results
        y_test = y_test.to(dtype=torch.float64, device="cpu")
        dx_test = x_test.grad.to(dtype=torch.float64, device="cpu")
        torch.testing.assert_close(y_test, y_ref, **tols)
        torch.testing.assert_close(dx_test, x_ref.grad, **tols)

    @pytest.mark.parametrize("dtype", _dtypes)
    @pytest.mark.parametrize("quantization", _quantization_list)
    @pytest.mark.parametrize("quantize_forward", (False, True))
    @pytest.mark.parametrize("quantize_backward", (False, True))
    def test_swiglu(
        self,
        *,
        out_shape: Iterable[int] = (32, 32),
        dtype: torch.dtype,
        device: torch.device = "cuda",
        quantization: Optional[str],
        quantize_forward: bool,
        quantize_backward: bool,
    ):

        # Tensor dimensions
        in_shape = list(out_shape)
        in_shape[-1] *= 2

        # Skip invalid configurations
        quantized_compute = quantization is not None
        if not quantized_compute and (quantize_forward or quantize_backward):
            pytest.skip("Quantization scheme has not been provided")
        maybe_skip_quantization(quantization, dims=in_shape, device=device, dtype=dtype)

        # Random data
        x_ref, x_test = make_reference_and_test_tensors(
            in_shape,
            test_dtype=dtype,
            test_device=device,
        )
        dy_ref, dy_test = make_reference_and_test_tensors(
            out_shape,
            test_dtype=dtype,
            test_device=device,
            requires_grad=False,
        )

        # Plain PyTorch implementation
        x1, x2 = x_ref.chunk(2, dim=-1)
        y_ref = torch.nn.functional.silu(x1) * x2
        y_ref.backward(dy_ref)

        # Implementation with fusible operation
        recipe = make_recipe(quantization)
        forward = te_ops.Sequential(
            te_ops.Quantize(forward=False, backward=quantize_backward),
            te_ops.SwiGLU(),
            te_ops.Quantize(forward=quantize_forward, backward=False),
        )
        with te.autocast(enabled=quantized_compute, recipe=recipe):
            y_test = forward(x_test)
        y_test.backward(dy_test)

        # Expected numerical error
        tols = dtype_tols(dtype)
        if quantized_compute:
            tols = quantization_tols(quantization)
<<<<<<< HEAD
=======

        # Check results
        y_test = y_test.to(dtype=torch.float64, device="cpu")
        dx_test = x_test.grad.to(dtype=torch.float64, device="cpu")
        torch.testing.assert_close(y_test, y_ref, **tols)
        torch.testing.assert_close(dx_test, x_ref.grad, **tols)

    @pytest.mark.parametrize("dtype", _dtypes)
    @pytest.mark.parametrize("quantization", _quantization_list)
    @pytest.mark.parametrize("quantize_forward", (False, True))
    @pytest.mark.parametrize("quantize_backward", (False, True))
    def test_clamped_swiglu(
        self,
        *,
        out_shape: Iterable[int] = (32, 32),
        dtype: torch.dtype,
        device: torch.device = "cuda",
        quantization: Optional[str],
        quantize_forward: bool,
        quantize_backward: bool,
        limit: float = 0.75,
        alpha: float = 1.702,
    ):
        # Test SwiGLU variant used in GPT OSS.
        # Tensor dimensions
        in_shape = list(out_shape)
        in_shape[-1] *= 2

        # Skip invalid configurations
        quantized_compute = quantization is not None
        if not quantized_compute and (quantize_forward or quantize_backward):
            pytest.skip("Quantization scheme has not been provided")
        maybe_skip_quantization(quantization, dims=in_shape, device=device)

        # Random data
        x_ref, x_test = make_reference_and_test_tensors(
            in_shape,
            test_dtype=dtype,
            test_device=device,
        )
        dy_ref, dy_test = make_reference_and_test_tensors(
            out_shape,
            test_dtype=dtype,
            test_device=device,
            requires_grad=False,
        )

        # Plain PyTorch implementation
        x_glu, x_linear = x_ref.chunk(2, dim=-1)
        x_glu = x_glu.clamp(min=None, max=limit)
        x_linear = x_linear.clamp(min=-limit, max=limit)
        out_glu = x_glu * torch.sigmoid(alpha * x_glu)
        y_ref = out_glu * (x_linear + 1)
        y_ref.backward(dy_ref)

        # Implementation with fusible operation
        recipe = make_recipe(quantization)

        forward = te_ops.Sequential(
            te_ops.Quantize(forward=False, backward=quantize_backward),
            te_ops.ClampedSwiGLU(limit=limit, alpha=alpha),
            te_ops.Quantize(forward=quantize_forward, backward=False),
        )
        with te.autocast(enabled=quantized_compute, recipe=recipe):
            y_test = forward(x_test)

        y_test.backward(dy_test)

        # Expected numerical error
        tols = dtype_tols(dtype)
        if quantized_compute and quantization == "nvfp4":
            tols = dtype_tols(tex.DType.kFloat4E2M1)
        elif quantized_compute:
            tols = dtype_tols(tex.DType.kFloat8E4M3)
>>>>>>> 70f53666

        # Check results
        y_test = y_test.to(dtype=torch.float64, device="cpu")
        dx_test = x_test.grad.to(dtype=torch.float64, device="cpu")
        torch.testing.assert_close(y_test, y_ref, **tols)
        torch.testing.assert_close(dx_test, x_ref.grad, **tols)

    @pytest.mark.parametrize("scale", (1, 0, -2.5, 3.5))
    @pytest.mark.parametrize("shape", ((), (1, 13), (4, 4, 2)))
    @pytest.mark.parametrize("dtype", _dtypes)
    @pytest.mark.parametrize("device", _devices)
    def test_constant_scale(
        self,
        *,
        scale: float,
        shape: Iterable[int],
        dtype: torch.dtype,
        device: torch.device,
    ):

        # Random data
        x_ref, x_test = make_reference_and_test_tensors(
            shape,
            test_dtype=dtype,
            test_device=device,
        )
        dy_ref, dy_test = make_reference_and_test_tensors(
            shape,
            test_dtype=dtype,
            test_device=device,
            requires_grad=False,
        )

        # Plain PyTorch implementation
        y_ref = scale * x_ref
        y_ref.backward(dy_ref)

        # Implementation with fusible operation
        op = te_ops.ConstantScale(scale)
        y_test = op(x_test)
        y_test.backward(dy_test)

        # Check results
        tols = dtype_tols(dtype)
        y_test = y_test.to(dtype=torch.float64, device="cpu")
        dx_test = x_test.grad.to(dtype=torch.float64, device="cpu")
        torch.testing.assert_close(y_test, y_ref, **tols)
        torch.testing.assert_close(dx_test, x_ref.grad, **tols)

    @pytest.mark.parametrize("prob", (0.0625, 0.5, 0.75))
    @pytest.mark.parametrize("is_training", (True, False))
    @pytest.mark.parametrize("quantization", (None, "fp8_current_scaling"))
    @pytest.mark.parametrize("shape", ((101,), (2, 4, 16), (128, 128)))
    @pytest.mark.parametrize("dtype", _dtypes)
    def test_dropout(
        self,
        *,
        prob: float,
        is_training: bool,
        quantization: Optional[str],
        shape: Iterable[int],
        dtype: torch.dtype,
        device: torch.device = "cuda",
    ):

        # Skip invalid configurations
        quantized_input = quantization is not None
        maybe_skip_quantization(quantization, dims=shape, device=device, dtype=dtype)

        # Random data
        # Note: Shift values to make sure inputs are non-zero
        x_ref, x_test = make_reference_and_test_tensors(
            shape,
            quantization=quantization,
            test_dtype=dtype,
            test_device=device,
            test_is_quantized=quantized_input,
        )
        with torch.no_grad():
            x_test += 1
            x_ref.copy_(x_test)
        dy_ref, dy_test = make_reference_and_test_tensors(
            shape,
            test_dtype=dtype,
            test_device=device,
            requires_grad=False,
        )

        # Apply dropout
        op = te_ops.Dropout(prob)
        if is_training:
            op.train()
        else:
            op.eval()
        y_test = op(x_test)
        y_test.backward(dy_test)

        # Check values
        y_test = y_test.to(dtype=torch.float64, device="cpu")
        dx_test = x_test.grad.to(dtype=torch.float64, device="cpu")
        if is_training:
            tols = dtype_tols(dtype)
            mask = ((y_test != 0) / (1 - prob)).to(dtype=dtype)
            torch.testing.assert_close(y_test, x_ref * mask, **tols)
            torch.testing.assert_close(dx_test, dy_ref * mask, **tols)
        else:
            torch.testing.assert_close(y_test, x_ref, rtol=0, atol=0)
            torch.testing.assert_close(dx_test, dy_ref, rtol=0, atol=0)

        # Hypothesis testing for number of zeros
        # Note: A Bernoulli random variable with probability p has
        # mean p and standard deviation sqrt(p*(1-p)). By the central
        # limit theorem, the mean of n iid Bernoulli variables
        # converges to a normal random variable with mean p and
        # standard deviation sqrt(p*(1-p)/n). If the observed mean is
        # below the 0.5th or above the 99.5th percentiles, then the
        # p-value is less than 1% and we assume that the dropout
        # distribution is incorrect.
        if is_training:
            prob_observed = 1 - torch.count_nonzero(y_test).item() / y_test.numel()
            z_score = (prob_observed - prob) / math.sqrt(prob * (1 - prob) / y_test.numel())
            assert (
                abs(z_score) < 2.5758
            ), f"Number of zeros is outside 99% confidence interval ({prob=}, {prob_observed=})"


class TestFusedOps:
    """Tests for fused operations"""

    @staticmethod
    def setup_class(cls) -> None:
        reset_rng_states()

    @pytest.mark.parametrize("weight_shape", ((32, 64), (3, 5)))
    @pytest.mark.parametrize("in_shape", ((-1,), (1, 7, -1), (8, 2, 10, -1)))
    @pytest.mark.parametrize("dtype", _dtypes)
    @pytest.mark.parametrize("quantization", _quantization_list)
    @pytest.mark.parametrize("quantized_weight", (False, True))
    def test_forward_linear_bias_activation(
        self,
        *,
        bias: bool = True,
        weight_shape: tuple[int, int],
        in_shape: Iterable[int],
        dtype: torch.dtype,
        device: torch.device = "cuda",
        quantization: Optional[str],
        quantized_weight: bool,
    ) -> None:
        """Forward GEMM + bias + activation"""

        # Make input and weight shapes consistent
        out_features, in_features = weight_shape
        in_shape = list(in_shape)[:-1] + [in_features]
        out_shape = in_shape[:-1] + [out_features]

        # Skip invalid configurations
        quantized_compute = quantization is not None
        maybe_skip_quantization(quantization, dims=in_shape, device=device, dtype=dtype)
        maybe_skip_quantization(quantization, dims=out_shape)
        if dtype not in (torch.float16, torch.bfloat16):
            pytest.skip(
                "FP8 fused linear-bias-activation is only supported with FP16 or BF16 output"
            )

        # Random data
        x_ref, x_test = make_reference_and_test_tensors(
            in_shape,
            quantization=quantization,
            test_dtype=dtype,
            test_device=device,
        )
        w_ref, w_test = make_reference_and_test_tensors(
            (out_features, in_features),
            quantization=quantization,
            test_dtype=dtype,
            test_device=device,
        )
        b_ref, b_test = None, None
        if bias:
            b_ref, b_test = make_reference_and_test_tensors(
                out_features,
                test_dtype=dtype,
                test_device=device,
            )
        dy_ref, dy_test = make_reference_and_test_tensors(
            out_shape,
            quantization=quantization,
            test_dtype=dtype,
            test_device=device,
            requires_grad=False,
        )

        # Plain PyTorch implementation
        y_ref = torch.nn.functional.linear(x_ref, w_ref, bias=b_ref)
        y_ref.backward(dy_ref)

        # Implementation with fusible operations
        recipe = make_recipe(quantization)
        with te.quantized_model_init(enabled=quantized_compute, recipe=recipe):
            model = te_ops.Sequential(
                te_ops.Linear(
                    in_features,
                    out_features,
                    bias=bias,
                    device=device,
                    dtype=dtype,
                ),
            )
        with torch.no_grad():
            model[0].weight.copy_(w_test)
            if bias:
                model[0].bias.copy_(b_test)
            del w_test
            del b_test
        with te.autocast(enabled=quantized_compute, recipe=recipe):
            y_test = model(x_test)
        y_test.backward(dy_test)

        # Check that forward operations have been fused
        forward_ops = model._module_groups[0]._forward_ops
        assert len(forward_ops) == 1
        assert isinstance(forward_ops[0][0], ForwardLinearBiasActivation)

        # Expected numerical error
        tols = dtype_tols(dtype)
        if dtype == torch.float32:
            tols = dtype_tols(torch.float16)  # TF32 GEMM
        if quantized_compute:
            tols = quantization_tols(quantization)

        # Check results
        y_test = y_test.to(dtype=torch.float64, device="cpu")
        dx_test = x_test.grad.to(dtype=torch.float64, device="cpu")
        dw_test = model[0].weight.grad.to(dtype=torch.float64, device="cpu")
        torch.testing.assert_close(y_test, y_ref, **tols)
        torch.testing.assert_close(dx_test, x_ref.grad, **tols)
        torch.testing.assert_close(dw_test, w_ref.grad, **tols)
        if bias:
            db_test = model[0].bias.grad.to(dtype=torch.float64, device="cpu")
            torch.testing.assert_close(db_test, b_ref.grad, **tols)

    @pytest.mark.parametrize("bias", (False, True))
    @pytest.mark.parametrize("dtype", _dtypes)
    @pytest.mark.parametrize("quantization", _quantization_list)
    def test_forward_linear_bias_add(
        self,
        *,
        bias: bool,
        weight_shape: tuple[int, int] = (32, 32),
        in_shape: Iterable[int] = (32, -1),
        dtype: torch.dtype,
        device: torch.device = "cuda",
        quantization: Optional[str],
        quantized_weight: bool = False,
    ) -> None:
        """Forward GEMM + bias + add"""

        # Make input and weight shapes consistent
        out_features, in_features = weight_shape
        in_shape = list(in_shape)[:-1] + [in_features]
        out_shape = in_shape[:-1] + [out_features]

        # Skip invalid configurations
        quantized_compute = quantization is not None
        maybe_skip_quantization(quantization, dims=in_shape, device=device, dtype=dtype)
        maybe_skip_quantization(quantization, dims=out_shape)
        if quantized_compute and dtype not in (torch.float16, torch.bfloat16):
            pytest.skip("FP8 GEMM is only supported with FP8, FP16, or BF16 output")

        # Random data
        x1_ref, x1_test = make_reference_and_test_tensors(
            in_shape,
            quantization=quantization,
            test_dtype=dtype,
            test_device=device,
        )
        w_ref, w_test = make_reference_and_test_tensors(
            (out_features, in_features),
            quantization=quantization,
            test_dtype=dtype,
            test_device=device,
        )
        b_ref, b_test = None, None
        if bias:
            b_ref, b_test = make_reference_and_test_tensors(
                out_features,
                test_dtype=dtype,
                test_device=device,
            )
        x2_ref, x2_test = make_reference_and_test_tensors(
            out_shape,
            test_dtype=dtype,
            test_device=device,
        )
        dy_ref, dy_test = make_reference_and_test_tensors(
            out_shape,
            quantization=quantization,
            test_dtype=dtype,
            test_device=device,
            requires_grad=False,
        )

        # Plain PyTorch implementation
        y_ref = torch.nn.functional.linear(x1_ref, w_ref, bias=b_ref) + x2_ref
        y_ref.backward(dy_ref)

        # Implementation with fusible operations
        recipe = make_recipe(quantization)
        with te.quantized_model_init(enabled=quantized_weight, recipe=recipe):
            model = te_ops.Sequential(
                te_ops.Linear(
                    in_features,
                    out_features,
                    bias=bias,
                    device=device,
                    dtype=dtype,
                ),
                te_ops.AddExtraInput(in_place=True),
            )
        with torch.no_grad():
            model[0].weight.copy_(w_test)
            if bias:
                model[0].bias.copy_(b_test)
            del w_test
            del b_test
        with te.autocast(enabled=quantized_compute, recipe=recipe):
            y_test = model(x1_test, x2_test)
        y_test.backward(dy_test)

        # Check that forward operations have been fused
        forward_ops = model._module_groups[0]._forward_ops
        assert len(forward_ops) == 1
        assert isinstance(forward_ops[0][0], ForwardLinearBiasAdd)

        # Expected numerical error
        tols = dtype_tols(dtype)
        if dtype == torch.float32:
            tols = dtype_tols(torch.float16)  # TF32 GEMM
        if quantized_compute:
            tols = quantization_tols(quantization)

        # Check results
        y_test = y_test.to(dtype=torch.float64, device="cpu")
        dx1_test = x1_test.grad.to(dtype=torch.float64, device="cpu")
        dx2_test = x2_test.grad.to(dtype=torch.float64, device="cpu")
        dw_test = model[0].weight.grad.to(dtype=torch.float64, device="cpu")
        torch.testing.assert_close(y_test, y_ref, **tols)
        torch.testing.assert_close(dx1_test, x1_ref.grad, **tols)
        torch.testing.assert_close(dx2_test, x2_ref.grad, **tols)
        torch.testing.assert_close(dw_test, w_ref.grad, **tols)
        if bias:
            db_test = model[0].bias.grad.to(dtype=torch.float64, device="cpu")
            torch.testing.assert_close(db_test, b_ref.grad, **tols)

    @pytest.mark.parametrize("scale", (1, 0, -2.5, 3.5))
    @pytest.mark.parametrize("dtype", _dtypes)
    @pytest.mark.parametrize("quantization", _quantization_list)
    def test_forward_linear_scale_add(
        self,
        *,
        scale: float,
        weight_shape: tuple[int, int] = (32, 32),
        in_shape: Iterable[int] = (32, -1),
        dtype: torch.dtype,
        device: torch.device = "cuda",
        quantization: Optional[str],
        quantized_weight: bool = False,
    ) -> None:
        """Forward GEMM + scale + add"""

        # Make input and weight shapes consistent
        out_features, in_features = weight_shape
        in_shape = list(in_shape)[:-1] + [in_features]
        out_shape = in_shape[:-1] + [out_features]

        # Skip invalid configurations
        quantized_compute = quantization is not None
        maybe_skip_quantization(quantization, dims=in_shape, device=device, dtype=dtype)
        maybe_skip_quantization(quantization, dims=out_shape)
        if quantized_compute and dtype not in (torch.float16, torch.bfloat16):
            pytest.skip("FP8 GEMM is only supported with FP8, FP16, or BF16 output")

        # Random data
        x1_ref, x1_test = make_reference_and_test_tensors(
            in_shape,
            quantization=quantization,
            test_dtype=dtype,
            test_device=device,
        )
        w_ref, w_test = make_reference_and_test_tensors(
            (out_features, in_features),
            quantization=quantization,
            test_dtype=dtype,
            test_device=device,
        )
        x2_ref, x2_test = make_reference_and_test_tensors(
            out_shape,
            test_dtype=dtype,
            test_device=device,
        )
        dy_ref, dy_test = make_reference_and_test_tensors(
            out_shape,
            quantization=quantization,
            test_dtype=dtype,
            test_device=device,
            requires_grad=False,
        )

        # Plain PyTorch implementation
        y_ref = torch.nn.functional.linear(x1_ref, w_ref) * scale + x2_ref
        y_ref.backward(dy_ref)

        # Implementation with fusible operations
        recipe = make_recipe(quantization)
        with te.quantized_model_init(enabled=quantized_weight, recipe=recipe):
            model = te_ops.Sequential(
                te_ops.Linear(
                    in_features,
                    out_features,
                    bias=False,
                    device=device,
                    dtype=dtype,
                ),
                te_ops.ConstantScale(scale),
                te_ops.AddExtraInput(in_place=True),
                te_ops.Quantize(),
            )
        with torch.no_grad():
            model[0].weight.copy_(w_test)
            del w_test
        with te.autocast(enabled=quantized_compute, recipe=recipe):
            y_test = model(x1_test, x2_test)
        y_test.backward(dy_test)

        # Check that forward operations have been fused
        forward_ops = model._module_groups[0]._forward_ops
        assert len(forward_ops) == 2
        assert isinstance(forward_ops[0][0], ForwardLinearScaleAdd)
        assert isinstance(forward_ops[1][0], te_ops.Quantize)

        # Expected numerical error
        tols = dtype_tols(dtype)
        if dtype == torch.float32:
            tols = dtype_tols(torch.float16)  # TF32 GEMM
        if quantized_compute:
            tols = quantization_tols(quantization)

        # Check results
        y_test = y_test.to(dtype=torch.float64, device="cpu")
        dx1_test = x1_test.grad.to(dtype=torch.float64, device="cpu")
        dx2_test = x2_test.grad.to(dtype=torch.float64, device="cpu")
        dw_test = model[0].weight.grad.to(dtype=torch.float64, device="cpu")
        torch.testing.assert_close(y_test, y_ref, **tols)
        torch.testing.assert_close(dx1_test, x1_ref.grad, **tols)
        torch.testing.assert_close(dx2_test, x2_ref.grad, **tols)
        torch.testing.assert_close(dw_test, w_ref.grad, **tols)

    @pytest.mark.parametrize("activation", ("relu", "gelu"))
    @pytest.mark.parametrize("out_shape", ((32, 32), (32, 1, 32), (8, 2, 2, 32)))
    @pytest.mark.parametrize("dtype", _dtypes)
    @pytest.mark.parametrize("quantization", _quantization_list)
    def test_backward_activation_bias(
        self,
        *,
        activation: str,
        out_shape: Iterable[int],
        dtype: torch.dtype,
        device: torch.device = "cuda",
        quantization: Optional[str],
    ) -> None:
        """Backward dact + dbias + quantize"""

        # Tensor dimensions
        in_shape = list(out_shape)
        hidden_size = in_shape[-1]

        # Skip invalid configurations
        with_quantization = quantization is not None
        maybe_skip_quantization(quantization, device=device, dtype=dtype)
        if quantization == "mxfp8" and (len(in_shape) < 2 or in_shape[-1] % 32 != 0):
            pytest.skip("Unsupported tensor size for MXFP8")

        # Random data
        x_ref, x_test = make_reference_and_test_tensors(
            in_shape,
            test_dtype=dtype,
            test_device=device,
        )
        b_ref, b_test = make_reference_and_test_tensors(
            hidden_size,
            test_dtype=dtype,
            test_device=device,
        )
        dy_ref, dy_test = make_reference_and_test_tensors(
            in_shape,
            test_dtype=dtype,
            test_device=device,
            requires_grad=False,
        )

        # Plain PyTorch implementation
        y_ref = x_ref + b_ref.reshape([1] * (len(in_shape) - 1) + [hidden_size])
        if activation == "gelu":
            y_ref = torch.nn.functional.gelu(y_ref, approximate="tanh")
        elif activation == "relu":
            y_ref = torch.nn.functional.relu(y_ref)
        else:
            raise ValueError(f"Unexpected activation function ({activation})")
        y_ref.backward(dy_ref)

        # Implementation with fusible operations
        recipe = make_recipe(quantization)
        act_type = te_ops.GELU if activation == "gelu" else te_ops.ReLU
        model = te_ops.Sequential(
            te_ops.Quantize(forward=False, backward=True),
            te_ops.Bias(hidden_size, device=device, dtype=dtype),
            act_type(),
        )
        with torch.no_grad():
            model[1].bias.copy_(b_test)
            del b_test
        with te.autocast(enabled=with_quantization, recipe=recipe):
            y_test = model(x_test)
        y_test.backward(dy_test)

        # Check that backward operations have been fused
        backward_ops = model._module_groups[0]._backward_ops
        if with_quantization:
            assert len(backward_ops) == 2
            assert isinstance(backward_ops[0][0], BackwardActivationBias)
            assert isinstance(backward_ops[1][0], te_ops.Quantize)
        else:
            assert len(backward_ops) == 3
            assert isinstance(backward_ops[0][0], act_type)
            assert isinstance(backward_ops[1][0], te_ops.Bias)
            assert isinstance(backward_ops[2][0], te_ops.Quantize)

        # Expected numerical error
        tols = dtype_tols(dtype)
        if with_quantization:
            tols = quantization_tols(quantization)

        # Check results
        y_test = y_test.to(dtype=torch.float64, device="cpu")
        dx_test = x_test.grad.to(dtype=torch.float64, device="cpu")
        db_test = model[1].bias.grad.to(dtype=torch.float64, device="cpu")
        torch.testing.assert_close(y_test, y_ref, **tols)
        torch.testing.assert_close(dx_test, x_ref.grad, **tols)
        torch.testing.assert_close(db_test, b_ref.grad, **tols)

    @pytest.mark.parametrize("weight_shape", ((19,), (64,)))
    @pytest.mark.parametrize("in_shape", ((-1,), (6, 16, -1)))
    @pytest.mark.parametrize("dtype", _dtypes)
    @pytest.mark.parametrize("zero_centered_gamma", (False, True))
    def test_backward_add_rmsnorm(
        self,
        *,
        weight_shape: Iterable[int],
        in_shape: Iterable[int],
        dtype: torch.dtype,
        device: torch.device = "cuda",
        eps: float = 0.3,
        zero_centered_gamma: bool,
    ) -> None:
        """Fused backward RMNorm + add"""

        # Make input and weight shapes consistent
        in_shape = list(in_shape)[:-1] + list(weight_shape)

        # Random data
        x_ref, x_test = make_reference_and_test_tensors(
            in_shape,
            test_dtype=dtype,
            test_device=device,
        )
        w_ref, w_test = make_reference_and_test_tensors(
            weight_shape,
            test_dtype=dtype,
            test_device=device,
        )
        dy1_ref, dy1_test = make_reference_and_test_tensors(
            in_shape,
            test_dtype=dtype,
            test_device=device,
            requires_grad=False,
        )
        dy2_ref, dy2_test = make_reference_and_test_tensors(
            in_shape,
            test_dtype=dtype,
            test_device=device,
            requires_grad=False,
        )

        # Plain PyTorch implementation
        inner_dims = tuple(range(len(in_shape) - len(weight_shape), len(in_shape)))
        var_ref = x_ref.square().sum(dim=inner_dims, keepdim=True) / math.prod(weight_shape)
        if zero_centered_gamma:
            y1_ref = x_ref / torch.sqrt(eps + var_ref) * (1 + w_ref)
        else:
            y1_ref = x_ref / torch.sqrt(eps + var_ref) * w_ref
        y2_ref = x_ref
        (y1_ref * dy1_ref + y2_ref * dy2_ref).sum().backward()

        # Implementation with fusible operations
        model = te_ops.Sequential(
            te_ops.MakeExtraOutput(),
            te_ops.RMSNorm(
                weight_shape,
                eps=eps,
                device=device,
                dtype=dtype,
                zero_centered_gamma=zero_centered_gamma,
            ),
        )
        with torch.no_grad():
            model[1].weight.copy_(w_test)
            del w_test
        y1_test, y2_test = model(x_test)
        (y1_test * dy1_test + y2_test * dy2_test).sum().backward()

        # Check that backward operations have been fused
        backward_ops = model._module_groups[0]._backward_ops
        assert len(backward_ops) == 1
        assert isinstance(backward_ops[0][0], BackwardAddRMSNorm)

        # Expected numerical error
        tols = dtype_tols(dtype)

        # Check results
        y1_test = y1_test.to(dtype=torch.float64, device="cpu")
        y2_test = y2_test.to(dtype=torch.float64, device="cpu")
        dx_test = x_test.grad.to(dtype=torch.float64, device="cpu")
        dw_test = model[1].weight.grad.to(dtype=torch.float64, device="cpu")
        torch.testing.assert_close(y1_test, y1_ref, **tols)
        torch.testing.assert_close(y2_test, y2_ref, **tols)
        torch.testing.assert_close(dx_test, x_ref.grad, **tols)
        torch.testing.assert_close(dw_test, w_ref.grad, **tols)

    @pytest.mark.parametrize("dtype", _dtypes)
    @pytest.mark.parametrize("quantization", _quantization_list)
    def test_backward_linear_add(
        self,
        *,
        weight_shape: tuple[int, int] = (32, 32),
        in_shape: Iterable[int] = (32, -1),
        dtype: torch.dtype,
        device: torch.device = "cuda",
        quantization: Optional[str],
        quantized_weight: bool = False,
    ) -> None:
        """Backward dgrad GEMM + add"""

        # Make input and weight shapes consistent
        out_features, in_features = weight_shape
        in_shape = list(in_shape)[:-1] + [in_features]
        out_shape = in_shape[:-1] + [out_features]

        # Skip invalid configurations
        quantized_compute = quantization is not None
        maybe_skip_quantization(quantization, dims=in_shape, device=device, dtype=dtype)
        maybe_skip_quantization(quantization, dims=out_shape)
        if quantized_compute and dtype not in (torch.float16, torch.bfloat16):
            pytest.skip("FP8 GEMM is only supported with FP8, FP16, or BF16 output")

        # Random data
        x_ref, x_test = make_reference_and_test_tensors(
            in_shape,
            quantization=quantization,
            test_dtype=dtype,
            test_device=device,
        )
        w_ref, w_test = make_reference_and_test_tensors(
            (out_features, in_features),
            quantization=quantization,
            test_dtype=dtype,
            test_device=device,
        )
        dy1_ref, dy1_test = make_reference_and_test_tensors(
            out_shape,
            quantization=quantization,
            test_dtype=dtype,
            test_device=device,
            requires_grad=False,
        )
        dy2_ref, dy2_test = make_reference_and_test_tensors(
            out_shape,
            quantization=quantization,
            test_dtype=dtype,
            test_device=device,
            requires_grad=False,
        )

        # Plain PyTorch implementation
        y1_ref = torch.nn.functional.linear(x_ref, w_ref)
        y2_ref = x_ref
        (y1_ref * dy1_ref + y2_ref * dy2_ref).sum().backward()

        # Implementation with fusible operations
        recipe = make_recipe(quantization)
        with te.quantized_model_init(enabled=quantized_weight):
            model = te_ops.Sequential(
                te_ops.MakeExtraOutput(in_place=True),
                te_ops.Linear(
                    in_features,
                    out_features,
                    bias=False,
                    device=device,
                    dtype=dtype,
                ),
            )
        with torch.no_grad():
            model[1].weight.copy_(w_test)
            del w_test
        with te.autocast(enabled=quantized_compute, recipe=recipe):
            y1_test, y2_test = model(x_test)
        (y1_test * dy1_test + y2_test * dy2_test).sum().backward()

        # Check that backward operations have been fused
        backward_ops = model._module_groups[0]._backward_ops
        assert len(backward_ops) == 1
        assert isinstance(backward_ops[0][0], BackwardLinearAdd)

        # Expected numerical error
        tols = dtype_tols(dtype)
        if dtype == torch.float32:
            tols = dtype_tols(torch.float16)  # TF32 GEMM
        if quantized_compute:
            tols = quantization_tols(quantization)

        # Check results
        y1_test = y1_test.to(dtype=torch.float64, device="cpu")
        y2_test = y2_test.to(dtype=torch.float64, device="cpu")
        dx_test = x_test.grad.to(dtype=torch.float64, device="cpu")
        dw_test = model[1].weight.grad.to(dtype=torch.float64, device="cpu")
        torch.testing.assert_close(y1_test, y1_ref, **tols)
        torch.testing.assert_close(y2_test, y2_ref, **tols)
        torch.testing.assert_close(dx_test, x_ref.grad, **tols)
        torch.testing.assert_close(dw_test, w_ref.grad, **tols)

    @pytest.mark.parametrize("scale", (1, 0, -2.5, 3.5))
    @pytest.mark.parametrize("dtype", _dtypes)
    @pytest.mark.parametrize("quantization", _quantization_list)
    def test_backward_linear_scale(
        self,
        *,
        scale: float,
        weight_shape: tuple[int, int] = (32, 32),
        in_shape: Iterable[int] = (32, -1),
        dtype: torch.dtype,
        device: torch.device = "cuda",
        quantization: Optional[str],
        quantized_weight: bool = False,
    ) -> None:
        """Backward dgrad GEMM + scale"""

        # Make input and weight shapes consistent
        out_features, in_features = weight_shape
        in_shape = list(in_shape)[:-1] + [in_features]
        out_shape = in_shape[:-1] + [out_features]

        # Skip invalid configurations
        quantized_compute = quantization is not None
        maybe_skip_quantization(quantization, dims=in_shape, device=device, dtype=dtype)
        maybe_skip_quantization(quantization, dims=out_shape)
        if quantized_compute and dtype not in (torch.float16, torch.bfloat16):
            pytest.skip("FP8 GEMM is only supported with FP8, FP16, or BF16 output")

        # Random data
        x_ref, x_test = make_reference_and_test_tensors(
            in_shape,
            quantization=quantization,
            test_dtype=dtype,
            test_device=device,
        )
        w_ref, w_test = make_reference_and_test_tensors(
            (out_features, in_features),
            quantization=quantization,
            test_dtype=dtype,
            test_device=device,
        )
        dy_ref, dy_test = make_reference_and_test_tensors(
            out_shape,
            quantization=quantization,
            test_dtype=dtype,
            test_device=device,
            requires_grad=False,
        )

        # Plain PyTorch implementation
        y_ref = torch.nn.functional.linear(x_ref, w_ref) * scale
        y_ref.backward(dy_ref)

        # Implementation with fusible operations
        recipe = make_recipe(quantization)
        with te.quantized_model_init(enabled=quantized_weight):
            model = te_ops.Sequential(
                te_ops.Linear(
                    in_features,
                    out_features,
                    bias=False,
                    device=device,
                    dtype=dtype,
                ),
                te_ops.ConstantScale(scale),
            )
        with torch.no_grad():
            model[0].weight.copy_(w_test)
            del w_test
        with te.autocast(enabled=quantized_compute, recipe=recipe):
            y_test = model(x_test)
        (y_test * dy_test).sum().backward()

        # Check that backward operations have been fused
        backward_ops = model._module_groups[0]._backward_ops
        assert len(backward_ops) == 1
        assert isinstance(backward_ops[0][0], BackwardLinearScale)

        # Expected numerical error
        tols = dtype_tols(dtype)
        if dtype == torch.float32:
            tols = dtype_tols(torch.float16)  # TF32 GEMM
        if quantized_compute:
            tols = quantization_tols(quantization)

        # Check results
        y_test = y_test.to(dtype=torch.float64, device="cpu")
        dx_test = x_test.grad.to(dtype=torch.float64, device="cpu")
        dw_test = model[0].weight.grad.to(dtype=torch.float64, device="cpu")
        torch.testing.assert_close(y_test, y_ref, **tols)
        torch.testing.assert_close(dx_test, x_ref.grad, **tols)
        torch.testing.assert_close(dw_test, w_ref.grad, **tols)


class TestCheckpointing:
    """Tests for checkpointing"""

    @staticmethod
    def setup_class(cls) -> None:
        reset_rng_states()

    @pytest.mark.parametrize("quantization", _quantization_list)
    @pytest.mark.parametrize("quantized_weight", (False, True))
    def test_linear(
        self,
        *,
        pre_checkpoint_steps: int = 2,
        post_checkpoint_steps: int = 2,
        weight_shape: tuple[int, int] = (32, 32),
        in_shape: Iterable[int] = (32, -1),
        dtype: torch.dtype = torch.float32,
        device: torch.device = "cuda",
        quantization: Optional[str],
        quantized_weight: bool,
    ) -> None:
        """Check checkpointing with linear op"""

        # Make input and weight shapes consistent
        out_features, in_features = weight_shape
        in_shape = list(in_shape)[:-1] + [in_features]
        out_shape = in_shape[:-1] + [out_features]

        # Skip invalid configurations
        quantized_compute = quantization is not None
        maybe_skip_quantization(quantization, dims=in_shape, device=device, dtype=dtype)
        maybe_skip_quantization(quantization, dims=out_shape)

        # Construct model
        recipe = make_recipe(quantization)
        with te.quantized_model_init(enabled=quantized_weight, recipe=recipe):
            model_save = te_ops.Sequential(
                te_ops.Linear(in_features, out_features, device=device, dtype=dtype)
            )
        optim_save = torch.optim.SGD(model_save.parameters(), lr=0.25)

        # Warmup training steps
        for _ in range(pre_checkpoint_steps):
            x = torch.randn(in_shape, dtype=dtype, device=device, requires_grad=True)
            dy = torch.randn(out_shape, dtype=dtype, device=device)
            optim_save.zero_grad()
            with te.autocast(enabled=quantized_compute, recipe=recipe):
                y = model_save(x)
            y.backward(dy)
            optim_save.step()

        # Save checkpoint
        byte_stream = io.BytesIO()
        torch.save(
            {"model": model_save.state_dict(), "optim": optim_save.state_dict()},
            byte_stream,
        )
        checkpoint_bytes = byte_stream.getvalue()
        del byte_stream

        # Synthetic data for evaluation
        xs_save = [
            torch.randn(in_shape, dtype=dtype, device=device, requires_grad=True)
            for _ in range(post_checkpoint_steps)
        ]
        with torch.no_grad():
            xs_load = [x.clone().requires_grad_() for x in xs_save]
        dys = [
            torch.randn(out_shape, dtype=dtype, device=device) for _ in range(post_checkpoint_steps)
        ]

        # Training steps with original model
        ys_save = []
        for i in range(post_checkpoint_steps):
            optim_save.zero_grad()
            with te.autocast(enabled=quantized_compute, recipe=recipe):
                y = model_save(xs_save[i])
            y.backward(dys[i])
            optim_save.step()
            ys_save.append(y)

        # Load checkpoint
        with te.quantized_model_init(enabled=quantized_weight, recipe=recipe):
            model_load = te_ops.Sequential(
                te_ops.Linear(in_features, out_features, device=device, dtype=dtype)
            )
        optim_load = torch.optim.SGD(model_load.parameters(), lr=0.25)
        state_dict = torch.load(io.BytesIO(checkpoint_bytes), weights_only=False)
        model_load.load_state_dict(state_dict["model"])
        optim_load.load_state_dict(state_dict["optim"])

        # Training steps with loaded model
        ys_load = []
        for i in range(post_checkpoint_steps):
            optim_load.zero_grad()
            with te.autocast(enabled=quantized_compute, recipe=recipe):
                y = model_load(xs_load[i])
            y.backward(dys[i])
            optim_load.step()
            ys_load.append(y)

        # Check that original and loaded model match exactly
        tols = {"rtol": 0, "atol": 0}
        for param_load, param_save in zip(model_load.parameters(), model_save.parameters()):
            torch.testing.assert_close(param_load, param_save, **tols)
            torch.testing.assert_close(param_load.grad, param_save.grad, **tols)
        for y_load, y_save in zip(ys_load, ys_save):
            torch.testing.assert_close(y_load, y_save, **tols)
        for x_load, x_save in zip(xs_load, xs_save):
            torch.testing.assert_close(x_load.grad, x_save.grad, **tols)


class TestSequentialModules:
    """Test for larger Sequentials with modules commonly used together"""

    @staticmethod
    def setup_class(cls) -> None:
        reset_rng_states()

    @pytest.mark.parametrize("requires_grad", (False, True))
    @pytest.mark.parametrize("bias", (False, True))
    @pytest.mark.parametrize("normalization", ("LayerNorm", "RMSNorm"))
    @pytest.mark.parametrize("quantized_compute", (False, True))
    @pytest.mark.parametrize("quantized_weight", (False, True))
    @pytest.mark.parametrize("dtype", _dtypes)
    @pytest.mark.parametrize("quantization", _quantization_list)
    def test_layernorm_mlp(
        self,
        *,
        requires_grad: bool,
        bias: bool,
        normalization: str,
        quantized_compute: bool,
        quantized_weight: bool,
        dtype: torch.dtype,
        quantization: Optional[str],
        device: torch.device = "cuda",
        hidden_size: int = 32,
        sequence_length: int = 512,
        batch_size: int = 4,
        ffn_hidden_size: int = 64,
        layernorm_epsilon: float = 1e-5,
    ) -> None:
        """
        LayerNorm/RMSNorm + Linear + GELU + Linear

        Note that this test checks only if the module runs
        as when chaining multiple modules it is hard to validate
        numerical accuracy.
        """

        # Make input shape
        in_shape = (sequence_length, batch_size, hidden_size)
        ffn_shape = in_shape[:-1] + (ffn_hidden_size,)

        # Skip invalid configurations
        maybe_skip_quantization(quantization, dims=in_shape, device=device, dtype=dtype)
        maybe_skip_quantization(quantization, dims=ffn_shape, device=device)
        quantization_needed = quantized_compute or quantized_weight
        if quantization is None and quantization_needed:
            pytest.skip("Quantization scheme is not specified")
        if quantization is not None and not quantization_needed:
            pytest.skip("Quantization scheme is not used")

        # Random data
        _, x_test = make_reference_and_test_tensors(
            in_shape,
            quantization=quantization,
            test_dtype=dtype,
            test_device=device,
            requires_grad=requires_grad,
        )
        _, dy_test = make_reference_and_test_tensors(
            in_shape,
            quantization=quantization,
            test_dtype=dtype,
            test_device=device,
            requires_grad=False,
        )

        # Implementation with fusible operations
        recipe = make_recipe(quantization)
        with te.quantized_model_init(enabled=quantized_weight, recipe=recipe):
            if normalization == "LayerNorm":
                norm = te_ops.LayerNorm(
                    hidden_size,
                    eps=layernorm_epsilon,
                    device=device,
                    dtype=dtype,
                )
            else:
                norm = te_ops.RMSNorm(
                    hidden_size,
                    eps=layernorm_epsilon,
                    device=device,
                    dtype=dtype,
                )
            ffn1 = te_ops.Linear(
                hidden_size,
                ffn_hidden_size,
                bias=bias,
                device=device,
                dtype=dtype,
            )
            act = te_ops.GELU()
            ffn2 = te_ops.Linear(
                ffn_hidden_size,
                hidden_size,
                bias=bias,
                device=device,
                dtype=dtype,
            )
        forward = te_ops.Sequential(norm, ffn1, act, ffn2)
        with te.autocast(enabled=quantized_compute, recipe=recipe):
            y_test = forward(x_test)
        y_test.backward(dy_test)<|MERGE_RESOLUTION|>--- conflicted
+++ resolved
@@ -33,27 +33,15 @@
     NVFP4Quantizer,
     is_bf16_available,
 )
-<<<<<<< HEAD
-from transformer_engine.pytorch.tensor.mxfp8_tensor import MXFP8Tensor, MXFP8Quantizer
-from transformer_engine.pytorch.tensor.nvfp4_tensor import NVFP4Quantizer
-from transformer_engine.pytorch.utils import is_bf16_compatible
-=======
->>>>>>> 70f53666
 import transformer_engine_torch as tex
 
 # Import utility functions
 from utils import dtype_tols, make_recipe, quantization_tols, reset_rng_states
 
 # Check for supported quantization schemes
-<<<<<<< HEAD
-fp8_available, reason_for_no_fp8 = FP8GlobalStateManager.is_fp8_available()
-mxfp8_available, reason_for_no_mxfp8 = FP8GlobalStateManager.is_mxfp8_available()
-nvfp4_available, reason_for_no_nvfp4 = FP8GlobalStateManager.is_nvfp4_available()
-=======
 fp8_available, reason_for_no_fp8 = te.is_fp8_available(return_reason=True)
 mxfp8_available, reason_for_no_mxfp8 = te.is_mxfp8_available(return_reason=True)
 nvfp4_available, reason_for_no_nvfp4 = te.is_nvfp4_available(return_reason=True)
->>>>>>> 70f53666
 
 # Supported data types
 _dtypes: list[torch.dtype] = [torch.float32, torch.float16]
@@ -1737,8 +1725,6 @@
         tols = dtype_tols(dtype)
         if quantized_compute:
             tols = quantization_tols(quantization)
-<<<<<<< HEAD
-=======
 
         # Check results
         y_test = y_test.to(dtype=torch.float64, device="cpu")
@@ -1813,7 +1799,6 @@
             tols = dtype_tols(tex.DType.kFloat4E2M1)
         elif quantized_compute:
             tols = dtype_tols(tex.DType.kFloat8E4M3)
->>>>>>> 70f53666
 
         # Check results
         y_test = y_test.to(dtype=torch.float64, device="cpu")
