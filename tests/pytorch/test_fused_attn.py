# Copyright (c) 2022-2023, NVIDIA CORPORATION & AFFILIATES. All rights reserved.
#
# See LICENSE for license information.

import torch
import pytest

from transformer_engine.pytorch.utils import (
    init_method_normal,
    scaled_init_method_normal,
    get_device_compute_capability,
)
from transformer_engine.pytorch.fp8 import FP8GlobalStateManager
from transformer_engine.pytorch import TransformerLayer
from transformer_engine.pytorch.attention import DotProductAttention
import os

from pkg_resources import packaging
from importlib.metadata import version
from test_numerics import get_dummy_cuda_rng_tracker, reset_rng_states
fp8_available, reason_for_no_fp8 = FP8GlobalStateManager.is_fp8_available()
_flash_attn_version = packaging.version.Version(version("flash-attn"))
_flash_attn_2_available = _flash_attn_version >= packaging.version.Version("2")

class ModelConfig:
    def __init__(
        self, num_layers, hidden_size, num_attention_heads, head_dim, seq_len,
        dropout_p, attn_mask_type,
    ):
        self.num_layers = num_layers
        self.hidden_size = hidden_size
        self.num_attention_heads = num_attention_heads
        self.head_dim = head_dim
        assert (hidden_size == num_attention_heads * head_dim
                ), """hidden_size must be = num_heads x head_dim."""
        self.seq_len = seq_len
        self.dropout_p = dropout_p
        self.attn_mask_type  = attn_mask_type

model_configs = {
    "test1": ModelConfig(1, 1024, 16, 64, 128, 0.0, "causal"),
    "test2": ModelConfig(1, 1024, 16, 64, 512, 0.0, "causal"),
    "test3": ModelConfig(1, 1024, 16, 64, 2048, 0.0, "causal"),
    "test4": ModelConfig(1, 2048, 16, 128, 128, 0.0, "causal"),
    "test5": ModelConfig(1, 2048, 16, 128, 512, 0.0, "causal"),
    "test6": ModelConfig(1, 2048, 16, 128, 2048, 0.0, "causal"),
    "test7": ModelConfig(1, 1024, 16, 64, 128, 0.0, "no_mask"),
    "test8": ModelConfig(1, 1024, 16, 64, 512, 0.0, "no_mask"),
}

param_types = [torch.float16]
if torch.cuda.is_bf16_supported():
    param_types.append(torch.bfloat16)

batch_sizes = [1, 2, 32]

@pytest.mark.skipif(
    get_device_compute_capability() < 8.0, reason="Compute capability 8.0+ is required.")
@pytest.mark.parametrize("dtype", param_types)
@pytest.mark.parametrize("bs", batch_sizes)
@pytest.mark.parametrize("model", model_configs.keys())
@pytest.mark.parametrize("ckpt_attn", [True, False])
@pytest.mark.parametrize("bias_type", ["no_bias", "post_scale_bias"])
def test_dot_product_attention(dtype, bs, model, ckpt_attn, bias_type):
    """Test DotProductAttention module with three backends,
    FlashAttention, FusedAttention and UnfusedDotProductAttention"""

    config = model_configs[model]

    if bias_type == "no_bias":
        flash_attn_fwd, flash_attn_bwd = _run_dot_product_attention(
                dtype, bs, config, "FlashAttention", ckpt_attn, bias_type)
    fused_attn_fwd, fused_attn_bwd = _run_dot_product_attention(
            dtype, bs, config, "FusedAttention", ckpt_attn, bias_type)
    unfused_attn_fwd, unfused_attn_bwd = _run_dot_product_attention(
            dtype, bs, config, "UnfusedDotProductAttention", ckpt_attn, bias_type)

    atol, rtol = (2.5e-2, 2.5e-2) if dtype == torch.bfloat16 else (5e-3, 5e-3)
    if bias_type == "no_bias":
        assert torch.allclose(fused_attn_fwd, flash_attn_fwd, atol=atol, rtol=rtol)
        assert torch.allclose(fused_attn_bwd, flash_attn_bwd, atol=atol, rtol=rtol)
    assert torch.allclose(fused_attn_fwd, unfused_attn_fwd, atol=atol, rtol=rtol)
    assert torch.allclose(fused_attn_bwd, unfused_attn_bwd, atol=atol, rtol=rtol)

def _run_dot_product_attention(dtype, bs, config, backend, ckpt_attn, bias_type):

    reset_rng_states()
    os.environ["NVTE_FLASH_ATTN"] = "0"
    os.environ["NVTE_FUSED_ATTN"] = "0"
    if backend == "FlashAttention":
        os.environ["NVTE_FLASH_ATTN"] = "1"
    if backend == "FusedAttention":
        os.environ["NVTE_FUSED_ATTN"] = "1"

    inp = torch.randn(
            config.seq_len, bs, 3, config.num_attention_heads, config.head_dim,
            dtype=dtype).cuda()
    inp.requires_grad=True
    seqlens = torch.empty(bs, dtype=torch.int32).cuda()
    seqlens.fill_(config.seq_len)
    cu_seqlens = torch.zeros(bs + 1, device=inp.device, dtype=torch.int32)
    cu_seqlens[1:] = torch.cumsum(seqlens, dim=0)
    op_grad = torch.randn(
        config.seq_len, bs, config.num_attention_heads * config.head_dim,
        dtype = dtype).cuda()
    if bias_type != "no_bias":
        bias = torch.randn(1, config.num_attention_heads, config.seq_len, config.seq_len,
                dtype=dtype).cuda()
    else:
        bias = None

    block = (
         DotProductAttention(
                config.num_attention_heads,
                config.head_dim,
                attention_dropout=config.dropout_p,
                sequence_parallel=False,
                tp_size=1,
                get_rng_state_tracker=get_dummy_cuda_rng_tracker,
                tp_group=None,
                layer_number=1,
                attention_type="self"
        ).to(dtype=dtype).cuda()
    )

    q = inp[:, :,0,:,:]
    k = inp[:, :,1,:,:]
    v = inp[:, :,2,:,:]
    op = block(q, k, v, attn_mask_type=config.attn_mask_type,
        checkpoint_core_attention=ckpt_attn,
        core_attention_bias_type=bias_type,
        core_attention_bias=bias)
    op.backward(op_grad)

    return op, inp.grad

@pytest.mark.skipif(
    get_device_compute_capability() < 8.0, reason="Compute capability 8.0+ is required.")
@pytest.mark.parametrize("dtype", param_types)
@pytest.mark.parametrize("bs", batch_sizes)
@pytest.mark.parametrize("model", model_configs.keys())
@pytest.mark.parametrize("ckpt_attn", [False])
@pytest.mark.parametrize("bias_type", ["no_bias", "post_scale_bias"])
def test_transformer_layer(dtype, bs, model, ckpt_attn, bias_type):
    """Test TransformerLayer module when its DotProductAttention is enabled with
    FlashAttention, FusedAttention, or UnfusedDotProductAttention backend"""

    config = model_configs[model]

    if bias_type == "no_bias":
        flash_attn_fwd, flash_attn_bwd = _run_transformer_layer(
                dtype, bs, config, "FlashAttention", ckpt_attn, bias_type)
    fused_attn_fwd, fused_attn_bwd = _run_transformer_layer(
            dtype, bs, config, "FusedAttention", ckpt_attn, bias_type)
    unfused_attn_fwd, unfused_attn_bwd = _run_transformer_layer(
            dtype, bs, config, "UnfusedDotProductAttention", ckpt_attn, bias_type)

    atol, rtol = (5e-1, 5e-2)
    if bias_type == "no_bias":
        assert torch.allclose(fused_attn_fwd, flash_attn_fwd, atol=atol, rtol=rtol)
        assert torch.allclose(fused_attn_bwd, flash_attn_bwd, atol=atol, rtol=rtol)
    assert torch.allclose(fused_attn_fwd, unfused_attn_fwd, atol=atol, rtol=rtol)
    assert torch.allclose(fused_attn_bwd, unfused_attn_bwd, atol=atol, rtol=rtol)

def _run_transformer_layer(dtype, bs, config, backend, ckpt_attn, bias_type):

    reset_rng_states()
    os.environ["NVTE_FLASH_ATTN"] = "0"
    os.environ["NVTE_FUSED_ATTN"] = "0"
    if backend == "FlashAttention":
        os.environ["NVTE_FLASH_ATTN"] = "1"
    if backend == "FusedAttention":
        os.environ["NVTE_FUSED_ATTN"] = "1"

    inp = torch.randn(
            config.seq_len, bs, config.num_attention_heads * config.head_dim,
            dtype=dtype).cuda()
    inp.requires_grad=True
    seqlens = torch.empty(bs, dtype=torch.int32).cuda()
    seqlens.fill_(config.seq_len)
<<<<<<< HEAD
    cu_seqlens = torch.zeros(bs + 1, device=inp.device, dtype=torch.int32)
    cu_seqlens[1:] = torch.cumsum(seqlens, dim=0)
    op_grad = torch.randn(
        config.seq_len, bs, config.num_attention_heads * config.head_dim,
        dtype=dtype).cuda()
=======
    cu_seqlens = torch.zeros(bs + 1, device = inp.device, dtype = torch.int32)
    cu_seqlens[1:] = torch.cumsum(seqlens, dim = 0)
>>>>>>> 94c57e4d

    sigma = 0.02
    init_method = init_method_normal(sigma)
    output_layer_init_method = scaled_init_method_normal(sigma, config.num_layers)

    layer_number = 1
    drop_path_rate = 0.0
    drop_path_rates = [
            rate.item() for rate in torch.linspace(0, drop_path_rate, config.num_layers)]
    if bias_type != "no_bias":
        bias = torch.randn(1, config.num_attention_heads, config.seq_len, config.seq_len,
                dtype=dtype).cuda()
    else:
        bias = None

    block = (
        TransformerLayer(
            config.hidden_size,
            4 * config.hidden_size,
            config.num_attention_heads,
            layernorm_epsilon=1e-5,
            hidden_dropout=0.0,
            attention_dropout=config.dropout_p,
            init_method=init_method,
            output_layer_init_method=output_layer_init_method,
            layer_number=layer_number,
            kv_channels=config.head_dim,
            tp_group=None,
            tp_size=1,
            params_dtype=dtype,
            get_rng_state_tracker=None,
            fuse_wgrad_accumulation=False,
            seq_length=config.seq_len,
            micro_batch_size=bs,
            sequence_parallel=False,
            apply_residual_connection_post_layernorm=False,
            output_layernorm=False,
            layer_type="encoder",
            drop_path_rate=drop_path_rates[layer_number - 1],
            set_parallel_mode=True,
            fuse_qkv_params=True,
            zero_centered_gamma=False,
            qkv_weight_interleaved=False,
            ub_tp_comm_overlap=False,
            bias=True,
        )
        .to(dtype=dtype)
        .cuda()
    )

    num_iters = 10
    for i in range(num_iters):
<<<<<<< HEAD
        op = block(inp, self_attn_mask_type=config.attn_mask_type,
            checkpoint_core_attention=ckpt_attn,
            core_attention_bias_type=bias_type,
            core_attention_bias=bias)
        op.backward(op_grad)
=======
        op = block(inp,
            checkpoint_core_attention = ckpt_attn,
            core_attention_bias_type = bias_type,
            core_attention_bias = bias)
        loss = op.sum()
        loss.backward()
>>>>>>> 94c57e4d

    return op, inp.grad

@pytest.mark.skipif(not _flash_attn_2_available, reason="FA2.0 is not available")
@pytest.mark.skipif(
    get_device_compute_capability() < 8.0, reason="Compute capability 8.0+ is required.")
@pytest.mark.parametrize("dtype", param_types)
@pytest.mark.parametrize("bs", batch_sizes)
@pytest.mark.parametrize("model", model_configs.keys())
def test_transformer_layer_gqa(dtype, bs, model):
    """Test TransformerLayer module when its DotProductAttention is enabled with
    FlashAttention, FusedAttention, or UnfusedDotProductAttention backend"""

    config = model_configs[model]
    def find_factors(x):
       f = []
       for i in range(1, x + 1):
           if x % i == 0:
               f.append(i)
       return f

    num_querys_per_gqa_group = find_factors(config.num_attention_heads)

    for num_q_per_gqa_group in num_querys_per_gqa_group:
        flash_attn_fwd, flash_attn_bwd = _run_transformer_layer_gqa(
                dtype, bs, config, "FlashAttention", num_q_per_gqa_group)
        unfused_attn_fwd, unfused_attn_bwd = _run_transformer_layer_gqa(
                dtype, bs, config, "UnfusedDotProductAttention", num_q_per_gqa_group)

        atol, rtol = 5e-1, 5e-2
        assert torch.allclose(flash_attn_fwd, unfused_attn_fwd, atol=atol, rtol=rtol)
        assert torch.allclose(flash_attn_bwd, unfused_attn_bwd, atol=atol, rtol=rtol)

def _run_transformer_layer_gqa(dtype, bs, config, backend, num_querys_per_gqa_group):

    reset_rng_states()
    os.environ["NVTE_FLASH_ATTN"] = "0"
    if backend == "FlashAttention":
        os.environ["NVTE_FLASH_ATTN"] = "1"

    inp = torch.randn(
            config.seq_len, bs, config.num_attention_heads * config.head_dim,
            dtype=dtype).cuda()
    inp.requires_grad=True
    seqlens = torch.empty(bs, dtype=torch.int32).cuda()
    seqlens.fill_(config.seq_len)
    cu_seqlens = torch.zeros(bs + 1, device=inp.device, dtype=torch.int32)
    cu_seqlens[1:] = torch.cumsum(seqlens, dim=0)
    op_grad = torch.randn(
        config.seq_len, bs, config.num_attention_heads * config.head_dim,
        dtype=dtype).cuda()

    sigma = 0.02
    init_method = init_method_normal(sigma)
    output_layer_init_method = scaled_init_method_normal(sigma, config.num_layers)

    layer_number = 1
    drop_path_rate = 0.0
    drop_path_rates = [
            rate.item() for rate in torch.linspace(0, drop_path_rate, config.num_layers)]

    block = (
        TransformerLayer(
            config.hidden_size,
            4 * config.hidden_size,
            config.num_attention_heads,
            num_gqa_groups=config.num_attention_heads / num_querys_per_gqa_group,
            layernorm_epsilon=1e-5,
            hidden_dropout=0.0,
            attention_dropout=config.dropout_p,
            init_method=init_method,
            output_layer_init_method=output_layer_init_method,
            layer_number=layer_number,
            kv_channels=config.head_dim,
            tp_group=None,
            tp_size= 1,
            params_dtype=dtype,
            get_rng_state_tracker=None,
            fuse_wgrad_accumulation=False,
            seq_length=config.seq_len,
            micro_batch_size=bs,
            sequence_parallel=False,
            apply_residual_connection_post_layernorm=False,
            output_layernorm=False,
            layer_type="encoder",
            drop_path_rate=drop_path_rates[layer_number - 1],
            set_parallel_mode=True,
            fuse_qkv_params=True,
            zero_centered_gamma=False,
            qkv_weight_interleaved=False,
            ub_tp_comm_overlap=False,
            bias=True,
        )
        .to(dtype=dtype)
        .cuda()
    )

    op = block(inp, self_attn_mask_type=config.attn_mask_type)
    op.backward(op_grad)

    return op, inp.grad

model_configs_fp8 = {
    "test1": ModelConfig(1, 1024, 16, 64, 512, 0.0, "no_mask"),
}
batch_sizes_fp8 = [1, 4]
param_types_fp8 = [torch.float16]

@pytest.mark.skipif(not fp8_available, reason=reason_for_no_fp8)
@pytest.mark.parametrize("dtype", param_types_fp8)
@pytest.mark.parametrize("bs", batch_sizes_fp8)
@pytest.mark.parametrize("model", model_configs_fp8.keys())
def test_dpa_fp8(dtype, bs, model):
    """Test DotProductAttention module with FP8,
    using cpp_extensions import fused_attn_fwd/bwd_qkvpacked and UnfusedDotProductAttention"""

    config = model_configs_fp8[model]

    fused_attn_fwd, fused_attn_bwd = _run_dpa_fp8(
            dtype, bs, config, "FusedAttention")
    unfused_attn_fwd, unfused_attn_bwd = _run_dpa_fp8_ref(
            dtype, bs, config, "UnfusedDotProductAttention")

    atol, rtol = (2.5e-2, 2.5e-2)
    assert torch.allclose(fused_attn_fwd, unfused_attn_fwd, atol=atol, rtol=rtol)
    assert torch.allclose(fused_attn_bwd, unfused_attn_bwd, atol=atol, rtol=rtol)

def _run_dpa_fp8(dtype, bs, config, backend):

    reset_rng_states()
    os.environ["NVTE_FLASH_ATTN"] = "0"
    os.environ["NVTE_FUSED_ATTN"] = "0"

    inp = 0.01 * torch.randn(
            bs * config.seq_len, config.num_attention_heads * config.head_dim,
            dtype=dtype).cuda()
    inp.requires_grad=True
    seqlens = torch.empty(bs, dtype=torch.int32).cuda()
    seqlens.fill_(config.seq_len)
    cu_seqlens = torch.zeros(bs + 1, device=inp.device, dtype=torch.int32)
    cu_seqlens[1:] = torch.cumsum(seqlens, dim=0)
    op_grad = 0.01 * torch.randn(
        bs * config.seq_len, config.num_attention_heads * config.head_dim,
        dtype=dtype).cuda()
    torch.save(op_grad, 'op_grad.pt')

    fp8_recipe = recipe.DelayedScaling(
        margin=0,
        interval=1,
        fp8_format=recipe.Format.HYBRID,
        amax_history_len=1,
        amax_compute_algo="most_recent",
    )

    dpa = DPA_FP8(config).to(dtype=torch.float16).cuda()
    with fp8_autocast(enabled=True, fp8_recipe=fp8_recipe):
        op = dpa(inp, cu_seqlens, config.seq_len)
        op.backward(op_grad)

    context = torch.load("ctx.pt")
    dqkv = torch.load('dqkv.pt')
    return (context.view(bs, config.seq_len, -1).transpose(0,1),
        dqkv.view(bs, config.seq_len, 3, config.num_attention_heads, config.head_dim).transpose(0,1).contiguous())

def _run_dpa_fp8_ref(dtype, bs, config, backend):

    os.environ["NVTE_FLASH_ATTN"] = "0"
    os.environ["NVTE_FUSED_ATTN"] = "0"
    if backend == "FlashAttention":
        os.environ["NVTE_FLASH_ATTN"] = "1"
    if backend == "FusedAttention":
        os.environ["NVTE_FUSED_ATTN"] = "1"

    inp = torch.load('qkv.pt').cuda()
    inp.requires_grad=True
    seqlens = torch.empty(bs, dtype=torch.int32).cuda()
    seqlens.fill_(config.seq_len)
    cu_seqlens = torch.zeros(bs + 1, device=inp.device, dtype=torch.int32)
    cu_seqlens[1:] = torch.cumsum(seqlens, dim=0)
    op_grad = torch.load('op_grad.pt').cuda().view(bs, config.seq_len, -1).transpose(0,1)

    block = (
         DotProductAttention(
                config.num_attention_heads,
                config.head_dim,
                attention_dropout=config.dropout_p,
                sequence_parallel=False,
                tp_size=1,
                get_rng_state_tracker=None,
                tp_group=None,
                layer_number=1,
                attention_type="self"
        ).to(dtype=dtype).cuda()
    )

    q = inp[:, :,0,:,:]
    k = inp[:, :,1,:,:]
    v = inp[:, :,2,:,:]
    op = block(q, k, v, attn_mask_type=config.attn_mask_type)
    op.backward(op_grad)
    torch.save(op,'ctx_ref.pt')
    torch.save(inp.grad,'dqkv_ref.pt')

    return op, inp.grad

from torch.nn.parameter import Parameter
import transformer_engine.pytorch.cpp_extensions as ext
import transformer_engine_extensions as tex
import transformer_engine.pytorch.fp8 as fp8
from transformer_engine.pytorch import fp8_autocast
from transformer_engine.pytorch.module.base import TransformerEngineBaseModule, _prepare_backward
from transformer_engine.common import recipe
from typing import Union, Dict, Any, Tuple, List
from transformer_engine.pytorch.cpp_extensions.fused_attn import (
    fused_attn_fwd_qkvpacked,
    fused_attn_bwd_qkvpacked,
    FusedAttnBackend)

_CUBLASLT_WORKSPACE_SIZE_BYTES = 33_554_432  # 32MiB
_2X_ACC_FPROP = False
_2X_ACC_DGRAD = False
_2X_ACC_WGRAD = False

META_QKV  = tex.FP8FwdTensors.GEMM1_OUTPUT
META_O    = tex.FP8FwdTensors.GEMM2_INPUT
META_DO   = tex.FP8BwdTensors.GRAD_INPUT2
META_DQKV = tex.FP8BwdTensors.GRAD_OUTPUT1

META_S    = tex.FP8FwdTensors.GEMM3_WEIGHT
META_DS   = tex.FP8BwdTensors.GRAD_INPUT3

class _dpa_fp8(torch.autograd.Function):
    @staticmethod
    def forward(
        ctx,
        inp: torch.Tensor,
        qkv_weight: torch.Tensor,
        qkv_bias: torch.Tensor,
        cu_seqlens: torch.Tensor,
        num_attention_heads: int,
        p_dropout: float,
        max_s: int,
        fast_zero_fill: bool,
        fp8_meta: Dict[str, Any],
        workspace: torch.Tensor,
        is_training: bool,
    ) -> torch.Tensor:

        assert inp.dim() == 2
        in_features = qkv_weight.shape[-1]
        h = num_attention_heads
        d = in_features // h
        b = cu_seqlens.numel() - 1
        is_nl = False
        if b < 4 and b > 1:
            max_s = 512
            is_nl = True

        fp8_dtype_forward = fp8.get_fp8_te_dtype(fp8_meta["recipe"], fprop_tensor=True)

        inputmat, inputmat_t = ext.fp8_cast_transpose_fused(
            inp,
            fp8_meta["scaling_fwd"],
            tex.FP8FwdTensors.GEMM1_INPUT,
            fp8_dtype_forward,
        )

        qkv_weight_fp8, qkv_weight_t_fp8 = ext.fp8_cast_transpose_fused(
            qkv_weight,
            fp8_meta["scaling_fwd"],
            tex.FP8FwdTensors.GEMM1_WEIGHT,
            fp8_dtype_forward,
        )

        M = None
        ZInv = None
        philox_unpacked = None

        qkv_out = ext.fp8_gemm(
            qkv_weight_fp8,
            fp8_meta["scaling_fwd"].scale_inv,
            tex.FP8FwdTensors.GEMM1_WEIGHT,
            fp8_dtype_forward,
            inputmat,
            fp8_meta["scaling_fwd"].scale_inv,
            tex.FP8FwdTensors.GEMM1_INPUT,
            fp8_dtype_forward,
            torch.uint8,
            workspace,
            bias=qkv_bias,
            use_bias=True,
            out_index=META_QKV,
            fp8_meta_tensor=fp8_meta["scaling_fwd"],
            use_split_accumulator=_2X_ACC_FPROP,
            D_dtype=fp8_dtype_forward,
        )
        qkv_out = qkv_out.view(-1, 3, h, d)
        qkv_out_fp16 = ext.cast_from_fp8(qkv_out, fp8_meta["scaling_fwd"],
                META_QKV, fp8_dtype_forward,
                tex.DType.kFloat16).view(b, max_s, 3, h, d).transpose(0,1).contiguous()
        torch.save(qkv_out_fp16, 'qkv.pt')

        # FMHA
        context_, aux_ctx_tensors, *rest = fused_attn_fwd_qkvpacked(
                is_training,
                max_s,
                cu_seqlens,
                qkv_out,
                fp8_dtype_forward,
                FusedAttnBackend["FP8"],
                None,
                fp8_meta["scaling_fwd"].scale_inv[META_QKV],
                fp8_meta["scaling_fwd"].scale[META_S],
                fp8_meta["scaling_fwd"].scale[META_O],
                fp8_meta["scaling_fwd"].amax_history[0][META_S],
                fp8_meta["scaling_fwd"].amax_history[0][META_O],
                attn_scale=None,
                dropout=p_dropout,
                fast_zero_fill=fast_zero_fill,
                qkv_layout="qkv_interleaved",
                attn_bias_type="no_bias",
                attn_mask_type="padding",
                rng_gen=None,
                )
        M, ZInv, philox_unpacked = aux_ctx_tensors

        context = context_.view(-1, in_features)
        context_t = tex.fp8_transpose(context, fp8_dtype_forward)

        ctx.save_for_backward(
            inputmat_t, qkv_weight_t_fp8, workspace,
            qkv_out,
            context_, context_t,
            fp8_meta["scaling_fwd"].scale,
            fp8_meta["scaling_fwd"].scale_inv,
        )
        ctx.aux_ctx_tensors = aux_ctx_tensors
        ctx.fp8_meta = fp8_meta
        ctx.cu_seqlens = cu_seqlens
        ctx.p_dropout = p_dropout
        ctx.max_s = max_s
        ctx.fast_zero_fill = fast_zero_fill
        ctx.is_nl = is_nl
        ctx.hidden_size = in_features
        ctx.num_attention_heads = num_attention_heads

        context_fp16 = ext.cast_from_fp8(context, fp8_meta["scaling_fwd"],
                META_O, fp8_dtype_forward, tex.DType.kFloat16)
        torch.save(context_fp16, 'ctx.pt')
        return context_fp16


    @staticmethod
    def backward(
        ctx, grad_output: torch.Tensor
    ) -> Tuple[Union[torch.Tensor, None], ...]:

        with _prepare_backward(True, ctx.fp8_meta, None, 1, name="_DPA"):
            (
                inputmat_t,
                qkv_weight_t_fp8,
                workspace,
                qkv_out,
                context, context_t,
                fwd_scales,
                fwd_scale_inverses,
            ) = ctx.saved_tensors
            fp8_dtype_forward = fp8.get_fp8_te_dtype(
                ctx.fp8_meta["recipe"], fprop_tensor=True
            )
            fp8_dtype_backward = fp8.get_fp8_te_dtype(
                ctx.fp8_meta["recipe"], fprop_tensor=False
            )

            proj_dgrad = ext.cast_to_fp8(
                grad_output, ctx.fp8_meta["scaling_bwd"], META_DO, fp8_dtype_backward
            )

            dqkv, *rest = fused_attn_bwd_qkvpacked(
                    ctx.max_s,
                    ctx.cu_seqlens,
                    qkv_out,
                    context,
                    proj_dgrad.view_as(context),
                    fp8_dtype_forward,
                    ctx.aux_ctx_tensors,
                    FusedAttnBackend["FP8"],
                    fwd_scale_inverses[META_QKV], # d_scale_qkv,
                    fwd_scale_inverses[META_S], # d_scale_s,
                    fwd_scale_inverses[META_O], # d_scale_o,
                    ctx.fp8_meta['scaling_bwd'].scale_inv[META_DO], # d_scale_do
                    fwd_scales[META_S], # q_scale_s
                    ctx.fp8_meta['scaling_bwd'].scale[META_DS], # q_scale_ds
                    ctx.fp8_meta['scaling_bwd'].scale[META_DQKV], # q_scale_dqkv
                    ctx.fp8_meta['scaling_bwd'].amax_history[0][META_DS], # amax_ds
                    ctx.fp8_meta['scaling_bwd'].amax_history[0][META_DQKV], # amax_dqkv
                    None,
                    ctx.p_dropout,
                    ctx.fast_zero_fill,
                    "qkv_interleaved",
                    "no_bias",
                    "padding",
                    )

            dqkv_grad_output_c = dqkv.view(-1, 3*ctx.hidden_size)
            dqkv_grad_output_c_fp16 = ext.cast_from_fp8(dqkv_grad_output_c,
                ctx.fp8_meta["scaling_bwd"], META_DQKV,
                fp8_dtype_backward, tex.DType.kFloat16)
            torch.save(dqkv_grad_output_c_fp16, 'dqkv.pt')

            qkv_bgrad, dqkv_grad_output_t = ext.fp8_transpose_bgrad_fused(
                dqkv_grad_output_c,
                ctx.fp8_meta["scaling_bwd"],
                META_DQKV,
                fp8_dtype_backward,
                torch.float16,
            )

            # QKV DGRAD
            qkv_dgrad = ext.fp8_gemm(
                qkv_weight_t_fp8,
                fwd_scale_inverses,
                tex.FP8FwdTensors.GEMM1_WEIGHT,
                fp8_dtype_forward,
                dqkv_grad_output_c,
                ctx.fp8_meta["scaling_bwd"].scale_inv,
                META_DQKV,
                fp8_dtype_backward,
                torch.float16,
                workspace,
                use_split_accumulator=_2X_ACC_DGRAD,
            )
            # QKV WGRAD
            qkv_wgrad = ext.fp8_gemm(
                inputmat_t,
                fwd_scale_inverses,
                tex.FP8FwdTensors.GEMM1_INPUT,
                fp8_dtype_forward,
                dqkv_grad_output_t,
                ctx.fp8_meta["scaling_bwd"].scale_inv,
                META_DQKV,
                fp8_dtype_backward,
                torch.float16,
                workspace,
                use_split_accumulator=_2X_ACC_WGRAD,
            )

        return (qkv_dgrad,
            qkv_wgrad,
            qkv_bgrad,
            None,
            None,
            None,
            None,
            None,
            None,
            None,
            None,
            None,
            None)

class DPA_FP8(TransformerEngineBaseModule):
    def __init__(
        self,
        config,
        params_dtype: torch.dtype = torch.float32):
        super().__init__()
        self.p_dropout = config.dropout_p
        self.h = config.num_attention_heads
        self.hidden_size = config.hidden_size
        self.head_dim = config.head_dim
        self.fast_zero_fill = True

        self.qkv_weight = Parameter(
            torch.empty(
                self.hidden_size * 3,
                self.hidden_size,
                device=torch.cuda.current_device(),
                dtype=params_dtype,
            )
        )
        self.fp8_weight_shapes.append(self.qkv_weight.shape)
        self.qkv_bias = Parameter(
            torch.empty(
                self.hidden_size * 3,
                device=torch.cuda.current_device(),
                dtype=params_dtype,
            )
        )
        with torch.no_grad():
            self.qkv_bias.zero_()
            self.qkv_weight.fill_(1.0)
        self.workspace = torch.empty(
            _CUBLASLT_WORKSPACE_SIZE_BYTES, dtype=torch.int8, device="cuda"
        )

    def forward(
        self, inp: torch.Tensor,
        cu_seqlens, max_s,
    ) -> torch.Tensor:
        with self.prepare_forward(inp, None, num_gemms=3) as inp:
            out = _dpa_fp8.apply(
                inp,
                self.qkv_weight,
                self.qkv_bias,
                cu_seqlens,
                self.h,
                self.p_dropout,
                max_s,
                self.fast_zero_fill,
                self.fp8_meta,
                self.workspace,
                self.training)
        return out

    def get_fp8_weights_scratchpad(
        self,
        is_first_microbatch: Union[bool, None],
    ) -> List[torch.Tensor]:
        """Needs override."""<|MERGE_RESOLUTION|>--- conflicted
+++ resolved
@@ -178,16 +178,8 @@
     inp.requires_grad=True
     seqlens = torch.empty(bs, dtype=torch.int32).cuda()
     seqlens.fill_(config.seq_len)
-<<<<<<< HEAD
     cu_seqlens = torch.zeros(bs + 1, device=inp.device, dtype=torch.int32)
     cu_seqlens[1:] = torch.cumsum(seqlens, dim=0)
-    op_grad = torch.randn(
-        config.seq_len, bs, config.num_attention_heads * config.head_dim,
-        dtype=dtype).cuda()
-=======
-    cu_seqlens = torch.zeros(bs + 1, device = inp.device, dtype = torch.int32)
-    cu_seqlens[1:] = torch.cumsum(seqlens, dim = 0)
->>>>>>> 94c57e4d
 
     sigma = 0.02
     init_method = init_method_normal(sigma)
@@ -240,20 +232,12 @@
 
     num_iters = 10
     for i in range(num_iters):
-<<<<<<< HEAD
         op = block(inp, self_attn_mask_type=config.attn_mask_type,
             checkpoint_core_attention=ckpt_attn,
             core_attention_bias_type=bias_type,
             core_attention_bias=bias)
-        op.backward(op_grad)
-=======
-        op = block(inp,
-            checkpoint_core_attention = ckpt_attn,
-            core_attention_bias_type = bias_type,
-            core_attention_bias = bias)
         loss = op.sum()
         loss.backward()
->>>>>>> 94c57e4d
 
     return op, inp.grad
 
