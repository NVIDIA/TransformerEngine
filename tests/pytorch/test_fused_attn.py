--- conflicted
+++ resolved
@@ -152,9 +152,15 @@
 
 @functools.cache
 def _is_flash_attention_2_1() -> bool:
-    """Check if flash-attn 2.0+ is available"""
+    """Check if flash-attn 2.1+ is available"""
     Version = packaging.version.Version
     return Version(version("flash-attn")) >= Version("2.1")
+
+@functools.cache
+def _is_flash_attention_2_3() -> bool:
+    """Check if flash-attn 2.3+ is available"""
+    Version = packaging.version.Version
+    return Version(version("flash-attn")) >= Version("2.3")
 
 def _is_flash_attention_supported(config: ModelConfig) -> bool:
     """Check if FlashAttention supports a model configuration"""
@@ -192,6 +198,15 @@
     param_types.append(torch.bfloat16)
 param_types_lean = [torch.bfloat16]
 
+def get_swa(seq_q, seq_kv, w=None):
+    if w is None:
+        w = torch.randint(0, seq_kv, [2], dtype=torch.int32, device="cuda")
+    m = torch.ones(seq_q, seq_kv, dtype=torch.bool, device="cuda")
+    mu = torch.triu(m, diagonal=seq_kv-seq_q-w[0])
+    ml = torch.tril(mu, diagonal=seq_kv-seq_q+w[1])
+    ml = ~ ml
+    return w, ml
+
 @pytest.mark.skipif(_cudnn_version() < (8,9,1), reason="cuDNN 8.9.1+ is required.")
 @pytest.mark.parametrize("dtype", param_types)
 @pytest.mark.parametrize("model_configs", [model_configs_base])
@@ -199,7 +214,8 @@
 @pytest.mark.parametrize("ckpt_attn", [False])
 @pytest.mark.parametrize("workspace_opt", [True, False])
 @pytest.mark.parametrize("qkv_layout", [None])
-def test_dot_product_attention(dtype, model_configs, model, ckpt_attn, workspace_opt, qkv_layout):
+@pytest.mark.parametrize("swa", [False])
+def test_dot_product_attention(dtype, model_configs, model, ckpt_attn, workspace_opt, qkv_layout, swa):
     """Test DotProductAttention module"""
 
     # Get configs
@@ -224,131 +240,63 @@
     fused_attn_supported, fused_attn_backend = _is_fused_attention_supported(
         config, dtype, qkv_layout=qkv_layout,
     )
+    if swa:
+        fused_attn_supported = False
     flash_attn_supported = _is_flash_attention_supported(config)
     if (len(fused_attn_backend) + flash_attn_supported + unfused_attn_supported) < 2:
         pytest.skip("Less than two backends to compare.")
 
     # UnfusedDotProductAttention backend
     if unfused_attn_supported:
+        attn_mask_type = config.attn_mask_type
+        config.attn_mask_type = "arbitrary"
         unfused_attn_fwd, unfused_attn_bwd = _run_dot_product_attention(
-            dtype, config, "UnfusedDotProductAttention", ckpt_attn, qkv_layout, workspace_opt,
-        )
+            dtype, config, "UnfusedDotProductAttention", ckpt_attn, qkv_layout, workspace_opt, swa,
+        )
+        config.attn_mask_type = attn_mask_type
 
     # FusedAttention backend
     if fused_attn_supported:
         if len(fused_attn_backend) == 1:
             fused_attn_fwd, fused_attn_bwd = _run_dot_product_attention(
-                dtype, config, "FusedAttention", ckpt_attn, qkv_layout, workspace_opt,
+                dtype, config, "FusedAttention", ckpt_attn, qkv_layout, workspace_opt, swa,
             )
         if len(fused_attn_backend) == 2:
             os.environ["NVTE_FUSED_ATTN_BACKEND"] = "0"
             fused_attn_fwd, fused_attn_bwd = _run_dot_product_attention(
-                dtype, config, "FusedAttention", ckpt_attn, qkv_layout, workspace_opt,
+                dtype, config, "FusedAttention", ckpt_attn, qkv_layout, workspace_opt, swa,
             )
             os.environ["NVTE_FUSED_ATTN_BACKEND"] = "1"
             fused_attn_fwd_1, fused_attn_bwd_1 = _run_dot_product_attention(
-                dtype, config, "FusedAttention", ckpt_attn, qkv_layout, workspace_opt,
+                dtype, config, "FusedAttention", ckpt_attn, qkv_layout, workspace_opt, swa,
             )
 
     # FlashAttention backend
     if flash_attn_supported:
         flash_attn_fwd, flash_attn_bwd = _run_dot_product_attention(
-            dtype, config, "FlashAttention", ckpt_attn, qkv_layout, workspace_opt,
-        )
-
-<<<<<<< HEAD
-    reset_rng_states()
-    os.environ["NVTE_FLASH_ATTN"] = "0"
-    os.environ["NVTE_FUSED_ATTN"] = "0"
-    if backend == "FlashAttention":
-        os.environ["NVTE_FLASH_ATTN"] = "1"
-    if backend == "FusedAttention":
-        os.environ["NVTE_FUSED_ATTN"] = "1"
-        os.environ["NVTE_FUSED_ATTN_FORCE_WORKSPACE_OPT"] = "1"
-
-    inp = torch.randn(
-            config.seq_len, bs, 3, config.num_attention_heads, config.head_dim,
-            dtype=dtype).cuda()
-    inp.requires_grad=True
-    seqlens = torch.empty(bs, dtype=torch.int32).cuda()
-    seqlens.fill_(config.seq_len)
-    cu_seqlens = torch.zeros(bs + 1, device=inp.device, dtype=torch.int32)
-    cu_seqlens[1:] = torch.cumsum(seqlens, dim=0)
-    op_grad = torch.randn(
-        config.seq_len, bs, config.num_attention_heads * config.head_dim,
-        dtype = dtype).cuda()
-    if bias_type != "no_bias":
-        bias = torch.randn(1, config.num_attention_heads, config.seq_len, config.seq_len,
-                dtype=dtype).cuda()
-    else:
-        bias = None
-
-    def get_mask(seq_q, seq_kv):
-        w = torch.randint(0, seq_kv, [2], dtype=torch.int32, device="cuda")
-        #w = torch.Tensor([seq_kv,0]).to(dtype=torch.int32)
-        print('w',w)
-        m = torch.ones(seq_q, seq_kv, dtype=torch.bool, device="cuda")
-        mu = torch.triu(m, diagonal=seq_kv-seq_q-w[0])
-        ml = torch.tril(mu, diagonal=seq_kv-seq_q+w[1])
-        #print(ml.to(dtype=torch.int))
-        ml = ~ ml
-        #print(ml.to(dtype=torch.int))
-        return w, ml
-
-    window_size, attention_mask = get_mask(config.seq_len, config.seq_len)
-
-    _DUMMY_CUDA_RNG_STATE_TRACKER = CudaRNGStatesTracker()
-    _DUMMY_CUDA_RNG_STATE_TRACKER.add("model-parallel-rng", seed)
-
-    def get_dummy_cuda_rng_tracker():
-        """Get cuda rng tracker."""
-        return _DUMMY_CUDA_RNG_STATE_TRACKER
-
-    block = (
-         DotProductAttention(
-                config.num_attention_heads,
-                config.head_dim,
-                attention_dropout=config.dropout_p,
-                sequence_parallel=False,
-                tp_size=1,
-                get_rng_state_tracker=get_dummy_cuda_rng_tracker,
-                tp_group=None,
-                layer_number=1,
-                attention_type="self"
-        ).to(dtype=dtype).cuda()
-    )
-
-    q = inp[:, :,0,:,:]
-    k = inp[:, :,1,:,:]
-    v = inp[:, :,2,:,:]
-    op = block(q, k, v,
-        qkv_format='sbhd',
-        cu_seqlens_q = cu_seqlens,
-        cu_seqlens_kv = cu_seqlens,
-        attn_mask_type=config.attn_mask_type,
-        window_size=window_size,
-        attention_mask=attention_mask,
-        checkpoint_core_attention=ckpt_attn,
-        core_attention_bias_type=bias_type,
-        core_attention_bias=bias)
-    op.backward(op_grad)
-=======
+            dtype, config, "FlashAttention", ckpt_attn, qkv_layout, workspace_opt, swa,
+        )
+
     if unfused_attn_supported and fused_attn_supported:
         torch.testing.assert_close(fused_attn_fwd, unfused_attn_fwd, **tols)
         for i,_ in enumerate(unfused_attn_bwd):
             torch.testing.assert_close(fused_attn_bwd[i], unfused_attn_bwd[i], **tols)
+        print('unfused vs fused')
     if unfused_attn_supported and flash_attn_supported:
         torch.testing.assert_close(flash_attn_fwd, unfused_attn_fwd, **tols)
         for i,_ in enumerate(flash_attn_bwd):
             torch.testing.assert_close(unfused_attn_bwd[i], flash_attn_bwd[i], **tols)
+        print('unfused vs flash')
     if fused_attn_supported and flash_attn_supported:
         torch.testing.assert_close(fused_attn_fwd, flash_attn_fwd, **tols)
         for i,_ in enumerate(flash_attn_bwd):
             torch.testing.assert_close(fused_attn_bwd[i], flash_attn_bwd[i], **tols)
+        print('fused vs flash')
     if fused_attn_supported and len(fused_attn_backend) == 2:
         torch.testing.assert_close(fused_attn_fwd, fused_attn_fwd_1, **tols)
         for i,_ in enumerate(fused_attn_bwd):
             torch.testing.assert_close(fused_attn_bwd[i], fused_attn_bwd_1[i], **tols)
+        print('fused 0 vs fused 1')
 
 @pytest.mark.skipif(_cudnn_version() < (8,9,1), reason="cuDNN 8.9.1+ is required.")
 @pytest.mark.parametrize("dtype", param_types)
@@ -356,7 +304,7 @@
 @pytest.mark.parametrize("model", ["base_1_1", "base_2_1"])
 def test_dpa_checkpoint(dtype, model_configs, model):
     """Test DotProductAttention module with checkpointing"""
-    test_dot_product_attention(dtype, model_configs, model, True, True, None)
+    test_dot_product_attention(dtype, model_configs, model, True, True, None, False)
 
 model_configs_mask = {
     #     test:             b,  h, hg,   d,   sq,  skv,   p,             mask,      bias
@@ -380,7 +328,15 @@
 @pytest.mark.parametrize("model", model_configs_mask.keys())
 def test_dpa_mask(dtype, model_configs, model):
     """Test DotProductAttention module with different mask types"""
-    test_dot_product_attention(dtype, model_configs, model, False, True, None)
+    test_dot_product_attention(dtype, model_configs, model, False, True, None, False)
+
+@pytest.mark.skipif(_cudnn_version() < (8,9,1), reason="cuDNN 8.9.1+ is required.")
+@pytest.mark.parametrize("dtype", param_types_lean)
+@pytest.mark.parametrize("model_configs", [model_configs_mask])
+@pytest.mark.parametrize("model", model_configs_mask.keys())
+def test_dpa_mask(dtype, model_configs, model):
+    """Test DotProductAttention module with different mask types"""
+    test_dot_product_attention(dtype, model_configs, model, False, True, None, False)
 
 model_configs_bias = {
     #     test:             b,  h, hg,   d,   sq,  skv,   p,             mask,             bias
@@ -409,7 +365,6 @@
     "bias_4_4": ModelConfig(4, 24, 24, 128, 2048, 2048, 0.0, "padding_causal",           "alibi"), # skipped
     "bias_4_5": ModelConfig(2, 24, 24, 128, 2048, 4096, 0.0, "padding_causal",           "alibi"), # skipped
 }
->>>>>>> 32db3928
 
 @pytest.mark.skipif(_cudnn_version() < (8,9,1), reason="cuDNN 8.9.1+ is required.")
 @pytest.mark.parametrize("dtype", param_types_lean)
@@ -417,49 +372,22 @@
 @pytest.mark.parametrize("model", model_configs_bias.keys())
 def test_dpa_bias(dtype, model_configs, model):
     """Test DotProductAttention module with different bias types"""
-    test_dot_product_attention(dtype, model_configs, model, False, True, None)
+    test_dot_product_attention(dtype, model_configs, model, False, True, None, False)
 
 model_configs_swa = {
-    "test5": ModelConfig(1, 1024, 16, 64, 128, 0.0, "no_mask"),
+    #     test:             b,  h, hg,   d,   sq,  skv,   p,             mask,             bias
+    "swa_1_0": ModelConfig(4, 16, 16,  64,  128,  128, 0.0,        "no_mask",          "no_bias"),
+    "swa_1_1": ModelConfig(2, 16, 16,  64,  128,  256, 0.0,        "no_mask",          "no_bias"),
+    "swa_1_2": ModelConfig(4, 24, 24, 128, 2048, 2048, 0.0,        "no_mask",          "no_bias"),
+    "swa_1_3": ModelConfig(2, 24, 24, 128, 2048, 4096, 0.0,        "no_mask",          "no_bias"),
 }
-@pytest.mark.parametrize("dtype", param_types)
-@pytest.mark.parametrize("bs", batch_sizes_lean)
+@pytest.mark.skipif(not _is_flash_attention_2_3(), reason="Flash-attn 2.3+ is required.")
+@pytest.mark.parametrize("dtype", param_types_lean)
+@pytest.mark.parametrize("model_configs", [model_configs_swa])
 @pytest.mark.parametrize("model", model_configs_swa.keys())
-@pytest.mark.parametrize("ckpt_attn", [False])#True, False])
-@pytest.mark.parametrize("bias_type", ["no_bias"])#, "post_scale_bias"])
-def test_dpa_sliding_window(dtype, bs, model, ckpt_attn, bias_type):
-    """Test DotProductAttention module with sliding window"""
-
-    # Get configs
-    config = model_configs_swa[model]
-    tols = dict(atol=5e-3, rtol=5e-3)
-    if dtype == torch.bfloat16:
-        tols = dict(atol=2.5e-2, rtol=2.5e-2)
-
-    # FlashAttention backend
-    flash_attn_fwd, flash_attn_bwd = _run_dot_product_attention(
-        dtype,
-        bs,
-        config,
-        "FlashAttention",
-        ckpt_attn,
-        bias_type,
-    )
-
-    config.attn_mask_type = "arbitrary"
-    # UnfusedDotProductAttention backend
-    unfused_attn_fwd, unfused_attn_bwd = _run_dot_product_attention(
-        dtype,
-        bs,
-        config,
-        "UnfusedDotProductAttention",
-        ckpt_attn,
-        bias_type,
-    )
-
-    torch.testing.assert_close(flash_attn_fwd, unfused_attn_fwd, **tols)
-    torch.testing.assert_close(flash_attn_bwd, unfused_attn_bwd, **tols)
-    print('flash vs unfused')
+def test_dpa_sliding_window(dtype, model_configs, model):
+    """Test DotProductAttention module with sliding window attention"""
+    test_dot_product_attention(dtype, model_configs, model, False, True, None, True)
 
 qkv_layouts = [
     'sb3hd', 'sbh3d', 'sbhd_sb2hd', 'sbhd_sbh2d', 'sbhd_sbhd_sbhd',
@@ -487,7 +415,7 @@
 @pytest.mark.parametrize("qkv_layout", qkv_layouts)
 def test_dpa_qkv_layout(dtype, model_configs, model, qkv_layout):
     """Test DotProductAttention module with different QKV layouts"""
-    test_dot_product_attention(dtype, model_configs, model, False, True, qkv_layout)
+    test_dot_product_attention(dtype, model_configs, model, False, True, qkv_layout, False)
 
 def _run_dot_product_attention(
         dtype: torch.dtype,
@@ -496,6 +424,7 @@
         ckpt_attn: bool,
         qkv_layout: str,
         workspace_opt: bool,
+        swa: bool,
         ) -> Tuple[torch.Tensor, Tuple[torch.Tensor, torch.Tensor, torch.Tensor]]:
     """Run DotProductAttention module with one forward pass and one backward pass"""
 
@@ -553,6 +482,10 @@
                     .to(dtype=torch.bool).unsqueeze(0).unsqueeze(0).unsqueeze(0)], dim=0)
             attention_mask = (
                     attention_mask_q.to(device="cuda"), attention_mask_kv.to(device="cuda"))
+    if swa:
+        window_size, attention_mask = get_swa(config.max_seqlen_q, config.max_seqlen_kv)
+    else:
+        window_size, attention_mask = None, None
 
     # Create input tensors
     dim_to_num = {
@@ -635,6 +568,7 @@
 
     # Run a forward and backward pass
     out = block(inp[0], inp[1], inp[2],
+            window_size=window_size,
             attention_mask=attention_mask,
             qkv_format=qkv_format,
             cu_seqlens_q=cu_seqlens_q,
