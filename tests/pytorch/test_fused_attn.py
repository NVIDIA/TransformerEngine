# Copyright (c) 2022-2023, NVIDIA CORPORATION & AFFILIATES. All rights reserved.
#
# See LICENSE for license information.

from importlib.metadata import version
import os
from typing import Any, Dict, List, Tuple, Union

from pkg_resources import packaging
import pytest
import torch

from transformer_engine.common import recipe
from transformer_engine.pytorch import TransformerLayer, fp8_autocast
from transformer_engine.pytorch.attention import DotProductAttention
from transformer_engine.pytorch.constants import TE_DType
import transformer_engine.pytorch.cpp_extensions as ext
from transformer_engine.pytorch.cpp_extensions.fused_attn import (
    AttnBiasType,
    AttnMaskType,
    FusedAttnBackend,
    QKVLayout,
    fused_attn_fwd_qkvpacked,
    fused_attn_bwd_qkvpacked,
)
import transformer_engine.pytorch.fp8 as fp8
from transformer_engine.pytorch.module.base import (
    TransformerEngineBaseModule,
    _prepare_backward,
)
from transformer_engine.pytorch.utils import (
    get_device_compute_capability,
    init_method_normal,
    scaled_init_method_normal,
)
import transformer_engine_extensions as tex

from test_numerics import get_dummy_cuda_rng_tracker, reset_rng_states
fp8_available, reason_for_no_fp8 = fp8.FP8GlobalStateManager.is_fp8_available()
_flash_attn_version = packaging.version.Version(version("flash-attn"))
_flash_attn_2_available = _flash_attn_version >= packaging.version.Version("2")

class ModelConfig:
    def __init__(
        self, num_layers, hidden_size, num_attention_heads, head_dim, seq_len,
        dropout_p, attn_mask_type,
    ):
        self.num_layers = num_layers
        self.hidden_size = hidden_size
        self.num_attention_heads = num_attention_heads
        self.head_dim = head_dim
        assert (hidden_size == num_attention_heads * head_dim
                ), """hidden_size must be = num_heads x head_dim."""
        self.seq_len = seq_len
        self.dropout_p = dropout_p
        self.attn_mask_type  = attn_mask_type

model_configs = {
    "test1": ModelConfig(1, 1024, 16, 64, 128, 0.0, "causal"),
    "test2": ModelConfig(1, 1024, 16, 64, 2048, 0.0, "causal"),
    "test3": ModelConfig(1, 2048, 16, 128, 128, 0.0, "causal"),
    "test4": ModelConfig(1, 3072, 24, 128, 2048, 0.0, "causal"),
    "test5": ModelConfig(1, 1024, 16, 64, 128, 0.0, "no_mask"),
}

if os.getenv('NVTE_ADDITIONAL_TESTS', '0') == '1':
    model_configs["test6"] = ModelConfig(1, 1024, 16, 64, 512, 0.0, "causal")
    model_configs["test7"] = ModelConfig(1, 2048, 16, 128, 512, 0.0, "causal")
    model_configs["test8"] = ModelConfig(1, 2048, 16, 128, 2048, 0.0, "causal")
    model_configs["test9"] = ModelConfig(1, 1024, 16, 64, 512, 0.0, "no_mask")

param_types = [torch.float16]
if torch.cuda.is_bf16_supported():
    param_types.append(torch.bfloat16)

batch_sizes = [1, 2] # add more if needed, e.g. 32

def _is_fused_attention_supported(
    config: ModelConfig,
    dtype: torch.dtype,
    qkv_layout: str = "qkv_interleaved",
    bias_type: str = "no_bias",
) -> bool:
    backend = tex.get_fused_attn_backend(
        TE_DType[dtype],
        TE_DType[dtype],
        QKVLayout[qkv_layout],
        AttnBiasType[bias_type],
        AttnMaskType[config.attn_mask_type],
        config.dropout_p,
        config.seq_len,
        config.seq_len,
        config.head_dim,
    )
    return backend != FusedAttnBackend["No_Backend"]

def _is_flash_attention_supported(bias_type: str = "no_bias") -> bool:
    if get_device_compute_capability() < (8, 0):
        return False
    if bias_type != "no_bias":
        return False
    return True

@pytest.mark.parametrize("dtype", param_types)
@pytest.mark.parametrize("bs", batch_sizes)
@pytest.mark.parametrize("model", model_configs.keys())
@pytest.mark.parametrize("ckpt_attn", [True, False])
@pytest.mark.parametrize("bias_type", ["no_bias", "post_scale_bias"])
def test_dot_product_attention(dtype, bs, model, ckpt_attn, bias_type):
    """Test DotProductAttention module with different backends"""

    # Get configs
    config = model_configs[model]
    tols = dict(atol=5e-3, rtol=5e-3)
    if dtype == torch.bfloat16:
        tols = dict(atol=2.5e-2, rtol=2.5e-2)

    # Skip if only unfused backend is supported
    fused_attn_supported = _is_fused_attention_supported(
        config,
        dtype,
        bias_type=bias_type,
    )
    flash_attn_supported = _is_flash_attention_supported(bias_type=bias_type)
    if not (fused_attn_supported or flash_attn_supported):
        pytest.skip(
            "Neither FusedAttention nor FlashAttention support this model config"
        )

    # UnfusedDotProductAttention backend
    unfused_attn_fwd, unfused_attn_bwd = _run_dot_product_attention(
        dtype,
        bs,
        config,
        "UnfusedDotProductAttention",
        ckpt_attn,
        bias_type,
    )

<<<<<<< HEAD
    # FusedAttention backend
    if fused_attn_supported:
        fused_attn_fwd, fused_attn_bwd = _run_dot_product_attention(
            dtype,
            bs,
            config,
            "FusedAttention",
            ckpt_attn,
            bias_type,
        )
        torch.testing.assert_close(fused_attn_fwd, unfused_attn_fwd, **tols)
        torch.testing.assert_close(fused_attn_bwd, unfused_attn_bwd, **tols)

    # FlashAttention backend
    if flash_attn_supported:
        flash_attn_fwd, flash_attn_bwd = _run_dot_product_attention(
            dtype,
            bs,
            config,
            "FlashAttention",
            ckpt_attn,
            bias_type,
        )
        torch.testing.assert_close(flash_attn_fwd, unfused_attn_fwd, **tols)
        torch.testing.assert_close(flash_attn_bwd, unfused_attn_bwd, **tols)
=======
    atol, rtol = (2.5e-2, 2.5e-2) if dtype == torch.bfloat16 else (5e-3, 5e-3)
    if bias_type == "no_bias":
        torch.testing.assert_close(fused_attn_fwd, flash_attn_fwd, atol=atol, rtol=rtol)
        torch.testing.assert_close(fused_attn_bwd, flash_attn_bwd, atol=atol, rtol=rtol)
    torch.testing.assert_close(fused_attn_fwd, unfused_attn_fwd, atol=atol, rtol=rtol)
    torch.testing.assert_close(fused_attn_bwd, unfused_attn_bwd, atol=atol, rtol=rtol)
>>>>>>> 76669cdd

def _run_dot_product_attention(dtype, bs, config, backend, ckpt_attn, bias_type):

    reset_rng_states()
    os.environ["NVTE_FLASH_ATTN"] = "0"
    os.environ["NVTE_FUSED_ATTN"] = "0"
    if backend == "FlashAttention":
        os.environ["NVTE_FLASH_ATTN"] = "1"
    if backend == "FusedAttention":
        os.environ["NVTE_FUSED_ATTN"] = "1"

    inp = torch.randn(
            config.seq_len, bs, 3, config.num_attention_heads, config.head_dim,
            dtype=dtype).cuda()
    inp.requires_grad=True
    seqlens = torch.empty(bs, dtype=torch.int32).cuda()
    seqlens.fill_(config.seq_len)
    cu_seqlens = torch.zeros(bs + 1, device=inp.device, dtype=torch.int32)
    cu_seqlens[1:] = torch.cumsum(seqlens, dim=0)
    op_grad = torch.randn(
        config.seq_len, bs, config.num_attention_heads * config.head_dim,
        dtype = dtype).cuda()
    if bias_type != "no_bias":
        bias = torch.randn(1, config.num_attention_heads, config.seq_len, config.seq_len,
                dtype=dtype).cuda()
    else:
        bias = None

    block = (
         DotProductAttention(
                config.num_attention_heads,
                config.head_dim,
                attention_dropout=config.dropout_p,
                sequence_parallel=False,
                tp_size=1,
                get_rng_state_tracker=get_dummy_cuda_rng_tracker,
                tp_group=None,
                layer_number=1,
                attention_type="self"
        ).to(dtype=dtype).cuda()
    )

    q = inp[:, :,0,:,:]
    k = inp[:, :,1,:,:]
    v = inp[:, :,2,:,:]
    op = block(q, k, v,
        qkv_format='sbhd',
        cu_seqlens_q = cu_seqlens,
        cu_seqlens_kv = cu_seqlens,
        attn_mask_type=config.attn_mask_type,
        checkpoint_core_attention=ckpt_attn,
        core_attention_bias_type=bias_type,
        core_attention_bias=bias)
    op.backward(op_grad)

    return op, inp.grad

<<<<<<< HEAD
=======
qkv_layouts = [
    'sb3hd', 'sbh3d', 'sbhd_sb2hd', 'sbhd_sbh2d', 'sbhd_sbhd_sbhd',
    'bs3hd', 'bsh3d', 'bshd_bs2hd', 'bshd_bsh2d', 'bshd_bshd_bshd',
    # will add tests for thd layouts later when the support is available in fused attention
    #'t3hd', 'th3d', 'thd_t2hd', 'thd_th2d', 'thd_thd_thd',
    ]

@pytest.mark.skipif(
    get_device_compute_capability() < 8.0, reason="Compute capability 8.0+ is required.")
@pytest.mark.parametrize("dtype", param_types)
@pytest.mark.parametrize("bs", batch_sizes)
@pytest.mark.parametrize("model", model_configs.keys())
@pytest.mark.parametrize("workspace_opt", [True, False])
@pytest.mark.parametrize("qkv_layout", qkv_layouts)
def test_dpa_qkv_layout(dtype, bs, model, workspace_opt, qkv_layout):
    """Test DotProductAttention module with different QKV layouts"""

    config = model_configs[model]

    flash_attn_fwd, flash_attn_bwd = _run_dpa_qkv_layout(
            dtype, bs, config, "FlashAttention", qkv_layout, workspace_opt)
    fused_attn_fwd, fused_attn_bwd = _run_dpa_qkv_layout(
            dtype, bs, config, "FusedAttention", qkv_layout, workspace_opt)
    unfused_attn_fwd, unfused_attn_bwd = _run_dpa_qkv_layout(
            dtype, bs, config, "UnfusedDotProductAttention", qkv_layout, workspace_opt)

    atol, rtol = (5e-2, 5e-2) if dtype == torch.bfloat16 else (2.5e-3, 2.5e-3)
    torch.testing.assert_close(flash_attn_fwd, unfused_attn_fwd, atol = atol, rtol = rtol)
    torch.testing.assert_close(fused_attn_fwd, unfused_attn_fwd, atol = atol, rtol = rtol)
    torch.testing.assert_close(fused_attn_fwd, flash_attn_fwd, atol = atol, rtol = rtol)
    for i in range(len(flash_attn_bwd)):
        torch.testing.assert_close(flash_attn_bwd[i], unfused_attn_bwd[i], atol = atol, rtol = rtol)
        torch.testing.assert_close(fused_attn_bwd[i], flash_attn_bwd[i], atol = atol, rtol = rtol)
        torch.testing.assert_close(fused_attn_bwd[i], unfused_attn_bwd[i], atol = atol, rtol = rtol)

def _run_dpa_qkv_layout(dtype, bs, config, backend, qkv_layout, workspace_opt):

    torch.manual_seed(1234)
    torch.cuda.manual_seed(1234)
    os.environ["NVTE_FLASH_ATTN"] = "0"
    os.environ["NVTE_FUSED_ATTN"] = "0"
    if backend == "FlashAttention":
        os.environ["NVTE_FLASH_ATTN"] = "1"
    if backend == "FusedAttention":
        os.environ["NVTE_FUSED_ATTN"] = "1"
        os.environ["NVTE_FUSED_ATTN_FORCE_WORKSPACE_OPT"] = "1" if workspace_opt else "0"


    dim_to_num = {'b': bs,
        's': config.seq_len,
        'h': config.num_attention_heads,
        'd': config.head_dim,
        't': bs * config.seq_len,
        '3': 3,
        '2': 2}

    inp = []
    for i,layout in enumerate(qkv_layout.split('_')):
        tensor_shape = [dim_to_num[j] for j in layout]
        tensor = 0.1 * torch.randn(tensor_shape, dtype = dtype).cuda()
        tensor_count = 1
        split_dim = 0
        for dim,l in enumerate(layout):
             if l.isdigit():
                 tensor_count = int(l)
                 split_dim = dim
                 break
        tensors = torch.split(tensor, 1, dim = split_dim) if split_dim != 0 else [tensor]
        for j in range(tensor_count):
            if split_dim != 0:
                inp.append(tensors[j].squeeze(split_dim))
            else:
                inp.append(tensors[j])
    for i in range(3):
        inp[i].requires_grad=True

    seqlens = torch.empty(bs, dtype = torch.int32).cuda()
    seqlens.fill_(config.seq_len)
    cu_seqlens = torch.zeros(bs + 1, device = inp[0].device, dtype = torch.int32)
    cu_seqlens[1:] = torch.cumsum(seqlens, dim = 0)
    qkv_format = ''.join([i for i in qkv_layout.split('_')[0] if i.isalpha()])
    qkv_format_no_thd = qkv_format if qkv_format != 'thd' else 'bshd'
    op_grad_shape = [dim_to_num[i] for i in qkv_format_no_thd]
    op_grad_shape_new = [*op_grad_shape[:-2], op_grad_shape[-2] * op_grad_shape[-1]]
    op_grad = 0.001 * torch.randint(0, 200, op_grad_shape_new, dtype = dtype).cuda()

    block = (
         DotProductAttention(
                config.num_attention_heads,
                config.head_dim,
                attention_dropout = config.dropout_p,
                attn_mask_type = config.attn_mask_type,
                sequence_parallel = False,
                tp_size = 1,
                get_rng_state_tracker = None,
                tp_group = None,
                layer_number = 1,
                attention_type = "self"
        ).to(dtype = dtype).cuda()
    )

    if qkv_format != 'thd':
        op = block(inp[0], inp[1], inp[2], qkv_format=qkv_format)
    else:
        cu_seqlens_q = torch.arange(
                0,
                (bs + 1) * config.seq_len,
                step=config.seq_len,
                dtype=torch.int32,
                device=inp[0].device)
        cu_seqlens_kv = torch.arange(
                0,
                (bs + 1) * config.seq_len,
                step=config.seq_len,
                dtype=torch.int32,
                device=inp[1].device)
        op = block(inp[0], inp[1], inp[2],
                qkv_format=qkv_format,
                cu_seqlens_q = cu_seqlens_q,
                cu_seqlens_kv = cu_seqlens_kv)
    op.backward(op_grad)

    return op, (inp[0].grad, inp[1].grad, inp[2].grad)

@pytest.mark.skipif(
    get_device_compute_capability() < 8.0, reason="Compute capability 8.0+ is required.")
>>>>>>> 76669cdd
@pytest.mark.parametrize("dtype", param_types)
@pytest.mark.parametrize("bs", batch_sizes)
@pytest.mark.parametrize("model", model_configs.keys())
@pytest.mark.parametrize("ckpt_attn", [False])
@pytest.mark.parametrize("bias_type", ["no_bias", "post_scale_bias"])
<<<<<<< HEAD
def test_transformer_layer(dtype, bs, model, ckpt_attn, bias_type):
    """Test TransformerLayer module with different attention backends"""
=======
@pytest.mark.parametrize("fused_qkv_params", [True, False])
def test_transformer_layer(dtype, bs, model, ckpt_attn, bias_type, fused_qkv_params):
    """Test TransformerLayer module when its DotProductAttention is enabled with
    FlashAttention, FusedAttention, or UnfusedDotProductAttention backend"""
>>>>>>> 76669cdd

    # Get configs
    config = model_configs[model]
    tols = dict(atol=5e-1, rtol=5e-2)

<<<<<<< HEAD
    # Skip if only unfused backend is supported
    fused_attn_supported = _is_fused_attention_supported(
        config,
        dtype,
        bias_type=bias_type,
    )
    flash_attn_supported = _is_flash_attention_supported(bias_type=bias_type)
    if not (fused_attn_supported or flash_attn_supported):
        pytest.skip(
            "Neither FusedAttention nor FlashAttention support this model config"
        )

    # UnfusedDotProductAttention backend
    unfused_attn_fwd, unfused_attn_bwd = _run_transformer_layer(
        dtype,
        bs,
        config,
        "UnfusedDotProductAttention",
        ckpt_attn,
        bias_type,
    )

    # FusedAttention backend
    if fused_attn_supported:
        fused_attn_fwd, fused_attn_bwd = _run_transformer_layer(
            dtype,
            bs,
            config,
            "FusedAttention",
            ckpt_attn,
            bias_type,
        )
        torch.testing.assert_close(fused_attn_fwd, unfused_attn_fwd, **tols)
        torch.testing.assert_close(fused_attn_bwd, unfused_attn_bwd, **tols)

    # FlashAttention backend
    if flash_attn_supported:
        flash_attn_fwd, flash_attn_bwd = _run_transformer_layer(
            dtype,
            bs,
            config,
            "FlashAttention",
            ckpt_attn,
            bias_type,
        )
        torch.testing.assert_close(flash_attn_fwd, unfused_attn_fwd, **tols)
        torch.testing.assert_close(flash_attn_bwd, unfused_attn_bwd, **tols)
=======
    if bias_type == "no_bias":
        flash_attn_fwd, flash_attn_bwd = _run_transformer_layer(
                dtype, bs, config, "FlashAttention", ckpt_attn, bias_type, fused_qkv_params)
    fused_attn_fwd, fused_attn_bwd = _run_transformer_layer(
            dtype, bs, config, "FusedAttention", ckpt_attn, bias_type, fused_qkv_params)
    unfused_attn_fwd, unfused_attn_bwd = _run_transformer_layer(
            dtype, bs, config, "UnfusedDotProductAttention", ckpt_attn, bias_type, fused_qkv_params)

    atol, rtol = (5e-1, 5e-2)
    if bias_type == "no_bias":
        torch.testing.assert_close(fused_attn_fwd, flash_attn_fwd, atol=atol, rtol=rtol)
        torch.testing.assert_close(fused_attn_bwd, flash_attn_bwd, atol=atol, rtol=rtol)
    torch.testing.assert_close(fused_attn_fwd, unfused_attn_fwd, atol=atol, rtol=rtol)
    torch.testing.assert_close(fused_attn_bwd, unfused_attn_bwd, atol=atol, rtol=rtol)
>>>>>>> 76669cdd

def _run_transformer_layer(dtype, bs, config, backend, ckpt_attn, bias_type, fused_qkv_params):

    reset_rng_states()
    os.environ["NVTE_FLASH_ATTN"] = "0"
    os.environ["NVTE_FUSED_ATTN"] = "0"
    if backend == "FlashAttention":
        os.environ["NVTE_FLASH_ATTN"] = "1"
    if backend == "FusedAttention":
        os.environ["NVTE_FUSED_ATTN"] = "1"

    inp = torch.randn(
            config.seq_len, bs, config.num_attention_heads * config.head_dim,
            dtype=dtype).cuda()
    inp.requires_grad=True
    seqlens = torch.empty(bs, dtype=torch.int32).cuda()
    seqlens.fill_(config.seq_len)
    cu_seqlens = torch.zeros(bs + 1, device=inp.device, dtype=torch.int32)
    cu_seqlens[1:] = torch.cumsum(seqlens, dim=0)

    sigma = 0.02
    init_method = init_method_normal(sigma)
    output_layer_init_method = scaled_init_method_normal(sigma, config.num_layers)

    layer_number = 1
    drop_path_rate = 0.0
    drop_path_rates = [
            rate.item() for rate in torch.linspace(0, drop_path_rate, config.num_layers)]
    if bias_type != "no_bias":
        bias = torch.randn(1, config.num_attention_heads, config.seq_len, config.seq_len,
                dtype=dtype).cuda()
    else:
        bias = None

    block = (
        TransformerLayer(
            config.hidden_size,
            4 * config.hidden_size,
            config.num_attention_heads,
            layernorm_epsilon=1e-5,
            hidden_dropout=0.0,
            attention_dropout=config.dropout_p,
            init_method=init_method,
            output_layer_init_method=output_layer_init_method,
            layer_number=layer_number,
            kv_channels=config.head_dim,
            tp_group=None,
            tp_size=1,
            params_dtype=dtype,
            get_rng_state_tracker=None,
            fuse_wgrad_accumulation=False,
            seq_length=config.seq_len,
            micro_batch_size=bs,
            sequence_parallel=False,
            apply_residual_connection_post_layernorm=False,
            output_layernorm=False,
            layer_type="encoder",
            drop_path_rate=drop_path_rates[layer_number - 1],
            set_parallel_mode=True,
            fuse_qkv_params=fused_qkv_params,
            zero_centered_gamma=False,
            qkv_weight_interleaved=False,
            ub_tp_comm_overlap=False,
            bias=True,
        )
        .to(dtype=dtype)
        .cuda()
    )

    num_iters = 5
    for i in range(num_iters):
        op = block(inp, self_attn_mask_type=config.attn_mask_type,
            checkpoint_core_attention=ckpt_attn,
            core_attention_bias_type=bias_type,
            core_attention_bias=bias)
        loss = op.sum()
        loss.backward()

    return op, inp.grad

@pytest.mark.parametrize("dtype", param_types)
@pytest.mark.parametrize("bs", batch_sizes)
@pytest.mark.parametrize("model", model_configs.keys())
def test_transformer_layer_gqa(dtype, bs, model):
    """Test TransformerLayer module when its DotProductAttention is enabled with
    FlashAttention or UnfusedDotProductAttention backend"""

    config = model_configs[model]
    def find_factors(x):
       f = []
       for i in range(1, x + 1):
           if x % i == 0:
               f.append(i)
       return f

    # Skip if only unfused backend is supported
    if not (_flash_attn_2_available and _is_flash_attention_supported()):
        pytest.skip("FlashAttention does not support this model config")

    num_querys_per_gqa_group = find_factors(config.num_attention_heads)

    for num_q_per_gqa_group in num_querys_per_gqa_group:
        flash_attn_fwd, flash_attn_bwd = _run_transformer_layer_gqa(
                dtype, bs, config, "FlashAttention", num_q_per_gqa_group)
        unfused_attn_fwd, unfused_attn_bwd = _run_transformer_layer_gqa(
                dtype, bs, config, "UnfusedDotProductAttention", num_q_per_gqa_group)

        atol, rtol = 5e-1, 5e-2
        torch.testing.assert_close(flash_attn_fwd, unfused_attn_fwd, atol=atol, rtol=rtol)
        torch.testing.assert_close(flash_attn_bwd, unfused_attn_bwd, atol=atol, rtol=rtol)

def _run_transformer_layer_gqa(dtype, bs, config, backend, num_querys_per_gqa_group):

    reset_rng_states()
    os.environ["NVTE_FLASH_ATTN"] = "0"
    os.environ["NVTE_FUSED_ATTN"] = "0"
    if backend == "FlashAttention":
        os.environ["NVTE_FLASH_ATTN"] = "1"
    if backend == "FusedAttention":
        os.environ["NVTE_FUSED_ATTN"] = "1"

    inp = torch.randn(
            config.seq_len, bs, config.num_attention_heads * config.head_dim,
            dtype=dtype).cuda()
    inp.requires_grad=True
    seqlens = torch.empty(bs, dtype=torch.int32).cuda()
    seqlens.fill_(config.seq_len)
    cu_seqlens = torch.zeros(bs + 1, device=inp.device, dtype=torch.int32)
    cu_seqlens[1:] = torch.cumsum(seqlens, dim=0)
    op_grad = torch.randn(
        config.seq_len, bs, config.num_attention_heads * config.head_dim,
        dtype=dtype).cuda()

    sigma = 0.02
    init_method = init_method_normal(sigma)
    output_layer_init_method = scaled_init_method_normal(sigma, config.num_layers)

    layer_number = 1
    drop_path_rate = 0.0
    drop_path_rates = [
            rate.item() for rate in torch.linspace(0, drop_path_rate, config.num_layers)]

    block = (
        TransformerLayer(
            config.hidden_size,
            4 * config.hidden_size,
            config.num_attention_heads,
            num_gqa_groups=config.num_attention_heads / num_querys_per_gqa_group,
            layernorm_epsilon=1e-5,
            hidden_dropout=0.0,
            attention_dropout=config.dropout_p,
            init_method=init_method,
            output_layer_init_method=output_layer_init_method,
            layer_number=layer_number,
            kv_channels=config.head_dim,
            tp_group=None,
            tp_size= 1,
            params_dtype=dtype,
            get_rng_state_tracker=None,
            fuse_wgrad_accumulation=False,
            seq_length=config.seq_len,
            micro_batch_size=bs,
            sequence_parallel=False,
            apply_residual_connection_post_layernorm=False,
            output_layernorm=False,
            layer_type="encoder",
            drop_path_rate=drop_path_rates[layer_number - 1],
            set_parallel_mode=True,
            fuse_qkv_params=True,
            zero_centered_gamma=False,
            qkv_weight_interleaved=False,
            ub_tp_comm_overlap=False,
            bias=True,
        )
        .to(dtype=dtype)
        .cuda()
    )

    op = block(inp, self_attn_mask_type=config.attn_mask_type)
    op.backward(op_grad)

    return op, inp.grad

model_configs_fp8 = {
    "test1": ModelConfig(1, 1024, 16, 64, 512, 0.0, "no_mask"),
}
batch_sizes_fp8 = [1, 4]
param_types_fp8 = [torch.float16]

@pytest.mark.parametrize("dtype", param_types_fp8)
@pytest.mark.parametrize("bs", batch_sizes_fp8)
@pytest.mark.parametrize("model", model_configs_fp8.keys())
def test_dpa_fp8(dtype, bs, model):
    """Test FP8 dot-product attention with different backends

    FusedAttention uses fused_attn_fwd/bwd_qkvpacked from
    cpp_extensions. UnfusedDotProductAttention uses plain PyTorch
    operations.

    """

    config = model_configs_fp8[model]

    # Skip if not supported
    if not _is_fused_attention_supported(config, dtype):
        pytest.skip("FusedAttention does not support this model config")

    # Run dot-product attention with different backends
    fused_attn_fwd, fused_attn_bwd = _run_dpa_fp8(
        dtype,
        bs,
        config,
        "FusedAttention"
    )
    unfused_attn_fwd, unfused_attn_bwd = _run_dpa_fp8_ref(
        dtype,
        bs,
        config,
        "UnfusedDotProductAttention",
    )

<<<<<<< HEAD
    # Check that results match
    tols = dict(atol=2.5e-2, rtol=2.5e-2)
    torch.testing.assert_close(fused_attn_fwd, unfused_attn_fwd, **tols)
    torch.testing.assert_close(fused_attn_bwd, unfused_attn_bwd, **tols)
=======
    atol, rtol = (2.5e-2, 2.5e-2)
    torch.testing.assert_close(fused_attn_fwd, unfused_attn_fwd, atol=atol, rtol=rtol)
    torch.testing.assert_close(fused_attn_bwd, unfused_attn_bwd, atol=atol, rtol=rtol)
>>>>>>> 76669cdd

def _run_dpa_fp8(dtype, bs, config, backend):

    reset_rng_states()
    os.environ["NVTE_FLASH_ATTN"] = "0"
    os.environ["NVTE_FUSED_ATTN"] = "0"
    if backend == "FlashAttention":
        os.environ["NVTE_FLASH_ATTN"] = "1"
    if backend == "FusedAttention":
        os.environ["NVTE_FUSED_ATTN"] = "1"

    inp = 0.01 * torch.randn(
            bs * config.seq_len, config.num_attention_heads * config.head_dim,
            dtype=dtype).cuda()
    inp.requires_grad=True
    seqlens = torch.empty(bs, dtype=torch.int32).cuda()
    seqlens.fill_(config.seq_len)
    cu_seqlens = torch.zeros(bs + 1, device=inp.device, dtype=torch.int32)
    cu_seqlens[1:] = torch.cumsum(seqlens, dim=0)
    op_grad = 0.01 * torch.randn(
        bs * config.seq_len, config.num_attention_heads * config.head_dim,
        dtype=dtype).cuda()
    torch.save(op_grad, 'op_grad.pt')

    fp8_recipe = recipe.DelayedScaling(
        margin=0,
        interval=1,
        fp8_format=recipe.Format.HYBRID,
        amax_history_len=1,
        amax_compute_algo="most_recent",
    )

    dpa = DPA_FP8(config).to(dtype=torch.float16).cuda()
    with fp8_autocast(enabled=True, fp8_recipe=fp8_recipe):
        op = dpa(inp, cu_seqlens, config.seq_len)
        op.backward(op_grad)

    context = torch.load("ctx.pt")
    dqkv = torch.load('dqkv.pt')
    return (context.view(bs, config.seq_len, -1).transpose(0,1),
        dqkv.view(bs, config.seq_len, 3, config.num_attention_heads, config.head_dim).transpose(0,1).contiguous())

def _run_dpa_fp8_ref(dtype, bs, config, backend):

    os.environ["NVTE_FLASH_ATTN"] = "0"
    os.environ["NVTE_FUSED_ATTN"] = "0"

    inp = torch.load('qkv.pt').cuda()
    inp.requires_grad=True
    seqlens = torch.empty(bs, dtype=torch.int32).cuda()
    seqlens.fill_(config.seq_len)
    cu_seqlens = torch.zeros(bs + 1, device=inp.device, dtype=torch.int32)
    cu_seqlens[1:] = torch.cumsum(seqlens, dim=0)
    op_grad = torch.load('op_grad.pt').cuda().view(bs, config.seq_len, -1).transpose(0,1)

    block = (
         DotProductAttention(
                config.num_attention_heads,
                config.head_dim,
                attention_dropout=config.dropout_p,
                sequence_parallel=False,
                tp_size=1,
                get_rng_state_tracker=get_dummy_cuda_rng_tracker,
                tp_group=None,
                layer_number=1,
                attention_type="self"
        ).to(dtype=dtype).cuda()
    )

    q = inp[:, :,0,:,:]
    k = inp[:, :,1,:,:]
    v = inp[:, :,2,:,:]
    op = block(q, k, v, attn_mask_type=config.attn_mask_type)
    op.backward(op_grad)

    return op, inp.grad

<<<<<<< HEAD
=======
from torch.nn.parameter import Parameter
import transformer_engine.pytorch.cpp_extensions as ext
import transformer_engine_extensions as tex
import transformer_engine.pytorch.fp8 as fp8
from transformer_engine.pytorch import fp8_autocast
from transformer_engine.pytorch.module.base import TransformerEngineBaseModule, _prepare_backward
from transformer_engine.common import recipe
from typing import Union, Dict, Any, Tuple, List
from transformer_engine.pytorch.cpp_extensions.fused_attn import (
    fused_attn_fwd_qkvpacked,
    fused_attn_bwd_qkvpacked,
    fused_attn_fwd,
    fused_attn_bwd,
    FusedAttnBackend)

>>>>>>> 76669cdd
_CUBLASLT_WORKSPACE_SIZE_BYTES = 33_554_432  # 32MiB
_2X_ACC_FPROP = False
_2X_ACC_DGRAD = False
_2X_ACC_WGRAD = False

META_QKV  = tex.FP8FwdTensors.GEMM1_OUTPUT
META_O    = tex.FP8FwdTensors.GEMM2_INPUT
META_DO   = tex.FP8BwdTensors.GRAD_INPUT2
META_DQKV = tex.FP8BwdTensors.GRAD_OUTPUT1

META_S    = tex.FP8FwdTensors.GEMM3_WEIGHT
META_DS   = tex.FP8BwdTensors.GRAD_INPUT3

class _dpa_fp8(torch.autograd.Function):
    @staticmethod
    def forward(
        ctx,
        inp: torch.Tensor,
        qkv_weight: torch.Tensor,
        qkv_bias: torch.Tensor,
        cu_seqlens: torch.Tensor,
        num_attention_heads: int,
        p_dropout: float,
        max_s: int,
        fast_zero_fill: bool,
        fp8_meta: Dict[str, Any],
        workspace: torch.Tensor,
        is_training: bool,
    ) -> torch.Tensor:

        assert inp.dim() == 2
        in_features = qkv_weight.shape[-1]
        h = num_attention_heads
        d = in_features // h
        b = cu_seqlens.numel() - 1
        is_nl = False
        if b < 4 and b > 1:
            max_s = 512
            is_nl = True

        fp8_dtype_forward = fp8.get_fp8_te_dtype(fp8_meta["recipe"], fprop_tensor=True)

        inputmat, inputmat_t = ext.fp8_cast_transpose_fused(
            inp,
            fp8_meta["scaling_fwd"],
            tex.FP8FwdTensors.GEMM1_INPUT,
            fp8_dtype_forward,
        )

        qkv_weight_fp8, qkv_weight_t_fp8 = ext.fp8_cast_transpose_fused(
            qkv_weight,
            fp8_meta["scaling_fwd"],
            tex.FP8FwdTensors.GEMM1_WEIGHT,
            fp8_dtype_forward,
        )

        M = None
        ZInv = None
        philox_unpacked = None

        qkv_out = ext.fp8_gemm(
            qkv_weight_fp8,
            fp8_meta["scaling_fwd"].scale_inv,
            tex.FP8FwdTensors.GEMM1_WEIGHT,
            fp8_dtype_forward,
            inputmat,
            fp8_meta["scaling_fwd"].scale_inv,
            tex.FP8FwdTensors.GEMM1_INPUT,
            fp8_dtype_forward,
            torch.uint8,
            workspace,
            bias=qkv_bias,
            use_bias=True,
            out_index=META_QKV,
            fp8_meta_tensor=fp8_meta["scaling_fwd"],
            use_split_accumulator=_2X_ACC_FPROP,
            D_dtype=fp8_dtype_forward,
        )
        qkv_out = qkv_out.view(-1, 3, h, d)
        qkv_out_fp16 = ext.cast_from_fp8(qkv_out, fp8_meta["scaling_fwd"],
                META_QKV, fp8_dtype_forward,
                tex.DType.kFloat16).view(b, max_s, 3, h, d).transpose(0,1).contiguous()
        torch.save(qkv_out_fp16, 'qkv.pt')

        # FMHA
        context_, aux_ctx_tensors, *rest = fused_attn_fwd(
                is_training,
                max_s,
                max_s,
                cu_seqlens,
                cu_seqlens,
                qkv_out[:,0,:,:],
                qkv_out[:,1,:,:],
                qkv_out[:,2,:,:],
                fp8_dtype_forward,
                FusedAttnBackend["FP8"],
                None,
                fp8_meta["scaling_fwd"].scale_inv[META_QKV],
                fp8_meta["scaling_fwd"].scale[META_S],
                fp8_meta["scaling_fwd"].scale[META_O],
                fp8_meta["scaling_fwd"].amax_history[0][META_S],
                fp8_meta["scaling_fwd"].amax_history[0][META_O],
                attn_scale=None,
                dropout=p_dropout,
                fast_zero_fill=fast_zero_fill,
                qkv_layout="t3hd",
                attn_bias_type="no_bias",
                attn_mask_type="padding",
                rng_gen=None,
                )
        M, ZInv, philox_unpacked = aux_ctx_tensors

        context = context_.view(-1, in_features)
        context_t = tex.fp8_transpose(context, fp8_dtype_forward)

        ctx.save_for_backward(
            inputmat_t, qkv_weight_t_fp8, workspace,
            qkv_out,
            context_, context_t,
            fp8_meta["scaling_fwd"].scale,
            fp8_meta["scaling_fwd"].scale_inv,
        )
        ctx.aux_ctx_tensors = aux_ctx_tensors
        ctx.fp8_meta = fp8_meta
        ctx.cu_seqlens = cu_seqlens
        ctx.p_dropout = p_dropout
        ctx.max_s = max_s
        ctx.fast_zero_fill = fast_zero_fill
        ctx.is_nl = is_nl
        ctx.hidden_size = in_features
        ctx.num_attention_heads = num_attention_heads

        context_fp16 = ext.cast_from_fp8(context, fp8_meta["scaling_fwd"],
                META_O, fp8_dtype_forward, tex.DType.kFloat16)
        torch.save(context_fp16, 'ctx.pt')
        return context_fp16


    @staticmethod
    def backward(
        ctx, grad_output: torch.Tensor
    ) -> Tuple[Union[torch.Tensor, None], ...]:

        with _prepare_backward(True, ctx.fp8_meta, None, 1, name="_DPA"):
            (
                inputmat_t,
                qkv_weight_t_fp8,
                workspace,
                qkv_out,
                context, context_t,
                fwd_scales,
                fwd_scale_inverses,
            ) = ctx.saved_tensors
            fp8_dtype_forward = fp8.get_fp8_te_dtype(
                ctx.fp8_meta["recipe"], fprop_tensor=True
            )
            fp8_dtype_backward = fp8.get_fp8_te_dtype(
                ctx.fp8_meta["recipe"], fprop_tensor=False
            )

            proj_dgrad = ext.cast_to_fp8(
                grad_output, ctx.fp8_meta["scaling_bwd"], META_DO, fp8_dtype_backward
            )

            dq, dk, dv, *rest = fused_attn_bwd(
                    ctx.max_s,
                    ctx.max_s,
                    ctx.cu_seqlens,
                    ctx.cu_seqlens,
                    qkv_out[:,0,:,:],
                    qkv_out[:,1,:,:],
                    qkv_out[:,2,:,:],
                    context,
                    proj_dgrad.view_as(context),
                    fp8_dtype_forward,
                    ctx.aux_ctx_tensors,
                    FusedAttnBackend["FP8"],
                    fwd_scale_inverses[META_QKV], # d_scale_qkv,
                    fwd_scale_inverses[META_S], # d_scale_s,
                    fwd_scale_inverses[META_O], # d_scale_o,
                    ctx.fp8_meta['scaling_bwd'].scale_inv[META_DO], # d_scale_do
                    fwd_scales[META_S], # q_scale_s
                    ctx.fp8_meta['scaling_bwd'].scale[META_DS], # q_scale_ds
                    ctx.fp8_meta['scaling_bwd'].scale[META_DQKV], # q_scale_dqkv
                    ctx.fp8_meta['scaling_bwd'].amax_history[0][META_DS], # amax_ds
                    ctx.fp8_meta['scaling_bwd'].amax_history[0][META_DQKV], # amax_dqkv
                    None,
                    ctx.p_dropout,
                    ctx.fast_zero_fill,
                    "t3hd",
                    "no_bias",
                    "padding",
                    )
            dqkv = torch.cat([dq.unsqueeze(1), dk.unsqueeze(1), dv.unsqueeze(1)], dim=1)

            dqkv_grad_output_c = dqkv.view(-1, 3*ctx.hidden_size)
            dqkv_grad_output_c_fp16 = ext.cast_from_fp8(dqkv_grad_output_c,
                ctx.fp8_meta["scaling_bwd"], META_DQKV,
                fp8_dtype_backward, tex.DType.kFloat16)
            torch.save(dqkv_grad_output_c_fp16, 'dqkv.pt')

            qkv_bgrad, dqkv_grad_output_t = ext.fp8_transpose_bgrad_fused(
                dqkv_grad_output_c,
                ctx.fp8_meta["scaling_bwd"],
                META_DQKV,
                fp8_dtype_backward,
                torch.float16,
            )

            # QKV DGRAD
            qkv_dgrad = ext.fp8_gemm(
                qkv_weight_t_fp8,
                fwd_scale_inverses,
                tex.FP8FwdTensors.GEMM1_WEIGHT,
                fp8_dtype_forward,
                dqkv_grad_output_c,
                ctx.fp8_meta["scaling_bwd"].scale_inv,
                META_DQKV,
                fp8_dtype_backward,
                torch.float16,
                workspace,
                use_split_accumulator=_2X_ACC_DGRAD,
            )
            # QKV WGRAD
            qkv_wgrad = ext.fp8_gemm(
                inputmat_t,
                fwd_scale_inverses,
                tex.FP8FwdTensors.GEMM1_INPUT,
                fp8_dtype_forward,
                dqkv_grad_output_t,
                ctx.fp8_meta["scaling_bwd"].scale_inv,
                META_DQKV,
                fp8_dtype_backward,
                torch.float16,
                workspace,
                use_split_accumulator=_2X_ACC_WGRAD,
            )

        return (qkv_dgrad,
            qkv_wgrad,
            qkv_bgrad,
            None,
            None,
            None,
            None,
            None,
            None,
            None,
            None,
            None,
            None)

class DPA_FP8(TransformerEngineBaseModule):
    def __init__(
        self,
        config,
        params_dtype: torch.dtype = torch.float32):
        super().__init__()
        self.p_dropout = config.dropout_p
        self.h = config.num_attention_heads
        self.hidden_size = config.hidden_size
        self.head_dim = config.head_dim
        self.fast_zero_fill = True

        self.qkv_weight = torch.nn.Parameter(
            torch.empty(
                self.hidden_size * 3,
                self.hidden_size,
                device=torch.cuda.current_device(),
                dtype=params_dtype,
            )
        )
        self.fp8_weight_shapes.append(self.qkv_weight.shape)
        self.qkv_bias = torch.nn.Parameter(
            torch.empty(
                self.hidden_size * 3,
                device=torch.cuda.current_device(),
                dtype=params_dtype,
            )
        )
        with torch.no_grad():
            self.qkv_bias.zero_()
            self.qkv_weight.fill_(1.0)
        self.workspace = torch.empty(
            _CUBLASLT_WORKSPACE_SIZE_BYTES, dtype=torch.int8, device="cuda"
        )

    def forward(
        self, inp: torch.Tensor,
        cu_seqlens, max_s,
    ) -> torch.Tensor:
        with self.prepare_forward(inp, None, num_gemms=3) as inp:
            out = _dpa_fp8.apply(
                inp,
                self.qkv_weight,
                self.qkv_bias,
                cu_seqlens,
                self.h,
                self.p_dropout,
                max_s,
                self.fast_zero_fill,
                self.fp8_meta,
                self.workspace,
                self.training)
        return out

    def get_fp8_weights_scratchpad(
        self,
        is_first_microbatch: Union[bool, None],
    ) -> List[torch.Tensor]:
        """Needs override."""<|MERGE_RESOLUTION|>--- conflicted
+++ resolved
@@ -20,8 +20,10 @@
     AttnMaskType,
     FusedAttnBackend,
     QKVLayout,
+    fused_attn_bwd,
+    fused_attn_fwd,
+    fused_attn_bwd_qkvpacked,
     fused_attn_fwd_qkvpacked,
-    fused_attn_bwd_qkvpacked,
 )
 import transformer_engine.pytorch.fp8 as fp8
 from transformer_engine.pytorch.module.base import (
@@ -78,7 +80,7 @@
 def _is_fused_attention_supported(
     config: ModelConfig,
     dtype: torch.dtype,
-    qkv_layout: str = "qkv_interleaved",
+    qkv_layout: str = "sbh3d",
     bias_type: str = "no_bias",
 ) -> bool:
     backend = tex.get_fused_attn_backend(
@@ -137,7 +139,6 @@
         bias_type,
     )
 
-<<<<<<< HEAD
     # FusedAttention backend
     if fused_attn_supported:
         fused_attn_fwd, fused_attn_bwd = _run_dot_product_attention(
@@ -163,14 +164,6 @@
         )
         torch.testing.assert_close(flash_attn_fwd, unfused_attn_fwd, **tols)
         torch.testing.assert_close(flash_attn_bwd, unfused_attn_bwd, **tols)
-=======
-    atol, rtol = (2.5e-2, 2.5e-2) if dtype == torch.bfloat16 else (5e-3, 5e-3)
-    if bias_type == "no_bias":
-        torch.testing.assert_close(fused_attn_fwd, flash_attn_fwd, atol=atol, rtol=rtol)
-        torch.testing.assert_close(fused_attn_bwd, flash_attn_bwd, atol=atol, rtol=rtol)
-    torch.testing.assert_close(fused_attn_fwd, unfused_attn_fwd, atol=atol, rtol=rtol)
-    torch.testing.assert_close(fused_attn_bwd, unfused_attn_bwd, atol=atol, rtol=rtol)
->>>>>>> 76669cdd
 
 def _run_dot_product_attention(dtype, bs, config, backend, ckpt_attn, bias_type):
 
@@ -228,8 +221,6 @@
 
     return op, inp.grad
 
-<<<<<<< HEAD
-=======
 qkv_layouts = [
     'sb3hd', 'sbh3d', 'sbhd_sb2hd', 'sbhd_sbh2d', 'sbhd_sbhd_sbhd',
     'bs3hd', 'bsh3d', 'bshd_bs2hd', 'bshd_bsh2d', 'bshd_bshd_bshd',
@@ -237,8 +228,6 @@
     #'t3hd', 'th3d', 'thd_t2hd', 'thd_th2d', 'thd_thd_thd',
     ]
 
-@pytest.mark.skipif(
-    get_device_compute_capability() < 8.0, reason="Compute capability 8.0+ is required.")
 @pytest.mark.parametrize("dtype", param_types)
 @pytest.mark.parametrize("bs", batch_sizes)
 @pytest.mark.parametrize("model", model_configs.keys())
@@ -247,23 +236,39 @@
 def test_dpa_qkv_layout(dtype, bs, model, workspace_opt, qkv_layout):
     """Test DotProductAttention module with different QKV layouts"""
 
+    # Get configs
     config = model_configs[model]
-
-    flash_attn_fwd, flash_attn_bwd = _run_dpa_qkv_layout(
+    tols = dict(atol=5e-3, rtol=5e-3)
+    if dtype == torch.bfloat16:
+        tols = dict(atol=2.5e-2, rtol=2.5e-2)
+
+    # Skip if only unfused backend is supported
+    fused_attn_supported = _is_fused_attention_supported(config, dtype)
+    flash_attn_supported = _is_flash_attention_supported()
+    if not (fused_attn_supported or flash_attn_supported):
+        pytest.skip(
+            "Neither FusedAttention nor FlashAttention support this model config"
+        )
+
+    # UnfusedDotProductAttention backend
+    unfused_attn_fwd, unfused_attn_bwd = _run_dpa_qkv_layout(
+        dtype, bs, config, "UnfusedDotProductAttention", qkv_layout, workspace_opt)
+
+    # FusedAttention backend
+    if fused_attn_supported:
+        fused_attn_fwd, fused_attn_bwd = _run_dpa_qkv_layout(
+            dtype, bs, config, "FusedAttention", qkv_layout, workspace_opt)
+        torch.testing.assert_close(fused_attn_fwd, unfused_attn_fwd, **tols)
+        for i in range(len(unfused_attn_bwd)):
+            torch.testing.assert_close(fused_attn_bwd[i], unfused_attn_bwd[i], **tols)
+
+    # FlashAttention backend
+    if flash_attn_supported:
+        flash_attn_fwd, flash_attn_bwd = _run_dpa_qkv_layout(
             dtype, bs, config, "FlashAttention", qkv_layout, workspace_opt)
-    fused_attn_fwd, fused_attn_bwd = _run_dpa_qkv_layout(
-            dtype, bs, config, "FusedAttention", qkv_layout, workspace_opt)
-    unfused_attn_fwd, unfused_attn_bwd = _run_dpa_qkv_layout(
-            dtype, bs, config, "UnfusedDotProductAttention", qkv_layout, workspace_opt)
-
-    atol, rtol = (5e-2, 5e-2) if dtype == torch.bfloat16 else (2.5e-3, 2.5e-3)
-    torch.testing.assert_close(flash_attn_fwd, unfused_attn_fwd, atol = atol, rtol = rtol)
-    torch.testing.assert_close(fused_attn_fwd, unfused_attn_fwd, atol = atol, rtol = rtol)
-    torch.testing.assert_close(fused_attn_fwd, flash_attn_fwd, atol = atol, rtol = rtol)
-    for i in range(len(flash_attn_bwd)):
-        torch.testing.assert_close(flash_attn_bwd[i], unfused_attn_bwd[i], atol = atol, rtol = rtol)
-        torch.testing.assert_close(fused_attn_bwd[i], flash_attn_bwd[i], atol = atol, rtol = rtol)
-        torch.testing.assert_close(fused_attn_bwd[i], unfused_attn_bwd[i], atol = atol, rtol = rtol)
+        torch.testing.assert_close(flash_attn_fwd, unfused_attn_fwd, **tols)
+        for i in range(len(unfused_attn_bwd)):
+            torch.testing.assert_close(flash_attn_bwd[i], unfused_attn_bwd[i], **tols)
 
 def _run_dpa_qkv_layout(dtype, bs, config, backend, qkv_layout, workspace_opt):
 
@@ -354,33 +359,25 @@
 
     return op, (inp[0].grad, inp[1].grad, inp[2].grad)
 
-@pytest.mark.skipif(
-    get_device_compute_capability() < 8.0, reason="Compute capability 8.0+ is required.")
->>>>>>> 76669cdd
 @pytest.mark.parametrize("dtype", param_types)
 @pytest.mark.parametrize("bs", batch_sizes)
 @pytest.mark.parametrize("model", model_configs.keys())
 @pytest.mark.parametrize("ckpt_attn", [False])
 @pytest.mark.parametrize("bias_type", ["no_bias", "post_scale_bias"])
-<<<<<<< HEAD
-def test_transformer_layer(dtype, bs, model, ckpt_attn, bias_type):
-    """Test TransformerLayer module with different attention backends"""
-=======
 @pytest.mark.parametrize("fused_qkv_params", [True, False])
 def test_transformer_layer(dtype, bs, model, ckpt_attn, bias_type, fused_qkv_params):
     """Test TransformerLayer module when its DotProductAttention is enabled with
     FlashAttention, FusedAttention, or UnfusedDotProductAttention backend"""
->>>>>>> 76669cdd
 
     # Get configs
     config = model_configs[model]
     tols = dict(atol=5e-1, rtol=5e-2)
 
-<<<<<<< HEAD
     # Skip if only unfused backend is supported
     fused_attn_supported = _is_fused_attention_supported(
         config,
         dtype,
+        qkv_layout="sbh3d" if fused_qkv_params else "sb3hd",
         bias_type=bias_type,
     )
     flash_attn_supported = _is_flash_attention_supported(bias_type=bias_type)
@@ -397,6 +394,7 @@
         "UnfusedDotProductAttention",
         ckpt_attn,
         bias_type,
+        fused_qkv_params,
     )
 
     # FusedAttention backend
@@ -408,6 +406,7 @@
             "FusedAttention",
             ckpt_attn,
             bias_type,
+            fused_qkv_params,
         )
         torch.testing.assert_close(fused_attn_fwd, unfused_attn_fwd, **tols)
         torch.testing.assert_close(fused_attn_bwd, unfused_attn_bwd, **tols)
@@ -421,25 +420,10 @@
             "FlashAttention",
             ckpt_attn,
             bias_type,
+            fused_qkv_params,
         )
         torch.testing.assert_close(flash_attn_fwd, unfused_attn_fwd, **tols)
         torch.testing.assert_close(flash_attn_bwd, unfused_attn_bwd, **tols)
-=======
-    if bias_type == "no_bias":
-        flash_attn_fwd, flash_attn_bwd = _run_transformer_layer(
-                dtype, bs, config, "FlashAttention", ckpt_attn, bias_type, fused_qkv_params)
-    fused_attn_fwd, fused_attn_bwd = _run_transformer_layer(
-            dtype, bs, config, "FusedAttention", ckpt_attn, bias_type, fused_qkv_params)
-    unfused_attn_fwd, unfused_attn_bwd = _run_transformer_layer(
-            dtype, bs, config, "UnfusedDotProductAttention", ckpt_attn, bias_type, fused_qkv_params)
-
-    atol, rtol = (5e-1, 5e-2)
-    if bias_type == "no_bias":
-        torch.testing.assert_close(fused_attn_fwd, flash_attn_fwd, atol=atol, rtol=rtol)
-        torch.testing.assert_close(fused_attn_bwd, flash_attn_bwd, atol=atol, rtol=rtol)
-    torch.testing.assert_close(fused_attn_fwd, unfused_attn_fwd, atol=atol, rtol=rtol)
-    torch.testing.assert_close(fused_attn_bwd, unfused_attn_bwd, atol=atol, rtol=rtol)
->>>>>>> 76669cdd
 
 def _run_transformer_layer(dtype, bs, config, backend, ckpt_attn, bias_type, fused_qkv_params):
 
@@ -629,6 +613,7 @@
 batch_sizes_fp8 = [1, 4]
 param_types_fp8 = [torch.float16]
 
+@pytest.mark.skipif(not fp8_available, reason=reason_for_no_fp8)
 @pytest.mark.parametrize("dtype", param_types_fp8)
 @pytest.mark.parametrize("bs", batch_sizes_fp8)
 @pytest.mark.parametrize("model", model_configs_fp8.keys())
@@ -661,16 +646,10 @@
         "UnfusedDotProductAttention",
     )
 
-<<<<<<< HEAD
     # Check that results match
     tols = dict(atol=2.5e-2, rtol=2.5e-2)
     torch.testing.assert_close(fused_attn_fwd, unfused_attn_fwd, **tols)
     torch.testing.assert_close(fused_attn_bwd, unfused_attn_bwd, **tols)
-=======
-    atol, rtol = (2.5e-2, 2.5e-2)
-    torch.testing.assert_close(fused_attn_fwd, unfused_attn_fwd, atol=atol, rtol=rtol)
-    torch.testing.assert_close(fused_attn_bwd, unfused_attn_bwd, atol=atol, rtol=rtol)
->>>>>>> 76669cdd
 
 def _run_dpa_fp8(dtype, bs, config, backend):
 
@@ -748,24 +727,6 @@
 
     return op, inp.grad
 
-<<<<<<< HEAD
-=======
-from torch.nn.parameter import Parameter
-import transformer_engine.pytorch.cpp_extensions as ext
-import transformer_engine_extensions as tex
-import transformer_engine.pytorch.fp8 as fp8
-from transformer_engine.pytorch import fp8_autocast
-from transformer_engine.pytorch.module.base import TransformerEngineBaseModule, _prepare_backward
-from transformer_engine.common import recipe
-from typing import Union, Dict, Any, Tuple, List
-from transformer_engine.pytorch.cpp_extensions.fused_attn import (
-    fused_attn_fwd_qkvpacked,
-    fused_attn_bwd_qkvpacked,
-    fused_attn_fwd,
-    fused_attn_bwd,
-    FusedAttnBackend)
-
->>>>>>> 76669cdd
 _CUBLASLT_WORKSPACE_SIZE_BYTES = 33_554_432  # 32MiB
 _2X_ACC_FPROP = False
 _2X_ACC_DGRAD = False
