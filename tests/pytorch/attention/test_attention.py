# Copyright (c) 2022-2025, NVIDIA CORPORATION & AFFILIATES. All rights reserved.
#
# See LICENSE for license information.
import logging
import os
import sys
import pathlib
from typing import Any, Dict, Tuple, Union

import pytest
import torch

from transformer_engine.pytorch.quantization import FP8GlobalStateManager, get_fp8_te_dtype
from transformer_engine.common import recipe
from transformer_engine.pytorch import (
    TransformerLayer,
    autocast,
    quantized_model_init,
    DotProductAttention,
    MultiheadAttention,
    get_device_compute_capability,
    Quantizer,
    is_fp8_available,
    is_bf16_available,
)
from transformer_engine.pytorch.attention.dot_product_attention import (
    _attention_backends,
)
from transformer_engine.pytorch.attention.dot_product_attention.utils import (
    FlashAttentionUtils,
    check_set_window_size,
)
from transformer_engine.pytorch.attention import RotaryPositionEmbedding
import transformer_engine.pytorch.cpp_extensions as ext
from transformer_engine.pytorch.cpp_extensions.fused_attn import (
    FusedAttnBackend,
    fused_attn_bwd,
    fused_attn_fwd,
)
from transformer_engine.pytorch.distributed import CudaRNGStatesTracker
from transformer_engine.pytorch.module.base import TransformerEngineBaseModule
from transformer_engine.pytorch.utils import (
    init_method_normal,
    scaled_init_method_normal,
)
from transformer_engine.pytorch.utils import get_cudnn_version
import transformer_engine_torch as tex
<<<<<<< HEAD
from transformer_engine.pytorch.quantization import (
    Quantizer,
=======
from transformer_engine.pytorch.tensor.quantized_tensor import (
>>>>>>> fd234d80
    prepare_for_saving,
    restore_from_saved,
)

_current_file = pathlib.Path(__file__).resolve()
sys.path.append(str(_current_file.parent.parent))
from utils import (
    reset_rng_states,
    compare_and_assert,
    ModelConfig,
    dtype_tols,
    get_available_attention_backends,
)

# Check if hardware supports FP8
fp8_available, reason_for_no_fp8 = is_fp8_available(return_reason=True)

# Reset RNG seed and states
seed = 1234
reset_rng_states()


# Reset FP8 global state manager
@pytest.fixture(autouse=True)
def reset_global_fp8_state():
    yield
    FP8GlobalStateManager.reset()


# Define F16 data types to test
param_types = [torch.float16]
if is_bf16_available():
    param_types.append(torch.bfloat16)
param_types_lean = [torch.bfloat16]

model_configs_base = {
    # test: ModelConfig(b, sq, hq, dqk)
    "base_1_0": ModelConfig(8, 128, 16, 64),
    "base_1_1": ModelConfig(4, 128, 16, 64, max_seqlen_kv=256),
    "base_2_0": ModelConfig(2, 2048, 24, 128),
    "base_2_1": ModelConfig(1, 2048, 24, 128, max_seqlen_kv=4096),
    "base_3_0": ModelConfig(8, 1, 16, 128, max_seqlen_kv=2048),
    "base_3_1": ModelConfig(8, 1, 16, 256, max_seqlen_kv=2048),
    "base_4_0": ModelConfig(8, 1, 16, 192, max_seqlen_kv=2048),
    "base_4_1": ModelConfig(8, 128, 16, 192, max_seqlen_kv=2048),
    "base_5_0": ModelConfig(8, 1, 16, 512, max_seqlen_kv=2048),
    "base_5_1": ModelConfig(8, 128, 16, 512, max_seqlen_kv=2048),
    "base_6_0": ModelConfig(8, 1, 16, 1024, max_seqlen_kv=2048),
    "base_6_1": ModelConfig(8, 128, 16, 1024, max_seqlen_kv=2048),
}


@pytest.mark.skipif(get_cudnn_version() < (8, 9, 1), reason="cuDNN 8.9.1+ is required.")
@pytest.mark.parametrize("dtype", param_types)
@pytest.mark.parametrize("model_configs", [model_configs_base])
@pytest.mark.parametrize("model", model_configs_base.keys())
@pytest.mark.parametrize("ckpt_attn", [False])
@pytest.mark.parametrize("workspace_opt", [True, False])
@pytest.mark.parametrize("qkv_layout", [None])
@pytest.mark.parametrize("swa", [False])
@pytest.mark.parametrize("pad_between_seqs", [False])
def test_dot_product_attention(
    dtype, model_configs, model, ckpt_attn, workspace_opt, qkv_layout, swa, pad_between_seqs
):
    """Test DotProductAttention module"""

    # Get configs
    tols = dict(atol=1e-3, rtol=1e-3)
    if dtype == torch.bfloat16:
        tols = dict(atol=1.5e-2, rtol=1.5e-2)
    config = model_configs[model]
    is_mla = config.head_dim_qk != config.head_dim_v
    is_mqa_gqa = config.num_heads != config.num_gqa_groups
    if qkv_layout is None:
        if config.attn_type == "self":
            qkv_layout = "sb3hd" if not is_mla and not is_mqa_gqa else "sbhd_sbhd_sbhd"
        else:
            qkv_layout = "bshd_bs2hd" if not is_mla and not is_mqa_gqa else "bshd_bshd_bshd"
    if "3" in qkv_layout and config.attn_type == "cross":
        pytest.skip("No need to test this layout for cross attention")

    if config.window_size == (-1, -1) and swa:
        config.window_size = [2, 2]
    config.window_size = check_set_window_size(config.attn_mask_type, config.window_size)

    # Get backends
    is_training = True
    available_backends, _, fused_attn_backends = get_available_attention_backends(
        config,
        qkv_dtype=dtype,
        qkv_layout=qkv_layout,
        pad_between_seqs=pad_between_seqs,
        is_training=is_training,
    )
    flash_attn_supported, fused_attn_supported, unfused_attn_supported = available_backends
    if not fused_attn_supported:
        is_training = False
        available_backends, _, fused_attn_backends = get_available_attention_backends(
            config,
            qkv_dtype=dtype,
            qkv_layout=qkv_layout,
            pad_between_seqs=pad_between_seqs,
            is_training=is_training,
        )
        flash_attn_supported, fused_attn_supported, unfused_attn_supported = available_backends

    # FlashAttention does not support pad_between_seqs, but _run_dot_product_attention
    # mannually pads and unpads the input and output of FlashAttention for testing purposes
    if (
        pad_between_seqs
        and FlashAttentionUtils.is_installed
        and not (
            config.max_seqlen_q != config.max_seqlen_kv
            and config.attn_mask_type in ["causal", "padding_causal"]
        )
        and (config.window_size[0] == -1 or FlashAttentionUtils.v2_3_plus)
    ):
        flash_attn_supported = True

    # Skip if only unfused backend is supported
    if (len(fused_attn_backends) + flash_attn_supported + unfused_attn_supported) < 2:
        pytest.skip("Less than two backends to compare.")

    # UnfusedDotProductAttention backend
    if unfused_attn_supported:
        unfused_attn_fwd, unfused_attn_bwd = _run_dot_product_attention(
            dtype,
            config,
            "UnfusedDotProductAttention",
            ckpt_attn,
            qkv_layout,
            workspace_opt,
            pad_between_seqs,
            is_training,
        )

    # FusedAttention backend
    if fused_attn_supported:
        if len(fused_attn_backends) == 1:
            fused_attn_fwd, fused_attn_bwd = _run_dot_product_attention(
                dtype,
                config,
                "FusedAttention",
                ckpt_attn,
                qkv_layout,
                workspace_opt,
                pad_between_seqs,
                is_training,
            )
        if len(fused_attn_backends) == 2:
            os.environ["NVTE_FUSED_ATTN_BACKEND"] = "0"
            fused_attn_fwd, fused_attn_bwd = _run_dot_product_attention(
                dtype,
                config,
                "FusedAttention",
                ckpt_attn,
                qkv_layout,
                workspace_opt,
                pad_between_seqs,
                is_training,
            )
            os.environ["NVTE_FUSED_ATTN_BACKEND"] = "1"
            fused_attn_fwd_1, fused_attn_bwd_1 = _run_dot_product_attention(
                dtype,
                config,
                "FusedAttention",
                ckpt_attn,
                qkv_layout,
                workspace_opt,
                pad_between_seqs,
                is_training,
            )

    # FlashAttention backend
    if flash_attn_supported:
        flash_attn_fwd, flash_attn_bwd = _run_dot_product_attention(
            dtype,
            config,
            "FlashAttention",
            ckpt_attn,
            qkv_layout,
            workspace_opt,
            pad_between_seqs,
            is_training,
        )

    # Compare results
    logging.info(f"[test_dot_product_attention]: is_training = {is_training}")
    if unfused_attn_supported and flash_attn_supported:
        logging.info("[test_dot_product_attention]: unfused attn vs flash attn")
        torch.testing.assert_close(flash_attn_fwd, unfused_attn_fwd, **tols)
        for i, _ in enumerate(flash_attn_bwd):
            torch.testing.assert_close(unfused_attn_bwd[i], flash_attn_bwd[i], **tols)
    if unfused_attn_supported and fused_attn_supported:
        logging.info("[test_dot_product_attention]: unfused attn vs fused attn")
        torch.testing.assert_close(fused_attn_fwd, unfused_attn_fwd, **tols)
        for i, _ in enumerate(unfused_attn_bwd):
            torch.testing.assert_close(fused_attn_bwd[i], unfused_attn_bwd[i], **tols)
    if fused_attn_supported and flash_attn_supported:
        logging.info("[test_dot_product_attention]: fused attn vs flash attn")
        torch.testing.assert_close(fused_attn_fwd, flash_attn_fwd, **tols)
        for i, _ in enumerate(flash_attn_bwd):
            torch.testing.assert_close(fused_attn_bwd[i], flash_attn_bwd[i], **tols)
    if fused_attn_supported and len(fused_attn_backends) == 2:
        logging.info("[test_dot_product_attention]: fused attn backend 0 vs 1")
        torch.testing.assert_close(fused_attn_fwd, fused_attn_fwd_1, **tols)
        for i, _ in enumerate(fused_attn_bwd):
            torch.testing.assert_close(fused_attn_bwd[i], fused_attn_bwd_1[i], **tols)


@pytest.mark.skipif(get_cudnn_version() < (8, 9, 1), reason="cuDNN 8.9.1+ is required.")
@pytest.mark.parametrize("dtype", param_types)
@pytest.mark.parametrize("model_configs", [model_configs_base])
@pytest.mark.parametrize("model", ["base_1_1", "base_2_1"])
def test_dpa_checkpoint(dtype, model_configs, model):
    """Test DotProductAttention module with checkpointing"""
    test_dot_product_attention(dtype, model_configs, model, True, True, None, False, False)


model_configs_softmax = {
    # test: ModelConfig(b, sq, hq, dqk)
    "softmax_1_0": ModelConfig(2, 2048, 64, 64, num_gqa_groups=8),
    "softmax_1_1": ModelConfig(2, 2048, 64, 64, num_gqa_groups=8, softmax_type="off-by-one"),
    "softmax_1_2": ModelConfig(2, 2048, 64, 64, num_gqa_groups=8, softmax_type="learnable"),
    "softmax_2_0": ModelConfig(2, 2048, 64, 64, num_gqa_groups=8, attn_mask_type="causal"),
    "softmax_2_1": ModelConfig(
        2, 2048, 64, 64, num_gqa_groups=8, attn_mask_type="causal", softmax_type="off-by-one"
    ),
    "softmax_2_2": ModelConfig(
        2, 2048, 64, 64, num_gqa_groups=8, attn_mask_type="causal", softmax_type="learnable"
    ),
    "softmax_3_0": ModelConfig(2, 2048, 64, 64, num_gqa_groups=8, attn_mask_type="padding"),
    "softmax_3_1": ModelConfig(
        2, 2048, 64, 64, num_gqa_groups=8, attn_mask_type="padding", softmax_type="off-by-one"
    ),
    "softmax_3_2": ModelConfig(
        2, 2048, 64, 64, num_gqa_groups=8, attn_mask_type="padding", softmax_type="learnable"
    ),
    "softmax_4_0": ModelConfig(
        2, 2048, 64, 64, num_gqa_groups=8, window_size=(128, 0), attn_mask_type="causal"
    ),
    "softmax_4_1": ModelConfig(
        2,
        2048,
        64,
        64,
        num_gqa_groups=8,
        window_size=(128, 0),
        attn_mask_type="causal",
        softmax_type="off-by-one",
    ),
    "softmax_4_2": ModelConfig(
        2,
        2048,
        64,
        64,
        num_gqa_groups=8,
        window_size=(128, 0),
        attn_mask_type="causal",
        softmax_type="learnable",
    ),
    "softmax_5_0": ModelConfig(
        2, 2048, 64, 64, num_gqa_groups=8, window_size=(128, 0), attn_mask_type="padding_causal"
    ),
    "softmax_5_1": ModelConfig(
        2,
        2048,
        64,
        64,
        num_gqa_groups=8,
        window_size=(128, 0),
        attn_mask_type="padding_causal",
        softmax_type="off-by-one",
    ),
    "softmax_5_2": ModelConfig(
        2,
        2048,
        64,
        64,
        num_gqa_groups=8,
        window_size=(128, 0),
        attn_mask_type="padding_causal",
        softmax_type="learnable",
    ),
}


@pytest.mark.skipif(get_cudnn_version() < (8, 9, 1), reason="cuDNN 8.9.1+ is required.")
@pytest.mark.parametrize("dtype", [torch.bfloat16])
@pytest.mark.parametrize("model_configs", [model_configs_softmax])
@pytest.mark.parametrize("model", model_configs_softmax.keys())
def test_dpa_softmax(dtype, model_configs, model):
    """Test DotProductAttention module with different softmax types"""
    test_dot_product_attention(
        dtype, model_configs, model, True, True, "bshd_bshd_bshd", False, False
    )


model_configs_mla = {
    # test: ModelConfig(b, sq, hq, dqk)
    "mla_1_0": ModelConfig(8, 128, 16, 64, head_dim_v=128),
    "mla_1_1": ModelConfig(4, 128, 16, 64, max_seqlen_kv=256, head_dim_v=128),
    "mla_1_2": ModelConfig(4, 128, 16, 192, max_seqlen_kv=256, head_dim_v=128),
    "mla_2_0": ModelConfig(2, 2048, 24, 128, attn_mask_type="causal", head_dim_v=64),
    "mla_2_1": ModelConfig(
        1, 2048, 24, 128, max_seqlen_kv=4096, attn_mask_type="causal", head_dim_v=64
    ),
    "mla_2_2": ModelConfig(
        1, 2048, 24, 192, max_seqlen_kv=4096, attn_mask_type="causal", head_dim_v=128
    ),
    "mla_3_0": ModelConfig(8, 1, 16, 128, max_seqlen_kv=2048, head_dim_v=64),
    "mla_3_1": ModelConfig(8, 1, 16, 256, max_seqlen_kv=2048, head_dim_v=128),
    "mla_3_2": ModelConfig(8, 1, 16, 192, max_seqlen_kv=2048, head_dim_v=128),
    "mla_3_3": ModelConfig(8, 1, 16, 160, max_seqlen_kv=2048, head_dim_v=128),
    "mla_3_4": ModelConfig(8, 1, 16, 160, max_seqlen_kv=2048, head_dim_v=160),
}


@pytest.mark.skipif(get_cudnn_version() < (8, 9, 1), reason="cuDNN 8.9.1+ is required.")
@pytest.mark.parametrize("dtype", param_types)
@pytest.mark.parametrize("model_configs", [model_configs_mla])
@pytest.mark.parametrize("model", model_configs_mla.keys())
def test_dpa_mla(dtype, model_configs, model):
    """Test DotProductAttention module with Multi-Latent Attention (MLA)"""
    test_dot_product_attention(dtype, model_configs, model, True, True, None, False, False)


model_configs_mask = {
    # test: ModelConfig(b, sq, hq, dqk)
    "mask_1_0": ModelConfig(2, 2048, 16, 64, attn_mask_type="causal"),
    "mask_1_1": ModelConfig(2, 2048, 24, 128, num_gqa_groups=1, attn_mask_type="causal"),
    "mask_1_2": ModelConfig(2, 2048, 24, 128, max_seqlen_kv=4096, attn_mask_type="causal"),
    "mask_2_0": ModelConfig(2, 2048, 16, 64, attn_mask_type="causal_bottom_right"),
    "mask_2_1": ModelConfig(
        2, 2048, 24, 128, num_gqa_groups=1, attn_mask_type="causal_bottom_right"
    ),
    "mask_2_2": ModelConfig(
        2, 2048, 24, 128, max_seqlen_kv=4096, attn_mask_type="causal_bottom_right"
    ),
    "mask_3_0": ModelConfig(2, 2048, 16, 64, attn_mask_type="padding"),
    "mask_3_1": ModelConfig(2, 2048, 24, 128, num_gqa_groups=1, attn_mask_type="padding"),
    "mask_3_2": ModelConfig(2, 2048, 24, 128, max_seqlen_kv=4096, attn_mask_type="padding"),
    "mask_4_0": ModelConfig(2, 2048, 16, 64, attn_mask_type="padding_causal"),
    "mask_4_1": ModelConfig(2, 2048, 24, 128, num_gqa_groups=1, attn_mask_type="padding_causal"),
    "mask_4_2": ModelConfig(2, 2048, 24, 128, max_seqlen_kv=4096, attn_mask_type="padding_causal"),
    "mask_5_0": ModelConfig(2, 2048, 16, 64, attn_mask_type="padding_causal_bottom_right"),
    "mask_5_1": ModelConfig(
        2, 2048, 24, 128, num_gqa_groups=1, attn_mask_type="padding_causal_bottom_right"
    ),
    "mask_5_2": ModelConfig(
        2, 2048, 24, 128, max_seqlen_kv=4096, attn_mask_type="padding_causal_bottom_right"
    ),
    "mask_6_0": ModelConfig(2, 1, 16, 128, max_seqlen_kv=2048, attn_mask_type="causal"),
    "mask_6_1": ModelConfig(2, 1, 16, 256, max_seqlen_kv=2048, attn_mask_type="causal"),
    "mask_7_0": ModelConfig(
        2, 1, 16, 128, max_seqlen_kv=2048, attn_mask_type="causal_bottom_right"
    ),
    "mask_7_1": ModelConfig(
        2, 1, 16, 256, max_seqlen_kv=2048, attn_mask_type="causal_bottom_right"
    ),
    "mask_8_0": ModelConfig(2, 1, 24, 128, max_seqlen_kv=2048, attn_mask_type="padding"),
    "mask_8_1": ModelConfig(2, 1, 16, 256, max_seqlen_kv=2048, attn_mask_type="padding"),
    "mask_9_0": ModelConfig(2, 1, 24, 128, max_seqlen_kv=2048, attn_mask_type="padding_causal"),
    "mask_9_1": ModelConfig(2, 1, 16, 256, max_seqlen_kv=2048, attn_mask_type="padding_causal"),
    "mask_10_0": ModelConfig(
        2, 1, 24, 128, max_seqlen_kv=2048, attn_mask_type="padding_causal_bottom_right"
    ),
    "mask_10_1": ModelConfig(
        2, 1, 16, 256, max_seqlen_kv=2048, attn_mask_type="padding_causal_bottom_right"
    ),
}


@pytest.mark.skipif(get_cudnn_version() < (8, 9, 1), reason="cuDNN 8.9.1+ is required.")
@pytest.mark.parametrize("dtype", param_types_lean)
@pytest.mark.parametrize("model_configs", [model_configs_mask])
@pytest.mark.parametrize("model", model_configs_mask.keys())
def test_dpa_mask(dtype, model_configs, model):
    """Test DotProductAttention module with different mask types"""
    test_dot_product_attention(dtype, model_configs, model, False, True, None, False, False)


model_configs_bias = {
    # test: ModelConfig(b, sq, hq, dqk)
    "bias_1_0": ModelConfig(4, 128, 16, 64, attn_bias_type="post_scale_bias"),
    "bias_1_1": ModelConfig(2, 128, 16, 64, max_seqlen_kv=256, attn_bias_type="post_scale_bias"),
    "bias_1_2": ModelConfig(4, 2048, 24, 128, attn_bias_type="post_scale_bias"),
    "bias_1_3": ModelConfig(2, 2048, 24, 128, max_seqlen_kv=4096, attn_bias_type="post_scale_bias"),
    "bias_1_4": ModelConfig(4, 2048, 24, 128, attn_bias_type="alibi"),
    "bias_1_5": ModelConfig(2, 2048, 24, 128, max_seqlen_kv=4096, attn_bias_type="alibi"),
    "bias_2_0": ModelConfig(
        4, 128, 16, 64, attn_mask_type="padding", attn_bias_type="post_scale_bias"
    ),
    "bias_2_1": ModelConfig(
        2,
        128,
        16,
        64,
        max_seqlen_kv=256,
        attn_mask_type="padding",
        attn_bias_type="post_scale_bias",
    ),
    "bias_2_2": ModelConfig(
        4, 2048, 24, 128, attn_mask_type="padding", attn_bias_type="post_scale_bias"
    ),
    "bias_2_3": ModelConfig(
        2,
        2048,
        24,
        128,
        max_seqlen_kv=4096,
        attn_mask_type="padding",
        attn_bias_type="post_scale_bias",
    ),
    "bias_2_4": ModelConfig(4, 2048, 24, 128, attn_mask_type="padding", attn_bias_type="alibi"),
    "bias_2_5": ModelConfig(
        2, 2048, 24, 128, max_seqlen_kv=4096, attn_mask_type="padding", attn_bias_type="alibi"
    ),
    "bias_3_0": ModelConfig(
        4, 128, 16, 64, attn_mask_type="causal", attn_bias_type="post_scale_bias"
    ),
    "bias_3_1": ModelConfig(
        2, 128, 16, 64, max_seqlen_kv=256, attn_mask_type="causal", attn_bias_type="post_scale_bias"
    ),
    "bias_3_2": ModelConfig(
        4, 2048, 24, 128, attn_mask_type="causal", attn_bias_type="post_scale_bias"
    ),
    "bias_3_3": ModelConfig(
        2,
        2048,
        24,
        128,
        max_seqlen_kv=4096,
        attn_mask_type="causal",
        attn_bias_type="post_scale_bias",
    ),
    "bias_3_4": ModelConfig(4, 2048, 24, 128, attn_mask_type="causal", attn_bias_type="alibi"),
    "bias_3_5": ModelConfig(
        2, 2048, 24, 128, max_seqlen_kv=4096, attn_mask_type="causal", attn_bias_type="alibi"
    ),
    "bias_4_0": ModelConfig(
        4, 128, 16, 64, attn_mask_type="padding_causal", attn_bias_type="post_scale_bias"
    ),
    "bias_4_1": ModelConfig(
        2,
        128,
        16,
        64,
        max_seqlen_kv=256,
        attn_mask_type="padding_causal",
        attn_bias_type="post_scale_bias",
    ),
    "bias_4_2": ModelConfig(
        4, 2048, 24, 128, attn_mask_type="padding_causal", attn_bias_type="post_scale_bias"
    ),
    "bias_4_3": ModelConfig(
        2,
        2048,
        24,
        128,
        max_seqlen_kv=4096,
        attn_mask_type="padding_causal",
        attn_bias_type="post_scale_bias",
    ),
    "bias_4_4": ModelConfig(
        4, 2048, 24, 128, attn_mask_type="padding_causal", attn_bias_type="alibi"
    ),
    "bias_4_5": ModelConfig(
        2,
        2048,
        24,
        128,
        max_seqlen_kv=4096,
        attn_mask_type="padding_causal",
        attn_bias_type="alibi",
    ),
}


@pytest.mark.skipif(get_cudnn_version() < (8, 9, 1), reason="cuDNN 8.9.1+ is required.")
@pytest.mark.parametrize("dtype", param_types_lean)
@pytest.mark.parametrize("model_configs", [model_configs_bias])
@pytest.mark.parametrize("model", model_configs_bias.keys())
def test_dpa_bias(dtype, model_configs, model):
    """Test DotProductAttention module with different bias types"""
    test_dot_product_attention(dtype, model_configs, model, False, True, None, False, False)


model_configs_bias_shapes = {
    # test: ModelConfig(b, sq, hq, dqk)
    "bias_1_0": ModelConfig(4, 128, 16, 64, attn_bias_type="post_scale_bias", bias_shape="11ss"),
    "bias_1_1": ModelConfig(2, 128, 16, 64, attn_bias_type="post_scale_bias", bias_shape="1hss"),
    "bias_1_2": ModelConfig(4, 2048, 24, 128, attn_bias_type="post_scale_bias", bias_shape="b1ss"),
    "bias_1_3": ModelConfig(2, 2048, 24, 128, attn_bias_type="post_scale_bias", bias_shape="bhss"),
    "bias_1_4": ModelConfig(
        4,
        2048,
        24,
        128,
        attn_mask_type="causal",
        attn_bias_type="alibi",
        bias_shape="1hss",
        alibi_type="custom",
    ),
    "bias_1_5": ModelConfig(
        2,
        2048,
        24,
        128,
        attn_mask_type="causal",
        attn_bias_type="alibi",
        bias_shape="bhss",
        alibi_type="custom",
    ),
}


@pytest.mark.skipif(get_cudnn_version() < (8, 9, 1), reason="cuDNN 8.9.1+ is required.")
@pytest.mark.parametrize("dtype", param_types_lean)
@pytest.mark.parametrize("model_configs", [model_configs_bias_shapes])
@pytest.mark.parametrize("model", model_configs_bias_shapes.keys())
def test_dpa_bias_shapes(dtype, model_configs, model):
    """Test DotProductAttention module with different bias types and shapes"""
    test_dot_product_attention(dtype, model_configs, model, False, True, None, False, False)


model_configs_swa = {
    # test: ModelConfig(b, sq, hq, dqk)
    "swa_1_1": ModelConfig(2, 2048, 16, 64),
    "swa_1_2": ModelConfig(2, 2048, 24, 128, num_gqa_groups=4),
    "swa_1_3": ModelConfig(2, 2048, 24, 128, max_seqlen_kv=4096),
    "swa_2_1": ModelConfig(2, 2048, 16, 64, attn_mask_type="causal"),
    "swa_2_2": ModelConfig(2, 2048, 24, 128, num_gqa_groups=4, attn_mask_type="causal"),
    "swa_2_3": ModelConfig(2, 2048, 24, 128, max_seqlen_kv=4096, attn_mask_type="causal"),
    "swa_3_1": ModelConfig(2, 2048, 16, 64, attn_mask_type="causal_bottom_right"),
    "swa_3_2": ModelConfig(
        2, 2048, 24, 128, num_gqa_groups=4, attn_mask_type="causal_bottom_right"
    ),
    "swa_3_3": ModelConfig(
        2, 2048, 24, 128, max_seqlen_kv=4096, attn_mask_type="causal_bottom_right"
    ),
    "swa_4_1": ModelConfig(2, 2048, 16, 64, attn_mask_type="padding"),
    "swa_4_2": ModelConfig(2, 2048, 24, 128, num_gqa_groups=4, attn_mask_type="padding"),
    "swa_4_3": ModelConfig(2, 2048, 24, 128, max_seqlen_kv=4096, attn_mask_type="padding"),
    "swa_5_1": ModelConfig(2, 2048, 16, 64, attn_mask_type="padding_causal"),
    "swa_5_2": ModelConfig(2, 2048, 24, 128, num_gqa_groups=4, attn_mask_type="padding_causal"),
    "swa_5_3": ModelConfig(2, 2048, 24, 128, max_seqlen_kv=4096, attn_mask_type="padding_causal"),
    "swa_6_1": ModelConfig(2, 2048, 16, 64, attn_mask_type="padding_causal_bottom_right"),
    "swa_6_2": ModelConfig(
        2, 2048, 24, 128, num_gqa_groups=4, attn_mask_type="padding_causal_bottom_right"
    ),
    "swa_6_3": ModelConfig(
        2, 2048, 24, 128, max_seqlen_kv=4096, attn_mask_type="padding_causal_bottom_right"
    ),
}


@pytest.mark.skipif(not FlashAttentionUtils.v2_3_plus, reason="Flash-attn 2.3+ is required.")
@pytest.mark.parametrize("dtype", param_types_lean)
@pytest.mark.parametrize("model_configs", [model_configs_swa])
@pytest.mark.parametrize("model", model_configs_swa.keys())
def test_dpa_sliding_window(dtype, model_configs, model):
    """Test DotProductAttention module with sliding window attention"""
    test_dot_product_attention(dtype, model_configs, model, False, True, None, True, False)


model_configs_alibi_slopes = {
    # test: ModelConfig(b, sq, hq, dqk)
    "alibi_1_0": ModelConfig(
        2, 128, 16, 64, attn_mask_type="causal", attn_bias_type="alibi", alibi_type="vanilla"
    ),
    "alibi_1_1": ModelConfig(
        1,
        128,
        16,
        64,
        max_seqlen_kv=256,
        attn_mask_type="causal",
        attn_bias_type="alibi",
        alibi_type="vanilla",
    ),
    "alibi_2_0": ModelConfig(
        2, 1024, 24, 128, attn_mask_type="causal", attn_bias_type="alibi", alibi_type="custom"
    ),
    "alibi_2_1": ModelConfig(
        1,
        1024,
        24,
        128,
        max_seqlen_kv=2048,
        attn_mask_type="causal",
        attn_bias_type="alibi",
        alibi_type="custom",
    ),
}


@pytest.mark.skipif(not FlashAttentionUtils.v2_3_plus, reason="Flash-attn 2.3+ is required.")
@pytest.mark.parametrize("dtype", param_types_lean)
@pytest.mark.parametrize("model_configs", [model_configs_alibi_slopes])
@pytest.mark.parametrize("model", model_configs_alibi_slopes.keys())
def test_dpa_alibi_slopes(dtype, model_configs, model):
    """Test DotProductAttention module with ALiBi slopes"""
    test_dot_product_attention(dtype, model_configs, model, False, True, None, False, False)


qkv_layouts = [
    "sb3hd",
    "sbh3d",
    "sbhd_sb2hd",
    "sbhd_sbh2d",
    "sbhd_sbhd_sbhd",
    "bs3hd",
    "bsh3d",
    "bshd_bs2hd",
    "bshd_bsh2d",
    "bshd_bshd_bshd",
]


model_configs_layout = {
    # test: ModelConfig(b, sq, hq, dqk)
    "layout_0_0": ModelConfig(2, 128, 16, 64),
    "layout_0_1": ModelConfig(
        2, 128, 16, 64, attn_mask_type="causal", attn_bias_type="post_scale_bias"
    ),
    "layout_0_2": ModelConfig(1, 128, 16, 64, max_seqlen_kv=256, attn_mask_type="padding"),
    "layout_0_3": ModelConfig(
        1,
        128,
        16,
        64,
        max_seqlen_kv=256,
        attn_mask_type="padding_causal",
        attn_bias_type="post_scale_bias",
    ),
    "layout_1_0": ModelConfig(2, 2048, 24, 128),
    "layout_1_1": ModelConfig(
        2, 2048, 24, 128, attn_mask_type="causal", attn_bias_type="post_scale_bias"
    ),
    "layout_1_2": ModelConfig(1, 2048, 24, 128, max_seqlen_kv=4096, attn_mask_type="padding"),
    "layout_1_3": ModelConfig(
        1,
        2048,
        24,
        128,
        max_seqlen_kv=4096,
        attn_mask_type="padding_causal",
        attn_bias_type="post_scale_bias",
    ),
    "layout_2_0": ModelConfig(2, 1, 16, 256, max_seqlen_kv=2048),
    "layout_2_1": ModelConfig(
        2, 2048, 24, 256, attn_mask_type="causal", attn_bias_type="post_scale_bias"
    ),
}


@pytest.mark.skipif(get_cudnn_version() < (8, 9, 5), reason="cuDNN 8.9.5+ is required.")
@pytest.mark.parametrize("dtype", param_types_lean)
@pytest.mark.parametrize("model_configs", [model_configs_layout])
@pytest.mark.parametrize("model", model_configs_layout.keys())
@pytest.mark.parametrize("qkv_layout", qkv_layouts)
def test_dpa_qkv_layout(dtype, model_configs, model, qkv_layout):
    """Test DotProductAttention module with different QKV layouts"""
    test_dot_product_attention(dtype, model_configs, model, False, True, qkv_layout, False, False)


qkv_layouts_thd = ["t3hd", "th3d", "thd_t2hd", "thd_th2d", "thd_thd_thd"]
model_configs_layout_thd = {
    # test: ModelConfig(b, sq, hq, dqk)
    "layout_0_0": ModelConfig(2, 2048, 16, 64, attn_mask_type="padding"),
    "layout_0_1": ModelConfig(2, 2048, 24, 128, num_gqa_groups=1, attn_mask_type="padding"),
    "layout_0_2": ModelConfig(2, 2048, 24, 128, max_seqlen_kv=4096, attn_mask_type="padding"),
    "layout_1_0": ModelConfig(2, 2048, 16, 64, attn_mask_type="padding_causal"),
    "layout_1_1": ModelConfig(2, 2048, 24, 128, num_gqa_groups=1, attn_mask_type="padding_causal"),
    "layout_1_2": ModelConfig(
        2, 2048, 24, 128, max_seqlen_kv=4096, attn_mask_type="padding_causal"
    ),
    "layout_2_0": ModelConfig(2, 2048, 16, 64, attn_mask_type="padding_causal_bottom_right"),
    "layout_2_1": ModelConfig(
        2, 2048, 24, 128, num_gqa_groups=1, attn_mask_type="padding_causal_bottom_right"
    ),
    "layout_2_2": ModelConfig(
        2, 2048, 24, 128, max_seqlen_kv=4096, attn_mask_type="padding_causal_bottom_right"
    ),
    "layout_3_0": ModelConfig(2, 2048, 16, 64, attn_mask_type="padding", window_size=(4, 4)),
    "layout_3_1": ModelConfig(
        2, 2048, 24, 128, num_gqa_groups=1, attn_mask_type="padding", window_size=(4, 4)
    ),
    "layout_3_2": ModelConfig(
        2, 2048, 24, 128, max_seqlen_kv=4096, attn_mask_type="padding", window_size=(4, 4)
    ),
    "layout_4_0": ModelConfig(2, 2048, 16, 64, attn_mask_type="padding_causal", window_size=(4, 0)),
    "layout_4_1": ModelConfig(
        2, 2048, 24, 128, num_gqa_groups=1, attn_mask_type="padding_causal", window_size=(4, 0)
    ),
    "layout_4_2": ModelConfig(
        2, 2048, 24, 128, max_seqlen_kv=4096, attn_mask_type="padding_causal", window_size=(4, 0)
    ),
    "layout_5_0": ModelConfig(
        2, 2048, 16, 64, attn_mask_type="padding_causal_bottom_right", window_size=(4, 0)
    ),
    "layout_5_1": ModelConfig(
        2,
        2048,
        24,
        128,
        num_gqa_groups=1,
        attn_mask_type="padding_causal_bottom_right",
        window_size=(4, 0),
    ),
    "layout_5_2": ModelConfig(
        2,
        2048,
        24,
        128,
        max_seqlen_kv=4096,
        attn_mask_type="padding_causal_bottom_right",
        window_size=(4, 0),
    ),
}


@pytest.mark.skipif(get_cudnn_version() < (9, 0, 0), reason="cuDNN 9.0.0+ is required.")
@pytest.mark.skipif(
    get_device_compute_capability() < (9, 0), reason="THD is only supported on Hopper+."
)
@pytest.mark.parametrize("dtype", param_types_lean)
@pytest.mark.parametrize("model_configs", [model_configs_layout_thd])
@pytest.mark.parametrize("model", model_configs_layout_thd.keys())
@pytest.mark.parametrize("qkv_layout", qkv_layouts_thd)
def test_dpa_qkv_layout_thd(dtype, model_configs, model, qkv_layout):
    """Test DotProductAttention module with different QKV layouts"""
    config = model_configs[model]
    if config.num_heads != config.num_gqa_groups and "3" in qkv_layout:
        pytest.skip("qkv_layout not applicable for MQA/GQA")
    logging.info("[test_dpa_qkv_layout_thd]: pad_between_seqs = True")
    pad_between_seqs = True
    test_dot_product_attention(
        dtype, model_configs, model, False, True, qkv_layout, False, pad_between_seqs
    )
    if get_cudnn_version() >= (9, 3, 0):
        logging.info("[test_dpa_qkv_layout_thd]: pad_between_seqs = False")
        # cuDNN 9.3.0+ is required to run pad_between_seqs = False/True in the same run
        pad_between_seqs = False
        test_dot_product_attention(
            dtype, model_configs, model, False, True, qkv_layout, False, pad_between_seqs
        )


def _run_dot_product_attention(
    dtype: torch.dtype,
    config: ModelConfig,
    backend: str,
    ckpt_attn: bool,
    qkv_layout: str,
    workspace_opt: bool,
    pad_between_seqs: bool,
    is_training: bool,
) -> Tuple[torch.Tensor, Tuple[torch.Tensor, torch.Tensor, torch.Tensor]]:
    """Run DotProductAttention module with one forward pass and one backward pass"""
    # Set RNG and environment varables
    reset_rng_states()
    os.environ["NVTE_FLASH_ATTN"] = "0"
    os.environ["NVTE_FUSED_ATTN"] = "0"
    if backend == "FlashAttention":
        os.environ["NVTE_FLASH_ATTN"] = "1"
    if backend == "FusedAttention":
        os.environ["NVTE_FUSED_ATTN"] = "1"
        os.environ["NVTE_FUSED_ATTN_FORCE_WORKSPACE_OPT"] = "1" if workspace_opt else "0"
    _attention_backends["backend_selection_requires_update"] = True

    # Create seqlens
    qkv_format = "".join([i for i in qkv_layout.split("_")[0] if i.isalpha()])
    if "padding" in config.attn_mask_type or qkv_format == "thd":
        if config.attn_type == "self":
            seqlens_q = torch.randint(
                1, config.max_seqlen_q, [config.batch_size], dtype=torch.int32, device="cuda"
            )
            seqlens_kv = seqlens_q
        if config.attn_type == "cross":
            if config.max_seqlen_q > 1:
                seqlens_q = torch.randint(
                    1, config.max_seqlen_q, [config.batch_size], dtype=torch.int32, device="cuda"
                )
            else:
                seqlens_q = torch.ones([config.batch_size], dtype=torch.int32, device="cuda")
            seqlens_kv = torch.randint(
                1, config.max_seqlen_kv, [config.batch_size], dtype=torch.int32, device="cuda"
            )
    else:
        seqlens_q = torch.full(
            [config.batch_size], config.max_seqlen_q, dtype=torch.int32, device="cuda"
        )
        seqlens_kv = torch.full(
            [config.batch_size], config.max_seqlen_kv, dtype=torch.int32, device="cuda"
        )
    cu_seqlens_q = torch.zeros(config.batch_size + 1, dtype=torch.int32, device="cuda")
    cu_seqlens_kv = torch.zeros(config.batch_size + 1, dtype=torch.int32, device="cuda")
    cu_seqlens_q[1:] = torch.cumsum(seqlens_q, dim=0)
    cu_seqlens_kv[1:] = torch.cumsum(seqlens_kv, dim=0)

    seqlens_q_after_pad = seqlens_q.clone()
    seqlens_kv_after_pad = seqlens_kv.clone()
    cu_seqlens_q_after_pad = cu_seqlens_q.clone()
    cu_seqlens_kv_after_pad = cu_seqlens_kv.clone()
    pad_len = [0] * config.batch_size
    if pad_between_seqs:
        max_pad_len = 3
        pad_len = torch.randint(0, max_pad_len + 1, [config.batch_size], device="cuda")  # 3
        seqlens_q_after_pad = seqlens_q + pad_len
        seqlens_kv_after_pad = seqlens_kv + pad_len
        cu_seqlens_q_after_pad[1:] = torch.cumsum(seqlens_q_after_pad, dim=0)
        cu_seqlens_kv_after_pad[1:] = torch.cumsum(seqlens_kv_after_pad, dim=0)

    # Create attention mask if padding
    attention_mask = None
    if "padding" in config.attn_mask_type:
        if config.attn_type == "self":
            attention_mask_q = torch.Tensor([]).to(dtype=torch.bool)
            for i in range(config.batch_size):
                attention_mask_q = torch.cat(
                    [
                        attention_mask_q,
                        torch.Tensor(
                            [False] * seqlens_q[i] + [True] * (config.max_seqlen_q - seqlens_q[i])
                        )
                        .to(dtype=torch.bool)
                        .unsqueeze(0)
                        .unsqueeze(0)
                        .unsqueeze(0),
                    ],
                    dim=0,
                )
            attention_mask = attention_mask_q.to(device="cuda")
        if config.attn_type == "cross":
            attention_mask_q = torch.Tensor([]).to(dtype=torch.bool)
            attention_mask_kv = torch.Tensor([]).to(dtype=torch.bool)
            for i in range(config.batch_size):
                attention_mask_q = torch.cat(
                    [
                        attention_mask_q,
                        torch.Tensor(
                            [False] * seqlens_q[i] + [True] * (config.max_seqlen_q - seqlens_q[i])
                        )
                        .to(dtype=torch.bool)
                        .unsqueeze(0)
                        .unsqueeze(0)
                        .unsqueeze(0),
                    ],
                    dim=0,
                )
                attention_mask_kv = torch.cat(
                    [
                        attention_mask_kv,
                        torch.Tensor(
                            [False] * seqlens_kv[i]
                            + [True] * (config.max_seqlen_kv - seqlens_kv[i])
                        )
                        .to(dtype=torch.bool)
                        .unsqueeze(0)
                        .unsqueeze(0)
                        .unsqueeze(0),
                    ],
                    dim=0,
                )
            attention_mask = (
                attention_mask_q.to(device="cuda"),
                attention_mask_kv.to(device="cuda"),
            )

    alibi_slopes = None
    if config.attn_bias_type == "alibi" and config.alibi_type == "custom":
        if config.bias_shape == "1hss":
            alibi_slopes = (
                torch.randn(config.num_heads).abs().to(dtype=torch.float32, device="cuda")
            )
        if config.bias_shape == "bhss":
            alibi_slopes = (
                torch.randn(config.batch_size, config.num_heads)
                .abs()
                .to(dtype=torch.float32, device="cuda")
            )

    # Create input tensors
    dim_to_num = {
        "b": config.batch_size,
        "sq": config.max_seqlen_q,
        "skv": config.max_seqlen_kv,
        "h": config.num_heads,
        "hg": config.num_gqa_groups,
        "dqk": config.head_dim_qk,
        "dv": config.head_dim_v,
        "t": cu_seqlens_q_after_pad[-1],
        "tg": cu_seqlens_kv_after_pad[-1],
        "3": 3,
        "2": 2,
        "1": 1,
    }
    inp = []
    inp_orig = []
    for i, layout in enumerate(qkv_layout.split("_")):
        layout = "_".join(layout)
        if i == 0:
            layout = layout.replace("s", "sq")
        else:
            layout = layout.replace("s", "skv")
            layout = layout.replace("h", "hg")
            layout = layout.replace("t", "tg")
        if i == 2:
            layout = layout.replace("d", "dv")
        else:
            layout = layout.replace("d", "dqk")
        tensor_shape = [dim_to_num[j] for j in layout.split("_")]
        tensor = 0.1 * torch.randn(tensor_shape, dtype=dtype, device="cuda")
        tensor_orig = tensor
        if qkv_format == "thd" and pad_between_seqs:
            tensor_orig = torch.Tensor([]).to(device="cuda", dtype=dtype)
            if layout in ["t_h_dqk", "t_3_h_dqk", "t_h_3_dqk"]:
                for i in range(1, config.batch_size + 1):
                    valid_range = (
                        cu_seqlens_q_after_pad[i - 1],
                        cu_seqlens_q_after_pad[i] - pad_len[i - 1],
                    )
                    pad_range = (
                        cu_seqlens_q_after_pad[i] - pad_len[i - 1],
                        cu_seqlens_q_after_pad[i],
                    )
                    tensor[pad_range[0] : pad_range[1]] = 0.0
                    tensor_orig = torch.cat(
                        [tensor_orig, tensor[valid_range[0] : valid_range[1]]], dim=0
                    )
            if layout in ["tg_hg_dqk", "tg_2_hg_dqk", "tg_hg_2_dqk", "tg_hg_dv"]:
                for i in range(1, config.batch_size + 1):
                    valid_range = (
                        cu_seqlens_kv_after_pad[i - 1],
                        cu_seqlens_kv_after_pad[i] - pad_len[i - 1],
                    )
                    pad_range = (
                        cu_seqlens_kv_after_pad[i] - pad_len[i - 1],
                        cu_seqlens_kv_after_pad[i],
                    )
                    tensor[pad_range[0] : pad_range[1]] = 0.0
                    tensor_orig = torch.cat(
                        [tensor_orig, tensor[valid_range[0] : valid_range[1]]], dim=0
                    )
        tensor_count = 1
        split_dim = 0
        for dim, l in enumerate(layout.split("_")):
            if l.isdigit():
                tensor_count = int(l)
                split_dim = dim
                break
        tensors = torch.split(tensor, 1, dim=split_dim) if split_dim != 0 else [tensor]
        tensors_orig = (
            torch.split(tensor_orig, 1, dim=split_dim) if split_dim != 0 else [tensor_orig]
        )
        for j in range(tensor_count):
            if split_dim != 0:
                inp.append(tensors[j].squeeze(split_dim))
                inp_orig.append(tensors_orig[j].squeeze(split_dim))
            else:
                inp.append(tensors[j])
                inp_orig.append(tensors_orig[j])
    for i in range(3):
        inp[i].requires_grad = True
        inp_orig[i].requires_grad = True

    # Create output gradient
    qkv_format_kv = "_".join(qkv_format)
    qkv_format_kv = qkv_format_kv.replace("s", "sq")
    qkv_format_kv = qkv_format_kv.replace("d", "dv")
    out_grad_shape = [dim_to_num[i] for i in qkv_format_kv.split("_")]
    out_grad_shape_new = [*out_grad_shape[:-2], out_grad_shape[-2] * out_grad_shape[-1]]
    out_grad = 0.001 * torch.randint(0, 200, out_grad_shape_new, dtype=dtype, device="cuda")
    out_grad_orig = out_grad
    if qkv_format == "thd" and pad_between_seqs:
        out_grad_orig = torch.Tensor([]).to(device="cuda", dtype=dtype)
        if qkv_format_kv == "t_h_dv":
            for i in range(1, config.batch_size + 1):
                valid_range = (
                    cu_seqlens_q_after_pad[i - 1],
                    cu_seqlens_q_after_pad[i] - pad_len[i - 1],
                )
                pad_range = (cu_seqlens_q_after_pad[i] - pad_len[i - 1], cu_seqlens_q_after_pad[i])
                out_grad[pad_range[0] : pad_range[1]] = 0.0
                out_grad_orig = torch.cat(
                    [out_grad_orig, out_grad[valid_range[0] : valid_range[1]]], dim=0
                )

    # Create bias
    if config.attn_bias_type in ["no_bias", "alibi"]:
        bias = None
    if config.attn_bias_type == "post_scale_bias":
        shape = "_".join(config.bias_shape)
        shape = shape.replace("_s_s", "_sq_skv")
        tensor_shape = [dim_to_num[j] for j in shape.split("_")]
        bias = torch.randn(tensor_shape, dtype=dtype, device="cuda")
        if config.bias_shape != "1hss":
            bias.requires_grad = False

    # Create RNG
    _DUMMY_CUDA_RNG_STATE_TRACKER = CudaRNGStatesTracker()
    _DUMMY_CUDA_RNG_STATE_TRACKER.add("model-parallel-rng", seed)

    def get_dummy_cuda_rng_tracker() -> CudaRNGStatesTracker:
        """Get cuda rng tracker."""
        return _DUMMY_CUDA_RNG_STATE_TRACKER

    # Set up model
    block = DotProductAttention(
        config.num_heads,
        (config.head_dim_qk, config.head_dim_v),
        num_gqa_groups=config.num_gqa_groups,
        attention_dropout=config.dropout_p,
        qkv_format=qkv_format,
        attn_mask_type=config.attn_mask_type,
        sequence_parallel=False,
        tp_size=1,
        get_rng_state_tracker=get_dummy_cuda_rng_tracker,
        tp_group=None,
        layer_number=1,
        attention_type=config.attn_type,
        softmax_type=config.softmax_type,
    ).to(dtype=dtype, device="cuda")
    if not is_training:
        block = block.eval()
    if is_training and config.softmax_type != "vanilla":
        block.softmax_offset.requires_grad = True

    # Run a forward and backward pass
    if backend in ["FlashAttention", "UnfusedDotProductAttention"]:
        q = inp_orig[0]
        k = inp_orig[1]
        v = inp_orig[2]
        d_out = out_grad_orig
    if backend == "FusedAttention":
        q = inp[0]
        k = inp[1]
        v = inp[2]
        d_out = out_grad
    out = block(
        q,
        k,
        v,
        window_size=config.window_size,
        attention_mask=attention_mask,
        qkv_format=qkv_format,
        max_seqlen_q=config.max_seqlen_q,
        max_seqlen_kv=config.max_seqlen_kv,
        cu_seqlens_q=cu_seqlens_q,
        cu_seqlens_kv=cu_seqlens_kv,
        cu_seqlens_q_padded=cu_seqlens_q_after_pad if backend == "FusedAttention" else None,
        cu_seqlens_kv_padded=cu_seqlens_kv_after_pad if backend == "FusedAttention" else None,
        attn_mask_type=config.attn_mask_type,
        checkpoint_core_attention=ckpt_attn,
        core_attention_bias_type=config.attn_bias_type,
        core_attention_bias=bias,
        alibi_slopes=alibi_slopes,
        fast_zero_fill=True,
    )
    if is_training:
        out.backward(d_out)
    d_softmax_offset = None
    if is_training and config.softmax_type != "vanilla":
        d_softmax_offset = block.softmax_offset.grad
    if backend in ["FlashAttention", "UnfusedDotProductAttention"]:
        if is_training:
            return out, (q.grad, k.grad, v.grad, d_softmax_offset)
        else:
            return out, (None, None, None, d_softmax_offset)
    if backend == "FusedAttention":
        if qkv_format == "thd" and pad_between_seqs:
            out_orig = torch.Tensor([]).to(device="cuda", dtype=dtype)
            if is_training:
                q_grad_orig = torch.Tensor([]).to(device="cuda", dtype=dtype)
                k_grad_orig = torch.Tensor([]).to(device="cuda", dtype=dtype)
                v_grad_orig = torch.Tensor([]).to(device="cuda", dtype=dtype)
            for i in range(1, config.batch_size + 1):
                valid_range_q = (
                    cu_seqlens_q_after_pad[i - 1],
                    cu_seqlens_q_after_pad[i] - pad_len[i - 1],
                )
                valid_range_kv = (
                    cu_seqlens_kv_after_pad[i - 1],
                    cu_seqlens_kv_after_pad[i] - pad_len[i - 1],
                )
                out_orig = torch.cat([out_orig, out[valid_range_q[0] : valid_range_q[1]]], dim=0)
                if is_training:
                    q_grad_orig = torch.cat(
                        [q_grad_orig, q.grad[valid_range_q[0] : valid_range_q[1]]], dim=0
                    )
                    k_grad_orig = torch.cat(
                        [k_grad_orig, k.grad[valid_range_kv[0] : valid_range_kv[1]]], dim=0
                    )
                    v_grad_orig = torch.cat(
                        [v_grad_orig, v.grad[valid_range_kv[0] : valid_range_kv[1]]], dim=0
                    )
            if is_training:
                return out_orig, (q_grad_orig, k_grad_orig, v_grad_orig, d_softmax_offset)
            else:
                return out_orig, (None, None, None, d_softmax_offset)
        else:
            if is_training:
                return out, (q.grad, k.grad, v.grad, d_softmax_offset)
            else:
                return out, (None, None, None, d_softmax_offset)


model_configs_te_layer = {
    # test: ModelConfig(b, sq, hq, dqk)
    "te_1_0": ModelConfig(2, 128, 16, 64, attn_bias_type="post_scale_bias"),
    "te_1_1": ModelConfig(
        4, 128, 16, 64, attn_mask_type="causal", attn_bias_type="post_scale_bias"
    ),
    "te_1_2": ModelConfig(
        2, 128, 16, 64, attn_mask_type="padding", attn_bias_type="post_scale_bias"
    ),
    "te_1_3": ModelConfig(2, 128, 16, 64, max_seqlen_kv=256, attn_mask_type="padding"),
    "te_2_0": ModelConfig(1, 2048, 16, 64, attn_mask_type="causal"),
    "te_2_1": ModelConfig(2, 2048, 16, 64),
    "te_2_2": ModelConfig(1, 2048, 16, 64, attn_mask_type="padding"),
    "te_2_3": ModelConfig(
        1, 2048, 16, 64, max_seqlen_kv=4096, attn_mask_type="padding_causal_bottom_right"
    ),
    "te_3_0": ModelConfig(4, 128, 16, 64, attn_mask_type="causal", attn_bias_type="alibi"),
    "te_3_1": ModelConfig(4, 2048, 16, 64, attn_mask_type="causal", attn_bias_type="alibi"),
}


@pytest.mark.skipif(get_cudnn_version() < (8, 9, 1), reason="cuDNN 8.9.1+ is required.")
@pytest.mark.parametrize("dtype", param_types)
@pytest.mark.parametrize("model_configs", [model_configs_te_layer])
@pytest.mark.parametrize("model", model_configs_te_layer.keys())
@pytest.mark.parametrize("ckpt_attn", [False])
@pytest.mark.parametrize("qkv_format", ["sbhd", "bshd", "thd"])
@pytest.mark.parametrize("fused_qkv_params", [False])
@pytest.mark.parametrize("RoPE", [False])
def test_transformer_layer(
    dtype, model_configs, model, ckpt_attn, qkv_format, fused_qkv_params, RoPE
):
    """Test TransformerLayer module"""

    # Get configs
    config = model_configs[model]
    tols = dict(atol=5e-2, rtol=5e-2)
    workspace_opt = True

    # Test backend availability
    is_training = True
    available_backends, _, fused_attn_backends = get_available_attention_backends(
        config,
        qkv_dtype=dtype,
        qkv_layout=(
            qkv_format.replace("hd", "h3d") if fused_qkv_params else qkv_format.replace("hd", "3hd")
        ),
        is_training=is_training,
    )
    flash_attn_supported, fused_attn_supported, unfused_attn_supported = available_backends
    if not fused_attn_supported:
        is_training = False
        available_backends, _, fused_attn_backends = get_available_attention_backends(
            config,
            qkv_dtype=dtype,
            qkv_layout=(
                qkv_format.replace("hd", "h3d")
                if fused_qkv_params
                else qkv_format.replace("hd", "3hd")
            ),
            is_training=is_training,
        )
        flash_attn_supported, fused_attn_supported, unfused_attn_supported = available_backends

    # Skip if only unfused backend is supported
    if (len(fused_attn_backends) + flash_attn_supported + unfused_attn_supported) < 2:
        pytest.skip("Less than two backends to compare.")
    # Skip if qkv_format = thd and "padding" not in attn_mask_type
    if qkv_format == "thd" and "padding" not in config.attn_mask_type:
        pytest.skip("THD requires padding mask.")

    # UnfusedDotProductAttention backend
    if unfused_attn_supported:
        unfused_attn_fwd, unfused_attn_bwd = _run_transformer_layer(
            dtype,
            config,
            "UnfusedDotProductAttention",
            ckpt_attn,
            qkv_format,
            workspace_opt,
            fused_qkv_params,
            RoPE,
            is_training,
        )

    # FusedAttention backend
    if fused_attn_supported:
        fused_attn_fwd, fused_attn_bwd = _run_transformer_layer(
            dtype,
            config,
            "FusedAttention",
            ckpt_attn,
            qkv_format,
            workspace_opt,
            fused_qkv_params,
            RoPE,
            is_training,
        )

    # FlashAttention backend
    if flash_attn_supported:
        flash_attn_fwd, flash_attn_bwd = _run_transformer_layer(
            dtype,
            config,
            "FlashAttention",
            ckpt_attn,
            qkv_format,
            workspace_opt,
            fused_qkv_params,
            RoPE,
            is_training,
        )

    logging.info(f"[test_transformer_layer]: is_training = {is_training}")
    if unfused_attn_supported and fused_attn_supported:
        logging.info("[test_transformer_layer]: unfused attn vs fused attn")
        torch.testing.assert_close(fused_attn_fwd, unfused_attn_fwd, **tols)
        torch.testing.assert_close(fused_attn_bwd, unfused_attn_bwd, **tols)
    if unfused_attn_supported and flash_attn_supported:
        logging.info("[test_transformer_layer]: unfused attn vs flash attn")
        torch.testing.assert_close(flash_attn_fwd, unfused_attn_fwd, **tols)
        torch.testing.assert_close(flash_attn_bwd, unfused_attn_bwd, **tols)
    if fused_attn_supported and flash_attn_supported:
        logging.info("[test_transformer_layer]: fused attn vs flash attn")
        torch.testing.assert_close(fused_attn_fwd, flash_attn_fwd, **tols)
        torch.testing.assert_close(fused_attn_bwd, flash_attn_bwd, **tols)


@pytest.mark.skipif(get_cudnn_version() < (8, 9, 1), reason="cuDNN 8.9.1+ is required.")
@pytest.mark.parametrize("dtype", param_types_lean)
@pytest.mark.parametrize("model_configs", [model_configs_te_layer])
@pytest.mark.parametrize("model", ["te_1_2", "te_2_0"])
@pytest.mark.parametrize("qkv_format", ["bshd", "sbhd"])
def test_te_layer_misc(dtype, model_configs, model, qkv_format):
    """Test TransformerLayer module with miscellaneous settings"""
    ckpt_attn = True
    fused_qkv_params = True
    RoPE = True
    test_transformer_layer(
        dtype, model_configs, model, ckpt_attn, qkv_format, fused_qkv_params, RoPE
    )


@pytest.mark.skipif(get_cudnn_version() < (8, 9, 1), reason="cuDNN 8.9.1+ is required.")
@pytest.mark.parametrize("dtype", param_types_lean)
@pytest.mark.parametrize("model_configs", [model_configs_te_layer])
@pytest.mark.parametrize("model", ["te_2_0", "te_2_1", "te_2_2"])
def test_te_layer_mqa_gqa(dtype, model_configs, model):
    """Test TransformerLayer module with MQA/GQA"""

    def find_factors(x):
        f = []
        for i in range(2, x + 1):
            if x % i == 0:
                f.append(i)
        return f

    ckpt_attn = True
    qkv_format = "bshd"
    fused_qkv_params = True
    RoPE = True
    config = model_configs[model]
    num_querys_per_gqa_group = find_factors(config.num_heads)

    for num_q_per_gqa_group in num_querys_per_gqa_group:
        config.num_gqa_groups = config.num_heads // num_q_per_gqa_group
        test_transformer_layer(
            dtype, model_configs, model, ckpt_attn, qkv_format, fused_qkv_params, RoPE
        )


def _run_transformer_layer(
    dtype: torch.dtype,
    config: ModelConfig,
    backend: str,
    ckpt_attn: bool,
    qkv_format: str,
    workspace_opt: bool,
    fused_qkv_params: bool,
    RoPE: bool,
    is_training: bool,
) -> Tuple[torch.Tensor, Tuple[torch.Tensor, torch.Tensor, torch.Tensor]]:
    """Run TransformerLayer module with one forward pass and one backward pass"""

    # Set RNG and environment variables
    reset_rng_states()
    os.environ["NVTE_FLASH_ATTN"] = "0"
    os.environ["NVTE_FUSED_ATTN"] = "0"
    if backend == "FlashAttention":
        os.environ["NVTE_FLASH_ATTN"] = "1"
    if backend == "FusedAttention":
        os.environ["NVTE_FUSED_ATTN"] = "1"
    _attention_backends["backend_selection_requires_update"] = True

    # Create input tensor
    if qkv_format == "sbhd":
        inp = torch.randn(
            config.max_seqlen_q,
            config.batch_size,
            config.hidden_size,
            dtype=dtype,
            device="cuda",
            requires_grad=True,
        )
        inp_enc = torch.randn(
            config.max_seqlen_kv,
            config.batch_size,
            config.hidden_size,
            dtype=dtype,
            device="cuda",
            requires_grad=True,
        )
    if qkv_format == "bshd":
        inp = torch.randn(
            config.batch_size,
            config.max_seqlen_q,
            config.hidden_size,
            dtype=dtype,
            device="cuda",
            requires_grad=True,
        )
        inp_enc = torch.randn(
            config.batch_size,
            config.max_seqlen_kv,
            config.hidden_size,
            dtype=dtype,
            device="cuda",
            requires_grad=True,
        )

    # Create seqlens
    if "padding" in config.attn_mask_type or qkv_format == "thd":
        if config.attn_type == "self":
            seqlens_q = torch.randint(
                1, config.max_seqlen_q, [config.batch_size], dtype=torch.int32, device="cuda"
            )
            seqlens_kv = seqlens_q
        if config.attn_type == "cross":
            if config.max_seqlen_q > 1:
                seqlens_q = torch.randint(
                    1, config.max_seqlen_q, [config.batch_size], dtype=torch.int32, device="cuda"
                )
            else:
                seqlens_q = torch.ones([config.batch_size], dtype=torch.int32, device="cuda")
            seqlens_kv = torch.randint(
                1, config.max_seqlen_kv, [config.batch_size], dtype=torch.int32, device="cuda"
            )
    else:
        seqlens_q = torch.full(
            [config.batch_size], config.max_seqlen_q, dtype=torch.int32, device="cuda"
        )
        seqlens_kv = torch.full(
            [config.batch_size], config.max_seqlen_kv, dtype=torch.int32, device="cuda"
        )
    cu_seqlens_q = torch.zeros(config.batch_size + 1, dtype=torch.int32, device="cuda")
    cu_seqlens_kv = torch.zeros(config.batch_size + 1, dtype=torch.int32, device="cuda")
    cu_seqlens_q[1:] = torch.cumsum(seqlens_q, dim=0)
    cu_seqlens_kv[1:] = torch.cumsum(seqlens_kv, dim=0)
    if qkv_format == "thd":
        inp = torch.randn(
            cu_seqlens_q[-1],
            config.hidden_size,
            dtype=dtype,
            device="cuda",
            requires_grad=True,
        )
        inp_enc = torch.randn(
            cu_seqlens_kv[-1],
            config.hidden_size,
            dtype=dtype,
            device="cuda",
            requires_grad=True,
        )

    sigma = 0.02
    init_method = init_method_normal(sigma)
    output_layer_init_method = scaled_init_method_normal(sigma, config.num_layers)

    layer_number = 1
    drop_path_rate = 0.0
    drop_path_rates = [rate.item() for rate in torch.linspace(0, drop_path_rate, config.num_layers)]

    # Create bias
    bias = None
    if config.attn_bias_type == "post_scale_bias":
        bias = torch.randn(
            1,
            config.num_heads,
            config.max_seqlen_q,
            config.max_seqlen_kv,
            dtype=dtype,
            device="cuda",
        )

    # Create RoPE
    rotary_pos_emb = None
    if RoPE:
        PE = RotaryPositionEmbedding(dim=config.head_dim_qk)
        rotary_pos_emb = PE(config.max_seqlen_q).to(device="cuda")

    # Set up model
    block = TransformerLayer(
        config.hidden_size,
        4 * config.hidden_size,
        config.num_heads,
        num_gqa_groups=config.num_gqa_groups,
        layernorm_epsilon=1e-5,
        hidden_dropout=0.0,
        attention_dropout=config.dropout_p,
        init_method=init_method,
        output_layer_init_method=output_layer_init_method,
        layer_number=layer_number,
        kv_channels=config.head_dim_qk,
        self_attn_mask_type=config.attn_mask_type,
        tp_group=None,
        tp_size=1,
        params_dtype=dtype,
        get_rng_state_tracker=None,
        fuse_wgrad_accumulation=False,
        seq_length=config.max_seqlen_q,
        micro_batch_size=config.batch_size,
        sequence_parallel=False,
        apply_residual_connection_post_layernorm=False,
        output_layernorm=False,
        layer_type="encoder" if config.attn_type == "self" else "decoder",
        drop_path_rate=drop_path_rates[layer_number - 1],
        set_parallel_mode=True,
        fuse_qkv_params=fused_qkv_params,
        zero_centered_gamma=False,
        qkv_weight_interleaved=False,
        ub_tp_comm_overlap=False,
        bias=True,
        attn_input_format=qkv_format,
    ).to(dtype=dtype, device="cuda")
    if not is_training:
        block = block.eval()

    # Create ALiBi slopes
    alibi_slopes = None
    if config.attn_bias_type == "alibi" and config.alibi_type == "custom":
        alibi_slopes = torch.randn(config.num_heads).abs().to(dtype=torch.float32, device="cuda")

    # Run a forward and backward pass
    out = block(
        inp,
        self_attn_mask_type=config.attn_mask_type,
        encoder_output=inp_enc if config.attn_type == "cross" else None,
        enc_dec_attn_mask_type=config.attn_mask_type if config.attn_type == "cross" else None,
        checkpoint_core_attention=False,
        rotary_pos_emb=rotary_pos_emb,
        core_attention_bias_type=config.attn_bias_type,
        core_attention_bias=bias,
        alibi_slopes=alibi_slopes,
        max_seqlen_q=config.max_seqlen_q,
        max_seqlen_kv=config.max_seqlen_kv,
        cu_seqlens_q=cu_seqlens_q,
        cu_seqlens_kv=cu_seqlens_kv,
    )
    if is_training:
        loss = out.sum()
        loss.backward()

    return out, inp.grad


model_configs_fp8_extra_state = {
    # test: ModelConfig(b, sq, hq, dqk)
    "large": ModelConfig(2, 128, 4, 128, num_layers=1),
}


@pytest.mark.skipif(not fp8_available, reason=reason_for_no_fp8)
@pytest.mark.skipif(get_device_compute_capability() < (9, 0), reason="FP8 tests require Hopper.")
@pytest.mark.skipif(get_cudnn_version() < (9, 3, 0), reason="cuDNN 9.3.0+ is required.")
@pytest.mark.parametrize("model", ["large"])
@pytest.mark.parametrize("dtype", [torch.float16, torch.bfloat16])
def test_dpa_fp8_extra_state(model, dtype):
    """Test DotProductAttention module in FP8 with checkpointing"""
    config = model_configs_fp8_extra_state[model]
    # Test backend availability
    is_training = True
    available_backends, _, fused_attn_backends = get_available_attention_backends(
        config,
        qkv_dtype=torch.float8_e4m3fn,
        qkv_layout="sb3hd",
        is_training=is_training,
    )
    flash_attn_supported, fused_attn_supported, unfused_attn_supported = available_backends
    if not fused_attn_supported and not flash_attn_supported:
        pytest.skip("No attention backend available.")

    outputs = _run_dpa_fp8_extra_state(dtype, config, checkpoint=False)
    outputs_checkpoint = _run_dpa_fp8_extra_state(dtype, config, checkpoint=True)
    outputs_checkpoint_v1_6 = _run_dpa_fp8_extra_state(
        dtype, config, mimic_v1_6=True, checkpoint=True
    )

    # Check that results match
    tols = dtype_tols(dtype)
    if dtype in (torch.float16, torch.bfloat16):
        tols.update(dict(rtol=2e-2, atol=2e-3))
    for i, (ref, test) in enumerate(zip(outputs, outputs_checkpoint)):
        torch.testing.assert_close(
            test,
            ref,
            **tols,
        )
    for i, (ref, test) in enumerate(zip(outputs, outputs_checkpoint_v1_6)):
        torch.testing.assert_close(
            test,
            ref,
            **tols,
        )


def _run_dpa_fp8_extra_state(dtype, config, checkpoint=False, mimic_v1_6=False):
    """Run DotProductAttention module in FP8 with checkpointing"""
    steps = 10
    path = "checkpoint.pt"
    fp8_enabled = True
    fp8_recipe = recipe.DelayedScaling(
        margin=0,
        fp8_format=recipe.Format.HYBRID,
        amax_history_len=1,
        amax_compute_algo="most_recent",
        fp8_dpa=fp8_enabled,
        fp8_mha=False,
    )

    reset_rng_states()
    hidden_states = torch.randn(
        (config.max_seqlen_q, config.batch_size, config.hidden_size),
        dtype=dtype,
        device="cuda",
        requires_grad=True,
    )

    def get_model(dtype, config):
        sigma = 0.023
        init_method = init_method_normal(sigma)
        output_layer_init_method = scaled_init_method_normal(sigma, config.num_layers)

        with quantized_model_init(enabled=fp8_enabled, recipe=fp8_recipe):
            block = TransformerLayer(
                config.hidden_size,
                4 * config.hidden_size,
                config.num_heads,
                init_method=init_method,
                output_layer_init_method=output_layer_init_method,
                hidden_dropout=0.0,
                attention_dropout=0.0,
                fuse_qkv_params=True,
                params_dtype=dtype,
                device="cuda",
            )
        return block

    block = get_model(dtype, config)
    for i in range(steps // 2):
        with autocast(enabled=fp8_enabled, recipe=fp8_recipe):
            output = block(hidden_states, None)
            loss = output.sum()
            loss.backward()

    if checkpoint:
        sd = block.state_dict()
        if mimic_v1_6:
            sd["self_attention.core_attention.fused_attention._extra_state"] = sd[
                "self_attention.core_attention._extra_state"
            ]
            del sd["self_attention.core_attention._extra_state"]
        torch.save(sd, path)

        param_grads = []
        for p in block.parameters():
            if p.requires_grad:
                param_grads.append(p.grad.clone())

        _cpu_rng_state_new = torch.get_rng_state()
        _cuda_rng_state_new = torch.cuda.get_rng_state()

        del block
        block = get_model(dtype, config)
        block.load_state_dict(torch.load(path, weights_only=False))
        torch.set_rng_state(_cpu_rng_state_new)
        torch.cuda.set_rng_state(_cuda_rng_state_new)

        for p in block.parameters():
            if p.requires_grad:
                p.grad = param_grads.pop(0)

        assert not param_grads, "Oops!"

    for i in range((steps + 1) // 2):
        with autocast(enabled=fp8_enabled, recipe=fp8_recipe):
            output = block(hidden_states, None)
            loss = output.sum()
            loss.backward()

    torch.cuda.synchronize()

    if os.path.exists(path):
        os.remove(path)

    outputs = [output, hidden_states.grad]
    for p in block.parameters():
        if p.requires_grad:
            outputs.append(p.grad)

    return outputs


model_configs_fp8_vs_f16 = {
    # test: ModelConfig(b, sq, hq, dqk)
    "fp8_9": ModelConfig(2, 2048, 16, 128),
    "fp8_10": ModelConfig(2, 2048, 24, 128, num_gqa_groups=12),
    "fp8_11": ModelConfig(1, 8192, 32, 128, num_gqa_groups=4),
    "fp8_12": ModelConfig(2, 2048, 16, 128, attn_mask_type="causal"),
    "fp8_13": ModelConfig(2, 2048, 24, 128, num_gqa_groups=12, attn_mask_type="causal"),
    "fp8_14": ModelConfig(1, 8192, 32, 128, num_gqa_groups=4, attn_mask_type="causal"),
    "fp8_15": ModelConfig(2, 2048, 16, 128, attn_mask_type="padding"),
    "fp8_16": ModelConfig(2, 2048, 24, 128, num_gqa_groups=12, attn_mask_type="padding"),
    "fp8_17": ModelConfig(1, 8192, 32, 128, num_gqa_groups=4, attn_mask_type="padding"),
    "fp8_18": ModelConfig(2, 2048, 16, 128, attn_mask_type="padding_causal"),
    "fp8_19": ModelConfig(2, 2048, 24, 128, num_gqa_groups=12, attn_mask_type="padding_causal"),
    "fp8_20": ModelConfig(1, 8192, 32, 128, num_gqa_groups=4, attn_mask_type="padding_causal"),
}

param_types_fp8_vs_f16 = [torch.float16, torch.bfloat16]
qkv_layout_fp8_vs_f16 = ["sbh3d", "bshd_bshd_bshd", "sbhd_sbhd_sbhd"]
qkv_format_fp8_vs_f16 = ["bshd", "sbhd"]


@pytest.mark.skipif(get_cudnn_version() < (9, 2, 1), reason="cuDNN 9.2.1+ is required.")
@pytest.mark.skipif(not fp8_available, reason=reason_for_no_fp8)
@pytest.mark.skipif(get_device_compute_capability() < (9, 0), reason="FP8 tests require Hopper+.")
@pytest.mark.parametrize("dtype", param_types_fp8_vs_f16)
@pytest.mark.parametrize("model", model_configs_fp8_vs_f16.keys())
@pytest.mark.parametrize("qkv_format", qkv_format_fp8_vs_f16)
@pytest.mark.parametrize("input_layernorm", [True, False])
@pytest.mark.parametrize("fp8_dpa_bwd", [True, False])
@pytest.mark.parametrize("RoPE", [True, False])
@pytest.mark.parametrize("is_training", [True, False])
@pytest.mark.parametrize("scaling_mode", ["delayed", "current"])
def test_mha_fp8_vs_f16(
    dtype, model, qkv_format, input_layernorm, fp8_dpa_bwd, RoPE, is_training, scaling_mode
):
    """Test MultiHeadAttention module in FP8"""
    os.environ["NVTE_ALLOW_NONDETERMINISTIC_ALGO"] = "1"
    os.environ["NVTE_FP8_DPA_BWD"] = "1" if fp8_dpa_bwd else "0"
    config = model_configs_fp8_vs_f16[model]

    # Test backend availability
    if scaling_mode == "delayed":
        fp8_recipe = recipe.DelayedScaling(
            margin=0,
            fp8_format=recipe.Format.HYBRID,
            amax_history_len=1,
            amax_compute_algo="most_recent",
            fp8_dpa=True,
            fp8_mha=True,
        )
    elif scaling_mode == "current":
        fp8_recipe = recipe.Float8CurrentScaling(
            fp8_format=recipe.Format.HYBRID,
            fp8_dpa=True,
            fp8_mha=True,
        )
    fp8_meta = {}
    fp8_meta["recipe"] = fp8_recipe
    available_backends, _, fused_attn_backends = get_available_attention_backends(
        config,
        qkv_dtype=torch.float8_e4m3fn,
        qkv_layout=qkv_format.replace("hd", "h3d"),
        fp8=True,
        fp8_meta=fp8_meta,
        is_training=is_training,
    )
    flash_attn_supported, fused_attn_supported, unfused_attn_supported = available_backends
    if flash_attn_supported + fused_attn_supported < 1:
        pytest.skip("No FP8 attention backend available.")
    if not fp8_dpa_bwd:
        available_backends, _, fused_attn_backends = get_available_attention_backends(
            config,
            qkv_dtype=dtype,
            qkv_layout=qkv_format.replace("hd", "h3d"),
            is_training=is_training,
        )
        _, fused_attn_supported, _ = available_backends
        if not fused_attn_supported:
            pytest.skip("No attention backend available.")

    if flash_attn_supported:
        os.environ["NVTE_FLASH_ATTN"] = "1"
        os.environ["NVTE_FUSED_ATTN"] = "0"
        _attention_backends["backend_selection_requires_update"] = True
        logging.info("[test_mha_fp8_vs_f16]: run with fp8_mha = True")
        flash_attn_fwd_fp8, param_names, flash_attn_bwd_fp8 = _run_mha_fp8_vs_f16(
            dtype, config, True, qkv_format, input_layernorm, RoPE, is_training, fp8_recipe
        )

    os.environ["NVTE_FLASH_ATTN"] = "0"
    os.environ["NVTE_FUSED_ATTN"] = "1"
    _attention_backends["backend_selection_requires_update"] = True
    logging.info("[test_mha_fp8_vs_f16]: run with fp8_mha = True")
    fused_attn_fwd_fp8, param_names, fused_attn_bwd_fp8 = _run_mha_fp8_vs_f16(
        dtype, config, True, qkv_format, input_layernorm, RoPE, is_training, fp8_recipe
    )

    logging.info("[test_mha_fp8_vs_f16]: run with fp8_mha = False")
    fused_attn_fwd_f16, param_names, fused_attn_bwd_f16 = _run_mha_fp8_vs_f16(
        dtype, config, False, qkv_format, input_layernorm, RoPE, is_training, fp8_recipe
    )

    atol = 5e-1
    rtol = 5e-1
    rmse_tol = 0.15
    if flash_attn_supported:
        logging.debug("========== {:^25s} ==========".format("flash fp8 vs fused f16:"))
        logging.debug("========== {:^25s} ==========".format("forward output"))
        compare_and_assert(
            flash_attn_fwd_fp8,
            fused_attn_fwd_f16,
            "flash_attn_fwd_fp8",
            "fused_attn_fwd_f16",
            atol,
            rtol,
            rmse_tol,
            True,
        )
    logging.debug("========== {:^25s} ==========".format("fused fp8 vs fused f16:"))
    logging.debug("========== {:^25s} ==========".format("forward output"))
    compare_and_assert(
        fused_attn_fwd_fp8,
        fused_attn_fwd_f16,
        "fused_attn_fwd_fp8",
        "fused_attn_fwd_f16",
        atol,
        rtol,
        rmse_tol,
        True,
    )

    if is_training:
        for i in range(len(param_names[:1])):
            logging.debug("========== {:^25s} ==========".format(param_names[i]))
            compare_and_assert(
                fused_attn_bwd_fp8[i],
                fused_attn_bwd_f16[i],
                f"fused_attn_bwd_fp8[{i}]",
                f"fused_attn_bwd_f16[{i}]",
                atol,
                rtol,
                rmse_tol,
                True,
            )


def _run_mha_fp8_vs_f16(
    dtype, config, fp8_mha, qkv_format, input_layernorm, RoPE, is_training, fp8_recipe
):
    """Run MultiHeadAttention module in FP8"""
    reset_rng_states()
    _DUMMY_CUDA_RNG_STATE_TRACKER = CudaRNGStatesTracker()
    _DUMMY_CUDA_RNG_STATE_TRACKER.add("model-parallel-rng", seed)

    def get_dummy_cuda_rng_tracker() -> CudaRNGStatesTracker:
        """Get cuda rng tracker."""
        return _DUMMY_CUDA_RNG_STATE_TRACKER

    with quantized_model_init(enabled=fp8_mha, recipe=fp8_recipe):
        rotary_pos_emb = None
        if RoPE:
            PE = RotaryPositionEmbedding(dim=config.head_dim_qk)
            rotary_pos_emb = PE(config.max_seqlen_q).to(device="cuda")
        mha = MultiheadAttention(
            hidden_size=config.hidden_size,
            num_attention_heads=config.num_heads,
            kv_channels=config.head_dim_qk,
            num_gqa_groups=config.num_gqa_groups,
            attention_dropout=config.dropout_p,
            layer_number=1,
            bias=True,
            get_rng_state_tracker=get_dummy_cuda_rng_tracker,
            params_dtype=dtype,
            input_layernorm=input_layernorm,
            fuse_qkv_params=True,
            attention_type="self",
            qkv_weight_interleaved=True,
            qkv_format=qkv_format,
        ).to(dtype=dtype, device="cuda")
        if not is_training:
            mha = mha.eval()

    if "padding" in config.attn_mask_type or qkv_format == "thd":
        if config.attn_type == "self":
            seqlens_q = torch.randint(
                1, config.max_seqlen_q, [config.batch_size], dtype=torch.int32, device="cuda"
            )
            seqlens_kv = seqlens_q
        if config.attn_type == "cross":
            seqlens_q = torch.randint(
                1, config.max_seqlen_q, [config.batch_size], dtype=torch.int32, device="cuda"
            )
            seqlens_kv = torch.randint(
                1, config.max_seqlen_kv, [config.batch_size], dtype=torch.int32, device="cuda"
            )
    else:
        seqlens_q = torch.full(
            [config.batch_size], config.max_seqlen_q, dtype=torch.int32, device="cuda"
        )
        seqlens_kv = torch.full(
            [config.batch_size], config.max_seqlen_kv, dtype=torch.int32, device="cuda"
        )
    cu_seqlens_q = torch.zeros(config.batch_size + 1, dtype=torch.int32, device="cuda")
    cu_seqlens_kv = torch.zeros(config.batch_size + 1, dtype=torch.int32, device="cuda")
    cu_seqlens_q[1:] = torch.cumsum(seqlens_q, dim=0)
    cu_seqlens_kv[1:] = torch.cumsum(seqlens_kv, dim=0)

    dim_to_num = {
        "b": config.batch_size,
        "sq": config.max_seqlen_q,
        "skv": config.max_seqlen_kv,
        "h": config.num_heads,
        "hg": config.num_gqa_groups,
        "d": config.head_dim_qk,
        "t": cu_seqlens_q[-1],
        "tg": cu_seqlens_kv[-1],
        "3": 3,
        "2": 2,
        "1": 1,
    }
    layout = "_".join(qkv_format)
    layout = layout.replace("s", "sq")
    tensor_shape = [dim_to_num[j] for j in layout.split("_")]
    tensor = 0.01 * torch.randint(-100, 100, tensor_shape, dtype=dtype, device="cuda")
    hidden_states = tensor.view(*tensor.shape[:-2], -1)
    if is_training:
        hidden_states.requires_grad = True
    tensor = 0.01 * torch.randn(tensor_shape, dtype=dtype, device="cuda")
    out_grad = tensor.view(*tensor.shape[:-2], -1)

    with autocast(enabled=fp8_mha, recipe=fp8_recipe):
        out = mha(
            hidden_states,
            attn_mask_type=config.attn_mask_type,
            checkpoint_core_attention=False,
            core_attention_bias_type=config.attn_bias_type,
            is_first_microbatch=None,
            rotary_pos_emb=rotary_pos_emb,
            cu_seqlens_q=cu_seqlens_q,
            cu_seqlens_kv=cu_seqlens_kv,
        )
    if is_training:
        out.backward(out_grad)

    param_names = []
    param_names.append("hidden_states.grad")
    params = []
    params.append(hidden_states)
    for name, param in mha.named_parameters():
        if param.requires_grad:
            param_names.append(name + ".grad")
            params.append(param)

    if is_training:
        return out, param_names, tuple(x.grad for x in params)
    return out, param_names, tuple(None for x in params)


@pytest.mark.skipif(get_cudnn_version() < (9, 2, 1), reason="cuDNN 9.2.1+ is required.")
@pytest.mark.skipif(not fp8_available, reason=reason_for_no_fp8)
@pytest.mark.skipif(get_device_compute_capability() < (9, 0), reason="FP8 tests require Hopper+.")
@pytest.mark.parametrize("dtype", param_types_fp8_vs_f16)
@pytest.mark.parametrize("model", model_configs_fp8_vs_f16.keys())
@pytest.mark.parametrize("qkv_layout", qkv_layout_fp8_vs_f16)
@pytest.mark.parametrize("fp8_dpa_bwd", [True, False])
@pytest.mark.parametrize("is_training", [True, False])
@pytest.mark.parametrize("scaling_mode", ["delayed", "current"])
def test_dpa_fp8_vs_f16(dtype, model, qkv_layout, fp8_dpa_bwd, is_training, scaling_mode):
    """Test DotProductAttention module in FP8"""
    config = model_configs_fp8_vs_f16[model]

    # TODO(cyang): think of another way to verify dropout results
    # test cuDNN FP8 dropout
    # 1. we modify the config here to not affect mha_fp8_vs_f16 tests
    # 2. there is no other backend that implements dropout the same way as cuDNN FP8, and as an
    #    indirect verification method, we create Q/K/V as all 1s and check if O is all 1s
    # 3. we avoid running FP16/BF16 kernels as they do not have dropout support on Blackwell
    # if "padding" not in config.attn_mask_type and "causal" not in config.attn_mask_type:
    #    if get_device_compute_capability() >= (10, 0):
    #        config.dropout_p = 0.1

    os.environ["NVTE_FP8_DPA_BWD"] = "1" if fp8_dpa_bwd else "0"
    os.environ["NVTE_ALLOW_NONDETERMINISTIC_ALGO"] = "1"
    os.environ["NVTE_UnfusedDPA_Emulate_FP8"] = "1"

    # Test backend availability
    if scaling_mode == "delayed":
        fp8_recipe = recipe.DelayedScaling(
            margin=0,
            fp8_format=recipe.Format.HYBRID,
            amax_history_len=1,
            amax_compute_algo="most_recent",
            fp8_dpa=True,
        )
    elif scaling_mode == "current":
        fp8_recipe = recipe.Float8CurrentScaling(
            fp8_format=recipe.Format.HYBRID,
            fp8_dpa=True,
        )
    fp8_meta = {}
    fp8_meta["recipe"] = fp8_recipe
    available_backends, _, fused_attn_backends = get_available_attention_backends(
        config,
        qkv_dtype=torch.float8_e4m3fn,
        qkv_layout=qkv_layout,
        fp8=True,
        fp8_meta=fp8_meta,
        is_training=is_training,
    )
    flash_attn_supported, fused_attn_supported, unfused_attn_supported = available_backends
    if flash_attn_supported + fused_attn_supported < 1:
        pytest.skip("No FP8 attention backend available.")
    if not fp8_dpa_bwd:
        available_backends, _, fused_attn_backends = get_available_attention_backends(
            config,
            qkv_dtype=dtype,
            qkv_layout=qkv_layout,
            is_training=is_training,
        )
        _, fused_attn_supported, _ = available_backends
        if not fused_attn_supported:
            pytest.skip("No attention backend available.")
    if config.num_heads != config.num_gqa_groups and "3" in qkv_layout:
        pytest.skip("qkv_layout not applicable for MQA/GQA")

    if flash_attn_supported:
        os.environ["NVTE_FLASH_ATTN"] = "1"
        os.environ["NVTE_FUSED_ATTN"] = "0"
        _attention_backends["backend_selection_requires_update"] = True
        logging.info("[test_dpa_fp8_vs_f16]: run with fp8_dpa = True (FlashAttention)")
        flash_attn_fwd_fp8, flash_attn_bwd_fp8 = _run_dpa_fp8_vs_f16(
            dtype, config, True, qkv_layout, is_training, fp8_recipe
        )

    if unfused_attn_supported:
        os.environ["NVTE_FLASH_ATTN"] = "0"
        os.environ["NVTE_FUSED_ATTN"] = "0"
        _attention_backends["backend_selection_requires_update"] = True
        logging.info("[test_dpa_fp8_vs_f16]: run with fp8_dpa = True (UnfusedDotProductAttention)")
        unfused_attn_fwd_fp8, unfused_attn_bwd_fp8 = _run_dpa_fp8_vs_f16(
            dtype, config, True, qkv_layout, is_training, fp8_recipe
        )

    os.environ["NVTE_FLASH_ATTN"] = "0"
    os.environ["NVTE_FUSED_ATTN"] = "1"
    _attention_backends["backend_selection_requires_update"] = True
    logging.info("[test_dpa_fp8_vs_f16]: run with fp8_dpa = True (FusedAttention)")
    fused_attn_fwd_fp8, fused_attn_bwd_fp8 = _run_dpa_fp8_vs_f16(
        dtype, config, True, qkv_layout, is_training, fp8_recipe
    )

    os.environ["NVTE_FLASH_ATTN"] = "0"
    os.environ["NVTE_FUSED_ATTN"] = "1"
    if config.dropout_p == 0.0:
        # test cuDNN FP8 dropout: need a FP16/BF16 reference on Blackwell
        logging.info("[test_dpa_fp8_vs_f16]: run with fp8_dpa = False (FusedAttention)")
        fused_attn_fwd_f16, fused_attn_bwd_f16 = _run_dpa_fp8_vs_f16(
            dtype, config, False, qkv_layout, is_training, fp8_recipe
        )

    atol = 5e-1
    rtol = 5e-2
    rmse_tol = 0.11
    bwd_names = ["dq", "dk", "dv"]
    if flash_attn_supported:
        logging.debug("========== {:^25s} ==========".format("flash fp8 vs fused f16:"))
        logging.debug("========== {:^25s} ==========".format("forward output"))
        compare_and_assert(
            flash_attn_fwd_fp8,
            fused_attn_fwd_f16,
            "flash_attn_fwd_fp8",
            "fused_attn_fwd_f16",
            atol,
            rtol,
            rmse_tol,
            True,
        )
    if unfused_attn_supported:
        logging.debug("========== {:^25s} ==========".format("unfused fp8 vs fused f16:"))
        logging.debug("========== {:^25s} ==========".format("forward output"))
        compare_and_assert(
            unfused_attn_fwd_fp8,
            fused_attn_fwd_f16,
            "unfused_attn_fwd_fp8",
            "fused_attn_fwd_f16",
            atol,
            rtol,
            rmse_tol,
            True,
        )
        if is_training:
            for i, _ in enumerate(fused_attn_bwd_f16):
                logging.debug("========== {:^25s} ==========".format(bwd_names[i]))
                compare_and_assert(
                    unfused_attn_bwd_fp8[i],
                    fused_attn_bwd_f16[i],
                    f"unfused_attn_bwd_fp8[{i}]",
                    f"fused_attn_bwd_f16[{i}]",
                    atol,
                    rtol,
                    rmse_tol,
                    True,
                )
    if config.dropout_p != 0.0:
        # test cuDNN FP8 dropout
        assert torch.all(
            fused_attn_fwd_fp8 == 1
        ), "fused_attn_fwd_fp8 must be all 1s when Q/K/V are all 1s."
    else:
        logging.debug("========== {:^25s} ==========".format("fused fp8 vs fused f16:"))
        logging.debug("========== {:^25s} ==========".format("forward output"))
        compare_and_assert(
            fused_attn_fwd_fp8,
            fused_attn_fwd_f16,
            "fused_attn_fwd_fp8",
            "fused_attn_fwd_f16",
            atol,
            rtol,
            rmse_tol,
            True,
        )
        if is_training:
            for i, _ in enumerate(fused_attn_bwd_f16):
                logging.debug("========== {:^25s} ==========".format(bwd_names[i]))
                compare_and_assert(
                    fused_attn_bwd_fp8[i],
                    fused_attn_bwd_f16[i],
                    f"fused_attn_bwd_fp8[{i}]",
                    f"fused_attn_bwd_f16[{i}]",
                    atol,
                    rtol,
                    rmse_tol,
                    True,
                )
    os.environ["NVTE_UnfusedDPA_Emulate_FP8"] = "0"


def _run_dpa_fp8_vs_f16(dtype, config, fp8_dpa, qkv_layout, is_training, fp8_recipe):
    """Run DotProductAttention module in FP8"""
    reset_rng_states()
    _DUMMY_CUDA_RNG_STATE_TRACKER = CudaRNGStatesTracker()
    _DUMMY_CUDA_RNG_STATE_TRACKER.add("model-parallel-rng", seed)

    def get_dummy_cuda_rng_tracker() -> CudaRNGStatesTracker:
        """Get cuda rng tracker."""
        return _DUMMY_CUDA_RNG_STATE_TRACKER

    qkv_format = "".join([i for i in qkv_layout.split("_")[0] if i.isalpha()])
    with quantized_model_init(enabled=fp8_dpa):
        dpa = DotProductAttention(
            config.num_heads,
            config.head_dim_qk,
            num_gqa_groups=config.num_gqa_groups,
            attention_dropout=config.dropout_p,
            sequence_parallel=False,
            tp_size=1,
            get_rng_state_tracker=get_dummy_cuda_rng_tracker,
            tp_group=None,
            layer_number=1,
            attention_type="self",
            qkv_format=qkv_format,
        ).to(dtype=dtype, device="cuda")
        if not is_training:
            dpa = dpa.eval()

    if "padding" in config.attn_mask_type or qkv_format == "thd":
        if config.attn_type == "self":
            seqlens_q = torch.randint(
                1, config.max_seqlen_q, [config.batch_size], dtype=torch.int32, device="cuda"
            )
            seqlens_kv = seqlens_q
        if config.attn_type == "cross":
            seqlens_q = torch.randint(
                1, config.max_seqlen_q, [config.batch_size], dtype=torch.int32, device="cuda"
            )
            seqlens_kv = torch.randint(
                1, config.max_seqlen_kv, [config.batch_size], dtype=torch.int32, device="cuda"
            )
    else:
        seqlens_q = torch.full(
            [config.batch_size], config.max_seqlen_q, dtype=torch.int32, device="cuda"
        )
        seqlens_kv = torch.full(
            [config.batch_size], config.max_seqlen_kv, dtype=torch.int32, device="cuda"
        )
    cu_seqlens_q = torch.zeros(config.batch_size + 1, dtype=torch.int32, device="cuda")
    cu_seqlens_kv = torch.zeros(config.batch_size + 1, dtype=torch.int32, device="cuda")
    cu_seqlens_q[1:] = torch.cumsum(seqlens_q, dim=0)
    cu_seqlens_kv[1:] = torch.cumsum(seqlens_kv, dim=0)

    dim_to_num = {
        "b": config.batch_size,
        "sq": config.max_seqlen_q,
        "skv": config.max_seqlen_kv,
        "h": config.num_heads,
        "hg": config.num_gqa_groups,
        "d": config.head_dim_qk,
        "t": cu_seqlens_q[-1],
        "tg": cu_seqlens_kv[-1],
        "3": 3,
        "2": 2,
        "1": 1,
    }
    inp = []
    for i, layout in enumerate(qkv_layout.split("_")):
        layout = "_".join(layout)
        if i == 0:
            layout = layout.replace("s", "sq")
        else:
            layout = layout.replace("s", "skv")
            layout = layout.replace("h", "hg")
            layout = layout.replace("t", "tg")
        tensor_shape = [dim_to_num[j] for j in layout.split("_")]
        if config.dropout_p == 0.0:
            tensor = torch.randn(tensor_shape, dtype=dtype, device="cuda")
        else:
            # test cuDNN FP8 dropout
            tensor = torch.ones(tensor_shape, dtype=dtype, device="cuda")
        tensor_count = 1
        split_dim = 0
        for dim, l in enumerate(layout.split("_")):
            if l.isdigit():
                tensor_count = int(l)
                split_dim = dim
                break
        tensors = torch.split(tensor, 1, dim=split_dim) if split_dim != 0 else [tensor]
        for j in range(tensor_count):
            if split_dim != 0:
                inp.append(tensors[j].squeeze(split_dim))
            else:
                inp.append(tensors[j])
    for i in range(3):
        inp[i].requires_grad = True

    qkv_format_kv = "_".join(qkv_format)
    qkv_format_kv = qkv_format_kv.replace("s", "sq")
    out_grad_shape = [dim_to_num[i] for i in qkv_format_kv.split("_")]
    out_grad_shape_new = [*out_grad_shape[:-2], out_grad_shape[-2] * out_grad_shape[-1]]
    out_grad = torch.randn(out_grad_shape_new, dtype=dtype, device="cuda")

    with autocast(enabled=fp8_dpa, recipe=fp8_recipe):
        out = dpa(
            inp[0],
            inp[1],
            inp[2],
            qkv_format=qkv_format,
            cu_seqlens_q=cu_seqlens_q,
            cu_seqlens_kv=cu_seqlens_kv,
            max_seqlen_q=config.max_seqlen_q,
            max_seqlen_kv=config.max_seqlen_kv,
            attn_mask_type=config.attn_mask_type,
            checkpoint_core_attention=False,
            core_attention_bias_type=config.attn_bias_type,
            fp8_output=fp8_dpa,
        )
    if is_training:
        out.backward(out_grad)

    if is_training:
        return out, (inp[0].grad, inp[1].grad, inp[2].grad)
    return out, (None, None, None)


model_configs_fp8 = {
    # test: ModelConfig(b, sq, hq, dqk)
    "fp8_1": ModelConfig(1, 512, 1, 64),
    "fp8_2": ModelConfig(4, 512, 16, 64),
    "fp8_3": ModelConfig(1, 2048, 1, 128),
    "fp8_4": ModelConfig(2, 2048, 24, 128),
    "fp8_5": ModelConfig(1, 512, 1, 64, attn_mask_type="causal"),
    "fp8_6": ModelConfig(4, 512, 16, 64, attn_mask_type="causal"),
    "fp8_7": ModelConfig(1, 2048, 1, 128, attn_mask_type="causal"),
    "fp8_8": ModelConfig(2, 2048, 24, 128, attn_mask_type="causal"),
}
param_types_fp8 = [torch.float16, torch.bfloat16]
cudnn_frontend_version = int(os.getenv("NVTE_FUSED_ATTN_FE_VER", "1"))
models_v0 = ["fp8_1", "fp8_2", "fp8_5", "fp8_6"]
models_v1 = ["fp8_3", "fp8_4", "fp8_7", "fp8_8"]


@pytest.mark.skipif(
    (
        get_cudnn_version() < (8, 9, 3)
        if cudnn_frontend_version == 0
        else get_cudnn_version() < (9, 2, 1)
    ),
    reason=f"""cuDNN {"8.9.3" if cudnn_frontend_version == 0 else "9.2.1"}+ is required.""",
)
@pytest.mark.skipif(not fp8_available, reason=reason_for_no_fp8)
@pytest.mark.skipif(get_device_compute_capability() < (9, 0), reason="FP8 tests require Hopper+.")
@pytest.mark.parametrize("dtype", param_types_fp8)
@pytest.mark.parametrize("model", models_v1 if cudnn_frontend_version == 1 else models_v0)
def test_custom_mha_fp8_vs_f16(dtype, model):
    """Test FP8 dot product attention implementations based on cuDNN frontend
    v0.9 and v1.0+. Each test compares results from a custom implementation of
    an FP8 MHA module, i.e. Custom_MHA_FP8(), to results from an F16 MHA
    implementation, i.e. transformer_engine.pytorch.attention.MultiHeadAttention.
    Both paths take F16 input and output. QKV layout is t3hd or bs3hd"""

    config = model_configs_fp8[model]

    # Test backend availability
    is_training = True
    available_backends, _, fused_attn_backends = get_available_attention_backends(
        config,
        qkv_dtype=torch.float8_e4m3fn,
        qkv_layout="t3hd" if cudnn_frontend_version == 0 else "bs3hd",
        is_training=is_training,
    )
    flash_attn_supported, fused_attn_supported, unfused_attn_supported = available_backends
    if not (fused_attn_backends and unfused_attn_supported):
        pytest.skip("Not enough backends to run this test with.")

    fused_attn_fwd_fp8, fused_attn_bwd_fp8 = _run_custom_mha_fp8(dtype, config, "FusedAttention")
    unfused_attn_fwd_f16, unfused_attn_bwd_f16 = _run_ref_mha_f16(dtype, config, "UnfusedAttention")

    atol = 5e-1
    rtol = 5e-1
    rmse_tol = 0.13
    compare_and_assert(
        fused_attn_fwd_fp8,
        unfused_attn_fwd_f16,
        "fused_attn_fwd_fp8",
        "unfused_attn_fwd_f16",
        atol,
        rtol,
        rmse_tol,
        True,
    )
    compare_and_assert(
        fused_attn_bwd_fp8,
        unfused_attn_bwd_f16,
        "fused_attn_bwd_fp8",
        "unfused_attn_bwd_f16",
        atol,
        rtol,
        rmse_tol,
        True,
    )


def _run_custom_mha_fp8(dtype, config, backend):
    """Run Custom_MHA_FP8 with FP8 FusedAttention backend. Both input and output
    are in F16. QKV GEMM, DPA, and projection GEMM are calculated in FP8."""
    reset_rng_states()
    os.environ["NVTE_FLASH_ATTN"] = "0"
    os.environ["NVTE_FUSED_ATTN"] = "0"
    if backend == "FlashAttention":
        os.environ["NVTE_FLASH_ATTN"] = "1"
    if backend == "FusedAttention":
        os.environ["NVTE_FUSED_ATTN"] = "1"
    _attention_backends["backend_selection_requires_update"] = True

    inp = 0.0001 * torch.randint(
        -100,
        100,
        (config.batch_size * config.max_seqlen_q, config.num_heads * config.head_dim_qk),
        dtype=dtype,
        device="cuda",
        requires_grad=True,
    )
    seqlens = torch.full([config.batch_size], config.max_seqlen_q, dtype=torch.int32, device="cuda")
    cu_seqlens = torch.zeros(config.batch_size + 1, device="cuda", dtype=torch.int32)
    cu_seqlens[1:] = torch.cumsum(seqlens, dim=0)

    out_grad = 0.01 * torch.randn(
        config.batch_size * config.max_seqlen_q,
        config.num_heads * config.head_dim_qk,
        dtype=dtype,
        device="cuda",
    )
    torch.save(out_grad, "out_grad.pt")

    fp8_recipe = recipe.DelayedScaling(
        margin=0,
        fp8_format=recipe.Format.HYBRID,
        amax_history_len=1,
        amax_compute_algo="most_recent",
    )

    mha = Custom_MHA_FP8(config).to(dtype=dtype, device="cuda")
    with autocast(enabled=True, recipe=fp8_recipe):
        out = mha(inp, cu_seqlens, config.max_seqlen_q)
    out.backward(out_grad)

    out = torch.load("out.pt")
    dqkv = torch.load("dqkv.pt")
    return (
        out.view(config.batch_size, config.max_seqlen_q, -1),
        dqkv.view(
            config.batch_size, config.max_seqlen_q, 3, config.num_heads, config.head_dim_qk
        ).contiguous(),
    )


def _run_ref_mha_f16(dtype, config, backend):
    """Run reference F16 FusedAttention. Both input and output
    are in F16. QKV GEMM, DPA, and projection GEMM are also in F16."""

    os.environ["NVTE_FLASH_ATTN"] = "0"
    os.environ["NVTE_FUSED_ATTN"] = "0"
    if backend == "FlashAttention":
        os.environ["NVTE_FLASH_ATTN"] = "1"
    if backend == "FusedAttention":
        os.environ["NVTE_FUSED_ATTN"] = "1"
    _attention_backends["backend_selection_requires_update"] = True

    inp = torch.load("qkv.pt").to(device="cuda")
    inp.requires_grad = True
    seqlens = torch.full([config.batch_size], config.max_seqlen_q, dtype=torch.int32, device="cuda")
    cu_seqlens = torch.zeros(config.batch_size + 1, device="cuda", dtype=torch.int32)
    cu_seqlens[1:] = torch.cumsum(seqlens, dim=0)
    out_grad = (
        torch.load("out_grad.pt").to(device="cuda").view(config.batch_size, config.max_seqlen_q, -1)
    )

    _DUMMY_CUDA_RNG_STATE_TRACKER = CudaRNGStatesTracker()
    _DUMMY_CUDA_RNG_STATE_TRACKER.add("model-parallel-rng", seed)

    def get_dummy_cuda_rng_tracker() -> CudaRNGStatesTracker:
        """Get cuda rng tracker."""
        return _DUMMY_CUDA_RNG_STATE_TRACKER

    block = DotProductAttention(
        config.num_heads,
        config.head_dim_qk,
        attention_dropout=config.dropout_p,
        sequence_parallel=False,
        tp_size=1,
        get_rng_state_tracker=get_dummy_cuda_rng_tracker,
        tp_group=None,
        layer_number=1,
        attention_type="self",
        qkv_format="bshd",
    ).to(dtype=dtype, device="cuda")

    q = inp[:, :, 0, :, :]
    k = inp[:, :, 1, :, :]
    v = inp[:, :, 2, :, :]
    out = block(q, k, v, attn_mask_type=config.attn_mask_type)
    out.backward(out_grad)

    return out, inp.grad


_CUBLASLT_WORKSPACE_SIZE_BYTES = 33_554_432  # 32MiB
_2X_ACC_FPROP = False
_2X_ACC_DGRAD = False
_2X_ACC_WGRAD = False

META_QKV = tex.FP8FwdTensors.GEMM1_OUTPUT
META_DQKV = tex.FP8BwdTensors.GRAD_OUTPUT1
META_O = tex.FP8FwdTensors.GEMM2_INPUT
META_DO = tex.FP8BwdTensors.GRAD_INPUT2
META_S = tex.FP8FwdTensors.GEMM3_OUTPUT
META_DP = tex.FP8BwdTensors.GRAD_INPUT3


class _custom_mha_fp8(torch.autograd.Function):
    @staticmethod
    def forward(
        ctx,
        inp: torch.Tensor,
        qkv_weight: torch.Tensor,
        qkv_bias: torch.Tensor,
        cu_seqlens: torch.Tensor,
        num_heads: int,
        p_dropout: float,
        max_s: int,
        fast_zero_fill: bool,
        fp8_meta: Dict[str, Any],
        workspace: torch.Tensor,
        is_training: bool,
        mask_type: str,
        quantizers: list[Quantizer],
    ) -> torch.Tensor:
        qkv_dtype = inp.dtype

        assert inp.dim() == 2
        in_features = qkv_weight.shape[-1]
        h = num_heads
        d = in_features // h
        b = cu_seqlens.numel() - 1

        input_quantizer = quantizers["scaling_fwd"][tex.FP8FwdTensors.GEMM1_INPUT]
        qkv_quantizer = quantizers["scaling_fwd"][tex.FP8FwdTensors.GEMM2_INPUT]
        qkv_weight_quantizer = quantizers["scaling_fwd"][tex.FP8FwdTensors.GEMM1_WEIGHT]
        o_quantizer = quantizers["scaling_fwd"][tex.FP8FwdTensors.GEMM1_OUTPUT]
        dO_quantizer = quantizers["scaling_bwd"][tex.FP8BwdTensors.GRAD_OUTPUT1]
        dQKV_quantizer = quantizers["scaling_bwd"][tex.FP8BwdTensors.GRAD_INPUT1]
        s_quantizer = quantizers["scaling_bwd"][tex.FP8BwdTensors.GRAD_OUTPUT2]
        dP_quantizer = quantizers["scaling_bwd"][tex.FP8BwdTensors.GRAD_OUTPUT3]

        inp_fp8 = input_quantizer(inp)

        qkv_weight_fp8 = qkv_weight_quantizer(qkv_weight)

        qkv, *_ = ext.general_gemm(
            qkv_weight_fp8,
            inp_fp8,
            workspace,
            bias=qkv_bias,
            out_dtype=qkv_weight_fp8.dtype,
            quantization_params=qkv_quantizer,
            use_split_accumulator=_2X_ACC_FPROP,
        )
        qkv = qkv.view(-1, 3, h, d)
        qkv_fp16 = qkv.dequantize().view(b, max_s, 3, h, d).contiguous()
        torch.save(qkv_fp16, "qkv.pt")
        if cudnn_frontend_version == 1:
            qkv = qkv.view(b, max_s, 3, h, d)  # bs3hd

        # FMHA
        q_data = qkv._data[:, :, 0, :, :] if cudnn_frontend_version == 1 else qkv._data[:, 0, :, :]
        k_data = qkv._data[:, :, 1, :, :] if cudnn_frontend_version == 1 else qkv._data[:, 1, :, :]
        v_data = qkv._data[:, :, 2, :, :] if cudnn_frontend_version == 1 else qkv._data[:, 2, :, :]
        q = qkv.make_like(tensor=qkv, data=q_data, shape=q_data.shape)
        k = qkv.make_like(tensor=qkv, data=k_data, shape=k_data.shape)
        v = qkv.make_like(tensor=qkv, data=v_data, shape=v_data.shape)

        out, aux_ctx_tensors = fused_attn_fwd(
            is_training,
            max_s,
            max_s,
            cu_seqlens,
            cu_seqlens,
            q,
            k,
            v,
            qkv_dtype,
            FusedAttnBackend["FP8"],
            attn_scale=None,
            dropout=p_dropout,
            fast_zero_fill=fast_zero_fill,
            qkv_layout="bs3hd" if cudnn_frontend_version == 1 else "t3hd",
            attn_bias_type="no_bias",
            attn_mask_type=mask_type if cudnn_frontend_version == 1 else "padding",
            rng_gen=None,
            o_quantizer=o_quantizer,
            s_quantizer=s_quantizer,
        )

        tensors_to_save, tensor_objects = prepare_for_saving(
            q, k, v, inp_fp8, qkv_weight_fp8, workspace, out
        )

        ctx.save_for_backward(*tensors_to_save)
        ctx.tensor_objects = tensor_objects
        ctx.aux_ctx_tensors = aux_ctx_tensors
        ctx.qkv_dtype = qkv_dtype
        ctx.fp8_meta = fp8_meta
        ctx.cu_seqlens = cu_seqlens
        ctx.p_dropout = p_dropout
        ctx.max_s = max_s
        ctx.fast_zero_fill = fast_zero_fill
        ctx.hidden_size = in_features
        ctx.num_heads = num_heads
        ctx.mask_type = mask_type
        ctx.dtype = inp.dtype

        ctx.dQKV_quantizer = dQKV_quantizer
        ctx.dO_quantizer = dO_quantizer
        ctx.dP_quantizer = dP_quantizer
        ctx.S_quantizer = s_quantizer

        out = out.view(-1, in_features)  # (bs)(hd)
        out_fp16 = out.dequantize()
        torch.save(out_fp16, "out.pt")  # (bs)(hd)
        return out_fp16

    @staticmethod
    def backward(ctx, grad_output: torch.Tensor) -> Tuple[Union[torch.Tensor, None], ...]:
        with torch.cuda.nvtx.range("_DPA"):
            saved_tensors = ctx.saved_tensors
            (q, k, v, inp_fp8, qkv_weight_fp8, workspace, out) = restore_from_saved(
                ctx.tensor_objects, saved_tensors
            )

            proj_dgrad = ctx.dO_quantizer(grad_output)
            fp8_dtype_backward = get_fp8_te_dtype(ctx.fp8_meta["recipe"], fprop_tensor=False)

            dq, dk, dv, *rest = fused_attn_bwd(
                ctx.max_s,
                ctx.max_s,
                ctx.cu_seqlens,
                ctx.cu_seqlens,
                q,
                k,
                v,
                out,
                proj_dgrad.view_as(out),
                ctx.qkv_dtype,
                fp8_dtype_backward,
                ctx.aux_ctx_tensors,
                FusedAttnBackend["FP8"],
                None,
                None,
                ctx.S_quantizer,
                ctx.dP_quantizer,
                ctx.dQKV_quantizer,
                attn_scale=None,
                dropout=ctx.p_dropout,
                fast_zero_fill=ctx.fast_zero_fill,
                qkv_layout="bs3hd" if cudnn_frontend_version == 1 else "t3hd",
                attn_bias_type="no_bias",
                attn_mask_type=ctx.mask_type if cudnn_frontend_version == 1 else "padding",
            )
            dim = 2 if cudnn_frontend_version == 1 else 1
            dqkv = torch.Tensor().to(device=dq._data.device, dtype=dq._data.dtype)
            dqkv_shape = list(dq._data.shape)
            dqkv_shape.insert(dim, 3)
            dqkv_stride = list(dq._data.stride())
            dqkv_stride.insert(dim, int(dqkv_stride[-3] / 3))
            dqkv.set_(
                dq._data.untyped_storage(), dq._data.storage_offset(), dqkv_shape, dqkv_stride
            )  # bs3hd

            dqkv_c = dqkv.view(-1, 3 * ctx.hidden_size)
            dqkv_c = dq.make_like(tensor=dq, data=dqkv_c, shape=dqkv_c.shape)
            dqkv_c_fp16 = dqkv_c.dequantize()
            torch.save(dqkv_c_fp16, "dqkv.pt")

            qkv_bgrad, dqkv = ext.bgrad_quantize(dqkv_c_fp16, ctx.dQKV_quantizer)
            dqkv_c._transpose = None
            dqkv_c._create_transpose()

            # QKV DGRAD
            qkv_dgrad, *_ = ext.general_gemm(
                qkv_weight_fp8,
                dqkv_c,
                workspace,
                ctx.dtype,
                use_split_accumulator=_2X_ACC_DGRAD,
                layout="NN",
            )

            # QKV WGRAD
            qkv_wgrad, *_ = ext.general_gemm(
                inp_fp8,
                dqkv,
                workspace,
                ctx.dtype,
                use_split_accumulator=_2X_ACC_WGRAD,
                layout="NT",
            )

        return (
            qkv_dgrad,
            qkv_wgrad,
            qkv_bgrad,
            None,
            None,
            None,
            None,
            None,
            None,
            None,
            None,
            None,
            None,
        )


class Custom_MHA_FP8(TransformerEngineBaseModule):
    def __init__(self, config, params_dtype: torch.dtype = torch.float32):
        super().__init__()
        self.p_dropout = config.dropout_p
        self.h = config.num_heads
        self.hidden_size = config.hidden_size
        self.head_dim = config.head_dim_qk
        self.fast_zero_fill = True
        self.mask_type = config.attn_mask_type

        self.qkv_weight = torch.nn.Parameter(
            torch.empty(
                self.hidden_size * 3,
                self.hidden_size,
                device=torch.cuda.current_device(),
                dtype=params_dtype,
            )
        )
        self.qkv_bias = torch.nn.Parameter(
            torch.empty(
                self.hidden_size * 3,
                device=torch.cuda.current_device(),
                dtype=params_dtype,
            )
        )
        with torch.no_grad():
            self.qkv_bias.zero_()
            self.qkv_weight.fill_(1.0)
        self.workspace = torch.empty(
            _CUBLASLT_WORKSPACE_SIZE_BYTES, dtype=torch.int8, device="cuda"
        )

    def forward(
        self,
        inp: torch.Tensor,
        cu_seqlens,
        max_s,
    ) -> torch.Tensor:
        with self.prepare_forward(inp, num_gemms=3) as inp:
            out = _custom_mha_fp8.apply(
                inp,
                self.qkv_weight,
                self.qkv_bias,
                cu_seqlens,
                self.h,
                self.p_dropout,
                max_s,
                self.fast_zero_fill,
                self.fp8_meta,
                self.workspace,
                self.training,
                self.mask_type,
                self.quantizers,
            )
        return out<|MERGE_RESOLUTION|>--- conflicted
+++ resolved
@@ -45,12 +45,8 @@
 )
 from transformer_engine.pytorch.utils import get_cudnn_version
 import transformer_engine_torch as tex
-<<<<<<< HEAD
 from transformer_engine.pytorch.quantization import (
     Quantizer,
-=======
-from transformer_engine.pytorch.tensor.quantized_tensor import (
->>>>>>> fd234d80
     prepare_for_saving,
     restore_from_saved,
 )
