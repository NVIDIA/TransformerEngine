--- conflicted
+++ resolved
@@ -74,17 +74,7 @@
 qkv_formats = ["bshd", "sbhd", "thd"]
 cp_comm_types = ["p2p", "all_gather", "a2a", "a2a+p2p"]
 if test_essential:
-<<<<<<< HEAD
-    configs = [
-        "cp_1_0",
-        "cp_2_1",
-        "cp_3_2",
-        "cp_3_3",
-        "cp_1_4",
-    ]  # Added cp_1_4 for chunked attention
-=======
-    configs = ["cp_1_0", "cp_1_2", "cp_2_1", "cp_3_2", "cp_3_3"]
->>>>>>> f0572aa5
+    configs = ["cp_1_0", "cp_1_2", "cp_1_4", "cp_2_1", "cp_3_2", "cp_3_3"]
     model_configs_flash_attn = {k: model_configs_flash_attn[k] for k in configs}
     dtypes = ["bf16"]
     qkv_formats = ["sbhd", "thd"]
