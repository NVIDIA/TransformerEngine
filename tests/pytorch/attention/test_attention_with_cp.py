--- conflicted
+++ resolved
@@ -282,7 +282,6 @@
         )
 
     dtypes = {"fp16": torch.float16, "bf16": torch.bfloat16, "fp8": torch.bfloat16}
-<<<<<<< HEAD
 
     if qkv_format == "thd":
         print(f"config.attn_mask_type: {config.attn_mask_type}")
@@ -291,7 +290,6 @@
         else:
             config.attn_mask_type = "padding"
 
-=======
     fp8_meta = {}
     fp8_meta["recipe"] = None
     fp8_meta["local_recipes"] = []
@@ -305,7 +303,6 @@
             Float8CurrentScaling(fp8_dpa=True),
             DelayedScaling(fp8_dpa=True),
         ]
->>>>>>> 9bf4175f
     available_backends, _, fused_attn_backends = get_available_attention_backends(
         config,
         qkv_dtype=dtypes[dtype] if dtype != "fp8" else torch.float8_e4m3fn,
