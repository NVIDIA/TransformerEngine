--- conflicted
+++ resolved
@@ -14,15 +14,9 @@
 from transformer_engine.pytorch.attention.dot_product_attention.utils import combine_and_quantize
 import transformer_engine_torch as tex
 from test_attention_with_cp import model_configs_flash_attn, model_configs_fused_attn
-<<<<<<< HEAD
-from transformer_engine.pytorch.fp8 import fp8_autocast
-from transformer_engine.pytorch.tensor.float8_tensor import (
-    Float8Tensor,
-=======
 from transformer_engine.pytorch import (
     autocast,
     DotProductAttention,
->>>>>>> 70f53666
     Float8Quantizer,
     Float8CurrentScalingQuantizer,
 )
@@ -254,10 +248,7 @@
         attn_mask_type=config.attn_mask_type,
         window_size=config.window_size,
         softmax_type=config.softmax_type,
-<<<<<<< HEAD
-=======
         return_max_logit=config.return_max_logit,
->>>>>>> 70f53666
     ).cuda()
     if config.softmax_type != "vanilla":
         core_attn.softmax_offset.requires_grad = True
@@ -318,10 +309,7 @@
         fp8_context = autocast(enabled=True, recipe=fp8_recipe, amax_reduction_group=cp_comm_group)
     else:
         fp8_context = nullcontext()
-<<<<<<< HEAD
-=======
     max_logit = None
->>>>>>> 70f53666
     with fp8_context:
         # q, k, v, out in FP8; dout in F16
         out = core_attn(
@@ -336,11 +324,8 @@
             cu_seqlens_kv_padded=cu_seqlens_kv_padded,
             fp8_output=fp8_mha,
         )
-<<<<<<< HEAD
-=======
         if config.return_max_logit:
             out, max_logit = out
->>>>>>> 70f53666
         if fp8_bwd and fp8_mha:
             dout_fp8 = dout_quantizer(dout)
             out.backward(dout_fp8)
@@ -414,19 +399,12 @@
     if dtype == "fp8":
         core_attn.fp8_initialized = False
         core_attn.fp8_meta_tensors_initialized = False
-<<<<<<< HEAD
-        fp8_context = fp8_autocast(enabled=True, fp8_recipe=fp8_recipe, fp8_group=cp_comm_group)
-=======
         fp8_context = autocast(enabled=True, recipe=fp8_recipe, amax_reduction_group=cp_comm_group)
->>>>>>> 70f53666
     else:
         fp8_context = nullcontext()
 
     # run attention
-<<<<<<< HEAD
-=======
     max_logit_ = None
->>>>>>> 70f53666
     with fp8_context:
         # q, k, v, out in FP8; dout in F16
         out_ = core_attn(
@@ -441,11 +419,8 @@
             cu_seqlens_kv_padded=cu_seqlens_kv_padded,
             fp8_output=fp8_mha,
         )
-<<<<<<< HEAD
-=======
         if config.return_max_logit:
             out_, max_logit_ = out_
->>>>>>> 70f53666
         if fp8_bwd and fp8_mha:
             dout_fp8_ = dout_quantizer(dout_)
             out_.backward(dout_fp8_)
@@ -527,25 +502,15 @@
                 )
 
     atol, rtol, rmse_tol = get_tols(config, dtype)
-<<<<<<< HEAD
-    tensors_cp = [out_, dq_, dk_, dv_, d_softmax_offset_]
-    tensors_no_cp = [out, dq, dk, dv, d_softmax_offset]
-    names = ["out", "dq", "dk", "dv", "d_softmax_offset"]
-=======
     tensors_cp = [out_, dq_, dk_, dv_, d_softmax_offset_, max_logit_]
     tensors_no_cp = [out, dq, dk, dv, d_softmax_offset, max_logit]
     names = ["out", "dq", "dk", "dv", "d_softmax_offset", "max_logit"]
->>>>>>> 70f53666
     names_cp = [x + "_cp" for x in names]
     names_no_cp = [x + "_no_cp" for x in names]
     is_fp8 = dtype == "fp8"
     for i, t in enumerate(tensors_no_cp):
         if t is not None:
-<<<<<<< HEAD
-            if "softmax_offset" not in names[i]:
-=======
             if "softmax_offset" not in names[i] and "max_logit" not in names[i]:
->>>>>>> 70f53666
                 if qkv_format == "bshd":
                     compare_and_assert(
                         t[:, 0],
