# Copyright (c) 2022-2025, NVIDIA CORPORATION & AFFILIATES. All rights reserved.
#
# See LICENSE for license information.

from collections import OrderedDict
import math
import os
from typing import Dict, List, Tuple, Optional
import pytest
import random

import torch
import torch.nn as nn
from torch.nn import Parameter

from transformer_engine.pytorch.fp8 import (
    FP8GlobalStateManager,
    fp8_autocast,
    fp8_model_init,
)
from transformer_engine.pytorch.utils import (
    init_method_normal,
    scaled_init_method_normal,
    attention_mask_func,
    is_bf16_compatible,
)
from transformer_engine.pytorch import (
    DotProductAttention,
    LayerNormLinear,
    LayerNormMLP,
    Linear,
    GroupedLinear,
    MultiheadAttention,
    RMSNorm,
    TransformerLayer,
    LayerNorm,
    Fp8Padding,
    Fp8Unpadding,
)
from transformer_engine.pytorch.attention.inference import InferenceParams
from transformer_engine.pytorch.distributed import checkpoint as te_checkpoint
from transformer_engine.pytorch.cpp_extensions import general_gemm, general_grouped_gemm
from transformer_engine.pytorch.cpp_extensions.fused_attn import FusedAttnBackend
from transformer_engine.pytorch.tensor.float8_tensor import Float8Quantizer
from transformer_engine.pytorch.module.base import get_multi_stream_cublas_workspace, get_workspace
from transformer_engine.pytorch.utils import get_device_compute_capability, get_cudnn_version
from transformer_engine.common import recipe
import transformer_engine_torch as tex
from utils import ModelConfig, reset_rng_states, get_available_attention_backends

# Only run FP8 tests on supported devices.
fp8_available, reason_for_no_fp8 = FP8GlobalStateManager.is_fp8_available()
mxfp8_available, reason_for_no_mxfp8 = FP8GlobalStateManager.is_mxfp8_available()
fp8_block_scaling_available, reason_for_no_fp8_block_scaling = (
    FP8GlobalStateManager.is_fp8_block_scaling_available()
)

sm_80plus = get_device_compute_capability() >= (8, 0)

seed = 1234
# Reset RNG states.
reset_rng_states()

torch._dynamo.config.recompile_limit = 16


model_configs = {
    "small": ModelConfig(1, 128, 8, 16, num_layers=4),
    "126m": ModelConfig(1, 2048, 12, 64, num_layers=12),
}
model_configs_inference = {
    "126m": ModelConfig(1, 256, 12, 64, num_layers=12),
}
backends_inference = ["FlashAttention", "UnfusedAttention", "FusedAttention"]
module_inference = ["TransformerLayer", "MultiheadAttention"]
input_formats_inference = ["sbhd", "bshd"]

param_types = [torch.float32, torch.float16]
if is_bf16_compatible():  # bf16 requires sm_80 or higher
    param_types.append(torch.bfloat16)

batch_sizes = [1, 2]

all_boolean = [True, False]

all_activations = ["gelu", "relu", "reglu", "geglu", "swiglu", "qgelu", "srelu"]

all_normalizations = ["LayerNorm", "RMSNorm"]

mask_types = ["causal", "no_mask"]

NVTE_TEST_NVINSPECT_ENABLED = int(os.environ.get("NVTE_TEST_NVINSPECT_ENABLED", "0"))

if NVTE_TEST_NVINSPECT_ENABLED:
    # The numerics of all the layers should work the same,
    # when debug=True. I fed them with dummy feature
    # to prevent switching off debug, which can happen if
    # no feature is active.
    import nvdlfw_inspect.api as debug_api

    debug_api.initialize(
        os.environ["NVTE_TEST_NVINSPECT_CONFIG_FILE"],
        feature_dirs=os.environ["NVTE_TEST_NVINSPECT_FEATURE_DIRS"],
    )

fp8_recipes = [
    recipe.MXFP8BlockScaling(),
    recipe.DelayedScaling(),
    recipe.Float8CurrentScaling(),
    recipe.Float8BlockScaling(),
]


def is_fused_attn_available(
    config: ModelConfig, dtype: torch.dtype, qkv_layout="bshd_bshd_bshd", is_training=True
):
    available_backends, _, fused_attn_backends = get_available_attention_backends(
        config,
        qkv_dtype=dtype,
        qkv_layout=qkv_layout,
        is_training=is_training,
    )
    return FusedAttnBackend["F16_arbitrary_seqlen"] in fused_attn_backends


def get_causal_attn_mask(sq: int) -> torch.Tensor:
    return torch.triu(torch.ones(sq, sq, device="cuda"), diagonal=1).bool()


def dtype_tols(dtype: torch.dtype) -> Dict[str, float]:
    """Estimated numerical error for a datatype

    Based on tolerances for torch.testing.assert_close.

    """
    if dtype == torch.float32:
        return dict(rtol=1.3e-6, atol=1e-5)
    if dtype == torch.float16:
        return dict(rtol=1e-3, atol=1e-5)
    if dtype == torch.bfloat16:
        return dict(rtol=1.6e-2, atol=1e-5)
    raise ValueError(f"Unsuppored dtype ({dtype})")


def assert_allclose(
    l1: List[torch.Tensor], l2: List[torch.Tensor], atol: float = None, rtol: float = None
) -> bool:
    """Ensures two lists are equal."""
    assert len(l1) == len(l2), "Unequal number of outputs."
    for i, (t1, t2) in enumerate(zip(l1, l2)):
        tols = dtype_tols(t2.dtype)
        if rtol is not None:
            tols["rtol"] = rtol
        if atol is not None:
            tols["atol"] = atol
        result = torch.allclose(t1, t2, **tols)
        if not result:
            diff = torch.abs(t1 - t2)
            tol = tols["atol"] + (tols["rtol"] * torch.abs(t2))
            exceed_mask = diff > tol
            if exceed_mask.any():
                indices = torch.nonzero(exceed_mask, as_tuple=True)
                max_diff = diff[exceed_mask].max()
                max_idx = (diff[exceed_mask] == max_diff).nonzero(as_tuple=True)[0][0]
                max_location = [idx[max_idx].item() for idx in indices]
                msg = (
                    f"Outputs not close enough in tensor at idx={i}. "
                    f"Maximum difference at location {max_location} "
                    f"with {t1[exceed_mask][max_idx].item()} vs {t2[exceed_mask][max_idx].item()} "
                    f"(diff {max_diff.item()})."
                )
            raise AssertionError(msg)


@pytest.fixture(autouse=True)
def reset_global_fp8_state():
    yield
    FP8GlobalStateManager.reset()


class TorchScaledMaskedSoftmax(nn.Module):
    def __init__(self) -> None:
        super().__init__()

    def forward(
        self, inp: torch.Tensor, mask: torch.Tensor, scale: Optional[float] = None
    ) -> torch.Tensor:
        dtype = inp.dtype
        inp = inp.float()

        if scale is not None:
            inp = inp * scale
        mask_output = attention_mask_func(inp, mask) if mask is not None else inp

        probs = torch.nn.Softmax(dim=-1)(mask_output)
        probs = probs.to(dtype)
        return probs


class TorchDotProductAttention(torch.nn.Module):
    def __init__(
        self,
        kv_channels: int,
        attention_dropout: float = 0.0,
    ) -> None:
        super().__init__()

        self.norm_factor = math.sqrt(kv_channels)
        self.scale_mask_softmax = TorchScaledMaskedSoftmax()
        self.attention_dropout = torch.nn.Dropout(attention_dropout)

    def forward(
        self,
        query_layer: torch.Tensor,
        key_layer: torch.Tensor,
        value_layer: torch.Tensor,
        attention_mask: Optional[torch.Tensor] = None,
    ) -> torch.Tensor:
        batch_size, seqlen = query_layer.shape[1], query_layer.shape[0]

        # [b, np, sq, sk]
        output_size = (
            query_layer.size(1),
            query_layer.size(2),
            query_layer.size(0),
            key_layer.size(0),
        )

        # [sq, b, np, hn] -> [sq, b * np, hn]
        query_layer = query_layer.reshape(output_size[2], output_size[0] * output_size[1], -1)
        # [sk, b, np, hn] -> [sk, b * np, hn]
        key_layer = key_layer.reshape(output_size[3], output_size[0] * output_size[1], -1)

        # preallocting result tensor: [b * np, sq, sk]
        matmul_result = torch.empty(
            output_size[0] * output_size[1],
            output_size[2],
            output_size[3],
            dtype=query_layer.dtype,
            device=torch.cuda.current_device(),
        )

        # Raw attention scores. [b * np, sq, sk]
        matmul_result = torch.baddbmm(
            matmul_result,
            query_layer.transpose(0, 1),  # [b * np, sq, hn]
            key_layer.transpose(0, 1).transpose(1, 2),  # [b * np, hn, sk]
            beta=0.0,
            alpha=(1.0 / self.norm_factor),
        )

        # change view to [b, np, sq, sk]
        attention_scores = matmul_result.view(*output_size)

        # attention scores and attention mask [b, np, sq, sk]
        attention_probs = self.scale_mask_softmax(attention_scores, attention_mask)
        attention_probs = self.attention_dropout(attention_probs)

        # value_layer -> context layer.
        # [sk, b, np, hn] --> [b, np, sq, hn]
        output_size = (
            value_layer.size(1),
            value_layer.size(2),
            query_layer.size(0),
            value_layer.size(3),
        )

        # change view [sk, b * np, hn]
        value_layer = value_layer.reshape(value_layer.size(0), output_size[0] * output_size[1], -1)

        # change view [b * np, sq, sk]
        attention_probs = attention_probs.view(output_size[0] * output_size[1], output_size[2], -1)

        # matmul: [b * np, sq, hn]
        context_layer = torch.bmm(attention_probs, value_layer.transpose(0, 1))

        # change view [b, np, sq, hn]
        context_layer = context_layer.view(*output_size)

        # [b, np, sq, hn] --> [sq, b, np, hn]
        context_layer = context_layer.permute(2, 0, 1, 3).contiguous()

        # [sq, b, np, hn] --> [sq, b, hp]
        context_layer = context_layer.view(seqlen, batch_size, -1)

        return context_layer


class TorchLayerNorm(nn.Module):
    def __init__(self, in_features: int, eps: float, zero_centered_gamma: bool):
        super().__init__()
        self.eps = eps
        self.in_features = in_features
        self.zero_centered_gamma = zero_centered_gamma

        initial_value = torch.ones(in_features) if zero_centered_gamma else torch.zeros(in_features)
        self.weight = nn.Parameter(initial_value)
        self.bias = nn.Parameter(torch.zeros(in_features))
        self.register_parameter("weight", self.weight)
        self.register_parameter("bias", self.bias)

    def forward(self, x: torch.Tensor) -> torch.Tensor:
        w = self.weight if not self.zero_centered_gamma else 1 + self.weight
        w = w.to(torch.float32)
        b = self.bias.to(torch.float32)
        inp = x.to(torch.float32)
        out = torch.nn.functional.layer_norm(
            inp, (self.in_features,), weight=w, bias=b, eps=self.eps
        )
        return out.to(x.dtype)


# Adapted from https://github.com/bzhangGo/rmsnorm/blob/c6691f20ec0af4128c8159c903071f7575404295/rmsnorm_torch.py
class TorchRMSNorm(nn.Module):
    def __init__(self, in_features, zero_centered_gamma, eps=1e-5):
        super().__init__()

        self.eps = eps
        self.in_features = in_features
        self.zero_centered_gamma = zero_centered_gamma

        initial_value = torch.ones(in_features) if zero_centered_gamma else torch.zeros(in_features)
        self.weight = nn.Parameter(initial_value)
        self.register_parameter("weight", self.weight)

    def forward(self, x):
        norm_x2 = torch.sum(x.float() ** 2, dim=-1, keepdim=True)
        d_x = self.in_features

        rms_x2 = norm_x2 / d_x + self.eps
        r_rms_x = rms_x2 ** (-1.0 / 2)
        x_normed = x * r_rms_x

        w = self.weight.float()
        if self.zero_centered_gamma:
            w = 1 + w
        return (w * x_normed).to(x.dtype)


class TorchLayerNormLinear(nn.Module):
    def __init__(
        self,
        in_features: int,
        out_features: int,
        eps: float,
        normalization: str = "LayerNorm",
        zero_centered_gamma: bool = False,
        bias: bool = True,
    ):
        super().__init__()
        if normalization == "LayerNorm":
            self.layernorm = TorchLayerNorm(
                in_features, eps=eps, zero_centered_gamma=zero_centered_gamma
            )
        elif normalization == "RMSNorm":
            self.layernorm = TorchRMSNorm(
                in_features, eps=eps, zero_centered_gamma=zero_centered_gamma
            )
        else:
            raise RuntimeError("Unsupported normalization")

        self.linear = nn.Linear(in_features, out_features, bias=bias)

    def forward(self, x: torch.Tensor) -> torch.Tensor:
        return self.linear(self.layernorm(x))


class TorchMHA(nn.Module):
    def __init__(self, hidden_size: int, num_attention_heads: int):
        super().__init__()
        self.mhsa = nn.MultiheadAttention(
            embed_dim=hidden_size,
            num_heads=num_attention_heads,
            dropout=0.1,
            bias=True,
            batch_first=False,
        )

    def forward(self, x, attention_mask=None):
        output = self.mhsa(x, x, x, attn_mask=attention_mask, need_weights=False)
        if isinstance(output, tuple):
            output = output[0]
        return output


class TorchQuickGELU(nn.Module):
    def forward(self, input: torch.Tensor) -> torch.Tensor:
        return input * torch.sigmoid(1.702 * input)


class TorchSquaredRELU(nn.Module):
    def forward(self, input: torch.Tensor) -> torch.Tensor:
        return (input > 0) * input * input


class TorchGroupedLinearWithPadding(nn.Module):

    def __init__(
        self, num_gemms, in_features, out_features, bias, params_dtype, parallel_mode, fp8
    ) -> None:
        super().__init__()

        self.padding = Fp8Padding(num_gemms)
        self.linear_fn = GroupedLinear(
            num_gemms,
            in_features,
            out_features,
            bias=bias,
            params_dtype=params_dtype,
            parallel_mode=parallel_mode,
            device="cuda",
        )
        self.unpadding = Fp8Unpadding(num_gemms)

        self.fp8 = fp8

    def forward(self, inp: torch.Tensor, m_splits: List[int]) -> torch.Tensor:
        if self.fp8:
            orig_m_splits = m_splits
            inp, m_splits = self.padding(inp, m_splits)

        out = self.linear_fn(inp, m_splits)

        if self.fp8:
            out = self.unpadding(out, orig_m_splits)

        return out


_supported_act = {
    "geglu": nn.GELU(approximate="tanh"),
    "gelu": nn.GELU(approximate="tanh"),
    "reglu": nn.ReLU(),
    "relu": nn.ReLU(),
    "swiglu": nn.SiLU(),
    "qgelu": TorchQuickGELU(),
    "srelu": TorchSquaredRELU(),
}


class TorchGLU(nn.Module):
    def __init__(self, activation: str):
        super().__init__()
        self.act = _supported_act[activation]

    def forward(self, x):
        shape = x.size(-1)
        a = x[..., : shape // 2]
        b = x[..., (shape // 2) :]
        a = self.act(a)
        return a * b


class TorchLayerNormMLP(nn.Module):
    def __init__(
        self,
        hidden_size: int,
        ffn_hidden_size: int,
        eps: float = 1e-5,
        activation="gelu",
        normalization: str = "LayerNorm",
        bias: bool = True,
    ):
        super().__init__()
        if normalization == "LayerNorm":
            self.ln = TorchLayerNorm(hidden_size, eps=eps, zero_centered_gamma=False)
        elif normalization == "RMSNorm":
            self.ln = TorchRMSNorm(hidden_size, eps=eps, zero_centered_gamma=False)
        else:
            raise RuntimeError("Unsupported normalization")
        if "glu" in activation:
            fc1_output_features = 2 * ffn_hidden_size
            self.gelu = TorchGLU(activation)
        else:
            fc1_output_features = ffn_hidden_size
            self.gelu = _supported_act[activation]

        self.fc1 = nn.Linear(hidden_size, fc1_output_features, bias=bias)
        self.fc2 = nn.Linear(ffn_hidden_size, hidden_size, bias=bias)

    def forward(self, x):
        t = self.gelu(self.fc1(self.ln(x)))
        return self.fc2(t)


class TorchGPT(nn.Module):
    def __init__(
        self, hidden_size: int, eps: float, num_attention_heads: int, parallel_attention_mlp: bool
    ):
        super().__init__()
        self.ln = nn.LayerNorm(hidden_size, eps=eps)
        self.causal_attn = TorchMHA(hidden_size, num_attention_heads)
        self.ln_mlp = TorchLayerNormMLP(hidden_size, 4 * hidden_size, eps)
        self.parallel_attention_mlp = parallel_attention_mlp

    def forward(
        self,
        x: torch.Tensor,
        attention_mask: Optional[torch.Tensor] = None,
    ) -> torch.Tensor:
        a = self.ln(x)
        b = self.causal_attn(a, attention_mask)
        if self.parallel_attention_mlp:
            n = self.ln_mlp(x)
            x = x + nn.functional.dropout(b + n, p=0.1, training=self.training)
        else:
            x = x + nn.functional.dropout(b, p=0.1, training=self.training)
            n = self.ln_mlp(x)
            x = x + nn.functional.dropout(n, p=0.1, training=self.training)
        return x


def _test_e2e_selective_recompute(
    bs, dtype, config, fp8, recipe, fp8_model_params=False, recompute=False
):
    reset_rng_states()
    FP8GlobalStateManager.reset()

    sigma = 0.023
    init_method = init_method_normal(sigma)
    output_layer_init_method = scaled_init_method_normal(sigma, config.num_layers)

    with fp8_model_init(enabled=fp8 and fp8_model_params, recipe=recipe):
        block = TransformerLayer(
            config.hidden_size,
            4 * config.hidden_size,
            config.num_heads,
            layernorm_epsilon=config.eps,
            init_method=init_method,
            output_layer_init_method=output_layer_init_method,
            hidden_dropout=0.1,
            attention_dropout=0.1,
            kv_channels=config.kv_channels,
            apply_residual_connection_post_layernorm=False,
            output_layernorm=False,
            params_dtype=dtype,
            fuse_qkv_params=True,
            device="cuda",
        )

    te_inp_hidden_states = torch.randn(
        (config.max_seqlen_q, bs, config.hidden_size),
        dtype=dtype,
        device="cuda",
        requires_grad=True,
    )
    te_inp_hidden_states.retain_grad()
    te_inp_attn_mask = get_causal_attn_mask(config.max_seqlen_q)

    with fp8_autocast(enabled=fp8, fp8_recipe=recipe):
        te_out = block(
            te_inp_hidden_states,
            attention_mask=te_inp_attn_mask,
            checkpoint_core_attention=recompute,
        )
    loss = te_out.sum()
    loss.backward()
    torch.cuda.synchronize()

    outputs = [te_out, te_inp_hidden_states.grad]
    for p in block.parameters():
        if p.requires_grad:
            outputs.append(p.grad)
    return outputs


@pytest.mark.parametrize("dtype", param_types)
@pytest.mark.parametrize("bs", batch_sizes)
@pytest.mark.parametrize("model", ["126m"])
@pytest.mark.parametrize("fp8", all_boolean)
@pytest.mark.parametrize("recipe", fp8_recipes)
@pytest.mark.parametrize("fp8_model_params", all_boolean)
def test_gpt_selective_activation_recompute(dtype, bs, model, fp8, recipe, fp8_model_params):
    if fp8 and not fp8_available:
        pytest.skip(reason_for_no_fp8)
    if recipe.mxfp8() and not mxfp8_available:
        pytest.skip(reason_for_no_mxfp8)
    if fp8_model_params and NVTE_TEST_NVINSPECT_ENABLED:
        pytest.skip("FP8 parameters are not supported in debug mode.")
    if recipe.float8_block_scaling() and not fp8_block_scaling_available:
        pytest.skip(reason_for_no_fp8_block_scaling)

    config = model_configs[model]

    outputs = _test_e2e_selective_recompute(
        bs, dtype, config, fp8, recipe, fp8_model_params, recompute=False
    )
    outputs_recompute = _test_e2e_selective_recompute(
        bs, dtype, config, fp8, recipe, fp8_model_params, recompute=True
    )

    # Check that results match
    tols = dtype_tols(dtype)
    if dtype in (torch.float16, torch.bfloat16):
        tols["atol"] = 1e-4
    if fp8 or fp8_model_params:
        tols.update(dict(rtol=0.125, atol=0.0675))

    for i, (ref, test) in enumerate(zip(outputs, outputs_recompute)):
        torch.testing.assert_close(
            test,
            ref,
            msg=f"Mismatch in tensor {i}",
            **tols,
        )


def _test_e2e_full_recompute(
    bs, dtype, config, fp8, recipe, fp8_model_params=False, recompute=False, use_reentrant=True
):
    reset_rng_states()
    FP8GlobalStateManager.reset()

    sigma = 0.023
    init_method = init_method_normal(sigma)
    output_layer_init_method = scaled_init_method_normal(sigma, config.num_layers)

    with fp8_model_init(enabled=fp8 and fp8_model_params, recipe=recipe):
        block = TransformerLayer(
            config.hidden_size,
            4 * config.hidden_size,
            config.num_heads,
            layernorm_epsilon=config.eps,
            init_method=init_method,
            output_layer_init_method=output_layer_init_method,
            hidden_dropout=0.1,
            attention_dropout=0.1,
            kv_channels=config.kv_channels,
            apply_residual_connection_post_layernorm=False,
            output_layernorm=False,
            params_dtype=dtype,
            fuse_qkv_params=True,
            device="cuda",
        )

    te_inp_hidden_states = torch.randn(
        (config.max_seqlen_q, bs, config.hidden_size),
        dtype=dtype,
        device="cuda",
        requires_grad=use_reentrant,
    )
    if use_reentrant:
        te_inp_hidden_states.retain_grad()
    te_inp_attn_mask = get_causal_attn_mask(config.max_seqlen_q)

    with fp8_autocast(enabled=fp8, fp8_recipe=recipe):
        if recompute:
            te_out = te_checkpoint(
                block,
                te_inp_hidden_states,
                attention_mask=te_inp_attn_mask,
                checkpoint_core_attention=False,
                distribute_saved_activations=False,
                tp_group=None,
                use_reentrant=use_reentrant,
            )
        else:
            te_out = block(
                te_inp_hidden_states,
                attention_mask=te_inp_attn_mask,
                checkpoint_core_attention=False,
            )
    loss = te_out.sum()
    loss.backward()
    torch.cuda.synchronize()

    outputs = [te_out]
    names = ["output"]
    if use_reentrant:
        outputs.append(te_inp_hidden_states.grad)
        names.append("input")
    for name, p in block.named_parameters():
        if p.requires_grad:
            outputs.append(p.grad)
            names.append(name)

    return outputs, names


@pytest.mark.parametrize("dtype", param_types)
@pytest.mark.parametrize("bs", batch_sizes)
@pytest.mark.parametrize("model", ["126m"])
@pytest.mark.parametrize("fp8", all_boolean)
@pytest.mark.parametrize("recipe", fp8_recipes)
@pytest.mark.parametrize("fp8_model_params", all_boolean)
@pytest.mark.parametrize("use_reentrant", all_boolean)
def test_gpt_full_activation_recompute(
    dtype, bs, model, fp8, recipe, fp8_model_params, use_reentrant
):
    if fp8 and not fp8_available:
        pytest.skip(reason_for_no_fp8)
    if recipe.mxfp8() and not mxfp8_available:
        pytest.skip(reason_for_no_mxfp8)
    if fp8_model_params and NVTE_TEST_NVINSPECT_ENABLED:
        pytest.skip("FP8 parameters are not supported in debug mode.")
    if recipe.float8_block_scaling() and not fp8_block_scaling_available:
        pytest.skip(reason_for_no_fp8_block_scaling)

    config = model_configs[model]

    if not use_reentrant:
        # Non-reentrant checkpoint becomes non-deterministic with bias+GELU fusion
        os.environ["NVTE_BIAS_GELU_NVFUSION"] = "0"

    outputs, names = _test_e2e_full_recompute(
        bs,
        dtype,
        config,
        fp8,
        recipe,
        fp8_model_params,
        recompute=False,
        use_reentrant=use_reentrant,
    )
    outputs_recompute, _ = _test_e2e_full_recompute(
        bs,
        dtype,
        config,
        fp8,
        recipe,
        fp8_model_params,
        recompute=True,
        use_reentrant=use_reentrant,
    )

    if not use_reentrant:
        # Reset bias+GELU fusion flag to avoid contaminating other tests
        del os.environ["NVTE_BIAS_GELU_NVFUSION"]

    # Check that results match
    tols = dtype_tols(dtype)
    if dtype in (torch.float16, torch.bfloat16):
        tols["atol"] = 1e-3
    if fp8 or fp8_model_params:
        tols.update(dict(rtol=0.125, atol=0.0675))
    for i, (ref, test) in enumerate(zip(outputs, outputs_recompute)):
        torch.testing.assert_close(
            test,
            ref,
            msg=f"Mismatch in tensor {i}",
            **tols,
        )


def _test_e2e_checkpointing_get_model(config, dtype):
    sigma = 0.023
    init_method = init_method_normal(sigma)
    output_layer_init_method = scaled_init_method_normal(sigma, config.num_layers)

    return TransformerLayer(
        config.hidden_size,
        4 * config.hidden_size,
        config.num_heads,
        layernorm_epsilon=config.eps,
        init_method=init_method,
        output_layer_init_method=output_layer_init_method,
        hidden_dropout=0.1,
        attention_dropout=0.1,
        kv_channels=config.kv_channels,
        apply_residual_connection_post_layernorm=False,
        output_layernorm=False,
        params_dtype=dtype,
        device="cuda",
    )


def _test_e2e_checkpointing(bs, dtype, config, checkpoint=False, steps=10, path="checkpoint.pt"):
    reset_rng_states()

    te_inp_hidden_states = torch.randn(
        (config.max_seqlen_q, bs, config.hidden_size),
        dtype=dtype,
        device="cuda",
        requires_grad=True,
    )
    te_inp_hidden_states.retain_grad()

    block = _test_e2e_checkpointing_get_model(config, dtype)

    for _ in range(steps // 2):
        te_out = block(
            te_inp_hidden_states,
            None,
        )
        loss = te_out.sum()
        loss.backward()

    if checkpoint:
        # This process is necessary so that we can start afresh with
        # a new model while erasing all internal state to ensure that
        # loading from a checkpoint gives bitwise identical results.
        # Since gradients are being accumulated, it is important to
        # restore them post loading the checkpoint.
        torch.save(block.state_dict(), path)

        param_grads = []
        for p in block.parameters():
            if p.requires_grad:
                param_grads.append(p.grad.clone())

        _cpu_rng_state = torch.get_rng_state()
        _cuda_rng_state = torch.cuda.get_rng_state()

        del block
        block = _test_e2e_checkpointing_get_model(config, dtype)
        block.load_state_dict(torch.load(path, weights_only=False))
        torch.set_rng_state(_cpu_rng_state)
        torch.cuda.set_rng_state(_cuda_rng_state)

        for p in block.parameters():
            if p.requires_grad:
                p.grad = param_grads.pop(0)

        assert not param_grads, "Oops!"

    for _ in range(steps // 2):
        te_out = block(
            te_inp_hidden_states,
            None,
        )
        loss = te_out.sum()
        loss.backward()

    torch.cuda.synchronize()

    if os.path.exists(path):
        os.remove(path)

    outputs = [te_out, te_inp_hidden_states.grad]
    for p in block.parameters():
        if p.requires_grad:
            outputs.append(p.grad)
    return outputs


@pytest.mark.parametrize("dtype", param_types)
@pytest.mark.parametrize("bs", batch_sizes)
@pytest.mark.parametrize("model", ["126m"])
def test_gpt_checkpointing(dtype, bs, model):
    config = model_configs[model]
    if not is_fused_attn_available(config, dtype):
        pytest.skip("No attention backend available.")
    outputs = _test_e2e_checkpointing(bs, dtype, config, checkpoint=False)
    outputs_checkpoint = _test_e2e_checkpointing(bs, dtype, config, checkpoint=True)

    # Check that results match
    tols = dtype_tols(dtype)
    if dtype in (torch.float16, torch.bfloat16):
        tols.update(dict(rtol=2e-2, atol=2e-3))
    for i, (ref, test) in enumerate(zip(outputs, outputs_checkpoint)):
        torch.testing.assert_close(
            test,
            ref,
            msg=f"Mismatch in tensor {i}",
            **tols,
        )


def _test_e2e_gpt_accuracy(block, bs, dtype, config):
    reset_rng_states()

    inp_hidden_states = torch.randn(
        (config.max_seqlen_q, bs, config.hidden_size),
        dtype=dtype,
        device="cuda",
        requires_grad=True,
    )
    inp_hidden_states.retain_grad()
    inp_attn_mask = get_causal_attn_mask(config.max_seqlen_q)

    out = block(inp_hidden_states, attention_mask=inp_attn_mask)
    loss = out.sum()
    loss.backward()

    torch.cuda.synchronize()
    outputs = [out, inp_hidden_states.grad]
    for p in block.parameters():
        if p.requires_grad:
            outputs.append(p.grad)
    return outputs


@pytest.mark.parametrize("dtype", param_types)
@pytest.mark.parametrize("bs", batch_sizes)
@pytest.mark.parametrize("model", ["small"])
@pytest.mark.parametrize("parallel_attention_mlp", all_boolean)
def test_gpt_accuracy(dtype, bs, model, parallel_attention_mlp):
    config = model_configs[model]
    if not is_fused_attn_available(config, dtype, qkv_layout="sb3hd", is_training=False):
        pytest.skip("No attention backend available.")

    te_gpt = TransformerLayer(
        hidden_size=config.hidden_size,
        ffn_hidden_size=4 * config.hidden_size,
        num_attention_heads=config.num_heads,
        layernorm_epsilon=config.eps,
        attention_dropout=0.1,
        hidden_dropout=0.1,
        params_dtype=dtype,
        fuse_qkv_params=True,
        qkv_weight_interleaved=False,
        parallel_attention_mlp=parallel_attention_mlp,
        device="cuda",
    ).eval()

    torch_gpt = (
        TorchGPT(
            config.hidden_size,
            config.eps,
            config.num_heads,
            parallel_attention_mlp=parallel_attention_mlp,
        )
        .to(dtype=dtype)
        .cuda()
        .eval()
    )

    # Share params
    with torch.no_grad():
        torch_gpt.ln.weight = Parameter(
            te_gpt.self_attention.layernorm_qkv.layer_norm_weight.clone()
        )
        torch_gpt.ln.bias = Parameter(te_gpt.self_attention.layernorm_qkv.layer_norm_bias.clone())
        torch_gpt.causal_attn.mhsa.in_proj_weight = Parameter(
            te_gpt.self_attention.layernorm_qkv.weight.clone()
        )
        torch_gpt.causal_attn.mhsa.in_proj_bias = Parameter(
            te_gpt.self_attention.layernorm_qkv.bias.clone()
        )
        torch_gpt.causal_attn.mhsa.out_proj.weight = Parameter(
            te_gpt.self_attention.proj.weight.clone()
        )
        torch_gpt.causal_attn.mhsa.out_proj.bias = Parameter(
            te_gpt.self_attention.proj.bias.clone()
        )
        torch_gpt.ln_mlp.ln.weight = Parameter(te_gpt.layernorm_mlp.layer_norm_weight.clone())
        torch_gpt.ln_mlp.ln.bias = Parameter(te_gpt.layernorm_mlp.layer_norm_bias.clone())
        torch_gpt.ln_mlp.fc1.weight = Parameter(te_gpt.layernorm_mlp.fc1_weight.clone())
        torch_gpt.ln_mlp.fc1.bias = Parameter(te_gpt.layernorm_mlp.fc1_bias.clone())
        torch_gpt.ln_mlp.fc2.weight = Parameter(te_gpt.layernorm_mlp.fc2_weight.clone())
        torch_gpt.ln_mlp.fc2.bias = Parameter(te_gpt.layernorm_mlp.fc2_bias.clone())

    te_outputs = _test_e2e_gpt_accuracy(te_gpt, bs, dtype, config)
    torch_outputs = _test_e2e_gpt_accuracy(torch_gpt, bs, dtype, config)

    atol = {
        torch.float32: 5e-3,
        torch.half: 5e-2,
        torch.bfloat16: 1e-1,
    }

    # Check output.
    assert_allclose(te_outputs[0], torch_outputs[0], atol[dtype])

    # Check gradients, only for small model
    if model == "small":
        atol[torch.float32] = 5e-2
        rtol = {
            torch.float32: 1e-2,
            torch.half: 1e-2,
            torch.bfloat16: 1e-2,
        }
        for te_output, torch_output in zip(te_outputs[1:], torch_outputs[1:]):
            assert_allclose(te_output, torch_output, atol[dtype], rtol[dtype])


def _test_mha_accuracy(block, bs, dtype, config, mask_type, te=True):
    reset_rng_states()

    inp_hidden_states = torch.randn(
        (config.max_seqlen_q, bs, config.hidden_size),
        dtype=dtype,
        device="cuda",
        requires_grad=True,
    )
    inp_hidden_states.retain_grad()
    inp_attn_mask = get_causal_attn_mask(config.max_seqlen_q) if mask_type == "causal" else None

    forward_kwargs = {}
    if te:
        forward_kwargs["attn_mask_type"] = mask_type
    forward_kwargs["attention_mask"] = inp_attn_mask

    out = block(inp_hidden_states, **forward_kwargs)
    loss = out.sum()
    loss.backward()

    torch.cuda.synchronize()
    outputs = [out, inp_hidden_states.grad]
    for p in block.parameters():
        if p.requires_grad:
            outputs.append(p.grad)
    return outputs


@pytest.mark.parametrize("dtype", param_types)
@pytest.mark.parametrize("bs", batch_sizes)
@pytest.mark.parametrize("model", ["small"])
@pytest.mark.parametrize("mask_type", mask_types)
def test_mha_accuracy(dtype, bs, model, mask_type):
    config = model_configs[model]
    if not is_fused_attn_available(config, dtype, qkv_layout="sb3hd", is_training=False):
        pytest.skip("No attention backend available.")

    te_mha = MultiheadAttention(
        config.hidden_size,
        config.num_heads,
        fuse_qkv_params=True,
        params_dtype=dtype,
        qkv_weight_interleaved=False,
        input_layernorm=False,
        device="cuda",
    ).eval()

    torch_mha = (
        TorchMHA(
            config.hidden_size,
            config.num_heads,
        )
        .to(dtype=dtype)
        .cuda()
        .eval()
    )

    # Share params
    with torch.no_grad():
        torch_mha.mhsa.in_proj_weight = Parameter(te_mha.qkv.weight.clone())
        torch_mha.mhsa.in_proj_bias = Parameter(te_mha.qkv.bias.clone())
        torch_mha.mhsa.out_proj.weight = Parameter(te_mha.proj.weight.clone())
        torch_mha.mhsa.out_proj.bias = Parameter(te_mha.proj.bias.clone())

    te_outputs = _test_mha_accuracy(te_mha, bs, dtype, config, mask_type, te=True)
    torch_outputs = _test_mha_accuracy(torch_mha, bs, dtype, config, mask_type, te=False)

    # Check output.
    if dtype == torch.float32:
        assert_allclose(te_outputs[0], torch_outputs[0], 5e-3)
    else:
        assert_allclose(te_outputs[0], torch_outputs[0], 5e-2)

    # Check gradients, only for small model
    if model == "small":
        atol = {
            torch.float32: 5e-2,
            torch.half: 5e-2,
            torch.bfloat16: 5e-2,
        }
        rtol = {
            torch.float32: 1e-2,
            torch.half: 1e-2,
            torch.bfloat16: 1e-2,
        }
        for te_output, torch_output in zip(te_outputs[1:], torch_outputs[1:]):
            assert_allclose(te_output, torch_output, atol[dtype], rtol[dtype])


def _test_granular_accuracy(block, bs, dtype, config, delay_wgrad_compute=False, recipe=None):
    reset_rng_states()
    fp8 = recipe is not None
    if fp8:
        FP8GlobalStateManager.reset()

    inp_hidden_states = torch.randn(
        (config.max_seqlen_q, bs, config.hidden_size),
        dtype=dtype,
        device="cuda",
        requires_grad=True,
    )
    inp_hidden_states.retain_grad()

    with fp8_autocast(enabled=fp8, fp8_recipe=recipe):
        out = block(inp_hidden_states)
        if isinstance(out, (List, Tuple)):
            out = out[0]
    loss = out.sum()
    loss.backward()
    if delay_wgrad_compute:
        block.backward_dw()

    torch.cuda.synchronize()
    outputs = [out, inp_hidden_states.grad]
    for p in block.parameters():
        if p.requires_grad:
            if getattr(p, "main_grad", None) is not None:
                outputs.append(p.main_grad)
                assert p.grad is None  # grad should be None if fuse_wgrad_accumulation is True
            else:
                outputs.append(p.grad)
    return outputs


def _test_dpa_accuracy(block, bs, dtype, config):
    reset_rng_states()

    mask = torch.triu(
        torch.ones(config.max_seqlen_q, config.max_seqlen_kv, dtype=torch.bool, device="cuda"),
        diagonal=1,
    )
    query, key, value = [
        torch.randn(
            (config.max_seqlen_q, bs, config.num_heads, config.kv_channels),
            dtype=dtype,
            device="cuda",
            requires_grad=True,
        )
        for _ in range(3)
    ]

    query.retain_grad()
    key.retain_grad()
    value.retain_grad()

    out = block(query, key, value, attention_mask=mask)
    loss = out.sum()
    loss.backward()

    torch.cuda.synchronize()

    return [out, query.grad, key.grad, value.grad]


@pytest.mark.parametrize("dtype", param_types)
@pytest.mark.parametrize("bs", batch_sizes)
@pytest.mark.parametrize("model", ["126m"])
def test_dpa_accuracy(dtype, bs, model):
    config = model_configs[model]

    te_dpa = (
        DotProductAttention(
            config.num_heads,
            config.kv_channels,
            attention_dropout=0.0,  # disable dropout, FU uses rng differently
        )
        .to(dtype=dtype)
        .cuda()
    )

    torch_dpa = (
        TorchDotProductAttention(
            config.kv_channels,
            0.0,  # dropout
        )
        .to(dtype=dtype)
        .cuda()
    )

    te_outputs = _test_dpa_accuracy(te_dpa, bs, dtype, config)
    torch_outputs = _test_dpa_accuracy(torch_dpa, bs, dtype, config)

    # Check output.
    if dtype == torch.float32:
        assert_allclose(te_outputs[0], torch_outputs[0], 5e-3)
    else:
        assert_allclose(te_outputs[0], torch_outputs[0], 5e-2)

    for te_output, torch_output in zip(te_outputs[1:], torch_outputs[1:]):
        assert_allclose(te_output, torch_output, atol=5e-2, rtol=1e-2)


class TestReturnBiasModule(nn.Module):
    def __init__(self, mod, **kwargs):
        super().__init__()
        self.te_module = mod(**kwargs)
        self.return_bias = kwargs["return_bias"]
        self.bias = kwargs["bias"]

    def forward(self, x):
        if self.return_bias:
            out, bias = self.te_module(x)
            if self.bias:
                out = out + bias
            return out
        return self.te_module(x)


@pytest.mark.parametrize("dtype", param_types)
@pytest.mark.parametrize("bs", batch_sizes)
@pytest.mark.parametrize("model", ["small"])
@pytest.mark.parametrize("return_bias", all_boolean)
@pytest.mark.parametrize("bias", all_boolean)
def test_linear_accuracy(dtype, bs, model, return_bias, bias):
    config = model_configs[model]

    te_linear = TestReturnBiasModule(
        Linear,
        in_features=config.hidden_size,
        out_features=4 * config.hidden_size,
        params_dtype=dtype,
        return_bias=return_bias,
        bias=bias,
        device="cuda",
    )

    torch_linear = torch.nn.Linear(
        config.hidden_size,
        4 * config.hidden_size,
        bias=bias,
        device="cuda",
        dtype=dtype,
    )

    # Share params
    with torch.no_grad():
        torch_linear.weight = Parameter(te_linear.te_module.weight.clone())
        if bias:
            torch_linear.bias = Parameter(te_linear.te_module.bias.clone())

    te_outputs = _test_granular_accuracy(te_linear, bs, dtype, config)
    torch_outputs = _test_granular_accuracy(torch_linear, bs, dtype, config)

    # Check output.
    if model == "small":
        tolerance = 5e-3 if dtype == torch.float32 else 5e-2
        rtol = {
            torch.float32: 1.3e-6,
            torch.half: 1e-2,
            torch.bfloat16: 2e-2,
        }
        for te_output, torch_output in zip(te_outputs, torch_outputs):
            assert_allclose(te_output, torch_output, tolerance, rtol[dtype])


@pytest.mark.parametrize("dtype", param_types)
@pytest.mark.parametrize("bs", batch_sizes)
@pytest.mark.parametrize("model", ["small"])
@pytest.mark.parametrize("bias", all_boolean)
@pytest.mark.parametrize("fuse_wgrad_accumulation", all_boolean)
def test_linear_accuracy_delay_wgrad_compute(dtype, bs, model, bias, fuse_wgrad_accumulation):
    config = model_configs[model]

    te_linear_ref = Linear(
        config.hidden_size,
        4 * config.hidden_size,
        bias=bias,
        params_dtype=dtype,
        device="cuda",
        delay_wgrad_compute=False,
        fuse_wgrad_accumulation=fuse_wgrad_accumulation,
    ).eval()

    te_linear = Linear(
        config.hidden_size,
        4 * config.hidden_size,
        bias=bias,
        params_dtype=dtype,
        device="cuda",
        delay_wgrad_compute=True,
        fuse_wgrad_accumulation=fuse_wgrad_accumulation,
    ).eval()

    # Share params
    with torch.no_grad():
        te_linear_ref.weight = Parameter(te_linear.weight.clone())
        if bias:
            te_linear_ref.bias = Parameter(te_linear.bias.clone())
        if fuse_wgrad_accumulation:
            weight = getattr(te_linear, f"weight")
            weight.main_grad = torch.rand_like(weight, dtype=torch.float32)
            te_linear_ref.weight.main_grad = weight.main_grad.clone()

    te_outputs = _test_granular_accuracy(te_linear, bs, dtype, config, delay_wgrad_compute=True)
    te_outputs_ref = _test_granular_accuracy(
        te_linear_ref, bs, dtype, config, delay_wgrad_compute=False
    )

    # Shoule be bit-wise match
    for i, (o, o_ref) in enumerate(zip(te_outputs, te_outputs_ref)):
        torch.testing.assert_close(o, o_ref, rtol=0, atol=0)


@pytest.mark.parametrize("dtype", param_types)
@pytest.mark.parametrize("model", ["small"])
@pytest.mark.parametrize("recipe", fp8_recipes + [None])
def test_linear_accuracy_save_original_input(dtype, model, recipe):
    bs = 1
    fuse_wgrad_accumulation = True
    fp8_model_params = False
    fp8 = recipe is not None
    if fp8 and not fp8_available:
        pytest.skip(reason_for_no_fp8)
    if fp8 and recipe.mxfp8() and not mxfp8_available:
        pytest.skip(reason_for_no_mxfp8)
    if fp8 and recipe.float8_block_scaling() and not fp8_block_scaling_available:
        pytest.skip(reason_for_no_fp8_block_scaling)
    if fp8 and recipe.delayed():
        pytest.skip("DelayedScaling recipe is not supported with save_original_input")

    config = model_configs[model]
    if config.max_seqlen_q % 16 != 0 and fp8:
        pytest.skip("FP8 requires sequence length to be divisible by 16.")

    with fp8_model_init(enabled=fp8 and fp8_model_params, recipe=recipe):
        te_linear_ref = Linear(
            config.hidden_size,
            4 * config.hidden_size,
            bias=False,
            params_dtype=dtype,
            device="cuda",
            fuse_wgrad_accumulation=fuse_wgrad_accumulation,
            save_original_input=False,
        ).eval()

        te_linear = Linear(
            config.hidden_size,
            4 * config.hidden_size,
            bias=False,
            params_dtype=dtype,
            device="cuda",
            fuse_wgrad_accumulation=fuse_wgrad_accumulation,
            save_original_input=True,
        ).eval()

    # Share params
    with torch.no_grad():
        te_linear_ref.weight = Parameter(te_linear.weight.clone())
        if fuse_wgrad_accumulation:
            weight = getattr(te_linear, f"weight")
            weight.main_grad = torch.rand_like(weight, dtype=torch.float32)
            te_linear_ref.weight.main_grad = weight.main_grad.clone()

    te_outputs = _test_granular_accuracy(te_linear, bs, dtype, config, recipe=recipe)
    te_outputs_ref = _test_granular_accuracy(te_linear_ref, bs, dtype, config, recipe=recipe)

    # Shoule be bit-wise match
    for i, (o, o_ref) in enumerate(zip(te_outputs, te_outputs_ref)):
        torch.testing.assert_close(o, o_ref, rtol=0, atol=0)


@pytest.mark.parametrize("dtype", param_types)
@pytest.mark.parametrize("bs", batch_sizes)
@pytest.mark.parametrize("model", ["126m"])
@pytest.mark.parametrize("eps", [1e-1, 1e-3, 1e-5, 1e-7])
@pytest.mark.parametrize("zero_centered_gamma", all_boolean)
def test_rmsnorm_accuracy(dtype, bs, model, eps, zero_centered_gamma):
    config = model_configs[model]

    te_rmsnorm = RMSNorm(
        config.hidden_size,
        eps=eps,
        params_dtype=dtype,
        zero_centered_gamma=zero_centered_gamma,
        device="cuda",
    ).eval()

    torch_rmsnorm = (
        TorchRMSNorm(config.hidden_size, eps=eps, zero_centered_gamma=zero_centered_gamma)
        .to(dtype=dtype)
        .cuda()
        .eval()
    )

    # Share params
    with torch.no_grad():
        torch_rmsnorm.weight = Parameter(te_rmsnorm.weight.clone())

    te_outputs = _test_granular_accuracy(te_rmsnorm, bs, dtype, config)
    torch_outputs = _test_granular_accuracy(torch_rmsnorm, bs, dtype, config)

    atol = {
        torch.float32: 1e-7,
        torch.half: 2e-3,
        torch.bfloat16: 2e-2,
    }

    # Check output.
    assert_allclose(te_outputs[0], torch_outputs[0], atol[dtype])

    atol[torch.float32] = 2e-3
    rtol = {
        torch.float32: 1.3e-6,
        torch.half: 1e-3,
        torch.bfloat16: 1.6e-2,
    }
    # Check gradients
    for te_output, torch_output in zip(te_outputs[1:], torch_outputs[1:]):
        assert_allclose(te_output, torch_output, atol[dtype], rtol[dtype])


@pytest.mark.parametrize("dtype", param_types)
@pytest.mark.parametrize("bs", batch_sizes)
@pytest.mark.parametrize("model", ["126m"])
@pytest.mark.parametrize("eps", [1e-1, 1e-3, 1e-5, 1e-7])
@pytest.mark.parametrize("zero_centered_gamma", all_boolean)
def test_layernorm_accuracy(dtype, bs, model, eps, zero_centered_gamma):
    config = model_configs[model]

    te_layernorm = LayerNorm(
        config.hidden_size,
        eps=eps,
        params_dtype=dtype,
        zero_centered_gamma=zero_centered_gamma,
        device="cuda",
    ).eval()

    torch_layernorm = (
        TorchLayerNorm(config.hidden_size, eps=eps, zero_centered_gamma=zero_centered_gamma)
        .to(dtype=dtype)
        .cuda()
        .eval()
    )

    # Share params
    with torch.no_grad():
        torch_layernorm.weight = Parameter(te_layernorm.weight.clone())
        torch_layernorm.bias = Parameter(te_layernorm.bias.clone())

    te_outputs = _test_granular_accuracy(te_layernorm, bs, dtype, config)
    torch_outputs = _test_granular_accuracy(torch_layernorm, bs, dtype, config)

    atol = {
        torch.float32: 1e-7,
        torch.half: 2e-3,
        torch.bfloat16: 2e-2,
    }

    # Check output.
    assert_allclose(te_outputs[0], torch_outputs[0], atol[dtype])

    rtol = {
        torch.float32: 1.3e-6,
        torch.half: 1e-3,
        torch.bfloat16: 1.6e-2,
    }
    atol[torch.float32] = 1e-4
    # Check gradients
    for te_output, torch_output in zip(te_outputs[1:], torch_outputs[1:]):
        assert_allclose(te_output, torch_output, atol[dtype], rtol[dtype])


@pytest.mark.parametrize("dtype", param_types)
@pytest.mark.parametrize("bs", batch_sizes)
@pytest.mark.parametrize("model", ["small"])
@pytest.mark.parametrize("normalization", all_normalizations)
@pytest.mark.parametrize("zero_centered_gamma", all_boolean)
@pytest.mark.parametrize("return_bias", all_boolean)
@pytest.mark.parametrize("bias", all_boolean)
def test_layernorm_linear_accuracy(
    dtype, bs, model, normalization, zero_centered_gamma, return_bias, bias
):
    config = model_configs[model]

    te_ln_linear = TestReturnBiasModule(
        LayerNormLinear,
        in_features=config.hidden_size,
        out_features=4 * config.hidden_size,
        eps=config.eps,
        normalization=normalization,
        params_dtype=dtype,
        zero_centered_gamma=zero_centered_gamma,
        return_bias=return_bias,
        bias=bias,
        device="cuda",
    )

    torch_ln_linear = (
        TorchLayerNormLinear(
            config.hidden_size,
            4 * config.hidden_size,
            config.eps,
            normalization=normalization,
            zero_centered_gamma=zero_centered_gamma,
            bias=bias,
        )
        .to(dtype=dtype)
        .cuda()
    )

    # Share params
    with torch.no_grad():
        torch_ln_linear.layernorm.weight = Parameter(
            te_ln_linear.te_module.layer_norm_weight.clone()
        )
        if normalization != "RMSNorm":
            torch_ln_linear.layernorm.bias = Parameter(
                te_ln_linear.te_module.layer_norm_bias.clone()
            )
        torch_ln_linear.linear.weight = Parameter(te_ln_linear.te_module.weight.clone())
        if bias:
            torch_ln_linear.linear.bias = Parameter(te_ln_linear.te_module.bias.clone())

    te_outputs = _test_granular_accuracy(te_ln_linear, bs, dtype, config)
    torch_outputs = _test_granular_accuracy(torch_ln_linear, bs, dtype, config)

    atol = {
        torch.float32: 2.5e-4,
        torch.half: 2e-3,
        torch.bfloat16: 2e-2,
    }
    rtol = {
        torch.float32: 1e-3,
        torch.half: 4e-2,
        torch.bfloat16: 4e-2,
    }

    # Check output.
    assert_allclose(te_outputs[0], torch_outputs[0], atol[dtype], rtol[dtype])

    if model == "small":
        atol = {
            torch.float32: 1e-3,
            torch.half: 5e-2,
            torch.bfloat16: 5e-2,
        }
        rtol = {
            torch.float32: 1e-3,
            torch.half: 4e-2,
            torch.bfloat16: 4e-2,
        }
        # Check gradients
        for te_output, torch_output in zip(te_outputs[1:], torch_outputs[1:]):
            assert_allclose(te_output, torch_output, atol[dtype], rtol[dtype])


@pytest.mark.parametrize("dtype", param_types)
@pytest.mark.parametrize("bs", batch_sizes)
@pytest.mark.parametrize("model", ["small"])
@pytest.mark.parametrize("normalization", all_normalizations)
@pytest.mark.parametrize("zero_centered_gamma", all_boolean)
@pytest.mark.parametrize("bias", all_boolean)
@pytest.mark.parametrize("fuse_wgrad_accumulation", all_boolean)
def test_layernorm_linear_accuracy_delay_wgrad_compute(
    dtype, bs, model, normalization, zero_centered_gamma, bias, fuse_wgrad_accumulation
):
    config = model_configs[model]

    ln_linear_ref = LayerNormLinear(
        config.hidden_size,
        4 * config.hidden_size,
        config.eps,
        bias=bias,
        normalization=normalization,
        params_dtype=dtype,
        zero_centered_gamma=zero_centered_gamma,
        device="cuda",
        delay_wgrad_compute=False,
        fuse_wgrad_accumulation=fuse_wgrad_accumulation,
    ).eval()

    ln_linear = LayerNormLinear(
        config.hidden_size,
        4 * config.hidden_size,
        config.eps,
        bias=bias,
        normalization=normalization,
        params_dtype=dtype,
        zero_centered_gamma=zero_centered_gamma,
        device="cuda",
        delay_wgrad_compute=True,
        fuse_wgrad_accumulation=fuse_wgrad_accumulation,
    ).eval()

    # Share params
    with torch.no_grad():
        ln_linear_ref.layer_norm_weight = Parameter(ln_linear.layer_norm_weight.clone())
        if normalization != "RMSNorm":
            ln_linear_ref.layer_norm_bias = Parameter(ln_linear.layer_norm_bias.clone())
        ln_linear_ref.weight = Parameter(ln_linear.weight.clone())
        if bias:
            ln_linear_ref.bias = Parameter(ln_linear.bias.clone())
        if fuse_wgrad_accumulation:
            weight = getattr(ln_linear, f"weight")
            weight.main_grad = torch.rand_like(weight, dtype=torch.float32)
            ln_linear_ref.weight.main_grad = weight.main_grad.clone()

    te_outputs = _test_granular_accuracy(ln_linear, bs, dtype, config, delay_wgrad_compute=True)
    te_outputs_ref = _test_granular_accuracy(
        ln_linear_ref, bs, dtype, config, delay_wgrad_compute=False
    )

    # Shoule be bit-wise match
    for i, (o, o_ref) in enumerate(zip(te_outputs, te_outputs_ref)):
        torch.testing.assert_close(o, o_ref, rtol=0, atol=0)


@pytest.mark.parametrize("dtype", param_types)
@pytest.mark.parametrize("bs", batch_sizes)
@pytest.mark.parametrize("model", ["small"])
@pytest.mark.parametrize("activation", all_activations)
@pytest.mark.parametrize("normalization", all_normalizations)
@pytest.mark.parametrize("return_bias", all_boolean)
@pytest.mark.parametrize("bias", all_boolean)
def test_layernorm_mlp_accuracy(dtype, bs, model, activation, normalization, return_bias, bias):
    config = model_configs[model]

    te_ln_mlp = TestReturnBiasModule(
        LayerNormMLP,
        hidden_size=config.hidden_size,
        ffn_hidden_size=4 * config.hidden_size,
        activation=activation,
        normalization=normalization,
        params_dtype=dtype,
        return_bias=return_bias,
        bias=bias,
        device="cuda",
    )

    torch_ln_mlp = (
        TorchLayerNormMLP(
            config.hidden_size,
            4 * config.hidden_size,
            activation=activation,
            normalization=normalization,
            bias=bias,
        )
        .to(dtype=dtype)
        .cuda()
    )

    # Share params
    with torch.no_grad():
        torch_ln_mlp.ln.weight = Parameter(te_ln_mlp.te_module.layer_norm_weight.clone())
        if normalization != "RMSNorm":
            torch_ln_mlp.ln.bias = Parameter(te_ln_mlp.te_module.layer_norm_bias.clone())
        torch_ln_mlp.fc1.weight = Parameter(te_ln_mlp.te_module.fc1_weight.clone())
        torch_ln_mlp.fc2.weight = Parameter(te_ln_mlp.te_module.fc2_weight.clone())
        if bias:
            torch_ln_mlp.fc1.bias = Parameter(te_ln_mlp.te_module.fc1_bias.clone())
            torch_ln_mlp.fc2.bias = Parameter(te_ln_mlp.te_module.fc2_bias.clone())

    te_outputs = _test_granular_accuracy(te_ln_mlp, bs, dtype, config)
    torch_outputs = _test_granular_accuracy(torch_ln_mlp, bs, dtype, config)

    atol = {
        torch.float32: 2e-2,
        torch.half: 5e-2,
        torch.bfloat16: 5e-2,
    }

    rtol = {
        torch.float32: 1e-3,
        torch.half: 4e-2,
        torch.bfloat16: 4e-2,
    }

    # Check output.
    assert_allclose(te_outputs[0], torch_outputs[0], atol[dtype], rtol[dtype])

    # Check gradients, only for small model
    rtol = {
        torch.float32: 1e-3,
        torch.half: 1e-2,
        torch.bfloat16: 4e-2,
    }
    atol[torch.half] = 2e-1
    atol[torch.bfloat16] = 2e-1
    if model == "small":
        for te_output, torch_output in zip(te_outputs[1:], torch_outputs[1:]):
            assert_allclose(te_output, torch_output, atol[dtype], rtol[dtype])


@pytest.mark.parametrize("dtype", param_types)
@pytest.mark.parametrize("bs", batch_sizes)
@pytest.mark.parametrize("model", ["small"])
@pytest.mark.parametrize("activation", all_activations)
@pytest.mark.parametrize("normalization", all_normalizations)
@pytest.mark.parametrize("bias", all_boolean)
@pytest.mark.parametrize("fuse_wgrad_accumulation", all_boolean)
def test_layernorm_mlp_accuracy_delay_wgrad_compute(
    dtype, bs, model, activation, normalization, bias, fuse_wgrad_accumulation
):
    config = model_configs[model]

    ln_mlp = LayerNormMLP(
        hidden_size=config.hidden_size,
        ffn_hidden_size=4 * config.hidden_size,
        eps=config.eps,
        bias=bias,
        normalization=normalization,
        params_dtype=dtype,
        device="cuda",
        delay_wgrad_compute=True,
        fuse_wgrad_accumulation=fuse_wgrad_accumulation,
    ).eval()

    ln_mlp_ref = LayerNormMLP(
        hidden_size=config.hidden_size,
        ffn_hidden_size=4 * config.hidden_size,
        eps=config.eps,
        bias=bias,
        normalization=normalization,
        params_dtype=dtype,
        device="cuda",
        delay_wgrad_compute=False,
        fuse_wgrad_accumulation=fuse_wgrad_accumulation,
    ).eval()

    # Share params
    with torch.no_grad():
        ln_mlp_ref.layer_norm_weight = Parameter(ln_mlp.layer_norm_weight.clone())
        if normalization != "RMSNorm":
            ln_mlp_ref.layer_norm_bias = Parameter(ln_mlp.layer_norm_bias.clone())
        ln_mlp_ref.fc1_weight = Parameter(ln_mlp.fc1_weight.clone())
        ln_mlp_ref.fc2_weight = Parameter(ln_mlp.fc2_weight.clone())
        if bias:
            ln_mlp_ref.fc1_bias = Parameter(ln_mlp.fc1_bias.clone())
            ln_mlp_ref.fc2_bias = Parameter(ln_mlp.fc2_bias.clone())
        if fuse_wgrad_accumulation:
            ln_mlp.fc1_weight.main_grad = torch.rand_like(ln_mlp.fc1_weight, dtype=torch.float32)
            ln_mlp_ref.fc1_weight.main_grad = ln_mlp.fc1_weight.main_grad.clone()
            ln_mlp.fc2_weight.main_grad = torch.rand_like(ln_mlp.fc2_weight, dtype=torch.float32)
            ln_mlp_ref.fc2_weight.main_grad = ln_mlp.fc2_weight.main_grad.clone()

    te_outputs = _test_granular_accuracy(ln_mlp, bs, dtype, config, delay_wgrad_compute=True)
    te_outputs_ref = _test_granular_accuracy(
        ln_mlp_ref, bs, dtype, config, delay_wgrad_compute=False
    )

    # Shoule be bit-wise match
    for i, (o, o_ref) in enumerate(zip(te_outputs, te_outputs_ref)):
        torch.testing.assert_close(o, o_ref, rtol=0, atol=0)


def _test_grouped_linear_accuracy(
    block,
    num_gemms,
    bs,
    dtype,
    config,
    recipe,
    fp8,
    fuse_wgrad_accumulation,
    delay_wgrad_compute=False,
):
    reset_rng_states()
    if fp8:
        FP8GlobalStateManager.reset()

    inp_hidden_states = torch.randn(
        (config.max_seqlen_q, bs, config.hidden_size),
        dtype=dtype,
        device="cuda",
        requires_grad=True,
    )
    inp_hidden_states.retain_grad()

    if num_gemms > 1:
        split_size = 1
        if fp8:
            split_size = 16
            if recipe.mxfp8():
                split_size = 128
        m = config.max_seqlen_q // split_size
        dist = torch.sort(torch.randint(0, m, (num_gemms - 2,))).values.tolist()
        dist.append(dist[-1])  # Manually add a zero
        m_splits = torch.tensor(dist + [m]) - torch.tensor([0] + dist)
        m_splits = m_splits * split_size
        assert m_splits.sum() == config.max_seqlen_q and len(m_splits) == num_gemms
    else:
        m_splits = torch.tensor([config.max_seqlen_q])

    with fp8_autocast(enabled=fp8, fp8_recipe=recipe):
        if isinstance(block, GroupedLinear):
            m_splits = m_splits * bs
            out = block(inp_hidden_states, m_splits.tolist())
        else:
            out = torch.cat(
                [
                    block[i](inp)
                    for i, inp in enumerate(torch.split(inp_hidden_states, m_splits.tolist()))
                ]
            )
    loss = out.sum()
    loss.backward()
    if delay_wgrad_compute:
        if isinstance(block, GroupedLinear):
            block.backward_dw()
        else:
            for i in range(num_gemms):
                block[i].backward_dw()

    torch.cuda.synchronize()
    outputs = [out, inp_hidden_states.grad]
    for p in block.parameters():
        if p.requires_grad:
            if getattr(p, "main_grad", None) is not None:
                outputs.append(p.main_grad)
                assert p.grad is None  # grad should be None if fuse_wgrad_accumulation is True
            else:
                outputs.append(p.grad)
    return outputs


@pytest.mark.parametrize("dtype", param_types, ids=str)
@pytest.mark.parametrize("num_gemms", [3, 6])
@pytest.mark.parametrize("bs", batch_sizes)
@pytest.mark.parametrize("model", ["126m"])
@pytest.mark.parametrize("recipe", fp8_recipes + [None])
@pytest.mark.parametrize("fp8_model_params", all_boolean)
@pytest.mark.parametrize("fuse_wgrad_accumulation", all_boolean)
@pytest.mark.parametrize("bias", all_boolean)
@pytest.mark.parametrize("delay_wgrad_compute", all_boolean)
def test_grouped_linear_accuracy(
    dtype,
    num_gemms,
    bs,
    model,
    recipe,
    fp8_model_params,
    fuse_wgrad_accumulation,
    bias,
    delay_wgrad_compute,
    parallel_mode=None,
):
    fp8 = recipe is not None
    if fp8 and not fp8_available:
        pytest.skip(reason_for_no_fp8)
    if fp8 and recipe.mxfp8() and not mxfp8_available:
        pytest.skip(reason_for_no_mxfp8)
    if fp8_model_params and NVTE_TEST_NVINSPECT_ENABLED:
        pytest.skip("FP8 parameters are not supported in debug mode.")
    if fp8 and recipe.float8_block_scaling() and not fp8_block_scaling_available:
        pytest.skip(reason_for_no_fp8_block_scaling)

    config = model_configs[model]
    if config.max_seqlen_q % 16 != 0 and fp8:
        pytest.skip("FP8 requires sequence length to be divisible by 16.")

    with fp8_model_init(enabled=fp8 and fp8_model_params, recipe=recipe):
        grouped_linear = GroupedLinear(
            num_gemms,
            config.hidden_size,
            4 * config.hidden_size,
            bias=bias,
            params_dtype=dtype,
            parallel_mode=parallel_mode,
            device="cuda",
            fuse_wgrad_accumulation=fuse_wgrad_accumulation,
            delay_wgrad_compute=delay_wgrad_compute,
            save_original_input=False,
        ).eval()
        sequential_linear = torch.nn.ModuleList(
            [
                Linear(
                    config.hidden_size,
                    4 * config.hidden_size,
                    bias=bias,
                    params_dtype=dtype,
                    parallel_mode=parallel_mode,
                    device="cuda",
                    fuse_wgrad_accumulation=fuse_wgrad_accumulation,
                ).eval()
                for _ in range(num_gemms)
            ]
        )

    # Share params
    with torch.no_grad():
        for i in range(num_gemms):
            sequential_linear[i].weight = Parameter(getattr(grouped_linear, f"weight{i}").clone())
            if bias:
                sequential_linear[i].bias = Parameter(getattr(grouped_linear, f"bias{i}").clone())
            if fuse_wgrad_accumulation:
                weight_i = getattr(grouped_linear, f"weight{i}")
                weight_i.main_grad = torch.rand_like(weight_i, dtype=torch.float32)
                sequential_linear[i].weight.main_grad = weight_i.main_grad.clone()

    outputs_ref = _test_grouped_linear_accuracy(
        sequential_linear,
        num_gemms,
        bs,
        dtype,
        config,
        recipe,
        fp8,
        fuse_wgrad_accumulation,
        delay_wgrad_compute,
    )
    outputs = _test_grouped_linear_accuracy(
        grouped_linear,
        num_gemms,
        bs,
        dtype,
        config,
        recipe,
        fp8,
        fuse_wgrad_accumulation,
        delay_wgrad_compute,
    )

    # Shoule be bit-wise match
    for i, (o, o_ref) in enumerate(zip(outputs, outputs_ref)):
        torch.testing.assert_close(o, o_ref, rtol=0, atol=0)


@pytest.mark.parametrize("dtype", param_types, ids=str)
@pytest.mark.parametrize("num_gemms", [3])
@pytest.mark.parametrize("bs", [1])
@pytest.mark.parametrize("model", ["126m"])
@pytest.mark.parametrize("recipe", fp8_recipes + [None])
@pytest.mark.parametrize("fp8_model_params", [False])
@pytest.mark.parametrize("fuse_wgrad_accumulation", [True])
@pytest.mark.parametrize("bias", [False])
@pytest.mark.parametrize("delay_wgrad_compute", [True])
def test_grouped_linear_accuracy_save_original_input(
    dtype,
    num_gemms,
    bs,
    model,
    recipe,
    fp8_model_params,
    fuse_wgrad_accumulation,
    bias,
    delay_wgrad_compute,
    parallel_mode=None,
):
    fp8 = recipe is not None
    if fp8 and not fp8_available:
        pytest.skip(reason_for_no_fp8)
    if fp8 and recipe.mxfp8() and not mxfp8_available:
        pytest.skip(reason_for_no_mxfp8)
    if fp8_model_params and NVTE_TEST_NVINSPECT_ENABLED:
        pytest.skip("FP8 parameters are not supported in debug mode.")
    if fp8 and recipe.float8_block_scaling() and not fp8_block_scaling_available:
        pytest.skip(reason_for_no_fp8_block_scaling)
    if fp8 and recipe.delayed():
        pytest.skip("DelayedScaling recipe is not supported with save_original_input")

    config = model_configs[model]
    if config.max_seqlen_q % 16 != 0 and fp8:
        pytest.skip("FP8 requires sequence length to be divisible by 16.")

    with fp8_model_init(enabled=fp8 and fp8_model_params, recipe=recipe):
        grouped_linear = GroupedLinear(
            num_gemms,
            config.hidden_size,
            4 * config.hidden_size,
            bias=bias,
            params_dtype=dtype,
            parallel_mode=parallel_mode,
            device="cuda",
            fuse_wgrad_accumulation=fuse_wgrad_accumulation,
            delay_wgrad_compute=delay_wgrad_compute,
            save_original_input=True,
        ).eval()
        sequential_linear = torch.nn.ModuleList(
            [
                Linear(
                    config.hidden_size,
                    4 * config.hidden_size,
                    bias=bias,
                    params_dtype=dtype,
                    parallel_mode=parallel_mode,
                    device="cuda",
                    fuse_wgrad_accumulation=fuse_wgrad_accumulation,
                ).eval()
                for _ in range(num_gemms)
            ]
        )

    # Share params
    with torch.no_grad():
        for i in range(num_gemms):
            sequential_linear[i].weight = Parameter(getattr(grouped_linear, f"weight{i}").clone())
            if bias:
                sequential_linear[i].bias = Parameter(getattr(grouped_linear, f"bias{i}").clone())
            if fuse_wgrad_accumulation:
                weight_i = getattr(grouped_linear, f"weight{i}")
                weight_i.main_grad = torch.rand_like(weight_i, dtype=torch.float32)
                sequential_linear[i].weight.main_grad = weight_i.main_grad.clone()

    outputs_ref = _test_grouped_linear_accuracy(
        sequential_linear,
        num_gemms,
        bs,
        dtype,
        config,
        recipe,
        fp8,
        fuse_wgrad_accumulation,
        delay_wgrad_compute,
    )
    outputs = _test_grouped_linear_accuracy(
        grouped_linear,
        num_gemms,
        bs,
        dtype,
        config,
        recipe,
        fp8,
        fuse_wgrad_accumulation,
        delay_wgrad_compute,
    )

    # Shoule be bit-wise match
    for i, (o, o_ref) in enumerate(zip(outputs, outputs_ref)):
        torch.testing.assert_close(o, o_ref, rtol=0, atol=0)


@pytest.mark.parametrize("recipe", fp8_recipes + [None])
def test_grouped_linear_accuracy_single_gemm(recipe):
    """Split the tests to save CI time"""
    test_grouped_linear_accuracy(
        dtype=torch.float32,
        num_gemms=1,
        bs=2,
        model="126m",
        recipe=recipe,
        fp8_model_params=True,
        fuse_wgrad_accumulation=True,
        bias=True,
        delay_wgrad_compute=False,
    )


def _test_padding_grouped_linear_accuracy(block, num_gemms, bs, dtype, config, recipe, fp8=False):

    def _pad_tensor_for_fp8(hidden_states, tokens_per_expert):
        align_size = 16
        if recipe.mxfp8():
            align_size = 32
        padded_tokens_per_expert = [
            (num_tokens + align_size - 1) // align_size * align_size
            for num_tokens in tokens_per_expert
        ]
        hidden_states = torch.split(hidden_states, tokens_per_expert)
        padded_hidden_states = []
        for hidden_state, actual_num_tokens, padded_num_tokens in zip(
            hidden_states, tokens_per_expert, padded_tokens_per_expert
        ):
            padded_hidden_states.append(hidden_state)
            if padded_num_tokens > actual_num_tokens:
                pad_tensor = torch.zeros(
                    padded_num_tokens - actual_num_tokens,
                    hidden_state.shape[1],
                    dtype=hidden_state.dtype,
                    device=hidden_state.device,
                )
                padded_hidden_states.append(pad_tensor)
        padded_hidden_states = torch.cat(padded_hidden_states, dim=0)
        return padded_hidden_states, padded_tokens_per_expert

    def _unpad_tensor_for_fp8(padded_hidden_states, actual_tokens_per_expert, tokens_per_expert):
        inputmats = torch.split(
            padded_hidden_states.view(-1, padded_hidden_states.shape[-1]), tokens_per_expert
        )
        hidden_states = torch.cat(
            [
                grad_output_mat[: actual_tokens_per_expert[i]]
                for i, grad_output_mat in enumerate(inputmats)
            ],
            dim=0,
        )

        return hidden_states

    def _generate_random_numbers(n, total_sum):
        if n <= 0:
            return []

        # reset seed
        random.seed(seed)

        breaks = sorted(random.sample(range(1, total_sum), n - 1))
        random_numbers = (
            [breaks[0]]
            + [breaks[i] - breaks[i - 1] for i in range(1, n - 1)]
            + [total_sum - breaks[-1]]
        )

        return random_numbers

    reset_rng_states()
    if fp8:
        FP8GlobalStateManager.reset()

    inp_hidden_states = torch.randn(
        (config.max_seqlen_q * bs, config.hidden_size),
        dtype=dtype,
        device="cuda",
        requires_grad=True,
    )
    inp_hidden_states.retain_grad()

    m_splits = _generate_random_numbers(num_gemms, config.max_seqlen_q * bs)

    with fp8_autocast(enabled=fp8, fp8_recipe=recipe):
        if isinstance(block, TorchGroupedLinearWithPadding):
            out = block(inp_hidden_states, m_splits)
        else:
            if fp8:
                padded_inp_hidden_states, padding_m_splits = _pad_tensor_for_fp8(
                    inp_hidden_states, m_splits
                )
                padded_inp_hidden_states = block(padded_inp_hidden_states, padding_m_splits)
                out = _unpad_tensor_for_fp8(padded_inp_hidden_states, m_splits, padding_m_splits)
            else:
                out = block(inp_hidden_states, m_splits)

    loss = out.sum()
    loss.backward()

    torch.cuda.synchronize()
    outputs = [out, inp_hidden_states.grad]
    for p in block.parameters():
        if p.requires_grad:
            outputs.append(p.grad)
    return outputs


@pytest.mark.parametrize("dtype", param_types)
@pytest.mark.parametrize("num_gemms", [3, 6])
@pytest.mark.parametrize("bs", batch_sizes)
@pytest.mark.parametrize("model", ["126m"])
@pytest.mark.parametrize("fp8", [True])
@pytest.mark.parametrize("recipe", fp8_recipes)
@pytest.mark.parametrize("fp8_model_params", all_boolean)
def test_padding_grouped_linear_accuracy(
    dtype,
    num_gemms,
    bs,
    model,
    fp8,
    recipe,
    fp8_model_params,
    parallel_mode=None,
):
    if fp8 and not fp8_available:
        pytest.skip(reason_for_no_fp8)
    if recipe.mxfp8() and not mxfp8_available:
        pytest.skip(reason_for_no_mxfp8)
    if fp8_model_params and NVTE_TEST_NVINSPECT_ENABLED:
        pytest.skip("FP8 parameters are not supported in debug mode.")
    if recipe.float8_block_scaling() and not fp8_block_scaling_available:
        pytest.skip(reason_for_no_fp8_block_scaling)

    config = model_configs[model]
    if config.max_seqlen_q % 16 != 0 and fp8:
        pytest.skip("FP8 requires sequence length to be divisible by 16.")

    with fp8_model_init(enabled=fp8 and fp8_model_params, recipe=recipe):
        grouped_linear = TorchGroupedLinearWithPadding(
            num_gemms,
            config.hidden_size,
            4 * config.hidden_size,
            bias=False,
            params_dtype=dtype,
            parallel_mode=parallel_mode,
            fp8=fp8,
        ).eval()

    with fp8_model_init(enabled=fp8 and fp8_model_params, recipe=recipe):
        ref_grouped_linear = GroupedLinear(
            num_gemms,
            config.hidden_size,
            4 * config.hidden_size,
            bias=False,
            params_dtype=dtype,
            parallel_mode=parallel_mode,
            device="cuda",
            save_original_input=False,
        ).eval()

    # Share params
    with torch.no_grad():
        inner_grouped_linear = grouped_linear.linear_fn
        for i in range(num_gemms):
            setattr(
                ref_grouped_linear,
                f"weight{i}",
                Parameter(getattr(inner_grouped_linear, f"weight{i}").clone()),
            )

    outputs = _test_padding_grouped_linear_accuracy(
        grouped_linear, num_gemms, bs, dtype, config, recipe, fp8
    )
    outputs_ref = _test_padding_grouped_linear_accuracy(
        ref_grouped_linear, num_gemms, bs, dtype, config, recipe, fp8
    )

    # Shoule be bit-wise match
    for i, (o, o_ref) in enumerate(zip(outputs, outputs_ref)):
        torch.testing.assert_close(o, o_ref, rtol=0, atol=0)


@pytest.mark.parametrize("dtype", param_types)
@pytest.mark.parametrize("num_gemms", [3])
@pytest.mark.parametrize("bs", [1])
@pytest.mark.parametrize("model", ["126m"])
@pytest.mark.parametrize("fp8", [True])
@pytest.mark.parametrize("recipe", fp8_recipes)
@pytest.mark.parametrize("fp8_model_params", [False])
def test_padding_grouped_linear_accuracy_save_original_input(
    dtype,
    num_gemms,
    bs,
    model,
    fp8,
    recipe,
    fp8_model_params,
    parallel_mode=None,
):
    if fp8 and not fp8_available:
        pytest.skip(reason_for_no_fp8)
    if recipe.mxfp8() and not mxfp8_available:
        pytest.skip(reason_for_no_mxfp8)
    if fp8_model_params and NVTE_TEST_NVINSPECT_ENABLED:
        pytest.skip("FP8 parameters are not supported in debug mode.")
    if recipe.float8_block_scaling() and not fp8_block_scaling_available:
        pytest.skip(reason_for_no_fp8_block_scaling)
    if fp8 and recipe.delayed():
        pytest.skip("DelayedScaling recipe is not supported with save_original_input")

    config = model_configs[model]
    if config.max_seqlen_q % 16 != 0 and fp8:
        pytest.skip("FP8 requires sequence length to be divisible by 16.")

    with fp8_model_init(enabled=fp8 and fp8_model_params, recipe=recipe):
        grouped_linear = TorchGroupedLinearWithPadding(
            num_gemms,
            config.hidden_size,
            4 * config.hidden_size,
            bias=False,
            params_dtype=dtype,
            parallel_mode=parallel_mode,
            fp8=fp8,
        ).eval()

    with fp8_model_init(enabled=fp8 and fp8_model_params, recipe=recipe):
        ref_grouped_linear = GroupedLinear(
            num_gemms,
            config.hidden_size,
            4 * config.hidden_size,
            bias=False,
            params_dtype=dtype,
            parallel_mode=parallel_mode,
            device="cuda",
            save_original_input=True,
        ).eval()

    # Share params
    with torch.no_grad():
        inner_grouped_linear = grouped_linear.linear_fn
        for i in range(num_gemms):
            setattr(
                ref_grouped_linear,
                f"weight{i}",
                Parameter(getattr(inner_grouped_linear, f"weight{i}").clone()),
            )

    outputs = _test_padding_grouped_linear_accuracy(
        grouped_linear, num_gemms, bs, dtype, config, recipe, fp8
    )
    outputs_ref = _test_padding_grouped_linear_accuracy(
        ref_grouped_linear, num_gemms, bs, dtype, config, recipe, fp8
    )

    # Shoule be bit-wise match
    for i, (o, o_ref) in enumerate(zip(outputs, outputs_ref)):
        torch.testing.assert_close(o, o_ref, rtol=0, atol=0)


def _test_gpt_e2e_cuda_graph(block, bs, dtype, config, graph):
    reset_rng_states()

    # Initialize loss function and optimizer.
    loss_fn = torch.nn.MSELoss()
    optimizer = torch.optim.SGD(block.parameters(), lr=0.1)

    # Placeholders used for graph capture.
    static_input = torch.randn(
        config.max_seqlen_q, bs, config.hidden_size, device="cuda", dtype=dtype, requires_grad=True
    )
    static_target = torch.randn(
        config.max_seqlen_q, bs, config.hidden_size, device="cuda", dtype=dtype
    )

    real_input = torch.rand_like(static_input)
    real_target = torch.rand_like(static_target)

    # Basic training loop.
    def train_step():
        optimizer.zero_grad(set_to_none=False)
        out = block(static_input)
        loss = loss_fn(out, static_target)
        loss.backward()
        optimizer.step()
        return out

    # Warmup steps in a separate stream.
    s = torch.cuda.Stream()
    s.wait_stream(torch.cuda.current_stream())
    with torch.cuda.stream(s):
        for _ in range(3):
            train_step()
    torch.cuda.current_stream().wait_stream(s)

    # Capture graph.
    g = None
    static_output = None
    if graph:
        g = torch.cuda.CUDAGraph()
        with torch.cuda.graph(g):
            static_output = train_step()

    # Run with new data.
    with torch.no_grad():
        static_input.copy_(real_input)
        static_target.copy_(real_target)
    if graph:
        g.replay()
    else:
        static_output = train_step()

    grads = [static_input.grad]
    for p in block.parameters():
        if p.requires_grad:
            grads.append(p.grad)

    with torch.no_grad():
        output = static_output.clone()
    return output, grads


@pytest.mark.parametrize("dtype", param_types)
@pytest.mark.parametrize("bs", batch_sizes)
@pytest.mark.parametrize("model", ["126m"])
def test_gpt_cuda_graph(dtype, bs, model):
    if NVTE_TEST_NVINSPECT_ENABLED:
        pytest.skip("Cuda Graphs are not supported in debug mode.")
    config = model_configs[model]

    sigma = 0.023
    init_method = init_method_normal(sigma)
    output_layer_init_method = scaled_init_method_normal(sigma, config.num_layers)

    block_args = (
        config.hidden_size,
        4 * config.hidden_size,
        config.num_heads,
    )
    block_kwargs = dict(
        layernorm_epsilon=config.eps,
        init_method=init_method,
        output_layer_init_method=output_layer_init_method,
        hidden_dropout=0.1,
        attention_dropout=0.1,
        kv_channels=config.kv_channels,
        params_dtype=dtype,
        apply_residual_connection_post_layernorm=False,
        output_layernorm=False,
        device="cuda",
    )
    block = TransformerLayer(*block_args, **block_kwargs)
    graphed_block = TransformerLayer(*block_args, **block_kwargs)
    with torch.no_grad():
        for param1, param2 in zip(block.parameters(), graphed_block.parameters()):
            param2.copy_(param1)

    out, grads = _test_gpt_e2e_cuda_graph(block, bs, dtype, config, False)
    graphed_out, graphed_grads = _test_gpt_e2e_cuda_graph(graphed_block, bs, dtype, config, True)
    params = list(block.parameters())
    graphed_params = list(graphed_block.parameters())

    # Check that results match
    assert_allclose(out, graphed_out, 1e-3)
    assert_allclose(params, graphed_params, 1e-3)
    assert_allclose(grads, graphed_grads, 1e-3)


def _test_gpt_fp8_parameters(bs, dtype, config, fp8_model_params, recipe):
    reset_rng_states()
    FP8GlobalStateManager.reset()

    sigma = 0.023
    init_method = init_method_normal(sigma)
    output_layer_init_method = scaled_init_method_normal(sigma, config.num_layers)

    with fp8_model_init(enabled=fp8_model_params, recipe=recipe):
        block = TransformerLayer(
            config.hidden_size,
            4 * config.hidden_size,
            config.num_heads,
            layernorm_epsilon=config.eps,
            init_method=init_method,
            output_layer_init_method=output_layer_init_method,
            hidden_dropout=0.1,
            attention_dropout=0.1,
            kv_channels=config.kv_channels,
            apply_residual_connection_post_layernorm=False,
            output_layernorm=False,
            params_dtype=dtype,
            fuse_qkv_params=True,
            device="cuda",
        )

    te_inp_hidden_states = torch.randn(
        (config.max_seqlen_q, bs, config.hidden_size),
        dtype=dtype,
        device="cuda",
        requires_grad=True,
    )
    te_inp_hidden_states.retain_grad()
    te_inp_attn_mask = get_causal_attn_mask(config.max_seqlen_q)

    with fp8_autocast(enabled=True, fp8_recipe=recipe):
        te_out = block(te_inp_hidden_states, attention_mask=te_inp_attn_mask)
    loss = te_out.sum()
    loss.backward()
    torch.cuda.synchronize()

    outputs = [te_out, te_inp_hidden_states.grad]
    for p in block.parameters():
        if p.requires_grad:
            outputs.append(p.grad)
    return outputs


@pytest.mark.parametrize("dtype", param_types)
@pytest.mark.parametrize("bs", batch_sizes)
@pytest.mark.parametrize("model", ["126m"])
@pytest.mark.parametrize("recipe", fp8_recipes)
def test_gpt_fp8_parameters(dtype, bs, model, recipe):
    if not fp8_available:
        pytest.skip(reason_for_no_fp8)
    if recipe.mxfp8() and not mxfp8_available:
        pytest.skip(reason_for_no_mxfp8)
    if NVTE_TEST_NVINSPECT_ENABLED:
        pytest.skip("FP8 parameters are not supported in debug mode.")
    if recipe.float8_block_scaling() and not fp8_block_scaling_available:
        pytest.skip(reason_for_no_fp8_block_scaling)

    config = model_configs[model]

    outputs = _test_gpt_fp8_parameters(bs, dtype, config, False, recipe)
    outputs_fp8_params = _test_gpt_fp8_parameters(bs, dtype, config, True, recipe)

    # Check that results match
    tols = dict(rtol=0.125, atol=0.0675)
    for i, (ref, test) in enumerate(zip(outputs, outputs_fp8_params)):
        torch.testing.assert_close(
            test,
            ref,
            msg=f"Mismatch in tensor {i}",
            rtol=0.125,
            atol=0.0675,
        )


@pytest.mark.parametrize("dtype", param_types)
@pytest.mark.parametrize("bs", batch_sizes)
@pytest.mark.parametrize("model", ["126m"])
def test_transformer_layer_hidden_states_format(dtype, bs, model):
    config = model_configs[model]

    sigma = 0.023
    init_method = init_method_normal(sigma)
    output_layer_init_method = scaled_init_method_normal(sigma, config.num_layers)

    # Set `torch.manual_seed` to make sure the weights are identical to the
    # other layer. Set `*dropout` values to 0 to make sure the forward pass
    # is identical to the other layer.
    torch.manual_seed(0)
    block_sbhd = TransformerLayer(
        config.hidden_size,
        4 * config.hidden_size,
        config.num_heads,
        layernorm_epsilon=config.eps,
        init_method=init_method,
        output_layer_init_method=output_layer_init_method,
        hidden_dropout=0,
        attention_dropout=0,
        kv_channels=config.kv_channels,
        params_dtype=dtype,
        apply_residual_connection_post_layernorm=False,
        output_layernorm=False,
        device="cuda",
        attn_input_format="sbhd",
    )

    # Set `torch.manual_seed` to make sure the weights are identical to the
    # other layer. Set `*dropout` values to 0 to make sure the forward pass
    # is identical to the other layer.
    torch.manual_seed(0)
    block_bshd = TransformerLayer(
        config.hidden_size,
        4 * config.hidden_size,
        config.num_heads,
        layernorm_epsilon=config.eps,
        init_method=init_method,
        output_layer_init_method=output_layer_init_method,
        hidden_dropout=0,
        attention_dropout=0,
        kv_channels=config.kv_channels,
        params_dtype=dtype,
        apply_residual_connection_post_layernorm=False,
        output_layernorm=False,
        device="cuda",
        attn_input_format="bshd",
    )

    torch.manual_seed(0)
    block_thd = TransformerLayer(
        config.hidden_size,
        4 * config.hidden_size,
        config.num_heads,
        layernorm_epsilon=config.eps,
        init_method=init_method,
        output_layer_init_method=output_layer_init_method,
        hidden_dropout=0,
        attention_dropout=0,
        kv_channels=config.kv_channels,
        params_dtype=dtype,
        apply_residual_connection_post_layernorm=False,
        output_layernorm=False,
        device="cuda",
        attn_input_format="thd",
        self_attn_mask_type="padding_causal",
    )

    for (n1, p1), (n2, p2), (n3, p3) in zip(
        block_bshd.named_parameters(), block_sbhd.named_parameters(), block_thd.named_parameters()
    ):
        assert torch.all(torch.eq(p1, p2) & torch.eq(p1, p3)), f"{n1}, {n2} and {n3} not identical"

    x_sbhd = torch.randn(
        (config.max_seqlen_q, bs, config.hidden_size),
        dtype=dtype,
        device="cuda",
        requires_grad=True,
    )

    x_bshd = x_sbhd.transpose(0, 1).contiguous()
    x_thd = x_bshd.reshape(bs * config.max_seqlen_q, config.hidden_size).contiguous()
    x_thd_cumsum = torch.arange(bs + 1, device="cuda", dtype=torch.int32) * config.max_seqlen_q

    # To make sure forward is also identical (just in case some module decides
    # to act fancy)
    torch.manual_seed(0)
    y_sbhd = block_sbhd(x_sbhd)

    # To make sure forward is also identical (just in case some module decides
    # to act fancy)
    torch.manual_seed(0)
    y_bshd = block_bshd(x_bshd)

    # Check that results match
    torch.testing.assert_close(
        y_bshd,
        y_sbhd.transpose(0, 1).contiguous(),
    )

    # THD is not supported in float32 and on GPUs older than Ampere, skip the test here
    if dtype != torch.float32 and sm_80plus:
        # To make sure forward is also identical (just in case some module decides
        # to act fancy)
        torch.manual_seed(0)
        y_thd = block_thd(
            x_thd,
            cu_seqlens_q=x_thd_cumsum,
            cu_seqlens_kv=x_thd_cumsum,
            max_seqlen_q=config.max_seqlen_q,
            max_seqlen_kv=config.max_seqlen_kv,
        )

        torch.testing.assert_close(
            y_bshd,
            y_thd.reshape(bs, config.max_seqlen_q, config.hidden_size).contiguous(),
        )


<<<<<<< HEAD
@pytest.mark.parametrize("dtype", param_types)
@pytest.mark.parametrize("bs", batch_sizes)
@pytest.mark.parametrize("model_key", model_configs_inference.keys())
@pytest.mark.parametrize("use_RoPE", all_boolean)
@pytest.mark.parametrize("input_format", input_formats_inference)
@pytest.mark.parametrize("module", module_inference)
@pytest.mark.parametrize("backend", backends_inference)
@pytest.mark.parametrize("is_paged", [False, True])
def test_kv_cache_accuracy(dtype, bs, model_key, use_RoPE, input_format, module, backend, is_paged):
    reset_rng_states()

    if backend in ["FusedAttention", "FlashAttention"] and dtype == torch.float32:
        pytest.skip("FusedAttention and FlashAttention do not support FP32")
    if use_RoPE:
        pytest.skip("KV cache does not support starting positions for RoPE")
    if (
        backend == "FusedAttention"
        and get_device_compute_capability() == (8, 9)
        and get_cudnn_version() < (9, 12, 0)
    ):
        pytest.skip("Skip KV cache for sm89 and cuDNN < 9.12")

    os.environ["NVTE_FLASH_ATTN"] = "0"
    os.environ["NVTE_FUSED_ATTN"] = "0"
    os.environ["NVTE_UNFUSED_ATTN"] = "0"

    if backend == "FlashAttention":
        os.environ["NVTE_FLASH_ATTN"] = "1"
    elif backend == "FusedAttention":
        os.environ["NVTE_FUSED_ATTN"] = "1"
    elif backend == "UnfusedAttention":
        os.environ["NVTE_UNFUSED_ATTN"] = "1"

    config = model_configs_inference[model_key]

    S = config.seq_len
    B = bs
    H = config.num_attention_heads
    D = config.hidden_size
    head_size = config.embed
    layer_number = 1

    # Limits the max size of KV-cache
    B_max = B
    S_max = S

    if module == "TransformerLayer":
        model = TransformerLayer(
            hidden_size=D,
            ffn_hidden_size=4 * D,
            num_attention_heads=H,
            attn_input_format=input_format,
            self_attn_mask_type="causal",
            enc_dec_attn_mask_type="causal",
            layer_number=layer_number,
            attention_dropout=0.0,
            params_dtype=dtype,
            device="cuda",
        ).eval()
    else:
        model = (
            MultiheadAttention(
                hidden_size=D,
                num_attention_heads=H,
                qkv_format=input_format,
                layer_number=layer_number,
                attention_dropout=0.0,
                attn_mask_type="causal",
                params_dtype=dtype,
            )
            .cuda()
            .eval()
        )

    inference_params = InferenceParams(
        max_batch_size=B_max,
        max_sequence_length=S_max,
        num_heads_kv=H,
        head_dim_k=head_size,
        dtype=dtype,
        is_paged=is_paged,
        total_num_pages=int(B_max * S_max / 256),
        page_size=256,
    )

    rotary_freqs = torch.randn((S_max, 1, 1, head_size), dtype=torch.float, device="cuda")

    input = torch.randn((S, B, D), dtype=dtype, device="cuda")
    if input_format == "bshd":
        input = input.transpose(0, 1).contiguous()

    incremental_output = torch.zeros_like(input)

    # Generate output for the entire sequence
    full_output = model(hidden_states=input, rotary_pos_emb=rotary_freqs if use_RoPE else None)

    # Incrementaly generate outputs using KV-cache
    step_dict = OrderedDict(zip(list(range(B)), [1] * B))
    for i in range(S):
        inference_params.pre_step(step_dict)

        if input_format == "sbhd":
            incremental_input = input[i].view(1, B, D)
        else:
            incremental_input = input[:, i, :].view(B, 1, D)

        seqlens_q = torch.ones(B, dtype=torch.int32, device="cuda")
        cu_seqlens_q = torch.zeros(B + 1, dtype=torch.int32, device="cuda")
        cu_seqlens_q[1:] = torch.cumsum(seqlens_q, dim=0)
        cu_seqlens_kv = cu_seqlens_q.clone()

        mask_type = "padding"
        kwargs = {}
        if module == "TransformerLayer":
            kwargs["self_attn_mask_type"] = mask_type
        else:
            kwargs["attn_mask_type"] = mask_type
        line_output = model(
            hidden_states=incremental_input,
            inference_params=inference_params,
            rotary_pos_emb=rotary_freqs if use_RoPE else None,
            **kwargs,
            max_seqlen_q=1,
            max_seqlen_kv=S,
            cu_seqlens_q=cu_seqlens_q,
            cu_seqlens_kv=cu_seqlens_kv,
        )

        if input_format == "sbhd":
            incremental_output[i, :, :] = line_output.view(B, D)
        else:
            incremental_output[:, i, :] = line_output.view(B, D)

    if module == "TransformerLayer":
        atol = {
            torch.float32: 5e-3,
            torch.half: 5e-3,
            torch.bfloat16: 5e-2,
        }
    else:
        atol = {
            torch.float32: 1e-3,
            torch.half: 1e-3,
            torch.bfloat16: 1e-2,
        }

    # Check if the fully generated output matches the one generated incrementally
    assert_allclose(full_output, incremental_output, atol[dtype])


=======
>>>>>>> c90a7207
@pytest.mark.parametrize(
    "shape",
    [
        (1, 127, 128, 512),
        (8, 15, 128, 512),
        (8, 1027, 128, 512),
        (16, 10027, 128, 512),
    ],
)
@pytest.mark.parametrize("dtype", param_types)
@pytest.mark.parametrize("layout", ["TN", "NN", "NT"])
@pytest.mark.parametrize("accumulate", [False, True])
def test_grouped_gemm(shape, dtype, layout, accumulate):
    torch.manual_seed(0)
    z, m, k, n = shape

    dist = torch.sort(torch.randint(0, m, (z - 1,))).values.tolist()
    m_splits = torch.tensor(dist + [m]) - torch.tensor([0] + dist)
    assert m_splits.sum() == m and len(m_splits) == z
    m_splits = m_splits.tolist()

    if layout == "TN":
        A = [torch.randn(n, k, dtype=dtype, device="cuda") for _ in range(z)]  # weight
        B = list(torch.split(torch.randn(m, k, dtype=dtype, device="cuda"), m_splits))  # input
        out = [torch.randn(m, n, dtype=dtype, device="cuda")]  # output
        out_ref = [o.clone() for o in torch.split(out[0], m_splits)]
        grad = False
        single_output = True
    elif layout == "NN":
        A = [torch.randn(n, k, dtype=dtype, device="cuda") for _ in range(z)]  # weight
        B = list(
            torch.split(torch.randn(m, n, dtype=dtype, device="cuda"), m_splits)
        )  # grad_output
        out = [torch.randn(m, k, dtype=dtype, device="cuda")]  # dgrad
        out_ref = [o.clone() for o in torch.split(out[0], m_splits)]
        grad = True
        single_output = True
    else:  # layout == "NT"
        A = list(torch.split(torch.randn(m, k, dtype=dtype, device="cuda"), m_splits))  # input
        B = list(
            torch.split(torch.randn(m, n, dtype=dtype, device="cuda"), m_splits)
        )  # grad_output
        out = [torch.randn(n, k, dtype=dtype, device="cuda") for _ in range(z)]  # wgrad
        out_ref = [o.clone() for o in out]
        grad = True
        single_output = False

    for i in range(z):
        general_gemm(
            A[i],
            B[i],
            get_workspace(),
            dtype,
            grad=grad,
            accumulate=accumulate,
            layout=layout,
            out=out_ref[i],
        )
    if single_output:
        out_ref = [torch.cat(out_ref)]

    general_grouped_gemm(
        A,
        B,
        out,
        dtype,
        get_multi_stream_cublas_workspace(),
        m_splits=m_splits,
        grad=grad,
        accumulate=accumulate,
        layout=layout,
        single_output=single_output,
    )

    # should be bit-wise match
    for o, o_ref in zip(out, out_ref):
        torch.testing.assert_close(o, o_ref, rtol=0, atol=0)


@pytest.mark.parametrize(
    "shape",
    [
        (1, 128, 128, 512),
        (8, 1024, 128, 512),
        (16, 4096, 128, 512),
    ],
)
@pytest.mark.parametrize("fp8_dtype", [tex.DType.kFloat8E4M3, tex.DType.kFloat8E5M2])
@pytest.mark.parametrize("accumulate", [False, True])
def test_fp8_grouped_gemm(shape, fp8_dtype, accumulate):
    if not fp8_available:
        pytest.skip(reason_for_no_fp8)

    z, m, k, n = shape
    m_splits = [m // z] * z

    dtype = torch.bfloat16
    A = [torch.randn(n, k, dtype=dtype, device="cuda") for _ in range(z)]  # weight
    B = torch.split(torch.randn(m, k, dtype=dtype, device="cuda"), m_splits)  # input
    out = torch.split(torch.randn(m, n, dtype=dtype, device="cuda"), m_splits)  # output
    out_ref = [o.clone() for o in out]

    # fp8 should be robust enough to this fake scale
    scale = 1 + torch.rand(1, dtype=torch.float32, device="cuda").squeeze()
    amax = torch.zeros(1, 1, dtype=torch.float32, device="cuda")

    a_quantizers = [
        Float8Quantizer(
            scale.clone(),
            amax.clone(),
            tex.DType.kFloat8E4M3,
        )
        for _ in range(z)
    ]
    b_quantizers = [
        Float8Quantizer(
            scale.clone(),
            amax.clone(),
            tex.DType.kFloat8E4M3,
        )
        for _ in range(z)
    ]

    A_fp8 = []
    B_fp8 = []

    for i in range(z):
        A_fp8.append(a_quantizers[i](A[i]))
        B_fp8.append(b_quantizers[i](B[i]))

    # baseline
    for i in range(z):
        general_gemm(
            A_fp8[i],
            B_fp8[i],
            get_workspace(),
            dtype,
            out=out_ref[i],
            accumulate=accumulate,
        )
    general_grouped_gemm(
        A_fp8,
        B_fp8,
        out,
        dtype,
        get_multi_stream_cublas_workspace(),
        m_splits=m_splits,
        accumulate=accumulate,
    )

    # should be bit-wise match
    for o, o_ref in zip(out, out_ref):
        torch.testing.assert_close(o, o_ref, rtol=0, atol=0)


def test_noncontiguous():
    def _create2modules(m, params):
        mod1 = m(*params)
        mod2 = m(*params)
        for p1, p2 in zip(mod1.parameters(), mod2.parameters()):
            p2.data = p1.data.clone()

        return mod1, mod2

    def _run_module(m, inp):
        out = m(inp)
        out.sum().backward()
        ret = [out]
        if inp.grad is not None:
            ret.append(inp.grad)

        for p in m.parameters():
            if p.requires_grad:
                ret.append(p.grad)
        return ret

    a = torch.randn((128, 256), device="cuda", requires_grad=True)
    a = a.T
    assert not a.is_contiguous(), "The test is supposed to test noncontiguous input."

    b = a.contiguous()

    # LayerNorm
    ln1, ln2 = _create2modules(LayerNorm, [128])
    outT = _run_module(ln1, a)
    out = _run_module(ln2, b)

    assert_allclose(out, outT, 1e-7)

    # RMSNorm
    ln1, ln2 = _create2modules(RMSNorm, [128])
    outT = _run_module(ln1, a)
    out = _run_module(ln2, b)

    assert_allclose(out, outT, 1e-7)

    # GEMM
    g1, g2 = _create2modules(Linear, [128, 128])
    outT = _run_module(g1, a)
    out = _run_module(g2, b)

    assert_allclose(out, outT, 1e-7)<|MERGE_RESOLUTION|>--- conflicted
+++ resolved
@@ -2558,159 +2558,6 @@
         )
 
 
-<<<<<<< HEAD
-@pytest.mark.parametrize("dtype", param_types)
-@pytest.mark.parametrize("bs", batch_sizes)
-@pytest.mark.parametrize("model_key", model_configs_inference.keys())
-@pytest.mark.parametrize("use_RoPE", all_boolean)
-@pytest.mark.parametrize("input_format", input_formats_inference)
-@pytest.mark.parametrize("module", module_inference)
-@pytest.mark.parametrize("backend", backends_inference)
-@pytest.mark.parametrize("is_paged", [False, True])
-def test_kv_cache_accuracy(dtype, bs, model_key, use_RoPE, input_format, module, backend, is_paged):
-    reset_rng_states()
-
-    if backend in ["FusedAttention", "FlashAttention"] and dtype == torch.float32:
-        pytest.skip("FusedAttention and FlashAttention do not support FP32")
-    if use_RoPE:
-        pytest.skip("KV cache does not support starting positions for RoPE")
-    if (
-        backend == "FusedAttention"
-        and get_device_compute_capability() == (8, 9)
-        and get_cudnn_version() < (9, 12, 0)
-    ):
-        pytest.skip("Skip KV cache for sm89 and cuDNN < 9.12")
-
-    os.environ["NVTE_FLASH_ATTN"] = "0"
-    os.environ["NVTE_FUSED_ATTN"] = "0"
-    os.environ["NVTE_UNFUSED_ATTN"] = "0"
-
-    if backend == "FlashAttention":
-        os.environ["NVTE_FLASH_ATTN"] = "1"
-    elif backend == "FusedAttention":
-        os.environ["NVTE_FUSED_ATTN"] = "1"
-    elif backend == "UnfusedAttention":
-        os.environ["NVTE_UNFUSED_ATTN"] = "1"
-
-    config = model_configs_inference[model_key]
-
-    S = config.seq_len
-    B = bs
-    H = config.num_attention_heads
-    D = config.hidden_size
-    head_size = config.embed
-    layer_number = 1
-
-    # Limits the max size of KV-cache
-    B_max = B
-    S_max = S
-
-    if module == "TransformerLayer":
-        model = TransformerLayer(
-            hidden_size=D,
-            ffn_hidden_size=4 * D,
-            num_attention_heads=H,
-            attn_input_format=input_format,
-            self_attn_mask_type="causal",
-            enc_dec_attn_mask_type="causal",
-            layer_number=layer_number,
-            attention_dropout=0.0,
-            params_dtype=dtype,
-            device="cuda",
-        ).eval()
-    else:
-        model = (
-            MultiheadAttention(
-                hidden_size=D,
-                num_attention_heads=H,
-                qkv_format=input_format,
-                layer_number=layer_number,
-                attention_dropout=0.0,
-                attn_mask_type="causal",
-                params_dtype=dtype,
-            )
-            .cuda()
-            .eval()
-        )
-
-    inference_params = InferenceParams(
-        max_batch_size=B_max,
-        max_sequence_length=S_max,
-        num_heads_kv=H,
-        head_dim_k=head_size,
-        dtype=dtype,
-        is_paged=is_paged,
-        total_num_pages=int(B_max * S_max / 256),
-        page_size=256,
-    )
-
-    rotary_freqs = torch.randn((S_max, 1, 1, head_size), dtype=torch.float, device="cuda")
-
-    input = torch.randn((S, B, D), dtype=dtype, device="cuda")
-    if input_format == "bshd":
-        input = input.transpose(0, 1).contiguous()
-
-    incremental_output = torch.zeros_like(input)
-
-    # Generate output for the entire sequence
-    full_output = model(hidden_states=input, rotary_pos_emb=rotary_freqs if use_RoPE else None)
-
-    # Incrementaly generate outputs using KV-cache
-    step_dict = OrderedDict(zip(list(range(B)), [1] * B))
-    for i in range(S):
-        inference_params.pre_step(step_dict)
-
-        if input_format == "sbhd":
-            incremental_input = input[i].view(1, B, D)
-        else:
-            incremental_input = input[:, i, :].view(B, 1, D)
-
-        seqlens_q = torch.ones(B, dtype=torch.int32, device="cuda")
-        cu_seqlens_q = torch.zeros(B + 1, dtype=torch.int32, device="cuda")
-        cu_seqlens_q[1:] = torch.cumsum(seqlens_q, dim=0)
-        cu_seqlens_kv = cu_seqlens_q.clone()
-
-        mask_type = "padding"
-        kwargs = {}
-        if module == "TransformerLayer":
-            kwargs["self_attn_mask_type"] = mask_type
-        else:
-            kwargs["attn_mask_type"] = mask_type
-        line_output = model(
-            hidden_states=incremental_input,
-            inference_params=inference_params,
-            rotary_pos_emb=rotary_freqs if use_RoPE else None,
-            **kwargs,
-            max_seqlen_q=1,
-            max_seqlen_kv=S,
-            cu_seqlens_q=cu_seqlens_q,
-            cu_seqlens_kv=cu_seqlens_kv,
-        )
-
-        if input_format == "sbhd":
-            incremental_output[i, :, :] = line_output.view(B, D)
-        else:
-            incremental_output[:, i, :] = line_output.view(B, D)
-
-    if module == "TransformerLayer":
-        atol = {
-            torch.float32: 5e-3,
-            torch.half: 5e-3,
-            torch.bfloat16: 5e-2,
-        }
-    else:
-        atol = {
-            torch.float32: 1e-3,
-            torch.half: 1e-3,
-            torch.bfloat16: 1e-2,
-        }
-
-    # Check if the fully generated output matches the one generated incrementally
-    assert_allclose(full_output, incremental_output, atol[dtype])
-
-
-=======
->>>>>>> c90a7207
 @pytest.mark.parametrize(
     "shape",
     [
