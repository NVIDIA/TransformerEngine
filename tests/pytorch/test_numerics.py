--- conflicted
+++ resolved
@@ -12,17 +12,9 @@
 import torch.nn as nn
 from torch.nn import Parameter
 
-<<<<<<< HEAD
 import transformer_engine.pytorch as te
-from transformer_engine.pytorch.fp8 import (
-    FP8GlobalStateManager,
-    fp8_autocast,
-    fp8_model_init,
-)
 from transformer_engine.pytorch.tensor.mxfp8_tensor import MXFP8Quantizer
-=======
 from transformer_engine.pytorch.quantization import FP8GlobalStateManager
->>>>>>> 88564d59
 from transformer_engine.pytorch.utils import (
     init_method_normal,
     scaled_init_method_normal,
