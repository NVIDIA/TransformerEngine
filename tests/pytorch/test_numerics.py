--- conflicted
+++ resolved
@@ -127,18 +127,6 @@
     return FusedAttnBackend["F16_arbitrary_seqlen"] in fused_attn_backends
 
 
-def is_fused_attn_available(
-    config: ModelConfig, dtype: torch.dtype, qkv_layout="bshd_bshd_bshd", is_training=True
-):
-    available_backends, _, fused_attn_backends = get_available_attention_backends(
-        config,
-        qkv_dtype=dtype,
-        qkv_layout=qkv_layout,
-        is_training=is_training,
-    )
-    return FusedAttnBackend["F16_arbitrary_seqlen"] in fused_attn_backends
-
-
 def get_causal_attn_mask(sq: int) -> torch.Tensor:
     return torch.triu(torch.ones(sq, sq, device="cuda"), diagonal=1).bool()
 
@@ -842,11 +830,7 @@
 @pytest.mark.parametrize("model", ["126m"])
 def test_gpt_checkpointing(dtype, bs, model):
     config = model_configs[model]
-<<<<<<< HEAD
-    if not is_fused_attn_available(config, dtype):
-=======
     if not is_fused_attn_available(config, dtype, deterministic=True):
->>>>>>> fedd9ddc
         pytest.skip("No attention backend available.")
     outputs = _test_e2e_checkpointing(bs, dtype, config, checkpoint=False)
     outputs_checkpoint = _test_e2e_checkpointing(bs, dtype, config, checkpoint=True)
@@ -894,13 +878,9 @@
 @pytest.mark.parametrize("parallel_attention_mlp", all_boolean)
 def test_gpt_accuracy(dtype, bs, model, parallel_attention_mlp):
     config = model_configs[model]
-<<<<<<< HEAD
-    if not is_fused_attn_available(config, dtype, qkv_layout="sb3hd", is_training=False):
-=======
     if not is_fused_attn_available(
         config, dtype, qkv_layout="sb3hd", is_training=True, deterministic=True
     ):
->>>>>>> fedd9ddc
         pytest.skip("No attention backend available.")
 
     te_gpt = TransformerLayer(
@@ -1013,13 +993,9 @@
 @pytest.mark.parametrize("mask_type", mask_types)
 def test_mha_accuracy(dtype, bs, model, mask_type):
     config = model_configs[model]
-<<<<<<< HEAD
-    if not is_fused_attn_available(config, dtype, qkv_layout="sb3hd", is_training=False):
-=======
     if not is_fused_attn_available(
         config, dtype, qkv_layout="sb3hd", is_training=True, deterministic=True
     ):
->>>>>>> fedd9ddc
         pytest.skip("No attention backend available.")
 
     te_mha = MultiheadAttention(
