# Copyright (c) 2022-2025, NVIDIA CORPORATION & AFFILIATES. All rights reserved.
#
# See LICENSE for license information.

import math
import os
from typing import Dict, List, Tuple, Optional
import pytest
import random

import torch
import torch.nn as nn
from torch.nn import Parameter

from transformer_engine.pytorch.quantization import FP8GlobalStateManager
from transformer_engine.pytorch.utils import (
    init_method_normal,
    scaled_init_method_normal,
    attention_mask_func,
)
from transformer_engine.pytorch import (
    autocast,
    quantized_model_init,
    DotProductAttention,
    LayerNormLinear,
    LayerNormMLP,
    Linear,
    GroupedLinear,
    MultiheadAttention,
    RMSNorm,
    TransformerLayer,
    LayerNorm,
    Fp8Padding,
    Fp8Unpadding,
    Float8Quantizer,
    Float8CurrentScalingQuantizer,
    MXFP8Quantizer,
    get_device_compute_capability,
    is_fp8_available,
    is_mxfp8_available,
    is_fp8_block_scaling_available,
    is_bf16_available,
)
from transformer_engine.pytorch import checkpoint as te_checkpoint
from transformer_engine.pytorch.cpp_extensions import general_gemm, general_grouped_gemm
from transformer_engine.pytorch.cpp_extensions.fused_attn import FusedAttnBackend
from transformer_engine.pytorch.module.base import get_multi_stream_cublas_workspace, get_workspace
from transformer_engine.common import recipe
import transformer_engine_torch as tex
from utils import ModelConfig, reset_rng_states, get_available_attention_backends


# Only run FP8 tests on supported devices.
<<<<<<< HEAD
fp8_available, reason_for_no_fp8 = FP8GlobalStateManager.is_fp8_available()
mxfp8_available, reason_for_no_mxfp8 = FP8GlobalStateManager.is_mxfp8_available()
fp8_block_scaling_available, _ = FP8GlobalStateManager.is_fp8_block_scaling_available()
nvfp4_available, _ = FP8GlobalStateManager.is_nvfp4_available()
=======
fp8_available, reason_for_no_fp8 = is_fp8_available(return_reason=True)
mxfp8_available, reason_for_no_mxfp8 = is_mxfp8_available(return_reason=True)
fp8_block_scaling_available = is_fp8_block_scaling_available()
>>>>>>> 452c7374

sm_80plus = get_device_compute_capability() >= (8, 0)

seed = 1234
# Reset RNG states.
reset_rng_states()

torch._dynamo.config.recompile_limit = 16


model_configs = {
    "small": ModelConfig(1, 128, 8, 16, num_layers=4),
    "126m": ModelConfig(1, 2048, 12, 64, num_layers=12),
}
model_configs_inference = {
    "126m": ModelConfig(1, 256, 12, 64, num_layers=12),
}
backends_inference = ["FlashAttention", "UnfusedAttention", "FusedAttention"]
module_inference = ["TransformerLayer", "MultiheadAttention"]
input_formats_inference = ["sbhd", "bshd"]

param_types = [torch.float32, torch.float16]
if is_bf16_available():  # bf16 requires sm_80 or higher
    param_types.append(torch.bfloat16)

batch_sizes = [1, 2]

all_boolean = [True, False]

all_activations = [
    "gelu",
    "geglu",
    "qgelu",
    "qgeglu",
    "relu",
    "reglu",
    "srelu",
    "sreglu",
    "silu",
    "swiglu",
]

all_normalizations = ["LayerNorm", "RMSNorm"]

mask_types = ["causal", "no_mask"]

NVTE_TEST_NVINSPECT_ENABLED = int(os.environ.get("NVTE_TEST_NVINSPECT_ENABLED", "0"))

if NVTE_TEST_NVINSPECT_ENABLED:
    # The numerics of all the layers should work the same,
    # when debug=True. I fed them with dummy feature
    # to prevent switching off debug, which can happen if
    # no feature is active.
    import nvdlfw_inspect.api as debug_api

    debug_api.initialize(
        os.environ["NVTE_TEST_NVINSPECT_CONFIG_FILE"],
        feature_dirs=os.environ["NVTE_TEST_NVINSPECT_FEATURE_DIRS"],
    )


def nvfp4_rht_and_2d_quantization():
    nvfp4_recipe = recipe.NVFP4BlockScaling()
    nvfp4_recipe.fp4_quant_fwd_inp = recipe.QParams(
        random_hadamard_transform=True, fp4_2d_quantization=False
    )
    nvfp4_recipe.fp4_quant_fwd_weight = recipe.QParams(
        random_hadamard_transform=False, fp4_2d_quantization=True
    )
    nvfp4_recipe.fp4_quant_bwd_grad = recipe.QParams(
        random_hadamard_transform=True, fp4_2d_quantization=False
    )
    return nvfp4_recipe


def check_rht_usage(recipe: recipe.Recipe) -> bool:
    # if using RHT, we can only support bf16
    # check fp4_quant_fwd_inp, fp4_quant_fwd_weight, fp4_quant_bwd_grad
    if recipe.nvfp4():
        if (
            recipe.fp4_quant_fwd_inp.random_hadamard_transform
            or recipe.fp4_quant_fwd_weight.random_hadamard_transform
            or recipe.fp4_quant_bwd_grad.random_hadamard_transform
        ):
            return True
    return False


def get_nvfp4_inp_supported_dtypes(recipe: recipe.Recipe, dtype: torch.dtype) -> bool:
    supported_input_dtypes = []
    if recipe.nvfp4():
        supported_input_dtypes.append(torch.bfloat16)
        # if not using RHT, we can add fp32 as well
    if not check_rht_usage(recipe):
        supported_input_dtypes.append(torch.float32)
    return supported_input_dtypes


fp8_recipes = []
if mxfp8_available:
    fp8_recipes.append(recipe.MXFP8BlockScaling())
if fp8_block_scaling_available:
    fp8_recipes.append(recipe.Float8BlockScaling())
if fp8_available:
    fp8_recipes.append(recipe.Float8CurrentScaling())
    fp8_recipes.append(recipe.DelayedScaling())
if nvfp4_available:
    fp8_recipes.append(nvfp4_rht_and_2d_quantization())

use_cutlass_grouped_gemm = [False]
# Only enable cutlass grouped gemm on Hopper
if torch.cuda.get_device_capability() == (9, 0):
    use_cutlass_grouped_gemm.append(True)


def is_fused_attn_available(
    config: ModelConfig,
    dtype: torch.dtype,
    qkv_layout="bshd_bshd_bshd",
    is_training=True,
    deterministic=False,
):
    _, _, fused_attn_backends = get_available_attention_backends(
        config,
        qkv_dtype=dtype,
        qkv_layout=qkv_layout,
        is_training=is_training,
        deterministic=deterministic,
    )
    return FusedAttnBackend["F16_arbitrary_seqlen"] in fused_attn_backends


def get_causal_attn_mask(sq: int) -> torch.Tensor:
    return torch.triu(torch.ones(sq, sq, device="cuda"), diagonal=1).bool()


def dtype_tols(dtype: torch.dtype) -> Dict[str, float]:
    """Estimated numerical error for a datatype

    Based on tolerances for torch.testing.assert_close.

    """
    if dtype == torch.float32:
        return dict(rtol=1.3e-6, atol=1e-5)
    if dtype == torch.float16:
        return dict(rtol=1e-3, atol=1e-5)
    if dtype == torch.bfloat16:
        return dict(rtol=1.6e-2, atol=1e-5)
    raise ValueError(f"Unsuppored dtype ({dtype})")


def assert_allclose(
    l1: List[torch.Tensor], l2: List[torch.Tensor], atol: float = None, rtol: float = None
) -> bool:
    """Ensures two lists are equal."""
    assert len(l1) == len(l2), "Unequal number of outputs."
    for i, (t1, t2) in enumerate(zip(l1, l2)):
        tols = dtype_tols(t2.dtype)
        if rtol is not None:
            tols["rtol"] = rtol
        if atol is not None:
            tols["atol"] = atol
        result = torch.allclose(t1, t2, **tols)
        if not result:
            diff = torch.abs(t1 - t2)
            tol = tols["atol"] + (tols["rtol"] * torch.abs(t2))
            exceed_mask = diff > tol
            if exceed_mask.any():
                indices = torch.nonzero(exceed_mask, as_tuple=True)
                max_diff = diff[exceed_mask].max()
                max_idx = (diff[exceed_mask] == max_diff).nonzero(as_tuple=True)[0][0]
                max_location = [idx[max_idx].item() for idx in indices]
                msg = (
                    f"Outputs not close enough in tensor at idx={i}. "
                    f"Maximum difference at location {max_location} "
                    f"with {t1[exceed_mask][max_idx].item()} vs {t2[exceed_mask][max_idx].item()} "
                    f"(diff {max_diff.item()})."
                )
            raise AssertionError(msg)


@pytest.fixture(autouse=True)
def reset_global_fp8_state():
    yield
    FP8GlobalStateManager.reset()


class TorchScaledMaskedSoftmax(nn.Module):
    def __init__(self) -> None:
        super().__init__()

    def forward(
        self, inp: torch.Tensor, mask: torch.Tensor, scale: Optional[float] = None
    ) -> torch.Tensor:
        dtype = inp.dtype
        inp = inp.float()

        if scale is not None:
            inp = inp * scale
        mask_output = attention_mask_func(inp, mask) if mask is not None else inp

        probs = torch.nn.Softmax(dim=-1)(mask_output)
        probs = probs.to(dtype)
        return probs


class TorchDotProductAttention(torch.nn.Module):
    def __init__(
        self,
        kv_channels: int,
        attention_dropout: float = 0.0,
    ) -> None:
        super().__init__()

        self.norm_factor = math.sqrt(kv_channels)
        self.scale_mask_softmax = TorchScaledMaskedSoftmax()
        self.attention_dropout = torch.nn.Dropout(attention_dropout)

    def forward(
        self,
        query_layer: torch.Tensor,
        key_layer: torch.Tensor,
        value_layer: torch.Tensor,
        attention_mask: Optional[torch.Tensor] = None,
    ) -> torch.Tensor:
        batch_size, seqlen = query_layer.shape[1], query_layer.shape[0]

        # [b, np, sq, sk]
        output_size = (
            query_layer.size(1),
            query_layer.size(2),
            query_layer.size(0),
            key_layer.size(0),
        )

        # [sq, b, np, hn] -> [sq, b * np, hn]
        query_layer = query_layer.reshape(output_size[2], output_size[0] * output_size[1], -1)
        # [sk, b, np, hn] -> [sk, b * np, hn]
        key_layer = key_layer.reshape(output_size[3], output_size[0] * output_size[1], -1)

        # preallocting result tensor: [b * np, sq, sk]
        matmul_result = torch.empty(
            output_size[0] * output_size[1],
            output_size[2],
            output_size[3],
            dtype=query_layer.dtype,
            device=torch.cuda.current_device(),
        )

        # Raw attention scores. [b * np, sq, sk]
        matmul_result = torch.baddbmm(
            matmul_result,
            query_layer.transpose(0, 1),  # [b * np, sq, hn]
            key_layer.transpose(0, 1).transpose(1, 2),  # [b * np, hn, sk]
            beta=0.0,
            alpha=(1.0 / self.norm_factor),
        )

        # change view to [b, np, sq, sk]
        attention_scores = matmul_result.view(*output_size)

        # attention scores and attention mask [b, np, sq, sk]
        attention_probs = self.scale_mask_softmax(attention_scores, attention_mask)
        attention_probs = self.attention_dropout(attention_probs)

        # value_layer -> context layer.
        # [sk, b, np, hn] --> [b, np, sq, hn]
        output_size = (
            value_layer.size(1),
            value_layer.size(2),
            query_layer.size(0),
            value_layer.size(3),
        )

        # change view [sk, b * np, hn]
        value_layer = value_layer.reshape(value_layer.size(0), output_size[0] * output_size[1], -1)

        # change view [b * np, sq, sk]
        attention_probs = attention_probs.view(output_size[0] * output_size[1], output_size[2], -1)

        # matmul: [b * np, sq, hn]
        context_layer = torch.bmm(attention_probs, value_layer.transpose(0, 1))

        # change view [b, np, sq, hn]
        context_layer = context_layer.view(*output_size)

        # [b, np, sq, hn] --> [sq, b, np, hn]
        context_layer = context_layer.permute(2, 0, 1, 3).contiguous()

        # [sq, b, np, hn] --> [sq, b, hp]
        context_layer = context_layer.view(seqlen, batch_size, -1)

        return context_layer


class TorchLayerNorm(nn.Module):
    def __init__(self, in_features: int, eps: float, zero_centered_gamma: bool):
        super().__init__()
        self.eps = eps
        self.in_features = in_features
        self.zero_centered_gamma = zero_centered_gamma

        initial_value = torch.ones(in_features) if zero_centered_gamma else torch.zeros(in_features)
        self.weight = nn.Parameter(initial_value)
        self.bias = nn.Parameter(torch.zeros(in_features))
        self.register_parameter("weight", self.weight)
        self.register_parameter("bias", self.bias)

    def forward(self, x: torch.Tensor) -> torch.Tensor:
        w = self.weight if not self.zero_centered_gamma else 1 + self.weight
        w = w.to(torch.float32)
        b = self.bias.to(torch.float32)
        inp = x.to(torch.float32)
        out = torch.nn.functional.layer_norm(
            inp, (self.in_features,), weight=w, bias=b, eps=self.eps
        )
        return out.to(x.dtype)


# Adapted from https://github.com/bzhangGo/rmsnorm/blob/c6691f20ec0af4128c8159c903071f7575404295/rmsnorm_torch.py
class TorchRMSNorm(nn.Module):
    def __init__(self, in_features, zero_centered_gamma, eps=1e-5):
        super().__init__()

        self.eps = eps
        self.in_features = in_features
        self.zero_centered_gamma = zero_centered_gamma

        initial_value = torch.ones(in_features) if zero_centered_gamma else torch.zeros(in_features)
        self.weight = nn.Parameter(initial_value)
        self.register_parameter("weight", self.weight)

    def forward(self, x):
        norm_x2 = torch.sum(x.float() ** 2, dim=-1, keepdim=True)
        d_x = self.in_features

        rms_x2 = norm_x2 / d_x + self.eps
        r_rms_x = rms_x2 ** (-1.0 / 2)
        x_normed = x * r_rms_x

        w = self.weight.float()
        if self.zero_centered_gamma:
            w = 1 + w
        return (w * x_normed).to(x.dtype)


class TorchLayerNormLinear(nn.Module):
    def __init__(
        self,
        in_features: int,
        out_features: int,
        eps: float,
        normalization: str = "LayerNorm",
        zero_centered_gamma: bool = False,
        bias: bool = True,
    ):
        super().__init__()
        if normalization == "LayerNorm":
            self.layernorm = TorchLayerNorm(
                in_features, eps=eps, zero_centered_gamma=zero_centered_gamma
            )
        elif normalization == "RMSNorm":
            self.layernorm = TorchRMSNorm(
                in_features, eps=eps, zero_centered_gamma=zero_centered_gamma
            )
        else:
            raise RuntimeError("Unsupported normalization")

        self.linear = nn.Linear(in_features, out_features, bias=bias)

    def forward(self, x: torch.Tensor) -> torch.Tensor:
        return self.linear(self.layernorm(x))


class TorchMHA(nn.Module):
    def __init__(self, hidden_size: int, num_attention_heads: int):
        super().__init__()
        self.mhsa = nn.MultiheadAttention(
            embed_dim=hidden_size,
            num_heads=num_attention_heads,
            dropout=0.1,
            bias=True,
            batch_first=False,
        )

    def forward(self, x, attention_mask=None):
        output = self.mhsa(x, x, x, attn_mask=attention_mask, need_weights=False)
        if isinstance(output, tuple):
            output = output[0]
        return output


class TorchQuickGELU(nn.Module):
    def forward(self, input: torch.Tensor) -> torch.Tensor:
        return input * torch.sigmoid(1.702 * input)


class TorchSquaredRELU(nn.Module):
    def forward(self, input: torch.Tensor) -> torch.Tensor:
        return (input > 0) * input * input


class TorchGroupedLinearWithPadding(nn.Module):

    def __init__(
        self, num_gemms, in_features, out_features, bias, params_dtype, parallel_mode, fp8
    ) -> None:
        super().__init__()

        self.padding = Fp8Padding(num_gemms)
        self.linear_fn = GroupedLinear(
            num_gemms,
            in_features,
            out_features,
            bias=bias,
            params_dtype=params_dtype,
            parallel_mode=parallel_mode,
            device="cuda",
        )
        self.unpadding = Fp8Unpadding(num_gemms)

        self.fp8 = fp8

    def forward(self, inp: torch.Tensor, m_splits: List[int]) -> torch.Tensor:
        if self.fp8:
            orig_m_splits = m_splits
            inp, m_splits = self.padding(inp, m_splits)

        out = self.linear_fn(inp, m_splits)

        if self.fp8:
            out = self.unpadding(out, orig_m_splits)

        return out


_supported_act = {
    "gelu": nn.GELU(approximate="tanh"),
    "geglu": nn.GELU(approximate="tanh"),
    "qgelu": TorchQuickGELU(),
    "qgeglu": TorchQuickGELU(),
    "relu": nn.ReLU(),
    "reglu": nn.ReLU(),
    "srelu": TorchSquaredRELU(),
    "sreglu": TorchSquaredRELU(),
    "silu": nn.SiLU(),
    "swiglu": nn.SiLU(),
}


class TorchGLU(nn.Module):
    def __init__(self, activation: str):
        super().__init__()
        self.act = _supported_act[activation]

    def forward(self, x):
        shape = x.size(-1)
        a = x[..., : shape // 2]
        b = x[..., (shape // 2) :]
        a = self.act(a)
        return a * b


class TorchLayerNormMLP(nn.Module):
    def __init__(
        self,
        hidden_size: int,
        ffn_hidden_size: int,
        eps: float = 1e-5,
        activation="gelu",
        normalization: str = "LayerNorm",
        bias: bool = True,
    ):
        super().__init__()
        if normalization == "LayerNorm":
            self.ln = TorchLayerNorm(hidden_size, eps=eps, zero_centered_gamma=False)
        elif normalization == "RMSNorm":
            self.ln = TorchRMSNorm(hidden_size, eps=eps, zero_centered_gamma=False)
        else:
            raise RuntimeError("Unsupported normalization")
        if "glu" in activation:
            fc1_output_features = 2 * ffn_hidden_size
            self.gelu = TorchGLU(activation)
        else:
            fc1_output_features = ffn_hidden_size
            self.gelu = _supported_act[activation]

        self.fc1 = nn.Linear(hidden_size, fc1_output_features, bias=bias)
        self.fc2 = nn.Linear(ffn_hidden_size, hidden_size, bias=bias)

    def forward(self, x):
        t = self.gelu(self.fc1(self.ln(x)))
        return self.fc2(t)


class TorchGPT(nn.Module):
    def __init__(
        self, hidden_size: int, eps: float, num_attention_heads: int, parallel_attention_mlp: bool
    ):
        super().__init__()
        self.ln = nn.LayerNorm(hidden_size, eps=eps)
        self.causal_attn = TorchMHA(hidden_size, num_attention_heads)
        self.ln_mlp = TorchLayerNormMLP(hidden_size, 4 * hidden_size, eps)
        self.parallel_attention_mlp = parallel_attention_mlp

    def forward(
        self,
        x: torch.Tensor,
        attention_mask: Optional[torch.Tensor] = None,
    ) -> torch.Tensor:
        a = self.ln(x)
        b = self.causal_attn(a, attention_mask)
        if self.parallel_attention_mlp:
            n = self.ln_mlp(x)
            x = x + nn.functional.dropout(b + n, p=0.1, training=self.training)
        else:
            x = x + nn.functional.dropout(b, p=0.1, training=self.training)
            n = self.ln_mlp(x)
            x = x + nn.functional.dropout(n, p=0.1, training=self.training)
        return x


def _test_e2e_selective_recompute(
    bs, dtype, config, fp8, recipe, fp8_model_params=False, recompute=False
):
    reset_rng_states()
    FP8GlobalStateManager.reset()

    sigma = 0.023
    init_method = init_method_normal(sigma)
    output_layer_init_method = scaled_init_method_normal(sigma, config.num_layers)

    with quantized_model_init(enabled=fp8 and fp8_model_params, recipe=recipe):
        block = TransformerLayer(
            config.hidden_size,
            4 * config.hidden_size,
            config.num_heads,
            layernorm_epsilon=config.eps,
            init_method=init_method,
            output_layer_init_method=output_layer_init_method,
            hidden_dropout=0.1,
            attention_dropout=0.1,
            kv_channels=config.kv_channels,
            apply_residual_connection_post_layernorm=False,
            output_layernorm=False,
            params_dtype=dtype,
            fuse_qkv_params=True,
            device="cuda",
        )

    te_inp_hidden_states = torch.randn(
        (config.max_seqlen_q, bs, config.hidden_size),
        dtype=dtype,
        device="cuda",
        requires_grad=True,
    )
    te_inp_hidden_states.retain_grad()
    te_inp_attn_mask = get_causal_attn_mask(config.max_seqlen_q)

    with autocast(enabled=fp8, recipe=recipe):
        te_out = block(
            te_inp_hidden_states,
            attention_mask=te_inp_attn_mask,
            checkpoint_core_attention=recompute,
        )
    loss = te_out.sum()
    loss.backward()
    torch.cuda.synchronize()

    outputs = [te_out, te_inp_hidden_states.grad]
    for p in block.parameters():
        if p.requires_grad:
            outputs.append(p.grad)
    return outputs


@pytest.mark.parametrize("dtype", param_types)
@pytest.mark.parametrize("bs", batch_sizes)
@pytest.mark.parametrize("model", ["126m"])
@pytest.mark.parametrize("fp8", all_boolean)
@pytest.mark.parametrize("recipe", fp8_recipes)
@pytest.mark.parametrize("fp8_model_params", all_boolean)
def test_gpt_selective_activation_recompute(dtype, bs, model, fp8, recipe, fp8_model_params):
    if fp8_model_params and NVTE_TEST_NVINSPECT_ENABLED:
        pytest.skip("FP8 parameters are not supported in debug mode.")
    if fp8 and recipe.nvfp4():
        if dtype not in get_nvfp4_inp_supported_dtypes(recipe, dtype):
            pytest.skip(
                f"Input dtype {dtype} not supported for NVFP4 Recipe {recipe.__class__.__name__}"
            )

    config = model_configs[model]

    outputs = _test_e2e_selective_recompute(
        bs, dtype, config, fp8, recipe, fp8_model_params, recompute=False
    )
    outputs_recompute = _test_e2e_selective_recompute(
        bs, dtype, config, fp8, recipe, fp8_model_params, recompute=True
    )

    # Check that results match
    tols = dtype_tols(dtype)
    if dtype in (torch.float16, torch.bfloat16):
        tols["atol"] = 1e-4
    if fp8 or fp8_model_params:
        tols.update(dict(rtol=0.125, atol=0.0675))

    for i, (ref, test) in enumerate(zip(outputs, outputs_recompute)):
        torch.testing.assert_close(
            test,
            ref,
            msg=f"Mismatch in tensor {i}",
            **tols,
        )


def _test_e2e_full_recompute(
    bs, dtype, config, fp8, recipe, fp8_model_params=False, recompute=False, use_reentrant=True
):
    reset_rng_states()
    FP8GlobalStateManager.reset()

    sigma = 0.023
    init_method = init_method_normal(sigma)
    output_layer_init_method = scaled_init_method_normal(sigma, config.num_layers)

    with quantized_model_init(enabled=fp8 and fp8_model_params, recipe=recipe):
        block = TransformerLayer(
            config.hidden_size,
            4 * config.hidden_size,
            config.num_heads,
            layernorm_epsilon=config.eps,
            init_method=init_method,
            output_layer_init_method=output_layer_init_method,
            hidden_dropout=0.1,
            attention_dropout=0.1,
            kv_channels=config.kv_channels,
            apply_residual_connection_post_layernorm=False,
            output_layernorm=False,
            params_dtype=dtype,
            fuse_qkv_params=True,
            device="cuda",
        )

    te_inp_hidden_states = torch.randn(
        (config.max_seqlen_q, bs, config.hidden_size),
        dtype=dtype,
        device="cuda",
        requires_grad=use_reentrant,
    )
    if use_reentrant:
        te_inp_hidden_states.retain_grad()
    te_inp_attn_mask = get_causal_attn_mask(config.max_seqlen_q)

    with autocast(enabled=fp8, recipe=recipe):
        if recompute:
            te_out = te_checkpoint(
                block,
                te_inp_hidden_states,
                attention_mask=te_inp_attn_mask,
                checkpoint_core_attention=False,
                distribute_saved_activations=False,
                tp_group=None,
                use_reentrant=use_reentrant,
            )
        else:
            te_out = block(
                te_inp_hidden_states,
                attention_mask=te_inp_attn_mask,
                checkpoint_core_attention=False,
            )
    loss = te_out.sum()
    loss.backward()
    torch.cuda.synchronize()

    outputs = [te_out]
    names = ["output"]
    if use_reentrant:
        outputs.append(te_inp_hidden_states.grad)
        names.append("input")
    for name, p in block.named_parameters():
        if p.requires_grad:
            outputs.append(p.grad)
            names.append(name)

    return outputs, names


@pytest.mark.parametrize("dtype", param_types)
@pytest.mark.parametrize("bs", batch_sizes)
@pytest.mark.parametrize("model", ["126m"])
@pytest.mark.parametrize("fp8", all_boolean)
@pytest.mark.parametrize("recipe", fp8_recipes)
@pytest.mark.parametrize("fp8_model_params", all_boolean)
@pytest.mark.parametrize("use_reentrant", all_boolean)
def test_gpt_full_activation_recompute(
    dtype, bs, model, fp8, recipe, fp8_model_params, use_reentrant
):
    if fp8_model_params and NVTE_TEST_NVINSPECT_ENABLED:
        pytest.skip("FP8 parameters are not supported in debug mode.")
    if fp8 and recipe.nvfp4():
        if dtype not in get_nvfp4_inp_supported_dtypes(recipe, dtype):
            pytest.skip(
                f"Input dtype {dtype} not supported for NVFP4 Recipe {recipe.__class__.__name__}"
            )

    config = model_configs[model]

    if not use_reentrant:
        # Non-reentrant checkpoint becomes non-deterministic with bias+GELU fusion
        os.environ["NVTE_BIAS_GELU_NVFUSION"] = "0"

    outputs, names = _test_e2e_full_recompute(
        bs,
        dtype,
        config,
        fp8,
        recipe,
        fp8_model_params,
        recompute=False,
        use_reentrant=use_reentrant,
    )
    outputs_recompute, _ = _test_e2e_full_recompute(
        bs,
        dtype,
        config,
        fp8,
        recipe,
        fp8_model_params,
        recompute=True,
        use_reentrant=use_reentrant,
    )

    if not use_reentrant:
        # Reset bias+GELU fusion flag to avoid contaminating other tests
        del os.environ["NVTE_BIAS_GELU_NVFUSION"]

    # Check that results match
    tols = dtype_tols(dtype)
    if dtype in (torch.float16, torch.bfloat16):
        tols["atol"] = 1e-3
    if fp8 or fp8_model_params:
        tols.update(dict(rtol=0.125, atol=0.0675))
    for i, (ref, test) in enumerate(zip(outputs, outputs_recompute)):
        torch.testing.assert_close(
            test,
            ref,
            msg=f"Mismatch in tensor {i}",
            **tols,
        )


def _test_e2e_checkpointing_get_model(config, dtype):
    sigma = 0.023
    init_method = init_method_normal(sigma)
    output_layer_init_method = scaled_init_method_normal(sigma, config.num_layers)

    return TransformerLayer(
        config.hidden_size,
        4 * config.hidden_size,
        config.num_heads,
        layernorm_epsilon=config.eps,
        init_method=init_method,
        output_layer_init_method=output_layer_init_method,
        hidden_dropout=0.1,
        attention_dropout=0.1,
        kv_channels=config.kv_channels,
        apply_residual_connection_post_layernorm=False,
        output_layernorm=False,
        params_dtype=dtype,
        device="cuda",
    )


def _test_e2e_checkpointing(bs, dtype, config, checkpoint=False, steps=10, path="checkpoint.pt"):
    reset_rng_states()

    te_inp_hidden_states = torch.randn(
        (config.max_seqlen_q, bs, config.hidden_size),
        dtype=dtype,
        device="cuda",
        requires_grad=True,
    )
    te_inp_hidden_states.retain_grad()

    block = _test_e2e_checkpointing_get_model(config, dtype)

    for _ in range(steps // 2):
        te_out = block(
            te_inp_hidden_states,
            None,
        )
        loss = te_out.sum()
        loss.backward()

    if checkpoint:
        # This process is necessary so that we can start afresh with
        # a new model while erasing all internal state to ensure that
        # loading from a checkpoint gives bitwise identical results.
        # Since gradients are being accumulated, it is important to
        # restore them post loading the checkpoint.
        torch.save(block.state_dict(), path)

        param_grads = []
        for p in block.parameters():
            if p.requires_grad:
                param_grads.append(p.grad.clone())

        _cpu_rng_state = torch.get_rng_state()
        _cuda_rng_state = torch.cuda.get_rng_state()

        del block
        block = _test_e2e_checkpointing_get_model(config, dtype)
        block.load_state_dict(torch.load(path, weights_only=False))
        torch.set_rng_state(_cpu_rng_state)
        torch.cuda.set_rng_state(_cuda_rng_state)

        for p in block.parameters():
            if p.requires_grad:
                p.grad = param_grads.pop(0)

        assert not param_grads, "Oops!"

    for _ in range(steps // 2):
        te_out = block(
            te_inp_hidden_states,
            None,
        )
        loss = te_out.sum()
        loss.backward()

    torch.cuda.synchronize()

    if os.path.exists(path):
        os.remove(path)

    outputs = [te_out, te_inp_hidden_states.grad]
    for p in block.parameters():
        if p.requires_grad:
            outputs.append(p.grad)
    return outputs


@pytest.mark.parametrize("dtype", param_types)
@pytest.mark.parametrize("bs", batch_sizes)
@pytest.mark.parametrize("model", ["126m"])
def test_gpt_checkpointing(dtype, bs, model):
    config = model_configs[model]
    if not is_fused_attn_available(config, dtype, deterministic=True):
        pytest.skip("No attention backend available.")
    outputs = _test_e2e_checkpointing(bs, dtype, config, checkpoint=False)
    outputs_checkpoint = _test_e2e_checkpointing(bs, dtype, config, checkpoint=True)

    # Check that results match
    tols = dtype_tols(dtype)
    if dtype in (torch.float16, torch.bfloat16):
        tols.update(dict(rtol=2e-2, atol=2e-3))
    for i, (ref, test) in enumerate(zip(outputs, outputs_checkpoint)):
        torch.testing.assert_close(
            test,
            ref,
            msg=f"Mismatch in tensor {i}",
            **tols,
        )


def _test_e2e_gpt_accuracy(block, bs, dtype, config):
    reset_rng_states()

    inp_hidden_states = torch.randn(
        (config.max_seqlen_q, bs, config.hidden_size),
        dtype=dtype,
        device="cuda",
        requires_grad=True,
    )
    inp_hidden_states.retain_grad()
    inp_attn_mask = get_causal_attn_mask(config.max_seqlen_q)

    out = block(inp_hidden_states, attention_mask=inp_attn_mask)
    loss = out.sum()
    loss.backward()

    torch.cuda.synchronize()
    outputs = [out, inp_hidden_states.grad]
    for p in block.parameters():
        if p.requires_grad:
            outputs.append(p.grad)
    return outputs


@pytest.mark.parametrize("dtype", param_types)
@pytest.mark.parametrize("bs", batch_sizes)
@pytest.mark.parametrize("model", ["small"])
@pytest.mark.parametrize("parallel_attention_mlp", all_boolean)
def test_gpt_accuracy(dtype, bs, model, parallel_attention_mlp):
    config = model_configs[model]
    if not is_fused_attn_available(
        config, dtype, qkv_layout="sb3hd", is_training=True, deterministic=True
    ):
        pytest.skip("No attention backend available.")

    te_gpt = TransformerLayer(
        hidden_size=config.hidden_size,
        ffn_hidden_size=4 * config.hidden_size,
        num_attention_heads=config.num_heads,
        layernorm_epsilon=config.eps,
        attention_dropout=0.1,
        hidden_dropout=0.1,
        params_dtype=dtype,
        fuse_qkv_params=True,
        qkv_weight_interleaved=False,
        parallel_attention_mlp=parallel_attention_mlp,
        device="cuda",
    ).eval()

    torch_gpt = (
        TorchGPT(
            config.hidden_size,
            config.eps,
            config.num_heads,
            parallel_attention_mlp=parallel_attention_mlp,
        )
        .to(dtype=dtype)
        .cuda()
        .eval()
    )

    # Share params
    with torch.no_grad():
        torch_gpt.ln.weight = Parameter(
            te_gpt.self_attention.layernorm_qkv.layer_norm_weight.clone()
        )
        torch_gpt.ln.bias = Parameter(te_gpt.self_attention.layernorm_qkv.layer_norm_bias.clone())
        torch_gpt.causal_attn.mhsa.in_proj_weight = Parameter(
            te_gpt.self_attention.layernorm_qkv.weight.clone()
        )
        torch_gpt.causal_attn.mhsa.in_proj_bias = Parameter(
            te_gpt.self_attention.layernorm_qkv.bias.clone()
        )
        torch_gpt.causal_attn.mhsa.out_proj.weight = Parameter(
            te_gpt.self_attention.proj.weight.clone()
        )
        torch_gpt.causal_attn.mhsa.out_proj.bias = Parameter(
            te_gpt.self_attention.proj.bias.clone()
        )
        torch_gpt.ln_mlp.ln.weight = Parameter(te_gpt.layernorm_mlp.layer_norm_weight.clone())
        torch_gpt.ln_mlp.ln.bias = Parameter(te_gpt.layernorm_mlp.layer_norm_bias.clone())
        torch_gpt.ln_mlp.fc1.weight = Parameter(te_gpt.layernorm_mlp.fc1_weight.clone())
        torch_gpt.ln_mlp.fc1.bias = Parameter(te_gpt.layernorm_mlp.fc1_bias.clone())
        torch_gpt.ln_mlp.fc2.weight = Parameter(te_gpt.layernorm_mlp.fc2_weight.clone())
        torch_gpt.ln_mlp.fc2.bias = Parameter(te_gpt.layernorm_mlp.fc2_bias.clone())

    te_outputs = _test_e2e_gpt_accuracy(te_gpt, bs, dtype, config)
    torch_outputs = _test_e2e_gpt_accuracy(torch_gpt, bs, dtype, config)

    atol = {
        torch.float32: 5e-3,
        torch.half: 5e-2,
        torch.bfloat16: 1e-1,
    }

    # Check output.
    assert_allclose(te_outputs[0], torch_outputs[0], atol[dtype])

    # Check gradients, only for small model
    if model == "small":
        atol[torch.float32] = 5e-2
        rtol = {
            torch.float32: 1e-2,
            torch.half: 1e-2,
            torch.bfloat16: 1e-2,
        }
        for te_output, torch_output in zip(te_outputs[1:], torch_outputs[1:]):
            assert_allclose(te_output, torch_output, atol[dtype], rtol[dtype])


def _test_mha_accuracy(block, bs, dtype, config, mask_type, te=True):
    reset_rng_states()

    inp_hidden_states = torch.randn(
        (config.max_seqlen_q, bs, config.hidden_size),
        dtype=dtype,
        device="cuda",
        requires_grad=True,
    )
    inp_hidden_states.retain_grad()
    inp_attn_mask = get_causal_attn_mask(config.max_seqlen_q) if mask_type == "causal" else None

    forward_kwargs = {}
    if te:
        forward_kwargs["attn_mask_type"] = mask_type
    forward_kwargs["attention_mask"] = inp_attn_mask

    out = block(inp_hidden_states, **forward_kwargs)
    loss = out.sum()
    loss.backward()

    torch.cuda.synchronize()
    outputs = [out, inp_hidden_states.grad]
    for p in block.parameters():
        if p.requires_grad:
            outputs.append(p.grad)
    return outputs


@pytest.mark.parametrize("dtype", param_types)
@pytest.mark.parametrize("bs", batch_sizes)
@pytest.mark.parametrize("model", ["small"])
@pytest.mark.parametrize("mask_type", mask_types)
def test_mha_accuracy(dtype, bs, model, mask_type):
    config = model_configs[model]
    if not is_fused_attn_available(
        config, dtype, qkv_layout="sb3hd", is_training=True, deterministic=True
    ):
        pytest.skip("No attention backend available.")

    te_mha = MultiheadAttention(
        config.hidden_size,
        config.num_heads,
        fuse_qkv_params=True,
        params_dtype=dtype,
        qkv_weight_interleaved=False,
        input_layernorm=False,
        device="cuda",
    ).eval()

    torch_mha = (
        TorchMHA(
            config.hidden_size,
            config.num_heads,
        )
        .to(dtype=dtype)
        .cuda()
        .eval()
    )

    # Share params
    with torch.no_grad():
        torch_mha.mhsa.in_proj_weight = Parameter(te_mha.qkv.weight.clone())
        torch_mha.mhsa.in_proj_bias = Parameter(te_mha.qkv.bias.clone())
        torch_mha.mhsa.out_proj.weight = Parameter(te_mha.proj.weight.clone())
        torch_mha.mhsa.out_proj.bias = Parameter(te_mha.proj.bias.clone())

    te_outputs = _test_mha_accuracy(te_mha, bs, dtype, config, mask_type, te=True)
    torch_outputs = _test_mha_accuracy(torch_mha, bs, dtype, config, mask_type, te=False)

    # Check output.
    if dtype == torch.float32:
        assert_allclose(te_outputs[0], torch_outputs[0], 5e-3)
    else:
        assert_allclose(te_outputs[0], torch_outputs[0], 5e-2)

    # Check gradients, only for small model
    if model == "small":
        atol = {
            torch.float32: 5e-2,
            torch.half: 5e-2,
            torch.bfloat16: 5e-2,
        }
        rtol = {
            torch.float32: 1e-2,
            torch.half: 1e-2,
            torch.bfloat16: 1e-2,
        }
        for te_output, torch_output in zip(te_outputs[1:], torch_outputs[1:]):
            assert_allclose(te_output, torch_output, atol[dtype], rtol[dtype])


def _test_granular_accuracy(block, bs, dtype, config, delay_wgrad_compute=False, recipe=None):
    reset_rng_states()
    fp8 = recipe is not None
    if fp8:
        FP8GlobalStateManager.reset()

    inp_hidden_states = torch.randn(
        (config.max_seqlen_q, bs, config.hidden_size),
        dtype=dtype,
        device="cuda",
        requires_grad=True,
    )
    inp_hidden_states.retain_grad()

    with autocast(enabled=fp8, recipe=recipe):
        out = block(inp_hidden_states)
        if isinstance(out, (List, Tuple)):
            out = out[0]
    loss = out.sum()
    loss.backward()
    if delay_wgrad_compute:
        block.backward_dw()

    torch.cuda.synchronize()
    outputs = [out, inp_hidden_states.grad]
    for p in block.parameters():
        if p.requires_grad:
            if getattr(p, "main_grad", None) is not None:
                outputs.append(p.main_grad)
                assert p.grad is None  # grad should be None if fuse_wgrad_accumulation is True
            else:
                outputs.append(p.grad)
    return outputs


def _test_dpa_accuracy(block, bs, dtype, config):
    reset_rng_states()

    mask = torch.triu(
        torch.ones(config.max_seqlen_q, config.max_seqlen_kv, dtype=torch.bool, device="cuda"),
        diagonal=1,
    )
    query, key, value = [
        torch.randn(
            (config.max_seqlen_q, bs, config.num_heads, config.kv_channels),
            dtype=dtype,
            device="cuda",
            requires_grad=True,
        )
        for _ in range(3)
    ]

    query.retain_grad()
    key.retain_grad()
    value.retain_grad()

    out = block(query, key, value, attention_mask=mask)
    loss = out.sum()
    loss.backward()

    torch.cuda.synchronize()

    return [out, query.grad, key.grad, value.grad]


@pytest.mark.parametrize("dtype", param_types)
@pytest.mark.parametrize("bs", batch_sizes)
@pytest.mark.parametrize("model", ["126m"])
def test_dpa_accuracy(dtype, bs, model):
    config = model_configs[model]

    te_dpa = (
        DotProductAttention(
            config.num_heads,
            config.kv_channels,
            attention_dropout=0.0,  # disable dropout, FU uses rng differently
        )
        .to(dtype=dtype)
        .cuda()
    )

    torch_dpa = (
        TorchDotProductAttention(
            config.kv_channels,
            0.0,  # dropout
        )
        .to(dtype=dtype)
        .cuda()
    )

    te_outputs = _test_dpa_accuracy(te_dpa, bs, dtype, config)
    torch_outputs = _test_dpa_accuracy(torch_dpa, bs, dtype, config)

    # Check output.
    if dtype == torch.float32:
        assert_allclose(te_outputs[0], torch_outputs[0], 5e-3)
    else:
        assert_allclose(te_outputs[0], torch_outputs[0], 5e-2)

    for te_output, torch_output in zip(te_outputs[1:], torch_outputs[1:]):
        assert_allclose(te_output, torch_output, atol=5e-2, rtol=1e-2)


class TestReturnBiasModule(nn.Module):
    def __init__(self, mod, **kwargs):
        super().__init__()
        self.te_module = mod(**kwargs)
        self.return_bias = kwargs["return_bias"]
        self.bias = kwargs["bias"]

    def forward(self, x):
        if self.return_bias:
            out, bias = self.te_module(x)
            if self.bias:
                out = out + bias
            return out
        return self.te_module(x)


@pytest.mark.parametrize("dtype", param_types)
@pytest.mark.parametrize("bs", batch_sizes)
@pytest.mark.parametrize("model", ["small"])
@pytest.mark.parametrize("return_bias", all_boolean)
@pytest.mark.parametrize("bias", all_boolean)
def test_linear_accuracy(dtype, bs, model, return_bias, bias):
    config = model_configs[model]

    te_linear = TestReturnBiasModule(
        Linear,
        in_features=config.hidden_size,
        out_features=4 * config.hidden_size,
        params_dtype=dtype,
        return_bias=return_bias,
        bias=bias,
        device="cuda",
    )

    torch_linear = torch.nn.Linear(
        config.hidden_size,
        4 * config.hidden_size,
        bias=bias,
        device="cuda",
        dtype=dtype,
    )

    # Share params
    with torch.no_grad():
        torch_linear.weight = Parameter(te_linear.te_module.weight.clone())
        if bias:
            torch_linear.bias = Parameter(te_linear.te_module.bias.clone())

    te_outputs = _test_granular_accuracy(te_linear, bs, dtype, config)
    torch_outputs = _test_granular_accuracy(torch_linear, bs, dtype, config)

    # Check output.
    if model == "small":
        tolerance = 5e-3 if dtype == torch.float32 else 5e-2
        rtol = {
            torch.float32: 1.3e-6,
            torch.half: 1e-2,
            torch.bfloat16: 2e-2,
        }
        for te_output, torch_output in zip(te_outputs, torch_outputs):
            assert_allclose(te_output, torch_output, tolerance, rtol[dtype])


@pytest.mark.parametrize("dtype", param_types)
@pytest.mark.parametrize("bs", batch_sizes)
@pytest.mark.parametrize("model", ["small"])
@pytest.mark.parametrize("bias", all_boolean)
@pytest.mark.parametrize("fuse_wgrad_accumulation", all_boolean)
def test_linear_accuracy_delay_wgrad_compute(dtype, bs, model, bias, fuse_wgrad_accumulation):
    config = model_configs[model]

    te_linear_ref = Linear(
        config.hidden_size,
        4 * config.hidden_size,
        bias=bias,
        params_dtype=dtype,
        device="cuda",
        delay_wgrad_compute=False,
        fuse_wgrad_accumulation=fuse_wgrad_accumulation,
    ).eval()

    te_linear = Linear(
        config.hidden_size,
        4 * config.hidden_size,
        bias=bias,
        params_dtype=dtype,
        device="cuda",
        delay_wgrad_compute=True,
        fuse_wgrad_accumulation=fuse_wgrad_accumulation,
    ).eval()

    # Share params
    with torch.no_grad():
        te_linear_ref.weight = Parameter(te_linear.weight.clone())
        if bias:
            te_linear_ref.bias = Parameter(te_linear.bias.clone())
        if fuse_wgrad_accumulation:
            weight = getattr(te_linear, f"weight")
            weight.main_grad = torch.rand_like(weight, dtype=torch.float32)
            te_linear_ref.weight.main_grad = weight.main_grad.clone()

    te_outputs = _test_granular_accuracy(te_linear, bs, dtype, config, delay_wgrad_compute=True)
    te_outputs_ref = _test_granular_accuracy(
        te_linear_ref, bs, dtype, config, delay_wgrad_compute=False
    )

    # Should be bit-wise match
    for _, (o, o_ref) in enumerate(zip(te_outputs, te_outputs_ref)):
        torch.testing.assert_close(o, o_ref, rtol=0, atol=0)


@pytest.mark.parametrize("dtype", param_types)
@pytest.mark.parametrize("model", ["small"])
@pytest.mark.parametrize("recipe", fp8_recipes + [None])
def test_linear_accuracy_save_original_input(dtype, model, recipe):
    bs = 1
    fuse_wgrad_accumulation = True
    fp8_model_params = False
    fp8 = recipe is not None

    if fp8 and recipe.delayed():
        pytest.skip("DelayedScaling recipe is not supported with save_original_input")

    config = model_configs[model]
    if config.max_seqlen_q % 16 != 0 and fp8:
        pytest.skip("FP8 requires sequence length to be divisible by 16.")

<<<<<<< HEAD
    if fp8 and recipe.nvfp4():
        if dtype not in get_nvfp4_inp_supported_dtypes(recipe, dtype):
            pytest.skip(
                f"Input dtype {dtype} not supported for NVFP4 Recipe {recipe.__class__.__name__}"
            )

    with fp8_model_init(enabled=fp8 and fp8_model_params, recipe=recipe):
=======
    with quantized_model_init(enabled=fp8 and fp8_model_params, recipe=recipe):
>>>>>>> 452c7374
        te_linear_ref = Linear(
            config.hidden_size,
            4 * config.hidden_size,
            bias=False,
            params_dtype=dtype,
            device="cuda",
            fuse_wgrad_accumulation=fuse_wgrad_accumulation,
            save_original_input=False,
        ).eval()

        te_linear = Linear(
            config.hidden_size,
            4 * config.hidden_size,
            bias=False,
            params_dtype=dtype,
            device="cuda",
            fuse_wgrad_accumulation=fuse_wgrad_accumulation,
            save_original_input=True,
        ).eval()

    # Share params
    with torch.no_grad():
        te_linear_ref.weight = Parameter(te_linear.weight.clone())
        if fuse_wgrad_accumulation:
            weight = getattr(te_linear, f"weight")
            weight.main_grad = torch.rand_like(weight, dtype=torch.float32)
            te_linear_ref.weight.main_grad = weight.main_grad.clone()

    te_outputs = _test_granular_accuracy(te_linear, bs, dtype, config, recipe=recipe)
    te_outputs_ref = _test_granular_accuracy(te_linear_ref, bs, dtype, config, recipe=recipe)

    # Shoule be bit-wise match
    for i, (o, o_ref) in enumerate(zip(te_outputs, te_outputs_ref)):
        torch.testing.assert_close(o, o_ref, rtol=0, atol=0)


@pytest.mark.parametrize("dtype", param_types)
@pytest.mark.parametrize("bs", batch_sizes)
@pytest.mark.parametrize("model", ["126m"])
@pytest.mark.parametrize("eps", [1e-1, 1e-3, 1e-5, 1e-7])
@pytest.mark.parametrize("zero_centered_gamma", all_boolean)
def test_rmsnorm_accuracy(dtype, bs, model, eps, zero_centered_gamma):
    config = model_configs[model]

    te_rmsnorm = RMSNorm(
        config.hidden_size,
        eps=eps,
        params_dtype=dtype,
        zero_centered_gamma=zero_centered_gamma,
        device="cuda",
    ).eval()

    torch_rmsnorm = (
        TorchRMSNorm(config.hidden_size, eps=eps, zero_centered_gamma=zero_centered_gamma)
        .to(dtype=dtype)
        .cuda()
        .eval()
    )

    # Share params
    with torch.no_grad():
        torch_rmsnorm.weight = Parameter(te_rmsnorm.weight.clone())

    te_outputs = _test_granular_accuracy(te_rmsnorm, bs, dtype, config)
    torch_outputs = _test_granular_accuracy(torch_rmsnorm, bs, dtype, config)

    atol = {
        torch.float32: 1e-7,
        torch.half: 2e-3,
        torch.bfloat16: 2e-2,
    }

    # Check output.
    assert_allclose(te_outputs[0], torch_outputs[0], atol[dtype])

    atol[torch.float32] = 2e-3
    rtol = {
        torch.float32: 1.3e-6,
        torch.half: 1e-3,
        torch.bfloat16: 1.6e-2,
    }
    # Check gradients
    for te_output, torch_output in zip(te_outputs[1:], torch_outputs[1:]):
        assert_allclose(te_output, torch_output, atol[dtype], rtol[dtype])


@pytest.mark.parametrize("dtype", param_types)
@pytest.mark.parametrize("bs", batch_sizes)
@pytest.mark.parametrize("model", ["126m"])
@pytest.mark.parametrize("eps", [1e-1, 1e-3, 1e-5, 1e-7])
@pytest.mark.parametrize("zero_centered_gamma", all_boolean)
def test_layernorm_accuracy(dtype, bs, model, eps, zero_centered_gamma):
    config = model_configs[model]

    te_layernorm = LayerNorm(
        config.hidden_size,
        eps=eps,
        params_dtype=dtype,
        zero_centered_gamma=zero_centered_gamma,
        device="cuda",
    ).eval()

    torch_layernorm = (
        TorchLayerNorm(config.hidden_size, eps=eps, zero_centered_gamma=zero_centered_gamma)
        .to(dtype=dtype)
        .cuda()
        .eval()
    )

    # Share params
    with torch.no_grad():
        torch_layernorm.weight = Parameter(te_layernorm.weight.clone())
        torch_layernorm.bias = Parameter(te_layernorm.bias.clone())

    te_outputs = _test_granular_accuracy(te_layernorm, bs, dtype, config)
    torch_outputs = _test_granular_accuracy(torch_layernorm, bs, dtype, config)

    atol = {
        torch.float32: 1e-7,
        torch.half: 2e-3,
        torch.bfloat16: 2e-2,
    }

    # Check output.
    assert_allclose(te_outputs[0], torch_outputs[0], atol[dtype])

    rtol = {
        torch.float32: 1.3e-6,
        torch.half: 1e-3,
        torch.bfloat16: 1.6e-2,
    }
    atol[torch.float32] = 1e-4
    # Check gradients
    for te_output, torch_output in zip(te_outputs[1:], torch_outputs[1:]):
        assert_allclose(te_output, torch_output, atol[dtype], rtol[dtype])


@pytest.mark.parametrize("dtype", param_types)
@pytest.mark.parametrize("bs", batch_sizes)
@pytest.mark.parametrize("model", ["small"])
@pytest.mark.parametrize("normalization", all_normalizations)
@pytest.mark.parametrize("zero_centered_gamma", all_boolean)
@pytest.mark.parametrize("return_bias", all_boolean)
@pytest.mark.parametrize("bias", all_boolean)
def test_layernorm_linear_accuracy(
    dtype, bs, model, normalization, zero_centered_gamma, return_bias, bias
):
    config = model_configs[model]

    te_ln_linear = TestReturnBiasModule(
        LayerNormLinear,
        in_features=config.hidden_size,
        out_features=4 * config.hidden_size,
        eps=config.eps,
        normalization=normalization,
        params_dtype=dtype,
        zero_centered_gamma=zero_centered_gamma,
        return_bias=return_bias,
        bias=bias,
        device="cuda",
    )

    torch_ln_linear = (
        TorchLayerNormLinear(
            config.hidden_size,
            4 * config.hidden_size,
            config.eps,
            normalization=normalization,
            zero_centered_gamma=zero_centered_gamma,
            bias=bias,
        )
        .to(dtype=dtype)
        .cuda()
    )

    # Share params
    with torch.no_grad():
        torch_ln_linear.layernorm.weight = Parameter(
            te_ln_linear.te_module.layer_norm_weight.clone()
        )
        if normalization != "RMSNorm":
            torch_ln_linear.layernorm.bias = Parameter(
                te_ln_linear.te_module.layer_norm_bias.clone()
            )
        torch_ln_linear.linear.weight = Parameter(te_ln_linear.te_module.weight.clone())
        if bias:
            torch_ln_linear.linear.bias = Parameter(te_ln_linear.te_module.bias.clone())

    te_outputs = _test_granular_accuracy(te_ln_linear, bs, dtype, config)
    torch_outputs = _test_granular_accuracy(torch_ln_linear, bs, dtype, config)

    atol = {
        torch.float32: 2.5e-4,
        torch.half: 2e-3,
        torch.bfloat16: 2e-2,
    }
    rtol = {
        torch.float32: 1e-3,
        torch.half: 4e-2,
        torch.bfloat16: 4e-2,
    }

    # Check output.
    assert_allclose(te_outputs[0], torch_outputs[0], atol[dtype], rtol[dtype])

    if model == "small":
        atol = {
            torch.float32: 1e-3,
            torch.half: 5e-2,
            torch.bfloat16: 5e-2,
        }
        rtol = {
            torch.float32: 1e-3,
            torch.half: 4e-2,
            torch.bfloat16: 4e-2,
        }
        # Check gradients
        for te_output, torch_output in zip(te_outputs[1:], torch_outputs[1:]):
            assert_allclose(te_output, torch_output, atol[dtype], rtol[dtype])


@pytest.mark.parametrize("dtype", param_types)
@pytest.mark.parametrize("bs", batch_sizes)
@pytest.mark.parametrize("model", ["small"])
@pytest.mark.parametrize("normalization", all_normalizations)
@pytest.mark.parametrize("zero_centered_gamma", all_boolean)
@pytest.mark.parametrize("bias", all_boolean)
@pytest.mark.parametrize("fuse_wgrad_accumulation", all_boolean)
def test_layernorm_linear_accuracy_delay_wgrad_compute(
    dtype, bs, model, normalization, zero_centered_gamma, bias, fuse_wgrad_accumulation
):
    config = model_configs[model]

    ln_linear_ref = LayerNormLinear(
        config.hidden_size,
        4 * config.hidden_size,
        config.eps,
        bias=bias,
        normalization=normalization,
        params_dtype=dtype,
        zero_centered_gamma=zero_centered_gamma,
        device="cuda",
        delay_wgrad_compute=False,
        fuse_wgrad_accumulation=fuse_wgrad_accumulation,
    ).eval()

    ln_linear = LayerNormLinear(
        config.hidden_size,
        4 * config.hidden_size,
        config.eps,
        bias=bias,
        normalization=normalization,
        params_dtype=dtype,
        zero_centered_gamma=zero_centered_gamma,
        device="cuda",
        delay_wgrad_compute=True,
        fuse_wgrad_accumulation=fuse_wgrad_accumulation,
    ).eval()

    # Share params
    with torch.no_grad():
        ln_linear_ref.layer_norm_weight = Parameter(ln_linear.layer_norm_weight.clone())
        if normalization != "RMSNorm":
            ln_linear_ref.layer_norm_bias = Parameter(ln_linear.layer_norm_bias.clone())
        ln_linear_ref.weight = Parameter(ln_linear.weight.clone())
        if bias:
            ln_linear_ref.bias = Parameter(ln_linear.bias.clone())
        if fuse_wgrad_accumulation:
            weight = getattr(ln_linear, f"weight")
            weight.main_grad = torch.rand_like(weight, dtype=torch.float32)
            ln_linear_ref.weight.main_grad = weight.main_grad.clone()

    te_outputs = _test_granular_accuracy(ln_linear, bs, dtype, config, delay_wgrad_compute=True)
    te_outputs_ref = _test_granular_accuracy(
        ln_linear_ref, bs, dtype, config, delay_wgrad_compute=False
    )

    # Shoule be bit-wise match
    for i, (o, o_ref) in enumerate(zip(te_outputs, te_outputs_ref)):
        torch.testing.assert_close(o, o_ref, rtol=0, atol=0)


@pytest.mark.parametrize("dtype", param_types)
@pytest.mark.parametrize("bs", batch_sizes)
@pytest.mark.parametrize("model", ["small"])
@pytest.mark.parametrize("activation", all_activations)
@pytest.mark.parametrize("normalization", all_normalizations)
@pytest.mark.parametrize("return_bias", all_boolean)
@pytest.mark.parametrize("bias", all_boolean)
def test_layernorm_mlp_accuracy(dtype, bs, model, activation, normalization, return_bias, bias):
    config = model_configs[model]

    te_ln_mlp = TestReturnBiasModule(
        LayerNormMLP,
        hidden_size=config.hidden_size,
        ffn_hidden_size=4 * config.hidden_size,
        activation=activation,
        normalization=normalization,
        params_dtype=dtype,
        return_bias=return_bias,
        bias=bias,
        device="cuda",
    )

    torch_ln_mlp = (
        TorchLayerNormMLP(
            config.hidden_size,
            4 * config.hidden_size,
            activation=activation,
            normalization=normalization,
            bias=bias,
        )
        .to(dtype=dtype)
        .cuda()
    )

    # Share params
    with torch.no_grad():
        torch_ln_mlp.ln.weight = Parameter(te_ln_mlp.te_module.layer_norm_weight.clone())
        if normalization != "RMSNorm":
            torch_ln_mlp.ln.bias = Parameter(te_ln_mlp.te_module.layer_norm_bias.clone())
        torch_ln_mlp.fc1.weight = Parameter(te_ln_mlp.te_module.fc1_weight.clone())
        torch_ln_mlp.fc2.weight = Parameter(te_ln_mlp.te_module.fc2_weight.clone())
        if bias:
            torch_ln_mlp.fc1.bias = Parameter(te_ln_mlp.te_module.fc1_bias.clone())
            torch_ln_mlp.fc2.bias = Parameter(te_ln_mlp.te_module.fc2_bias.clone())

    te_outputs = _test_granular_accuracy(te_ln_mlp, bs, dtype, config)
    torch_outputs = _test_granular_accuracy(torch_ln_mlp, bs, dtype, config)

    atol = {
        torch.float32: 2e-2,
        torch.half: 5e-2,
        torch.bfloat16: 5e-2,
    }

    rtol = {
        torch.float32: 1e-3,
        torch.half: 4e-2,
        torch.bfloat16: 4e-2,
    }

    # Check output.
    assert_allclose(te_outputs[0], torch_outputs[0], atol[dtype], rtol[dtype])

    # Check gradients, only for small model
    rtol = {
        torch.float32: 1e-3,
        torch.half: 1e-2,
        torch.bfloat16: 4e-2,
    }
    atol[torch.half] = 2e-1
    atol[torch.bfloat16] = 2e-1
    if model == "small":
        for te_output, torch_output in zip(te_outputs[1:], torch_outputs[1:]):
            assert_allclose(te_output, torch_output, atol[dtype], rtol[dtype])


@pytest.mark.parametrize("dtype", param_types)
@pytest.mark.parametrize("bs", [2])
@pytest.mark.parametrize("model", ["small"])
@pytest.mark.parametrize("bias", all_boolean)
@pytest.mark.parametrize("fuse_wgrad_accumulation", all_boolean)
def test_layernorm_mlp_accuracy_delay_wgrad_compute(
    dtype, bs, model, bias, fuse_wgrad_accumulation
):
    config = model_configs[model]

    ln_mlp = LayerNormMLP(
        hidden_size=config.hidden_size,
        ffn_hidden_size=4 * config.hidden_size,
        eps=config.eps,
        bias=bias,
        params_dtype=dtype,
        device="cuda",
        delay_wgrad_compute=True,
        fuse_wgrad_accumulation=fuse_wgrad_accumulation,
    ).eval()

    ln_mlp_ref = LayerNormMLP(
        hidden_size=config.hidden_size,
        ffn_hidden_size=4 * config.hidden_size,
        eps=config.eps,
        bias=bias,
        params_dtype=dtype,
        device="cuda",
        delay_wgrad_compute=False,
        fuse_wgrad_accumulation=fuse_wgrad_accumulation,
    ).eval()

    # Share params
    with torch.no_grad():
        ln_mlp_ref.layer_norm_weight = Parameter(ln_mlp.layer_norm_weight.clone())
        ln_mlp_ref.layer_norm_bias = Parameter(ln_mlp.layer_norm_bias.clone())
        ln_mlp_ref.fc1_weight = Parameter(ln_mlp.fc1_weight.clone())
        ln_mlp_ref.fc2_weight = Parameter(ln_mlp.fc2_weight.clone())
        if bias:
            ln_mlp_ref.fc1_bias = Parameter(ln_mlp.fc1_bias.clone())
            ln_mlp_ref.fc2_bias = Parameter(ln_mlp.fc2_bias.clone())
        if fuse_wgrad_accumulation:
            ln_mlp.fc1_weight.main_grad = torch.rand_like(ln_mlp.fc1_weight, dtype=torch.float32)
            ln_mlp_ref.fc1_weight.main_grad = ln_mlp.fc1_weight.main_grad.clone()
            ln_mlp.fc2_weight.main_grad = torch.rand_like(ln_mlp.fc2_weight, dtype=torch.float32)
            ln_mlp_ref.fc2_weight.main_grad = ln_mlp.fc2_weight.main_grad.clone()

    te_outputs = _test_granular_accuracy(ln_mlp, bs, dtype, config, delay_wgrad_compute=True)
    te_outputs_ref = _test_granular_accuracy(
        ln_mlp_ref, bs, dtype, config, delay_wgrad_compute=False
    )

    # Shoule be bit-wise match
    for i, (o, o_ref) in enumerate(zip(te_outputs, te_outputs_ref)):
        torch.testing.assert_close(o, o_ref, rtol=0, atol=0)


def _test_grouped_linear_accuracy(
    block,
    num_gemms,
    bs,
    dtype,
    config,
    recipe,
    fp8,
    fuse_wgrad_accumulation,
    delay_wgrad_compute=False,
):
    reset_rng_states()
    if fp8:
        FP8GlobalStateManager.reset()

    inp_hidden_states = torch.randn(
        (config.max_seqlen_q, bs, config.hidden_size),
        dtype=dtype,
        device="cuda",
        requires_grad=True,
    )
    inp_hidden_states.retain_grad()

    if num_gemms > 1:
        split_size = 1
        if fp8:
            split_size = 16
            if recipe.mxfp8() or recipe.nvfp4():
                split_size = 32
        m = config.max_seqlen_q // split_size
        dist = torch.sort(torch.randint(0, m, (num_gemms - 2,))).values.tolist()
        dist.append(dist[-1])  # Manually add a zero
        m_splits = torch.tensor(dist + [m]) - torch.tensor([0] + dist)
        m_splits = m_splits * split_size
        assert m_splits.sum() == config.max_seqlen_q and len(m_splits) == num_gemms
    else:
        m_splits = torch.tensor([config.max_seqlen_q])

    with autocast(enabled=fp8, recipe=recipe):
        if isinstance(block, GroupedLinear):
            m_splits = m_splits * bs
            out = block(inp_hidden_states, m_splits.tolist())
        else:
            out = torch.cat(
                [
                    block[i](inp)
                    for i, inp in enumerate(torch.split(inp_hidden_states, m_splits.tolist()))
                ]
            )
    loss = out.sum()
    loss.backward()
    if delay_wgrad_compute:
        if isinstance(block, GroupedLinear):
            block.backward_dw()
        else:
            for i in range(num_gemms):
                block[i].backward_dw()

    torch.cuda.synchronize()
    outputs = [out, inp_hidden_states.grad]
    for p in block.parameters():
        if p.requires_grad:
            if getattr(p, "main_grad", None) is not None:
                outputs.append(p.main_grad)
                assert p.grad is None  # grad should be None if fuse_wgrad_accumulation is True
            else:
                outputs.append(p.grad)
    return outputs


@pytest.mark.parametrize("dtype", param_types, ids=str)
@pytest.mark.parametrize("num_gemms", [3, 6])
@pytest.mark.parametrize("bs", batch_sizes)
@pytest.mark.parametrize("model", ["126m"])
@pytest.mark.parametrize("recipe", fp8_recipes + [None])
@pytest.mark.parametrize("fp8_model_params", all_boolean)
@pytest.mark.parametrize("fuse_wgrad_accumulation", all_boolean)
@pytest.mark.parametrize("bias", all_boolean)
@pytest.mark.parametrize("delay_wgrad_compute", all_boolean)
def test_grouped_linear_accuracy(
    dtype,
    num_gemms,
    bs,
    model,
    recipe,
    fp8_model_params,
    fuse_wgrad_accumulation,
    bias,
    delay_wgrad_compute,
    parallel_mode=None,
    use_cutlass=False,
):
    fp8 = recipe is not None
    if fp8 and fp8_model_params and NVTE_TEST_NVINSPECT_ENABLED:
        pytest.skip("FP8 parameters are not supported in debug mode.")

    config = model_configs[model]
    if config.max_seqlen_q % 16 != 0 and fp8:
        pytest.skip("FP8 requires sequence length to be divisible by 16.")

<<<<<<< HEAD
    if fp8 and recipe.nvfp4():
        if dtype not in get_nvfp4_inp_supported_dtypes(recipe, dtype):
            pytest.skip(
                f"Input dtype {dtype} not supported for NVFP4 Recipe {recipe.__class__.__name__}"
            )

    with fp8_model_init(enabled=fp8 and fp8_model_params, recipe=recipe):
=======
    with quantized_model_init(enabled=fp8 and fp8_model_params, recipe=recipe):
>>>>>>> 452c7374
        grouped_linear = GroupedLinear(
            num_gemms,
            config.hidden_size,
            4 * config.hidden_size,
            bias=bias,
            params_dtype=dtype,
            parallel_mode=parallel_mode,
            device="cuda",
            fuse_wgrad_accumulation=fuse_wgrad_accumulation,
            delay_wgrad_compute=delay_wgrad_compute,
            save_original_input=False,
        ).eval()
        sequential_linear = torch.nn.ModuleList(
            [
                Linear(
                    config.hidden_size,
                    4 * config.hidden_size,
                    bias=bias,
                    params_dtype=dtype,
                    parallel_mode=parallel_mode,
                    device="cuda",
                    fuse_wgrad_accumulation=fuse_wgrad_accumulation,
                ).eval()
                for _ in range(num_gemms)
            ]
        )

    # Share params
    with torch.no_grad():
        for i in range(num_gemms):
            sequential_linear[i].weight = Parameter(getattr(grouped_linear, f"weight{i}").clone())
            if bias:
                sequential_linear[i].bias = Parameter(getattr(grouped_linear, f"bias{i}").clone())
            if fuse_wgrad_accumulation:
                weight_i = getattr(grouped_linear, f"weight{i}")
                weight_i.main_grad = torch.rand_like(weight_i, dtype=torch.float32)
                sequential_linear[i].weight.main_grad = weight_i.main_grad.clone()

    outputs_ref = _test_grouped_linear_accuracy(
        sequential_linear,
        num_gemms,
        bs,
        dtype,
        config,
        recipe,
        fp8,
        fuse_wgrad_accumulation,
        delay_wgrad_compute,
    )
    outputs = _test_grouped_linear_accuracy(
        grouped_linear,
        num_gemms,
        bs,
        dtype,
        config,
        recipe,
        fp8,
        fuse_wgrad_accumulation,
        delay_wgrad_compute,
    )

    for o, o_ref in zip(outputs, outputs_ref):
        if use_cutlass:
            torch.testing.assert_close(o, o_ref, rtol=1e-3, atol=1e-3)
        else:
            # cuBLAS implementation should be bit-wise match
            torch.testing.assert_close(o, o_ref, rtol=0, atol=0)


@pytest.mark.skipif(
    torch.cuda.get_device_capability() != (9, 0),
    reason="Only enable CUTLASS grouped gemm on Hopper",
)
@pytest.mark.parametrize("dtype", param_types, ids=str)
@pytest.mark.parametrize("num_gemms", [3, 6])
@pytest.mark.parametrize("bs", batch_sizes)
@pytest.mark.parametrize("model", ["126m"])
@pytest.mark.parametrize("fuse_wgrad_accumulation", all_boolean)
@pytest.mark.parametrize("delay_wgrad_compute", all_boolean)
def test_grouped_linear_accuracy_cutlass(
    dtype,
    num_gemms,
    bs,
    model,
    fuse_wgrad_accumulation,
    delay_wgrad_compute,
):
    os.environ["NVTE_USE_CUTLASS_GROUPED_GEMM"] = "1"
    test_grouped_linear_accuracy(
        dtype,
        num_gemms,
        bs,
        model,
        None,
        False,
        fuse_wgrad_accumulation,
        False,
        delay_wgrad_compute,
        None,
        use_cutlass=True,
    )
    os.environ.pop("NVTE_USE_CUTLASS_GROUPED_GEMM", None)


@pytest.mark.parametrize("dtype", param_types, ids=str)
@pytest.mark.parametrize("num_gemms", [3])
@pytest.mark.parametrize("bs", [1])
@pytest.mark.parametrize("model", ["126m"])
@pytest.mark.parametrize("recipe", fp8_recipes + [None])
@pytest.mark.parametrize("fp8_model_params", [False])
@pytest.mark.parametrize("fuse_wgrad_accumulation", [True])
@pytest.mark.parametrize("bias", [False])
@pytest.mark.parametrize("delay_wgrad_compute", [True])
def test_grouped_linear_accuracy_save_original_input(
    dtype,
    num_gemms,
    bs,
    model,
    recipe,
    fp8_model_params,
    fuse_wgrad_accumulation,
    bias,
    delay_wgrad_compute,
    parallel_mode=None,
):
    fp8 = recipe is not None
    if fp8 and fp8_model_params and NVTE_TEST_NVINSPECT_ENABLED:
        pytest.skip("FP8 parameters are not supported in debug mode.")
    if fp8 and recipe.delayed():
        pytest.skip("DelayedScaling recipe is not supported with save_original_input")

    config = model_configs[model]
    if config.max_seqlen_q % 16 != 0 and fp8:
        pytest.skip("FP8 requires sequence length to be divisible by 16.")

<<<<<<< HEAD
    if fp8 and recipe.nvfp4():
        if dtype not in get_nvfp4_inp_supported_dtypes(recipe, dtype):
            pytest.skip(
                f"Input dtype {dtype} not supported for NVFP4 Recipe {recipe.__class__.__name__}"
            )

    with fp8_model_init(enabled=fp8 and fp8_model_params, recipe=recipe):
=======
    with quantized_model_init(enabled=fp8 and fp8_model_params, recipe=recipe):
>>>>>>> 452c7374
        grouped_linear = GroupedLinear(
            num_gemms,
            config.hidden_size,
            4 * config.hidden_size,
            bias=bias,
            params_dtype=dtype,
            parallel_mode=parallel_mode,
            device="cuda",
            fuse_wgrad_accumulation=fuse_wgrad_accumulation,
            delay_wgrad_compute=delay_wgrad_compute,
            save_original_input=True,
        ).eval()
        sequential_linear = torch.nn.ModuleList(
            [
                Linear(
                    config.hidden_size,
                    4 * config.hidden_size,
                    bias=bias,
                    params_dtype=dtype,
                    parallel_mode=parallel_mode,
                    device="cuda",
                    fuse_wgrad_accumulation=fuse_wgrad_accumulation,
                ).eval()
                for _ in range(num_gemms)
            ]
        )

    # Share params
    with torch.no_grad():
        for i in range(num_gemms):
            sequential_linear[i].weight = Parameter(getattr(grouped_linear, f"weight{i}").clone())
            if bias:
                sequential_linear[i].bias = Parameter(getattr(grouped_linear, f"bias{i}").clone())
            if fuse_wgrad_accumulation:
                weight_i = getattr(grouped_linear, f"weight{i}")
                weight_i.main_grad = torch.rand_like(weight_i, dtype=torch.float32)
                sequential_linear[i].weight.main_grad = weight_i.main_grad.clone()

    outputs_ref = _test_grouped_linear_accuracy(
        sequential_linear,
        num_gemms,
        bs,
        dtype,
        config,
        recipe,
        fp8,
        fuse_wgrad_accumulation,
        delay_wgrad_compute,
    )
    outputs = _test_grouped_linear_accuracy(
        grouped_linear,
        num_gemms,
        bs,
        dtype,
        config,
        recipe,
        fp8,
        fuse_wgrad_accumulation,
        delay_wgrad_compute,
    )

    # Shoule be bit-wise match
    for i, (o, o_ref) in enumerate(zip(outputs, outputs_ref)):
        torch.testing.assert_close(o, o_ref, rtol=0, atol=0)


@pytest.mark.parametrize("recipe", fp8_recipes + [None])
def test_grouped_linear_accuracy_single_gemm(recipe):
    """Split the tests to save CI time"""
    test_grouped_linear_accuracy(
        dtype=torch.float32,
        num_gemms=1,
        bs=2,
        model="126m",
        recipe=recipe,
        fp8_model_params=True,
        fuse_wgrad_accumulation=True,
        bias=True,
        delay_wgrad_compute=False,
    )


def _test_padding_grouped_linear_accuracy(block, num_gemms, bs, dtype, config, recipe, fp8=False):

    def _pad_tensor_for_fp8(hidden_states, tokens_per_expert):
        align_size = 16
        if recipe.mxfp8() or recipe.nvfp4():
            align_size = 32
        padded_tokens_per_expert = [
            (num_tokens + align_size - 1) // align_size * align_size
            for num_tokens in tokens_per_expert
        ]
        hidden_states = torch.split(hidden_states, tokens_per_expert)
        padded_hidden_states = []
        for hidden_state, actual_num_tokens, padded_num_tokens in zip(
            hidden_states, tokens_per_expert, padded_tokens_per_expert
        ):
            padded_hidden_states.append(hidden_state)
            if padded_num_tokens > actual_num_tokens:
                pad_tensor = torch.zeros(
                    padded_num_tokens - actual_num_tokens,
                    hidden_state.shape[1],
                    dtype=hidden_state.dtype,
                    device=hidden_state.device,
                )
                padded_hidden_states.append(pad_tensor)
        padded_hidden_states = torch.cat(padded_hidden_states, dim=0)
        return padded_hidden_states, padded_tokens_per_expert

    def _unpad_tensor_for_fp8(padded_hidden_states, actual_tokens_per_expert, tokens_per_expert):
        inputmats = torch.split(
            padded_hidden_states.view(-1, padded_hidden_states.shape[-1]), tokens_per_expert
        )
        hidden_states = torch.cat(
            [
                grad_output_mat[: actual_tokens_per_expert[i]]
                for i, grad_output_mat in enumerate(inputmats)
            ],
            dim=0,
        )

        return hidden_states

    def _generate_random_numbers(n, total_sum):
        if n <= 0:
            return []

        # reset seed
        random.seed(seed)

        breaks = sorted(random.sample(range(1, total_sum), n - 1))
        random_numbers = (
            [breaks[0]]
            + [breaks[i] - breaks[i - 1] for i in range(1, n - 1)]
            + [total_sum - breaks[-1]]
        )

        return random_numbers

    reset_rng_states()
    if fp8:
        FP8GlobalStateManager.reset()

    inp_hidden_states = torch.randn(
        (config.max_seqlen_q * bs, config.hidden_size),
        dtype=dtype,
        device="cuda",
        requires_grad=True,
    )
    inp_hidden_states.retain_grad()

    m_splits = _generate_random_numbers(num_gemms, config.max_seqlen_q * bs)

    with autocast(enabled=fp8, recipe=recipe):
        if isinstance(block, TorchGroupedLinearWithPadding):
            out = block(inp_hidden_states, m_splits)
        else:
            if fp8:
                padded_inp_hidden_states, padding_m_splits = _pad_tensor_for_fp8(
                    inp_hidden_states, m_splits
                )
                padded_inp_hidden_states = block(padded_inp_hidden_states, padding_m_splits)
                out = _unpad_tensor_for_fp8(padded_inp_hidden_states, m_splits, padding_m_splits)
            else:
                out = block(inp_hidden_states, m_splits)

    loss = out.sum()
    loss.backward()

    torch.cuda.synchronize()
    outputs = [out, inp_hidden_states.grad]
    for p in block.parameters():
        if p.requires_grad:
            outputs.append(p.grad)
    return outputs


@pytest.mark.parametrize("dtype", param_types)
@pytest.mark.parametrize("num_gemms", [3, 6])
@pytest.mark.parametrize("bs", batch_sizes)
@pytest.mark.parametrize("model", ["126m"])
@pytest.mark.parametrize("fp8", [True])
@pytest.mark.parametrize("recipe", fp8_recipes)
@pytest.mark.parametrize("fp8_model_params", all_boolean)
def test_padding_grouped_linear_accuracy(
    dtype,
    num_gemms,
    bs,
    model,
    fp8,
    recipe,
    fp8_model_params,
    parallel_mode=None,
):
    if fp8_model_params and NVTE_TEST_NVINSPECT_ENABLED:
        pytest.skip("FP8 parameters are not supported in debug mode.")

    config = model_configs[model]
    if config.max_seqlen_q % 16 != 0 and fp8:
        pytest.skip("FP8 requires sequence length to be divisible by 16.")

<<<<<<< HEAD
    if fp8 and recipe.nvfp4():
        if dtype not in get_nvfp4_inp_supported_dtypes(recipe, dtype):
            pytest.skip(
                f"Input dtype {dtype} not supported for NVFP4 Recipe {recipe.__class__.__name__}"
            )

    with fp8_model_init(enabled=fp8 and fp8_model_params, recipe=recipe):
=======
    with quantized_model_init(enabled=fp8 and fp8_model_params, recipe=recipe):
>>>>>>> 452c7374
        grouped_linear = TorchGroupedLinearWithPadding(
            num_gemms,
            config.hidden_size,
            4 * config.hidden_size,
            bias=False,
            params_dtype=dtype,
            parallel_mode=parallel_mode,
            fp8=fp8,
        ).eval()

    with quantized_model_init(enabled=fp8 and fp8_model_params, recipe=recipe):
        ref_grouped_linear = GroupedLinear(
            num_gemms,
            config.hidden_size,
            4 * config.hidden_size,
            bias=False,
            params_dtype=dtype,
            parallel_mode=parallel_mode,
            device="cuda",
            save_original_input=False,
        ).eval()

    # Share params
    with torch.no_grad():
        inner_grouped_linear = grouped_linear.linear_fn
        for i in range(num_gemms):
            setattr(
                ref_grouped_linear,
                f"weight{i}",
                Parameter(getattr(inner_grouped_linear, f"weight{i}").clone()),
            )

    outputs = _test_padding_grouped_linear_accuracy(
        grouped_linear, num_gemms, bs, dtype, config, recipe, fp8
    )
    outputs_ref = _test_padding_grouped_linear_accuracy(
        ref_grouped_linear, num_gemms, bs, dtype, config, recipe, fp8
    )

    # Shoule be bit-wise match
    for i, (o, o_ref) in enumerate(zip(outputs, outputs_ref)):
        torch.testing.assert_close(o, o_ref, rtol=0, atol=0)


@pytest.mark.parametrize("dtype", param_types)
@pytest.mark.parametrize("num_gemms", [3])
@pytest.mark.parametrize("bs", [1])
@pytest.mark.parametrize("model", ["126m"])
@pytest.mark.parametrize("fp8", [True])
@pytest.mark.parametrize("recipe", fp8_recipes)
@pytest.mark.parametrize("fp8_model_params", [False])
def test_padding_grouped_linear_accuracy_save_original_input(
    dtype,
    num_gemms,
    bs,
    model,
    fp8,
    recipe,
    fp8_model_params,
    parallel_mode=None,
):
    if fp8_model_params and NVTE_TEST_NVINSPECT_ENABLED:
        pytest.skip("FP8 parameters are not supported in debug mode.")
    if fp8 and recipe.delayed():
        pytest.skip("DelayedScaling recipe is not supported with save_original_input")

    config = model_configs[model]
    if config.max_seqlen_q % 16 != 0 and fp8:
        pytest.skip("FP8 requires sequence length to be divisible by 16.")

<<<<<<< HEAD
    if fp8 and recipe.nvfp4():
        if dtype not in get_nvfp4_inp_supported_dtypes(recipe, dtype):
            pytest.skip(
                f"Input dtype {dtype} not supported for NVFP4 Recipe {recipe.__class__.__name__}"
            )

    with fp8_model_init(enabled=fp8 and fp8_model_params, recipe=recipe):
=======
    with quantized_model_init(enabled=fp8 and fp8_model_params, recipe=recipe):
>>>>>>> 452c7374
        grouped_linear = TorchGroupedLinearWithPadding(
            num_gemms,
            config.hidden_size,
            4 * config.hidden_size,
            bias=False,
            params_dtype=dtype,
            parallel_mode=parallel_mode,
            fp8=fp8,
        ).eval()

    with quantized_model_init(enabled=fp8 and fp8_model_params, recipe=recipe):
        ref_grouped_linear = GroupedLinear(
            num_gemms,
            config.hidden_size,
            4 * config.hidden_size,
            bias=False,
            params_dtype=dtype,
            parallel_mode=parallel_mode,
            device="cuda",
            save_original_input=True,
        ).eval()

    # Share params
    with torch.no_grad():
        inner_grouped_linear = grouped_linear.linear_fn
        for i in range(num_gemms):
            setattr(
                ref_grouped_linear,
                f"weight{i}",
                Parameter(getattr(inner_grouped_linear, f"weight{i}").clone()),
            )

    outputs = _test_padding_grouped_linear_accuracy(
        grouped_linear, num_gemms, bs, dtype, config, recipe, fp8
    )
    outputs_ref = _test_padding_grouped_linear_accuracy(
        ref_grouped_linear, num_gemms, bs, dtype, config, recipe, fp8
    )

    # Shoule be bit-wise match
    for i, (o, o_ref) in enumerate(zip(outputs, outputs_ref)):
        torch.testing.assert_close(o, o_ref, rtol=0, atol=0)


def _test_gpt_e2e_cuda_graph(block, bs, dtype, config, graph):
    reset_rng_states()

    # Initialize loss function and optimizer.
    loss_fn = torch.nn.MSELoss()
    optimizer = torch.optim.SGD(block.parameters(), lr=0.1)

    # Placeholders used for graph capture.
    static_input = torch.randn(
        config.max_seqlen_q, bs, config.hidden_size, device="cuda", dtype=dtype, requires_grad=True
    )
    static_target = torch.randn(
        config.max_seqlen_q, bs, config.hidden_size, device="cuda", dtype=dtype
    )

    real_input = torch.rand_like(static_input)
    real_target = torch.rand_like(static_target)

    # Basic training loop.
    def train_step():
        optimizer.zero_grad(set_to_none=False)
        out = block(static_input)
        loss = loss_fn(out, static_target)
        loss.backward()
        optimizer.step()
        return out

    # Warmup steps in a separate stream.
    s = torch.cuda.Stream()
    s.wait_stream(torch.cuda.current_stream())
    with torch.cuda.stream(s):
        for _ in range(3):
            train_step()
    torch.cuda.current_stream().wait_stream(s)

    # Capture graph.
    g = None
    static_output = None
    if graph:
        g = torch.cuda.CUDAGraph()
        with torch.cuda.graph(g):
            static_output = train_step()

    # Run with new data.
    with torch.no_grad():
        static_input.copy_(real_input)
        static_target.copy_(real_target)
    if graph:
        g.replay()
    else:
        static_output = train_step()

    grads = [static_input.grad]
    for p in block.parameters():
        if p.requires_grad:
            grads.append(p.grad)

    with torch.no_grad():
        output = static_output.clone()
    return output, grads


@pytest.mark.parametrize("dtype", param_types)
@pytest.mark.parametrize("bs", batch_sizes)
@pytest.mark.parametrize("model", ["126m"])
def test_gpt_cuda_graph(dtype, bs, model):
    if NVTE_TEST_NVINSPECT_ENABLED:
        pytest.skip("Cuda Graphs are not supported in debug mode.")
    config = model_configs[model]

    sigma = 0.023
    init_method = init_method_normal(sigma)
    output_layer_init_method = scaled_init_method_normal(sigma, config.num_layers)

    block_args = (
        config.hidden_size,
        4 * config.hidden_size,
        config.num_heads,
    )
    block_kwargs = dict(
        layernorm_epsilon=config.eps,
        init_method=init_method,
        output_layer_init_method=output_layer_init_method,
        hidden_dropout=0.1,
        attention_dropout=0.1,
        kv_channels=config.kv_channels,
        params_dtype=dtype,
        apply_residual_connection_post_layernorm=False,
        output_layernorm=False,
        device="cuda",
    )
    block = TransformerLayer(*block_args, **block_kwargs)
    graphed_block = TransformerLayer(*block_args, **block_kwargs)
    with torch.no_grad():
        for param1, param2 in zip(block.parameters(), graphed_block.parameters()):
            param2.copy_(param1)

    out, grads = _test_gpt_e2e_cuda_graph(block, bs, dtype, config, False)
    graphed_out, graphed_grads = _test_gpt_e2e_cuda_graph(graphed_block, bs, dtype, config, True)
    params = list(block.parameters())
    graphed_params = list(graphed_block.parameters())

    # Check that results match
    assert_allclose(out, graphed_out, 1e-3)
    assert_allclose(params, graphed_params, 1e-3)
    assert_allclose(grads, graphed_grads, 1e-3)


def _test_gpt_fp8_parameters(bs, dtype, config, fp8_model_params, recipe):
    reset_rng_states()
    FP8GlobalStateManager.reset()

    sigma = 0.023
    init_method = init_method_normal(sigma)
    output_layer_init_method = scaled_init_method_normal(sigma, config.num_layers)

    with quantized_model_init(enabled=fp8_model_params, recipe=recipe):
        block = TransformerLayer(
            config.hidden_size,
            4 * config.hidden_size,
            config.num_heads,
            layernorm_epsilon=config.eps,
            init_method=init_method,
            output_layer_init_method=output_layer_init_method,
            hidden_dropout=0.1,
            attention_dropout=0.1,
            kv_channels=config.kv_channels,
            apply_residual_connection_post_layernorm=False,
            output_layernorm=False,
            params_dtype=dtype,
            fuse_qkv_params=True,
            device="cuda",
        )

    te_inp_hidden_states = torch.randn(
        (config.max_seqlen_q, bs, config.hidden_size),
        dtype=dtype,
        device="cuda",
        requires_grad=True,
    )
    te_inp_hidden_states.retain_grad()
    te_inp_attn_mask = get_causal_attn_mask(config.max_seqlen_q)

    with autocast(enabled=True, recipe=recipe):
        te_out = block(te_inp_hidden_states, attention_mask=te_inp_attn_mask)
    loss = te_out.sum()
    loss.backward()
    torch.cuda.synchronize()

    outputs = [te_out, te_inp_hidden_states.grad]
    for p in block.parameters():
        if p.requires_grad:
            outputs.append(p.grad)
    return outputs


@pytest.mark.parametrize("dtype", param_types)
@pytest.mark.parametrize("bs", batch_sizes)
@pytest.mark.parametrize("model", ["126m"])
@pytest.mark.parametrize("recipe", fp8_recipes)
def test_gpt_fp8_parameters(dtype, bs, model, recipe):
    if NVTE_TEST_NVINSPECT_ENABLED:
        pytest.skip("FP8 parameters are not supported in debug mode.")

    if recipe.nvfp4():
        if dtype not in get_nvfp4_inp_supported_dtypes(recipe, dtype):
            pytest.skip(
                f"Input dtype {dtype} not supported for NVFP4 Recipe {recipe.__class__.__name__}"
            )

    config = model_configs[model]

    outputs = _test_gpt_fp8_parameters(bs, dtype, config, False, recipe)
    outputs_fp8_params = _test_gpt_fp8_parameters(bs, dtype, config, True, recipe)

    # Check that results match
    tols = dict(rtol=0.125, atol=0.0675)
    for i, (ref, test) in enumerate(zip(outputs, outputs_fp8_params)):
        torch.testing.assert_close(
            test,
            ref,
            msg=f"Mismatch in tensor {i}",
            rtol=0.125,
            atol=0.0675,
        )


@pytest.mark.parametrize("dtype", param_types)
@pytest.mark.parametrize("bs", batch_sizes)
@pytest.mark.parametrize("model", ["126m"])
def test_transformer_layer_hidden_states_format(dtype, bs, model):
    config = model_configs[model]

    sigma = 0.023
    init_method = init_method_normal(sigma)
    output_layer_init_method = scaled_init_method_normal(sigma, config.num_layers)

    # Set `torch.manual_seed` to make sure the weights are identical to the
    # other layer. Set `*dropout` values to 0 to make sure the forward pass
    # is identical to the other layer.
    torch.manual_seed(0)
    block_sbhd = TransformerLayer(
        config.hidden_size,
        4 * config.hidden_size,
        config.num_heads,
        layernorm_epsilon=config.eps,
        init_method=init_method,
        output_layer_init_method=output_layer_init_method,
        hidden_dropout=0,
        attention_dropout=0,
        kv_channels=config.kv_channels,
        params_dtype=dtype,
        apply_residual_connection_post_layernorm=False,
        output_layernorm=False,
        device="cuda",
        attn_input_format="sbhd",
    )

    # Set `torch.manual_seed` to make sure the weights are identical to the
    # other layer. Set `*dropout` values to 0 to make sure the forward pass
    # is identical to the other layer.
    torch.manual_seed(0)
    block_bshd = TransformerLayer(
        config.hidden_size,
        4 * config.hidden_size,
        config.num_heads,
        layernorm_epsilon=config.eps,
        init_method=init_method,
        output_layer_init_method=output_layer_init_method,
        hidden_dropout=0,
        attention_dropout=0,
        kv_channels=config.kv_channels,
        params_dtype=dtype,
        apply_residual_connection_post_layernorm=False,
        output_layernorm=False,
        device="cuda",
        attn_input_format="bshd",
    )

    torch.manual_seed(0)
    block_thd = TransformerLayer(
        config.hidden_size,
        4 * config.hidden_size,
        config.num_heads,
        layernorm_epsilon=config.eps,
        init_method=init_method,
        output_layer_init_method=output_layer_init_method,
        hidden_dropout=0,
        attention_dropout=0,
        kv_channels=config.kv_channels,
        params_dtype=dtype,
        apply_residual_connection_post_layernorm=False,
        output_layernorm=False,
        device="cuda",
        attn_input_format="thd",
        self_attn_mask_type="padding_causal",
    )

    for (n1, p1), (n2, p2), (n3, p3) in zip(
        block_bshd.named_parameters(), block_sbhd.named_parameters(), block_thd.named_parameters()
    ):
        assert torch.all(torch.eq(p1, p2) & torch.eq(p1, p3)), f"{n1}, {n2} and {n3} not identical"

    x_sbhd = torch.randn(
        (config.max_seqlen_q, bs, config.hidden_size),
        dtype=dtype,
        device="cuda",
        requires_grad=True,
    )

    x_bshd = x_sbhd.transpose(0, 1).contiguous()
    x_thd = x_bshd.reshape(bs * config.max_seqlen_q, config.hidden_size).contiguous()
    x_thd_cumsum = torch.arange(bs + 1, device="cuda", dtype=torch.int32) * config.max_seqlen_q

    # To make sure forward is also identical (just in case some module decides
    # to act fancy)
    torch.manual_seed(0)
    y_sbhd = block_sbhd(x_sbhd)

    # To make sure forward is also identical (just in case some module decides
    # to act fancy)
    torch.manual_seed(0)
    y_bshd = block_bshd(x_bshd)

    # Check that results match
    torch.testing.assert_close(
        y_bshd,
        y_sbhd.transpose(0, 1).contiguous(),
    )

    # THD is not supported in float32 and on GPUs older than Ampere, skip the test here
    if dtype != torch.float32 and sm_80plus:
        # To make sure forward is also identical (just in case some module decides
        # to act fancy)
        torch.manual_seed(0)
        y_thd = block_thd(
            x_thd,
            cu_seqlens_q=x_thd_cumsum,
            cu_seqlens_kv=x_thd_cumsum,
            max_seqlen_q=config.max_seqlen_q,
            max_seqlen_kv=config.max_seqlen_kv,
        )

        torch.testing.assert_close(
            y_bshd,
            y_thd.reshape(bs, config.max_seqlen_q, config.hidden_size).contiguous(),
        )


@pytest.mark.parametrize(
    "shape",
    [
        (1, 127, 128, 512),
        (8, 15, 128, 512),
        (8, 1027, 128, 512),
        (16, 10027, 128, 512),
    ],
)
@pytest.mark.parametrize("dtype", param_types, ids=str)
@pytest.mark.parametrize("layout", ["TN", "NN", "NT"])
@pytest.mark.parametrize("accumulate", [False, True])
@pytest.mark.parametrize("use_cutlass", use_cutlass_grouped_gemm)
def test_grouped_gemm(shape, dtype, layout, accumulate, use_cutlass):
    torch.manual_seed(0)
    z, m, k, n = shape

    dist = torch.sort(torch.randint(0, m, (z - 1,))).values.tolist()
    m_splits = torch.tensor(dist + [m]) - torch.tensor([0] + dist)
    assert m_splits.sum() == m and len(m_splits) == z
    m_splits = m_splits.tolist()

    if layout == "TN":
        A = [torch.randn(n, k, dtype=dtype, device="cuda") for _ in range(z)]  # weight
        B = list(torch.split(torch.randn(m, k, dtype=dtype, device="cuda"), m_splits))  # input
        out = [torch.randn(m, n, dtype=dtype, device="cuda")]  # output
        out_ref = [o.clone() for o in torch.split(out[0], m_splits)]
        grad = False
        single_output = True
    elif layout == "NN":
        A = [torch.randn(n, k, dtype=dtype, device="cuda") for _ in range(z)]  # weight
        B = list(
            torch.split(torch.randn(m, n, dtype=dtype, device="cuda"), m_splits)
        )  # grad_output
        out = [torch.randn(m, k, dtype=dtype, device="cuda")]  # dgrad
        out_ref = [o.clone() for o in torch.split(out[0], m_splits)]
        grad = True
        single_output = True
    else:  # layout == "NT"
        A = list(torch.split(torch.randn(m, k, dtype=dtype, device="cuda"), m_splits))  # input
        B = list(
            torch.split(torch.randn(m, n, dtype=dtype, device="cuda"), m_splits)
        )  # grad_output
        out = [torch.randn(n, k, dtype=dtype, device="cuda") for _ in range(z)]  # wgrad
        out_ref = [o.clone() for o in out]
        grad = True
        single_output = False

    if use_cutlass:
        os.environ["NVTE_USE_CUTLASS_GROUPED_GEMM"] = "1"

    for i in range(z):
        general_gemm(
            A[i],
            B[i],
            get_workspace(),
            dtype,
            grad=grad,
            accumulate=accumulate,
            layout=layout,
            out=out_ref[i],
        )
    if single_output:
        out_ref = [torch.cat(out_ref)]

    general_grouped_gemm(
        A,
        B,
        out,
        dtype,
        get_multi_stream_cublas_workspace(),
        m_splits=m_splits,
        grad=grad,
        accumulate=accumulate,
        layout=layout,
        single_output=single_output,
    )

    for o, o_ref in zip(out, out_ref):
        if not use_cutlass:
            # cublas implementation should be bit-wise match
            torch.testing.assert_close(o, o_ref, rtol=0, atol=0)
        else:
            torch.testing.assert_close(o, o_ref, rtol=1.5e-2, atol=1.5e-2)

    if use_cutlass:
        os.environ.pop("NVTE_USE_CUTLASS_GROUPED_GEMM", None)


@pytest.mark.parametrize("N", [32])
@pytest.mark.parametrize("datatype", [torch.float16, torch.bfloat16])
@pytest.mark.parametrize(
    "input_quantizer",
    [
        Float8CurrentScalingQuantizer(fp8_dtype=tex.DType.kFloat8E4M3, device="cuda"),
        MXFP8Quantizer(fp8_dtype=tex.DType.kFloat8E4M3),
    ],
)
@pytest.mark.parametrize(
    "out_quantizer",
    [
        Float8CurrentScalingQuantizer(fp8_dtype=tex.DType.kFloat8E4M3, device="cuda"),
        MXFP8Quantizer(fp8_dtype=tex.DType.kFloat8E4M3),
        Float8Quantizer(
            torch.ones(1).cuda().squeeze(), torch.ones(1).cuda().squeeze(), tex.DType.kFloat8E4M3
        ),
    ],
)
def test_fp8gemm_with_unfused_quantization(N, datatype, input_quantizer, out_quantizer):
    # For MXFP8 and CurrentScaling, below unfused quantization should happen
    # FP8 input --> cublas GEMM --> BF16 output --> Quantize to FP8 --> fp8 Output
    # Skip invalid configurations
    is_mxfp8_needed = isinstance(input_quantizer, MXFP8Quantizer) or isinstance(
        out_quantizer, MXFP8Quantizer
    )
    if not fp8_available:
        pytest.skip(reason_for_no_fp8)
    if is_mxfp8_needed and not mxfp8_available:
        pytest.skip(reason_for_no_mxfp8)
    inp_fp8 = input_quantizer(torch.randn(N, N, device="cuda", dtype=datatype))
    weight_fp8 = input_quantizer(torch.randn(N, N, device="cuda", dtype=datatype))
    outp_type = torch.float32
    quantized_out, *_ = general_gemm(
        weight_fp8,
        inp_fp8,
        get_workspace(),
        outp_type,
        quantization_params=out_quantizer,
        bias=None,
        use_split_accumulator=False,
    )

    out, *_ = general_gemm(
        weight_fp8,
        inp_fp8,
        get_workspace(),
        outp_type,
        quantization_params=None,
        bias=None,
        use_split_accumulator=False,
    )
    expected_quantized_out = out_quantizer(out)

    # Match results again Pytorch GEMM and allow for quantization tolerance
    pytorch_out = torch.matmul(
        inp_fp8.dequantize().to(torch.float64),
        torch.transpose(weight_fp8.dequantize().to(torch.float64), 0, 1),
    )
    fp8_tols = dict(rtol=0.125, atol=0.0675)
    torch.testing.assert_close(
        pytorch_out.to(outp_type), expected_quantized_out.dequantize(), **fp8_tols
    )
    # Match results between quantization happening inside vs outside general_gemm
    torch.testing.assert_close(expected_quantized_out.dequantize(), quantized_out.dequantize())


@pytest.mark.parametrize(
    "shape",
    [
        (1, 128, 128, 512),
        (8, 1024, 128, 512),
        (16, 4096, 128, 512),
    ],
)
@pytest.mark.parametrize("accumulate", [False, True])
def test_fp8_grouped_gemm(shape, accumulate):
    if not fp8_available:
        pytest.skip(reason_for_no_fp8)

    z, m, k, n = shape
    m_splits = [m // z] * z

    dtype = torch.bfloat16
    A = [torch.randn(n, k, dtype=dtype, device="cuda") for _ in range(z)]  # weight
    B = torch.split(torch.randn(m, k, dtype=dtype, device="cuda"), m_splits)  # input
    out = torch.split(torch.randn(m, n, dtype=dtype, device="cuda"), m_splits)  # output
    out_ref = [o.clone() for o in out]

    # fp8 should be robust enough to this fake scale
    scale = 1 + torch.rand(1, dtype=torch.float32, device="cuda").squeeze()
    amax = torch.zeros(1, 1, dtype=torch.float32, device="cuda")

    a_quantizers = [
        Float8Quantizer(
            scale.clone(),
            amax.clone(),
            tex.DType.kFloat8E4M3,
        )
        for _ in range(z)
    ]
    b_quantizers = [
        Float8Quantizer(
            scale.clone(),
            amax.clone(),
            tex.DType.kFloat8E4M3,
        )
        for _ in range(z)
    ]

    A_fp8 = []
    B_fp8 = []

    for i in range(z):
        A_fp8.append(a_quantizers[i](A[i]))
        B_fp8.append(b_quantizers[i](B[i]))

    # baseline
    for i in range(z):
        general_gemm(
            A_fp8[i],
            B_fp8[i],
            get_workspace(),
            dtype,
            out=out_ref[i],
            accumulate=accumulate,
        )
    general_grouped_gemm(
        A_fp8,
        B_fp8,
        out,
        dtype,
        get_multi_stream_cublas_workspace(),
        m_splits=m_splits,
        accumulate=accumulate,
    )

    # should be bit-wise match
    for o, o_ref in zip(out, out_ref):
        torch.testing.assert_close(o, o_ref, rtol=0, atol=0)


def test_noncontiguous():
    def _create2modules(m, params):
        mod1 = m(*params)
        mod2 = m(*params)
        for p1, p2 in zip(mod1.parameters(), mod2.parameters()):
            p2.data = p1.data.clone()

        return mod1, mod2

    def _run_module(m, inp):
        out = m(inp)
        out.sum().backward()
        ret = [out]
        if inp.grad is not None:
            ret.append(inp.grad)

        for p in m.parameters():
            if p.requires_grad:
                ret.append(p.grad)
        return ret

    a = torch.randn((128, 256), device="cuda", requires_grad=True)
    a = a.T
    assert not a.is_contiguous(), "The test is supposed to test noncontiguous input."

    b = a.contiguous()

    # LayerNorm
    ln1, ln2 = _create2modules(LayerNorm, [128])
    outT = _run_module(ln1, a)
    out = _run_module(ln2, b)

    assert_allclose(out, outT, 1e-7)

    # RMSNorm
    ln1, ln2 = _create2modules(RMSNorm, [128])
    outT = _run_module(ln1, a)
    out = _run_module(ln2, b)

    assert_allclose(out, outT, 1e-7)

    # GEMM
    g1, g2 = _create2modules(Linear, [128, 128])
    outT = _run_module(g1, a)
    out = _run_module(g2, b)

    assert_allclose(out, outT, 1e-7)<|MERGE_RESOLUTION|>--- conflicted
+++ resolved
@@ -40,6 +40,7 @@
     is_mxfp8_available,
     is_fp8_block_scaling_available,
     is_bf16_available,
+    is_nvfp4_available,
 )
 from transformer_engine.pytorch import checkpoint as te_checkpoint
 from transformer_engine.pytorch.cpp_extensions import general_gemm, general_grouped_gemm
@@ -51,16 +52,10 @@
 
 
 # Only run FP8 tests on supported devices.
-<<<<<<< HEAD
-fp8_available, reason_for_no_fp8 = FP8GlobalStateManager.is_fp8_available()
-mxfp8_available, reason_for_no_mxfp8 = FP8GlobalStateManager.is_mxfp8_available()
-fp8_block_scaling_available, _ = FP8GlobalStateManager.is_fp8_block_scaling_available()
-nvfp4_available, _ = FP8GlobalStateManager.is_nvfp4_available()
-=======
 fp8_available, reason_for_no_fp8 = is_fp8_available(return_reason=True)
 mxfp8_available, reason_for_no_mxfp8 = is_mxfp8_available(return_reason=True)
 fp8_block_scaling_available = is_fp8_block_scaling_available()
->>>>>>> 452c7374
+nvfp4_available = is_nvfp4_available()
 
 sm_80plus = get_device_compute_capability() >= (8, 0)
 
@@ -1359,17 +1354,13 @@
     if config.max_seqlen_q % 16 != 0 and fp8:
         pytest.skip("FP8 requires sequence length to be divisible by 16.")
 
-<<<<<<< HEAD
-    if fp8 and recipe.nvfp4():
+    if recipe is not None and recipe.nvfp4():
         if dtype not in get_nvfp4_inp_supported_dtypes(recipe, dtype):
             pytest.skip(
                 f"Input dtype {dtype} not supported for NVFP4 Recipe {recipe.__class__.__name__}"
             )
 
-    with fp8_model_init(enabled=fp8 and fp8_model_params, recipe=recipe):
-=======
     with quantized_model_init(enabled=fp8 and fp8_model_params, recipe=recipe):
->>>>>>> 452c7374
         te_linear_ref = Linear(
             config.hidden_size,
             4 * config.hidden_size,
@@ -1885,17 +1876,13 @@
     if config.max_seqlen_q % 16 != 0 and fp8:
         pytest.skip("FP8 requires sequence length to be divisible by 16.")
 
-<<<<<<< HEAD
-    if fp8 and recipe.nvfp4():
+    if recipe is not None and recipe.nvfp4():
         if dtype not in get_nvfp4_inp_supported_dtypes(recipe, dtype):
             pytest.skip(
                 f"Input dtype {dtype} not supported for NVFP4 Recipe {recipe.__class__.__name__}"
             )
 
-    with fp8_model_init(enabled=fp8 and fp8_model_params, recipe=recipe):
-=======
     with quantized_model_init(enabled=fp8 and fp8_model_params, recipe=recipe):
->>>>>>> 452c7374
         grouped_linear = GroupedLinear(
             num_gemms,
             config.hidden_size,
@@ -2031,17 +2018,13 @@
     if config.max_seqlen_q % 16 != 0 and fp8:
         pytest.skip("FP8 requires sequence length to be divisible by 16.")
 
-<<<<<<< HEAD
-    if fp8 and recipe.nvfp4():
+    if recipe is not None and recipe.nvfp4():
         if dtype not in get_nvfp4_inp_supported_dtypes(recipe, dtype):
             pytest.skip(
                 f"Input dtype {dtype} not supported for NVFP4 Recipe {recipe.__class__.__name__}"
             )
 
-    with fp8_model_init(enabled=fp8 and fp8_model_params, recipe=recipe):
-=======
     with quantized_model_init(enabled=fp8 and fp8_model_params, recipe=recipe):
->>>>>>> 452c7374
         grouped_linear = GroupedLinear(
             num_gemms,
             config.hidden_size,
@@ -2243,17 +2226,13 @@
     if config.max_seqlen_q % 16 != 0 and fp8:
         pytest.skip("FP8 requires sequence length to be divisible by 16.")
 
-<<<<<<< HEAD
-    if fp8 and recipe.nvfp4():
+    if recipe is not None and recipe.nvfp4():
         if dtype not in get_nvfp4_inp_supported_dtypes(recipe, dtype):
             pytest.skip(
                 f"Input dtype {dtype} not supported for NVFP4 Recipe {recipe.__class__.__name__}"
             )
 
-    with fp8_model_init(enabled=fp8 and fp8_model_params, recipe=recipe):
-=======
     with quantized_model_init(enabled=fp8 and fp8_model_params, recipe=recipe):
->>>>>>> 452c7374
         grouped_linear = TorchGroupedLinearWithPadding(
             num_gemms,
             config.hidden_size,
@@ -2324,17 +2303,13 @@
     if config.max_seqlen_q % 16 != 0 and fp8:
         pytest.skip("FP8 requires sequence length to be divisible by 16.")
 
-<<<<<<< HEAD
-    if fp8 and recipe.nvfp4():
+    if recipe is not None and recipe.nvfp4():
         if dtype not in get_nvfp4_inp_supported_dtypes(recipe, dtype):
             pytest.skip(
                 f"Input dtype {dtype} not supported for NVFP4 Recipe {recipe.__class__.__name__}"
             )
 
-    with fp8_model_init(enabled=fp8 and fp8_model_params, recipe=recipe):
-=======
     with quantized_model_init(enabled=fp8 and fp8_model_params, recipe=recipe):
->>>>>>> 452c7374
         grouped_linear = TorchGroupedLinearWithPadding(
             num_gemms,
             config.hidden_size,
