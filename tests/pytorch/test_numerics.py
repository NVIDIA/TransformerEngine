# Copyright (c) 2022-2025, NVIDIA CORPORATION & AFFILIATES. All rights reserved.
#
# See LICENSE for license information.

import math
import os
from typing import Dict, List, Optional
import pytest
import copy
import random

import torch
import torch.nn as nn
from torch.nn import Parameter

from transformer_engine.pytorch.fp8 import (
    FP8GlobalStateManager,
    fp8_autocast,
    fp8_model_init,
)
from transformer_engine.pytorch.utils import (
    init_method_normal,
    scaled_init_method_normal,
    attention_mask_func,
    is_bf16_compatible,
)
from transformer_engine.pytorch import (
    DotProductAttention,
    LayerNormLinear,
    LayerNormMLP,
    Linear,
    GroupedLinear,
    MultiheadAttention,
    RMSNorm,
    TransformerLayer,
    LayerNorm,
    InferenceParams,
    Fp8Padding,
    Fp8Unpadding,
)
from transformer_engine.pytorch.distributed import checkpoint as te_checkpoint
from transformer_engine.pytorch.cpp_extensions import general_gemm, general_grouped_gemm
from transformer_engine.pytorch.tensor.float8_tensor import Float8Quantizer
from transformer_engine.pytorch.module.base import get_multi_stream_cublas_workspace, get_workspace
from transformer_engine.pytorch.utils import get_device_compute_capability
from transformer_engine.common import recipe
import transformer_engine_torch as tex

# Only run FP8 tests on supported devices.
fp8_available, reason_for_no_fp8 = FP8GlobalStateManager.is_fp8_available()
mxfp8_available, reason_for_no_mxfp8 = FP8GlobalStateManager.is_mxfp8_available()

sm_80plus = get_device_compute_capability() >= (8, 0)

seed = 1234
torch.manual_seed(seed)
torch.cuda.manual_seed(seed)
# Record initial RNG state from script run.
_cpu_rng_state = torch.get_rng_state()
_cuda_rng_state = torch.cuda.get_rng_state()


class ModelConfig:
    def __init__(self, hidden_size, eps, num_attention_heads, embed, num_layers, seq_len):
        self.hidden_size = hidden_size
        self.eps = eps
        self.num_attention_heads = num_attention_heads
        self.embed = embed
        self.num_layers = num_layers
        self.seq_len = seq_len


model_configs = {
    "small": ModelConfig(128, 1e-5, 8, 36, 4, 128),
    "126m": ModelConfig(768, 1e-5, 12, 64, 12, 2048),
}

model_configs_inference = {
    # hidden_size, eps, num_attention_heads, embed, num_layers, seq_len
    "126m": ModelConfig(768, 1e-5, 12, 64, 12, 16),
}
backends_inference = ["FlashAttention", "UnfusedAttention"]
module_inference = ["TransformerLayer", "MultiheadAttention"]
input_formats_inference = ["sbhd", "bshd"]

param_types = [torch.float32, torch.float16]
if is_bf16_compatible():  # bf16 requires sm_80 or higher
    param_types.append(torch.bfloat16)

batch_sizes = [1, 2]

all_boolean = [True, False]

all_activations = ["gelu", "relu", "reglu", "geglu", "swiglu", "qgelu", "srelu"]

all_normalizations = ["LayerNorm", "RMSNorm"]

mask_types = ["causal", "no_mask"]

fp8_recipes = [
    recipe.MXFP8BlockScaling(),
    recipe.DelayedScaling(),
]


def get_causal_attn_mask(sq: int) -> torch.Tensor:
    return torch.triu(torch.ones(sq, sq, device="cuda"), diagonal=1).bool()


def dtype_tols(dtype: torch.dtype) -> Dict[str, float]:
    """Estimated numerical error for a datatype

    Based on tolerances for torch.testing.assert_close.

    """
    if dtype == torch.float32:
        return dict(rtol=1.3e-6, atol=1e-5)
    if dtype == torch.float16:
        return dict(rtol=1e-3, atol=1e-5)
    if dtype == torch.bfloat16:
        return dict(rtol=1.6e-2, atol=1e-5)
    raise ValueError(f"Unsuppored dtype ({dtype})")


def assert_allclose(
    l1: List[torch.Tensor], l2: List[torch.Tensor], atol: float, rtol: float = None
) -> bool:
    """Ensures two lists are equal."""
    assert len(l1) == len(l2), "Unequal number of outputs."
    for i, (t1, t2) in enumerate(zip(l1, l2)):
        tols = dict(atol=atol)
        if rtol is not None:
            tols["rtol"] = rtol
        result = torch.allclose(t1, t2, **tols)
        if not result:
            diff = torch.abs(t1 - t2)
            tol = atol + (rtol * torch.abs(t2))
            exceed_mask = diff > tol
            if exceed_mask.any():
                indices = torch.nonzero(exceed_mask, as_tuple=True)
                max_diff = diff[exceed_mask].max()
                max_idx = (diff[exceed_mask] == max_diff).nonzero(as_tuple=True)[0][0]
                max_location = [idx[max_idx].item() for idx in indices]
                msg = (
                    f"Outputs not close enough in tensor at idx={i}. "
                    f"Maximum difference at location {max_location} "
                    f"with {t1[exceed_mask][max_idx].item()} vs {t2[exceed_mask][max_idx].item()} "
                    f"(diff {max_diff.item()})."
                )
            raise AssertionError(msg)


def reset_rng_states() -> None:
    """revert back to initial RNG state."""
    torch.set_rng_state(_cpu_rng_state)
    torch.cuda.set_rng_state(_cuda_rng_state)


@pytest.fixture(autouse=True)
def reset_global_fp8_state():
    yield
    FP8GlobalStateManager.reset()


class TorchScaledMaskedSoftmax(nn.Module):
    def __init__(self) -> None:
        super().__init__()

    def forward(
        self, inp: torch.Tensor, mask: torch.Tensor, scale: Optional[float] = None
    ) -> torch.Tensor:
        dtype = inp.dtype
        inp = inp.float()

        if scale is not None:
            inp = inp * scale
        mask_output = attention_mask_func(inp, mask) if mask is not None else inp

        probs = torch.nn.Softmax(dim=-1)(mask_output)
        probs = probs.to(dtype)
        return probs


class TorchDotProductAttention(torch.nn.Module):
    def __init__(
        self,
        kv_channels: int,
        attention_dropout: float = 0.0,
    ) -> None:
        super().__init__()

        self.norm_factor = math.sqrt(kv_channels)
        self.scale_mask_softmax = TorchScaledMaskedSoftmax()
        self.attention_dropout = torch.nn.Dropout(attention_dropout)

    def forward(
        self,
        query_layer: torch.Tensor,
        key_layer: torch.Tensor,
        value_layer: torch.Tensor,
        attention_mask: Optional[torch.Tensor] = None,
    ) -> torch.Tensor:
        batch_size, seqlen = query_layer.shape[1], query_layer.shape[0]

        # [b, np, sq, sk]
        output_size = (
            query_layer.size(1),
            query_layer.size(2),
            query_layer.size(0),
            key_layer.size(0),
        )

        # [sq, b, np, hn] -> [sq, b * np, hn]
        query_layer = query_layer.reshape(output_size[2], output_size[0] * output_size[1], -1)
        # [sk, b, np, hn] -> [sk, b * np, hn]
        key_layer = key_layer.reshape(output_size[3], output_size[0] * output_size[1], -1)

        # preallocting result tensor: [b * np, sq, sk]
        matmul_result = torch.empty(
            output_size[0] * output_size[1],
            output_size[2],
            output_size[3],
            dtype=query_layer.dtype,
            device=torch.cuda.current_device(),
        )

        # Raw attention scores. [b * np, sq, sk]
        matmul_result = torch.baddbmm(
            matmul_result,
            query_layer.transpose(0, 1),  # [b * np, sq, hn]
            key_layer.transpose(0, 1).transpose(1, 2),  # [b * np, hn, sk]
            beta=0.0,
            alpha=(1.0 / self.norm_factor),
        )

        # change view to [b, np, sq, sk]
        attention_scores = matmul_result.view(*output_size)

        # attention scores and attention mask [b, np, sq, sk]
        attention_probs = self.scale_mask_softmax(attention_scores, attention_mask)
        attention_probs = self.attention_dropout(attention_probs)

        # value_layer -> context layer.
        # [sk, b, np, hn] --> [b, np, sq, hn]
        output_size = (
            value_layer.size(1),
            value_layer.size(2),
            query_layer.size(0),
            value_layer.size(3),
        )

        # change view [sk, b * np, hn]
        value_layer = value_layer.reshape(value_layer.size(0), output_size[0] * output_size[1], -1)

        # change view [b * np, sq, sk]
        attention_probs = attention_probs.view(output_size[0] * output_size[1], output_size[2], -1)

        # matmul: [b * np, sq, hn]
        context_layer = torch.bmm(attention_probs, value_layer.transpose(0, 1))

        # change view [b, np, sq, hn]
        context_layer = context_layer.view(*output_size)

        # [b, np, sq, hn] --> [sq, b, np, hn]
        context_layer = context_layer.permute(2, 0, 1, 3).contiguous()

        # [sq, b, np, hn] --> [sq, b, hp]
        context_layer = context_layer.view(seqlen, batch_size, -1)

        return context_layer


class TorchLayerNorm(nn.Module):
    def __init__(self, in_features: int, eps: float, zero_centered_gamma: bool):
        super().__init__()
        self.eps = eps
        self.in_features = in_features
        self.zero_centered_gamma = zero_centered_gamma

        initial_value = torch.ones(in_features) if zero_centered_gamma else torch.zeros(in_features)
        self.weight = nn.Parameter(initial_value)
        self.bias = nn.Parameter(torch.zeros(in_features))
        self.register_parameter("weight", self.weight)
        self.register_parameter("bias", self.bias)

    def forward(self, x: torch.Tensor) -> torch.Tensor:
        w = self.weight if not self.zero_centered_gamma else 1 + self.weight
        w = w.to(torch.float32)
        b = self.bias.to(torch.float32)
        inp = x.to(torch.float32)
        out = torch.nn.functional.layer_norm(
            inp, (self.in_features,), weight=w, bias=b, eps=self.eps
        )
        return out.to(x.dtype)


# Adapted from https://github.com/bzhangGo/rmsnorm/blob/c6691f20ec0af4128c8159c903071f7575404295/rmsnorm_torch.py
class TorchRMSNorm(nn.Module):
    def __init__(self, in_features, zero_centered_gamma, eps=1e-5):
        super().__init__()

        self.eps = eps
        self.in_features = in_features
        self.zero_centered_gamma = zero_centered_gamma

        initial_value = torch.ones(in_features) if zero_centered_gamma else torch.zeros(in_features)
        self.weight = nn.Parameter(initial_value)
        self.register_parameter("weight", self.weight)

    def forward(self, x):
        norm_x2 = torch.sum(x.float() ** 2, dim=-1, keepdim=True)
        d_x = self.in_features

        rms_x2 = norm_x2 / d_x + self.eps
        r_rms_x = rms_x2 ** (-1.0 / 2)
        x_normed = x * r_rms_x

        w = self.weight.float()
        if self.zero_centered_gamma:
            w = 1 + w
        return (w * x_normed).to(x.dtype)


class TorchLayerNormLinear(nn.Module):
    def __init__(
        self,
        in_features: int,
        out_features: int,
        eps: float,
        bias: bool = True,
        normalization: str = "LayerNorm",
        zero_centered_gamma: bool = False,
    ):
        super().__init__()
        if normalization == "LayerNorm":
            self.layernorm = TorchLayerNorm(
                in_features, eps=eps, zero_centered_gamma=zero_centered_gamma
            )
        elif normalization == "RMSNorm":
            self.layernorm = TorchRMSNorm(
                in_features, eps=eps, zero_centered_gamma=zero_centered_gamma
            )
        else:
            raise RuntimeError("Unsupported normalization")

        self.linear = nn.Linear(in_features, out_features)

    def forward(self, x: torch.Tensor) -> torch.Tensor:
        return self.linear(self.layernorm(x))


class TorchMHA(nn.Module):
    def __init__(self, hidden_size: int, num_attention_heads: int):
        super().__init__()
        self.mhsa = nn.MultiheadAttention(
            embed_dim=hidden_size,
            num_heads=num_attention_heads,
            dropout=0.1,
            bias=True,
            batch_first=False,
        )

    def forward(self, x, attention_mask=None):
        output = self.mhsa(x, x, x, attn_mask=attention_mask, need_weights=False)
        if isinstance(output, tuple):
            output = output[0]
        return output


class TorchQuickGELU(nn.Module):
    def forward(self, input: torch.Tensor) -> torch.Tensor:
        return input * torch.sigmoid(1.702 * input)


class TorchSquaredRELU(nn.Module):
    def forward(self, input: torch.Tensor) -> torch.Tensor:
        return (input > 0) * input * input


class TorchGroupedLinearWithPadding(nn.Module):

    def __init__(
        self, num_gemms, in_features, out_features, bias, params_dtype, parallel_mode, fp8
    ) -> None:
        super().__init__()

        self.padding = Fp8Padding(num_gemms)
        self.linear_fn = GroupedLinear(
            num_gemms,
            in_features,
            out_features,
            bias=bias,
            params_dtype=params_dtype,
            parallel_mode=parallel_mode,
            device="cuda",
        )
        self.unpadding = Fp8Unpadding(num_gemms)

        self.fp8 = fp8

    def forward(self, inp: torch.Tensor, m_splits: List[int]) -> torch.Tensor:
        if self.fp8:
            orig_m_splits = m_splits
            inp, m_splits = self.padding(inp, m_splits)

        out = self.linear_fn(inp, m_splits)

        if self.fp8:
            out = self.unpadding(out, orig_m_splits)

        return out


_supported_act = {
    "geglu": nn.GELU(approximate="tanh"),
    "gelu": nn.GELU(approximate="tanh"),
    "reglu": nn.ReLU(),
    "relu": nn.ReLU(),
    "swiglu": nn.SiLU(),
    "qgelu": TorchQuickGELU(),
    "srelu": TorchSquaredRELU(),
}


class TorchGLU(nn.Module):
    def __init__(self, activation: str):
        super().__init__()
        self.act = _supported_act[activation]

    def forward(self, x):
        shape = x.size(-1)
        a = x[..., : shape // 2]
        b = x[..., (shape // 2) :]
        a = self.act(a)
        return a * b


class TorchLayerNormMLP(nn.Module):
    def __init__(
        self,
        hidden_size: int,
        ffn_hidden_size: int,
        eps: float = 1e-5,
        activation="gelu",
        normalization: str = "LayerNorm",
    ):
        super().__init__()
        if normalization == "LayerNorm":
            self.ln = TorchLayerNorm(hidden_size, eps=eps, zero_centered_gamma=False)
        elif normalization == "RMSNorm":
            self.ln = TorchRMSNorm(hidden_size, eps=eps, zero_centered_gamma=False)
        else:
            raise RuntimeError("Unsupported normalization")
        if "glu" in activation:
            fc1_output_features = 2 * ffn_hidden_size
            self.gelu = TorchGLU(activation)
        else:
            fc1_output_features = ffn_hidden_size
            self.gelu = _supported_act[activation]

        self.fc1 = nn.Linear(hidden_size, fc1_output_features)
        self.fc2 = nn.Linear(ffn_hidden_size, hidden_size)

    def forward(self, x):
        t = self.gelu(self.fc1(self.ln(x)))
        return self.fc2(t)


class TorchGPT(nn.Module):
    def __init__(
        self, hidden_size: int, eps: float, num_attention_heads: int, parallel_attention_mlp: bool
    ):
        super().__init__()
        self.ln = nn.LayerNorm(hidden_size, eps=eps)
        self.causal_attn = TorchMHA(hidden_size, num_attention_heads)
        self.ln_mlp = TorchLayerNormMLP(hidden_size, 4 * hidden_size, eps)
        self.parallel_attention_mlp = parallel_attention_mlp

    def forward(
        self,
        x: torch.Tensor,
        attention_mask: Optional[torch.Tensor] = None,
    ) -> torch.Tensor:
        a = self.ln(x)
        b = self.causal_attn(a, attention_mask)
        if self.parallel_attention_mlp:
            n = self.ln_mlp(x)
            x = x + nn.functional.dropout(b + n, p=0.1, training=self.training)
        else:
            x = x + nn.functional.dropout(b, p=0.1, training=self.training)
            n = self.ln_mlp(x)
            x = x + nn.functional.dropout(n, p=0.1, training=self.training)
        return x


def _test_e2e_selective_recompute(
    bs, dtype, config, fp8, recipe, fp8_model_params=False, recompute=False
):
    reset_rng_states()
    FP8GlobalStateManager.reset()

    sigma = 0.023
    init_method = init_method_normal(sigma)
    output_layer_init_method = scaled_init_method_normal(sigma, config.num_layers)

    with fp8_model_init(enabled=fp8 and fp8_model_params, recipe=recipe):
        block = TransformerLayer(
            config.hidden_size,
            4 * config.hidden_size,
            config.num_attention_heads,
            layernorm_epsilon=config.eps,
            init_method=init_method,
            output_layer_init_method=output_layer_init_method,
            hidden_dropout=0.1,
            attention_dropout=0.1,
            kv_channels=config.embed,
            apply_residual_connection_post_layernorm=False,
            output_layernorm=False,
            params_dtype=dtype,
            fuse_qkv_params=True,
            device="cuda",
        )

    te_inp_hidden_states = torch.randn(
        (config.seq_len, bs, config.hidden_size),
        dtype=dtype,
        device="cuda",
        requires_grad=True,
    )
    te_inp_hidden_states.retain_grad()
    te_inp_attn_mask = get_causal_attn_mask(config.seq_len)

    with fp8_autocast(enabled=fp8, fp8_recipe=recipe):
        te_out = block(
            te_inp_hidden_states,
            attention_mask=te_inp_attn_mask,
            checkpoint_core_attention=recompute,
        )
    loss = te_out.sum()
    loss.backward()
    torch.cuda.synchronize()

    outputs = [te_out, te_inp_hidden_states.grad]
    for p in block.parameters():
        if p.requires_grad:
            outputs.append(p.grad)
    return outputs


@pytest.mark.parametrize("dtype", param_types)
@pytest.mark.parametrize("bs", batch_sizes)
@pytest.mark.parametrize("model", ["126m"])
@pytest.mark.parametrize("fp8", all_boolean)
@pytest.mark.parametrize("recipe", fp8_recipes)
@pytest.mark.parametrize("fp8_model_params", all_boolean)
def test_gpt_selective_activation_recompute(dtype, bs, model, fp8, recipe, fp8_model_params):
    if fp8 and not fp8_available:
        pytest.skip(reason_for_no_fp8)
    if recipe.mxfp8() and not mxfp8_available:
        pytest.skip(reason_for_no_mxfp8)

    config = model_configs[model]

    outputs = _test_e2e_selective_recompute(
        bs, dtype, config, fp8, recipe, fp8_model_params, recompute=False
    )
    outputs_recompute = _test_e2e_selective_recompute(
        bs, dtype, config, fp8, recipe, fp8_model_params, recompute=True
    )

    # Check that results match
    tols = dtype_tols(dtype)
    if dtype in (torch.float16, torch.bfloat16):
        tols["atol"] = 1e-4
    if fp8 or fp8_model_params:
        tols.update(dict(rtol=0.125, atol=0.0675))

    for i, (ref, test) in enumerate(zip(outputs, outputs_recompute)):
        torch.testing.assert_close(
            test,
            ref,
            msg=f"Mismatch in tensor {i}",
            **tols,
        )


def _test_e2e_full_recompute(
    bs, dtype, config, fp8, recipe, fp8_model_params=False, recompute=False, use_reentrant=True
):
    reset_rng_states()
    FP8GlobalStateManager.reset()

    sigma = 0.023
    init_method = init_method_normal(sigma)
    output_layer_init_method = scaled_init_method_normal(sigma, config.num_layers)

    with fp8_model_init(enabled=fp8 and fp8_model_params, recipe=recipe):
        block = TransformerLayer(
            config.hidden_size,
            4 * config.hidden_size,
            config.num_attention_heads,
            layernorm_epsilon=config.eps,
            init_method=init_method,
            output_layer_init_method=output_layer_init_method,
            hidden_dropout=0.1,
            attention_dropout=0.1,
            kv_channels=config.embed,
            apply_residual_connection_post_layernorm=False,
            output_layernorm=False,
            params_dtype=dtype,
            fuse_qkv_params=True,
            device="cuda",
        )

    te_inp_hidden_states = torch.randn(
        (config.seq_len, bs, config.hidden_size),
        dtype=dtype,
        device="cuda",
        requires_grad=use_reentrant,
    )
    if use_reentrant:
        te_inp_hidden_states.retain_grad()
    te_inp_attn_mask = get_causal_attn_mask(config.seq_len)

    with fp8_autocast(enabled=fp8, fp8_recipe=recipe):
        if recompute:
            te_out = te_checkpoint(
                block,
                te_inp_hidden_states,
                attention_mask=te_inp_attn_mask,
                checkpoint_core_attention=False,
                distribute_saved_activations=False,
                tp_group=None,
                use_reentrant=use_reentrant,
            )
        else:
            te_out = block(
                te_inp_hidden_states,
                attention_mask=te_inp_attn_mask,
                checkpoint_core_attention=False,
            )
    loss = te_out.sum()
    loss.backward()
    torch.cuda.synchronize()

    outputs = [te_out]
    names = ["output"]
    if use_reentrant:
        outputs.append(te_inp_hidden_states.grad)
        names.append("input")
    for name, p in block.named_parameters():
        if p.requires_grad:
            outputs.append(p.grad)
            names.append(name)

    return outputs, names


@pytest.mark.parametrize("dtype", param_types)
@pytest.mark.parametrize("bs", batch_sizes)
@pytest.mark.parametrize("model", ["126m"])
@pytest.mark.parametrize("fp8", all_boolean)
@pytest.mark.parametrize("recipe", fp8_recipes)
@pytest.mark.parametrize("fp8_model_params", all_boolean)
@pytest.mark.parametrize("use_reentrant", all_boolean)
def test_gpt_full_activation_recompute(
    dtype, bs, model, fp8, recipe, fp8_model_params, use_reentrant
):
    if fp8 and not fp8_available:
        pytest.skip(reason_for_no_fp8)
    if recipe.mxfp8() and not mxfp8_available:
        pytest.skip(reason_for_no_mxfp8)

    config = model_configs[model]

    if not use_reentrant:
        # Non-reentrant checkpoint becomes non-deterministic with bias+GELU fusion
        os.environ["NVTE_BIAS_GELU_NVFUSION"] = "0"

    outputs, names = _test_e2e_full_recompute(
        bs,
        dtype,
        config,
        fp8,
        recipe,
        fp8_model_params,
        recompute=False,
        use_reentrant=use_reentrant,
    )
    outputs_recompute, _ = _test_e2e_full_recompute(
        bs,
        dtype,
        config,
        fp8,
        recipe,
        fp8_model_params,
        recompute=True,
        use_reentrant=use_reentrant,
    )

    if not use_reentrant:
        # Reset bias+GELU fusion flag to avoid contaminating other tests
        del os.environ["NVTE_BIAS_GELU_NVFUSION"]

    # Check that results match
    tols = dtype_tols(dtype)
    if dtype in (torch.float16, torch.bfloat16):
        tols["atol"] = 1e-3
    if fp8 or fp8_model_params:
        tols.update(dict(rtol=0.125, atol=0.0675))
    for i, (ref, test) in enumerate(zip(outputs, outputs_recompute)):
        torch.testing.assert_close(
            test,
            ref,
            msg=f"Mismatch in tensor {i}",
            **tols,
        )


def _test_e2e_checkpointing_get_model(config, dtype):
    sigma = 0.023
    init_method = init_method_normal(sigma)
    output_layer_init_method = scaled_init_method_normal(sigma, config.num_layers)

    return TransformerLayer(
        config.hidden_size,
        4 * config.hidden_size,
        config.num_attention_heads,
        layernorm_epsilon=config.eps,
        init_method=init_method,
        output_layer_init_method=output_layer_init_method,
        hidden_dropout=0.1,
        attention_dropout=0.1,
        kv_channels=config.embed,
        apply_residual_connection_post_layernorm=False,
        output_layernorm=False,
        params_dtype=dtype,
        device="cuda",
    )


def _test_e2e_checkpointing(bs, dtype, config, checkpoint=False, steps=10, path="checkpoint.pt"):
    reset_rng_states()

    te_inp_hidden_states = torch.randn(
        (config.seq_len, bs, config.hidden_size),
        dtype=dtype,
        device="cuda",
        requires_grad=True,
    )
    te_inp_hidden_states.retain_grad()

    block = _test_e2e_checkpointing_get_model(config, dtype)

    for _ in range(steps // 2):
        te_out = block(
            te_inp_hidden_states,
            None,
        )
        loss = te_out.sum()
        loss.backward()

    if checkpoint:
        # This process is necessary so that we can start afresh with
        # a new model while erasing all internal state to ensure that
        # loading from a checkpoint gives bitwise identical results.
        # Since gradients are being accumulated, it is important to
        # restore them post loading the checkpoint.
        torch.save(block.state_dict(), path)

        param_grads = []
        for p in block.parameters():
            if p.requires_grad:
                param_grads.append(p.grad.clone())

        global _cpu_rng_state, _cuda_rng_state
        _cpu_rng_state = torch.get_rng_state()
        _cuda_rng_state = torch.cuda.get_rng_state()

        del block
        block = _test_e2e_checkpointing_get_model(config, dtype)
        block.load_state_dict(torch.load(path, weights_only=False))
        reset_rng_states()

        for p in block.parameters():
            if p.requires_grad:
                p.grad = param_grads.pop(0)

        assert not param_grads, "Oops!"

    for _ in range(steps // 2):
        te_out = block(
            te_inp_hidden_states,
            None,
        )
        loss = te_out.sum()
        loss.backward()

    torch.cuda.synchronize()

    if os.path.exists(path):
        os.remove(path)

    outputs = [te_out, te_inp_hidden_states.grad]
    for p in block.parameters():
        if p.requires_grad:
            outputs.append(p.grad)
    return outputs


@pytest.mark.parametrize("dtype", param_types)
@pytest.mark.parametrize("bs", batch_sizes)
@pytest.mark.parametrize("model", ["126m"])
def test_gpt_checkpointing(dtype, bs, model):
    config = model_configs[model]
    outputs = _test_e2e_checkpointing(bs, dtype, config, checkpoint=False)
    outputs_checkpoint = _test_e2e_checkpointing(bs, dtype, config, checkpoint=True)

    # Check that results match
    tols = dtype_tols(dtype)
    if dtype in (torch.float16, torch.bfloat16):
        tols.update(dict(rtol=2e-2, atol=2e-3))
    for i, (ref, test) in enumerate(zip(outputs, outputs_checkpoint)):
        torch.testing.assert_close(
            test,
            ref,
            msg=f"Mismatch in tensor {i}",
            **tols,
        )


def _test_e2e_gpt_accuracy(block, bs, dtype, config):
    reset_rng_states()

    inp_hidden_states = torch.randn(
        (config.seq_len, bs, config.hidden_size),
        dtype=dtype,
        device="cuda",
        requires_grad=True,
    )
    inp_hidden_states.retain_grad()
    inp_attn_mask = get_causal_attn_mask(config.seq_len)

    out = block(inp_hidden_states, attention_mask=inp_attn_mask)
    loss = out.sum()
    loss.backward()

    torch.cuda.synchronize()
    outputs = [out, inp_hidden_states.grad]
    for p in block.parameters():
        if p.requires_grad:
            outputs.append(p.grad)
    return outputs


@pytest.mark.parametrize("dtype", param_types)
@pytest.mark.parametrize("bs", batch_sizes)
@pytest.mark.parametrize("model", ["small"])
@pytest.mark.parametrize("parallel_attention_mlp", all_boolean)
def test_gpt_accuracy(dtype, bs, model, parallel_attention_mlp):
    config = model_configs[model]

    te_gpt = TransformerLayer(
        hidden_size=config.hidden_size,
        ffn_hidden_size=4 * config.hidden_size,
        num_attention_heads=config.num_attention_heads,
        layernorm_epsilon=config.eps,
        attention_dropout=0.1,
        hidden_dropout=0.1,
        params_dtype=dtype,
        fuse_qkv_params=True,
        qkv_weight_interleaved=False,
        parallel_attention_mlp=parallel_attention_mlp,
        device="cuda",
    ).eval()

    torch_gpt = (
        TorchGPT(
            config.hidden_size,
            config.eps,
            config.num_attention_heads,
            parallel_attention_mlp=parallel_attention_mlp,
        )
        .to(dtype=dtype)
        .cuda()
        .eval()
    )

    # Share params
    with torch.no_grad():
        torch_gpt.ln.weight = Parameter(
            te_gpt.self_attention.layernorm_qkv.layer_norm_weight.clone()
        )
        torch_gpt.ln.bias = Parameter(te_gpt.self_attention.layernorm_qkv.layer_norm_bias.clone())
        torch_gpt.causal_attn.mhsa.in_proj_weight = Parameter(
            te_gpt.self_attention.layernorm_qkv.weight.clone()
        )
        torch_gpt.causal_attn.mhsa.in_proj_bias = Parameter(
            te_gpt.self_attention.layernorm_qkv.bias.clone()
        )
        torch_gpt.causal_attn.mhsa.out_proj.weight = Parameter(
            te_gpt.self_attention.proj.weight.clone()
        )
        torch_gpt.causal_attn.mhsa.out_proj.bias = Parameter(
            te_gpt.self_attention.proj.bias.clone()
        )
        torch_gpt.ln_mlp.ln.weight = Parameter(te_gpt.layernorm_mlp.layer_norm_weight.clone())
        torch_gpt.ln_mlp.ln.bias = Parameter(te_gpt.layernorm_mlp.layer_norm_bias.clone())
        torch_gpt.ln_mlp.fc1.weight = Parameter(te_gpt.layernorm_mlp.fc1_weight.clone())
        torch_gpt.ln_mlp.fc1.bias = Parameter(te_gpt.layernorm_mlp.fc1_bias.clone())
        torch_gpt.ln_mlp.fc2.weight = Parameter(te_gpt.layernorm_mlp.fc2_weight.clone())
        torch_gpt.ln_mlp.fc2.bias = Parameter(te_gpt.layernorm_mlp.fc2_bias.clone())

    te_outputs = _test_e2e_gpt_accuracy(te_gpt, bs, dtype, config)
    torch_outputs = _test_e2e_gpt_accuracy(torch_gpt, bs, dtype, config)

    atol = {
        torch.float32: 5e-3,
        torch.half: 5e-2,
        torch.bfloat16: 1e-1,
    }

    # Check output.
    assert_allclose(te_outputs[0], torch_outputs[0], atol[dtype])

    # Check gradients, only for small model
    if model == "small":
        atol[torch.float32] = 5e-2
        rtol = {
            torch.float32: 1e-2,
            torch.half: 1e-2,
            torch.bfloat16: 1e-2,
        }
        for te_output, torch_output in zip(te_outputs[1:], torch_outputs[1:]):
            assert_allclose(te_output, torch_output, atol[dtype], rtol[dtype])


def _test_mha_accuracy(block, bs, dtype, config, mask_type, te=True):
    reset_rng_states()

    inp_hidden_states = torch.randn(
        (config.seq_len, bs, config.hidden_size),
        dtype=dtype,
        device="cuda",
        requires_grad=True,
    )
    inp_hidden_states.retain_grad()
    inp_attn_mask = get_causal_attn_mask(config.seq_len) if mask_type == "causal" else None

    forward_kwargs = {}
    if te:
        forward_kwargs["attn_mask_type"] = mask_type
    forward_kwargs["attention_mask"] = inp_attn_mask

    out = block(inp_hidden_states, **forward_kwargs)
    loss = out.sum()
    loss.backward()

    torch.cuda.synchronize()
    outputs = [out, inp_hidden_states.grad]
    for p in block.parameters():
        if p.requires_grad:
            outputs.append(p.grad)
    return outputs


@pytest.mark.parametrize("dtype", param_types)
@pytest.mark.parametrize("bs", batch_sizes)
@pytest.mark.parametrize("model", ["small"])
@pytest.mark.parametrize("mask_type", mask_types)
def test_mha_accuracy(dtype, bs, model, mask_type):
    config = model_configs[model]

    te_mha = MultiheadAttention(
        config.hidden_size,
        config.num_attention_heads,
        fuse_qkv_params=True,
        params_dtype=dtype,
        qkv_weight_interleaved=False,
        input_layernorm=False,
        device="cuda",
    ).eval()

    torch_mha = (
        TorchMHA(
            config.hidden_size,
            config.num_attention_heads,
        )
        .to(dtype=dtype)
        .cuda()
        .eval()
    )

    # Share params
    with torch.no_grad():
        torch_mha.mhsa.in_proj_weight = Parameter(te_mha.qkv.weight.clone())
        torch_mha.mhsa.in_proj_bias = Parameter(te_mha.qkv.bias.clone())
        torch_mha.mhsa.out_proj.weight = Parameter(te_mha.proj.weight.clone())
        torch_mha.mhsa.out_proj.bias = Parameter(te_mha.proj.bias.clone())

    te_outputs = _test_mha_accuracy(te_mha, bs, dtype, config, mask_type, te=True)
    torch_outputs = _test_mha_accuracy(torch_mha, bs, dtype, config, mask_type, te=False)

    # Check output.
    if dtype == torch.float32:
        assert_allclose(te_outputs[0], torch_outputs[0], 5e-3)
    else:
        assert_allclose(te_outputs[0], torch_outputs[0], 5e-2)

    # Check gradients, only for small model
    if model == "small":
        atol = {
            torch.float32: 5e-2,
            torch.half: 5e-2,
            torch.bfloat16: 5e-2,
        }
        rtol = {
            torch.float32: 1e-2,
            torch.half: 1e-2,
            torch.bfloat16: 1e-2,
        }
        for te_output, torch_output in zip(te_outputs[1:], torch_outputs[1:]):
            assert_allclose(te_output, torch_output, atol[dtype], rtol[dtype])


def _test_granular_accuracy(block, bs, dtype, config):
    reset_rng_states()

    inp_hidden_states = torch.randn(
        (config.seq_len, bs, config.hidden_size),
        dtype=dtype,
        device="cuda",
        requires_grad=True,
    )
    inp_hidden_states.retain_grad()

    out = block(inp_hidden_states)
    loss = out.sum()
    loss.backward()

    torch.cuda.synchronize()
    outputs = [out, inp_hidden_states.grad]
    for p in block.parameters():
        if p.requires_grad:
            outputs.append(p.grad)
    return outputs


def _test_dpa_accuracy(block, bs, dtype, config):
    reset_rng_states()

    mask = torch.triu(
        torch.ones(config.seq_len, config.seq_len, dtype=torch.bool, device="cuda"), diagonal=1
    )
    query, key, value = [
        torch.randn(
            (config.seq_len, bs, config.num_attention_heads, config.embed),
            dtype=dtype,
            device="cuda",
            requires_grad=True,
        )
        for _ in range(3)
    ]

    query.retain_grad()
    key.retain_grad()
    value.retain_grad()

    out = block(query, key, value, attention_mask=mask)
    loss = out.sum()
    loss.backward()

    torch.cuda.synchronize()

    return [out, query.grad, key.grad, value.grad]


@pytest.mark.parametrize("dtype", param_types)
@pytest.mark.parametrize("bs", batch_sizes)
@pytest.mark.parametrize("model", ["126m"])
def test_dpa_accuracy(dtype, bs, model):
    config = model_configs[model]

    te_dpa = (
        DotProductAttention(
            config.num_attention_heads,
            config.embed,
            attention_dropout=0.0,  # disable dropout, FU uses rng differently
        )
        .to(dtype=dtype)
        .cuda()
    )

    torch_dpa = (
        TorchDotProductAttention(
            config.embed,
            0.0,  # dropout
        )
        .to(dtype=dtype)
        .cuda()
    )

    te_outputs = _test_dpa_accuracy(te_dpa, bs, dtype, config)
    torch_outputs = _test_dpa_accuracy(torch_dpa, bs, dtype, config)

    # Check output.
    if dtype == torch.float32:
        assert_allclose(te_outputs[0], torch_outputs[0], 5e-3)
    else:
        assert_allclose(te_outputs[0], torch_outputs[0], 5e-2)

    for te_output, torch_output in zip(te_outputs[1:], torch_outputs[1:]):
        assert_allclose(te_output, torch_output, atol=5e-2, rtol=1e-2)


@pytest.mark.parametrize("dtype", param_types)
@pytest.mark.parametrize("bs", batch_sizes)
@pytest.mark.parametrize("model", ["small"])
def test_linear_accuracy(dtype, bs, model):
    config = model_configs[model]

    te_linear = Linear(
        config.hidden_size,
        4 * config.hidden_size,
        bias=True,
        params_dtype=dtype,
        device="cuda",
    ).eval()

    torch_linear = torch.nn.Linear(
        config.hidden_size,
        4 * config.hidden_size,
        bias=True,
        device="cuda",
        dtype=dtype,
    ).eval()

    # Share params
    with torch.no_grad():
        torch_linear.weight = Parameter(te_linear.weight.clone())
        torch_linear.bias = Parameter(te_linear.bias.clone())

    te_outputs = _test_granular_accuracy(te_linear, bs, dtype, config)
    torch_outputs = _test_granular_accuracy(torch_linear, bs, dtype, config)

    # Check output.
    if model == "small":
        tolerance = 5e-3 if dtype == torch.float32 else 5e-2
        rtol = {
            torch.float32: 1.3e-6,
            torch.half: 1e-2,
            torch.bfloat16: 2e-2,
        }
        for te_output, torch_output in zip(te_outputs, torch_outputs):
            assert_allclose(te_output, torch_output, tolerance, rtol[dtype])


@pytest.mark.parametrize("dtype", param_types)
@pytest.mark.parametrize("bs", batch_sizes)
@pytest.mark.parametrize("model", ["126m"])
@pytest.mark.parametrize("eps", [1e-1, 1e-3, 1e-5, 1e-7])
@pytest.mark.parametrize("zero_centered_gamma", all_boolean)
def test_rmsnorm_accuracy(dtype, bs, model, eps, zero_centered_gamma):
    config = model_configs[model]

    te_rmsnorm = RMSNorm(
        config.hidden_size,
        eps=eps,
        params_dtype=dtype,
        zero_centered_gamma=zero_centered_gamma,
        device="cuda",
    ).eval()

    torch_rmsnorm = (
        TorchRMSNorm(config.hidden_size, eps=eps, zero_centered_gamma=zero_centered_gamma)
        .to(dtype=dtype)
        .cuda()
        .eval()
    )

    # Share params
    with torch.no_grad():
        torch_rmsnorm.weight = Parameter(te_rmsnorm.weight.clone())

    te_outputs = _test_granular_accuracy(te_rmsnorm, bs, dtype, config)
    torch_outputs = _test_granular_accuracy(torch_rmsnorm, bs, dtype, config)

    atol = {
        torch.float32: 1e-7,
        torch.half: 2e-3,
        torch.bfloat16: 2e-2,
    }

    # Check output.
    assert_allclose(te_outputs[0], torch_outputs[0], atol[dtype])

    atol[torch.float32] = 2e-3
    rtol = {
        torch.float32: 1.3e-6,
        torch.half: 1e-3,
        torch.bfloat16: 1.6e-2,
    }
    # Check gradients
    for te_output, torch_output in zip(te_outputs[1:], torch_outputs[1:]):
        assert_allclose(te_output, torch_output, atol[dtype], rtol[dtype])


@pytest.mark.parametrize("dtype", param_types)
@pytest.mark.parametrize("bs", batch_sizes)
@pytest.mark.parametrize("model", ["126m"])
@pytest.mark.parametrize("eps", [1e-1, 1e-3, 1e-5, 1e-7])
@pytest.mark.parametrize("zero_centered_gamma", all_boolean)
def test_layernorm_accuracy(dtype, bs, model, eps, zero_centered_gamma):
    config = model_configs[model]

    te_layernorm = LayerNorm(
        config.hidden_size,
        eps=eps,
        params_dtype=dtype,
        zero_centered_gamma=zero_centered_gamma,
        device="cuda",
    ).eval()

    torch_layernorm = (
        TorchLayerNorm(config.hidden_size, eps=eps, zero_centered_gamma=zero_centered_gamma)
        .to(dtype=dtype)
        .cuda()
        .eval()
    )

    # Share params
    with torch.no_grad():
        torch_layernorm.weight = Parameter(te_layernorm.weight.clone())
        torch_layernorm.bias = Parameter(te_layernorm.bias.clone())

    te_outputs = _test_granular_accuracy(te_layernorm, bs, dtype, config)
    torch_outputs = _test_granular_accuracy(torch_layernorm, bs, dtype, config)

    atol = {
        torch.float32: 1e-7,
        torch.half: 2e-3,
        torch.bfloat16: 2e-2,
    }

    # Check output.
    assert_allclose(te_outputs[0], torch_outputs[0], atol[dtype])

    rtol = {
        torch.float32: 1.3e-6,
        torch.half: 1e-3,
        torch.bfloat16: 1.6e-2,
    }
    atol[torch.float32] = 1e-4
    # Check gradients
    for te_output, torch_output in zip(te_outputs[1:], torch_outputs[1:]):
        assert_allclose(te_output, torch_output, atol[dtype], rtol[dtype])


@pytest.mark.parametrize("dtype", param_types)
@pytest.mark.parametrize("bs", batch_sizes)
@pytest.mark.parametrize("model", ["small"])
@pytest.mark.parametrize("normalization", all_normalizations)
@pytest.mark.parametrize("zero_centered_gamma", all_boolean)
def test_layernorm_linear_accuracy(dtype, bs, model, normalization, zero_centered_gamma):
    config = model_configs[model]

    te_ln_linear = LayerNormLinear(
        config.hidden_size,
        4 * config.hidden_size,
        config.eps,
        bias=True,
        normalization=normalization,
        params_dtype=dtype,
        zero_centered_gamma=zero_centered_gamma,
        device="cuda",
    ).eval()

    torch_ln_linear = (
        TorchLayerNormLinear(
            config.hidden_size,
            4 * config.hidden_size,
            config.eps,
            bias=True,
            normalization=normalization,
            zero_centered_gamma=zero_centered_gamma,
        )
        .to(dtype=dtype)
        .cuda()
        .eval()
    )

    # Share params
    with torch.no_grad():
        torch_ln_linear.layernorm.weight = Parameter(te_ln_linear.layer_norm_weight.clone())
        if normalization != "RMSNorm":
            torch_ln_linear.layernorm.bias = Parameter(te_ln_linear.layer_norm_bias.clone())
        torch_ln_linear.linear.weight = Parameter(te_ln_linear.weight.clone())
        torch_ln_linear.linear.bias = Parameter(te_ln_linear.bias.clone())

    te_outputs = _test_granular_accuracy(te_ln_linear, bs, dtype, config)
    torch_outputs = _test_granular_accuracy(torch_ln_linear, bs, dtype, config)

    atol = {
        torch.float32: 2.5e-4,
        torch.half: 2e-3,
        torch.bfloat16: 2e-2,
    }
    rtol = {
        torch.float32: 1e-3,
        torch.half: 4e-2,
        torch.bfloat16: 4e-2,
    }

    # Check output.
    assert_allclose(te_outputs[0], torch_outputs[0], atol[dtype], rtol[dtype])

    if model == "small":
        atol = {
            torch.float32: 1e-3,
            torch.half: 5e-2,
            torch.bfloat16: 5e-2,
        }
        rtol = {
            torch.float32: 1e-3,
            torch.half: 4e-2,
            torch.bfloat16: 4e-2,
        }
        # Check gradients
        for te_output, torch_output in zip(te_outputs[1:], torch_outputs[1:]):
            assert_allclose(te_output, torch_output, atol[dtype], rtol[dtype])


@pytest.mark.parametrize("dtype", param_types)
@pytest.mark.parametrize("bs", batch_sizes)
@pytest.mark.parametrize("model", ["small"])
@pytest.mark.parametrize("activation", all_activations)
@pytest.mark.parametrize("normalization", all_normalizations)
def test_layernorm_mlp_accuracy(dtype, bs, model, activation, normalization):
    config = model_configs[model]

    te_ln_mlp = LayerNormMLP(
        config.hidden_size,
        4 * config.hidden_size,
        activation=activation,
        normalization=normalization,
        params_dtype=dtype,
        device="cuda",
    ).eval()

    torch_ln_mlp = (
        TorchLayerNormMLP(
            config.hidden_size,
            4 * config.hidden_size,
            activation=activation,
            normalization=normalization,
        )
        .to(dtype=dtype)
        .cuda()
        .eval()
    )

    # Share params
    with torch.no_grad():
        torch_ln_mlp.ln.weight = Parameter(te_ln_mlp.layer_norm_weight.clone())
        if normalization != "RMSNorm":
            torch_ln_mlp.ln.bias = Parameter(te_ln_mlp.layer_norm_bias.clone())
        torch_ln_mlp.fc1.weight = Parameter(te_ln_mlp.fc1_weight.clone())
        torch_ln_mlp.fc1.bias = Parameter(te_ln_mlp.fc1_bias.clone())
        torch_ln_mlp.fc2.weight = Parameter(te_ln_mlp.fc2_weight.clone())
        torch_ln_mlp.fc2.bias = Parameter(te_ln_mlp.fc2_bias.clone())

    te_outputs = _test_granular_accuracy(te_ln_mlp, bs, dtype, config)
    torch_outputs = _test_granular_accuracy(torch_ln_mlp, bs, dtype, config)

    atol = {
        torch.float32: 2e-2,
        torch.half: 5e-2,
        torch.bfloat16: 5e-2,
    }

    rtol = {
        torch.float32: 1e-3,
        torch.half: 4e-2,
        torch.bfloat16: 4e-2,
    }

    # Check output.
    assert_allclose(te_outputs[0], torch_outputs[0], atol[dtype], rtol[dtype])

    # Check gradients, only for small model
    rtol = {
        torch.float32: 1e-3,
        torch.half: 1e-2,
        torch.bfloat16: 4e-2,
    }
    atol[torch.half] = 2e-1
    atol[torch.bfloat16] = 2e-1
    if model == "small":
        for te_output, torch_output in zip(te_outputs[1:], torch_outputs[1:]):
            assert_allclose(te_output, torch_output, atol[dtype], rtol[dtype])


<<<<<<< HEAD
def _test_grouped_linear_accuracy(block, num_gemms, bs, dtype, config, recipe, fp8=False):
=======
def _test_grouped_linear_accuracy(
    block, num_gemms, bs, dtype, config, recipe, fp8, fuse_wgrad_accumulation
):
>>>>>>> 450146ae
    reset_rng_states()
    if fp8:
        FP8GlobalStateManager.reset()

    inp_hidden_states = torch.randn(
        (config.seq_len, bs, config.hidden_size),
        dtype=dtype,
        device="cuda",
        requires_grad=True,
    )
    inp_hidden_states.retain_grad()

    if num_gemms > 1:
        split_size = 1
        if fp8:
            if recipe.delayed():
                split_size = 16
            if recipe.mxfp8():
                split_size = 128
        m = config.seq_len // split_size
        dist = torch.sort(torch.randint(0, m, (num_gemms - 2,))).values.tolist()
        dist.append(dist[-1])  # Manually add a zero
        m_splits = torch.tensor(dist + [m]) - torch.tensor([0] + dist)
        m_splits = m_splits * split_size
        assert m_splits.sum() == config.seq_len and len(m_splits) == num_gemms
    else:
        m_splits = torch.tensor([config.seq_len])

    with fp8_autocast(enabled=fp8, fp8_recipe=recipe):
        if isinstance(block, GroupedLinear):
            m_splits = m_splits * bs
            out = block(inp_hidden_states, m_splits.tolist())
        else:
            out = torch.cat(
                [
                    block[i](inp)
                    for i, inp in enumerate(torch.split(inp_hidden_states, m_splits.tolist()))
                ]
            )
    loss = out.sum()
    loss.backward()

    torch.cuda.synchronize()
    outputs = [out, inp_hidden_states.grad]
    for p in block.parameters():
        if p.requires_grad:
            if getattr(p, "main_grad", None) is not None:
                outputs.append(p.main_grad)
                assert p.grad is None  # grad should be None if fuse_wgrad_accumulation is True
            else:
                outputs.append(p.grad)
    return outputs


@pytest.mark.parametrize("dtype", param_types)
@pytest.mark.parametrize("num_gemms", [3, 6])
@pytest.mark.parametrize("bs", batch_sizes)
@pytest.mark.parametrize("model", ["126m"])
@pytest.mark.parametrize("fp8", all_boolean)
@pytest.mark.parametrize("recipe", fp8_recipes)
@pytest.mark.parametrize("fp8_model_params", all_boolean)
@pytest.mark.parametrize("fuse_wgrad_accumulation", all_boolean)
def test_grouped_linear_accuracy(
<<<<<<< HEAD
    dtype, num_gemms, bs, model, fp8, recipe, fp8_model_params, parallel_mode=None
=======
    dtype,
    num_gemms,
    bs,
    model,
    fp8,
    recipe,
    fp8_model_params,
    fuse_wgrad_accumulation,
    parallel_mode=None,
>>>>>>> 450146ae
):
    if fp8 and not fp8_available:
        pytest.skip(reason_for_no_fp8)
    if recipe.mxfp8() and not mxfp8_available:
        pytest.skip(reason_for_no_mxfp8)
    if fp8 and recipe.mxfp8():  # TODO(ksivamani): debug mismatches
        pytest.skip("MXFP8 unsupported for grouped linear.")

    config = model_configs[model]
    if config.seq_len % 16 != 0 and fp8:
        pytest.skip("FP8 requires sequence length to be divisible by 16.")

    with fp8_model_init(enabled=fp8 and fp8_model_params, recipe=recipe):
        grouped_linear = GroupedLinear(
            num_gemms,
            config.hidden_size,
            4 * config.hidden_size,
            bias=True,
            params_dtype=dtype,
            parallel_mode=parallel_mode,
            device="cuda",
            fuse_wgrad_accumulation=fuse_wgrad_accumulation,
        ).eval()
        sequential_linear = torch.nn.ModuleList(
            [
                Linear(
                    config.hidden_size,
                    4 * config.hidden_size,
                    bias=True,
                    params_dtype=dtype,
                    parallel_mode=parallel_mode,
                    device="cuda",
                    fuse_wgrad_accumulation=fuse_wgrad_accumulation,
                ).eval()
                for _ in range(num_gemms)
            ]
        )

    # Share params
    with torch.no_grad():
        for i in range(num_gemms):
            sequential_linear[i].weight = Parameter(getattr(grouped_linear, f"weight{i}").clone())
            sequential_linear[i].bias = Parameter(getattr(grouped_linear, f"bias{i}").clone())
            if fuse_wgrad_accumulation:
                weight_i = getattr(grouped_linear, f"weight{i}")
                weight_i.main_grad = torch.rand_like(weight_i, dtype=torch.float32)
                sequential_linear[i].weight.main_grad = weight_i.main_grad.clone()

    outputs_ref = _test_grouped_linear_accuracy(
<<<<<<< HEAD
        sequential_linear, num_gemms, bs, dtype, config, recipe, fp8
    )
    outputs = _test_grouped_linear_accuracy(
        grouped_linear, num_gemms, bs, dtype, config, recipe, fp8
=======
        sequential_linear, num_gemms, bs, dtype, config, recipe, fp8, fuse_wgrad_accumulation
    )
    outputs = _test_grouped_linear_accuracy(
        grouped_linear, num_gemms, bs, dtype, config, recipe, fp8, fuse_wgrad_accumulation
>>>>>>> 450146ae
    )

    # Shoule be bit-wise match
    for i, (o, o_ref) in enumerate(zip(outputs, outputs_ref)):
        torch.testing.assert_close(o, o_ref, rtol=0, atol=0)


@pytest.mark.parametrize("parallel_mode", ["column", "row"])
@pytest.mark.parametrize("recipe", fp8_recipes)
def test_grouped_linear_accuracy_parallel_mode(parallel_mode, recipe):
    """Split the tests to save CI time"""
    test_grouped_linear_accuracy(
        dtype=torch.float32,
        num_gemms=6,
        bs=2,
        model="126m",
        fp8=True,
        recipe=recipe,
        fp8_model_params=True,
        parallel_mode=parallel_mode,
        fuse_wgrad_accumulation=True,
    )


@pytest.mark.parametrize("recipe", fp8_recipes)
def test_grouped_linear_accuracy_single_gemm(recipe):
    """Split the tests to save CI time"""
    test_grouped_linear_accuracy(
        dtype=torch.float32,
        num_gemms=1,
        bs=2,
        model="126m",
        fp8=True,
        recipe=recipe,
        fp8_model_params=True,
        fuse_wgrad_accumulation=True,
    )


def _test_padding_grouped_linear_accuracy(block, num_gemms, bs, dtype, config, recipe, fp8=False):

    def _pad_tensor_for_fp8(hidden_states, tokens_per_expert):
        """Padding tensor shapes to multiples of 16."""
        padded_tokens_per_expert = [
            (num_tokens + 15) // 16 * 16 for num_tokens in tokens_per_expert
        ]
        hidden_states = torch.split(hidden_states, tokens_per_expert)
        padded_hidden_states = []
        for hidden_state, actual_num_tokens, padded_num_tokens in zip(
            hidden_states, tokens_per_expert, padded_tokens_per_expert
        ):
            padded_hidden_states.append(hidden_state)
            if padded_num_tokens > actual_num_tokens:
                pad_tensor = torch.zeros(
                    padded_num_tokens - actual_num_tokens,
                    hidden_state.shape[1],
                    dtype=hidden_state.dtype,
                    device=hidden_state.device,
                )
                padded_hidden_states.append(pad_tensor)
        padded_hidden_states = torch.cat(padded_hidden_states, dim=0)
        return padded_hidden_states, padded_tokens_per_expert

    def _unpad_tensor_for_fp8(padded_hidden_states, actual_tokens_per_expert, tokens_per_expert):
        inputmats = torch.split(
            padded_hidden_states.view(-1, padded_hidden_states.shape[-1]), tokens_per_expert
        )
        hidden_states = torch.cat(
            [
                grad_output_mat[: actual_tokens_per_expert[i]]
                for i, grad_output_mat in enumerate(inputmats)
            ],
            dim=0,
        )

        return hidden_states

    def _generate_random_numbers(n, total_sum):
        if n <= 0:
            return []

        # reset seed
        random.seed(seed)

        breaks = sorted(random.sample(range(1, total_sum), n - 1))
        random_numbers = (
            [breaks[0]]
            + [breaks[i] - breaks[i - 1] for i in range(1, n - 1)]
            + [total_sum - breaks[-1]]
        )

        return random_numbers

    reset_rng_states()
    if fp8:
        FP8GlobalStateManager.reset()

    inp_hidden_states = torch.randn(
        (config.seq_len * bs, config.hidden_size),
        dtype=dtype,
        device="cuda",
        requires_grad=True,
    )
    inp_hidden_states.retain_grad()

    m_splits = _generate_random_numbers(num_gemms, config.seq_len * bs)

    with fp8_autocast(enabled=fp8, fp8_recipe=recipe):
        if isinstance(block, TorchGroupedLinearWithPadding):
            out = block(inp_hidden_states, m_splits)
        else:
            if fp8:
                padded_inp_hidden_states, padding_m_splits = _pad_tensor_for_fp8(
                    inp_hidden_states, m_splits
                )
                padded_inp_hidden_states = block(padded_inp_hidden_states, padding_m_splits)
                out = _unpad_tensor_for_fp8(padded_inp_hidden_states, m_splits, padding_m_splits)
            else:
                out = block(inp_hidden_states, m_splits)

    loss = out.sum()
    loss.backward()

    torch.cuda.synchronize()
    outputs = [out, inp_hidden_states.grad]
    for p in block.parameters():
        if p.requires_grad:
            outputs.append(p.grad)
    return outputs


@pytest.mark.parametrize("dtype", param_types)
@pytest.mark.parametrize("num_gemms", [3, 6])
@pytest.mark.parametrize("bs", batch_sizes)
@pytest.mark.parametrize("model", ["126m"])
@pytest.mark.parametrize("fp8", [True])
@pytest.mark.parametrize("recipe", fp8_recipes)
@pytest.mark.parametrize("fp8_model_params", all_boolean)
def test_padding_grouped_linear_accuracy(
    dtype, num_gemms, bs, model, fp8, recipe, fp8_model_params, parallel_mode=None
):
    if fp8 and not fp8_available:
        pytest.skip(reason_for_no_fp8)
    if recipe.mxfp8() and not mxfp8_available:
        pytest.skip(reason_for_no_mxfp8)
    if fp8 and recipe.mxfp8():  # TODO(ksivamani): debug mismatches
        pytest.skip("MXFP8 unsupported for grouped linear.")

    config = model_configs[model]
    if config.seq_len % 16 != 0 and fp8:
        pytest.skip("FP8 requires sequence length to be divisible by 16.")

    with fp8_model_init(enabled=fp8 and fp8_model_params, recipe=recipe):
        grouped_linear = TorchGroupedLinearWithPadding(
            num_gemms,
            config.hidden_size,
            4 * config.hidden_size,
            bias=False,
            params_dtype=dtype,
            parallel_mode=parallel_mode,
            fp8=fp8,
        ).eval()

    with fp8_model_init(enabled=fp8 and fp8_model_params, recipe=recipe):
        ref_grouped_linear = GroupedLinear(
            num_gemms,
            config.hidden_size,
            4 * config.hidden_size,
            bias=False,
            params_dtype=dtype,
            parallel_mode=parallel_mode,
            device="cuda",
        ).eval()

    # Share params
    with torch.no_grad():
        inner_grouped_linear = grouped_linear.linear_fn
        for i in range(num_gemms):
            setattr(
                ref_grouped_linear,
                f"weight{i}",
                Parameter(getattr(inner_grouped_linear, f"weight{i}").clone()),
            )

    outputs = _test_padding_grouped_linear_accuracy(
        grouped_linear, num_gemms, bs, dtype, config, recipe, fp8
    )
    outputs_ref = _test_padding_grouped_linear_accuracy(
        ref_grouped_linear, num_gemms, bs, dtype, config, recipe, fp8
    )

    # Shoule be bit-wise match
    for i, (o, o_ref) in enumerate(zip(outputs, outputs_ref)):
        torch.testing.assert_close(o, o_ref, rtol=0, atol=0)


def _test_gpt_e2e_cuda_graph(block, bs, dtype, config, graph):
    reset_rng_states()

    # Initialize loss function and optimizer.
    loss_fn = torch.nn.MSELoss()
    optimizer = torch.optim.SGD(block.parameters(), lr=0.1)

    # Placeholders used for graph capture.
    static_input = torch.randn(
        config.seq_len, bs, config.hidden_size, device="cuda", dtype=dtype, requires_grad=True
    )
    static_target = torch.randn(config.seq_len, bs, config.hidden_size, device="cuda", dtype=dtype)

    real_input = torch.rand_like(static_input)
    real_target = torch.rand_like(static_target)

    # Basic training loop.
    def train_step():
        optimizer.zero_grad(set_to_none=False)
        out = block(static_input)
        loss = loss_fn(out, static_target)
        loss.backward()
        optimizer.step()
        return out

    # Warmup steps in a separate stream.
    s = torch.cuda.Stream()
    s.wait_stream(torch.cuda.current_stream())
    with torch.cuda.stream(s):
        for _ in range(3):
            train_step()
    torch.cuda.current_stream().wait_stream(s)

    # Capture graph.
    g = None
    static_output = None
    if graph:
        g = torch.cuda.CUDAGraph()
        with torch.cuda.graph(g):
            static_output = train_step()

    # Run with new data.
    with torch.no_grad():
        static_input.copy_(real_input)
        static_target.copy_(real_target)
    if graph:
        g.replay()
    else:
        static_output = train_step()

    grads = [static_input.grad]
    for p in block.parameters():
        if p.requires_grad:
            grads.append(p.grad)

    with torch.no_grad():
        output = static_output.clone()
    return output, grads


@pytest.mark.parametrize("dtype", param_types)
@pytest.mark.parametrize("bs", batch_sizes)
@pytest.mark.parametrize("model", ["126m"])
def test_gpt_cuda_graph(dtype, bs, model):
    config = model_configs[model]

    sigma = 0.023
    init_method = init_method_normal(sigma)
    output_layer_init_method = scaled_init_method_normal(sigma, config.num_layers)

    block_args = (
        config.hidden_size,
        4 * config.hidden_size,
        config.num_attention_heads,
    )
    block_kwargs = dict(
        layernorm_epsilon=config.eps,
        init_method=init_method,
        output_layer_init_method=output_layer_init_method,
        hidden_dropout=0.1,
        attention_dropout=0.1,
        kv_channels=config.embed,
        params_dtype=dtype,
        apply_residual_connection_post_layernorm=False,
        output_layernorm=False,
        device="cuda",
    )
    block = TransformerLayer(*block_args, **block_kwargs)
    graphed_block = TransformerLayer(*block_args, **block_kwargs)
    with torch.no_grad():
        for param1, param2 in zip(block.parameters(), graphed_block.parameters()):
            param2.copy_(param1)

    out, grads = _test_gpt_e2e_cuda_graph(block, bs, dtype, config, False)
    graphed_out, graphed_grads = _test_gpt_e2e_cuda_graph(graphed_block, bs, dtype, config, True)
    params = list(block.parameters())
    graphed_params = list(graphed_block.parameters())

    # Check that results match
    assert_allclose(out, graphed_out, 1e-3)
    assert_allclose(params, graphed_params, 1e-3)
    assert_allclose(grads, graphed_grads, 1e-3)


def _test_gpt_fp8_parameters(bs, dtype, config, fp8_model_params, recipe):
    reset_rng_states()
    FP8GlobalStateManager.reset()

    sigma = 0.023
    init_method = init_method_normal(sigma)
    output_layer_init_method = scaled_init_method_normal(sigma, config.num_layers)

    with fp8_model_init(enabled=fp8_model_params, recipe=recipe):
        block = TransformerLayer(
            config.hidden_size,
            4 * config.hidden_size,
            config.num_attention_heads,
            layernorm_epsilon=config.eps,
            init_method=init_method,
            output_layer_init_method=output_layer_init_method,
            hidden_dropout=0.1,
            attention_dropout=0.1,
            kv_channels=config.embed,
            apply_residual_connection_post_layernorm=False,
            output_layernorm=False,
            params_dtype=dtype,
            fuse_qkv_params=True,
            device="cuda",
        )

    te_inp_hidden_states = torch.randn(
        (config.seq_len, bs, config.hidden_size),
        dtype=dtype,
        device="cuda",
        requires_grad=True,
    )
    te_inp_hidden_states.retain_grad()
    te_inp_attn_mask = get_causal_attn_mask(config.seq_len)

    with fp8_autocast(enabled=True, fp8_recipe=recipe):
        te_out = block(te_inp_hidden_states, attention_mask=te_inp_attn_mask)
    loss = te_out.sum()
    loss.backward()
    torch.cuda.synchronize()

    outputs = [te_out, te_inp_hidden_states.grad]
    for p in block.parameters():
        if p.requires_grad:
            outputs.append(p.grad)
    return outputs


@pytest.mark.parametrize("dtype", param_types)
@pytest.mark.parametrize("bs", batch_sizes)
@pytest.mark.parametrize("model", ["126m"])
@pytest.mark.parametrize("recipe", fp8_recipes)
def test_gpt_fp8_parameters(dtype, bs, model, recipe):
    if not fp8_available:
        pytest.skip(reason_for_no_fp8)
    if recipe.mxfp8() and not mxfp8_available:
        pytest.skip(reason_for_no_mxfp8)

    config = model_configs[model]

    outputs = _test_gpt_fp8_parameters(bs, dtype, config, False, recipe)
    outputs_fp8_params = _test_gpt_fp8_parameters(bs, dtype, config, True, recipe)

    # Check that results match
    tols = dict(rtol=0.125, atol=0.0675)
    for i, (ref, test) in enumerate(zip(outputs, outputs_fp8_params)):
        torch.testing.assert_close(
            test,
            ref,
            msg=f"Mismatch in tensor {i}",
            rtol=0.125,
            atol=0.0675,
        )


@pytest.mark.parametrize("dtype", param_types)
@pytest.mark.parametrize("bs", batch_sizes)
@pytest.mark.parametrize("model", ["126m"])
def test_transformer_layer_hidden_states_format(dtype, bs, model):
    config = model_configs[model]

    sigma = 0.023
    init_method = init_method_normal(sigma)
    output_layer_init_method = scaled_init_method_normal(sigma, config.num_layers)

    # Set `torch.manual_seed` to make sure the weights are identical to the
    # other layer. Set `*dropout` values to 0 to make sure the forward pass
    # is identical to the other layer.
    torch.manual_seed(0)
    block_sbhd = TransformerLayer(
        config.hidden_size,
        4 * config.hidden_size,
        config.num_attention_heads,
        layernorm_epsilon=config.eps,
        init_method=init_method,
        output_layer_init_method=output_layer_init_method,
        hidden_dropout=0,
        attention_dropout=0,
        kv_channels=config.embed,
        params_dtype=dtype,
        apply_residual_connection_post_layernorm=False,
        output_layernorm=False,
        device="cuda",
        attn_input_format="sbhd",
    )

    # Set `torch.manual_seed` to make sure the weights are identical to the
    # other layer. Set `*dropout` values to 0 to make sure the forward pass
    # is identical to the other layer.
    torch.manual_seed(0)
    block_bshd = TransformerLayer(
        config.hidden_size,
        4 * config.hidden_size,
        config.num_attention_heads,
        layernorm_epsilon=config.eps,
        init_method=init_method,
        output_layer_init_method=output_layer_init_method,
        hidden_dropout=0,
        attention_dropout=0,
        kv_channels=config.embed,
        params_dtype=dtype,
        apply_residual_connection_post_layernorm=False,
        output_layernorm=False,
        device="cuda",
        attn_input_format="bshd",
    )

    torch.manual_seed(0)
    block_thd = TransformerLayer(
        config.hidden_size,
        4 * config.hidden_size,
        config.num_attention_heads,
        layernorm_epsilon=config.eps,
        init_method=init_method,
        output_layer_init_method=output_layer_init_method,
        hidden_dropout=0,
        attention_dropout=0,
        kv_channels=config.embed,
        params_dtype=dtype,
        apply_residual_connection_post_layernorm=False,
        output_layernorm=False,
        device="cuda",
        attn_input_format="thd",
        self_attn_mask_type="padding_causal",
    )

    for (n1, p1), (n2, p2), (n3, p3) in zip(
        block_bshd.named_parameters(), block_sbhd.named_parameters(), block_thd.named_parameters()
    ):
        assert torch.all(torch.eq(p1, p2) & torch.eq(p1, p3)), f"{n1}, {n2} and {n3} not identical"

    x_sbhd = torch.randn(
        (config.seq_len, bs, config.hidden_size),
        dtype=dtype,
        device="cuda",
        requires_grad=True,
    )

    x_bshd = x_sbhd.transpose(0, 1).contiguous()
    x_thd = x_bshd.reshape(bs * config.seq_len, config.hidden_size).contiguous()
    x_thd_cumsum = torch.arange(bs + 1, device="cuda", dtype=torch.int32) * config.seq_len

    # To make sure forward is also identical (just in case some module decides
    # to act fancy)
    torch.manual_seed(0)
    y_sbhd = block_sbhd(x_sbhd)

    # To make sure forward is also identical (just in case some module decides
    # to act fancy)
    torch.manual_seed(0)
    y_bshd = block_bshd(x_bshd)

    # Check that results match
    torch.testing.assert_close(
        y_bshd,
        y_sbhd.transpose(0, 1).contiguous(),
    )

    # THD is not supported in float32 and on GPUs older than Ampere, skip the test here
    if dtype != torch.float32 and sm_80plus:
        # To make sure forward is also identical (just in case some module decides
        # to act fancy)
        torch.manual_seed(0)
        y_thd = block_thd(
            x_thd,
            cu_seqlens_q=x_thd_cumsum,
            cu_seqlens_kv=x_thd_cumsum,
            max_seqlen_q=config.seq_len,
            max_seqlen_kv=config.seq_len,
        )

        torch.testing.assert_close(
            y_bshd,
            y_thd.reshape(bs, config.seq_len, config.hidden_size).contiguous(),
        )


@pytest.mark.parametrize("dtype", param_types)
@pytest.mark.parametrize("bs", batch_sizes)
@pytest.mark.parametrize("model_key", model_configs_inference.keys())
@pytest.mark.parametrize("use_RoPE", all_boolean)
@pytest.mark.parametrize("input_format", input_formats_inference)
@pytest.mark.parametrize("module", module_inference)
@pytest.mark.parametrize("backend", backends_inference)
def test_kv_cache_accuracy(dtype, bs, model_key, use_RoPE, input_format, module, backend):
    os.environ["NVTE_FLASH_ATTN"] = "0"
    os.environ["NVTE_FUSED_ATTN"] = "0"

    if backend == "FlashAttention":
        os.environ["NVTE_FLASH_ATTN"] = "1"
    elif backend == "FusedAttention":
        os.environ["NVTE_FUSED_ATTN"] = "1"

    config = model_configs_inference[model_key]

    S = config.seq_len
    B = bs
    H = config.num_attention_heads
    D = config.hidden_size
    head_size = config.embed
    layer_number = 1

    # Limits the max size of KV-cache
    B_max = B
    S_max = S + 2

    if module == "TransformerLayer":
        model = TransformerLayer(
            hidden_size=D,
            ffn_hidden_size=4 * D,
            num_attention_heads=H,
            attn_input_format=input_format,
            self_attn_mask_type="causal",
            enc_dec_attn_mask_type="causal",
            layer_number=layer_number,
            attention_dropout=0.0,
            params_dtype=dtype,
            device="cuda",
        ).eval()
    else:
        model = (
            MultiheadAttention(
                hidden_size=D,
                num_attention_heads=H,
                qkv_format=input_format,
                layer_number=layer_number,
                attention_dropout=0.0,
                attn_mask_type="causal",
                params_dtype=dtype,
            )
            .cuda()
            .eval()
        )

    inference_params = InferenceParams(max_batch_size=B_max, max_sequence_length=S_max)
    rotary_freqs = torch.randn((S_max, 1, 1, head_size), dtype=torch.float, device="cuda")

    input = torch.randn((S, B, D), dtype=dtype, device="cuda")
    if input_format == "bshd":
        input = input.transpose(0, 1).contiguous()

    incremental_output = torch.zeros_like(input)

    # Generate output for the entire sequence
    full_output = model(hidden_states=input, rotary_pos_emb=rotary_freqs if use_RoPE else None)

    # Incrementaly generate outputs using KV-cache
    for i in range(S):
        if input_format == "sbhd":
            incremental_input = input[i].view(1, B, D)
        else:
            incremental_input = input[:, i, :].view(B, 1, D)

        line_output = model(
            hidden_states=incremental_input,
            inference_params=inference_params,
            rotary_pos_emb=rotary_freqs if use_RoPE else None,
        )

        inference_params.sequence_len_offset += 1

        if input_format == "sbhd":
            incremental_output[i] = line_output.view(B, D)
        else:
            incremental_output[:, i, :] = line_output.view(B, D)

    if module == "TransformerLayer":
        atol = {
            torch.float32: 5e-3,
            torch.half: 5e-3,
            torch.bfloat16: 5e-2,
        }
    else:
        atol = {
            torch.float32: 1e-3,
            torch.half: 1e-3,
            torch.bfloat16: 1e-2,
        }

    # Check if the fully generated output matches the one generated incrementally
    assert_allclose(full_output, incremental_output, atol[dtype])


@pytest.mark.parametrize(
    "shape",
    [
        (1, 127, 128, 512),
        (8, 15, 128, 512),
        (8, 1027, 128, 512),
        (16, 10027, 128, 512),
    ],
)
@pytest.mark.parametrize("dtype", param_types)
@pytest.mark.parametrize("layout", ["TN", "NN", "NT"])
@pytest.mark.parametrize("accumulate", [False, True])
def test_grouped_gemm(shape, dtype, layout, accumulate):
    torch.manual_seed(0)
    z, m, k, n = shape

    dist = torch.sort(torch.randint(0, m, (z - 1,))).values.tolist()
    m_splits = torch.tensor(dist + [m]) - torch.tensor([0] + dist)
    assert m_splits.sum() == m and len(m_splits) == z
    m_splits = m_splits.tolist()

    if layout == "TN":
        A = [torch.randn(n, k, dtype=dtype, device="cuda") for _ in range(z)]  # weight
        B = list(torch.split(torch.randn(m, k, dtype=dtype, device="cuda"), m_splits))  # input
        out = [torch.randn(m, n, dtype=dtype, device="cuda")]  # output
        out_ref = [o.clone() for o in torch.split(out[0], m_splits)]
        grad = False
        single_output = True
    elif layout == "NN":
        A = [torch.randn(n, k, dtype=dtype, device="cuda") for _ in range(z)]  # weight
        B = list(
            torch.split(torch.randn(m, n, dtype=dtype, device="cuda"), m_splits)
        )  # grad_output
        out = [torch.randn(m, k, dtype=dtype, device="cuda")]  # dgrad
        out_ref = [o.clone() for o in torch.split(out[0], m_splits)]
        grad = True
        single_output = True
    else:  # layout == "NT"
        A = list(torch.split(torch.randn(m, k, dtype=dtype, device="cuda"), m_splits))  # input
        B = list(
            torch.split(torch.randn(m, n, dtype=dtype, device="cuda"), m_splits)
        )  # grad_output
        out = [torch.randn(n, k, dtype=dtype, device="cuda") for _ in range(z)]  # wgrad
        out_ref = [o.clone() for o in out]
        grad = True
        single_output = False

    for i in range(z):
        general_gemm(
            A[i],
            B[i],
            get_workspace(),
            dtype,
            grad=grad,
            accumulate=accumulate,
            layout=layout,
            out=out_ref[i],
        )
    if single_output:
        out_ref = [torch.cat(out_ref)]

    general_grouped_gemm(
        A,
        list(B),
        list(out),
        dtype,
        get_multi_stream_cublas_workspace(),
<<<<<<< HEAD
        m_splits=[k] * n,  # TODO, not sure
=======
        m_splits=m_splits,
>>>>>>> 450146ae
        grad=grad,
        accumulate=accumulate,
        layout=layout,
        single_output=single_output,
    )

    # should be bit-wise match
    for o, o_ref in zip(out, out_ref):
        torch.testing.assert_close(o, o_ref, rtol=0, atol=0)


@pytest.mark.parametrize(
    "shape",
    [
        (1, 128, 128, 512),
        (8, 1024, 128, 512),
        (16, 4096, 128, 512),
    ],
)
@pytest.mark.parametrize("fp8_dtype", [tex.DType.kFloat8E4M3, tex.DType.kFloat8E5M2])
@pytest.mark.parametrize("accumulate", [False, True])
def test_fp8_grouped_gemm(shape, fp8_dtype, accumulate):
    if not fp8_available:
        pytest.skip(reason_for_no_fp8)

    z, m, k, n = shape
    m_splits = [m // z] * z

    dtype = torch.bfloat16
    A = [torch.randn(n, k, dtype=dtype, device="cuda") for _ in range(z)]  # weight
    B = torch.split(torch.randn(m, k, dtype=dtype, device="cuda"), m_splits)  # input
    out = torch.split(torch.randn(m, n, dtype=dtype, device="cuda"), m_splits)  # output
    out_ref = [o.clone() for o in out]

    # fp8 should be robust enough to this fake scale
    scale = 1 + torch.rand(1, dtype=torch.float32, device="cuda").squeeze()
    amax = torch.zeros(1, 1, dtype=torch.float32, device="cuda")

    a_quantizers = [
        Float8Quantizer(
            scale.clone(),
            amax.clone(),
            tex.DType.kFloat8E4M3,
        )
        for _ in range(z)
    ]
    b_quantizers = [
        Float8Quantizer(
            scale.clone(),
            amax.clone(),
            tex.DType.kFloat8E4M3,
        )
        for _ in range(z)
    ]

    A_fp8 = []
    B_fp8 = []

    for i in range(z):
        A_fp8.append(a_quantizers[i](A[i]))
        B_fp8.append(b_quantizers[i](B[i]))

    # baseline
    for i in range(z):
        general_gemm(
            A_fp8[i],
            B_fp8[i],
            get_workspace(),
            dtype,
            out=out_ref[i],
            accumulate=accumulate,
        )
    general_grouped_gemm(
        A_fp8,
        B_fp8,
        out,
        dtype,
        get_multi_stream_cublas_workspace(),
<<<<<<< HEAD
        m_splits=[k] * m_splits,
=======
        m_splits=m_splits,
>>>>>>> 450146ae
        accumulate=accumulate,
    )

    # should be bit-wise match
    for o, o_ref in zip(out, out_ref):
        torch.testing.assert_close(o, o_ref, rtol=0, atol=0)


def test_noncontiguous():
    def _create2modules(m, params):
        mod1 = m(*params)
        mod2 = m(*params)
        for p1, p2 in zip(mod1.parameters(), mod2.parameters()):
            p2.data = p1.data.clone()

        return mod1, mod2

    def _run_module(m, inp):
        out = m(inp)
        out.sum().backward()
        ret = [out]
        if inp.grad is not None:
            ret.append(inp.grad)

        for p in m.parameters():
            if p.requires_grad:
                ret.append(p.grad)
        return ret

    a = torch.randn((128, 256), device="cuda", requires_grad=True)
    a = a.T
    assert not a.is_contiguous(), "The test is supposed to test noncontiguous input."

    b = a.contiguous()

    # LayerNorm
    ln1, ln2 = _create2modules(LayerNorm, [128])
    outT = _run_module(ln1, a)
    out = _run_module(ln2, b)

    assert_allclose(out, outT, 1e-7)

    # RMSNorm
    ln1, ln2 = _create2modules(RMSNorm, [128])
    outT = _run_module(ln1, a)
    out = _run_module(ln2, b)

    assert_allclose(out, outT, 1e-7)

    # GEMM
    g1, g2 = _create2modules(Linear, [128, 128])
    outT = _run_module(g1, a)
    out = _run_module(g2, b)

    assert_allclose(out, outT, 1e-7)<|MERGE_RESOLUTION|>--- conflicted
+++ resolved
@@ -1400,13 +1400,9 @@
             assert_allclose(te_output, torch_output, atol[dtype], rtol[dtype])
 
 
-<<<<<<< HEAD
-def _test_grouped_linear_accuracy(block, num_gemms, bs, dtype, config, recipe, fp8=False):
-=======
 def _test_grouped_linear_accuracy(
     block, num_gemms, bs, dtype, config, recipe, fp8, fuse_wgrad_accumulation
 ):
->>>>>>> 450146ae
     reset_rng_states()
     if fp8:
         FP8GlobalStateManager.reset()
@@ -1470,9 +1466,6 @@
 @pytest.mark.parametrize("fp8_model_params", all_boolean)
 @pytest.mark.parametrize("fuse_wgrad_accumulation", all_boolean)
 def test_grouped_linear_accuracy(
-<<<<<<< HEAD
-    dtype, num_gemms, bs, model, fp8, recipe, fp8_model_params, parallel_mode=None
-=======
     dtype,
     num_gemms,
     bs,
@@ -1482,7 +1475,6 @@
     fp8_model_params,
     fuse_wgrad_accumulation,
     parallel_mode=None,
->>>>>>> 450146ae
 ):
     if fp8 and not fp8_available:
         pytest.skip(reason_for_no_fp8)
@@ -1532,17 +1524,10 @@
                 sequential_linear[i].weight.main_grad = weight_i.main_grad.clone()
 
     outputs_ref = _test_grouped_linear_accuracy(
-<<<<<<< HEAD
-        sequential_linear, num_gemms, bs, dtype, config, recipe, fp8
-    )
-    outputs = _test_grouped_linear_accuracy(
-        grouped_linear, num_gemms, bs, dtype, config, recipe, fp8
-=======
         sequential_linear, num_gemms, bs, dtype, config, recipe, fp8, fuse_wgrad_accumulation
     )
     outputs = _test_grouped_linear_accuracy(
         grouped_linear, num_gemms, bs, dtype, config, recipe, fp8, fuse_wgrad_accumulation
->>>>>>> 450146ae
     )
 
     # Shoule be bit-wise match
@@ -2209,15 +2194,11 @@
 
     general_grouped_gemm(
         A,
-        list(B),
-        list(out),
+        B,
+        out,
         dtype,
         get_multi_stream_cublas_workspace(),
-<<<<<<< HEAD
-        m_splits=[k] * n,  # TODO, not sure
-=======
         m_splits=m_splits,
->>>>>>> 450146ae
         grad=grad,
         accumulate=accumulate,
         layout=layout,
@@ -2296,11 +2277,7 @@
         out,
         dtype,
         get_multi_stream_cublas_workspace(),
-<<<<<<< HEAD
-        m_splits=[k] * m_splits,
-=======
         m_splits=m_splits,
->>>>>>> 450146ae
         accumulate=accumulate,
     )
 
