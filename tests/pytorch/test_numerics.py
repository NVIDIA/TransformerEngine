# Copyright (c) 2022-2025, NVIDIA CORPORATION & AFFILIATES. All rights reserved.
#
# See LICENSE for license information.

from collections import OrderedDict
import math
import os
from typing import Dict, List, Tuple, Optional
import pytest
import copy
import random

import torch
import torch.nn as nn
from torch.nn import Parameter

from transformer_engine.pytorch.fp8 import (
    FP8GlobalStateManager,
    fp8_autocast,
    fp8_model_init,
)
from transformer_engine.pytorch.utils import (
    init_method_normal,
    scaled_init_method_normal,
    attention_mask_func,
    is_bf16_compatible,
)
from transformer_engine.pytorch import (
    DotProductAttention,
    LayerNormLinear,
    LayerNormMLP,
    Linear,
    GroupedLinear,
    MultiheadAttention,
    RMSNorm,
    TransformerLayer,
    LayerNorm,
    Fp8Padding,
    Fp8Unpadding,
)
from transformer_engine.pytorch.dot_product_attention.inference import InferenceParams
from transformer_engine.pytorch.distributed import checkpoint as te_checkpoint
from transformer_engine.pytorch.cpp_extensions import general_gemm, general_grouped_gemm
from transformer_engine.pytorch.tensor.float8_tensor import Float8Quantizer
from transformer_engine.pytorch.module.base import get_multi_stream_cublas_workspace, get_workspace
from transformer_engine.pytorch.utils import get_device_compute_capability
from transformer_engine.common import recipe
import transformer_engine_torch as tex

# Only run FP8 tests on supported devices.
fp8_available, reason_for_no_fp8 = FP8GlobalStateManager.is_fp8_available()
mxfp8_available, reason_for_no_mxfp8 = FP8GlobalStateManager.is_mxfp8_available()
fp8_block_scaling_available, reason_for_no_fp8_block_scaling = (
    FP8GlobalStateManager.is_fp8_block_scaling_available()
)

sm_80plus = get_device_compute_capability() >= (8, 0)

seed = 1234
torch.manual_seed(seed)
torch.cuda.manual_seed(seed)
# Record initial RNG state from script run.
_cpu_rng_state = torch.get_rng_state()
_cuda_rng_state = torch.cuda.get_rng_state()

torch._dynamo.config.recompile_limit = 16


class ModelConfig:
    def __init__(self, hidden_size, eps, num_attention_heads, embed, num_layers, seq_len):
        self.hidden_size = hidden_size
        self.eps = eps
        self.num_attention_heads = num_attention_heads
        self.embed = embed
        self.num_layers = num_layers
        self.seq_len = seq_len


model_configs = {
    "small": ModelConfig(128, 1e-5, 8, 36, 4, 128),
    "126m": ModelConfig(768, 1e-5, 12, 64, 12, 2048),
}

model_configs_inference = {
    # hidden_size, eps, num_attention_heads, embed, num_layers, seq_len
    "126m": ModelConfig(768, 1e-5, 12, 64, 12, 256),
}
backends_inference = ["FlashAttention", "UnfusedAttention", "FusedAttention"]
module_inference = ["TransformerLayer", "MultiheadAttention"]
input_formats_inference = ["sbhd", "bshd"]

param_types = [torch.float32, torch.float16]
if is_bf16_compatible():  # bf16 requires sm_80 or higher
    param_types.append(torch.bfloat16)

batch_sizes = [1, 2]

all_boolean = [True, False]

all_activations = ["gelu", "relu", "reglu", "geglu", "swiglu", "qgelu", "srelu"]

all_normalizations = ["LayerNorm", "RMSNorm"]

mask_types = ["causal", "no_mask"]

fp8_recipes = [
    recipe.MXFP8BlockScaling(),
    recipe.DelayedScaling(),
    recipe.Float8CurrentScaling(),
    recipe.Float8BlockScaling(),
]


def get_causal_attn_mask(sq: int) -> torch.Tensor:
    return torch.triu(torch.ones(sq, sq, device="cuda"), diagonal=1).bool()


def dtype_tols(dtype: torch.dtype) -> Dict[str, float]:
    """Estimated numerical error for a datatype

    Based on tolerances for torch.testing.assert_close.

    """
    if dtype == torch.float32:
        return dict(rtol=1.3e-6, atol=1e-5)
    if dtype == torch.float16:
        return dict(rtol=1e-3, atol=1e-5)
    if dtype == torch.bfloat16:
        return dict(rtol=1.6e-2, atol=1e-5)
    raise ValueError(f"Unsuppored dtype ({dtype})")


def assert_allclose(
    l1: List[torch.Tensor], l2: List[torch.Tensor], atol: float, rtol: float = None
) -> bool:
    """Ensures two lists are equal."""
    assert len(l1) == len(l2), "Unequal number of outputs."
    for i, (t1, t2) in enumerate(zip(l1, l2)):
        tols = dict(atol=atol)
        if rtol is not None:
            tols["rtol"] = rtol
        result = torch.allclose(t1, t2, **tols)
        if not result:
            diff = torch.abs(t1 - t2)
            tol = atol + (rtol * torch.abs(t2))
            exceed_mask = diff > tol
            if exceed_mask.any():
                indices = torch.nonzero(exceed_mask, as_tuple=True)
                max_diff = diff[exceed_mask].max()
                max_idx = (diff[exceed_mask] == max_diff).nonzero(as_tuple=True)[0][0]
                max_location = [idx[max_idx].item() for idx in indices]
                msg = (
                    f"Outputs not close enough in tensor at idx={i}. "
                    f"Maximum difference at location {max_location} "
                    f"with {t1[exceed_mask][max_idx].item()} vs {t2[exceed_mask][max_idx].item()} "
                    f"(diff {max_diff.item()})."
                )
            raise AssertionError(msg)


def reset_rng_states() -> None:
    """revert back to initial RNG state."""
    torch.set_rng_state(_cpu_rng_state)
    torch.cuda.set_rng_state(_cuda_rng_state)


@pytest.fixture(autouse=True)
def reset_global_fp8_state():
    yield
    FP8GlobalStateManager.reset()


class TorchScaledMaskedSoftmax(nn.Module):
    def __init__(self) -> None:
        super().__init__()

    def forward(
        self, inp: torch.Tensor, mask: torch.Tensor, scale: Optional[float] = None
    ) -> torch.Tensor:
        dtype = inp.dtype
        inp = inp.float()

        if scale is not None:
            inp = inp * scale
        mask_output = attention_mask_func(inp, mask) if mask is not None else inp

        probs = torch.nn.Softmax(dim=-1)(mask_output)
        probs = probs.to(dtype)
        return probs


class TorchDotProductAttention(torch.nn.Module):
    def __init__(
        self,
        kv_channels: int,
        attention_dropout: float = 0.0,
    ) -> None:
        super().__init__()

        self.norm_factor = math.sqrt(kv_channels)
        self.scale_mask_softmax = TorchScaledMaskedSoftmax()
        self.attention_dropout = torch.nn.Dropout(attention_dropout)

    def forward(
        self,
        query_layer: torch.Tensor,
        key_layer: torch.Tensor,
        value_layer: torch.Tensor,
        attention_mask: Optional[torch.Tensor] = None,
    ) -> torch.Tensor:
        batch_size, seqlen = query_layer.shape[1], query_layer.shape[0]

        # [b, np, sq, sk]
        output_size = (
            query_layer.size(1),
            query_layer.size(2),
            query_layer.size(0),
            key_layer.size(0),
        )

        # [sq, b, np, hn] -> [sq, b * np, hn]
        query_layer = query_layer.reshape(output_size[2], output_size[0] * output_size[1], -1)
        # [sk, b, np, hn] -> [sk, b * np, hn]
        key_layer = key_layer.reshape(output_size[3], output_size[0] * output_size[1], -1)

        # preallocting result tensor: [b * np, sq, sk]
        matmul_result = torch.empty(
            output_size[0] * output_size[1],
            output_size[2],
            output_size[3],
            dtype=query_layer.dtype,
            device=torch.cuda.current_device(),
        )

        # Raw attention scores. [b * np, sq, sk]
        matmul_result = torch.baddbmm(
            matmul_result,
            query_layer.transpose(0, 1),  # [b * np, sq, hn]
            key_layer.transpose(0, 1).transpose(1, 2),  # [b * np, hn, sk]
            beta=0.0,
            alpha=(1.0 / self.norm_factor),
        )

        # change view to [b, np, sq, sk]
        attention_scores = matmul_result.view(*output_size)

        # attention scores and attention mask [b, np, sq, sk]
        attention_probs = self.scale_mask_softmax(attention_scores, attention_mask)
        attention_probs = self.attention_dropout(attention_probs)

        # value_layer -> context layer.
        # [sk, b, np, hn] --> [b, np, sq, hn]
        output_size = (
            value_layer.size(1),
            value_layer.size(2),
            query_layer.size(0),
            value_layer.size(3),
        )

        # change view [sk, b * np, hn]
        value_layer = value_layer.reshape(value_layer.size(0), output_size[0] * output_size[1], -1)

        # change view [b * np, sq, sk]
        attention_probs = attention_probs.view(output_size[0] * output_size[1], output_size[2], -1)

        # matmul: [b * np, sq, hn]
        context_layer = torch.bmm(attention_probs, value_layer.transpose(0, 1))

        # change view [b, np, sq, hn]
        context_layer = context_layer.view(*output_size)

        # [b, np, sq, hn] --> [sq, b, np, hn]
        context_layer = context_layer.permute(2, 0, 1, 3).contiguous()

        # [sq, b, np, hn] --> [sq, b, hp]
        context_layer = context_layer.view(seqlen, batch_size, -1)

        return context_layer


class TorchLayerNorm(nn.Module):
    def __init__(self, in_features: int, eps: float, zero_centered_gamma: bool):
        super().__init__()
        self.eps = eps
        self.in_features = in_features
        self.zero_centered_gamma = zero_centered_gamma

        initial_value = torch.ones(in_features) if zero_centered_gamma else torch.zeros(in_features)
        self.weight = nn.Parameter(initial_value)
        self.bias = nn.Parameter(torch.zeros(in_features))
        self.register_parameter("weight", self.weight)
        self.register_parameter("bias", self.bias)

    def forward(self, x: torch.Tensor) -> torch.Tensor:
        w = self.weight if not self.zero_centered_gamma else 1 + self.weight
        w = w.to(torch.float32)
        b = self.bias.to(torch.float32)
        inp = x.to(torch.float32)
        out = torch.nn.functional.layer_norm(
            inp, (self.in_features,), weight=w, bias=b, eps=self.eps
        )
        return out.to(x.dtype)


# Adapted from https://github.com/bzhangGo/rmsnorm/blob/c6691f20ec0af4128c8159c903071f7575404295/rmsnorm_torch.py
class TorchRMSNorm(nn.Module):
    def __init__(self, in_features, zero_centered_gamma, eps=1e-5):
        super().__init__()

        self.eps = eps
        self.in_features = in_features
        self.zero_centered_gamma = zero_centered_gamma

        initial_value = torch.ones(in_features) if zero_centered_gamma else torch.zeros(in_features)
        self.weight = nn.Parameter(initial_value)
        self.register_parameter("weight", self.weight)

    def forward(self, x):
        norm_x2 = torch.sum(x.float() ** 2, dim=-1, keepdim=True)
        d_x = self.in_features

        rms_x2 = norm_x2 / d_x + self.eps
        r_rms_x = rms_x2 ** (-1.0 / 2)
        x_normed = x * r_rms_x

        w = self.weight.float()
        if self.zero_centered_gamma:
            w = 1 + w
        return (w * x_normed).to(x.dtype)


class TorchLayerNormLinear(nn.Module):
    def __init__(
        self,
        in_features: int,
        out_features: int,
        eps: float,
        normalization: str = "LayerNorm",
        zero_centered_gamma: bool = False,
        bias: bool = True,
    ):
        super().__init__()
        if normalization == "LayerNorm":
            self.layernorm = TorchLayerNorm(
                in_features, eps=eps, zero_centered_gamma=zero_centered_gamma
            )
        elif normalization == "RMSNorm":
            self.layernorm = TorchRMSNorm(
                in_features, eps=eps, zero_centered_gamma=zero_centered_gamma
            )
        else:
            raise RuntimeError("Unsupported normalization")

        self.linear = nn.Linear(in_features, out_features, bias=bias)

    def forward(self, x: torch.Tensor) -> torch.Tensor:
        return self.linear(self.layernorm(x))


class TorchMHA(nn.Module):
    def __init__(self, hidden_size: int, num_attention_heads: int):
        super().__init__()
        self.mhsa = nn.MultiheadAttention(
            embed_dim=hidden_size,
            num_heads=num_attention_heads,
            dropout=0.1,
            bias=True,
            batch_first=False,
        )

    def forward(self, x, attention_mask=None):
        output = self.mhsa(x, x, x, attn_mask=attention_mask, need_weights=False)
        if isinstance(output, tuple):
            output = output[0]
        return output


class TorchQuickGELU(nn.Module):
    def forward(self, input: torch.Tensor) -> torch.Tensor:
        return input * torch.sigmoid(1.702 * input)


class TorchSquaredRELU(nn.Module):
    def forward(self, input: torch.Tensor) -> torch.Tensor:
        return (input > 0) * input * input


class TorchGroupedLinearWithPadding(nn.Module):

    def __init__(
        self, num_gemms, in_features, out_features, bias, params_dtype, parallel_mode, fp8
    ) -> None:
        super().__init__()

        self.padding = Fp8Padding(num_gemms)
        self.linear_fn = GroupedLinear(
            num_gemms,
            in_features,
            out_features,
            bias=bias,
            params_dtype=params_dtype,
            parallel_mode=parallel_mode,
            device="cuda",
        )
        self.unpadding = Fp8Unpadding(num_gemms)

        self.fp8 = fp8

    def forward(self, inp: torch.Tensor, m_splits: List[int]) -> torch.Tensor:
        if self.fp8:
            orig_m_splits = m_splits
            inp, m_splits = self.padding(inp, m_splits)

        out = self.linear_fn(inp, m_splits)

        if self.fp8:
            out = self.unpadding(out, orig_m_splits)

        return out


_supported_act = {
    "geglu": nn.GELU(approximate="tanh"),
    "gelu": nn.GELU(approximate="tanh"),
    "reglu": nn.ReLU(),
    "relu": nn.ReLU(),
    "swiglu": nn.SiLU(),
    "qgelu": TorchQuickGELU(),
    "srelu": TorchSquaredRELU(),
}


class TorchGLU(nn.Module):
    def __init__(self, activation: str):
        super().__init__()
        self.act = _supported_act[activation]

    def forward(self, x):
        shape = x.size(-1)
        a = x[..., : shape // 2]
        b = x[..., (shape // 2) :]
        a = self.act(a)
        return a * b


class TorchLayerNormMLP(nn.Module):
    def __init__(
        self,
        hidden_size: int,
        ffn_hidden_size: int,
        eps: float = 1e-5,
        activation="gelu",
        normalization: str = "LayerNorm",
        bias: bool = True,
    ):
        super().__init__()
        if normalization == "LayerNorm":
            self.ln = TorchLayerNorm(hidden_size, eps=eps, zero_centered_gamma=False)
        elif normalization == "RMSNorm":
            self.ln = TorchRMSNorm(hidden_size, eps=eps, zero_centered_gamma=False)
        else:
            raise RuntimeError("Unsupported normalization")
        if "glu" in activation:
            fc1_output_features = 2 * ffn_hidden_size
            self.gelu = TorchGLU(activation)
        else:
            fc1_output_features = ffn_hidden_size
            self.gelu = _supported_act[activation]

        self.fc1 = nn.Linear(hidden_size, fc1_output_features, bias=bias)
        self.fc2 = nn.Linear(ffn_hidden_size, hidden_size, bias=bias)

    def forward(self, x):
        t = self.gelu(self.fc1(self.ln(x)))
        return self.fc2(t)


class TorchGPT(nn.Module):
    def __init__(
        self, hidden_size: int, eps: float, num_attention_heads: int, parallel_attention_mlp: bool
    ):
        super().__init__()
        self.ln = nn.LayerNorm(hidden_size, eps=eps)
        self.causal_attn = TorchMHA(hidden_size, num_attention_heads)
        self.ln_mlp = TorchLayerNormMLP(hidden_size, 4 * hidden_size, eps)
        self.parallel_attention_mlp = parallel_attention_mlp

    def forward(
        self,
        x: torch.Tensor,
        attention_mask: Optional[torch.Tensor] = None,
    ) -> torch.Tensor:
        a = self.ln(x)
        b = self.causal_attn(a, attention_mask)
        if self.parallel_attention_mlp:
            n = self.ln_mlp(x)
            x = x + nn.functional.dropout(b + n, p=0.1, training=self.training)
        else:
            x = x + nn.functional.dropout(b, p=0.1, training=self.training)
            n = self.ln_mlp(x)
            x = x + nn.functional.dropout(n, p=0.1, training=self.training)
        return x


def _test_e2e_selective_recompute(
    bs, dtype, config, fp8, recipe, fp8_model_params=False, recompute=False
):
    reset_rng_states()
    FP8GlobalStateManager.reset()

    sigma = 0.023
    init_method = init_method_normal(sigma)
    output_layer_init_method = scaled_init_method_normal(sigma, config.num_layers)

    with fp8_model_init(enabled=fp8 and fp8_model_params, recipe=recipe):
        block = TransformerLayer(
            config.hidden_size,
            4 * config.hidden_size,
            config.num_attention_heads,
            layernorm_epsilon=config.eps,
            init_method=init_method,
            output_layer_init_method=output_layer_init_method,
            hidden_dropout=0.1,
            attention_dropout=0.1,
            kv_channels=config.embed,
            apply_residual_connection_post_layernorm=False,
            output_layernorm=False,
            params_dtype=dtype,
            fuse_qkv_params=True,
            device="cuda",
        )

    te_inp_hidden_states = torch.randn(
        (config.seq_len, bs, config.hidden_size),
        dtype=dtype,
        device="cuda",
        requires_grad=True,
    )
    te_inp_hidden_states.retain_grad()
    te_inp_attn_mask = get_causal_attn_mask(config.seq_len)

    with fp8_autocast(enabled=fp8, fp8_recipe=recipe):
        te_out = block(
            te_inp_hidden_states,
            attention_mask=te_inp_attn_mask,
            checkpoint_core_attention=recompute,
        )
    loss = te_out.sum()
    loss.backward()
    torch.cuda.synchronize()

    outputs = [te_out, te_inp_hidden_states.grad]
    for p in block.parameters():
        if p.requires_grad:
            outputs.append(p.grad)
    return outputs


@pytest.mark.parametrize("dtype", param_types)
@pytest.mark.parametrize("bs", batch_sizes)
@pytest.mark.parametrize("model", ["126m"])
@pytest.mark.parametrize("fp8", all_boolean)
@pytest.mark.parametrize("recipe", fp8_recipes)
@pytest.mark.parametrize("fp8_model_params", all_boolean)
def test_gpt_selective_activation_recompute(dtype, bs, model, fp8, recipe, fp8_model_params):
    if fp8 and not fp8_available:
        pytest.skip(reason_for_no_fp8)
    if recipe.mxfp8() and not mxfp8_available:
        pytest.skip(reason_for_no_mxfp8)
    if recipe.float8_block_scaling() and not fp8_block_scaling_available:
        pytest.skip(reason_for_no_fp8_block_scaling)

    config = model_configs[model]

    outputs = _test_e2e_selective_recompute(
        bs, dtype, config, fp8, recipe, fp8_model_params, recompute=False
    )
    outputs_recompute = _test_e2e_selective_recompute(
        bs, dtype, config, fp8, recipe, fp8_model_params, recompute=True
    )

    # Check that results match
    tols = dtype_tols(dtype)
    if dtype in (torch.float16, torch.bfloat16):
        tols["atol"] = 1e-4
    if fp8 or fp8_model_params:
        tols.update(dict(rtol=0.125, atol=0.0675))

    for i, (ref, test) in enumerate(zip(outputs, outputs_recompute)):
        torch.testing.assert_close(
            test,
            ref,
            msg=f"Mismatch in tensor {i}",
            **tols,
        )


def _test_e2e_full_recompute(
    bs, dtype, config, fp8, recipe, fp8_model_params=False, recompute=False, use_reentrant=True
):
    reset_rng_states()
    FP8GlobalStateManager.reset()

    sigma = 0.023
    init_method = init_method_normal(sigma)
    output_layer_init_method = scaled_init_method_normal(sigma, config.num_layers)

    with fp8_model_init(enabled=fp8 and fp8_model_params, recipe=recipe):
        block = TransformerLayer(
            config.hidden_size,
            4 * config.hidden_size,
            config.num_attention_heads,
            layernorm_epsilon=config.eps,
            init_method=init_method,
            output_layer_init_method=output_layer_init_method,
            hidden_dropout=0.1,
            attention_dropout=0.1,
            kv_channels=config.embed,
            apply_residual_connection_post_layernorm=False,
            output_layernorm=False,
            params_dtype=dtype,
            fuse_qkv_params=True,
            device="cuda",
        )

    te_inp_hidden_states = torch.randn(
        (config.seq_len, bs, config.hidden_size),
        dtype=dtype,
        device="cuda",
        requires_grad=use_reentrant,
    )
    if use_reentrant:
        te_inp_hidden_states.retain_grad()
    te_inp_attn_mask = get_causal_attn_mask(config.seq_len)

    with fp8_autocast(enabled=fp8, fp8_recipe=recipe):
        if recompute:
            te_out = te_checkpoint(
                block,
                te_inp_hidden_states,
                attention_mask=te_inp_attn_mask,
                checkpoint_core_attention=False,
                distribute_saved_activations=False,
                tp_group=None,
                use_reentrant=use_reentrant,
            )
        else:
            te_out = block(
                te_inp_hidden_states,
                attention_mask=te_inp_attn_mask,
                checkpoint_core_attention=False,
            )
    loss = te_out.sum()
    loss.backward()
    torch.cuda.synchronize()

    outputs = [te_out]
    names = ["output"]
    if use_reentrant:
        outputs.append(te_inp_hidden_states.grad)
        names.append("input")
    for name, p in block.named_parameters():
        if p.requires_grad:
            outputs.append(p.grad)
            names.append(name)

    return outputs, names


@pytest.mark.parametrize("dtype", param_types)
@pytest.mark.parametrize("bs", batch_sizes)
@pytest.mark.parametrize("model", ["126m"])
@pytest.mark.parametrize("fp8", all_boolean)
@pytest.mark.parametrize("recipe", fp8_recipes)
@pytest.mark.parametrize("fp8_model_params", all_boolean)
@pytest.mark.parametrize("use_reentrant", all_boolean)
def test_gpt_full_activation_recompute(
    dtype, bs, model, fp8, recipe, fp8_model_params, use_reentrant
):
    if fp8 and not fp8_available:
        pytest.skip(reason_for_no_fp8)
    if recipe.mxfp8() and not mxfp8_available:
        pytest.skip(reason_for_no_mxfp8)
    if recipe.float8_block_scaling() and not fp8_block_scaling_available:
        pytest.skip(reason_for_no_fp8_block_scaling)

    config = model_configs[model]

    if not use_reentrant:
        # Non-reentrant checkpoint becomes non-deterministic with bias+GELU fusion
        os.environ["NVTE_BIAS_GELU_NVFUSION"] = "0"

    outputs, names = _test_e2e_full_recompute(
        bs,
        dtype,
        config,
        fp8,
        recipe,
        fp8_model_params,
        recompute=False,
        use_reentrant=use_reentrant,
    )
    outputs_recompute, _ = _test_e2e_full_recompute(
        bs,
        dtype,
        config,
        fp8,
        recipe,
        fp8_model_params,
        recompute=True,
        use_reentrant=use_reentrant,
    )

    if not use_reentrant:
        # Reset bias+GELU fusion flag to avoid contaminating other tests
        del os.environ["NVTE_BIAS_GELU_NVFUSION"]

    # Check that results match
    tols = dtype_tols(dtype)
    if dtype in (torch.float16, torch.bfloat16):
        tols["atol"] = 1e-3
    if fp8 or fp8_model_params:
        tols.update(dict(rtol=0.125, atol=0.0675))
    for i, (ref, test) in enumerate(zip(outputs, outputs_recompute)):
        torch.testing.assert_close(
            test,
            ref,
            msg=f"Mismatch in tensor {i}",
            **tols,
        )


def _test_e2e_checkpointing_get_model(config, dtype):
    sigma = 0.023
    init_method = init_method_normal(sigma)
    output_layer_init_method = scaled_init_method_normal(sigma, config.num_layers)

    return TransformerLayer(
        config.hidden_size,
        4 * config.hidden_size,
        config.num_attention_heads,
        layernorm_epsilon=config.eps,
        init_method=init_method,
        output_layer_init_method=output_layer_init_method,
        hidden_dropout=0.1,
        attention_dropout=0.1,
        kv_channels=config.embed,
        apply_residual_connection_post_layernorm=False,
        output_layernorm=False,
        params_dtype=dtype,
        device="cuda",
    )


def _test_e2e_checkpointing(bs, dtype, config, checkpoint=False, steps=10, path="checkpoint.pt"):
    reset_rng_states()

    te_inp_hidden_states = torch.randn(
        (config.seq_len, bs, config.hidden_size),
        dtype=dtype,
        device="cuda",
        requires_grad=True,
    )
    te_inp_hidden_states.retain_grad()

    block = _test_e2e_checkpointing_get_model(config, dtype)

    for _ in range(steps // 2):
        te_out = block(
            te_inp_hidden_states,
            None,
        )
        loss = te_out.sum()
        loss.backward()

    if checkpoint:
        # This process is necessary so that we can start afresh with
        # a new model while erasing all internal state to ensure that
        # loading from a checkpoint gives bitwise identical results.
        # Since gradients are being accumulated, it is important to
        # restore them post loading the checkpoint.
        torch.save(block.state_dict(), path)

        param_grads = []
        for p in block.parameters():
            if p.requires_grad:
                param_grads.append(p.grad.clone())

        global _cpu_rng_state, _cuda_rng_state
        _cpu_rng_state = torch.get_rng_state()
        _cuda_rng_state = torch.cuda.get_rng_state()

        del block
        block = _test_e2e_checkpointing_get_model(config, dtype)
        block.load_state_dict(torch.load(path, weights_only=False))
        reset_rng_states()

        for p in block.parameters():
            if p.requires_grad:
                p.grad = param_grads.pop(0)

        assert not param_grads, "Oops!"

    for _ in range(steps // 2):
        te_out = block(
            te_inp_hidden_states,
            None,
        )
        loss = te_out.sum()
        loss.backward()

    torch.cuda.synchronize()

    if os.path.exists(path):
        os.remove(path)

    outputs = [te_out, te_inp_hidden_states.grad]
    for p in block.parameters():
        if p.requires_grad:
            outputs.append(p.grad)
    return outputs


@pytest.mark.parametrize("dtype", param_types)
@pytest.mark.parametrize("bs", batch_sizes)
@pytest.mark.parametrize("model", ["126m"])
def test_gpt_checkpointing(dtype, bs, model):
    config = model_configs[model]
    outputs = _test_e2e_checkpointing(bs, dtype, config, checkpoint=False)
    outputs_checkpoint = _test_e2e_checkpointing(bs, dtype, config, checkpoint=True)

    # Check that results match
    tols = dtype_tols(dtype)
    if dtype in (torch.float16, torch.bfloat16):
        tols.update(dict(rtol=2e-2, atol=2e-3))
    for i, (ref, test) in enumerate(zip(outputs, outputs_checkpoint)):
        torch.testing.assert_close(
            test,
            ref,
            msg=f"Mismatch in tensor {i}",
            **tols,
        )


def _test_e2e_gpt_accuracy(block, bs, dtype, config):
    reset_rng_states()

    inp_hidden_states = torch.randn(
        (config.seq_len, bs, config.hidden_size),
        dtype=dtype,
        device="cuda",
        requires_grad=True,
    )
    inp_hidden_states.retain_grad()
    inp_attn_mask = get_causal_attn_mask(config.seq_len)

    out = block(inp_hidden_states, attention_mask=inp_attn_mask)
    loss = out.sum()
    loss.backward()

    torch.cuda.synchronize()
    outputs = [out, inp_hidden_states.grad]
    for p in block.parameters():
        if p.requires_grad:
            outputs.append(p.grad)
    return outputs


@pytest.mark.parametrize("dtype", param_types)
@pytest.mark.parametrize("bs", batch_sizes)
@pytest.mark.parametrize("model", ["small"])
@pytest.mark.parametrize("parallel_attention_mlp", all_boolean)
def test_gpt_accuracy(dtype, bs, model, parallel_attention_mlp):
    config = model_configs[model]

    te_gpt = TransformerLayer(
        hidden_size=config.hidden_size,
        ffn_hidden_size=4 * config.hidden_size,
        num_attention_heads=config.num_attention_heads,
        layernorm_epsilon=config.eps,
        attention_dropout=0.1,
        hidden_dropout=0.1,
        params_dtype=dtype,
        fuse_qkv_params=True,
        qkv_weight_interleaved=False,
        parallel_attention_mlp=parallel_attention_mlp,
        device="cuda",
    ).eval()

    torch_gpt = (
        TorchGPT(
            config.hidden_size,
            config.eps,
            config.num_attention_heads,
            parallel_attention_mlp=parallel_attention_mlp,
        )
        .to(dtype=dtype)
        .cuda()
        .eval()
    )

    # Share params
    with torch.no_grad():
        torch_gpt.ln.weight = Parameter(
            te_gpt.self_attention.layernorm_qkv.layer_norm_weight.clone()
        )
        torch_gpt.ln.bias = Parameter(te_gpt.self_attention.layernorm_qkv.layer_norm_bias.clone())
        torch_gpt.causal_attn.mhsa.in_proj_weight = Parameter(
            te_gpt.self_attention.layernorm_qkv.weight.clone()
        )
        torch_gpt.causal_attn.mhsa.in_proj_bias = Parameter(
            te_gpt.self_attention.layernorm_qkv.bias.clone()
        )
        torch_gpt.causal_attn.mhsa.out_proj.weight = Parameter(
            te_gpt.self_attention.proj.weight.clone()
        )
        torch_gpt.causal_attn.mhsa.out_proj.bias = Parameter(
            te_gpt.self_attention.proj.bias.clone()
        )
        torch_gpt.ln_mlp.ln.weight = Parameter(te_gpt.layernorm_mlp.layer_norm_weight.clone())
        torch_gpt.ln_mlp.ln.bias = Parameter(te_gpt.layernorm_mlp.layer_norm_bias.clone())
        torch_gpt.ln_mlp.fc1.weight = Parameter(te_gpt.layernorm_mlp.fc1_weight.clone())
        torch_gpt.ln_mlp.fc1.bias = Parameter(te_gpt.layernorm_mlp.fc1_bias.clone())
        torch_gpt.ln_mlp.fc2.weight = Parameter(te_gpt.layernorm_mlp.fc2_weight.clone())
        torch_gpt.ln_mlp.fc2.bias = Parameter(te_gpt.layernorm_mlp.fc2_bias.clone())

    te_outputs = _test_e2e_gpt_accuracy(te_gpt, bs, dtype, config)
    torch_outputs = _test_e2e_gpt_accuracy(torch_gpt, bs, dtype, config)

    atol = {
        torch.float32: 5e-3,
        torch.half: 5e-2,
        torch.bfloat16: 1e-1,
    }

    # Check output.
    assert_allclose(te_outputs[0], torch_outputs[0], atol[dtype])

    # Check gradients, only for small model
    if model == "small":
        atol[torch.float32] = 5e-2
        rtol = {
            torch.float32: 1e-2,
            torch.half: 1e-2,
            torch.bfloat16: 1e-2,
        }
        for te_output, torch_output in zip(te_outputs[1:], torch_outputs[1:]):
            assert_allclose(te_output, torch_output, atol[dtype], rtol[dtype])


def _test_mha_accuracy(block, bs, dtype, config, mask_type, te=True):
    reset_rng_states()

    inp_hidden_states = torch.randn(
        (config.seq_len, bs, config.hidden_size),
        dtype=dtype,
        device="cuda",
        requires_grad=True,
    )
    inp_hidden_states.retain_grad()
    inp_attn_mask = get_causal_attn_mask(config.seq_len) if mask_type == "causal" else None

    forward_kwargs = {}
    if te:
        forward_kwargs["attn_mask_type"] = mask_type
    forward_kwargs["attention_mask"] = inp_attn_mask

    out = block(inp_hidden_states, **forward_kwargs)
    loss = out.sum()
    loss.backward()

    torch.cuda.synchronize()
    outputs = [out, inp_hidden_states.grad]
    for p in block.parameters():
        if p.requires_grad:
            outputs.append(p.grad)
    return outputs


@pytest.mark.parametrize("dtype", param_types)
@pytest.mark.parametrize("bs", batch_sizes)
@pytest.mark.parametrize("model", ["small"])
@pytest.mark.parametrize("mask_type", mask_types)
def test_mha_accuracy(dtype, bs, model, mask_type):
    config = model_configs[model]

    te_mha = MultiheadAttention(
        config.hidden_size,
        config.num_attention_heads,
        fuse_qkv_params=True,
        params_dtype=dtype,
        qkv_weight_interleaved=False,
        input_layernorm=False,
        device="cuda",
    ).eval()

    torch_mha = (
        TorchMHA(
            config.hidden_size,
            config.num_attention_heads,
        )
        .to(dtype=dtype)
        .cuda()
        .eval()
    )

    # Share params
    with torch.no_grad():
        torch_mha.mhsa.in_proj_weight = Parameter(te_mha.qkv.weight.clone())
        torch_mha.mhsa.in_proj_bias = Parameter(te_mha.qkv.bias.clone())
        torch_mha.mhsa.out_proj.weight = Parameter(te_mha.proj.weight.clone())
        torch_mha.mhsa.out_proj.bias = Parameter(te_mha.proj.bias.clone())

    te_outputs = _test_mha_accuracy(te_mha, bs, dtype, config, mask_type, te=True)
    torch_outputs = _test_mha_accuracy(torch_mha, bs, dtype, config, mask_type, te=False)

    # Check output.
    if dtype == torch.float32:
        assert_allclose(te_outputs[0], torch_outputs[0], 5e-3)
    else:
        assert_allclose(te_outputs[0], torch_outputs[0], 5e-2)

    # Check gradients, only for small model
    if model == "small":
        atol = {
            torch.float32: 5e-2,
            torch.half: 5e-2,
            torch.bfloat16: 5e-2,
        }
        rtol = {
            torch.float32: 1e-2,
            torch.half: 1e-2,
            torch.bfloat16: 1e-2,
        }
        for te_output, torch_output in zip(te_outputs[1:], torch_outputs[1:]):
            assert_allclose(te_output, torch_output, atol[dtype], rtol[dtype])


def _test_granular_accuracy(block, bs, dtype, config):
    reset_rng_states()

    inp_hidden_states = torch.randn(
        (config.seq_len, bs, config.hidden_size),
        dtype=dtype,
        device="cuda",
        requires_grad=True,
    )
    inp_hidden_states.retain_grad()

    out = block(inp_hidden_states)
    if isinstance(out, (List, Tuple)):
        out = out[0]
    loss = out.sum()
    loss.backward()

    torch.cuda.synchronize()
    outputs = [out, inp_hidden_states.grad]
    for p in block.parameters():
        if p.requires_grad:
            outputs.append(p.grad)
    return outputs


def _test_dpa_accuracy(block, bs, dtype, config):
    reset_rng_states()

    mask = torch.triu(
        torch.ones(config.seq_len, config.seq_len, dtype=torch.bool, device="cuda"), diagonal=1
    )
    query, key, value = [
        torch.randn(
            (config.seq_len, bs, config.num_attention_heads, config.embed),
            dtype=dtype,
            device="cuda",
            requires_grad=True,
        )
        for _ in range(3)
    ]

    query.retain_grad()
    key.retain_grad()
    value.retain_grad()

    out = block(query, key, value, attention_mask=mask)
    loss = out.sum()
    loss.backward()

    torch.cuda.synchronize()

    return [out, query.grad, key.grad, value.grad]


@pytest.mark.parametrize("dtype", param_types)
@pytest.mark.parametrize("bs", batch_sizes)
@pytest.mark.parametrize("model", ["126m"])
def test_dpa_accuracy(dtype, bs, model):
    config = model_configs[model]

    te_dpa = (
        DotProductAttention(
            config.num_attention_heads,
            config.embed,
            attention_dropout=0.0,  # disable dropout, FU uses rng differently
        )
        .to(dtype=dtype)
        .cuda()
    )

    torch_dpa = (
        TorchDotProductAttention(
            config.embed,
            0.0,  # dropout
        )
        .to(dtype=dtype)
        .cuda()
    )

    te_outputs = _test_dpa_accuracy(te_dpa, bs, dtype, config)
    torch_outputs = _test_dpa_accuracy(torch_dpa, bs, dtype, config)

    # Check output.
    if dtype == torch.float32:
        assert_allclose(te_outputs[0], torch_outputs[0], 5e-3)
    else:
        assert_allclose(te_outputs[0], torch_outputs[0], 5e-2)

    for te_output, torch_output in zip(te_outputs[1:], torch_outputs[1:]):
        assert_allclose(te_output, torch_output, atol=5e-2, rtol=1e-2)


class TestReturnBiasModule(nn.Module):
    def __init__(self, mod, **kwargs):
        super().__init__()
        self.te_module = mod(**kwargs)
        self.return_bias = kwargs["return_bias"]
        self.bias = kwargs["bias"]

    def forward(self, x):
        if self.return_bias:
            out, bias = self.te_module(x)
            if self.bias:
                out = out + bias
            return out
        return self.te_module(x)


@pytest.mark.parametrize("dtype", param_types)
@pytest.mark.parametrize("bs", batch_sizes)
@pytest.mark.parametrize("model", ["small"])
@pytest.mark.parametrize("return_bias", all_boolean)
@pytest.mark.parametrize("bias", all_boolean)
def test_linear_accuracy(dtype, bs, model, return_bias, bias):
    config = model_configs[model]

    te_linear = TestReturnBiasModule(
        Linear,
        in_features=config.hidden_size,
        out_features=4 * config.hidden_size,
        params_dtype=dtype,
        return_bias=return_bias,
        bias=bias,
        device="cuda",
    )

    torch_linear = torch.nn.Linear(
        config.hidden_size,
        4 * config.hidden_size,
        bias=bias,
        device="cuda",
        dtype=dtype,
    )

    # Share params
    with torch.no_grad():
        torch_linear.weight = Parameter(te_linear.te_module.weight.clone())
        if bias:
            torch_linear.bias = Parameter(te_linear.te_module.bias.clone())

    te_outputs = _test_granular_accuracy(te_linear, bs, dtype, config)
    torch_outputs = _test_granular_accuracy(torch_linear, bs, dtype, config)

    # Check output.
    if model == "small":
        tolerance = 5e-3 if dtype == torch.float32 else 5e-2
        rtol = {
            torch.float32: 1.3e-6,
            torch.half: 1e-2,
            torch.bfloat16: 2e-2,
        }
        for te_output, torch_output in zip(te_outputs, torch_outputs):
            assert_allclose(te_output, torch_output, tolerance, rtol[dtype])


@pytest.mark.parametrize("dtype", param_types)
@pytest.mark.parametrize("bs", batch_sizes)
@pytest.mark.parametrize("model", ["126m"])
@pytest.mark.parametrize("eps", [1e-1, 1e-3, 1e-5, 1e-7])
@pytest.mark.parametrize("zero_centered_gamma", all_boolean)
def test_rmsnorm_accuracy(dtype, bs, model, eps, zero_centered_gamma):
    config = model_configs[model]

    te_rmsnorm = RMSNorm(
        config.hidden_size,
        eps=eps,
        params_dtype=dtype,
        zero_centered_gamma=zero_centered_gamma,
        device="cuda",
    ).eval()

    torch_rmsnorm = (
        TorchRMSNorm(config.hidden_size, eps=eps, zero_centered_gamma=zero_centered_gamma)
        .to(dtype=dtype)
        .cuda()
        .eval()
    )

    # Share params
    with torch.no_grad():
        torch_rmsnorm.weight = Parameter(te_rmsnorm.weight.clone())

    te_outputs = _test_granular_accuracy(te_rmsnorm, bs, dtype, config)
    torch_outputs = _test_granular_accuracy(torch_rmsnorm, bs, dtype, config)

    atol = {
        torch.float32: 1e-7,
        torch.half: 2e-3,
        torch.bfloat16: 2e-2,
    }

    # Check output.
    assert_allclose(te_outputs[0], torch_outputs[0], atol[dtype])

    atol[torch.float32] = 2e-3
    rtol = {
        torch.float32: 1.3e-6,
        torch.half: 1e-3,
        torch.bfloat16: 1.6e-2,
    }
    # Check gradients
    for te_output, torch_output in zip(te_outputs[1:], torch_outputs[1:]):
        assert_allclose(te_output, torch_output, atol[dtype], rtol[dtype])


@pytest.mark.parametrize("dtype", param_types)
@pytest.mark.parametrize("bs", batch_sizes)
@pytest.mark.parametrize("model", ["126m"])
@pytest.mark.parametrize("eps", [1e-1, 1e-3, 1e-5, 1e-7])
@pytest.mark.parametrize("zero_centered_gamma", all_boolean)
def test_layernorm_accuracy(dtype, bs, model, eps, zero_centered_gamma):
    config = model_configs[model]

    te_layernorm = LayerNorm(
        config.hidden_size,
        eps=eps,
        params_dtype=dtype,
        zero_centered_gamma=zero_centered_gamma,
        device="cuda",
    ).eval()

    torch_layernorm = (
        TorchLayerNorm(config.hidden_size, eps=eps, zero_centered_gamma=zero_centered_gamma)
        .to(dtype=dtype)
        .cuda()
        .eval()
    )

    # Share params
    with torch.no_grad():
        torch_layernorm.weight = Parameter(te_layernorm.weight.clone())
        torch_layernorm.bias = Parameter(te_layernorm.bias.clone())

    te_outputs = _test_granular_accuracy(te_layernorm, bs, dtype, config)
    torch_outputs = _test_granular_accuracy(torch_layernorm, bs, dtype, config)

    atol = {
        torch.float32: 1e-7,
        torch.half: 2e-3,
        torch.bfloat16: 2e-2,
    }

    # Check output.
    assert_allclose(te_outputs[0], torch_outputs[0], atol[dtype])

    rtol = {
        torch.float32: 1.3e-6,
        torch.half: 1e-3,
        torch.bfloat16: 1.6e-2,
    }
    atol[torch.float32] = 1e-4
    # Check gradients
    for te_output, torch_output in zip(te_outputs[1:], torch_outputs[1:]):
        assert_allclose(te_output, torch_output, atol[dtype], rtol[dtype])


@pytest.mark.parametrize("dtype", param_types)
@pytest.mark.parametrize("bs", batch_sizes)
@pytest.mark.parametrize("model", ["small"])
@pytest.mark.parametrize("normalization", all_normalizations)
@pytest.mark.parametrize("zero_centered_gamma", all_boolean)
@pytest.mark.parametrize("return_bias", all_boolean)
@pytest.mark.parametrize("bias", all_boolean)
def test_layernorm_linear_accuracy(
    dtype, bs, model, normalization, zero_centered_gamma, return_bias, bias
):
    config = model_configs[model]

    te_ln_linear = TestReturnBiasModule(
        LayerNormLinear,
        in_features=config.hidden_size,
        out_features=4 * config.hidden_size,
        eps=config.eps,
        normalization=normalization,
        params_dtype=dtype,
        zero_centered_gamma=zero_centered_gamma,
        return_bias=return_bias,
        bias=bias,
        device="cuda",
    )

    torch_ln_linear = (
        TorchLayerNormLinear(
            config.hidden_size,
            4 * config.hidden_size,
            config.eps,
            normalization=normalization,
            zero_centered_gamma=zero_centered_gamma,
            bias=bias,
        )
        .to(dtype=dtype)
        .cuda()
    )

    # Share params
    with torch.no_grad():
        torch_ln_linear.layernorm.weight = Parameter(
            te_ln_linear.te_module.layer_norm_weight.clone()
        )
        if normalization != "RMSNorm":
            torch_ln_linear.layernorm.bias = Parameter(
                te_ln_linear.te_module.layer_norm_bias.clone()
            )
        torch_ln_linear.linear.weight = Parameter(te_ln_linear.te_module.weight.clone())
        if bias:
            torch_ln_linear.linear.bias = Parameter(te_ln_linear.te_module.bias.clone())

    te_outputs = _test_granular_accuracy(te_ln_linear, bs, dtype, config)
    torch_outputs = _test_granular_accuracy(torch_ln_linear, bs, dtype, config)

    atol = {
        torch.float32: 2.5e-4,
        torch.half: 2e-3,
        torch.bfloat16: 2e-2,
    }
    rtol = {
        torch.float32: 1e-3,
        torch.half: 4e-2,
        torch.bfloat16: 4e-2,
    }

    # Check output.
    assert_allclose(te_outputs[0], torch_outputs[0], atol[dtype], rtol[dtype])

    if model == "small":
        atol = {
            torch.float32: 1e-3,
            torch.half: 5e-2,
            torch.bfloat16: 5e-2,
        }
        rtol = {
            torch.float32: 1e-3,
            torch.half: 4e-2,
            torch.bfloat16: 4e-2,
        }
        # Check gradients
        for te_output, torch_output in zip(te_outputs[1:], torch_outputs[1:]):
            assert_allclose(te_output, torch_output, atol[dtype], rtol[dtype])


@pytest.mark.parametrize("dtype", param_types)
@pytest.mark.parametrize("bs", batch_sizes)
@pytest.mark.parametrize("model", ["small"])
@pytest.mark.parametrize("activation", all_activations)
@pytest.mark.parametrize("normalization", all_normalizations)
@pytest.mark.parametrize("return_bias", all_boolean)
@pytest.mark.parametrize("bias", all_boolean)
def test_layernorm_mlp_accuracy(dtype, bs, model, activation, normalization, return_bias, bias):
    config = model_configs[model]

    te_ln_mlp = TestReturnBiasModule(
        LayerNormMLP,
        hidden_size=config.hidden_size,
        ffn_hidden_size=4 * config.hidden_size,
        activation=activation,
        normalization=normalization,
        params_dtype=dtype,
        return_bias=return_bias,
        bias=bias,
        device="cuda",
    )

    torch_ln_mlp = (
        TorchLayerNormMLP(
            config.hidden_size,
            4 * config.hidden_size,
            activation=activation,
            normalization=normalization,
            bias=bias,
        )
        .to(dtype=dtype)
        .cuda()
    )

    # Share params
    with torch.no_grad():
        torch_ln_mlp.ln.weight = Parameter(te_ln_mlp.te_module.layer_norm_weight.clone())
        if normalization != "RMSNorm":
            torch_ln_mlp.ln.bias = Parameter(te_ln_mlp.te_module.layer_norm_bias.clone())
        torch_ln_mlp.fc1.weight = Parameter(te_ln_mlp.te_module.fc1_weight.clone())
        torch_ln_mlp.fc2.weight = Parameter(te_ln_mlp.te_module.fc2_weight.clone())
        if bias:
            torch_ln_mlp.fc1.bias = Parameter(te_ln_mlp.te_module.fc1_bias.clone())
            torch_ln_mlp.fc2.bias = Parameter(te_ln_mlp.te_module.fc2_bias.clone())

    te_outputs = _test_granular_accuracy(te_ln_mlp, bs, dtype, config)
    torch_outputs = _test_granular_accuracy(torch_ln_mlp, bs, dtype, config)

    atol = {
        torch.float32: 2e-2,
        torch.half: 5e-2,
        torch.bfloat16: 5e-2,
    }

    rtol = {
        torch.float32: 1e-3,
        torch.half: 4e-2,
        torch.bfloat16: 4e-2,
    }

    # Check output.
    assert_allclose(te_outputs[0], torch_outputs[0], atol[dtype], rtol[dtype])

    # Check gradients, only for small model
    rtol = {
        torch.float32: 1e-3,
        torch.half: 1e-2,
        torch.bfloat16: 4e-2,
    }
    atol[torch.half] = 2e-1
    atol[torch.bfloat16] = 2e-1
    if model == "small":
        for te_output, torch_output in zip(te_outputs[1:], torch_outputs[1:]):
            assert_allclose(te_output, torch_output, atol[dtype], rtol[dtype])


def _test_grouped_linear_accuracy(
    block, num_gemms, bs, dtype, config, recipe, fp8, fuse_wgrad_accumulation
):
    reset_rng_states()
    if fp8:
        FP8GlobalStateManager.reset()

    inp_hidden_states = torch.randn(
        (config.seq_len, bs, config.hidden_size),
        dtype=dtype,
        device="cuda",
        requires_grad=True,
    )
    inp_hidden_states.retain_grad()

    if num_gemms > 1:
        split_size = 1
        if fp8:
            split_size = 16
            if recipe.mxfp8():
                split_size = 128
        m = config.seq_len // split_size
        dist = torch.sort(torch.randint(0, m, (num_gemms - 2,))).values.tolist()
        dist.append(dist[-1])  # Manually add a zero
        m_splits = torch.tensor(dist + [m]) - torch.tensor([0] + dist)
        m_splits = m_splits * split_size
        assert m_splits.sum() == config.seq_len and len(m_splits) == num_gemms
    else:
        m_splits = torch.tensor([config.seq_len])

    with fp8_autocast(enabled=fp8, fp8_recipe=recipe):
        if isinstance(block, GroupedLinear):
            m_splits = m_splits * bs
            out = block(inp_hidden_states, m_splits.tolist())
        else:
            out = torch.cat(
                [
                    block[i](inp)
                    for i, inp in enumerate(torch.split(inp_hidden_states, m_splits.tolist()))
                ]
            )
    loss = out.sum()
    loss.backward()

    torch.cuda.synchronize()
    outputs = [out, inp_hidden_states.grad]
    for p in block.parameters():
        if p.requires_grad:
            if getattr(p, "main_grad", None) is not None:
                outputs.append(p.main_grad)
                assert p.grad is None  # grad should be None if fuse_wgrad_accumulation is True
            else:
                outputs.append(p.grad)
    return outputs


@pytest.mark.parametrize("dtype", param_types, ids=str)
@pytest.mark.parametrize("num_gemms", [3, 6])
@pytest.mark.parametrize("bs", batch_sizes)
@pytest.mark.parametrize("model", ["126m"])
@pytest.mark.parametrize("recipe", fp8_recipes + [None])
@pytest.mark.parametrize("fp8_model_params", all_boolean)
@pytest.mark.parametrize("fuse_wgrad_accumulation", all_boolean)
def test_grouped_linear_accuracy(
    dtype,
    num_gemms,
    bs,
    model,
    recipe,
    fp8_model_params,
    fuse_wgrad_accumulation,
    parallel_mode=None,
):
    fp8 = recipe is not None
    if fp8 and not fp8_available:
        pytest.skip(reason_for_no_fp8)
    if fp8 and recipe.mxfp8() and not mxfp8_available:
        pytest.skip(reason_for_no_mxfp8)
<<<<<<< HEAD
=======
    if fp8 and recipe.mxfp8():  # TODO(ksivamani): debug mismatches
        pytest.skip("MXFP8 unsupported for grouped linear.")
    if fp8 and recipe.float8_current_scaling():
        pytest.skip("Float8 Current Scaling unsupported for grouped linear.")
    if recipe.float8_block_scaling():
        pytest.skip("Grouped linear for FP8 blockwise unsupported.")
>>>>>>> a8f0fe03

    config = model_configs[model]
    if config.seq_len % 16 != 0 and fp8:
        pytest.skip("FP8 requires sequence length to be divisible by 16.")

    with fp8_model_init(enabled=fp8 and fp8_model_params, recipe=recipe):
        grouped_linear = GroupedLinear(
            num_gemms,
            config.hidden_size,
            4 * config.hidden_size,
            bias=True,
            params_dtype=dtype,
            parallel_mode=parallel_mode,
            device="cuda",
            fuse_wgrad_accumulation=fuse_wgrad_accumulation,
        ).eval()
        sequential_linear = torch.nn.ModuleList(
            [
                Linear(
                    config.hidden_size,
                    4 * config.hidden_size,
                    bias=True,
                    params_dtype=dtype,
                    parallel_mode=parallel_mode,
                    device="cuda",
                    fuse_wgrad_accumulation=fuse_wgrad_accumulation,
                ).eval()
                for _ in range(num_gemms)
            ]
        )

    # Share params
    with torch.no_grad():
        for i in range(num_gemms):
            sequential_linear[i].weight = Parameter(getattr(grouped_linear, f"weight{i}").clone())
            sequential_linear[i].bias = Parameter(getattr(grouped_linear, f"bias{i}").clone())
            if fuse_wgrad_accumulation:
                weight_i = getattr(grouped_linear, f"weight{i}")
                weight_i.main_grad = torch.rand_like(weight_i, dtype=torch.float32)
                sequential_linear[i].weight.main_grad = weight_i.main_grad.clone()

    outputs_ref = _test_grouped_linear_accuracy(
        sequential_linear, num_gemms, bs, dtype, config, recipe, fp8, fuse_wgrad_accumulation
    )
    outputs = _test_grouped_linear_accuracy(
        grouped_linear, num_gemms, bs, dtype, config, recipe, fp8, fuse_wgrad_accumulation
    )

    # Shoule be bit-wise match
    for i, (o, o_ref) in enumerate(zip(outputs, outputs_ref)):
        torch.testing.assert_close(o, o_ref, rtol=0, atol=0)


@pytest.mark.parametrize("parallel_mode", ["column", "row"])
@pytest.mark.parametrize("recipe", fp8_recipes + [None])
def test_grouped_linear_accuracy_parallel_mode(parallel_mode, recipe):
    """Split the tests to save CI time"""
    test_grouped_linear_accuracy(
        dtype=torch.float32,
        num_gemms=6,
        bs=2,
        model="126m",
        recipe=recipe,
        fp8_model_params=True,
        parallel_mode=parallel_mode,
        fuse_wgrad_accumulation=True,
    )


@pytest.mark.parametrize("recipe", fp8_recipes + [None])
def test_grouped_linear_accuracy_single_gemm(recipe):
    """Split the tests to save CI time"""
    test_grouped_linear_accuracy(
        dtype=torch.float32,
        num_gemms=1,
        bs=2,
        model="126m",
        recipe=recipe,
        fp8_model_params=True,
        fuse_wgrad_accumulation=True,
    )


def _test_padding_grouped_linear_accuracy(block, num_gemms, bs, dtype, config, recipe, fp8=False):

    def _pad_tensor_for_fp8(hidden_states, tokens_per_expert):
        align_size = 16
        if recipe.mxfp8():
            align_size = 32
        padded_tokens_per_expert = [
            (num_tokens + align_size - 1) // align_size * align_size
            for num_tokens in tokens_per_expert
        ]
        hidden_states = torch.split(hidden_states, tokens_per_expert)
        padded_hidden_states = []
        for hidden_state, actual_num_tokens, padded_num_tokens in zip(
            hidden_states, tokens_per_expert, padded_tokens_per_expert
        ):
            padded_hidden_states.append(hidden_state)
            if padded_num_tokens > actual_num_tokens:
                pad_tensor = torch.zeros(
                    padded_num_tokens - actual_num_tokens,
                    hidden_state.shape[1],
                    dtype=hidden_state.dtype,
                    device=hidden_state.device,
                )
                padded_hidden_states.append(pad_tensor)
        padded_hidden_states = torch.cat(padded_hidden_states, dim=0)
        return padded_hidden_states, padded_tokens_per_expert

    def _unpad_tensor_for_fp8(padded_hidden_states, actual_tokens_per_expert, tokens_per_expert):
        inputmats = torch.split(
            padded_hidden_states.view(-1, padded_hidden_states.shape[-1]), tokens_per_expert
        )
        hidden_states = torch.cat(
            [
                grad_output_mat[: actual_tokens_per_expert[i]]
                for i, grad_output_mat in enumerate(inputmats)
            ],
            dim=0,
        )

        return hidden_states

    def _generate_random_numbers(n, total_sum):
        if n <= 0:
            return []

        # reset seed
        random.seed(seed)

        breaks = sorted(random.sample(range(1, total_sum), n - 1))
        random_numbers = (
            [breaks[0]]
            + [breaks[i] - breaks[i - 1] for i in range(1, n - 1)]
            + [total_sum - breaks[-1]]
        )

        return random_numbers

    reset_rng_states()
    if fp8:
        FP8GlobalStateManager.reset()

    inp_hidden_states = torch.randn(
        (config.seq_len * bs, config.hidden_size),
        dtype=dtype,
        device="cuda",
        requires_grad=True,
    )
    inp_hidden_states.retain_grad()

    m_splits = _generate_random_numbers(num_gemms, config.seq_len * bs)

    with fp8_autocast(enabled=fp8, fp8_recipe=recipe):
        if isinstance(block, TorchGroupedLinearWithPadding):
            out = block(inp_hidden_states, m_splits)
        else:
            if fp8:
                padded_inp_hidden_states, padding_m_splits = _pad_tensor_for_fp8(
                    inp_hidden_states, m_splits
                )
                padded_inp_hidden_states = block(padded_inp_hidden_states, padding_m_splits)
                out = _unpad_tensor_for_fp8(padded_inp_hidden_states, m_splits, padding_m_splits)
            else:
                out = block(inp_hidden_states, m_splits)

    loss = out.sum()
    loss.backward()

    torch.cuda.synchronize()
    outputs = [out, inp_hidden_states.grad]
    for p in block.parameters():
        if p.requires_grad:
            outputs.append(p.grad)
    return outputs


@pytest.mark.parametrize("dtype", param_types)
@pytest.mark.parametrize("num_gemms", [3, 6])
@pytest.mark.parametrize("bs", batch_sizes)
@pytest.mark.parametrize("model", ["126m"])
@pytest.mark.parametrize("fp8", [True])
@pytest.mark.parametrize("recipe", fp8_recipes)
@pytest.mark.parametrize("fp8_model_params", all_boolean)
def test_padding_grouped_linear_accuracy(
    dtype, num_gemms, bs, model, fp8, recipe, fp8_model_params, parallel_mode=None
):
    if fp8 and not fp8_available:
        pytest.skip(reason_for_no_fp8)
    if recipe.mxfp8() and not mxfp8_available:
        pytest.skip(reason_for_no_mxfp8)
    if fp8 and recipe.float8_current_scaling():
        pytest.skip("Float8 Current Scaling unsupported for grouped linear.")
    if recipe.float8_block_scaling():
        pytest.skip("Float8 block scaling unsupported for grouped linear.")

    config = model_configs[model]
    if config.seq_len % 16 != 0 and fp8:
        pytest.skip("FP8 requires sequence length to be divisible by 16.")

    with fp8_model_init(enabled=fp8 and fp8_model_params, recipe=recipe):
        grouped_linear = TorchGroupedLinearWithPadding(
            num_gemms,
            config.hidden_size,
            4 * config.hidden_size,
            bias=False,
            params_dtype=dtype,
            parallel_mode=parallel_mode,
            fp8=fp8,
        ).eval()

    with fp8_model_init(enabled=fp8 and fp8_model_params, recipe=recipe):
        ref_grouped_linear = GroupedLinear(
            num_gemms,
            config.hidden_size,
            4 * config.hidden_size,
            bias=False,
            params_dtype=dtype,
            parallel_mode=parallel_mode,
            device="cuda",
        ).eval()

    # Share params
    with torch.no_grad():
        inner_grouped_linear = grouped_linear.linear_fn
        for i in range(num_gemms):
            setattr(
                ref_grouped_linear,
                f"weight{i}",
                Parameter(getattr(inner_grouped_linear, f"weight{i}").clone()),
            )

    outputs = _test_padding_grouped_linear_accuracy(
        grouped_linear, num_gemms, bs, dtype, config, recipe, fp8
    )
    outputs_ref = _test_padding_grouped_linear_accuracy(
        ref_grouped_linear, num_gemms, bs, dtype, config, recipe, fp8
    )

    # Shoule be bit-wise match
    for i, (o, o_ref) in enumerate(zip(outputs, outputs_ref)):
        torch.testing.assert_close(o, o_ref, rtol=0, atol=0)


def _test_gpt_e2e_cuda_graph(block, bs, dtype, config, graph):
    reset_rng_states()

    # Initialize loss function and optimizer.
    loss_fn = torch.nn.MSELoss()
    optimizer = torch.optim.SGD(block.parameters(), lr=0.1)

    # Placeholders used for graph capture.
    static_input = torch.randn(
        config.seq_len, bs, config.hidden_size, device="cuda", dtype=dtype, requires_grad=True
    )
    static_target = torch.randn(config.seq_len, bs, config.hidden_size, device="cuda", dtype=dtype)

    real_input = torch.rand_like(static_input)
    real_target = torch.rand_like(static_target)

    # Basic training loop.
    def train_step():
        optimizer.zero_grad(set_to_none=False)
        out = block(static_input)
        loss = loss_fn(out, static_target)
        loss.backward()
        optimizer.step()
        return out

    # Warmup steps in a separate stream.
    s = torch.cuda.Stream()
    s.wait_stream(torch.cuda.current_stream())
    with torch.cuda.stream(s):
        for _ in range(3):
            train_step()
    torch.cuda.current_stream().wait_stream(s)

    # Capture graph.
    g = None
    static_output = None
    if graph:
        g = torch.cuda.CUDAGraph()
        with torch.cuda.graph(g):
            static_output = train_step()

    # Run with new data.
    with torch.no_grad():
        static_input.copy_(real_input)
        static_target.copy_(real_target)
    if graph:
        g.replay()
    else:
        static_output = train_step()

    grads = [static_input.grad]
    for p in block.parameters():
        if p.requires_grad:
            grads.append(p.grad)

    with torch.no_grad():
        output = static_output.clone()
    return output, grads


@pytest.mark.parametrize("dtype", param_types)
@pytest.mark.parametrize("bs", batch_sizes)
@pytest.mark.parametrize("model", ["126m"])
def test_gpt_cuda_graph(dtype, bs, model):
    config = model_configs[model]

    sigma = 0.023
    init_method = init_method_normal(sigma)
    output_layer_init_method = scaled_init_method_normal(sigma, config.num_layers)

    block_args = (
        config.hidden_size,
        4 * config.hidden_size,
        config.num_attention_heads,
    )
    block_kwargs = dict(
        layernorm_epsilon=config.eps,
        init_method=init_method,
        output_layer_init_method=output_layer_init_method,
        hidden_dropout=0.1,
        attention_dropout=0.1,
        kv_channels=config.embed,
        params_dtype=dtype,
        apply_residual_connection_post_layernorm=False,
        output_layernorm=False,
        device="cuda",
    )
    block = TransformerLayer(*block_args, **block_kwargs)
    graphed_block = TransformerLayer(*block_args, **block_kwargs)
    with torch.no_grad():
        for param1, param2 in zip(block.parameters(), graphed_block.parameters()):
            param2.copy_(param1)

    out, grads = _test_gpt_e2e_cuda_graph(block, bs, dtype, config, False)
    graphed_out, graphed_grads = _test_gpt_e2e_cuda_graph(graphed_block, bs, dtype, config, True)
    params = list(block.parameters())
    graphed_params = list(graphed_block.parameters())

    # Check that results match
    assert_allclose(out, graphed_out, 1e-3)
    assert_allclose(params, graphed_params, 1e-3)
    assert_allclose(grads, graphed_grads, 1e-3)


def _test_gpt_fp8_parameters(bs, dtype, config, fp8_model_params, recipe):
    reset_rng_states()
    FP8GlobalStateManager.reset()

    sigma = 0.023
    init_method = init_method_normal(sigma)
    output_layer_init_method = scaled_init_method_normal(sigma, config.num_layers)

    with fp8_model_init(enabled=fp8_model_params, recipe=recipe):
        block = TransformerLayer(
            config.hidden_size,
            4 * config.hidden_size,
            config.num_attention_heads,
            layernorm_epsilon=config.eps,
            init_method=init_method,
            output_layer_init_method=output_layer_init_method,
            hidden_dropout=0.1,
            attention_dropout=0.1,
            kv_channels=config.embed,
            apply_residual_connection_post_layernorm=False,
            output_layernorm=False,
            params_dtype=dtype,
            fuse_qkv_params=True,
            device="cuda",
        )

    te_inp_hidden_states = torch.randn(
        (config.seq_len, bs, config.hidden_size),
        dtype=dtype,
        device="cuda",
        requires_grad=True,
    )
    te_inp_hidden_states.retain_grad()
    te_inp_attn_mask = get_causal_attn_mask(config.seq_len)

    with fp8_autocast(enabled=True, fp8_recipe=recipe):
        te_out = block(te_inp_hidden_states, attention_mask=te_inp_attn_mask)
    loss = te_out.sum()
    loss.backward()
    torch.cuda.synchronize()

    outputs = [te_out, te_inp_hidden_states.grad]
    for p in block.parameters():
        if p.requires_grad:
            outputs.append(p.grad)
    return outputs


@pytest.mark.parametrize("dtype", param_types)
@pytest.mark.parametrize("bs", batch_sizes)
@pytest.mark.parametrize("model", ["126m"])
@pytest.mark.parametrize("recipe", fp8_recipes)
def test_gpt_fp8_parameters(dtype, bs, model, recipe):
    if not fp8_available:
        pytest.skip(reason_for_no_fp8)
    if recipe.mxfp8() and not mxfp8_available:
        pytest.skip(reason_for_no_mxfp8)
    if recipe.float8_block_scaling() and not fp8_block_scaling_available:
        pytest.skip(reason_for_no_fp8_block_scaling)

    config = model_configs[model]

    outputs = _test_gpt_fp8_parameters(bs, dtype, config, False, recipe)
    outputs_fp8_params = _test_gpt_fp8_parameters(bs, dtype, config, True, recipe)

    # Check that results match
    tols = dict(rtol=0.125, atol=0.0675)
    for i, (ref, test) in enumerate(zip(outputs, outputs_fp8_params)):
        torch.testing.assert_close(
            test,
            ref,
            msg=f"Mismatch in tensor {i}",
            rtol=0.125,
            atol=0.0675,
        )


@pytest.mark.parametrize("dtype", param_types)
@pytest.mark.parametrize("bs", batch_sizes)
@pytest.mark.parametrize("model", ["126m"])
def test_transformer_layer_hidden_states_format(dtype, bs, model):
    config = model_configs[model]

    sigma = 0.023
    init_method = init_method_normal(sigma)
    output_layer_init_method = scaled_init_method_normal(sigma, config.num_layers)

    # Set `torch.manual_seed` to make sure the weights are identical to the
    # other layer. Set `*dropout` values to 0 to make sure the forward pass
    # is identical to the other layer.
    torch.manual_seed(0)
    block_sbhd = TransformerLayer(
        config.hidden_size,
        4 * config.hidden_size,
        config.num_attention_heads,
        layernorm_epsilon=config.eps,
        init_method=init_method,
        output_layer_init_method=output_layer_init_method,
        hidden_dropout=0,
        attention_dropout=0,
        kv_channels=config.embed,
        params_dtype=dtype,
        apply_residual_connection_post_layernorm=False,
        output_layernorm=False,
        device="cuda",
        attn_input_format="sbhd",
    )

    # Set `torch.manual_seed` to make sure the weights are identical to the
    # other layer. Set `*dropout` values to 0 to make sure the forward pass
    # is identical to the other layer.
    torch.manual_seed(0)
    block_bshd = TransformerLayer(
        config.hidden_size,
        4 * config.hidden_size,
        config.num_attention_heads,
        layernorm_epsilon=config.eps,
        init_method=init_method,
        output_layer_init_method=output_layer_init_method,
        hidden_dropout=0,
        attention_dropout=0,
        kv_channels=config.embed,
        params_dtype=dtype,
        apply_residual_connection_post_layernorm=False,
        output_layernorm=False,
        device="cuda",
        attn_input_format="bshd",
    )

    torch.manual_seed(0)
    block_thd = TransformerLayer(
        config.hidden_size,
        4 * config.hidden_size,
        config.num_attention_heads,
        layernorm_epsilon=config.eps,
        init_method=init_method,
        output_layer_init_method=output_layer_init_method,
        hidden_dropout=0,
        attention_dropout=0,
        kv_channels=config.embed,
        params_dtype=dtype,
        apply_residual_connection_post_layernorm=False,
        output_layernorm=False,
        device="cuda",
        attn_input_format="thd",
        self_attn_mask_type="padding_causal",
    )

    for (n1, p1), (n2, p2), (n3, p3) in zip(
        block_bshd.named_parameters(), block_sbhd.named_parameters(), block_thd.named_parameters()
    ):
        assert torch.all(torch.eq(p1, p2) & torch.eq(p1, p3)), f"{n1}, {n2} and {n3} not identical"

    x_sbhd = torch.randn(
        (config.seq_len, bs, config.hidden_size),
        dtype=dtype,
        device="cuda",
        requires_grad=True,
    )

    x_bshd = x_sbhd.transpose(0, 1).contiguous()
    x_thd = x_bshd.reshape(bs * config.seq_len, config.hidden_size).contiguous()
    x_thd_cumsum = torch.arange(bs + 1, device="cuda", dtype=torch.int32) * config.seq_len

    # To make sure forward is also identical (just in case some module decides
    # to act fancy)
    torch.manual_seed(0)
    y_sbhd = block_sbhd(x_sbhd)

    # To make sure forward is also identical (just in case some module decides
    # to act fancy)
    torch.manual_seed(0)
    y_bshd = block_bshd(x_bshd)

    # Check that results match
    torch.testing.assert_close(
        y_bshd,
        y_sbhd.transpose(0, 1).contiguous(),
    )

    # THD is not supported in float32 and on GPUs older than Ampere, skip the test here
    if dtype != torch.float32 and sm_80plus:
        # To make sure forward is also identical (just in case some module decides
        # to act fancy)
        torch.manual_seed(0)
        y_thd = block_thd(
            x_thd,
            cu_seqlens_q=x_thd_cumsum,
            cu_seqlens_kv=x_thd_cumsum,
            max_seqlen_q=config.seq_len,
            max_seqlen_kv=config.seq_len,
        )

        torch.testing.assert_close(
            y_bshd,
            y_thd.reshape(bs, config.seq_len, config.hidden_size).contiguous(),
        )


@pytest.mark.parametrize("dtype", param_types)
@pytest.mark.parametrize("bs", batch_sizes)
@pytest.mark.parametrize("model_key", model_configs_inference.keys())
@pytest.mark.parametrize("use_RoPE", all_boolean)
@pytest.mark.parametrize("input_format", input_formats_inference)
@pytest.mark.parametrize("module", module_inference)
@pytest.mark.parametrize("backend", backends_inference)
@pytest.mark.parametrize("is_paged", [False, True])
def test_kv_cache_accuracy(dtype, bs, model_key, use_RoPE, input_format, module, backend, is_paged):
    reset_rng_states()

    if backend in ["FusedAttention", "FlashAttention"] and dtype == torch.float32:
        pytest.skip("FusedAttention and FlashAttention do not support FP32")
    if use_RoPE:
        pytest.skip("KV cache does not support starting positions for RoPE")

    os.environ["NVTE_FLASH_ATTN"] = "0"
    os.environ["NVTE_FUSED_ATTN"] = "0"
    os.environ["NVTE_UNFUSED_ATTN"] = "0"

    if backend == "FlashAttention":
        os.environ["NVTE_FLASH_ATTN"] = "1"
    elif backend == "FusedAttention":
        os.environ["NVTE_FUSED_ATTN"] = "1"
    elif backend == "UnfusedAttention":
        os.environ["NVTE_UNFUSED_ATTN"] = "1"

    config = model_configs_inference[model_key]

    S = config.seq_len
    B = bs
    H = config.num_attention_heads
    D = config.hidden_size
    head_size = config.embed
    layer_number = 1

    # Limits the max size of KV-cache
    B_max = B
    S_max = S

    if module == "TransformerLayer":
        model = TransformerLayer(
            hidden_size=D,
            ffn_hidden_size=4 * D,
            num_attention_heads=H,
            attn_input_format=input_format,
            self_attn_mask_type="causal",
            enc_dec_attn_mask_type="causal",
            layer_number=layer_number,
            attention_dropout=0.0,
            params_dtype=dtype,
            device="cuda",
        ).eval()
    else:
        model = (
            MultiheadAttention(
                hidden_size=D,
                num_attention_heads=H,
                qkv_format=input_format,
                layer_number=layer_number,
                attention_dropout=0.0,
                attn_mask_type="causal",
                params_dtype=dtype,
            )
            .cuda()
            .eval()
        )

    inference_params = InferenceParams(
        max_batch_size=B_max,
        max_sequence_length=S_max,
        num_heads_kv=H,
        head_dim_k=head_size,
        dtype=dtype,
        is_paged=is_paged,
        total_num_pages=int(B_max * S_max / 256),
        page_size=256,
    )

    rotary_freqs = torch.randn((S_max, 1, 1, head_size), dtype=torch.float, device="cuda")

    input = torch.randn((S, B, D), dtype=dtype, device="cuda")
    if input_format == "bshd":
        input = input.transpose(0, 1).contiguous()

    incremental_output = torch.zeros_like(input)

    # Generate output for the entire sequence
    full_output = model(hidden_states=input, rotary_pos_emb=rotary_freqs if use_RoPE else None)

    # Incrementaly generate outputs using KV-cache
    step_dict = OrderedDict(zip(list(range(B)), [1] * B))
    for i in range(S):
        inference_params.pre_step(step_dict)

        if input_format == "sbhd":
            incremental_input = input[i].view(1, B, D)
        else:
            incremental_input = input[:, i, :].view(B, 1, D)

        seqlens_q = torch.ones(B, dtype=torch.int32, device="cuda")
        cu_seqlens_q = torch.zeros(B + 1, dtype=torch.int32, device="cuda")
        cu_seqlens_q[1:] = torch.cumsum(seqlens_q, dim=0)
        cu_seqlens_kv = cu_seqlens_q.clone()

        mask_type = "padding"
        kwargs = {}
        if module == "TransformerLayer":
            kwargs["self_attn_mask_type"] = mask_type
        else:
            kwargs["attn_mask_type"] = mask_type
        line_output = model(
            hidden_states=incremental_input,
            inference_params=inference_params,
            rotary_pos_emb=rotary_freqs if use_RoPE else None,
            **kwargs,
            max_seqlen_q=1,
            max_seqlen_kv=S,
            cu_seqlens_q=cu_seqlens_q,
            cu_seqlens_kv=cu_seqlens_kv,
        )

        if input_format == "sbhd":
            incremental_output[i, :, :] = line_output.view(B, D)
        else:
            incremental_output[:, i, :] = line_output.view(B, D)

    if module == "TransformerLayer":
        atol = {
            torch.float32: 5e-3,
            torch.half: 5e-3,
            torch.bfloat16: 5e-2,
        }
    else:
        atol = {
            torch.float32: 1e-3,
            torch.half: 1e-3,
            torch.bfloat16: 1e-2,
        }

    # Check if the fully generated output matches the one generated incrementally
    assert_allclose(full_output, incremental_output, atol[dtype])


@pytest.mark.parametrize(
    "shape",
    [
        (1, 127, 128, 512),
        (8, 15, 128, 512),
        (8, 1027, 128, 512),
        (16, 10027, 128, 512),
    ],
)
@pytest.mark.parametrize("dtype", param_types)
@pytest.mark.parametrize("layout", ["TN", "NN", "NT"])
@pytest.mark.parametrize("accumulate", [False, True])
def test_grouped_gemm(shape, dtype, layout, accumulate):
    torch.manual_seed(0)
    z, m, k, n = shape

    dist = torch.sort(torch.randint(0, m, (z - 1,))).values.tolist()
    m_splits = torch.tensor(dist + [m]) - torch.tensor([0] + dist)
    assert m_splits.sum() == m and len(m_splits) == z
    m_splits = m_splits.tolist()

    if layout == "TN":
        A = [torch.randn(n, k, dtype=dtype, device="cuda") for _ in range(z)]  # weight
        B = list(torch.split(torch.randn(m, k, dtype=dtype, device="cuda"), m_splits))  # input
        out = [torch.randn(m, n, dtype=dtype, device="cuda")]  # output
        out_ref = [o.clone() for o in torch.split(out[0], m_splits)]
        grad = False
        single_output = True
    elif layout == "NN":
        A = [torch.randn(n, k, dtype=dtype, device="cuda") for _ in range(z)]  # weight
        B = list(
            torch.split(torch.randn(m, n, dtype=dtype, device="cuda"), m_splits)
        )  # grad_output
        out = [torch.randn(m, k, dtype=dtype, device="cuda")]  # dgrad
        out_ref = [o.clone() for o in torch.split(out[0], m_splits)]
        grad = True
        single_output = True
    else:  # layout == "NT"
        A = list(torch.split(torch.randn(m, k, dtype=dtype, device="cuda"), m_splits))  # input
        B = list(
            torch.split(torch.randn(m, n, dtype=dtype, device="cuda"), m_splits)
        )  # grad_output
        out = [torch.randn(n, k, dtype=dtype, device="cuda") for _ in range(z)]  # wgrad
        out_ref = [o.clone() for o in out]
        grad = True
        single_output = False

    for i in range(z):
        general_gemm(
            A[i],
            B[i],
            get_workspace(),
            dtype,
            grad=grad,
            accumulate=accumulate,
            layout=layout,
            out=out_ref[i],
        )
    if single_output:
        out_ref = [torch.cat(out_ref)]

    general_grouped_gemm(
        A,
        B,
        out,
        dtype,
        get_multi_stream_cublas_workspace(),
        m_splits=m_splits,
        grad=grad,
        accumulate=accumulate,
        layout=layout,
        single_output=single_output,
    )

    # should be bit-wise match
    for o, o_ref in zip(out, out_ref):
        torch.testing.assert_close(o, o_ref, rtol=0, atol=0)


@pytest.mark.parametrize(
    "shape",
    [
        (1, 128, 128, 512),
        (8, 1024, 128, 512),
        (16, 4096, 128, 512),
    ],
)
@pytest.mark.parametrize("fp8_dtype", [tex.DType.kFloat8E4M3, tex.DType.kFloat8E5M2])
@pytest.mark.parametrize("accumulate", [False, True])
def test_fp8_grouped_gemm(shape, fp8_dtype, accumulate):
    if not fp8_available:
        pytest.skip(reason_for_no_fp8)

    z, m, k, n = shape
    m_splits = [m // z] * z

    dtype = torch.bfloat16
    A = [torch.randn(n, k, dtype=dtype, device="cuda") for _ in range(z)]  # weight
    B = torch.split(torch.randn(m, k, dtype=dtype, device="cuda"), m_splits)  # input
    out = torch.split(torch.randn(m, n, dtype=dtype, device="cuda"), m_splits)  # output
    out_ref = [o.clone() for o in out]

    # fp8 should be robust enough to this fake scale
    scale = 1 + torch.rand(1, dtype=torch.float32, device="cuda").squeeze()
    amax = torch.zeros(1, 1, dtype=torch.float32, device="cuda")

    a_quantizers = [
        Float8Quantizer(
            scale.clone(),
            amax.clone(),
            tex.DType.kFloat8E4M3,
        )
        for _ in range(z)
    ]
    b_quantizers = [
        Float8Quantizer(
            scale.clone(),
            amax.clone(),
            tex.DType.kFloat8E4M3,
        )
        for _ in range(z)
    ]

    A_fp8 = []
    B_fp8 = []

    for i in range(z):
        A_fp8.append(a_quantizers[i](A[i]))
        B_fp8.append(b_quantizers[i](B[i]))

    # baseline
    for i in range(z):
        general_gemm(
            A_fp8[i],
            B_fp8[i],
            get_workspace(),
            dtype,
            out=out_ref[i],
            accumulate=accumulate,
        )
    general_grouped_gemm(
        A_fp8,
        B_fp8,
        out,
        dtype,
        get_multi_stream_cublas_workspace(),
        m_splits=m_splits,
        accumulate=accumulate,
    )

    # should be bit-wise match
    for o, o_ref in zip(out, out_ref):
        torch.testing.assert_close(o, o_ref, rtol=0, atol=0)


def test_noncontiguous():
    def _create2modules(m, params):
        mod1 = m(*params)
        mod2 = m(*params)
        for p1, p2 in zip(mod1.parameters(), mod2.parameters()):
            p2.data = p1.data.clone()

        return mod1, mod2

    def _run_module(m, inp):
        out = m(inp)
        out.sum().backward()
        ret = [out]
        if inp.grad is not None:
            ret.append(inp.grad)

        for p in m.parameters():
            if p.requires_grad:
                ret.append(p.grad)
        return ret

    a = torch.randn((128, 256), device="cuda", requires_grad=True)
    a = a.T
    assert not a.is_contiguous(), "The test is supposed to test noncontiguous input."

    b = a.contiguous()

    # LayerNorm
    ln1, ln2 = _create2modules(LayerNorm, [128])
    outT = _run_module(ln1, a)
    out = _run_module(ln2, b)

    assert_allclose(out, outT, 1e-7)

    # RMSNorm
    ln1, ln2 = _create2modules(RMSNorm, [128])
    outT = _run_module(ln1, a)
    out = _run_module(ln2, b)

    assert_allclose(out, outT, 1e-7)

    # GEMM
    g1, g2 = _create2modules(Linear, [128, 128])
    outT = _run_module(g1, a)
    out = _run_module(g2, b)

    assert_allclose(out, outT, 1e-7)<|MERGE_RESOLUTION|>--- conflicted
+++ resolved
@@ -1530,15 +1530,6 @@
         pytest.skip(reason_for_no_fp8)
     if fp8 and recipe.mxfp8() and not mxfp8_available:
         pytest.skip(reason_for_no_mxfp8)
-<<<<<<< HEAD
-=======
-    if fp8 and recipe.mxfp8():  # TODO(ksivamani): debug mismatches
-        pytest.skip("MXFP8 unsupported for grouped linear.")
-    if fp8 and recipe.float8_current_scaling():
-        pytest.skip("Float8 Current Scaling unsupported for grouped linear.")
-    if recipe.float8_block_scaling():
-        pytest.skip("Grouped linear for FP8 blockwise unsupported.")
->>>>>>> a8f0fe03
 
     config = model_configs[model]
     if config.seq_len % 16 != 0 and fp8:
