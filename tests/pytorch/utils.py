--- conflicted
+++ resolved
@@ -266,13 +266,8 @@
         )
         (
             use_flash_attention,
-<<<<<<< HEAD
-            use_fused_attention,
-            flash_attention_backend,
-=======
             flash_attention_backend,
             use_fused_attention,
->>>>>>> fedd9ddc
             fused_attention_backend,
             use_unfused_attention,
             available_backends,
