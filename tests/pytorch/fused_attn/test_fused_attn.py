# Copyright (c) 2022-2024, NVIDIA CORPORATION & AFFILIATES. All rights reserved.
#
# See LICENSE for license information.

import functools
import logging
import math
import os
from importlib.metadata import version
from typing import Any, Dict, List, Tuple, Union, Optional
from contextlib import contextmanager

import pytest
import torch

from transformer_engine.common import recipe
from transformer_engine.pytorch import TransformerLayer, fp8_autocast, fp8_model_init
from transformer_engine.pytorch.attention import (
    DotProductAttention,
    MultiheadAttention,
    RotaryPositionEmbedding,
    get_attention_backend,
    _flash_attn_2_plus,
    _flash_attn_2_3_plus,
    _flash_attn_3_plus,
    check_set_window_size,
    AttentionParams,
    _attention_backends,
)
from transformer_engine.pytorch.constants import TE_DType
import transformer_engine.pytorch.cpp_extensions as ext
from transformer_engine.pytorch.cpp_extensions.fused_attn import (
    AttnBiasType,
    AttnMaskType,
    FusedAttnBackend,
    QKVLayout,
    fused_attn_bwd,
    fused_attn_fwd,
)
from transformer_engine.pytorch.distributed import CudaRNGStatesTracker
import transformer_engine.pytorch.fp8 as fp8
from transformer_engine.pytorch.module.base import TransformerEngineBaseModule
from transformer_engine.pytorch.utils import (
    get_device_compute_capability,
    init_method_normal,
    scaled_init_method_normal,
    is_bf16_compatible,
)
from transformer_engine.pytorch.utils import get_cudnn_version
import transformer_engine_torch as tex
from transformer_engine_torch import NVTE_Fused_Attn_Backend

# Only run FP8 tests on H100
fp8_available, reason_for_no_fp8 = fp8.FP8GlobalStateManager.is_fp8_available()

# Initialize RNG state
seed = 1234
torch.manual_seed(seed)
torch.cuda.manual_seed(seed)
_cpu_rng_state = torch.get_rng_state()
_cuda_rng_state = torch.cuda.get_rng_state()


def reset_rng_states() -> None:
    """Revert back to initial RNG state"""
    torch.set_rng_state(_cpu_rng_state)
    torch.cuda.set_rng_state(_cuda_rng_state)


@pytest.fixture(autouse=True)
def reset_global_fp8_state():
    yield
    fp8.FP8GlobalStateManager.reset()


class ModelConfig:
    def __init__(
        self,
        batch_size: int,
        num_heads: int,
        num_gqa_groups: int,
        head_dim_qk: int,
        max_seqlen_q: int,
        max_seqlen_kv: int,
        dropout_p: float,
        attn_mask_type: str,
        attn_bias_type: str,
        head_dim_v: int = None,
        alibi_type: str = "none",
        num_layers: int = 1,
        bias_shape: str = "1hss",
        window_size: Tuple[int, int] = (-1, -1),
    ):
        self.batch_size = batch_size
        self.num_heads = num_heads
        self.num_gqa_groups = num_gqa_groups
        self.head_dim_qk = head_dim_qk
        self.head_dim_v = head_dim_qk if head_dim_v is None else head_dim_v
        self.hidden_size = num_heads * head_dim_qk
        self.hidden_size_kv = num_gqa_groups * self.head_dim_v
        self.max_seqlen_q = max_seqlen_q
        self.max_seqlen_kv = max_seqlen_kv
        self.dropout_p = dropout_p
        self.attn_mask_type = attn_mask_type
        self.attn_bias_type = attn_bias_type
        self.alibi_type = alibi_type
        self.attn_type = "self" if (max_seqlen_q == max_seqlen_kv) else "cross"
        self.num_layers = num_layers
        self.bias_shape = bias_shape
        self.window_size = window_size


@contextmanager
def logging_context(highest_level=logging.WARNING):
    previous_level = logging.root.manager.disable
    logging.disable(highest_level)
    try:
        yield
    finally:
        logging.disable(previous_level)


def _get_attention_backends(
    config: ModelConfig,
    qkv_dtype: torch.dtype,
    qkv_layout: str,
    window_size: Tuple[int, int] = (-1, -1),
    pad_between_seqs: bool = False,
    context_parallel: bool = False,
    deterministic: bool = False,
    fp8: bool = False,
    fp8_meta: Optional[Dict[str, Any]] = None,
) -> Tuple[List, List]:
    """Check if what attention backends support a model configuration"""

    os.environ["NVTE_FLASH_ATTN"] = "1"
    os.environ["NVTE_FUSED_ATTN"] = "1"
    os.environ["NVTE_UNFUSED_ATTN"] = "1"
    _attention_backends["backend_selection_requires_update"] = True

    alibi_slopes_shape = None
    if config.attn_bias_type == "alibi" and config.alibi_type == "custom":
        if config.bias_shape == "1hss":
            alibi_slopes_shape = [config.num_heads]
        if config.bias_shape == "bhss":
            alibi_slopes_shape = [config.batch_size, config.num_heads]

    core_attention_bias_shape = (
        config.bias_shape if config.attn_bias_type == "post_scale_bias" else None
    )
    core_attention_bias_requires_grad = False
    # d=256 is supported by cuDNN 9.0+ for inference but not training
    if (
        config.attn_bias_type == "post_scale_bias"
        and config.head_dim_qk <= 128
        and config.head_dim_v <= 128
    ):
        core_attention_bias_requires_grad = True

    fused_attn_backends = []
    available_backends = None
    fused_attention_backend = None

    def test():
        attention_params = AttentionParams(
            qkv_dtype=qkv_dtype,
            qkv_layout=qkv_layout,
            batch_size=config.batch_size,
            num_heads=config.num_heads,
            num_gqa_groups=config.num_gqa_groups,
            max_seqlen_q=config.max_seqlen_q,
            max_seqlen_kv=config.max_seqlen_kv,
            head_dim_qk=config.head_dim_qk,
            head_dim_v=config.head_dim_v,
            attn_mask_type=config.attn_mask_type,
            window_size=window_size,
            alibi_slopes_shape=alibi_slopes_shape,
            core_attention_bias_type=config.attn_bias_type,
            core_attention_bias_shape=core_attention_bias_shape,
            core_attention_bias_requires_grad=core_attention_bias_requires_grad,
            pad_between_seqs=pad_between_seqs,
            attention_dropout=config.dropout_p,
            context_parallel=context_parallel,
            deterministic=deterministic,
            fp8=fp8,
            fp8_meta=fp8_meta,
        )
        _, _, fused_attention_backend, _, available_backends = get_attention_backend(
            attention_params
        )
        return available_backends, fused_attention_backend

    backends = {0: "F16_max512_seqlen", 1: "F16_arbitrary_seqlen", 2: "FP8"}
    with logging_context():
        for i in range(3):
            os.environ["NVTE_FUSED_ATTN_BACKEND"] = str(i)
            _attention_backends["backend_selection_requires_update"] = True
            available_backends, fused_attention_backend = test()
            if fused_attention_backend == FusedAttnBackend[backends[i]]:
                fused_attn_backends.append(fused_attention_backend)
    return available_backends, fused_attn_backends


model_configs_base = {
    #     test:             b,  h, hg,   d,   sq,  skv,   p,      mask,      bias   # attn , backend
    "base_1_0": ModelConfig(8, 16, 16, 64, 128, 128, 0.0, "no_mask", "no_bias"),  # self , 0
    "base_1_1": ModelConfig(4, 16, 16, 64, 128, 256, 0.0, "no_mask", "no_bias"),  # cross, 0
    "base_2_0": ModelConfig(2, 24, 24, 128, 2048, 2048, 0.0, "no_mask", "no_bias"),  # self , 1
    "base_2_1": ModelConfig(1, 24, 24, 128, 2048, 4096, 0.0, "no_mask", "no_bias"),  # cross, 1
    "base_3_0": ModelConfig(8, 16, 16, 128, 1, 2048, 0.0, "no_mask", "no_bias"),  # inference
    "base_3_1": ModelConfig(8, 16, 16, 256, 1, 2048, 0.0, "no_mask", "no_bias"),  # inference
}


param_types = [torch.float16]
if is_bf16_compatible():  # bf16 requires sm_80 or higher
    param_types.append(torch.bfloat16)
param_types_lean = [torch.bfloat16]


@pytest.mark.skipif(get_cudnn_version() < (8, 9, 1), reason="cuDNN 8.9.1+ is required.")
@pytest.mark.parametrize("dtype", param_types)
@pytest.mark.parametrize("model_configs", [model_configs_base])
@pytest.mark.parametrize("model", model_configs_base.keys())
@pytest.mark.parametrize("ckpt_attn", [False])
@pytest.mark.parametrize("workspace_opt", [True, False])
@pytest.mark.parametrize("qkv_layout", [None])
@pytest.mark.parametrize("swa", [False])
@pytest.mark.parametrize("pad_between_seqs", [False])
def test_dot_product_attention(
    dtype, model_configs, model, ckpt_attn, workspace_opt, qkv_layout, swa, pad_between_seqs
):
    """Test DotProductAttention module"""

    # Get configs
    tols = dict(atol=5e-3, rtol=5e-3)
    if dtype == torch.bfloat16:
        tols = dict(atol=2.5e-2, rtol=2.5e-2)
    config = model_configs[model]
    is_mla = config.head_dim_qk != config.head_dim_v
    if qkv_layout is None:
        if config.attn_type == "self":
            qkv_layout = "sb3hd" if not is_mla else "sbhd_sbhd_sbhd"
        else:
            qkv_layout = "bshd_bs2hd" if not is_mla else "bshd_bshd_bshd"
    if "3" in qkv_layout and config.attn_type == "cross":
        pytest.skip("No need to test this layout for cross attention")

    # Test backend availability
    window_size = (-1, -1)
    if swa:
        window_size = tuple(torch.randint(0, config.max_seqlen_kv, [2], dtype=torch.int32).tolist())
    config.window_size = check_set_window_size(config.attn_mask_type, window_size)
    available_backends, fused_attn_backends = _get_attention_backends(
        config,
        qkv_dtype=dtype,
        qkv_layout=qkv_layout,
        window_size=config.window_size,
        pad_between_seqs=pad_between_seqs,
    )
    flash_attn_supported, fused_attn_supported, unfused_attn_supported = available_backends
    # FlashAttention does not support pad_between_seqs, but _run_dot_product_attention
    # mannually pads and unpads the input and output of FlashAttention for testing purposes
    if pad_between_seqs and not (
        config.max_seqlen_q != config.max_seqlen_kv
        and config.attn_mask_type in ["causal", "padding_causal"]
    ):
        flash_attn_supported = True

    # Skip if only unfused backend is supported
    if (len(fused_attn_backends) + flash_attn_supported + unfused_attn_supported) < 2:
        pytest.skip("Less than two backends to compare.")

    is_training = config.head_dim_qk <= 128 and config.head_dim_v <= 128
    # UnfusedDotProductAttention backend
    if unfused_attn_supported:
        unfused_attn_fwd, unfused_attn_bwd = _run_dot_product_attention(
            dtype,
            config,
            "UnfusedDotProductAttention",
            ckpt_attn,
            qkv_layout,
            workspace_opt,
            pad_between_seqs,
            is_training,
        )

    # FusedAttention backend
    if fused_attn_supported:
        if len(fused_attn_backends) == 1:
            fused_attn_fwd, fused_attn_bwd = _run_dot_product_attention(
                dtype,
                config,
                "FusedAttention",
                ckpt_attn,
                qkv_layout,
                workspace_opt,
                pad_between_seqs,
                is_training,
            )
        if len(fused_attn_backends) == 2:
            os.environ["NVTE_FUSED_ATTN_BACKEND"] = "0"
            fused_attn_fwd, fused_attn_bwd = _run_dot_product_attention(
                dtype,
                config,
                "FusedAttention",
                ckpt_attn,
                qkv_layout,
                workspace_opt,
                pad_between_seqs,
                is_training,
            )
            os.environ["NVTE_FUSED_ATTN_BACKEND"] = "1"
            fused_attn_fwd_1, fused_attn_bwd_1 = _run_dot_product_attention(
                dtype,
                config,
                "FusedAttention",
                ckpt_attn,
                qkv_layout,
                workspace_opt,
                pad_between_seqs,
                is_training,
            )

    # FlashAttention backend
    if flash_attn_supported:
        flash_attn_fwd, flash_attn_bwd = _run_dot_product_attention(
            dtype,
            config,
            "FlashAttention",
            ckpt_attn,
            qkv_layout,
            workspace_opt,
            pad_between_seqs,
            is_training,
        )

    if unfused_attn_supported and fused_attn_supported:
        logging.info("[test_dot_product_attention]: unfused attn vs fused attn")
        torch.testing.assert_close(fused_attn_fwd, unfused_attn_fwd, **tols)
        for i, _ in enumerate(unfused_attn_bwd):
            torch.testing.assert_close(fused_attn_bwd[i], unfused_attn_bwd[i], **tols)
    if unfused_attn_supported and flash_attn_supported:
        logging.info("[test_dot_product_attention]: unfused attn vs flash attn")
        torch.testing.assert_close(flash_attn_fwd, unfused_attn_fwd, **tols)
        for i, _ in enumerate(flash_attn_bwd):
            torch.testing.assert_close(unfused_attn_bwd[i], flash_attn_bwd[i], **tols)
    if fused_attn_supported and flash_attn_supported:
        logging.info("[test_dot_product_attention]: fused attn vs flash attn")
        torch.testing.assert_close(fused_attn_fwd, flash_attn_fwd, **tols)
        for i, _ in enumerate(flash_attn_bwd):
            torch.testing.assert_close(fused_attn_bwd[i], flash_attn_bwd[i], **tols)
    if fused_attn_supported and len(fused_attn_backends) == 2:
        logging.info("[test_dot_product_attention]: fused attn backend 0 vs 1")
        torch.testing.assert_close(fused_attn_fwd, fused_attn_fwd_1, **tols)
        for i, _ in enumerate(fused_attn_bwd):
            torch.testing.assert_close(fused_attn_bwd[i], fused_attn_bwd_1[i], **tols)


@pytest.mark.skipif(get_cudnn_version() < (8, 9, 1), reason="cuDNN 8.9.1+ is required.")
@pytest.mark.parametrize("dtype", param_types)
@pytest.mark.parametrize("model_configs", [model_configs_base])
@pytest.mark.parametrize("model", ["base_1_1", "base_2_1"])
def test_dpa_checkpoint(dtype, model_configs, model):
    """Test DotProductAttention module with checkpointing"""
    test_dot_product_attention(dtype, model_configs, model, True, True, None, False, False)


model_configs_mla = {
    #    test:             b,  h, hg, dqk, sq, skv,   p,      mask,      bias   # attn , backend
    "mla_1_0": ModelConfig(
        8, 16, 16, 64, 128, 128, 0.0, "no_mask", "no_bias", head_dim_v=128
    ),  # self , 0
    "mla_1_1": ModelConfig(
        4, 16, 16, 64, 128, 256, 0.0, "no_mask", "no_bias", head_dim_v=128
    ),  # cross, 0
    "mla_2_0": ModelConfig(
        2, 24, 24, 128, 2048, 2048, 0.0, "causal", "no_bias", head_dim_v=64
    ),  # self , 1
    "mla_2_1": ModelConfig(
        1, 24, 24, 128, 2048, 4096, 0.0, "causal", "no_bias", head_dim_v=64
    ),  # cross, 1
    "mla_3_0": ModelConfig(
        8, 16, 16, 128, 1, 2048, 0.0, "no_mask", "no_bias", head_dim_v=64
    ),  # inference
    "mla_3_1": ModelConfig(
        8, 16, 16, 256, 1, 2048, 0.0, "no_mask", "no_bias", head_dim_v=128
    ),  # inference
}


@pytest.mark.skipif(get_cudnn_version() < (8, 9, 1), reason="cuDNN 8.9.1+ is required.")
@pytest.mark.parametrize("dtype", param_types)
@pytest.mark.parametrize("model_configs", [model_configs_mla])
@pytest.mark.parametrize("model", model_configs_mla.keys())
def test_dpa_mla(dtype, model_configs, model):
    """Test DotProductAttention module with Multi-Latent Attention (MLA)"""
    test_dot_product_attention(dtype, model_configs, model, True, True, None, False, False)


model_configs_mask = {
    #     test:             b,  h, hg,   d,   sq,  skv,   p,             mask,      bias
    "mask_1_0": ModelConfig(8, 16, 16, 64, 128, 128, 0.0, "causal", "no_bias"),
    "mask_1_1": ModelConfig(4, 16, 16, 64, 128, 256, 0.0, "causal", "no_bias"),
    "mask_2_0": ModelConfig(2, 24, 24, 128, 2048, 2048, 0.0, "causal", "no_bias"),
    "mask_2_1": ModelConfig(1, 24, 24, 128, 2048, 4096, 0.0, "causal", "no_bias"),
    "mask_3_0": ModelConfig(8, 16, 16, 64, 128, 128, 0.0, "padding", "no_bias"),
    "mask_3_1": ModelConfig(4, 16, 16, 64, 128, 256, 0.0, "padding", "no_bias"),
    "mask_4_0": ModelConfig(2, 24, 24, 128, 2048, 2048, 0.0, "padding", "no_bias"),
    "mask_4_1": ModelConfig(1, 24, 24, 128, 2048, 4096, 0.0, "padding", "no_bias"),
    "mask_5_0": ModelConfig(8, 16, 16, 64, 128, 128, 0.0, "padding_causal", "no_bias"),
    "mask_5_1": ModelConfig(4, 16, 16, 64, 128, 256, 0.0, "padding_causal", "no_bias"),
    "mask_6_0": ModelConfig(2, 24, 24, 128, 2048, 2048, 0.0, "padding_causal", "no_bias"),
    "mask_6_1": ModelConfig(1, 24, 24, 128, 2048, 4096, 0.0, "padding_causal", "no_bias"),
    "mask_7_0": ModelConfig(2, 24, 24, 128, 2048, 2048, 0.0, "causal_bottom_right", "no_bias"),
    "mask_7_1": ModelConfig(1, 24, 24, 128, 2048, 4096, 0.0, "causal_bottom_right", "no_bias"),
    "mask_8_0": ModelConfig(
        2, 24, 24, 128, 2048, 2048, 0.0, "padding_causal_bottom_right", "no_bias"
    ),
    "mask_8_1": ModelConfig(
        1, 24, 24, 128, 2048, 4096, 0.0, "padding_causal_bottom_right", "no_bias"
    ),
    "mask_9_0": ModelConfig(2, 16, 16, 128, 1, 2048, 0.0, "causal", "no_bias"),
    "mask_9_1": ModelConfig(2, 16, 16, 256, 1, 2048, 0.0, "causal", "no_bias"),
    "mask_10_0": ModelConfig(2, 16, 16, 128, 1, 2048, 0.0, "causal_bottom_right", "no_bias"),
    "mask_10_1": ModelConfig(2, 16, 16, 256, 1, 2048, 0.0, "causal_bottom_right", "no_bias"),
}


@pytest.mark.skipif(get_cudnn_version() < (8, 9, 1), reason="cuDNN 8.9.1+ is required.")
@pytest.mark.parametrize("dtype", param_types_lean)
@pytest.mark.parametrize("model_configs", [model_configs_mask])
@pytest.mark.parametrize("model", model_configs_mask.keys())
def test_dpa_mask(dtype, model_configs, model):
    """Test DotProductAttention module with different mask types"""
    test_dot_product_attention(dtype, model_configs, model, False, True, None, False, False)


model_configs_bias = {
    #     test:             b,  h, hg,   d,   sq,  skv,   p,             mask,             bias
    "bias_1_0": ModelConfig(4, 16, 16, 64, 128, 128, 0.0, "no_mask", "post_scale_bias"),
    "bias_1_1": ModelConfig(2, 16, 16, 64, 128, 256, 0.0, "no_mask", "post_scale_bias"),
    "bias_1_2": ModelConfig(4, 24, 24, 128, 2048, 2048, 0.0, "no_mask", "post_scale_bias"),
    "bias_1_3": ModelConfig(2, 24, 24, 128, 2048, 4096, 0.0, "no_mask", "post_scale_bias"),
    "bias_1_4": ModelConfig(4, 24, 24, 128, 2048, 2048, 0.0, "no_mask", "alibi"),  # skipped
    "bias_1_5": ModelConfig(2, 24, 24, 128, 2048, 4096, 0.0, "no_mask", "alibi"),  # skipped
    "bias_2_0": ModelConfig(4, 16, 16, 64, 128, 128, 0.0, "padding", "post_scale_bias"),  # skipped
    "bias_2_1": ModelConfig(2, 16, 16, 64, 128, 256, 0.0, "padding", "post_scale_bias"),  # skipped
    "bias_2_2": ModelConfig(
        4, 24, 24, 128, 2048, 2048, 0.0, "padding", "post_scale_bias"
    ),  # skipped
    "bias_2_3": ModelConfig(
        2, 24, 24, 128, 2048, 4096, 0.0, "padding", "post_scale_bias"
    ),  # skipped
    "bias_2_4": ModelConfig(4, 24, 24, 128, 2048, 2048, 0.0, "padding", "alibi"),  # skipped
    "bias_2_5": ModelConfig(2, 24, 24, 128, 2048, 4096, 0.0, "padding", "alibi"),  # skipped
    "bias_3_0": ModelConfig(4, 16, 16, 64, 128, 128, 0.0, "causal", "post_scale_bias"),
    "bias_3_1": ModelConfig(2, 16, 16, 64, 128, 256, 0.0, "causal", "post_scale_bias"),
    "bias_3_2": ModelConfig(4, 24, 24, 128, 2048, 2048, 0.0, "causal", "post_scale_bias"),
    "bias_3_3": ModelConfig(
        2, 24, 24, 128, 2048, 4096, 0.0, "causal", "post_scale_bias"
    ),  # skipped
    "bias_3_4": ModelConfig(4, 24, 24, 128, 2048, 2048, 0.0, "causal", "alibi"),
    "bias_3_5": ModelConfig(2, 24, 24, 128, 2048, 4096, 0.0, "causal", "alibi"),  # skipped
    "bias_4_0": ModelConfig(
        4, 16, 16, 64, 128, 128, 0.0, "padding_causal", "post_scale_bias"
    ),  # skipped
    "bias_4_1": ModelConfig(
        2, 16, 16, 64, 128, 256, 0.0, "padding_causal", "post_scale_bias"
    ),  # skipped
    "bias_4_2": ModelConfig(
        4, 24, 24, 128, 2048, 2048, 0.0, "padding_causal", "post_scale_bias"
    ),  # skipped
    "bias_4_3": ModelConfig(
        2, 24, 24, 128, 2048, 4096, 0.0, "padding_causal", "post_scale_bias"
    ),  # skipped
    "bias_4_4": ModelConfig(4, 24, 24, 128, 2048, 2048, 0.0, "padding_causal", "alibi"),  # skipped
    "bias_4_5": ModelConfig(2, 24, 24, 128, 2048, 4096, 0.0, "padding_causal", "alibi"),  # skipped
}


@pytest.mark.skipif(get_cudnn_version() < (8, 9, 1), reason="cuDNN 8.9.1+ is required.")
@pytest.mark.parametrize("dtype", param_types_lean)
@pytest.mark.parametrize("model_configs", [model_configs_bias])
@pytest.mark.parametrize("model", model_configs_bias.keys())
def test_dpa_bias(dtype, model_configs, model):
    """Test DotProductAttention module with different bias types"""
    test_dot_product_attention(dtype, model_configs, model, False, True, None, False, False)


model_configs_bias_shapes = {
    #     test:             b,  h, hg,   d,   sq,  skv,   p,
    "bias_1_0": ModelConfig(
        4,
        16,
        16,
        64,
        128,
        128,
        0.0,
        #        mask,                     bias,       bias_shape,
        "no_mask",
        "post_scale_bias",
        bias_shape="11ss",
    ),
    "bias_1_1": ModelConfig(
        2, 16, 16, 64, 128, 128, 0.0, "no_mask", "post_scale_bias", bias_shape="1hss"
    ),
    "bias_1_2": ModelConfig(
        4, 24, 24, 128, 2048, 2048, 0.0, "no_mask", "post_scale_bias", bias_shape="b1ss"
    ),
    "bias_1_3": ModelConfig(
        2, 24, 24, 128, 2048, 2048, 0.0, "no_mask", "post_scale_bias", bias_shape="bhss"
    ),
    "bias_1_4": ModelConfig(
        4, 24, 24, 128, 2048, 2048, 0.0, "causal", "alibi", bias_shape="1hss", alibi_type="custom"
    ),
    "bias_1_5": ModelConfig(
        2, 24, 24, 128, 2048, 2048, 0.0, "causal", "alibi", bias_shape="bhss", alibi_type="custom"
    ),
}


@pytest.mark.skipif(get_cudnn_version() < (8, 9, 1), reason="cuDNN 8.9.1+ is required.")
@pytest.mark.parametrize("dtype", param_types_lean)
@pytest.mark.parametrize("model_configs", [model_configs_bias_shapes])
@pytest.mark.parametrize("model", model_configs_bias_shapes.keys())
def test_dpa_bias_shapes(dtype, model_configs, model):
    """Test DotProductAttention module with different bias types and shapes"""
    test_dot_product_attention(dtype, model_configs, model, False, True, None, False, False)


model_configs_swa = {
    #    test:             b,  h, hg,   d,   sq,  skv,   p,             mask,             bias
    "swa_1_0": ModelConfig(4, 16, 16, 64, 128, 128, 0.0, "no_mask", "no_bias"),
    "swa_1_1": ModelConfig(2, 16, 16, 64, 128, 256, 0.0, "no_mask", "no_bias"),
    "swa_1_2": ModelConfig(4, 24, 24, 128, 2048, 2048, 0.0, "no_mask", "no_bias"),
    "swa_1_3": ModelConfig(2, 24, 24, 128, 2048, 4096, 0.0, "no_mask", "no_bias"),
    "swa_2_0": ModelConfig(4, 16, 16, 64, 128, 128, 0.0, "causal", "no_bias"),
    "swa_2_1": ModelConfig(2, 16, 16, 64, 128, 256, 0.0, "causal", "no_bias"),
    "swa_2_2": ModelConfig(4, 24, 24, 128, 2048, 2048, 0.0, "causal", "no_bias"),
    "swa_2_3": ModelConfig(2, 24, 24, 128, 2048, 4096, 0.0, "causal", "no_bias"),
    "swa_3_0": ModelConfig(4, 16, 16, 64, 128, 128, 0.0, "causal_bottom_right", "no_bias"),
    "swa_3_1": ModelConfig(2, 16, 16, 64, 128, 256, 0.0, "causal_bottom_right", "no_bias"),
    "swa_3_2": ModelConfig(4, 24, 24, 128, 2048, 2048, 0.0, "causal_bottom_right", "no_bias"),
    "swa_3_3": ModelConfig(2, 24, 24, 128, 2048, 4096, 0.0, "causal_bottom_right", "no_bias"),
}


@pytest.mark.skipif(not _flash_attn_2_3_plus, reason="Flash-attn 2.3+ is required.")
@pytest.mark.parametrize("dtype", param_types_lean)
@pytest.mark.parametrize("model_configs", [model_configs_swa])
@pytest.mark.parametrize("model", model_configs_swa.keys())
def test_dpa_sliding_window(dtype, model_configs, model):
    """Test DotProductAttention module with sliding window attention"""
    test_dot_product_attention(dtype, model_configs, model, False, True, None, True, False)


model_configs_alibi_slopes = {
    #     test:             b,  h, hg,   d,   sq,  skv,   p,      mask,    bias, alibi_type
    "alibi_1_0": ModelConfig(2, 16, 16, 64, 128, 128, 0.0, "causal", "alibi", alibi_type="vanilla"),
    "alibi_1_1": ModelConfig(1, 16, 16, 64, 128, 256, 0.0, "causal", "alibi", alibi_type="vanilla"),
    "alibi_2_0": ModelConfig(
        2, 24, 24, 128, 1024, 1024, 0.0, "causal", "alibi", alibi_type="custom"
    ),
    "alibi_2_1": ModelConfig(
        1, 24, 24, 128, 1024, 2048, 0.0, "causal", "alibi", alibi_type="custom"
    ),
}


@pytest.mark.skipif(not _flash_attn_2_3_plus, reason="Flash-attn 2.3+ is required.")
@pytest.mark.parametrize("dtype", param_types_lean)
@pytest.mark.parametrize("model_configs", [model_configs_alibi_slopes])
@pytest.mark.parametrize("model", model_configs_alibi_slopes.keys())
def test_dpa_alibi_slopes(dtype, model_configs, model):
    """Test DotProductAttention module with ALiBi slopes"""
    test_dot_product_attention(dtype, model_configs, model, False, True, None, False, False)


qkv_layouts = [
    "sb3hd",
    "sbh3d",
    "sbhd_sb2hd",
    "sbhd_sbh2d",
    "sbhd_sbhd_sbhd",
    "bs3hd",
    "bsh3d",
    "bshd_bs2hd",
    "bshd_bsh2d",
    "bshd_bshd_bshd",
]


model_configs_layout = {
    #       test:             b,  h, hg,   d,   sq,  skv,   p,             mask,             bias
    "layout_0_0": ModelConfig(2, 16, 16, 64, 128, 128, 0.0, "no_mask", "no_bias"),
    "layout_0_1": ModelConfig(2, 16, 16, 64, 128, 128, 0.0, "causal", "post_scale_bias"),
    "layout_0_2": ModelConfig(1, 16, 16, 64, 128, 256, 0.0, "padding", "no_bias"),
    "layout_0_3": ModelConfig(1, 16, 16, 64, 128, 256, 0.0, "padding_causal", "post_scale_bias"),
    "layout_1_0": ModelConfig(2, 24, 24, 128, 2048, 2048, 0.0, "no_mask", "no_bias"),
    "layout_1_1": ModelConfig(2, 24, 24, 128, 2048, 2048, 0.0, "causal", "post_scale_bias"),
    "layout_1_2": ModelConfig(1, 24, 24, 128, 2048, 4096, 0.0, "padding", "no_bias"),
    "layout_1_3": ModelConfig(1, 24, 24, 128, 2048, 4096, 0.0, "padding_causal", "post_scale_bias"),
    "layout_2_0": ModelConfig(2, 16, 16, 256, 1, 2048, 0.0, "no_mask", "no_bias"),
    "layout_2_1": ModelConfig(2, 24, 24, 256, 2048, 2048, 0.0, "causal", "post_scale_bias"),
}


@pytest.mark.skipif(get_cudnn_version() < (8, 9, 5), reason="cuDNN 8.9.5+ is required.")
@pytest.mark.parametrize("dtype", param_types_lean)
@pytest.mark.parametrize("model_configs", [model_configs_layout])
@pytest.mark.parametrize("model", model_configs_layout.keys())
@pytest.mark.parametrize("qkv_layout", qkv_layouts)
def test_dpa_qkv_layout(dtype, model_configs, model, qkv_layout):
    """Test DotProductAttention module with different QKV layouts"""
    test_dot_product_attention(dtype, model_configs, model, False, True, qkv_layout, False, False)


qkv_layouts_thd = ["t3hd", "th3d", "thd_t2hd", "thd_th2d", "thd_thd_thd"]
model_configs_layout_thd = {
    #       test:             b,  h, hg,   d,   sq,  skv,   p,             mask,             bias
    "layout_0_1": ModelConfig(1, 16, 16, 64, 128, 128, 0.0, "padding", "no_bias"),
    "layout_0_2": ModelConfig(8, 16, 16, 64, 128, 128, 0.0, "padding", "no_bias"),
    "layout_0_3": ModelConfig(1, 16, 16, 64, 128, 128, 0.0, "padding_causal", "no_bias"),
    "layout_0_4": ModelConfig(8, 16, 16, 64, 128, 128, 0.0, "padding_causal", "no_bias"),
    "layout_1_1": ModelConfig(1, 16, 16, 64, 2048, 2048, 0.0, "padding", "no_bias"),
    "layout_1_2": ModelConfig(8, 16, 16, 64, 2048, 2048, 0.0, "padding", "no_bias"),
    "layout_1_3": ModelConfig(1, 16, 16, 64, 2048, 2048, 0.0, "padding_causal", "no_bias"),
    "layout_1_4": ModelConfig(8, 16, 16, 64, 2048, 2048, 0.0, "padding_causal", "no_bias"),
    "layout_2_1": ModelConfig(1, 16, 16, 128, 128, 128, 0.0, "padding", "no_bias"),
    "layout_2_2": ModelConfig(1, 16, 16, 64, 128, 256, 0.0, "padding", "no_bias"),
    "layout_2_3": ModelConfig(1, 16, 16, 128, 2048, 2048, 0.0, "padding_causal", "no_bias"),
    "layout_2_4": ModelConfig(8, 16, 16, 64, 2048, 4096, 0.0, "padding_causal", "no_bias"),
}


@pytest.mark.skipif(get_cudnn_version() < (9, 0, 0), reason="cuDNN 9.0.0+ is required.")
@pytest.mark.skipif(
    get_device_compute_capability() < (9, 0), reason="THD is only supported on Hopper+."
)
@pytest.mark.parametrize("dtype", param_types_lean)
@pytest.mark.parametrize("model_configs", [model_configs_layout_thd])
@pytest.mark.parametrize("model", model_configs_layout_thd.keys())
@pytest.mark.parametrize("qkv_layout", qkv_layouts_thd)
def test_dpa_qkv_layout_thd(dtype, model_configs, model, qkv_layout):
    """Test DotProductAttention module with different QKV layouts"""
    pad_between_seqs = True
    test_dot_product_attention(
        dtype, model_configs, model, False, True, qkv_layout, False, pad_between_seqs
    )
    if get_cudnn_version() >= (9, 3, 0):
        # cuDNN 9.3.0+ is required to run pad_between_seqs = False/True in the same run
        pad_between_seqs = False
        test_dot_product_attention(
            dtype, model_configs, model, False, True, qkv_layout, False, pad_between_seqs
        )


def _run_dot_product_attention(
    dtype: torch.dtype,
    config: ModelConfig,
    backend: str,
    ckpt_attn: bool,
    qkv_layout: str,
    workspace_opt: bool,
    pad_between_seqs: bool,
    is_training: bool,
) -> Tuple[torch.Tensor, Tuple[torch.Tensor, torch.Tensor, torch.Tensor]]:
    """Run DotProductAttention module with one forward pass and one backward pass"""

    # Set RNG and environment varables
    reset_rng_states()
    os.environ["NVTE_FLASH_ATTN"] = "0"
    os.environ["NVTE_FUSED_ATTN"] = "0"
    if backend == "FlashAttention":
        os.environ["NVTE_FLASH_ATTN"] = "1"
    if backend == "FusedAttention":
        os.environ["NVTE_FUSED_ATTN"] = "1"
        os.environ["NVTE_FUSED_ATTN_FORCE_WORKSPACE_OPT"] = "1" if workspace_opt else "0"
    _attention_backends["backend_selection_requires_update"] = True

    # Create seqlens
    qkv_format = "".join([i for i in qkv_layout.split("_")[0] if i.isalpha()])
    if "padding" in config.attn_mask_type or qkv_format == "thd":
        if config.attn_type == "self":
            seqlens_q = torch.randint(
                1, config.max_seqlen_q, [config.batch_size], dtype=torch.int32, device="cuda"
            )
            seqlens_kv = seqlens_q
        if config.attn_type == "cross":
            seqlens_q = torch.randint(
                1, config.max_seqlen_q, [config.batch_size], dtype=torch.int32, device="cuda"
            )
            seqlens_kv = torch.randint(
                1, config.max_seqlen_kv, [config.batch_size], dtype=torch.int32, device="cuda"
            )
    else:
        seqlens_q = torch.full(
            [config.batch_size], config.max_seqlen_q, dtype=torch.int32, device="cuda"
        )
        seqlens_kv = torch.full(
            [config.batch_size], config.max_seqlen_kv, dtype=torch.int32, device="cuda"
        )
    cu_seqlens_q = torch.zeros(config.batch_size + 1, dtype=torch.int32, device="cuda")
    cu_seqlens_kv = torch.zeros(config.batch_size + 1, dtype=torch.int32, device="cuda")
    cu_seqlens_q[1:] = torch.cumsum(seqlens_q, dim=0)
    cu_seqlens_kv[1:] = torch.cumsum(seqlens_kv, dim=0)

    seqlens_q_after_pad = seqlens_q.clone()
    seqlens_kv_after_pad = seqlens_kv.clone()
    cu_seqlens_q_after_pad = cu_seqlens_q.clone()
    cu_seqlens_kv_after_pad = cu_seqlens_kv.clone()
    pad_len = [0] * config.batch_size
    if pad_between_seqs:
        max_pad_len = 3
        pad_len = torch.randint(0, max_pad_len + 1, [config.batch_size], device="cuda")  # 3
        seqlens_q_after_pad = seqlens_q + pad_len
        seqlens_kv_after_pad = seqlens_kv + pad_len
        cu_seqlens_q_after_pad[1:] = torch.cumsum(seqlens_q_after_pad, dim=0)
        cu_seqlens_kv_after_pad[1:] = torch.cumsum(seqlens_kv_after_pad, dim=0)

    # Create attention mask if padding
    attention_mask = None
    if "padding" in config.attn_mask_type:
        if config.attn_type == "self":
            attention_mask_q = torch.Tensor([]).to(dtype=torch.bool)
            for i in range(config.batch_size):
                attention_mask_q = torch.cat(
                    [
                        attention_mask_q,
                        torch.Tensor(
                            [False] * seqlens_q[i] + [True] * (config.max_seqlen_q - seqlens_q[i])
                        )
                        .to(dtype=torch.bool)
                        .unsqueeze(0)
                        .unsqueeze(0)
                        .unsqueeze(0),
                    ],
                    dim=0,
                )
            attention_mask = attention_mask_q.to(device="cuda")
        if config.attn_type == "cross":
            attention_mask_q = torch.Tensor([]).to(dtype=torch.bool)
            attention_mask_kv = torch.Tensor([]).to(dtype=torch.bool)
            for i in range(config.batch_size):
                attention_mask_q = torch.cat(
                    [
                        attention_mask_q,
                        torch.Tensor(
                            [False] * seqlens_q[i] + [True] * (config.max_seqlen_q - seqlens_q[i])
                        )
                        .to(dtype=torch.bool)
                        .unsqueeze(0)
                        .unsqueeze(0)
                        .unsqueeze(0),
                    ],
                    dim=0,
                )
                attention_mask_kv = torch.cat(
                    [
                        attention_mask_kv,
                        torch.Tensor(
                            [False] * seqlens_kv[i]
                            + [True] * (config.max_seqlen_kv - seqlens_kv[i])
                        )
                        .to(dtype=torch.bool)
                        .unsqueeze(0)
                        .unsqueeze(0)
                        .unsqueeze(0),
                    ],
                    dim=0,
                )
            attention_mask = (
                attention_mask_q.to(device="cuda"),
                attention_mask_kv.to(device="cuda"),
            )

    alibi_slopes = None
    if config.attn_bias_type == "alibi" and config.alibi_type == "custom":
        if config.bias_shape == "1hss":
            alibi_slopes = (
                torch.randn(config.num_heads).abs().to(dtype=torch.float32, device="cuda")
            )
        if config.bias_shape == "bhss":
            alibi_slopes = (
                torch.randn(config.batch_size, config.num_heads)
                .abs()
                .to(dtype=torch.float32, device="cuda")
            )

    # Create input tensors
    dim_to_num = {
        "b": config.batch_size,
        "sq": config.max_seqlen_q,
        "skv": config.max_seqlen_kv,
        "h": config.num_heads,
        "hg": config.num_gqa_groups,
        "dqk": config.head_dim_qk,
        "dv": config.head_dim_v,
        "t": cu_seqlens_q_after_pad[-1],
        "tg": cu_seqlens_kv_after_pad[-1],
        "3": 3,
        "2": 2,
        "1": 1,
    }
    inp = []
    inp_orig = []
    for i, layout in enumerate(qkv_layout.split("_")):
        layout = "_".join(layout)
        if i == 0:
            layout = layout.replace("s", "sq")
        else:
            layout = layout.replace("s", "skv")
            layout = layout.replace("h", "hg")
            layout = layout.replace("t", "tg")
        if i == 2:
            layout = layout.replace("d", "dv")
        else:
            layout = layout.replace("d", "dqk")
        tensor_shape = [dim_to_num[j] for j in layout.split("_")]
        tensor = 0.1 * torch.randn(tensor_shape, dtype=dtype, device="cuda")
        tensor_orig = tensor
        if qkv_format == "thd" and pad_between_seqs:
            tensor_orig = torch.Tensor([]).to(device="cuda", dtype=dtype)
            if layout in ["t_h_dqk", "t_3_h_dqk", "t_h_3_dqk"]:
                for i in range(1, config.batch_size + 1):
                    valid_range = (
                        cu_seqlens_q_after_pad[i - 1],
                        cu_seqlens_q_after_pad[i] - pad_len[i - 1],
                    )
                    pad_range = (
                        cu_seqlens_q_after_pad[i] - pad_len[i - 1],
                        cu_seqlens_q_after_pad[i],
                    )
                    tensor[pad_range[0] : pad_range[1]] = 0.0
                    tensor_orig = torch.cat(
                        [tensor_orig, tensor[valid_range[0] : valid_range[1]]], dim=0
                    )
            if layout in ["tg_hg_dqk", "tg_2_hg_dqk", "tg_hg_2_dqk", "tg_hg_dv"]:
                for i in range(1, config.batch_size + 1):
                    valid_range = (
                        cu_seqlens_kv_after_pad[i - 1],
                        cu_seqlens_kv_after_pad[i] - pad_len[i - 1],
                    )
                    pad_range = (
                        cu_seqlens_kv_after_pad[i] - pad_len[i - 1],
                        cu_seqlens_kv_after_pad[i],
                    )
                    tensor[pad_range[0] : pad_range[1]] = 0.0
                    tensor_orig = torch.cat(
                        [tensor_orig, tensor[valid_range[0] : valid_range[1]]], dim=0
                    )
        tensor_count = 1
        split_dim = 0
        for dim, l in enumerate(layout.split("_")):
            if l.isdigit():
                tensor_count = int(l)
                split_dim = dim
                break
        tensors = torch.split(tensor, 1, dim=split_dim) if split_dim != 0 else [tensor]
        tensors_orig = (
            torch.split(tensor_orig, 1, dim=split_dim) if split_dim != 0 else [tensor_orig]
        )
        for j in range(tensor_count):
            if split_dim != 0:
                inp.append(tensors[j].squeeze(split_dim))
                inp_orig.append(tensors_orig[j].squeeze(split_dim))
            else:
                inp.append(tensors[j])
                inp_orig.append(tensors_orig[j])
    for i in range(3):
        inp[i].requires_grad = True
        inp_orig[i].requires_grad = True

    # Create output gradient
    qkv_format_kv = "_".join(qkv_format)
    qkv_format_kv = qkv_format_kv.replace("s", "sq")
    qkv_format_kv = qkv_format_kv.replace("d", "dv")
    out_grad_shape = [dim_to_num[i] for i in qkv_format_kv.split("_")]
    out_grad_shape_new = [*out_grad_shape[:-2], out_grad_shape[-2] * out_grad_shape[-1]]
    out_grad = 0.001 * torch.randint(0, 200, out_grad_shape_new, dtype=dtype, device="cuda")
    out_grad_orig = out_grad
    if qkv_format == "thd" and pad_between_seqs:
        out_grad_orig = torch.Tensor([]).to(device="cuda", dtype=dtype)
        if qkv_format_kv == "t_h_dv":
            for i in range(1, config.batch_size + 1):
                valid_range = (
                    cu_seqlens_q_after_pad[i - 1],
                    cu_seqlens_q_after_pad[i] - pad_len[i - 1],
                )
                pad_range = (cu_seqlens_q_after_pad[i] - pad_len[i - 1], cu_seqlens_q_after_pad[i])
                out_grad[pad_range[0] : pad_range[1]] = 0.0
                out_grad_orig = torch.cat(
                    [out_grad_orig, out_grad[valid_range[0] : valid_range[1]]], dim=0
                )

    # Create bias
    if config.attn_bias_type in ["no_bias", "alibi"]:
        bias = None
    if config.attn_bias_type == "post_scale_bias":
        shape = "_".join(config.bias_shape)
        shape = shape.replace("_s_s", "_sq_skv")
        tensor_shape = [dim_to_num[j] for j in shape.split("_")]
        bias = torch.randn(tensor_shape, dtype=dtype, device="cuda")
        if config.bias_shape != "1hss":
            bias.requires_grad = False

    # Create RNG
    _DUMMY_CUDA_RNG_STATE_TRACKER = CudaRNGStatesTracker()
    _DUMMY_CUDA_RNG_STATE_TRACKER.add("model-parallel-rng", seed)

    def get_dummy_cuda_rng_tracker() -> CudaRNGStatesTracker:
        """Get cuda rng tracker."""
        return _DUMMY_CUDA_RNG_STATE_TRACKER

    # Set up model
    block = DotProductAttention(
        config.num_heads,
        (config.head_dim_qk, config.head_dim_v),
        num_gqa_groups=config.num_gqa_groups,
        attention_dropout=config.dropout_p,
        qkv_format=qkv_format,
        attn_mask_type=config.attn_mask_type,
        sequence_parallel=False,
        tp_size=1,
        get_rng_state_tracker=get_dummy_cuda_rng_tracker,
        tp_group=None,
        layer_number=1,
        attention_type=config.attn_type,
    ).to(dtype=dtype, device="cuda")

    # Run a forward and backward pass
    if backend in ["FlashAttention", "UnfusedDotProductAttention"]:
        q = inp_orig[0]
        k = inp_orig[1]
        v = inp_orig[2]
        d_out = out_grad_orig
    if backend == "FusedAttention":
        q = inp[0]
        k = inp[1]
        v = inp[2]
        d_out = out_grad
    out = block(
        q,
        k,
        v,
        window_size=config.window_size,
        attention_mask=attention_mask,
        qkv_format=qkv_format,
        max_seqlen_q=config.max_seqlen_q,
        max_seqlen_kv=config.max_seqlen_kv,
        cu_seqlens_q=cu_seqlens_q,
        cu_seqlens_kv=cu_seqlens_kv,
        cu_seqlens_q_padded=cu_seqlens_q_after_pad if backend == "FusedAttention" else None,
        cu_seqlens_kv_padded=cu_seqlens_kv_after_pad if backend == "FusedAttention" else None,
        attn_mask_type=config.attn_mask_type,
        checkpoint_core_attention=ckpt_attn,
        core_attention_bias_type=config.attn_bias_type,
        core_attention_bias=bias,
        alibi_slopes=alibi_slopes,
        fast_zero_fill=True,
    )
    if is_training:
        out.backward(d_out)

    if backend in ["FlashAttention", "UnfusedDotProductAttention"]:
        if is_training:
            return out, (q.grad, k.grad, v.grad)
        else:
            return out, (None, None, None)
    if backend == "FusedAttention":
        if qkv_format == "thd" and pad_between_seqs:
            out_orig = torch.Tensor([]).to(device="cuda", dtype=dtype)
            if is_training:
                q_grad_orig = torch.Tensor([]).to(device="cuda", dtype=dtype)
                k_grad_orig = torch.Tensor([]).to(device="cuda", dtype=dtype)
                v_grad_orig = torch.Tensor([]).to(device="cuda", dtype=dtype)
            for i in range(1, config.batch_size + 1):
                valid_range_q = (
                    cu_seqlens_q_after_pad[i - 1],
                    cu_seqlens_q_after_pad[i] - pad_len[i - 1],
                )
                valid_range_kv = (
                    cu_seqlens_kv_after_pad[i - 1],
                    cu_seqlens_kv_after_pad[i] - pad_len[i - 1],
                )
                out_orig = torch.cat([out_orig, out[valid_range_q[0] : valid_range_q[1]]], dim=0)
                if is_training:
                    q_grad_orig = torch.cat(
                        [q_grad_orig, q.grad[valid_range_q[0] : valid_range_q[1]]], dim=0
                    )
                    k_grad_orig = torch.cat(
                        [k_grad_orig, k.grad[valid_range_kv[0] : valid_range_kv[1]]], dim=0
                    )
                    v_grad_orig = torch.cat(
                        [v_grad_orig, v.grad[valid_range_kv[0] : valid_range_kv[1]]], dim=0
                    )
            if is_training:
                return out_orig, (q_grad_orig, k_grad_orig, v_grad_orig)
            else:
                return out_orig, (None, None, None)
        else:
            if is_training:
                return out, (q.grad, k.grad, v.grad)
            else:
                return out, (None, None, None)


model_configs_te_layer = {
    #   test:             b,  h, hg,   d,   sq,  skv,   p,      mask,             bias
    "te_1_0": ModelConfig(2, 16, 16, 64, 128, 128, 0.0, "no_mask", "post_scale_bias"),
    "te_1_1": ModelConfig(4, 16, 16, 64, 128, 128, 0.0, "causal", "post_scale_bias"),
    "te_1_2": ModelConfig(2, 16, 16, 64, 128, 128, 0.0, "padding", "post_scale_bias"),
    "te_2_0": ModelConfig(1, 16, 16, 64, 2048, 2048, 0.0, "causal", "no_bias"),
    "te_2_1": ModelConfig(2, 16, 16, 64, 2048, 2048, 0.0, "no_mask", "no_bias"),
    "te_2_2": ModelConfig(1, 16, 16, 64, 2048, 2048, 0.0, "padding", "no_bias"),
    "te_3_0": ModelConfig(4, 16, 16, 64, 128, 128, 0.0, "causal", "alibi"),
    "te_3_1": ModelConfig(4, 16, 16, 64, 2048, 2048, 0.0, "causal", "alibi"),
}


@pytest.mark.skipif(get_cudnn_version() < (8, 9, 1), reason="cuDNN 8.9.1+ is required.")
@pytest.mark.parametrize("dtype", param_types)
@pytest.mark.parametrize("model_configs", [model_configs_te_layer])
@pytest.mark.parametrize("model", model_configs_te_layer.keys())
@pytest.mark.parametrize("ckpt_attn", [False])
@pytest.mark.parametrize("qkv_format", ["sbhd"])
@pytest.mark.parametrize("fused_qkv_params", [False])
@pytest.mark.parametrize("RoPE", [False])
def test_transformer_layer(
    dtype, model_configs, model, ckpt_attn, qkv_format, fused_qkv_params, RoPE
):
    """Test TransformerLayer module"""

    # Get configs
    config = model_configs[model]
    tols = dict(atol=5e-1, rtol=5e-2)
    workspace_opt = True

    # Test backend availability
    available_backends, fused_attn_backends = _get_attention_backends(
        config,
        qkv_dtype=dtype,
        qkv_layout="sbh3d" if fused_qkv_params else "sb3hd",
    )
    flash_attn_supported, fused_attn_supported, unfused_attn_supported = available_backends

    # Skip if only unfused backend is supported
    if (len(fused_attn_backends) + flash_attn_supported + unfused_attn_supported) < 2:
        pytest.skip("Less than two backends to compare.")

    # UnfusedDotProductAttention backend
    if unfused_attn_supported:
        unfused_attn_fwd, unfused_attn_bwd = _run_transformer_layer(
            dtype,
            config,
            "UnfusedDotProductAttention",
            ckpt_attn,
            qkv_format,
            workspace_opt,
            fused_qkv_params,
            RoPE,
        )

    # FusedAttention backend
    if fused_attn_supported:
        fused_attn_fwd, fused_attn_bwd = _run_transformer_layer(
            dtype,
            config,
            "FusedAttention",
            ckpt_attn,
            qkv_format,
            workspace_opt,
            fused_qkv_params,
            RoPE,
        )

    # FlashAttention backend
    if flash_attn_supported:
        flash_attn_fwd, flash_attn_bwd = _run_transformer_layer(
            dtype,
            config,
            "FlashAttention",
            ckpt_attn,
            qkv_format,
            workspace_opt,
            fused_qkv_params,
            RoPE,
        )

    if unfused_attn_supported and fused_attn_supported:
        logging.info("[test_transformer_layer]: unfused attn vs fused attn")
        torch.testing.assert_close(fused_attn_fwd, unfused_attn_fwd, **tols)
        torch.testing.assert_close(fused_attn_bwd, unfused_attn_bwd, **tols)
    if unfused_attn_supported and flash_attn_supported:
        logging.info("[test_transformer_layer]: unfused attn vs flash attn")
        torch.testing.assert_close(flash_attn_fwd, unfused_attn_fwd, **tols)
        torch.testing.assert_close(flash_attn_bwd, unfused_attn_bwd, **tols)
    if fused_attn_supported and flash_attn_supported:
        logging.info("[test_transformer_layer]: fused attn vs flash attn")
        torch.testing.assert_close(fused_attn_fwd, flash_attn_fwd, **tols)
        torch.testing.assert_close(fused_attn_bwd, flash_attn_bwd, **tols)


@pytest.mark.skipif(get_cudnn_version() < (8, 9, 1), reason="cuDNN 8.9.1+ is required.")
@pytest.mark.parametrize("dtype", param_types_lean)
@pytest.mark.parametrize("model_configs", [model_configs_te_layer])
@pytest.mark.parametrize("model", ["te_1_2", "te_2_0"])
@pytest.mark.parametrize("qkv_format", ["bshd", "sbhd"])
def test_te_layer_misc(dtype, model_configs, model, qkv_format):
    """Test TransformerLayer module with miscellaneous settings"""
    ckpt_attn = True
    fused_qkv_params = True
    RoPE = True
    test_transformer_layer(
        dtype, model_configs, model, ckpt_attn, qkv_format, fused_qkv_params, RoPE
    )


@pytest.mark.skipif(get_cudnn_version() < (8, 9, 1), reason="cuDNN 8.9.1+ is required.")
@pytest.mark.parametrize("dtype", param_types_lean)
@pytest.mark.parametrize("model_configs", [model_configs_te_layer])
@pytest.mark.parametrize("model", ["te_2_0", "te_2_1", "te_2_2"])
def test_te_layer_mqa_gqa(dtype, model_configs, model):
    """Test TransformerLayer module with MQA/GQA"""

    def find_factors(x):
        f = []
        for i in range(2, x + 1):
            if x % i == 0:
                f.append(i)
        return f

    ckpt_attn = True
    qkv_format = "bshd"
    fused_qkv_params = True
    RoPE = True
    config = model_configs[model]
    num_querys_per_gqa_group = find_factors(config.num_heads)

    for num_q_per_gqa_group in num_querys_per_gqa_group:
        config.num_gqa_groups = config.num_heads // num_q_per_gqa_group
        test_transformer_layer(
            dtype, model_configs, model, ckpt_attn, qkv_format, fused_qkv_params, RoPE
        )


def _run_transformer_layer(
    dtype: torch.dtype,
    config: ModelConfig,
    backend: str,
    ckpt_attn: bool,
    qkv_format: str,
    workspace_opt: bool,
    fused_qkv_params: bool,
    RoPE: bool,
) -> Tuple[torch.Tensor, Tuple[torch.Tensor, torch.Tensor, torch.Tensor]]:
    """Run TransformerLayer module with one forward pass and one backward pass"""

    # Set RNG and environment variables
    reset_rng_states()
    os.environ["NVTE_FLASH_ATTN"] = "0"
    os.environ["NVTE_FUSED_ATTN"] = "0"
    if backend == "FlashAttention":
        os.environ["NVTE_FLASH_ATTN"] = "1"
    if backend == "FusedAttention":
        os.environ["NVTE_FUSED_ATTN"] = "1"
    _attention_backends["backend_selection_requires_update"] = True

    # Create input tensor
    inp = torch.randn(
        config.max_seqlen_q,
        config.batch_size,
        config.hidden_size,
        dtype=dtype,
        device="cuda",
        requires_grad=True,
    )
    # In case the format to be tested is batch-first, need to transpose the
    # input tensor.
    if qkv_format == "bshd":
        inp = inp.transpose(0, 1)

    # Create seqlens
    if "padding" in config.attn_mask_type:
        seqlens_q = torch.randint(
            1, config.max_seqlen_q, [config.batch_size], dtype=torch.int32, device="cuda"
        )
    else:
        seqlens_q = torch.full(
            [config.batch_size], config.max_seqlen_q, dtype=torch.int32, device="cuda"
        )

    # Create attention mask if padding
    attention_mask = None
    if "padding" in config.attn_mask_type:
        attention_mask_q = torch.Tensor([]).to(dtype=torch.bool)
        for i in range(config.batch_size):
            attention_mask_q = torch.cat(
                [
                    attention_mask_q,
                    torch.Tensor(
                        [False] * seqlens_q[i] + [True] * (config.max_seqlen_q - seqlens_q[i])
                    )
                    .to(torch.bool)
                    .unsqueeze(0)
                    .unsqueeze(0)
                    .unsqueeze(0),
                ],
                dim=0,
            )
        attention_mask = attention_mask_q.to(device="cuda")

    sigma = 0.02
    init_method = init_method_normal(sigma)
    output_layer_init_method = scaled_init_method_normal(sigma, config.num_layers)

    layer_number = 1
    drop_path_rate = 0.0
    drop_path_rates = [rate.item() for rate in torch.linspace(0, drop_path_rate, config.num_layers)]

    # Create bias
    bias = None
    if config.attn_bias_type == "post_scale_bias":
        bias = torch.randn(
            1,
            config.num_heads,
            config.max_seqlen_q,
            config.max_seqlen_kv,
            dtype=dtype,
            device="cuda",
        )

    # Create RoPE
    rotary_pos_emb = None
    if RoPE:
        PE = RotaryPositionEmbedding(dim=config.head_dim_qk)
        rotary_pos_emb = PE(config.max_seqlen_q).to(device="cuda")

    # Set up model
    block = TransformerLayer(
        config.hidden_size,
        4 * config.hidden_size,
        config.num_heads,
        num_gqa_groups=config.num_gqa_groups,
        layernorm_epsilon=1e-5,
        hidden_dropout=0.0,
        attention_dropout=config.dropout_p,
        init_method=init_method,
        output_layer_init_method=output_layer_init_method,
        layer_number=layer_number,
        kv_channels=config.head_dim_qk,
        self_attn_mask_type=config.attn_mask_type,
        tp_group=None,
        tp_size=1,
        params_dtype=dtype,
        get_rng_state_tracker=None,
        fuse_wgrad_accumulation=False,
        seq_length=config.max_seqlen_q,
        micro_batch_size=config.batch_size,
        sequence_parallel=False,
        apply_residual_connection_post_layernorm=False,
        output_layernorm=False,
        layer_type="encoder",
        drop_path_rate=drop_path_rates[layer_number - 1],
        set_parallel_mode=True,
        fuse_qkv_params=fused_qkv_params,
        zero_centered_gamma=False,
        qkv_weight_interleaved=False,
        ub_tp_comm_overlap=False,
        bias=True,
        attn_input_format=qkv_format,
    ).to(dtype=dtype, device="cuda")

    # Create ALiBi slopes
    alibi_slopes = None
    if config.attn_bias_type == "alibi" and config.alibi_type == "custom":
        alibi_slopes = torch.randn(config.num_heads).abs().to(dtype=torch.float32, device="cuda")

    # Run a forward and backward pass
    out = block(
        inp,
        attention_mask=attention_mask,
        self_attn_mask_type=config.attn_mask_type,
        checkpoint_core_attention=False,
        rotary_pos_emb=rotary_pos_emb,
        core_attention_bias_type=config.attn_bias_type,
        core_attention_bias=bias,
        alibi_slopes=alibi_slopes,
    )
    loss = out.sum()
    loss.backward()

    return out, inp.grad


model_configs_fp8_vs_f16 = {
    #  test:             b,  h, hg,   d,   sq,  skv,   p,      mask,      bias
    "fp8_9": ModelConfig(2, 24, 24, 128, 2048, 2048, 0.0, "no_mask", "no_bias"),
    "fp8_10": ModelConfig(2, 24, 24, 128, 2048, 2048, 0.0, "causal", "no_bias"),
    "fp8_11": ModelConfig(2, 24, 12, 128, 2048, 2048, 0.0, "no_mask", "no_bias"),
    "fp8_12": ModelConfig(2, 24, 12, 128, 2048, 2048, 0.0, "causal", "no_bias"),
    "fp8_13": ModelConfig(1, 32, 4, 128, 8192, 8192, 0.0, "no_mask", "no_bias"),
    "fp8_14": ModelConfig(1, 32, 4, 128, 8192, 8192, 0.0, "causal", "no_bias"),
    "fp8_15": ModelConfig(1, 16, 16, 128, 2048, 2048, 0.0, "no_mask", "no_bias"),
}

param_types_fp8_vs_f16 = [torch.float16, torch.bfloat16]
qkv_layout_fp8_vs_f16 = ["sbh3d", "bshd_bshd_bshd", "sbhd_sbhd_sbhd"]
qkv_format_fp8_vs_f16 = ["bshd", "sbhd"]


def _rmse(a, b):
    return math.sqrt((torch.pow((a - b), 2) / a.numel()).sum())


def _error(a, b, name_a, name_b, atol, rtol, rmse_tol):
    logging.debug(name_a + " min {:.6f} max {:.6f}".format(a.min().item(), a.max().item()))
    logging.debug(name_b + " min {:.6f} max {:.6f}".format(b.min().item(), b.max().item()))
    try:
        torch.testing.assert_close(a, b, atol=atol, rtol=rtol)
    except Exception as e:
        logging.debug(e)

    rmse = _rmse(a, b)
    logging.debug(name_a + " vs " + name_b + " RMSE: {:.6f}".format(rmse))
    rmse_range = max(a.max().item(), b.max().item()) - min(a.min().item(), b.min().item())
    assert rmse < rmse_tol * rmse_range, (
        name_a
        + " vs "
        + name_b
        + " RMSE {:.5f} is over tolerance {:.5f} ({:.5f} * {:.5f})".format(
            rmse, rmse_tol * rmse_range, rmse_tol, rmse_range
        )
    )


@pytest.mark.skipif(get_cudnn_version() < (9, 2, 1), reason="cuDNN 9.2.1+ is required.")
@pytest.mark.skipif(not fp8_available, reason=reason_for_no_fp8)
@pytest.mark.skipif(get_device_compute_capability() < (9, 0), reason="FP8 tests require Hopper+.")
@pytest.mark.parametrize("dtype", param_types_fp8_vs_f16)
@pytest.mark.parametrize("model", model_configs_fp8_vs_f16.keys())
@pytest.mark.parametrize("qkv_format", qkv_format_fp8_vs_f16)
@pytest.mark.parametrize("input_layernorm", [True, False])
@pytest.mark.parametrize("fp8_dpa_bwd", [True, False])
@pytest.mark.parametrize("RoPE", [True, False])
@pytest.mark.parametrize("is_training", [True, False])
def test_mha_fp8_vs_f16(dtype, model, qkv_format, input_layernorm, fp8_dpa_bwd, RoPE, is_training):
    os.environ["NVTE_ALLOW_NONDETERMINISTIC_ALGO"] = "1"
    os.environ["NVTE_FP8_DPA_BWD"] = "1" if fp8_dpa_bwd else "0"
    config = model_configs_fp8_vs_f16[model]

<<<<<<< HEAD
    global _attention_backends
    if not is_training:
        if RoPE:
            pytest.skip("Flash Attention doesn't support FP8 MHA with RoPE.")
        if not _flash_attn_3_plus:
            pytest.skip("FP8 MHA requires Flash Attention 3.")
=======
    if _flash_attn_3_plus and not is_training:
>>>>>>> 9437ceb2
        os.environ["NVTE_FLASH_ATTN"] = "1"
        os.environ["NVTE_FUSED_ATTN"] = "0"
        _attention_backends["backend_selection_requires_update"] = True
        logging.info("[test_mha_fp8_vs_f16]: run with fp8_mha = True")
        flash_attn_fwd_fp8, param_names, flash_attn_bwd_fp8 = _run_mha_fp8_vs_f16(
            dtype, config, True, qkv_format, input_layernorm, RoPE, is_training
        )

    os.environ["NVTE_FLASH_ATTN"] = "0"
    os.environ["NVTE_FUSED_ATTN"] = "1"
    _attention_backends["backend_selection_requires_update"] = True
    logging.info("[test_mha_fp8_vs_f16]: run with fp8_mha = True")
    fused_attn_fwd_fp8, param_names, fused_attn_bwd_fp8 = _run_mha_fp8_vs_f16(
        dtype, config, True, qkv_format, input_layernorm, RoPE, is_training
    )

    logging.info("[test_mha_fp8_vs_f16]: run with fp8_mha = False")
    fused_attn_fwd_f16, param_names, fused_attn_bwd_f16 = _run_mha_fp8_vs_f16(
        dtype, config, False, qkv_format, input_layernorm, RoPE, is_training
    )

    atol = 5e-1
    rtol = 5e-1
    rmse_tol = 0.15
    logging.debug("========== {:^25s} ==========".format("forward output"))
    if _flash_attn_3_plus and not is_training:
        _error(
            flash_attn_fwd_fp8,
            fused_attn_fwd_f16,
            "flash_attn_fwd_fp8",
            "fused_attn_fwd_f16",
            atol,
            rtol,
            rmse_tol,
        )
    _error(
        fused_attn_fwd_fp8,
        fused_attn_fwd_f16,
        "fused_attn_fwd_fp8",
        "fused_attn_fwd_f16",
        atol,
        rtol,
        rmse_tol,
    )

    if is_training:
        for i in range(len(param_names[:1])):
            logging.debug("========== {:^25s} ==========".format(param_names[i]))
            _error(
                fused_attn_bwd_fp8[i],
                fused_attn_bwd_f16[i],
                f"fused_attn_bwd_fp8[{i}]",
                f"fused_attn_bwd_f16[{i}]",
                atol,
                rtol,
                rmse_tol,
            )


def _run_mha_fp8_vs_f16(dtype, config, fp8_mha, qkv_format, input_layernorm, RoPE, is_training):
    reset_rng_states()
    _DUMMY_CUDA_RNG_STATE_TRACKER = CudaRNGStatesTracker()
    _DUMMY_CUDA_RNG_STATE_TRACKER.add("model-parallel-rng", seed)

    def get_dummy_cuda_rng_tracker() -> CudaRNGStatesTracker:
        """Get cuda rng tracker."""
        return _DUMMY_CUDA_RNG_STATE_TRACKER

    fp8_recipe = recipe.DelayedScaling(
        margin=0,
        fp8_format=recipe.Format.HYBRID,
        amax_history_len=1,
        amax_compute_algo="most_recent",
        fp8_dpa=fp8_mha,
        fp8_mha=fp8_mha,
    )

    with fp8_model_init(enabled=fp8_mha):
        rotary_pos_emb = None
        if RoPE:
            PE = RotaryPositionEmbedding(dim=config.head_dim_qk)
            rotary_pos_emb = PE(config.max_seqlen_q).to(device="cuda")
        mha = MultiheadAttention(
            hidden_size=config.hidden_size,
            num_attention_heads=config.num_heads,
            kv_channels=config.head_dim_qk,
            num_gqa_groups=config.num_gqa_groups,
            attention_dropout=config.dropout_p,
            layer_number=1,
            bias=True,
            get_rng_state_tracker=get_dummy_cuda_rng_tracker,
            params_dtype=dtype,
            input_layernorm=input_layernorm,
            fuse_qkv_params=True,
            attention_type="self",
            qkv_weight_interleaved=True,
            qkv_format=qkv_format,
        ).to(dtype=dtype, device="cuda")
        if not is_training:
            mha = mha.eval()

    seqlens_q = torch.full(
        [config.batch_size], config.max_seqlen_q, dtype=torch.int32, device="cuda"
    )
    seqlens_kv = torch.full(
        [config.batch_size], config.max_seqlen_kv, dtype=torch.int32, device="cuda"
    )
    cu_seqlens_q = torch.zeros(config.batch_size + 1, dtype=torch.int32, device="cuda")
    cu_seqlens_kv = torch.zeros(config.batch_size + 1, dtype=torch.int32, device="cuda")
    cu_seqlens_q[1:] = torch.cumsum(seqlens_q, dim=0)
    cu_seqlens_kv[1:] = torch.cumsum(seqlens_kv, dim=0)

    dim_to_num = {
        "b": config.batch_size,
        "sq": config.max_seqlen_q,
        "skv": config.max_seqlen_kv,
        "h": config.num_heads,
        "hg": config.num_gqa_groups,
        "d": config.head_dim_qk,
        "t": cu_seqlens_q[-1],
        "tg": cu_seqlens_kv[-1],
        "3": 3,
        "2": 2,
        "1": 1,
    }
    layout = "_".join(qkv_format)
    layout = layout.replace("s", "sq")
    tensor_shape = [dim_to_num[j] for j in layout.split("_")]
    tensor = 0.01 * torch.randint(-100, 100, tensor_shape, dtype=dtype, device="cuda")
    hidden_states = tensor.view(*tensor.shape[:-2], -1)
    if is_training:
        hidden_states.requires_grad = True
    tensor = 0.01 * torch.randn(tensor_shape, dtype=dtype, device="cuda")
    out_grad = tensor.view(*tensor.shape[:-2], -1)

    with fp8_autocast(enabled=fp8_mha, fp8_recipe=fp8_recipe):
        out = mha(
            hidden_states,
            attn_mask_type=config.attn_mask_type,
            checkpoint_core_attention=False,
            core_attention_bias_type=config.attn_bias_type,
            is_first_microbatch=None,
            rotary_pos_emb=rotary_pos_emb,
        )
        if is_training:
            out.backward(out_grad)

    param_names = []
    param_names.append("hidden_states.grad")
    params = []
    params.append(hidden_states)
    for name, param in mha.named_parameters():
        if param.requires_grad:
            param_names.append(name + ".grad")
            params.append(param)

    if is_training:
        return out, param_names, tuple(x.grad for x in params)
    return out, param_names, tuple(None for x in params)


@pytest.mark.skipif(get_cudnn_version() < (9, 2, 1), reason="cuDNN 9.2.1+ is required.")
@pytest.mark.skipif(not fp8_available, reason=reason_for_no_fp8)
@pytest.mark.skipif(get_device_compute_capability() < (9, 0), reason="FP8 tests require Hopper+.")
@pytest.mark.parametrize("dtype", param_types_fp8_vs_f16)
@pytest.mark.parametrize("model", model_configs_fp8_vs_f16.keys())
@pytest.mark.parametrize("qkv_layout", qkv_layout_fp8_vs_f16)
@pytest.mark.parametrize("fp8_dpa_bwd", [True, False])
@pytest.mark.parametrize("is_training", [True, False])
def test_dpa_fp8_vs_f16(dtype, model, qkv_layout, fp8_dpa_bwd, is_training):
    config = model_configs_fp8_vs_f16[model]

    if config.num_heads != config.num_gqa_groups and "3" in qkv_layout:
        pytest.skip("qkv_layout not applicable for MQA/GQA")

    os.environ["NVTE_FP8_DPA_BWD"] = "1" if fp8_dpa_bwd else "0"
    os.environ["NVTE_ALLOW_NONDETERMINISTIC_ALGO"] = "1"

<<<<<<< HEAD
    global _attention_backends
    if not is_training:
        if not _flash_attn_3_plus:
            pytest.skip("FP8 DPA requires Flash Attention 3.")
=======
    if _flash_attn_3_plus and not is_training:
>>>>>>> 9437ceb2
        os.environ["NVTE_FLASH_ATTN"] = "1"
        os.environ["NVTE_FUSED_ATTN"] = "0"
        _attention_backends["backend_selection_requires_update"] = True
        logging.info("[test_dpa_fp8_vs_f16]: run with fp8_dpa = True")
        flash_attn_fwd_fp8, flash_attn_bwd_fp8 = _run_dpa_fp8_vs_f16(
            dtype, config, True, qkv_layout, is_training
        )

    os.environ["NVTE_FLASH_ATTN"] = "0"
    os.environ["NVTE_FUSED_ATTN"] = "1"
    _attention_backends["backend_selection_requires_update"] = True
    logging.info("[test_dpa_fp8_vs_f16]: run with fp8_dpa = True")
    fused_attn_fwd_fp8, fused_attn_bwd_fp8 = _run_dpa_fp8_vs_f16(
        dtype, config, True, qkv_layout, is_training
    )

    logging.info("[test_dpa_fp8_vs_f16]: run with fp8_dpa = False")
    fused_attn_fwd_f16, fused_attn_bwd_f16 = _run_dpa_fp8_vs_f16(
        dtype, config, False, qkv_layout, is_training
    )

    atol = 5e-1
    rtol = 5e-2
    rmse_tol = 0.1
    bwd_names = ["dq", "dk", "dv"]
    logging.debug("========== {:^25s} ==========".format("forward output"))
    if _flash_attn_3_plus and not is_training:
        _error(
            flash_attn_fwd_fp8,
            fused_attn_fwd_f16,
            "flash_attn_fwd_fp8",
            "fused_attn_fwd_f16",
            atol,
            rtol,
            rmse_tol,
        )
    _error(
        fused_attn_fwd_fp8,
        fused_attn_fwd_f16,
        "fused_attn_fwd_fp8",
        "fused_attn_fwd_f16",
        atol,
        rtol,
        rmse_tol,
    )
    if is_training:
        for i, _ in enumerate(fused_attn_bwd_f16):
            logging.debug("========== {:^25s} ==========".format(bwd_names[i]))
            _error(
                fused_attn_bwd_fp8[i],
                fused_attn_bwd_f16[i],
                f"fused_attn_bwd_fp8[{i}]",
                f"fused_attn_bwd_f16[{i}]",
                atol,
                rtol,
                rmse_tol,
            )


def _run_dpa_fp8_vs_f16(dtype, config, fp8_dpa, qkv_layout, is_training):

    reset_rng_states()
    _DUMMY_CUDA_RNG_STATE_TRACKER = CudaRNGStatesTracker()
    _DUMMY_CUDA_RNG_STATE_TRACKER.add("model-parallel-rng", seed)

    def get_dummy_cuda_rng_tracker() -> CudaRNGStatesTracker:
        """Get cuda rng tracker."""
        return _DUMMY_CUDA_RNG_STATE_TRACKER

    fp8_recipe = recipe.DelayedScaling(
        margin=0,
        fp8_format=recipe.Format.HYBRID,
        amax_history_len=1,
        amax_compute_algo="most_recent",
        fp8_dpa=fp8_dpa,
    )

    qkv_format = "".join([i for i in qkv_layout.split("_")[0] if i.isalpha()])
    with fp8_model_init(enabled=fp8_dpa):
        dpa = DotProductAttention(
            config.num_heads,
            config.head_dim_qk,
            num_gqa_groups=config.num_gqa_groups,
            attention_dropout=config.dropout_p,
            sequence_parallel=False,
            tp_size=1,
            get_rng_state_tracker=get_dummy_cuda_rng_tracker,
            tp_group=None,
            layer_number=1,
            attention_type="self",
            qkv_format=qkv_format,
        ).to(dtype=dtype, device="cuda")
        if not is_training:
            dpa = dpa.eval()

    seqlens_q = torch.full(
        [config.batch_size], config.max_seqlen_q, dtype=torch.int32, device="cuda"
    )
    seqlens_kv = torch.full(
        [config.batch_size], config.max_seqlen_kv, dtype=torch.int32, device="cuda"
    )
    cu_seqlens_q = torch.zeros(config.batch_size + 1, dtype=torch.int32, device="cuda")
    cu_seqlens_kv = torch.zeros(config.batch_size + 1, dtype=torch.int32, device="cuda")
    cu_seqlens_q[1:] = torch.cumsum(seqlens_q, dim=0)
    cu_seqlens_kv[1:] = torch.cumsum(seqlens_kv, dim=0)

    dim_to_num = {
        "b": config.batch_size,
        "sq": config.max_seqlen_q,
        "skv": config.max_seqlen_kv,
        "h": config.num_heads,
        "hg": config.num_gqa_groups,
        "d": config.head_dim_qk,
        "t": cu_seqlens_q[-1],
        "tg": cu_seqlens_kv[-1],
        "3": 3,
        "2": 2,
        "1": 1,
    }
    inp = []
    for i, layout in enumerate(qkv_layout.split("_")):
        layout = "_".join(layout)
        if i == 0:
            layout = layout.replace("s", "sq")
        else:
            layout = layout.replace("s", "skv")
            layout = layout.replace("h", "hg")
            layout = layout.replace("t", "tg")
        tensor_shape = [dim_to_num[j] for j in layout.split("_")]
        tensor = torch.randn(tensor_shape, dtype=dtype, device="cuda")
        tensor_count = 1
        split_dim = 0
        for dim, l in enumerate(layout.split("_")):
            if l.isdigit():
                tensor_count = int(l)
                split_dim = dim
                break
        tensors = torch.split(tensor, 1, dim=split_dim) if split_dim != 0 else [tensor]
        for j in range(tensor_count):
            if split_dim != 0:
                inp.append(tensors[j].squeeze(split_dim))
            else:
                inp.append(tensors[j])
    for i in range(3):
        inp[i].requires_grad = True

    qkv_format_kv = "_".join(qkv_format)
    qkv_format_kv = qkv_format_kv.replace("s", "sq")
    out_grad_shape = [dim_to_num[i] for i in qkv_format_kv.split("_")]
    out_grad_shape_new = [*out_grad_shape[:-2], out_grad_shape[-2] * out_grad_shape[-1]]
    out_grad = torch.randn(out_grad_shape_new, dtype=dtype, device="cuda")

    with fp8_autocast(enabled=fp8_dpa, fp8_recipe=fp8_recipe):
        out = dpa(
            inp[0],
            inp[1],
            inp[2],
            qkv_format=qkv_format,
            cu_seqlens_q=cu_seqlens_q,
            cu_seqlens_kv=cu_seqlens_kv,
            max_seqlen_q=config.max_seqlen_q,
            max_seqlen_kv=config.max_seqlen_kv,
            attn_mask_type=config.attn_mask_type,
            checkpoint_core_attention=False,
            core_attention_bias_type=config.attn_bias_type,
            is_first_microbatch=True,
        )
        if is_training:
            out.backward(out_grad)

    if is_training:
        return out, (inp[0].grad, inp[1].grad, inp[2].grad)
    return out, (None, None, None)


model_configs_fp8 = {
    #  test:             b,  h, hg,   d,   sq,  skv,   p,      mask,      bias
    "fp8_1": ModelConfig(1, 1, 1, 64, 512, 512, 0.0, "no_mask", "no_bias"),
    "fp8_2": ModelConfig(4, 16, 16, 64, 512, 512, 0.0, "no_mask", "no_bias"),
    "fp8_3": ModelConfig(1, 1, 1, 128, 2048, 2048, 0.0, "no_mask", "no_bias"),
    "fp8_4": ModelConfig(2, 24, 24, 128, 2048, 2048, 0.0, "no_mask", "no_bias"),
    "fp8_5": ModelConfig(1, 1, 1, 64, 512, 512, 0.0, "causal", "no_bias"),
    "fp8_6": ModelConfig(4, 16, 16, 64, 512, 512, 0.0, "causal", "no_bias"),
    "fp8_7": ModelConfig(1, 1, 1, 128, 2048, 2048, 0.0, "causal", "no_bias"),
    "fp8_8": ModelConfig(2, 24, 24, 128, 2048, 2048, 0.0, "causal", "no_bias"),
}
param_types_fp8 = [torch.float16, torch.bfloat16]
cudnn_frontend_version = int(os.getenv("NVTE_FUSED_ATTN_FE_VER", "1"))
models_v0 = ["fp8_1", "fp8_2", "fp8_5", "fp8_6"]
models_v1 = ["fp8_3", "fp8_4", "fp8_7", "fp8_8"]


@pytest.mark.skipif(
    (
        get_cudnn_version() < (8, 9, 3)
        if cudnn_frontend_version == 0
        else get_cudnn_version() < (9, 2, 1)
    ),
    reason=f"""cuDNN {"8.9.3" if cudnn_frontend_version == 0 else "9.2.1"}+ is required.""",
)
@pytest.mark.skipif(not fp8_available, reason=reason_for_no_fp8)
@pytest.mark.skipif(get_device_compute_capability() < (9, 0), reason="FP8 tests require Hopper+.")
@pytest.mark.parametrize("dtype", param_types_fp8)
@pytest.mark.parametrize("model", models_v1 if cudnn_frontend_version == 1 else models_v0)
def test_custom_mha_fp8_vs_f16(dtype, model):
    """Test FP8 dot product attention implementations based on cuDNN frontend
    v0.9 and v1.0+. Each test compares results from a custom implementation of
    an FP8 MHA module, i.e. Custom_MHA_FP8(), to results from an F16 MHA
    implementation, i.e. transformer_engine.pytorch.attention.MultiHeadAttention.
    Both paths take F16 input and output. QKV layout is t3hd or bs3hd"""

    config = model_configs_fp8[model]

    fused_attn_fwd_fp8, fused_attn_bwd_fp8 = _run_custom_mha_fp8(dtype, config, "FusedAttention")
    unfused_attn_fwd_f16, unfused_attn_bwd_f16 = _run_ref_mha_f16(dtype, config, "UnfusedAttention")

    atol = 5e-1
    rtol = 5e-1
    rmse_tol = 0.1
    _error(
        fused_attn_fwd_fp8,
        unfused_attn_fwd_f16,
        "fused_attn_fwd_fp8",
        "unfused_attn_fwd_f16",
        atol,
        rtol,
        rmse_tol,
    )
    _error(
        fused_attn_bwd_fp8,
        unfused_attn_bwd_f16,
        "fused_attn_bwd_fp8",
        "unfused_attn_bwd_f16",
        atol,
        rtol,
        rmse_tol,
    )


def _run_custom_mha_fp8(dtype, config, backend):
    """Run Custom_MHA_FP8 with FP8 FusedAttention backend. Both input and output
    are in F16. QKV GEMM, DPA, and projection GEMM are calculated in FP8."""
    reset_rng_states()
    os.environ["NVTE_FLASH_ATTN"] = "0"
    os.environ["NVTE_FUSED_ATTN"] = "0"
    if backend == "FlashAttention":
        os.environ["NVTE_FLASH_ATTN"] = "1"
    if backend == "FusedAttention":
        os.environ["NVTE_FUSED_ATTN"] = "1"
    _attention_backends["backend_selection_requires_update"] = True

    inp = 0.0001 * torch.randint(
        -100,
        100,
        (config.batch_size * config.max_seqlen_q, config.num_heads * config.head_dim_qk),
        dtype=dtype,
        device="cuda",
        requires_grad=True,
    )
    seqlens = torch.full([config.batch_size], config.max_seqlen_q, dtype=torch.int32, device="cuda")
    cu_seqlens = torch.zeros(config.batch_size + 1, device="cuda", dtype=torch.int32)
    cu_seqlens[1:] = torch.cumsum(seqlens, dim=0)

    out_grad = 0.01 * torch.randn(
        config.batch_size * config.max_seqlen_q,
        config.num_heads * config.head_dim_qk,
        dtype=dtype,
        device="cuda",
    )
    torch.save(out_grad, "out_grad.pt")

    fp8_recipe = recipe.DelayedScaling(
        margin=0,
        fp8_format=recipe.Format.HYBRID,
        amax_history_len=1,
        amax_compute_algo="most_recent",
    )

    mha = Custom_MHA_FP8(config).to(dtype=dtype, device="cuda")
    with fp8_autocast(enabled=True, fp8_recipe=fp8_recipe):
        out = mha(inp, cu_seqlens, config.max_seqlen_q)
        out.backward(out_grad)

    out = torch.load("out.pt")
    dqkv = torch.load("dqkv.pt")
    return (
        out.view(config.batch_size, config.max_seqlen_q, -1),
        dqkv.view(
            config.batch_size, config.max_seqlen_q, 3, config.num_heads, config.head_dim_qk
        ).contiguous(),
    )


def _run_ref_mha_f16(dtype, config, backend):
    """Run reference F16 FusedAttention. Both input and output
    are in F16. QKV GEMM, DPA, and projection GEMM are also in F16."""

    os.environ["NVTE_FLASH_ATTN"] = "0"
    os.environ["NVTE_FUSED_ATTN"] = "0"
    if backend == "FlashAttention":
        os.environ["NVTE_FLASH_ATTN"] = "1"
    if backend == "FusedAttention":
        os.environ["NVTE_FUSED_ATTN"] = "1"
    _attention_backends["backend_selection_requires_update"] = True

    inp = torch.load("qkv.pt").to(device="cuda")
    inp.requires_grad = True
    seqlens = torch.full([config.batch_size], config.max_seqlen_q, dtype=torch.int32, device="cuda")
    cu_seqlens = torch.zeros(config.batch_size + 1, device="cuda", dtype=torch.int32)
    cu_seqlens[1:] = torch.cumsum(seqlens, dim=0)
    out_grad = (
        torch.load("out_grad.pt").to(device="cuda").view(config.batch_size, config.max_seqlen_q, -1)
    )

    _DUMMY_CUDA_RNG_STATE_TRACKER = CudaRNGStatesTracker()
    _DUMMY_CUDA_RNG_STATE_TRACKER.add("model-parallel-rng", seed)

    def get_dummy_cuda_rng_tracker() -> CudaRNGStatesTracker:
        """Get cuda rng tracker."""
        return _DUMMY_CUDA_RNG_STATE_TRACKER

    _DUMMY_CUDA_RNG_STATE_TRACKER = CudaRNGStatesTracker()
    _DUMMY_CUDA_RNG_STATE_TRACKER.add("model-parallel-rng", seed)

    def get_dummy_cuda_rng_tracker():
        """Get cuda rng tracker."""
        return _DUMMY_CUDA_RNG_STATE_TRACKER

    block = DotProductAttention(
        config.num_heads,
        config.head_dim_qk,
        attention_dropout=config.dropout_p,
        sequence_parallel=False,
        tp_size=1,
        get_rng_state_tracker=get_dummy_cuda_rng_tracker,
        tp_group=None,
        layer_number=1,
        attention_type="self",
        qkv_format="bshd",
    ).to(dtype=dtype, device="cuda")

    q = inp[:, :, 0, :, :]
    k = inp[:, :, 1, :, :]
    v = inp[:, :, 2, :, :]
    out = block(q, k, v, attn_mask_type=config.attn_mask_type)
    out.backward(out_grad)

    return out, inp.grad


_CUBLASLT_WORKSPACE_SIZE_BYTES = 33_554_432  # 32MiB
_2X_ACC_FPROP = False
_2X_ACC_DGRAD = False
_2X_ACC_WGRAD = False

META_QKV = tex.FP8FwdTensors.GEMM1_OUTPUT
META_DQKV = tex.FP8BwdTensors.GRAD_OUTPUT1
META_O = tex.FP8FwdTensors.GEMM2_INPUT
META_DO = tex.FP8BwdTensors.GRAD_INPUT2
META_S = tex.FP8FwdTensors.GEMM3_OUTPUT
META_DP = tex.FP8BwdTensors.GRAD_INPUT3


class _custom_mha_fp8(torch.autograd.Function):
    @staticmethod
    def forward(
        ctx,
        inp: torch.Tensor,
        qkv_weight: torch.Tensor,
        qkv_bias: torch.Tensor,
        cu_seqlens: torch.Tensor,
        num_heads: int,
        p_dropout: float,
        max_s: int,
        fast_zero_fill: bool,
        fp8_meta: Dict[str, Any],
        workspace: torch.Tensor,
        is_training: bool,
        mask_type: str,
    ) -> torch.Tensor:

        assert inp.dim() == 2
        in_features = qkv_weight.shape[-1]
        h = num_heads
        d = in_features // h
        b = cu_seqlens.numel() - 1

        fp8_dtype_forward = fp8.get_fp8_te_dtype(fp8_meta["recipe"], fprop_tensor=True)

        inp_fp8, inp_t_fp8 = ext.fp8_cast_transpose_fused(
            inp,
            fp8_meta["scaling_fwd"],
            tex.FP8FwdTensors.GEMM1_INPUT,
            fp8_dtype_forward,
        )

        qkv_weight_fp8, qkv_weight_t_fp8 = ext.fp8_cast_transpose_fused(
            qkv_weight,
            fp8_meta["scaling_fwd"],
            tex.FP8FwdTensors.GEMM1_WEIGHT,
            fp8_dtype_forward,
        )

        M = None
        ZInv = None
        philox_unpacked = None

        qkv, _ = ext.fp8_gemm(
            qkv_weight_fp8,
            fp8_meta["scaling_fwd"].scale_inv,
            tex.FP8FwdTensors.GEMM1_WEIGHT,
            fp8_dtype_forward,
            inp_fp8,
            fp8_meta["scaling_fwd"].scale_inv,
            tex.FP8FwdTensors.GEMM1_INPUT,
            fp8_dtype_forward,
            torch.uint8,
            workspace,
            bias=qkv_bias,
            use_bias=True,
            out_index=META_QKV,
            fp8_meta_tensor=fp8_meta["scaling_fwd"],
            use_split_accumulator=_2X_ACC_FPROP,
            D_dtype=fp8_dtype_forward,
        )
        qkv = qkv.view(-1, 3, h, d)
        qkv_fp16 = (
            ext.cast_from_fp8(
                qkv, fp8_meta["scaling_fwd"], META_QKV, fp8_dtype_forward, tex.DType.kFloat16
            )
            .view(b, max_s, 3, h, d)
            .contiguous()
        )
        torch.save(qkv_fp16, "qkv.pt")
        if cudnn_frontend_version == 1:
            qkv = qkv.view(b, max_s, 3, h, d)  # bs3hd

        # FMHA
        out, aux_ctx_tensors, *rest = fused_attn_fwd(
            is_training,
            max_s,
            max_s,
            cu_seqlens,
            cu_seqlens,
            qkv[:, :, 0, :, :] if cudnn_frontend_version == 1 else qkv[:, 0, :, :],
            qkv[:, :, 1, :, :] if cudnn_frontend_version == 1 else qkv[:, 1, :, :],
            qkv[:, :, 2, :, :] if cudnn_frontend_version == 1 else qkv[:, 2, :, :],
            fp8_dtype_forward,
            FusedAttnBackend["FP8"],
            None,
            None,
            None,
            fp8_meta["scaling_fwd"].scale_inv,  # d_scale_qkv
            META_QKV,  # d_scale_qkv_offset
            fp8_meta["scaling_fwd"].scale_inv,  # d_scale_s
            META_S,  # d_scale_s_offset
            fp8_meta["scaling_fwd"].scale,  # q_scale_s
            META_S,  # q_scale_s_offset
            fp8_meta["scaling_fwd"].scale,  # q_scale_o
            META_O,  # q_scale_o_offset
            fp8_meta["scaling_fwd"].amax_history,  # amax_s
            META_S,  # amax_s_offset
            fp8_meta["scaling_fwd"].amax_history,  # amax_o
            META_O,  # amax_o_offset
            attn_scale=None,
            dropout=p_dropout,
            fast_zero_fill=fast_zero_fill,
            qkv_layout="bs3hd" if cudnn_frontend_version == 1 else "t3hd",
            attn_bias_type="no_bias",
            attn_mask_type=mask_type if cudnn_frontend_version == 1 else "padding",
            rng_gen=None,
        )

        M, ZInv, philox_unpacked = aux_ctx_tensors

        ctx.save_for_backward(
            inp_t_fp8,
            qkv_weight_t_fp8,
            workspace,
            qkv,
            out,
            fp8_meta["scaling_fwd"].scale,
            fp8_meta["scaling_fwd"].scale_inv,
        )
        ctx.aux_ctx_tensors = aux_ctx_tensors
        ctx.fp8_meta = fp8_meta
        ctx.cu_seqlens = cu_seqlens
        ctx.p_dropout = p_dropout
        ctx.max_s = max_s
        ctx.fast_zero_fill = fast_zero_fill
        ctx.hidden_size = in_features
        ctx.num_heads = num_heads
        ctx.mask_type = mask_type
        ctx.dtype = inp.dtype

        out = out.view(-1, in_features)  # (bs)(hd)
        out_fp16 = ext.cast_from_fp8(
            out, fp8_meta["scaling_fwd"], META_O, fp8_dtype_forward, tex.DType.kFloat16
        )
        torch.save(out_fp16, "out.pt")  # (bs)(hd)
        return out_fp16

    @staticmethod
    def backward(ctx, grad_output: torch.Tensor) -> Tuple[Union[torch.Tensor, None], ...]:
        with torch.cuda.nvtx.range("_DPA"):
            (
                inp_t_fp8,
                qkv_weight_t_fp8,
                workspace,
                qkv,
                out,
                fwd_scales,
                fwd_scale_inverses,
            ) = ctx.saved_tensors
            fp8_dtype_forward = fp8.get_fp8_te_dtype(ctx.fp8_meta["recipe"], fprop_tensor=True)
            fp8_dtype_backward = fp8.get_fp8_te_dtype(ctx.fp8_meta["recipe"], fprop_tensor=False)

            proj_dgrad = ext.cast_to_fp8(
                grad_output, ctx.fp8_meta["scaling_bwd"], META_DO, fp8_dtype_backward
            )  # (bs)(hd)

            dq, dk, dv, *rest = fused_attn_bwd(
                ctx.max_s,
                ctx.max_s,
                ctx.cu_seqlens,
                ctx.cu_seqlens,
                qkv[:, :, 0, :, :] if cudnn_frontend_version == 1 else qkv[:, 0, :, :],
                qkv[:, :, 1, :, :] if cudnn_frontend_version == 1 else qkv[:, 1, :, :],
                qkv[:, :, 2, :, :] if cudnn_frontend_version == 1 else qkv[:, 2, :, :],
                out,
                proj_dgrad.view_as(out),
                fp8_dtype_forward,
                fp8_dtype_backward,
                ctx.aux_ctx_tensors,
                FusedAttnBackend["FP8"],
                None,
                None,
                fwd_scale_inverses[META_QKV],  # d_scale_qkv,
                fwd_scale_inverses[META_S],  # d_scale_s,
                fwd_scale_inverses[META_O],  # d_scale_o,
                ctx.fp8_meta["scaling_bwd"].scale_inv[META_DO],  # d_scale_do
                ctx.fp8_meta["scaling_bwd"].scale_inv[META_DP],  # d_scale_dp
                fwd_scales[META_S],  # q_scale_s
                ctx.fp8_meta["scaling_bwd"].scale[META_DP],  # q_scale_dp
                ctx.fp8_meta["scaling_bwd"].scale[META_DQKV],  # q_scale_dqkv
                ctx.fp8_meta["scaling_bwd"].amax_history[0][META_DP],  # amax_dp
                ctx.fp8_meta["scaling_bwd"].amax_history[0][META_DQKV],  # amax_dqkv
                attn_scale=None,
                dropout=ctx.p_dropout,
                fast_zero_fill=ctx.fast_zero_fill,
                qkv_layout="bs3hd" if cudnn_frontend_version == 1 else "t3hd",
                attn_bias_type="no_bias",
                attn_mask_type=ctx.mask_type if cudnn_frontend_version == 1 else "padding",
            )
            dim = 2 if cudnn_frontend_version == 1 else 1
            dqkv = torch.Tensor().to(device=dq.device, dtype=dq.dtype)
            dqkv_shape = list(dq.shape)
            dqkv_shape.insert(dim, 3)
            dqkv_stride = list(dq.stride())
            dqkv_stride.insert(dim, int(dqkv_stride[-3] / 3))
            dqkv.set_(dq.untyped_storage(), dq.storage_offset(), dqkv_shape, dqkv_stride)  # bs3hd

            dqkv_c = dqkv.view(-1, 3 * ctx.hidden_size)
            dqkv_c_fp16 = ext.cast_from_fp8(
                dqkv_c,
                ctx.fp8_meta["scaling_bwd"],
                META_DQKV,
                fp8_dtype_backward,
                tex.DType.kFloat16,
            )
            torch.save(dqkv_c_fp16, "dqkv.pt")

            qkv_bgrad, dqkv_t = ext.fp8_transpose_bgrad_fused(
                dqkv_c,
                ctx.fp8_meta["scaling_bwd"],
                META_DQKV,
                fp8_dtype_backward,
                ctx.dtype,
            )

            # QKV DGRAD
            qkv_dgrad, _ = ext.fp8_gemm(
                qkv_weight_t_fp8,
                fwd_scale_inverses,
                tex.FP8FwdTensors.GEMM1_WEIGHT,
                fp8_dtype_forward,
                dqkv_c,
                ctx.fp8_meta["scaling_bwd"].scale_inv,
                META_DQKV,
                fp8_dtype_backward,
                ctx.dtype,
                workspace,
                use_split_accumulator=_2X_ACC_DGRAD,
            )
            # QKV WGRAD
            qkv_wgrad, _ = ext.fp8_gemm(
                inp_t_fp8,
                fwd_scale_inverses,
                tex.FP8FwdTensors.GEMM1_INPUT,
                fp8_dtype_forward,
                dqkv_t,
                ctx.fp8_meta["scaling_bwd"].scale_inv,
                META_DQKV,
                fp8_dtype_backward,
                ctx.dtype,
                workspace,
                use_split_accumulator=_2X_ACC_WGRAD,
            )

        return (
            qkv_dgrad,
            qkv_wgrad,
            qkv_bgrad,
            None,
            None,
            None,
            None,
            None,
            None,
            None,
            None,
            None,
            None,
        )


class Custom_MHA_FP8(TransformerEngineBaseModule):
    def __init__(self, config, params_dtype: torch.dtype = torch.float32):
        super().__init__()
        self.p_dropout = config.dropout_p
        self.h = config.num_heads
        self.hidden_size = config.hidden_size
        self.head_dim = config.head_dim_qk
        self.fast_zero_fill = True
        self.mask_type = config.attn_mask_type

        self.qkv_weight = torch.nn.Parameter(
            torch.empty(
                self.hidden_size * 3,
                self.hidden_size,
                device=torch.cuda.current_device(),
                dtype=params_dtype,
            )
        )
        self.qkv_bias = torch.nn.Parameter(
            torch.empty(
                self.hidden_size * 3,
                device=torch.cuda.current_device(),
                dtype=params_dtype,
            )
        )
        with torch.no_grad():
            self.qkv_bias.zero_()
            self.qkv_weight.fill_(1.0)
        self.workspace = torch.empty(
            _CUBLASLT_WORKSPACE_SIZE_BYTES, dtype=torch.int8, device="cuda"
        )

    def forward(
        self,
        inp: torch.Tensor,
        cu_seqlens,
        max_s,
    ) -> torch.Tensor:
        with self.prepare_forward(inp, None, num_gemms=3) as inp:
            out = _custom_mha_fp8.apply(
                inp,
                self.qkv_weight,
                self.qkv_bias,
                cu_seqlens,
                self.h,
                self.p_dropout,
                max_s,
                self.fast_zero_fill,
                self.fp8_meta,
                self.workspace,
                self.training,
                self.mask_type,
            )
        return out<|MERGE_RESOLUTION|>--- conflicted
+++ resolved
@@ -1351,16 +1351,9 @@
     os.environ["NVTE_FP8_DPA_BWD"] = "1" if fp8_dpa_bwd else "0"
     config = model_configs_fp8_vs_f16[model]
 
-<<<<<<< HEAD
-    global _attention_backends
-    if not is_training:
+    if _flash_attn_3_plus and not is_training:
         if RoPE:
             pytest.skip("Flash Attention doesn't support FP8 MHA with RoPE.")
-        if not _flash_attn_3_plus:
-            pytest.skip("FP8 MHA requires Flash Attention 3.")
-=======
-    if _flash_attn_3_plus and not is_training:
->>>>>>> 9437ceb2
         os.environ["NVTE_FLASH_ATTN"] = "1"
         os.environ["NVTE_FUSED_ATTN"] = "0"
         _attention_backends["backend_selection_requires_update"] = True
@@ -1539,14 +1532,7 @@
     os.environ["NVTE_FP8_DPA_BWD"] = "1" if fp8_dpa_bwd else "0"
     os.environ["NVTE_ALLOW_NONDETERMINISTIC_ALGO"] = "1"
 
-<<<<<<< HEAD
-    global _attention_backends
-    if not is_training:
-        if not _flash_attn_3_plus:
-            pytest.skip("FP8 DPA requires Flash Attention 3.")
-=======
     if _flash_attn_3_plus and not is_training:
->>>>>>> 9437ceb2
         os.environ["NVTE_FLASH_ATTN"] = "1"
         os.environ["NVTE_FUSED_ATTN"] = "0"
         _attention_backends["backend_selection_requires_update"] = True
