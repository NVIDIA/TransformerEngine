--- conflicted
+++ resolved
@@ -246,15 +246,9 @@
     is_mla = config.head_dim_qk != config.head_dim_v
     if qkv_layout is None:
         if config.attn_type == "self":
-<<<<<<< HEAD
-            qkv_layout = "bshd_bshd_bshd"  # "sb3hd"
-        else:
-            qkv_layout = "bshd_bshd_bshd"  # "sbhd_sb2hd"
-=======
             qkv_layout = "sb3hd" if not is_mla else "sbhd_sbhd_sbhd"
         else:
             qkv_layout = "bshd_bs2hd" if not is_mla else "bshd_bshd_bshd"
->>>>>>> a326e351
     if "3" in qkv_layout and config.attn_type == "cross":
         pytest.skip("No need to test this layout for cross attention")
 
@@ -283,11 +277,7 @@
     if (len(fused_attn_backends) + flash_attn_supported + unfused_attn_supported) < 2:
         pytest.skip("Less than two backends to compare.")
 
-<<<<<<< HEAD
-    is_training = False  # config.head_dim <= 128
-=======
     is_training = config.head_dim_qk <= 128 and config.head_dim_v <= 128
->>>>>>> a326e351
     # UnfusedDotProductAttention backend
     if unfused_attn_supported:
         unfused_attn_fwd, unfused_attn_bwd = _run_dot_product_attention(
