--- conflicted
+++ resolved
@@ -1150,14 +1150,10 @@
     available_backends, _, fused_attn_backends = _get_attention_backends(
         config,
         qkv_dtype=dtype,
-<<<<<<< HEAD
-        qkv_layout="sbh3d" if fused_qkv_params else "sb3hd",
-        is_training=is_training,
-=======
         qkv_layout=(
             qkv_format.replace("hd", "h3d") if fused_qkv_params else qkv_format.replace("hd", "3hd")
         ),
->>>>>>> 151a0af6
+        is_training=is_training,
     )
     flash_attn_supported, fused_attn_supported, unfused_attn_supported = available_backends
 
