--- conflicted
+++ resolved
@@ -25,12 +25,8 @@
     get_attention_backend,
     check_set_window_size,
     AttentionParams,
-<<<<<<< HEAD
-    _attention_backends,
-    InferenceParams,
-=======
->>>>>>> 37339478
 )
+from transformer_engine.pytorch.dot_product_attention.inference import InferenceParams
 from transformer_engine.pytorch.dot_product_attention.rope import RotaryPositionEmbedding
 from transformer_engine.pytorch.constants import TE_DType
 import transformer_engine.pytorch.cpp_extensions as ext
@@ -205,15 +201,10 @@
             is_training=is_training,
             inference_params=inference_params,
         )
-<<<<<<< HEAD
-        _, _, flash_attention_backend, fused_attention_backend, _, available_backends = (
-            get_attention_backend(attention_params)
-        )
-        return available_backends, flash_attention_backend, fused_attention_backend
-=======
         (
             use_flash_attention,
             use_fused_attention,
+            flash_attention_backend,
             fused_attention_backend,
             use_unfused_attention,
             available_backends,
@@ -222,11 +213,11 @@
         # from get_attention_backend()
         _attention_backends["use_flash_attention"] = use_flash_attention
         _attention_backends["use_fused_attention"] = use_fused_attention
+        _attention_backends["flash_attention_backend"] = flash_attention_backend
         _attention_backends["fused_attention_backend"] = fused_attention_backend
         _attention_backends["use_unfused_attention"] = use_unfused_attention
         _attention_backends["backend_selection_requires_update"] = False
-        return available_backends, fused_attention_backend
->>>>>>> 37339478
+        return available_backends, flash_attention_backend, fused_attention_backend
 
     backends = {0: "F16_max512_seqlen", 1: "F16_arbitrary_seqlen", 2: "FP8"}
     with logging_context():
