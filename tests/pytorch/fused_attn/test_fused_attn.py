# Copyright (c) 2022-2024, NVIDIA CORPORATION & AFFILIATES. All rights reserved.
#
# See LICENSE for license information.

import math
import functools
from importlib.metadata import version
import os
from typing import Any, Dict, List, Tuple, Union

from pkg_resources import packaging
import pytest
import torch
import logging

from transformer_engine.common import recipe
from transformer_engine.pytorch import TransformerLayer, fp8_autocast, fp8_model_init
from transformer_engine.pytorch.attention import (
    DotProductAttention,
    MultiheadAttention,
    RotaryPositionEmbedding,
)
from transformer_engine.pytorch.constants import TE_DType
import transformer_engine.pytorch.cpp_extensions as ext
from transformer_engine.pytorch.cpp_extensions.fused_attn import (
    AttnBiasType,
    AttnMaskType,
    FusedAttnBackend,
    QKVLayout,
    fused_attn_bwd,
    fused_attn_fwd,
)
from transformer_engine.pytorch.distributed import CudaRNGStatesTracker
import transformer_engine.pytorch.fp8 as fp8
from transformer_engine.pytorch.module.base import TransformerEngineBaseModule
from transformer_engine.pytorch.utils import (
    get_device_compute_capability,
    init_method_normal,
    scaled_init_method_normal,
    is_bf16_compatible,
)
from transformer_engine.pytorch.utils import get_cudnn_version
import transformer_engine_torch as tex
from transformer_engine_torch import NVTE_Fused_Attn_Backend

# Only run FP8 tests on H100
fp8_available, reason_for_no_fp8 = fp8.FP8GlobalStateManager.is_fp8_available()

# Initialize RNG state
seed = 1234
torch.manual_seed(seed)
torch.cuda.manual_seed(seed)
_cpu_rng_state = torch.get_rng_state()
_cuda_rng_state = torch.cuda.get_rng_state()


def reset_rng_states() -> None:
    """Revert back to initial RNG state"""
    torch.set_rng_state(_cpu_rng_state)
    torch.cuda.set_rng_state(_cuda_rng_state)


@pytest.fixture(autouse=True)
def reset_global_fp8_state():
    yield
    fp8.FP8GlobalStateManager.reset()


class ModelConfig:
    def __init__(
        self,
        batch_size: int,
        num_heads: int,
        num_gqa_groups: int,
        head_dim: int,
        max_seqlen_q: int,
        max_seqlen_kv: int,
        dropout_p: float,
        attn_mask_type: str,
        attn_bias_type: str,
        alibi_type: str = "none",
        num_layers: int = 1,
        bias_shape: str = "1hss",
    ):
        self.batch_size = batch_size
        self.num_heads = num_heads
        self.num_gqa_groups = num_gqa_groups
        self.head_dim = head_dim
        self.hidden_size = num_heads * head_dim
        self.hidden_size_kv = num_gqa_groups * head_dim
        self.max_seqlen_q = max_seqlen_q
        self.max_seqlen_kv = max_seqlen_kv
        self.dropout_p = dropout_p
        self.attn_mask_type = attn_mask_type
        self.attn_bias_type = attn_bias_type
        self.alibi_type = alibi_type
        self.attn_type = "self" if (max_seqlen_q == max_seqlen_kv) else "cross"
        self.num_layers = num_layers
        self.bias_shape = bias_shape


def _is_fused_attention_supported(
    config: ModelConfig,
    dtype: torch.dtype,
    qkv_layout: str = "sbh3d",
) -> Tuple[bool, NVTE_Fused_Attn_Backend]:
    """Check if FusedAttention supports a model configuration"""
    backends = []
    os.environ["NVTE_FUSED_ATTN_BACKEND"] = "0"
    backend = tex.get_fused_attn_backend(
        TE_DType[dtype],
        TE_DType[dtype],
        QKVLayout[qkv_layout],
        AttnBiasType[config.attn_bias_type],
        AttnMaskType[config.attn_mask_type],
        config.dropout_p,
        config.num_heads,
        config.num_gqa_groups,
        config.max_seqlen_q,
        config.max_seqlen_kv,
        config.head_dim,
    )
    if backend == FusedAttnBackend["FP8"]:
        backends.append(backend)
        return True, backends
    if backend == FusedAttnBackend["F16_arbitrary_seqlen"]:
        backends.append(backend)
        return True, backends
    if backend == FusedAttnBackend["F16_max512_seqlen"]:
        backends.append(backend)
        os.environ["NVTE_FUSED_ATTN_BACKEND"] = "1"
        backend = tex.get_fused_attn_backend(
            TE_DType[dtype],
            TE_DType[dtype],
            QKVLayout[qkv_layout],
            AttnBiasType[config.attn_bias_type],
            AttnMaskType[config.attn_mask_type],
            config.dropout_p,
            config.num_heads,
            config.num_gqa_groups,
            config.max_seqlen_q,
            config.max_seqlen_kv,
            config.head_dim,
        )
        if backend == FusedAttnBackend["F16_arbitrary_seqlen"]:
            backends.append(backend)
        return True, backends
    return False, backends


@functools.cache
def _is_flash_attention_2_available() -> bool:
    """Check if flash-attn 2.0+ is available"""
    Version = packaging.version.Version
    return Version(version("flash-attn")) >= Version("2")


@functools.cache
def _is_flash_attention_2_1() -> bool:
    """Check if flash-attn 2.1+ is available"""
    Version = packaging.version.Version
    return Version(version("flash-attn")) >= Version("2.1")


@functools.cache
def _is_flash_attention_2_3() -> bool:
    """Check if flash-attn 2.3+ is available"""
    Version = packaging.version.Version
    return Version(version("flash-attn")) >= Version("2.3")


def _is_flash_attention_supported(config: ModelConfig) -> bool:
    """Check if FlashAttention supports a model configuration"""
    if get_device_compute_capability() < (8, 0):
        return False
    if config.attn_bias_type not in ["no_bias", "alibi"]:
        return False
    if config.num_heads != config.num_gqa_groups and not _is_flash_attention_2_available():
        return False
    if "causal" in config.attn_mask_type and config.attn_type == "cross":
        if _is_flash_attention_2_1():
            # FAv2.1 implements causal mask for cross attention differently
            # https://github.com/Dao-AILab/flash-attention#21-change-behavior-of-causal-flag
            return False
    return True


def _is_unfused_attention_supported(
    config: ModelConfig,
    qkv_format: str,
) -> bool:
    """Check if UnfusedDotProductAttention supports a model configuration"""
    if "padding" in config.attn_mask_type:
        return False
    if "causal" in config.attn_mask_type and config.attn_type == "cross":
        return False
    if qkv_format == "thd":
        return False
    return True


model_configs_base = {
    #     test:             b,  h, hg,   d,   sq,  skv,   p,      mask,      bias   # attn , backend
    "base_1_0": ModelConfig(8, 16, 16, 64, 128, 128, 0.0, "no_mask", "no_bias"),  # self , 0
    "base_1_1": ModelConfig(4, 16, 16, 64, 128, 256, 0.0, "no_mask", "no_bias"),  # cross, 0
    "base_2_0": ModelConfig(2, 24, 24, 128, 2048, 2048, 0.0, "no_mask", "no_bias"),  # self , 1
    "base_2_1": ModelConfig(1, 24, 24, 128, 2048, 4096, 0.0, "no_mask", "no_bias"),  # cross, 1
    "base_3_0": ModelConfig(8, 16, 16, 128, 1, 2048, 0.0, "no_mask", "no_bias"),  # inference
    "base_3_1": ModelConfig(8, 16, 16, 256, 1, 2048, 0.0, "no_mask", "no_bias"),  # inference
}


param_types = [torch.float16]
if is_bf16_compatible():  # bf16 requires sm_80 or higher
    param_types.append(torch.bfloat16)
param_types_lean = [torch.bfloat16]


def get_swa(seq_q, seq_kv, w=None):
    """Generate a random sliding window size (left, right) if w is None,
    and create its equivalent attention mask in [seq_q, seq_kv] shape"""
    if w is None:
        w = torch.randint(0, seq_kv, [2], dtype=torch.int32, device="cuda")
    m = torch.ones(seq_q, seq_kv, dtype=torch.bool, device="cuda")
    mu = torch.triu(m, diagonal=seq_kv - seq_q - w[0])
    ml = torch.tril(mu, diagonal=seq_kv - seq_q + w[1])
    ml = ~ml
    return w, ml


@pytest.mark.skipif(get_cudnn_version() < (8, 9, 1), reason="cuDNN 8.9.1+ is required.")
@pytest.mark.parametrize("dtype", param_types)
@pytest.mark.parametrize("model_configs", [model_configs_base])
@pytest.mark.parametrize("model", model_configs_base.keys())
@pytest.mark.parametrize("ckpt_attn", [False])
@pytest.mark.parametrize("workspace_opt", [True, False])
@pytest.mark.parametrize("qkv_layout", [None])
@pytest.mark.parametrize("swa", [False])
@pytest.mark.parametrize("pad_between_seqs", [False])
def test_dot_product_attention(
    dtype, model_configs, model, ckpt_attn, workspace_opt, qkv_layout, swa, pad_between_seqs
):
    """Test DotProductAttention module"""

    # Get configs
    tols = dict(atol=5e-3, rtol=5e-3)
    if dtype == torch.bfloat16:
        tols = dict(atol=2.5e-2, rtol=2.5e-2)
    config = model_configs[model]
    if qkv_layout is None:
        if config.attn_type == "self":
            qkv_layout = "sb3hd"
        else:
            qkv_layout = "sbhd_sb2hd"
    if "3" in qkv_layout and config.attn_type == "cross":
        pytest.skip("No need to test this layout for cross attention")

    # Skip if only unfused backend is supported
    qkv_format = "".join([i for i in qkv_layout.split("_")[0] if i.isalpha()])
    unfused_attn_supported = _is_unfused_attention_supported(config, qkv_format)
    if config.max_seqlen_q <= 512 and config.max_seqlen_kv <= 512:
        os.environ["NVTE_FUSED_ATTN_BACKEND"] = "0"
    fused_attn_supported, fused_attn_backend = _is_fused_attention_supported(
        config,
        dtype,
        qkv_layout=qkv_layout,
    )
    if swa:
        fused_attn_supported = False
    flash_attn_supported = _is_flash_attention_supported(config)
    if (len(fused_attn_backend) + flash_attn_supported + unfused_attn_supported) < 2:
        pytest.skip("Less than two backends to compare.")
    if qkv_format == "thd" and "padding" not in config.attn_mask_type:
        pytest.skip("THD layout requires padding/padding_causal mask type.")

    # d=256 is supported by cuDNN 9.0+ for inference but not training
    is_training = config.head_dim <= 128
    # UnfusedDotProductAttention backend
    if unfused_attn_supported:
        if swa:
            attn_mask_type = config.attn_mask_type
            config.attn_mask_type = "arbitrary"
        unfused_attn_fwd, unfused_attn_bwd = _run_dot_product_attention(
            dtype,
            config,
            "UnfusedDotProductAttention",
            ckpt_attn,
            qkv_layout,
            workspace_opt,
            swa,
            pad_between_seqs,
            is_training,
        )
        if swa:
            config.attn_mask_type = attn_mask_type

    # FusedAttention backend
    if fused_attn_supported:
        if len(fused_attn_backend) == 1:
            fused_attn_fwd, fused_attn_bwd = _run_dot_product_attention(
                dtype,
                config,
                "FusedAttention",
                ckpt_attn,
                qkv_layout,
                workspace_opt,
                swa,
                pad_between_seqs,
                is_training,
            )
        if len(fused_attn_backend) == 2:
            os.environ["NVTE_FUSED_ATTN_BACKEND"] = "0"
            fused_attn_fwd, fused_attn_bwd = _run_dot_product_attention(
                dtype,
                config,
                "FusedAttention",
                ckpt_attn,
                qkv_layout,
                workspace_opt,
                swa,
                pad_between_seqs,
                is_training,
            )
            os.environ["NVTE_FUSED_ATTN_BACKEND"] = "1"
            fused_attn_fwd_1, fused_attn_bwd_1 = _run_dot_product_attention(
                dtype,
                config,
                "FusedAttention",
                ckpt_attn,
                qkv_layout,
                workspace_opt,
                swa,
                pad_between_seqs,
                is_training,
            )

    # FlashAttention backend
    if flash_attn_supported:
        flash_attn_fwd, flash_attn_bwd = _run_dot_product_attention(
            dtype,
            config,
            "FlashAttention",
            ckpt_attn,
            qkv_layout,
            workspace_opt,
            swa,
            pad_between_seqs,
            is_training,
        )

    if unfused_attn_supported and fused_attn_supported:
        logging.info("[test_dot_product_attention]: unfused attn vs fused attn")
        torch.testing.assert_close(fused_attn_fwd, unfused_attn_fwd, **tols)
        for i, _ in enumerate(unfused_attn_bwd):
            torch.testing.assert_close(fused_attn_bwd[i], unfused_attn_bwd[i], **tols)
    if unfused_attn_supported and flash_attn_supported:
        logging.info("[test_dot_product_attention]: unfused attn vs flash attn")
        torch.testing.assert_close(flash_attn_fwd, unfused_attn_fwd, **tols)
        for i, _ in enumerate(flash_attn_bwd):
            torch.testing.assert_close(unfused_attn_bwd[i], flash_attn_bwd[i], **tols)
    if fused_attn_supported and flash_attn_supported:
        logging.info("[test_dot_product_attention]: fused attn vs flash attn")
        torch.testing.assert_close(fused_attn_fwd, flash_attn_fwd, **tols)
        for i, _ in enumerate(flash_attn_bwd):
            torch.testing.assert_close(fused_attn_bwd[i], flash_attn_bwd[i], **tols)
    if fused_attn_supported and len(fused_attn_backend) == 2:
        logging.info("[test_dot_product_attention]: fused attn backend 0 vs 1")
        torch.testing.assert_close(fused_attn_fwd, fused_attn_fwd_1, **tols)
        for i, _ in enumerate(fused_attn_bwd):
            torch.testing.assert_close(fused_attn_bwd[i], fused_attn_bwd_1[i], **tols)


@pytest.mark.skipif(get_cudnn_version() < (8, 9, 1), reason="cuDNN 8.9.1+ is required.")
@pytest.mark.parametrize("dtype", param_types)
@pytest.mark.parametrize("model_configs", [model_configs_base])
@pytest.mark.parametrize("model", ["base_1_1", "base_2_1"])
def test_dpa_checkpoint(dtype, model_configs, model):
    """Test DotProductAttention module with checkpointing"""
    test_dot_product_attention(dtype, model_configs, model, True, True, None, False, False)


model_configs_mask = {
    #     test:             b,  h, hg,   d,   sq,  skv,   p,             mask,      bias
    "mask_1_0": ModelConfig(8, 16, 16, 64, 128, 128, 0.0, "causal", "no_bias"),
    "mask_1_1": ModelConfig(4, 16, 16, 64, 128, 256, 0.0, "causal", "no_bias"),
    "mask_2_0": ModelConfig(2, 24, 24, 128, 2048, 2048, 0.0, "causal", "no_bias"),
    "mask_2_1": ModelConfig(1, 24, 24, 128, 2048, 4096, 0.0, "causal", "no_bias"),
    "mask_3_0": ModelConfig(8, 16, 16, 64, 128, 128, 0.0, "padding", "no_bias"),
    "mask_3_1": ModelConfig(4, 16, 16, 64, 128, 256, 0.0, "padding", "no_bias"),
    "mask_4_0": ModelConfig(2, 24, 24, 128, 2048, 2048, 0.0, "padding", "no_bias"),
    "mask_4_1": ModelConfig(1, 24, 24, 128, 2048, 4096, 0.0, "padding", "no_bias"),
    "mask_5_0": ModelConfig(8, 16, 16, 64, 128, 128, 0.0, "padding_causal", "no_bias"),
    "mask_5_1": ModelConfig(4, 16, 16, 64, 128, 256, 0.0, "padding_causal", "no_bias"),
    "mask_6_0": ModelConfig(2, 24, 24, 128, 2048, 2048, 0.0, "padding_causal", "no_bias"),
    "mask_6_1": ModelConfig(1, 24, 24, 128, 2048, 4096, 0.0, "padding_causal", "no_bias"),
}


@pytest.mark.skipif(get_cudnn_version() < (8, 9, 1), reason="cuDNN 8.9.1+ is required.")
@pytest.mark.parametrize("dtype", param_types_lean)
@pytest.mark.parametrize("model_configs", [model_configs_mask])
@pytest.mark.parametrize("model", model_configs_mask.keys())
def test_dpa_mask(dtype, model_configs, model):
    """Test DotProductAttention module with different mask types"""
    test_dot_product_attention(dtype, model_configs, model, False, True, None, False, False)


model_configs_bias = {
    #     test:             b,  h, hg,   d,   sq,  skv,   p,             mask,             bias
    "bias_1_0": ModelConfig(4, 16, 16, 64, 128, 128, 0.0, "no_mask", "post_scale_bias"),
    "bias_1_1": ModelConfig(2, 16, 16, 64, 128, 256, 0.0, "no_mask", "post_scale_bias"),
    "bias_1_2": ModelConfig(4, 24, 24, 128, 2048, 2048, 0.0, "no_mask", "post_scale_bias"),
    "bias_1_3": ModelConfig(2, 24, 24, 128, 2048, 4096, 0.0, "no_mask", "post_scale_bias"),
    "bias_1_4": ModelConfig(4, 24, 24, 128, 2048, 2048, 0.0, "no_mask", "alibi"),  # skipped
    "bias_1_5": ModelConfig(2, 24, 24, 128, 2048, 4096, 0.0, "no_mask", "alibi"),  # skipped
    "bias_2_0": ModelConfig(4, 16, 16, 64, 128, 128, 0.0, "padding", "post_scale_bias"),  # skipped
    "bias_2_1": ModelConfig(2, 16, 16, 64, 128, 256, 0.0, "padding", "post_scale_bias"),  # skipped
    "bias_2_2": ModelConfig(
        4, 24, 24, 128, 2048, 2048, 0.0, "padding", "post_scale_bias"
    ),  # skipped
    "bias_2_3": ModelConfig(
        2, 24, 24, 128, 2048, 4096, 0.0, "padding", "post_scale_bias"
    ),  # skipped
    "bias_2_4": ModelConfig(4, 24, 24, 128, 2048, 2048, 0.0, "padding", "alibi"),  # skipped
    "bias_2_5": ModelConfig(2, 24, 24, 128, 2048, 4096, 0.0, "padding", "alibi"),  # skipped
    "bias_3_0": ModelConfig(4, 16, 16, 64, 128, 128, 0.0, "causal", "post_scale_bias"),
    "bias_3_1": ModelConfig(2, 16, 16, 64, 128, 256, 0.0, "causal", "post_scale_bias"),
    "bias_3_2": ModelConfig(4, 24, 24, 128, 2048, 2048, 0.0, "causal", "post_scale_bias"),
    "bias_3_3": ModelConfig(
        2, 24, 24, 128, 2048, 4096, 0.0, "causal", "post_scale_bias"
    ),  # skipped
    "bias_3_4": ModelConfig(4, 24, 24, 128, 2048, 2048, 0.0, "causal", "alibi"),
    "bias_3_5": ModelConfig(2, 24, 24, 128, 2048, 4096, 0.0, "causal", "alibi"),  # skipped
    "bias_4_0": ModelConfig(
        4, 16, 16, 64, 128, 128, 0.0, "padding_causal", "post_scale_bias"
    ),  # skipped
    "bias_4_1": ModelConfig(
        2, 16, 16, 64, 128, 256, 0.0, "padding_causal", "post_scale_bias"
    ),  # skipped
    "bias_4_2": ModelConfig(
        4, 24, 24, 128, 2048, 2048, 0.0, "padding_causal", "post_scale_bias"
    ),  # skipped
    "bias_4_3": ModelConfig(
        2, 24, 24, 128, 2048, 4096, 0.0, "padding_causal", "post_scale_bias"
    ),  # skipped
    "bias_4_4": ModelConfig(4, 24, 24, 128, 2048, 2048, 0.0, "padding_causal", "alibi"),  # skipped
    "bias_4_5": ModelConfig(2, 24, 24, 128, 2048, 4096, 0.0, "padding_causal", "alibi"),  # skipped
}


@pytest.mark.skipif(get_cudnn_version() < (8, 9, 1), reason="cuDNN 8.9.1+ is required.")
@pytest.mark.parametrize("dtype", param_types_lean)
@pytest.mark.parametrize("model_configs", [model_configs_bias])
@pytest.mark.parametrize("model", model_configs_bias.keys())
def test_dpa_bias(dtype, model_configs, model):
    """Test DotProductAttention module with different bias types"""
    test_dot_product_attention(dtype, model_configs, model, False, True, None, False, False)


model_configs_bias_shapes = {
    #     test:             b,  h, hg,   d,   sq,  skv,   p,
    "bias_1_0": ModelConfig(
        4,
        16,
        16,
        64,
        128,
        128,
        0.0,
        #        mask,                     bias,       bias_shape,
        "no_mask",
        "post_scale_bias",
        bias_shape="11ss",
    ),
    "bias_1_1": ModelConfig(
        2, 16, 16, 64, 128, 128, 0.0, "no_mask", "post_scale_bias", bias_shape="1hss"
    ),
    "bias_1_2": ModelConfig(
        4, 24, 24, 128, 2048, 2048, 0.0, "no_mask", "post_scale_bias", bias_shape="b1ss"
    ),
    "bias_1_3": ModelConfig(
        2, 24, 24, 128, 2048, 2048, 0.0, "no_mask", "post_scale_bias", bias_shape="bhss"
    ),
    "bias_1_4": ModelConfig(
        4, 24, 24, 128, 2048, 2048, 0.0, "causal", "alibi", bias_shape="1hss", alibi_type="custom"
    ),
    "bias_1_5": ModelConfig(
        2, 24, 24, 128, 2048, 2048, 0.0, "causal", "alibi", bias_shape="bhss", alibi_type="custom"
    ),
}


@pytest.mark.skipif(get_cudnn_version() < (8, 9, 1), reason="cuDNN 8.9.1+ is required.")
@pytest.mark.parametrize("dtype", param_types_lean)
@pytest.mark.parametrize("model_configs", [model_configs_bias_shapes])
@pytest.mark.parametrize("model", model_configs_bias_shapes.keys())
def test_dpa_bias_shapes(dtype, model_configs, model):
    """Test DotProductAttention module with different bias types and shapes"""
    test_dot_product_attention(dtype, model_configs, model, False, True, None, False, False)


model_configs_swa = {
    #     test:             b,  h, hg,   d,   sq,  skv,   p,             mask,             bias
    "swa_1_0": ModelConfig(4, 16, 16, 64, 128, 128, 0.0, "no_mask", "no_bias"),
    "swa_1_1": ModelConfig(2, 16, 16, 64, 128, 256, 0.0, "no_mask", "no_bias"),
    "swa_1_2": ModelConfig(4, 24, 24, 128, 2048, 2048, 0.0, "no_mask", "no_bias"),
    "swa_1_3": ModelConfig(2, 24, 24, 128, 2048, 4096, 0.0, "no_mask", "no_bias"),
}


@pytest.mark.skipif(not _is_flash_attention_2_3(), reason="Flash-attn 2.3+ is required.")
@pytest.mark.parametrize("dtype", param_types_lean)
@pytest.mark.parametrize("model_configs", [model_configs_swa])
@pytest.mark.parametrize("model", model_configs_swa.keys())
def test_dpa_sliding_window(dtype, model_configs, model):
    """Test DotProductAttention module with sliding window attention"""
    test_dot_product_attention(dtype, model_configs, model, False, True, None, True, False)


model_configs_alibi_slopes = {
    #     test:             b,  h, hg,   d,   sq,  skv,   p,      mask,    bias, alibi_type
    "alibi_1_0": ModelConfig(2, 16, 16, 64, 128, 128, 0.0, "causal", "alibi", alibi_type="vanilla"),
    "alibi_1_1": ModelConfig(1, 16, 16, 64, 128, 256, 0.0, "causal", "alibi", alibi_type="vanilla"),
    "alibi_2_0": ModelConfig(
        2, 24, 24, 128, 1024, 1024, 0.0, "causal", "alibi", alibi_type="custom"
    ),
    "alibi_2_1": ModelConfig(
        1, 24, 24, 128, 1024, 2048, 0.0, "causal", "alibi", alibi_type="custom"
    ),
}


@pytest.mark.skipif(not _is_flash_attention_2_3(), reason="Flash-attn 2.3+ is required.")
@pytest.mark.parametrize("dtype", param_types_lean)
@pytest.mark.parametrize("model_configs", [model_configs_alibi_slopes])
@pytest.mark.parametrize("model", model_configs_alibi_slopes.keys())
def test_dpa_alibi_slopes(dtype, model_configs, model):
    """Test DotProductAttention module with ALiBi slopes"""
    test_dot_product_attention(dtype, model_configs, model, False, True, None, False, False)


qkv_layouts = [
    "sb3hd",
    "sbh3d",
    "sbhd_sb2hd",
    "sbhd_sbh2d",
    "sbhd_sbhd_sbhd",
    "bs3hd",
    "bsh3d",
    "bshd_bs2hd",
    "bshd_bsh2d",
    "bshd_bshd_bshd",
]


model_configs_layout = {
    #       test:             b,  h, hg,   d,   sq,  skv,   p,             mask,             bias
    "layout_0_0": ModelConfig(2, 16, 16, 64, 128, 128, 0.0, "no_mask", "no_bias"),
    "layout_0_1": ModelConfig(2, 16, 16, 64, 128, 128, 0.0, "causal", "post_scale_bias"),
    "layout_0_2": ModelConfig(1, 16, 16, 64, 128, 256, 0.0, "padding", "no_bias"),
    "layout_0_3": ModelConfig(1, 16, 16, 64, 128, 256, 0.0, "padding_causal", "post_scale_bias"),
    "layout_1_0": ModelConfig(2, 24, 24, 128, 2048, 2048, 0.0, "no_mask", "no_bias"),
    "layout_1_1": ModelConfig(2, 24, 24, 128, 2048, 2048, 0.0, "causal", "post_scale_bias"),
    "layout_1_2": ModelConfig(1, 24, 24, 128, 2048, 4096, 0.0, "padding", "no_bias"),
    "layout_1_3": ModelConfig(1, 24, 24, 128, 2048, 4096, 0.0, "padding_causal", "post_scale_bias"),
    "layout_2_0": ModelConfig(2, 16, 16, 256, 1, 2048, 0.0, "no_mask", "no_bias"),
    "layout_2_1": ModelConfig(2, 24, 24, 256, 2048, 2048, 0.0, "causal", "post_scale_bias"),
}


@pytest.mark.skipif(get_cudnn_version() < (8, 9, 5), reason="cuDNN 8.9.5+ is required.")
@pytest.mark.parametrize("dtype", param_types_lean)
@pytest.mark.parametrize("model_configs", [model_configs_layout])
@pytest.mark.parametrize("model", model_configs_layout.keys())
@pytest.mark.parametrize("qkv_layout", qkv_layouts)
def test_dpa_qkv_layout(dtype, model_configs, model, qkv_layout):
    """Test DotProductAttention module with different QKV layouts"""
    test_dot_product_attention(dtype, model_configs, model, False, True, qkv_layout, False, False)


qkv_layouts_thd = ["t3hd", "th3d", "thd_t2hd", "thd_th2d", "thd_thd_thd"]
model_configs_layout_thd = {
    #       test:             b,  h, hg,   d,   sq,  skv,   p,             mask,             bias
    "layout_0_1": ModelConfig(1, 16, 16, 64, 128, 128, 0.0, "padding", "no_bias"),
    "layout_0_2": ModelConfig(8, 16, 16, 64, 128, 128, 0.0, "padding", "no_bias"),
    "layout_0_3": ModelConfig(1, 16, 16, 64, 128, 128, 0.0, "padding_causal", "no_bias"),
    "layout_0_4": ModelConfig(8, 16, 16, 64, 128, 128, 0.0, "padding_causal", "no_bias"),
    "layout_1_1": ModelConfig(1, 16, 16, 64, 2048, 2048, 0.0, "padding", "no_bias"),
    "layout_1_2": ModelConfig(8, 16, 16, 64, 2048, 2048, 0.0, "padding", "no_bias"),
    "layout_1_3": ModelConfig(1, 16, 16, 64, 2048, 2048, 0.0, "padding_causal", "no_bias"),
    "layout_1_4": ModelConfig(8, 16, 16, 64, 2048, 2048, 0.0, "padding_causal", "no_bias"),
    "layout_2_1": ModelConfig(1, 16, 16, 128, 128, 128, 0.0, "padding", "no_bias"),
    "layout_2_2": ModelConfig(1, 16, 16, 64, 128, 256, 0.0, "padding", "no_bias"),
    "layout_2_3": ModelConfig(1, 16, 16, 128, 2048, 2048, 0.0, "padding_causal", "no_bias"),
    "layout_2_4": ModelConfig(8, 16, 16, 64, 2048, 4096, 0.0, "padding_causal", "no_bias"),
}


@pytest.mark.skipif(get_cudnn_version() < (9, 0, 0), reason="cuDNN 9.0.0+ is required.")
@pytest.mark.skipif(
    get_device_compute_capability() < (9, 0), reason="THD is only supported on Hopper+."
)
@pytest.mark.parametrize("dtype", param_types_lean)
@pytest.mark.parametrize("model_configs", [model_configs_layout_thd])
@pytest.mark.parametrize("model", model_configs_layout_thd.keys())
@pytest.mark.parametrize("qkv_layout", qkv_layouts_thd)
def test_dpa_qkv_layout_thd(dtype, model_configs, model, qkv_layout):
    """Test DotProductAttention module with different QKV layouts"""
    pad_between_seqs = False
    test_dot_product_attention(
        dtype, model_configs, model, False, True, qkv_layout, False, pad_between_seqs
    )
    pad_between_seqs = True
    test_dot_product_attention(
        dtype, model_configs, model, False, True, qkv_layout, False, pad_between_seqs
    )


def _run_dot_product_attention(
    dtype: torch.dtype,
    config: ModelConfig,
    backend: str,
    ckpt_attn: bool,
    qkv_layout: str,
    workspace_opt: bool,
    swa: bool,
    pad_between_seqs: bool,
    is_training: bool,
) -> Tuple[torch.Tensor, Tuple[torch.Tensor, torch.Tensor, torch.Tensor]]:
    """Run DotProductAttention module with one forward pass and one backward pass"""

    # Set RNG and environment varables
    reset_rng_states()
    os.environ["NVTE_FLASH_ATTN"] = "0"
    os.environ["NVTE_FUSED_ATTN"] = "0"
    if backend == "FlashAttention":
        os.environ["NVTE_FLASH_ATTN"] = "1"
    if backend == "FusedAttention":
        os.environ["NVTE_FUSED_ATTN"] = "1"
        os.environ["NVTE_FUSED_ATTN_FORCE_WORKSPACE_OPT"] = "1" if workspace_opt else "0"

    # Create seqlens
    qkv_format = "".join([i for i in qkv_layout.split("_")[0] if i.isalpha()])
    if "padding" in config.attn_mask_type or qkv_format == "thd":
        if config.attn_type == "self":
            seqlens_q = torch.randint(
                1, config.max_seqlen_q, [config.batch_size], dtype=torch.int32, device="cuda"
            )
            seqlens_kv = seqlens_q
        if config.attn_type == "cross":
            seqlens_q = torch.randint(
                1, config.max_seqlen_q, [config.batch_size], dtype=torch.int32, device="cuda"
            )
            seqlens_kv = torch.randint(
                1, config.max_seqlen_kv, [config.batch_size], dtype=torch.int32, device="cuda"
            )
    else:
        seqlens_q = torch.full(
            [config.batch_size], config.max_seqlen_q, dtype=torch.int32, device="cuda"
        )
        seqlens_kv = torch.full(
            [config.batch_size], config.max_seqlen_kv, dtype=torch.int32, device="cuda"
        )
    cu_seqlens_q = torch.zeros(config.batch_size + 1, dtype=torch.int32, device="cuda")
    cu_seqlens_kv = torch.zeros(config.batch_size + 1, dtype=torch.int32, device="cuda")
    cu_seqlens_q[1:] = torch.cumsum(seqlens_q, dim=0)
    cu_seqlens_kv[1:] = torch.cumsum(seqlens_kv, dim=0)

    seqlens_q_after_pad = seqlens_q.clone()
    seqlens_kv_after_pad = seqlens_kv.clone()
    cu_seqlens_q_after_pad = cu_seqlens_q.clone()
    cu_seqlens_kv_after_pad = cu_seqlens_kv.clone()
    pad_len = [0] * config.batch_size
    if pad_between_seqs:
        max_pad_len = 3
        pad_len = torch.randint(0, max_pad_len + 1, [config.batch_size], device="cuda")  # 3
        seqlens_q_after_pad = seqlens_q + pad_len
        seqlens_kv_after_pad = seqlens_kv + pad_len
        cu_seqlens_q_after_pad[1:] = torch.cumsum(seqlens_q_after_pad, dim=0)
        cu_seqlens_kv_after_pad[1:] = torch.cumsum(seqlens_kv_after_pad, dim=0)

    # Create attention mask if padding
    attention_mask = None
    if "padding" in config.attn_mask_type:
        if config.attn_type == "self":
            attention_mask_q = torch.Tensor([]).to(dtype=torch.bool)
            for i in range(config.batch_size):
                attention_mask_q = torch.cat(
                    [
                        attention_mask_q,
                        torch.Tensor(
                            [False] * seqlens_q[i] + [True] * (config.max_seqlen_q - seqlens_q[i])
                        )
                        .to(dtype=torch.bool)
                        .unsqueeze(0)
                        .unsqueeze(0)
                        .unsqueeze(0),
                    ],
                    dim=0,
                )
            attention_mask = attention_mask_q.to(device="cuda")
        if config.attn_type == "cross":
            attention_mask_q = torch.Tensor([]).to(dtype=torch.bool)
            attention_mask_kv = torch.Tensor([]).to(dtype=torch.bool)
            for i in range(config.batch_size):
                attention_mask_q = torch.cat(
                    [
                        attention_mask_q,
                        torch.Tensor(
                            [False] * seqlens_q[i] + [True] * (config.max_seqlen_q - seqlens_q[i])
                        )
                        .to(dtype=torch.bool)
                        .unsqueeze(0)
                        .unsqueeze(0)
                        .unsqueeze(0),
                    ],
                    dim=0,
                )
                attention_mask_kv = torch.cat(
                    [
                        attention_mask_kv,
                        torch.Tensor(
                            [False] * seqlens_kv[i]
                            + [True] * (config.max_seqlen_kv - seqlens_kv[i])
                        )
                        .to(dtype=torch.bool)
                        .unsqueeze(0)
                        .unsqueeze(0)
                        .unsqueeze(0),
                    ],
                    dim=0,
                )
            attention_mask = (
                attention_mask_q.to(device="cuda"),
                attention_mask_kv.to(device="cuda"),
            )
    window_size = None
    if swa:
        window_size, attention_mask = get_swa(config.max_seqlen_q, config.max_seqlen_kv)
    elif "causal" in config.attn_mask_type:
        window_size, attention_mask = (-1, 0), None

    alibi_slopes = None
    if config.attn_bias_type == "alibi" and config.alibi_type == "custom":
        if config.bias_shape == "1hss":
            alibi_slopes = (
                torch.randn(config.num_heads).abs().to(dtype=torch.float32, device="cuda")
            )
        if config.bias_shape == "bhss":
            alibi_slopes = (
                torch.randn(config.batch_size, config.num_heads)
                .abs()
                .to(dtype=torch.float32, device="cuda")
            )

    # Create input tensors
    dim_to_num = {
        "b": config.batch_size,
        "sq": config.max_seqlen_q,
        "skv": config.max_seqlen_kv,
        "h": config.num_heads,
        "hg": config.num_gqa_groups,
        "d": config.head_dim,
        "t": cu_seqlens_q_after_pad[-1],
        "tg": cu_seqlens_kv_after_pad[-1],
        "3": 3,
        "2": 2,
        "1": 1,
    }
    inp = []
    inp_orig = []
    for i, layout in enumerate(qkv_layout.split("_")):
        layout = "_".join(layout)
        if i == 0:
            layout = layout.replace("s", "sq")
        else:
            layout = layout.replace("s", "skv")
            layout = layout.replace("h", "hg")
            layout = layout.replace("t", "tg")
        tensor_shape = [dim_to_num[j] for j in layout.split("_")]
        tensor = 0.1 * torch.randn(tensor_shape, dtype=dtype, device="cuda")
        tensor_orig = tensor
        if qkv_format == "thd" and pad_between_seqs:
            tensor_orig = torch.Tensor([]).to(device="cuda", dtype=dtype)
            if layout in ["t_h_d", "t_3_h_d", "t_h_3_d"]:
                for i in range(1, config.batch_size + 1):
                    valid_range = (
                        cu_seqlens_q_after_pad[i - 1],
                        cu_seqlens_q_after_pad[i] - pad_len[i - 1],
                    )
                    pad_range = (
                        cu_seqlens_q_after_pad[i] - pad_len[i - 1],
                        cu_seqlens_q_after_pad[i],
                    )
                    tensor[pad_range[0] : pad_range[1]] = 0.0
                    tensor_orig = torch.cat(
                        [tensor_orig, tensor[valid_range[0] : valid_range[1]]], dim=0
                    )
            if layout in ["tg_hg_d", "tg_2_hg_d", "tg_hg_2_d"]:
                for i in range(1, config.batch_size + 1):
                    valid_range = (
                        cu_seqlens_kv_after_pad[i - 1],
                        cu_seqlens_kv_after_pad[i] - pad_len[i - 1],
                    )
                    pad_range = (
                        cu_seqlens_kv_after_pad[i] - pad_len[i - 1],
                        cu_seqlens_kv_after_pad[i],
                    )
                    tensor[pad_range[0] : pad_range[1]] = 0.0
                    tensor_orig = torch.cat(
                        [tensor_orig, tensor[valid_range[0] : valid_range[1]]], dim=0
                    )
        tensor_count = 1
        split_dim = 0
        for dim, l in enumerate(layout.split("_")):
            if l.isdigit():
                tensor_count = int(l)
                split_dim = dim
                break
        tensors = torch.split(tensor, 1, dim=split_dim) if split_dim != 0 else [tensor]
        tensors_orig = (
            torch.split(tensor_orig, 1, dim=split_dim) if split_dim != 0 else [tensor_orig]
        )
        for j in range(tensor_count):
            if split_dim != 0:
                inp.append(tensors[j].squeeze(split_dim))
                inp_orig.append(tensors_orig[j].squeeze(split_dim))
            else:
                inp.append(tensors[j])
                inp_orig.append(tensors_orig[j])
    for i in range(3):
        inp[i].requires_grad = True
        inp_orig[i].requires_grad = True

<<<<<<< HEAD
=======
    # Create ragged offsets for q/k/v
    seq_offsets_q, seq_offsets_k, seq_offsets_v, seq_offsets_o = None, None, None, None
    qkv_group = "".join([x for x in qkv_layout if x not in "bst"])
    if qkv_format == "thd":
        seq_offsets_o = config.num_heads * config.head_dim * cu_seqlens_q_after_pad
        if qkv_group == "hd_hd_hd":
            seq_offsets_q = config.num_heads * config.head_dim * cu_seqlens_q_after_pad
            seq_offsets_k = config.num_gqa_groups * config.head_dim * cu_seqlens_kv_after_pad
            seq_offsets_v = config.num_gqa_groups * config.head_dim * cu_seqlens_kv_after_pad
        if qkv_group in ["3hd", "h3d"]:
            seq_offsets_q = config.num_heads * config.head_dim * 3 * cu_seqlens_q_after_pad
            seq_offsets_k = config.num_heads * config.head_dim * 3 * cu_seqlens_q_after_pad
            seq_offsets_v = config.num_heads * config.head_dim * 3 * cu_seqlens_q_after_pad
        if qkv_group in ["hd_2hd", "hd_h2d"]:
            seq_offsets_q = config.num_heads * config.head_dim * cu_seqlens_q_after_pad
            seq_offsets_k = config.num_gqa_groups * config.head_dim * 2 * cu_seqlens_kv_after_pad
            seq_offsets_v = config.num_gqa_groups * config.head_dim * 2 * cu_seqlens_kv_after_pad

>>>>>>> d71fc946
    # Create output gradient
    qkv_format_kv = "_".join(qkv_format)
    qkv_format_kv = qkv_format_kv.replace("s", "sq")
    out_grad_shape = [dim_to_num[i] for i in qkv_format_kv.split("_")]
    out_grad_shape_new = [*out_grad_shape[:-2], out_grad_shape[-2] * out_grad_shape[-1]]
    out_grad = 0.001 * torch.randint(0, 200, out_grad_shape_new, dtype=dtype, device="cuda")
    out_grad_orig = out_grad
    if qkv_format == "thd" and pad_between_seqs:
        out_grad_orig = torch.Tensor([]).to(device="cuda", dtype=dtype)
        if qkv_format_kv == "t_h_d":
            for i in range(1, config.batch_size + 1):
                valid_range = (
                    cu_seqlens_q_after_pad[i - 1],
                    cu_seqlens_q_after_pad[i] - pad_len[i - 1],
                )
                pad_range = (cu_seqlens_q_after_pad[i] - pad_len[i - 1], cu_seqlens_q_after_pad[i])
                out_grad[pad_range[0] : pad_range[1]] = 0.0
                out_grad_orig = torch.cat(
                    [out_grad_orig, out_grad[valid_range[0] : valid_range[1]]], dim=0
                )

    # Create bias
    if config.attn_bias_type in ["no_bias", "alibi"]:
        bias = None
    if config.attn_bias_type == "post_scale_bias":
        shape = "_".join(config.bias_shape)
        shape = shape.replace("_s_s", "_sq_skv")
        tensor_shape = [dim_to_num[j] for j in shape.split("_")]
        bias = torch.randn(tensor_shape, dtype=dtype, device="cuda")
        if config.bias_shape != "1hss":
            bias.requires_grad = False

    # Create RNG
    _DUMMY_CUDA_RNG_STATE_TRACKER = CudaRNGStatesTracker()
    _DUMMY_CUDA_RNG_STATE_TRACKER.add("model-parallel-rng", seed)

    def get_dummy_cuda_rng_tracker() -> CudaRNGStatesTracker:
        """Get cuda rng tracker."""
        return _DUMMY_CUDA_RNG_STATE_TRACKER

    # Set up model
    block = DotProductAttention(
        config.num_heads,
        config.head_dim,
        num_gqa_groups=config.num_gqa_groups,
        attention_dropout=config.dropout_p,
        qkv_format=qkv_format,
        attn_mask_type=config.attn_mask_type,
        sequence_parallel=False,
        tp_size=1,
        get_rng_state_tracker=get_dummy_cuda_rng_tracker,
        tp_group=None,
        layer_number=1,
        attention_type=config.attn_type,
    ).to(dtype=dtype, device="cuda")

    # Run a forward and backward pass
    if backend in ["FlashAttention", "UnfusedDotProductAttention"]:
        q = inp_orig[0]
        k = inp_orig[1]
        v = inp_orig[2]
        d_out = out_grad_orig
    if backend == "FusedAttention":
        q = inp[0]
        k = inp[1]
        v = inp[2]
        d_out = out_grad
<<<<<<< HEAD
    out = block(q, k, v,
            window_size=window_size,
            attention_mask=attention_mask,
            qkv_format=qkv_format,
            max_seqlen_q=config.max_seqlen_q,
            max_seqlen_kv=config.max_seqlen_kv,
            cu_seqlens_q=cu_seqlens_q,
            cu_seqlens_kv=cu_seqlens_kv,
            cu_seqlens_q_padded=cu_seqlens_q_after_pad if backend == "FusedAttention" else None,
            cu_seqlens_kv_padded=cu_seqlens_kv_after_pad if backend == "FusedAttention" else None,
            attn_mask_type=config.attn_mask_type,
            checkpoint_core_attention=ckpt_attn,
            core_attention_bias_type=config.attn_bias_type,
            core_attention_bias=bias,
            alibi_slopes=alibi_slopes,
            fast_zero_fill=True)
=======
    out = block(
        q,
        k,
        v,
        window_size=window_size,
        attention_mask=attention_mask,
        qkv_format=qkv_format,
        max_seqlen_q=config.max_seqlen_q,
        max_seqlen_kv=config.max_seqlen_kv,
        cu_seqlens_q=cu_seqlens_q,
        cu_seqlens_kv=cu_seqlens_kv,
        seq_offsets_q=seq_offsets_q,
        seq_offsets_k=seq_offsets_k,
        seq_offsets_v=seq_offsets_v,
        seq_offsets_o=seq_offsets_o,
        attn_mask_type=config.attn_mask_type,
        checkpoint_core_attention=ckpt_attn,
        core_attention_bias_type=config.attn_bias_type,
        core_attention_bias=bias,
        alibi_slopes=alibi_slopes,
        fast_zero_fill=True,
    )
>>>>>>> d71fc946
    if is_training:
        out.backward(d_out)

    if backend in ["FlashAttention", "UnfusedDotProductAttention"]:
        if is_training:
            return out, (q.grad, k.grad, v.grad)
        else:
            return out, (None, None, None)
    if backend == "FusedAttention":
        if qkv_format == "thd" and pad_between_seqs:
            out_orig = torch.Tensor([]).to(device="cuda", dtype=dtype)
            q_grad_orig = torch.Tensor([]).to(device="cuda", dtype=dtype)
            k_grad_orig = torch.Tensor([]).to(device="cuda", dtype=dtype)
            v_grad_orig = torch.Tensor([]).to(device="cuda", dtype=dtype)
            for i in range(1, config.batch_size + 1):
                valid_range_q = (
                    cu_seqlens_q_after_pad[i - 1],
                    cu_seqlens_q_after_pad[i] - pad_len[i - 1],
                )
                valid_range_kv = (
                    cu_seqlens_kv_after_pad[i - 1],
                    cu_seqlens_kv_after_pad[i] - pad_len[i - 1],
                )
                out_orig = torch.cat([out_orig, out[valid_range_q[0] : valid_range_q[1]]], dim=0)
                q_grad_orig = torch.cat(
                    [q_grad_orig, q.grad[valid_range_q[0] : valid_range_q[1]]], dim=0
                )
                k_grad_orig = torch.cat(
                    [k_grad_orig, k.grad[valid_range_kv[0] : valid_range_kv[1]]], dim=0
                )
                v_grad_orig = torch.cat(
                    [v_grad_orig, v.grad[valid_range_kv[0] : valid_range_kv[1]]], dim=0
                )
            if is_training:
                return out_orig, (q_grad_orig, k_grad_orig, v_grad_orig)
            else:
                return out_orig, (None, None, None)
        else:
            if is_training:
                return out, (q.grad, k.grad, v.grad)
            else:
                return out, (None, None, None)


model_configs_te_layer = {
    #   test:             b,  h, hg,   d,   sq,  skv,   p,      mask,             bias
    "te_1_0": ModelConfig(2, 16, 16, 64, 128, 128, 0.0, "no_mask", "post_scale_bias"),
    "te_1_1": ModelConfig(4, 16, 16, 64, 128, 128, 0.0, "causal", "post_scale_bias"),
    "te_1_2": ModelConfig(2, 16, 16, 64, 128, 128, 0.0, "padding", "post_scale_bias"),
    "te_2_0": ModelConfig(1, 16, 16, 64, 2048, 2048, 0.0, "causal", "no_bias"),
    "te_2_1": ModelConfig(2, 16, 16, 64, 2048, 2048, 0.0, "no_mask", "no_bias"),
    "te_2_2": ModelConfig(1, 16, 16, 64, 2048, 2048, 0.0, "padding", "no_bias"),
    "te_3_0": ModelConfig(4, 16, 16, 64, 128, 128, 0.0, "causal", "alibi"),
    "te_3_1": ModelConfig(4, 16, 16, 64, 2048, 2048, 0.0, "causal", "alibi"),
}


@pytest.mark.skipif(get_cudnn_version() < (8, 9, 1), reason="cuDNN 8.9.1+ is required.")
@pytest.mark.parametrize("dtype", param_types)
@pytest.mark.parametrize("model_configs", [model_configs_te_layer])
@pytest.mark.parametrize("model", model_configs_te_layer.keys())
@pytest.mark.parametrize("ckpt_attn", [False])
@pytest.mark.parametrize("qkv_format", ["sbhd"])
@pytest.mark.parametrize("fused_qkv_params", [False])
@pytest.mark.parametrize("RoPE", [False])
def test_transformer_layer(
    dtype, model_configs, model, ckpt_attn, qkv_format, fused_qkv_params, RoPE
):
    """Test TransformerLayer module"""

    # Get configs
    config = model_configs[model]
    tols = dict(atol=5e-1, rtol=5e-2)
    workspace_opt = True

    # Skip if only unfused backend is supported
    if config.max_seqlen_q <= 512 and config.max_seqlen_kv <= 512:
        os.environ["NVTE_FUSED_ATTN_BACKEND"] = "0"
    fused_attn_supported, fused_attn_backend = _is_fused_attention_supported(
        config,
        dtype,
        qkv_layout="sbh3d" if fused_qkv_params else "sb3hd",
    )
    flash_attn_supported = _is_flash_attention_supported(config)
    unfused_attn_supported = _is_unfused_attention_supported(config, qkv_format)
    if (len(fused_attn_backend) + flash_attn_supported + unfused_attn_supported) < 2:
        pytest.skip("Less than two backends to compare.")

    # UnfusedDotProductAttention backend
    if unfused_attn_supported:
        unfused_attn_fwd, unfused_attn_bwd = _run_transformer_layer(
            dtype,
            config,
            "UnfusedDotProductAttention",
            ckpt_attn,
            qkv_format,
            workspace_opt,
            fused_qkv_params,
            RoPE,
        )

    # FusedAttention backend
    if fused_attn_supported:
        fused_attn_fwd, fused_attn_bwd = _run_transformer_layer(
            dtype,
            config,
            "FusedAttention",
            ckpt_attn,
            qkv_format,
            workspace_opt,
            fused_qkv_params,
            RoPE,
        )

    # FlashAttention backend
    if flash_attn_supported:
        flash_attn_fwd, flash_attn_bwd = _run_transformer_layer(
            dtype,
            config,
            "FlashAttention",
            ckpt_attn,
            qkv_format,
            workspace_opt,
            fused_qkv_params,
            RoPE,
        )

    if unfused_attn_supported and fused_attn_supported:
        logging.info("[test_transformer_layer]: unfused attn vs fused attn")
        torch.testing.assert_close(fused_attn_fwd, unfused_attn_fwd, **tols)
        torch.testing.assert_close(fused_attn_bwd, unfused_attn_bwd, **tols)
    if unfused_attn_supported and flash_attn_supported:
        logging.info("[test_transformer_layer]: unfused attn vs flash attn")
        torch.testing.assert_close(flash_attn_fwd, unfused_attn_fwd, **tols)
        torch.testing.assert_close(flash_attn_bwd, unfused_attn_bwd, **tols)
    if fused_attn_supported and flash_attn_supported:
        logging.info("[test_transformer_layer]: fused attn vs flash attn")
        torch.testing.assert_close(fused_attn_fwd, flash_attn_fwd, **tols)
        torch.testing.assert_close(fused_attn_bwd, flash_attn_bwd, **tols)


@pytest.mark.skipif(get_cudnn_version() < (8, 9, 1), reason="cuDNN 8.9.1+ is required.")
@pytest.mark.parametrize("dtype", param_types_lean)
@pytest.mark.parametrize("model_configs", [model_configs_te_layer])
@pytest.mark.parametrize("model", ["te_1_2", "te_2_0"])
@pytest.mark.parametrize("qkv_format", ["bshd", "sbhd"])
def test_te_layer_misc(dtype, model_configs, model, qkv_format):
    """Test TransformerLayer module with miscellaneous settings"""
    ckpt_attn = True
    fused_qkv_params = True
    RoPE = True
    test_transformer_layer(
        dtype, model_configs, model, ckpt_attn, qkv_format, fused_qkv_params, RoPE
    )


@pytest.mark.skipif(get_cudnn_version() < (8, 9, 1), reason="cuDNN 8.9.1+ is required.")
@pytest.mark.parametrize("dtype", param_types_lean)
@pytest.mark.parametrize("model_configs", [model_configs_te_layer])
@pytest.mark.parametrize("model", ["te_2_0", "te_2_1", "te_2_2"])
def test_te_layer_mqa_gqa(dtype, model_configs, model):
    """Test TransformerLayer module with MQA/GQA"""

    def find_factors(x):
        f = []
        for i in range(2, x + 1):
            if x % i == 0:
                f.append(i)
        return f

    ckpt_attn = True
    qkv_format = "bshd"
    fused_qkv_params = True
    RoPE = True
    config = model_configs[model]
    num_querys_per_gqa_group = find_factors(config.num_heads)

    for num_q_per_gqa_group in num_querys_per_gqa_group:
        config.num_gqa_groups = config.num_heads // num_q_per_gqa_group
        test_transformer_layer(
            dtype, model_configs, model, ckpt_attn, qkv_format, fused_qkv_params, RoPE
        )


def _run_transformer_layer(
    dtype: torch.dtype,
    config: ModelConfig,
    backend: str,
    ckpt_attn: bool,
    qkv_format: str,
    workspace_opt: bool,
    fused_qkv_params: bool,
    RoPE: bool,
) -> Tuple[torch.Tensor, Tuple[torch.Tensor, torch.Tensor, torch.Tensor]]:
    """Run TransformerLayer module with one forward pass and one backward pass"""

    # Set RNG and environment variables
    reset_rng_states()
    os.environ["NVTE_FLASH_ATTN"] = "0"
    os.environ["NVTE_FUSED_ATTN"] = "0"
    if backend == "FlashAttention":
        os.environ["NVTE_FLASH_ATTN"] = "1"
    if backend == "FusedAttention":
        os.environ["NVTE_FUSED_ATTN"] = "1"

    # Create input tensor
    inp = torch.randn(
        config.max_seqlen_q,
        config.batch_size,
        config.hidden_size,
        dtype=dtype,
        device="cuda",
        requires_grad=True,
    )
    # In case the format to be tested is batch-first, need to transpose the
    # input tensor.
    if qkv_format == "bshd":
        inp = inp.transpose(0, 1)

    # Create seqlens
    if "padding" in config.attn_mask_type:
        seqlens_q = torch.randint(
            1, config.max_seqlen_q, [config.batch_size], dtype=torch.int32, device="cuda"
        )
    else:
        seqlens_q = torch.full(
            [config.batch_size], config.max_seqlen_q, dtype=torch.int32, device="cuda"
        )

    # Create attention mask if padding
    attention_mask = None
    if "padding" in config.attn_mask_type:
        attention_mask_q = torch.Tensor([]).to(dtype=torch.bool)
        for i in range(config.batch_size):
            attention_mask_q = torch.cat(
                [
                    attention_mask_q,
                    torch.Tensor(
                        [False] * seqlens_q[i] + [True] * (config.max_seqlen_q - seqlens_q[i])
                    )
                    .to(torch.bool)
                    .unsqueeze(0)
                    .unsqueeze(0)
                    .unsqueeze(0),
                ],
                dim=0,
            )
        attention_mask = attention_mask_q.to(device="cuda")

    sigma = 0.02
    init_method = init_method_normal(sigma)
    output_layer_init_method = scaled_init_method_normal(sigma, config.num_layers)

    layer_number = 1
    drop_path_rate = 0.0
    drop_path_rates = [rate.item() for rate in torch.linspace(0, drop_path_rate, config.num_layers)]

    # Create bias
    bias = None
    if config.attn_bias_type == "post_scale_bias":
        bias = torch.randn(
            1,
            config.num_heads,
            config.max_seqlen_q,
            config.max_seqlen_kv,
            dtype=dtype,
            device="cuda",
        )

    # Create RoPE
    rotary_pos_emb = None
    if RoPE:
        PE = RotaryPositionEmbedding(dim=config.head_dim)
        rotary_pos_emb = PE(config.max_seqlen_q).to(device="cuda")

    # Set up model
    block = TransformerLayer(
        config.hidden_size,
        4 * config.hidden_size,
        config.num_heads,
        num_gqa_groups=config.num_gqa_groups,
        layernorm_epsilon=1e-5,
        hidden_dropout=0.0,
        attention_dropout=config.dropout_p,
        init_method=init_method,
        output_layer_init_method=output_layer_init_method,
        layer_number=layer_number,
        kv_channels=config.head_dim,
        self_attn_mask_type=config.attn_mask_type,
        tp_group=None,
        tp_size=1,
        params_dtype=dtype,
        get_rng_state_tracker=None,
        fuse_wgrad_accumulation=False,
        seq_length=config.max_seqlen_q,
        micro_batch_size=config.batch_size,
        sequence_parallel=False,
        apply_residual_connection_post_layernorm=False,
        output_layernorm=False,
        layer_type="encoder",
        drop_path_rate=drop_path_rates[layer_number - 1],
        set_parallel_mode=True,
        fuse_qkv_params=fused_qkv_params,
        zero_centered_gamma=False,
        qkv_weight_interleaved=False,
        ub_tp_comm_overlap=False,
        bias=True,
        attn_input_format=qkv_format,
    ).to(dtype=dtype, device="cuda")

    # Create ALiBi slopes
    alibi_slopes = None
    if config.attn_bias_type == "alibi" and config.alibi_type == "custom":
        alibi_slopes = torch.randn(config.num_heads).abs().to(dtype=torch.float32, device="cuda")

    # Run a forward and backward pass
    out = block(
        inp,
        attention_mask=attention_mask,
        self_attn_mask_type=config.attn_mask_type,
        checkpoint_core_attention=False,
        rotary_pos_emb=rotary_pos_emb,
        core_attention_bias_type=config.attn_bias_type,
        core_attention_bias=bias,
        alibi_slopes=alibi_slopes,
    )
    loss = out.sum()
    loss.backward()

    return out, inp.grad


model_configs_fp8_vs_f16 = {
    #  test:             b,  h, hg,   d,   sq,  skv,   p,      mask,      bias
    "fp8_9": ModelConfig(2, 24, 24, 128, 2048, 2048, 0.0, "no_mask", "no_bias"),
    "fp8_10": ModelConfig(2, 24, 24, 128, 2048, 2048, 0.0, "causal", "no_bias"),
    "fp8_11": ModelConfig(2, 24, 12, 128, 2048, 2048, 0.0, "no_mask", "no_bias"),
    "fp8_12": ModelConfig(2, 24, 12, 128, 2048, 2048, 0.0, "causal", "no_bias"),
    "fp8_13": ModelConfig(1, 32, 4, 128, 8192, 8192, 0.0, "no_mask", "no_bias"),
    "fp8_14": ModelConfig(1, 32, 4, 128, 8192, 8192, 0.0, "causal", "no_bias"),
}

param_types_fp8_vs_f16 = [torch.float16, torch.bfloat16]
qkv_layout_fp8_vs_f16 = ["sbh3d", "bshd_bshd_bshd", "sbhd_sbhd_sbhd"]
qkv_format_fp8_vs_f16 = ["bshd", "sbhd"]


def _rmse(a, b):
    return math.sqrt((torch.pow((a - b), 2) / a.numel()).sum())


@pytest.mark.skipif(get_cudnn_version() < (8, 9, 3), reason="cuDNN 8.9.3+ is required.")
@pytest.mark.skipif(not fp8_available, reason=reason_for_no_fp8)
@pytest.mark.skipif(get_device_compute_capability() < (9, 0), reason="FP8 tests require Hopper+.")
@pytest.mark.parametrize("dtype", param_types_fp8_vs_f16)
@pytest.mark.parametrize("model", model_configs_fp8_vs_f16.keys())
@pytest.mark.parametrize("qkv_format", qkv_format_fp8_vs_f16)
@pytest.mark.parametrize("input_layernorm", [True, False])
@pytest.mark.parametrize("fp8_dpa_bwd", [True, False])
def test_mha_fp8_vs_f16(dtype, model, qkv_format, input_layernorm, fp8_dpa_bwd):
    os.environ["NVTE_FLASH_ATTN"] = "0"
    os.environ["NVTE_FUSED_ATTN"] = "1"
    config = model_configs_fp8_vs_f16[model]

    os.environ["NVTE_FP8_DPA_BWD"] = "1" if fp8_dpa_bwd else "0"

    logging.info("[test_mha_fp8_vs_f16]: run with fp8_mha = True")
    fused_attn_fwd_fp8, param_names, fused_attn_bwd_fp8 = _run_mha_fp8_vs_f16(
        dtype, config, True, qkv_format, input_layernorm
    )

    logging.info("[test_mha_fp8_vs_f16]: run with fp8_mha = False")
    fused_attn_fwd_f16, param_names, fused_attn_bwd_f16 = _run_mha_fp8_vs_f16(
        dtype, config, False, qkv_format, input_layernorm
    )

    tols = dict(atol=5e-1, rtol=5e-1)
    rmse_tol = 0.1
    fwd_rmse = _rmse(fused_attn_fwd_fp8, fused_attn_fwd_f16)
    fwd_range = max(fused_attn_fwd_fp8.max().item(), fused_attn_fwd_f16.max().item()) - min(
        fused_attn_fwd_fp8.min().item(), fused_attn_fwd_f16.min().item()
    )

    logging.debug("========== {:^25s} ==========".format("forward output"))
    logging.debug(
        "fused_attn_fwd_fp8 min {:.6f} max {:.6f}".format(
            fused_attn_fwd_fp8.min().item(), fused_attn_fwd_fp8.max().item()
        )
    )
    logging.debug(
        "fused_attn_fwd_f16 min {:.6f} max {:.6f}".format(
            fused_attn_fwd_f16.min().item(), fused_attn_fwd_f16.max().item()
        )
    )
    logging.debug("fused_attn_fwd RMSE: {:.6f}".format(fwd_rmse))
    try:
        torch.testing.assert_close(fused_attn_fwd_fp8, fused_attn_fwd_f16, **tols)
    except Exception as e:
        logging.debug(e)

    assert (
        fwd_rmse < rmse_tol * fwd_range
    ), "FWD RMSE {:.5f} is over tolerance {:.5f} ({:.5f} * {:.5f})".format(
        fwd_rmse, rmse_tol * fwd_range, rmse_tol, fwd_range
    )
    for i in range(len(param_names[:1])):
        bwd_rmse = _rmse(fused_attn_bwd_fp8[i], fused_attn_bwd_f16[i])
        bwd_range = max(
            fused_attn_bwd_fp8[i].max().item(), fused_attn_bwd_f16[i].max().item()
        ) - min(fused_attn_bwd_fp8[i].min().item(), fused_attn_bwd_f16[i].min().item())

        logging.debug("========== {:^25s} ==========".format(param_names[i]))
        logging.debug(
            "fused_attn_bwd_fp8[{}] min {:.6f} max {:.6f}".format(
                i, fused_attn_bwd_fp8[i].min().item(), fused_attn_bwd_fp8[i].max().item()
            )
        )
        logging.debug(
            "fused_attn_bwd_f16[{}] min {:.6f} max {:.6f}".format(
                i, fused_attn_bwd_f16[i].min().item(), fused_attn_bwd_f16[i].max().item()
            )
        )
        logging.debug("fused_attn_bwd RMSE[{}]: {:.6f}".format(i, bwd_rmse))
        try:
            torch.testing.assert_close(fused_attn_bwd_fp8[i], fused_attn_bwd_f16[i], **tols)
        except Exception as e:
            logging.debug(e)

        assert (
            bwd_rmse < rmse_tol * bwd_range
        ), "BWD RMSE {:.5f} is over tolerance {:.5f} ({:.5f} * {:.5f})".format(
            bwd_rmse, rmse_tol * bwd_range, rmse_tol, bwd_range
        )


def _run_mha_fp8_vs_f16(dtype, config, fp8_mha, qkv_format, input_layernorm):
    reset_rng_states()
    _DUMMY_CUDA_RNG_STATE_TRACKER = CudaRNGStatesTracker()
    _DUMMY_CUDA_RNG_STATE_TRACKER.add("model-parallel-rng", seed)

    def get_dummy_cuda_rng_tracker() -> CudaRNGStatesTracker:
        """Get cuda rng tracker."""
        return _DUMMY_CUDA_RNG_STATE_TRACKER

    fp8_recipe = recipe.DelayedScaling(
        margin=0,
        fp8_format=recipe.Format.HYBRID,
        amax_history_len=1,
        amax_compute_algo="most_recent",
        fp8_dpa=fp8_mha,
        fp8_mha=fp8_mha,
    )

    with fp8_model_init(enabled=fp8_mha):
        mha = MultiheadAttention(
            hidden_size=config.hidden_size,
            num_attention_heads=config.num_heads,
            kv_channels=config.head_dim,
            num_gqa_groups=config.num_gqa_groups,
            attention_dropout=config.dropout_p,
            layer_number=1,
            bias=True,
            get_rng_state_tracker=get_dummy_cuda_rng_tracker,
            params_dtype=dtype,
            input_layernorm=input_layernorm,
            fuse_qkv_params=True,
            attention_type="self",
            qkv_weight_interleaved=True,
            qkv_format=qkv_format,
        ).to(dtype=dtype, device="cuda")

    seqlens_q = torch.full(
        [config.batch_size], config.max_seqlen_q, dtype=torch.int32, device="cuda"
    )
    seqlens_kv = torch.full(
        [config.batch_size], config.max_seqlen_kv, dtype=torch.int32, device="cuda"
    )
    cu_seqlens_q = torch.zeros(config.batch_size + 1, dtype=torch.int32, device="cuda")
    cu_seqlens_kv = torch.zeros(config.batch_size + 1, dtype=torch.int32, device="cuda")
    cu_seqlens_q[1:] = torch.cumsum(seqlens_q, dim=0)
    cu_seqlens_kv[1:] = torch.cumsum(seqlens_kv, dim=0)

    dim_to_num = {
        "b": config.batch_size,
        "sq": config.max_seqlen_q,
        "skv": config.max_seqlen_kv,
        "h": config.num_heads,
        "hg": config.num_gqa_groups,
        "d": config.head_dim,
        "t": cu_seqlens_q[-1],
        "tg": cu_seqlens_kv[-1],
        "3": 3,
        "2": 2,
        "1": 1,
    }
    layout = "_".join(qkv_format)
    layout = layout.replace("s", "sq")
    tensor_shape = [dim_to_num[j] for j in layout.split("_")]
    tensor = 0.01 * torch.randint(-100, 100, tensor_shape, dtype=dtype, device="cuda")
    hidden_states = tensor.view(*tensor.shape[:-2], -1)
    hidden_states.requires_grad = True
    tensor = 0.01 * torch.randn(tensor_shape, dtype=dtype, device="cuda")
    out_grad = tensor.view(*tensor.shape[:-2], -1)

    with fp8_autocast(enabled=fp8_mha, fp8_recipe=fp8_recipe):
        out = mha(
            hidden_states,
            attn_mask_type=config.attn_mask_type,
            checkpoint_core_attention=False,
            core_attention_bias_type=config.attn_bias_type,
            is_first_microbatch=None,
        )
        out.backward(out_grad)

    param_names = []
    param_names.append("hidden_states.grad")
    params = []
    params.append(hidden_states)
    for name, param in mha.named_parameters():
        if param.requires_grad:
            param_names.append(name + ".grad")
            params.append(param)

    return out, param_names, tuple(x.grad for x in params)


@pytest.mark.skipif(get_cudnn_version() < (8, 9, 3), reason="cuDNN 8.9.3+ is required.")
@pytest.mark.skipif(not fp8_available, reason=reason_for_no_fp8)
@pytest.mark.skipif(get_device_compute_capability() < (9, 0), reason="FP8 tests require Hopper+.")
@pytest.mark.parametrize("dtype", param_types_fp8_vs_f16)
@pytest.mark.parametrize("model", model_configs_fp8_vs_f16.keys())
@pytest.mark.parametrize("qkv_layout", qkv_layout_fp8_vs_f16)
@pytest.mark.parametrize("fp8_dpa_bwd", [True, False])
def test_dpa_fp8_vs_f16(dtype, model, qkv_layout, fp8_dpa_bwd):
    config = model_configs_fp8_vs_f16[model]

    if config.num_heads != config.num_gqa_groups and "3" in qkv_layout:
        pytest.skip("qkv_layout not applicable for MQA/GQA")

    os.environ["NVTE_FP8_DPA_BWD"] = "1" if fp8_dpa_bwd else "0"

    logging.info("[test_dpa_fp8_vs_f16]: run with fp8_dpa = True")
    fused_attn_fwd_fp8, fused_attn_bwd_fp8 = _run_dpa_fp8_vs_f16(dtype, config, True, qkv_layout)

    logging.info("[test_dpa_fp8_vs_f16]: run with fp8_dpa = False")
    fused_attn_fwd_f16, fused_attn_bwd_f16 = _run_dpa_fp8_vs_f16(dtype, config, False, qkv_layout)

    tols = dict(atol=5e-1, rtol=5e-2)
    rmse_tol = 0.1
    bwd_names = ["dq", "dk", "dv"]
    fwd_rmse = _rmse(fused_attn_fwd_fp8, fused_attn_fwd_f16)
    fwd_range = max(fused_attn_fwd_fp8.max().item(), fused_attn_fwd_f16.max().item()) - min(
        fused_attn_fwd_fp8.min().item(), fused_attn_fwd_f16.min().item()
    )

    logging.debug("========== {:^25s} ==========".format("forward output"))
    logging.debug(
        "fused_attn_fwd_fp8 min {:.6f} max {:.6f}".format(
            fused_attn_fwd_fp8.min().item(), fused_attn_fwd_fp8.max().item()
        )
    )
    logging.debug(
        "fused_attn_fwd_f16 min {:.6f} max {:.6f}".format(
            fused_attn_fwd_f16.min().item(), fused_attn_fwd_f16.max().item()
        )
    )
    logging.debug("fused_attn_fwd RMSE: {:.6f}".format(fwd_rmse))
    try:
        torch.testing.assert_close(fused_attn_fwd_fp8, fused_attn_fwd_f16, **tols)
    except Exception as e:
        logging.debug(e)

    assert (
        fwd_rmse < rmse_tol * fwd_range
    ), "FWD RMSE {:.5f} is over tolerance {:.5f} ({:.5f} * {:.5f})".format(
        fwd_rmse, rmse_tol * fwd_range, rmse_tol, fwd_range
    )
    for i, _ in enumerate(fused_attn_bwd_f16):
        bwd_rmse = _rmse(fused_attn_bwd_fp8[i], fused_attn_bwd_f16[i])
        bwd_range = max(
            fused_attn_bwd_fp8[i].max().item(), fused_attn_bwd_f16[i].max().item()
        ) - min(fused_attn_bwd_fp8[i].min().item(), fused_attn_bwd_f16[i].min().item())

        logging.debug("========== {:^25s} ==========".format(bwd_names[i]))
        logging.debug(
            "fused_attn_bwd_fp8[{}] min {:.6f} max {:.6f}".format(
                i, fused_attn_bwd_fp8[i].min().item(), fused_attn_bwd_fp8[i].max().item()
            )
        )
        logging.debug(
            "fused_attn_bwd_f16[{}] min {:.6f} max {:.6f}".format(
                i, fused_attn_bwd_f16[i].min().item(), fused_attn_bwd_f16[i].max().item()
            )
        )
        logging.debug("fused_attn_bwd RMSE[{}]: {:.6f}".format(i, bwd_rmse))
        try:
            torch.testing.assert_close(fused_attn_bwd_fp8[i], fused_attn_bwd_f16[i], **tols)
        except Exception as e:
            logging.debug(e)

        assert (
            bwd_rmse < rmse_tol * bwd_range
        ), "BWD RMSE {:.5f} is over tolerance {:.5f} ({:.5f} * {:.5f})".format(
            bwd_rmse, rmse_tol * bwd_range, rmse_tol, bwd_range
        )


def _run_dpa_fp8_vs_f16(dtype, config, fp8_dpa, qkv_layout):

    reset_rng_states()
    _DUMMY_CUDA_RNG_STATE_TRACKER = CudaRNGStatesTracker()
    _DUMMY_CUDA_RNG_STATE_TRACKER.add("model-parallel-rng", seed)

    def get_dummy_cuda_rng_tracker() -> CudaRNGStatesTracker:
        """Get cuda rng tracker."""
        return _DUMMY_CUDA_RNG_STATE_TRACKER

    fp8_recipe = recipe.DelayedScaling(
        margin=0,
        fp8_format=recipe.Format.HYBRID,
        amax_history_len=1,
        amax_compute_algo="most_recent",
        fp8_dpa=fp8_dpa,
    )

    qkv_format = "".join([i for i in qkv_layout.split("_")[0] if i.isalpha()])
    with fp8_model_init(enabled=fp8_dpa):
        dpa = DotProductAttention(
            config.num_heads,
            config.head_dim,
            num_gqa_groups=config.num_gqa_groups,
            attention_dropout=config.dropout_p,
            sequence_parallel=False,
            tp_size=1,
            get_rng_state_tracker=get_dummy_cuda_rng_tracker,
            tp_group=None,
            layer_number=1,
            attention_type="self",
            qkv_format=qkv_format,
        ).to(dtype=dtype, device="cuda")

    seqlens_q = torch.full(
        [config.batch_size], config.max_seqlen_q, dtype=torch.int32, device="cuda"
    )
    seqlens_kv = torch.full(
        [config.batch_size], config.max_seqlen_kv, dtype=torch.int32, device="cuda"
    )
    cu_seqlens_q = torch.zeros(config.batch_size + 1, dtype=torch.int32, device="cuda")
    cu_seqlens_kv = torch.zeros(config.batch_size + 1, dtype=torch.int32, device="cuda")
    cu_seqlens_q[1:] = torch.cumsum(seqlens_q, dim=0)
    cu_seqlens_kv[1:] = torch.cumsum(seqlens_kv, dim=0)

    dim_to_num = {
        "b": config.batch_size,
        "sq": config.max_seqlen_q,
        "skv": config.max_seqlen_kv,
        "h": config.num_heads,
        "hg": config.num_gqa_groups,
        "d": config.head_dim,
        "t": cu_seqlens_q[-1],
        "tg": cu_seqlens_kv[-1],
        "3": 3,
        "2": 2,
        "1": 1,
    }
    inp = []
    for i, layout in enumerate(qkv_layout.split("_")):
        layout = "_".join(layout)
        if i == 0:
            layout = layout.replace("s", "sq")
        else:
            layout = layout.replace("s", "skv")
            layout = layout.replace("h", "hg")
            layout = layout.replace("t", "tg")
        tensor_shape = [dim_to_num[j] for j in layout.split("_")]
        tensor = torch.randn(tensor_shape, dtype=dtype, device="cuda")
        tensor_count = 1
        split_dim = 0
        for dim, l in enumerate(layout.split("_")):
            if l.isdigit():
                tensor_count = int(l)
                split_dim = dim
                break
        tensors = torch.split(tensor, 1, dim=split_dim) if split_dim != 0 else [tensor]
        for j in range(tensor_count):
            if split_dim != 0:
                inp.append(tensors[j].squeeze(split_dim))
            else:
                inp.append(tensors[j])
    for i in range(3):
        inp[i].requires_grad = True

    qkv_format_kv = "_".join(qkv_format)
    qkv_format_kv = qkv_format_kv.replace("s", "sq")
    out_grad_shape = [dim_to_num[i] for i in qkv_format_kv.split("_")]
    out_grad_shape_new = [*out_grad_shape[:-2], out_grad_shape[-2] * out_grad_shape[-1]]
    out_grad = torch.randn(out_grad_shape_new, dtype=dtype, device="cuda")

    with fp8_autocast(enabled=fp8_dpa, fp8_recipe=fp8_recipe):
        out = dpa(
            inp[0],
            inp[1],
            inp[2],
            qkv_format=qkv_format,
            cu_seqlens_q=cu_seqlens_q,
            cu_seqlens_kv=cu_seqlens_kv,
            max_seqlen_q=config.max_seqlen_q,
            max_seqlen_kv=config.max_seqlen_kv,
            attn_mask_type=config.attn_mask_type,
            checkpoint_core_attention=False,
            core_attention_bias_type=config.attn_bias_type,
            is_first_microbatch=True,
        )
        out.backward(out_grad)

    return out, (inp[0].grad, inp[1].grad, inp[2].grad)


model_configs_fp8 = {
    #  test:             b,  h, hg,   d,   sq,  skv,   p,      mask,      bias
    "fp8_1": ModelConfig(1, 1, 1, 64, 512, 512, 0.0, "no_mask", "no_bias"),
    "fp8_2": ModelConfig(4, 16, 16, 64, 512, 512, 0.0, "no_mask", "no_bias"),
    "fp8_3": ModelConfig(1, 1, 1, 128, 2048, 2048, 0.0, "no_mask", "no_bias"),
    "fp8_4": ModelConfig(2, 24, 24, 128, 2048, 2048, 0.0, "no_mask", "no_bias"),
    "fp8_5": ModelConfig(1, 1, 1, 64, 512, 512, 0.0, "causal", "no_bias"),
    "fp8_6": ModelConfig(4, 16, 16, 64, 512, 512, 0.0, "causal", "no_bias"),
    "fp8_7": ModelConfig(1, 1, 1, 128, 2048, 2048, 0.0, "causal", "no_bias"),
    "fp8_8": ModelConfig(2, 24, 24, 128, 2048, 2048, 0.0, "causal", "no_bias"),
}
param_types_fp8 = [torch.float16, torch.bfloat16]
cudnn_frontend_version = int(os.getenv("NVTE_FUSED_ATTN_FE_VER", "1"))
models_v0 = ["fp8_1", "fp8_2", "fp8_5", "fp8_6"]
models_v1 = ["fp8_3", "fp8_4", "fp8_7", "fp8_8"]


@pytest.mark.skipif(get_cudnn_version() < (8, 9, 3), reason="cuDNN 8.9.3+ is required.")
@pytest.mark.skipif(not fp8_available, reason=reason_for_no_fp8)
@pytest.mark.skipif(get_device_compute_capability() < (9, 0), reason="FP8 tests require Hopper+.")
@pytest.mark.parametrize("dtype", param_types_fp8)
@pytest.mark.parametrize("model", models_v1 if cudnn_frontend_version == 1 else models_v0)
def test_custom_mha_fp8_vs_f16(dtype, model):
    """Test FP8 dot product attention implementations based on cuDNN frontend
    v0.9 and v1.0+. Each test compares results from a custom implementation of
    an FP8 MHA module, i.e. Custom_MHA_FP8(), to results from an F16 MHA
    implementation, i.e. transformer_engine.pytorch.attention.MultiHeadAttention.
    Both paths take F16 input and output. QKV layout is t3hd or bs3hd"""

    config = model_configs_fp8[model]

    fused_attn_fwd_fp8, fused_attn_bwd_fp8 = _run_custom_mha_fp8(dtype, config, "FusedAttention")
    unfused_attn_fwd_f16, unfused_attn_bwd_f16 = _run_ref_mha_f16(dtype, config, "UnfusedAttention")

    tols = dict(atol=5e-1, rtol=5e-1)
    rmse_tol = 0.1
    fwd_rmse = _rmse(fused_attn_fwd_fp8, unfused_attn_fwd_f16)
    fwd_range = max(fused_attn_fwd_fp8.max().item(), unfused_attn_fwd_f16.max().item()) - min(
        fused_attn_fwd_fp8.min().item(), unfused_attn_fwd_f16.min().item()
    )
    bwd_rmse = _rmse(fused_attn_bwd_fp8, unfused_attn_bwd_f16)
    bwd_range = max(fused_attn_bwd_fp8.max().item(), unfused_attn_bwd_f16.max().item()) - min(
        fused_attn_bwd_fp8.min().item(), unfused_attn_bwd_f16.min().item()
    )

    logging.debug(
        "fused_attn_fwd_fp8   min {:.6f} max {:.6f}".format(
            fused_attn_fwd_fp8.min().item(), fused_attn_fwd_fp8.max().item()
        )
    )
    logging.debug(
        "unfused_attn_fwd_f16 min {:.6f} max {:.6f}".format(
            unfused_attn_fwd_f16.min().item(), unfused_attn_fwd_f16.max().item()
        )
    )
    logging.debug("fused_attn_fwd_fp8 vs unfused_attn_fwd_f16 RMSE: {:.6f}".format(fwd_rmse))
    try:
        torch.testing.assert_close(fused_attn_fwd_fp8, unfused_attn_fwd_f16, **tols)
    except Exception as e:
        logging.debug(e)

    logging.debug(
        "fused_attn_bwd_fp8   min {:.6f} max {:.6f}".format(
            fused_attn_bwd_fp8.min().item(), fused_attn_bwd_fp8.max().item()
        )
    )
    logging.debug(
        "unfused_attn_bwd_f16 min {:.6f} max {:.6f}".format(
            unfused_attn_bwd_f16.min().item(), unfused_attn_bwd_f16.max().item()
        )
    )
    logging.debug("fused_attn_bwd_fp8 vs unfused_attn_bwd_f16 RMSE: {:.6f}".format(bwd_rmse))
    try:
        torch.testing.assert_close(fused_attn_bwd_fp8, unfused_attn_bwd_f16, **tols)
    except Exception as e:
        logging.debug(e)

    assert (
        fwd_rmse < rmse_tol * fwd_range
    ), "FWD RMSE {:.5f} is over tolerance {:.5f} ({:.5f} * {:.5f})".format(
        fwd_rmse, rmse_tol * fwd_range, rmse_tol, fwd_range
    )
    assert (
        bwd_rmse < rmse_tol * bwd_range
    ), "FWD RMSE {:.5f} is over tolerance {:.5f} ({:.5f} * {:.5f})".format(
        bwd_rmse, rmse_tol * bwd_range, rmse_tol, bwd_range
    )


def _run_custom_mha_fp8(dtype, config, backend):
    """Run Custom_MHA_FP8 with FP8 FusedAttention backend. Both input and output
    are in F16. QKV GEMM, DPA, and projection GEMM are calculated in FP8."""
    reset_rng_states()
    os.environ["NVTE_FLASH_ATTN"] = "0"
    os.environ["NVTE_FUSED_ATTN"] = "0"
    if backend == "FlashAttention":
        os.environ["NVTE_FLASH_ATTN"] = "1"
    if backend == "FusedAttention":
        os.environ["NVTE_FUSED_ATTN"] = "1"

    inp = 0.0001 * torch.randint(
        -100,
        100,
        (config.batch_size * config.max_seqlen_q, config.num_heads * config.head_dim),
        dtype=dtype,
        device="cuda",
        requires_grad=True,
    )
    seqlens = torch.full([config.batch_size], config.max_seqlen_q, dtype=torch.int32, device="cuda")
    cu_seqlens = torch.zeros(config.batch_size + 1, device="cuda", dtype=torch.int32)
    cu_seqlens[1:] = torch.cumsum(seqlens, dim=0)

    out_grad = 0.01 * torch.randn(
        config.batch_size * config.max_seqlen_q,
        config.num_heads * config.head_dim,
        dtype=dtype,
        device="cuda",
    )
    torch.save(out_grad, "out_grad.pt")

    fp8_recipe = recipe.DelayedScaling(
        margin=0,
        fp8_format=recipe.Format.HYBRID,
        amax_history_len=1,
        amax_compute_algo="most_recent",
    )

    mha = Custom_MHA_FP8(config).to(dtype=dtype, device="cuda")
    with fp8_autocast(enabled=True, fp8_recipe=fp8_recipe):
        out = mha(inp, cu_seqlens, config.max_seqlen_q)
        out.backward(out_grad)

    out = torch.load("out.pt")
    dqkv = torch.load("dqkv.pt")
    return (
        out.view(config.batch_size, config.max_seqlen_q, -1),
        dqkv.view(
            config.batch_size, config.max_seqlen_q, 3, config.num_heads, config.head_dim
        ).contiguous(),
    )


def _run_ref_mha_f16(dtype, config, backend):
    """Run reference F16 FusedAttention. Both input and output
    are in F16. QKV GEMM, DPA, and projection GEMM are also in F16."""

    os.environ["NVTE_FLASH_ATTN"] = "0"
    os.environ["NVTE_FUSED_ATTN"] = "0"
    if backend == "FlashAttention":
        os.environ["NVTE_FLASH_ATTN"] = "1"
    if backend == "FusedAttention":
        os.environ["NVTE_FUSED_ATTN"] = "1"

    inp = torch.load("qkv.pt").to(device="cuda")
    inp.requires_grad = True
    seqlens = torch.full([config.batch_size], config.max_seqlen_q, dtype=torch.int32, device="cuda")
    cu_seqlens = torch.zeros(config.batch_size + 1, device="cuda", dtype=torch.int32)
    cu_seqlens[1:] = torch.cumsum(seqlens, dim=0)
    out_grad = (
        torch.load("out_grad.pt").to(device="cuda").view(config.batch_size, config.max_seqlen_q, -1)
    )

    _DUMMY_CUDA_RNG_STATE_TRACKER = CudaRNGStatesTracker()
    _DUMMY_CUDA_RNG_STATE_TRACKER.add("model-parallel-rng", seed)

    def get_dummy_cuda_rng_tracker() -> CudaRNGStatesTracker:
        """Get cuda rng tracker."""
        return _DUMMY_CUDA_RNG_STATE_TRACKER

    _DUMMY_CUDA_RNG_STATE_TRACKER = CudaRNGStatesTracker()
    _DUMMY_CUDA_RNG_STATE_TRACKER.add("model-parallel-rng", seed)

    def get_dummy_cuda_rng_tracker():
        """Get cuda rng tracker."""
        return _DUMMY_CUDA_RNG_STATE_TRACKER

    block = DotProductAttention(
        config.num_heads,
        config.head_dim,
        attention_dropout=config.dropout_p,
        sequence_parallel=False,
        tp_size=1,
        get_rng_state_tracker=get_dummy_cuda_rng_tracker,
        tp_group=None,
        layer_number=1,
        attention_type="self",
        qkv_format="bshd",
    ).to(dtype=dtype, device="cuda")

    q = inp[:, :, 0, :, :]
    k = inp[:, :, 1, :, :]
    v = inp[:, :, 2, :, :]
    out = block(q, k, v, attn_mask_type=config.attn_mask_type)
    out.backward(out_grad)

    return out, inp.grad


_CUBLASLT_WORKSPACE_SIZE_BYTES = 33_554_432  # 32MiB
_2X_ACC_FPROP = False
_2X_ACC_DGRAD = False
_2X_ACC_WGRAD = False

META_QKV = tex.FP8FwdTensors.GEMM1_OUTPUT
META_DQKV = tex.FP8BwdTensors.GRAD_OUTPUT1
META_O = tex.FP8FwdTensors.GEMM2_INPUT
META_DO = tex.FP8BwdTensors.GRAD_INPUT2
META_S = tex.FP8FwdTensors.GEMM3_OUTPUT
META_DP = tex.FP8BwdTensors.GRAD_INPUT3


class _custom_mha_fp8(torch.autograd.Function):
    @staticmethod
    def forward(
        ctx,
        inp: torch.Tensor,
        qkv_weight: torch.Tensor,
        qkv_bias: torch.Tensor,
        cu_seqlens: torch.Tensor,
        num_heads: int,
        p_dropout: float,
        max_s: int,
        fast_zero_fill: bool,
        fp8_meta: Dict[str, Any],
        workspace: torch.Tensor,
        is_training: bool,
        mask_type: str,
    ) -> torch.Tensor:

        assert inp.dim() == 2
        in_features = qkv_weight.shape[-1]
        h = num_heads
        d = in_features // h
        b = cu_seqlens.numel() - 1

        fp8_dtype_forward = fp8.get_fp8_te_dtype(fp8_meta["recipe"], fprop_tensor=True)

        inp_fp8, inp_t_fp8 = ext.fp8_cast_transpose_fused(
            inp,
            fp8_meta["scaling_fwd"],
            tex.FP8FwdTensors.GEMM1_INPUT,
            fp8_dtype_forward,
        )

        qkv_weight_fp8, qkv_weight_t_fp8 = ext.fp8_cast_transpose_fused(
            qkv_weight,
            fp8_meta["scaling_fwd"],
            tex.FP8FwdTensors.GEMM1_WEIGHT,
            fp8_dtype_forward,
        )

        M = None
        ZInv = None
        philox_unpacked = None

        qkv, _ = ext.fp8_gemm(
            qkv_weight_fp8,
            fp8_meta["scaling_fwd"].scale_inv,
            tex.FP8FwdTensors.GEMM1_WEIGHT,
            fp8_dtype_forward,
            inp_fp8,
            fp8_meta["scaling_fwd"].scale_inv,
            tex.FP8FwdTensors.GEMM1_INPUT,
            fp8_dtype_forward,
            torch.uint8,
            workspace,
            bias=qkv_bias,
            use_bias=True,
            out_index=META_QKV,
            fp8_meta_tensor=fp8_meta["scaling_fwd"],
            use_split_accumulator=_2X_ACC_FPROP,
            D_dtype=fp8_dtype_forward,
        )
        qkv = qkv.view(-1, 3, h, d)
        qkv_fp16 = (
            ext.cast_from_fp8(
                qkv, fp8_meta["scaling_fwd"], META_QKV, fp8_dtype_forward, tex.DType.kFloat16
            )
            .view(b, max_s, 3, h, d)
            .contiguous()
        )
        torch.save(qkv_fp16, "qkv.pt")
        if cudnn_frontend_version == 1:
            qkv = qkv.view(b, max_s, 3, h, d)  # bs3hd

        # FMHA
        out, aux_ctx_tensors, *rest = fused_attn_fwd(
            is_training,
            max_s,
            max_s,
            cu_seqlens,
            cu_seqlens,
            qkv[:, :, 0, :, :] if cudnn_frontend_version == 1 else qkv[:, 0, :, :],
            qkv[:, :, 1, :, :] if cudnn_frontend_version == 1 else qkv[:, 1, :, :],
            qkv[:, :, 2, :, :] if cudnn_frontend_version == 1 else qkv[:, 2, :, :],
            fp8_dtype_forward,
            FusedAttnBackend["FP8"],
            None,
            None,
            None,
            None,
            None,
            fp8_meta["scaling_fwd"].scale_inv[META_QKV],
            fp8_meta["scaling_fwd"].scale_inv[META_S],
            fp8_meta["scaling_fwd"].scale[META_S],
            fp8_meta["scaling_fwd"].scale[META_O],
            fp8_meta["scaling_fwd"].amax_history[0][META_S],
            fp8_meta["scaling_fwd"].amax_history[0][META_O],
            attn_scale=None,
            dropout=p_dropout,
            fast_zero_fill=fast_zero_fill,
            qkv_layout="bs3hd" if cudnn_frontend_version == 1 else "t3hd",
            attn_bias_type="no_bias",
            attn_mask_type=mask_type if cudnn_frontend_version == 1 else "padding",
            rng_gen=None,
        )

        M, ZInv, philox_unpacked = aux_ctx_tensors

        ctx.save_for_backward(
            inp_t_fp8,
            qkv_weight_t_fp8,
            workspace,
            qkv,
            out,
            fp8_meta["scaling_fwd"].scale,
            fp8_meta["scaling_fwd"].scale_inv,
        )
        ctx.aux_ctx_tensors = aux_ctx_tensors
        ctx.fp8_meta = fp8_meta
        ctx.cu_seqlens = cu_seqlens
        ctx.p_dropout = p_dropout
        ctx.max_s = max_s
        ctx.fast_zero_fill = fast_zero_fill
        ctx.hidden_size = in_features
        ctx.num_heads = num_heads
        ctx.mask_type = mask_type
        ctx.dtype = inp.dtype

        out = out.view(-1, in_features)  # (bs)(hd)
        out_fp16 = ext.cast_from_fp8(
            out, fp8_meta["scaling_fwd"], META_O, fp8_dtype_forward, tex.DType.kFloat16
        )
        torch.save(out_fp16, "out.pt")  # (bs)(hd)
        return out_fp16

    @staticmethod
    def backward(ctx, grad_output: torch.Tensor) -> Tuple[Union[torch.Tensor, None], ...]:
        with torch.cuda.nvtx.range("_DPA"):
            (
                inp_t_fp8,
                qkv_weight_t_fp8,
                workspace,
                qkv,
                out,
                fwd_scales,
                fwd_scale_inverses,
            ) = ctx.saved_tensors
            fp8_dtype_forward = fp8.get_fp8_te_dtype(ctx.fp8_meta["recipe"], fprop_tensor=True)
            fp8_dtype_backward = fp8.get_fp8_te_dtype(ctx.fp8_meta["recipe"], fprop_tensor=False)

            proj_dgrad = ext.cast_to_fp8(
                grad_output, ctx.fp8_meta["scaling_bwd"], META_DO, fp8_dtype_backward
            )  # (bs)(hd)

            dq, dk, dv, *rest = fused_attn_bwd(
                ctx.max_s,
                ctx.max_s,
                ctx.cu_seqlens,
                ctx.cu_seqlens,
                qkv[:, :, 0, :, :] if cudnn_frontend_version == 1 else qkv[:, 0, :, :],
                qkv[:, :, 1, :, :] if cudnn_frontend_version == 1 else qkv[:, 1, :, :],
                qkv[:, :, 2, :, :] if cudnn_frontend_version == 1 else qkv[:, 2, :, :],
                out,
                proj_dgrad.view_as(out),
                fp8_dtype_forward,
                fp8_dtype_backward,
                ctx.aux_ctx_tensors,
                FusedAttnBackend["FP8"],
                None,
                None,
                None,
                None,
                fwd_scale_inverses[META_QKV],  # d_scale_qkv,
                fwd_scale_inverses[META_S],  # d_scale_s,
                fwd_scale_inverses[META_O],  # d_scale_o,
                ctx.fp8_meta["scaling_bwd"].scale_inv[META_DO],  # d_scale_do
                ctx.fp8_meta["scaling_bwd"].scale_inv[META_DP],  # d_scale_dp
                fwd_scales[META_S],  # q_scale_s
                ctx.fp8_meta["scaling_bwd"].scale[META_DP],  # q_scale_dp
                ctx.fp8_meta["scaling_bwd"].scale[META_DQKV],  # q_scale_dqkv
                ctx.fp8_meta["scaling_bwd"].amax_history[0][META_DP],  # amax_dp
                ctx.fp8_meta["scaling_bwd"].amax_history[0][META_DQKV],  # amax_dqkv
                attn_scale=None,
                dropout=ctx.p_dropout,
                fast_zero_fill=ctx.fast_zero_fill,
                qkv_layout="bs3hd" if cudnn_frontend_version == 1 else "t3hd",
                attn_bias_type="no_bias",
                attn_mask_type=ctx.mask_type if cudnn_frontend_version == 1 else "padding",
            )
            dim = 2 if cudnn_frontend_version == 1 else 1
            dqkv = torch.Tensor().to(device=dq.device, dtype=dq.dtype)
            dqkv_shape = list(dq.shape)
            dqkv_shape.insert(dim, 3)
            dqkv_stride = list(dq.stride())
            dqkv_stride.insert(dim, int(dqkv_stride[-3] / 3))
            dqkv.set_(dq.untyped_storage(), dq.storage_offset(), dqkv_shape, dqkv_stride)  # bs3hd

            dqkv_c = dqkv.view(-1, 3 * ctx.hidden_size)
            dqkv_c_fp16 = ext.cast_from_fp8(
                dqkv_c,
                ctx.fp8_meta["scaling_bwd"],
                META_DQKV,
                fp8_dtype_backward,
                tex.DType.kFloat16,
            )
            torch.save(dqkv_c_fp16, "dqkv.pt")

            qkv_bgrad, dqkv_t = ext.fp8_transpose_bgrad_fused(
                dqkv_c,
                ctx.fp8_meta["scaling_bwd"],
                META_DQKV,
                fp8_dtype_backward,
                ctx.dtype,
            )

            # QKV DGRAD
            qkv_dgrad, _ = ext.fp8_gemm(
                qkv_weight_t_fp8,
                fwd_scale_inverses,
                tex.FP8FwdTensors.GEMM1_WEIGHT,
                fp8_dtype_forward,
                dqkv_c,
                ctx.fp8_meta["scaling_bwd"].scale_inv,
                META_DQKV,
                fp8_dtype_backward,
                ctx.dtype,
                workspace,
                use_split_accumulator=_2X_ACC_DGRAD,
            )
            # QKV WGRAD
            qkv_wgrad, _ = ext.fp8_gemm(
                inp_t_fp8,
                fwd_scale_inverses,
                tex.FP8FwdTensors.GEMM1_INPUT,
                fp8_dtype_forward,
                dqkv_t,
                ctx.fp8_meta["scaling_bwd"].scale_inv,
                META_DQKV,
                fp8_dtype_backward,
                ctx.dtype,
                workspace,
                use_split_accumulator=_2X_ACC_WGRAD,
            )

        return (
            qkv_dgrad,
            qkv_wgrad,
            qkv_bgrad,
            None,
            None,
            None,
            None,
            None,
            None,
            None,
            None,
            None,
            None,
        )


class Custom_MHA_FP8(TransformerEngineBaseModule):
    def __init__(self, config, params_dtype: torch.dtype = torch.float32):
        super().__init__()
        self.p_dropout = config.dropout_p
        self.h = config.num_heads
        self.hidden_size = config.hidden_size
        self.head_dim = config.head_dim
        self.fast_zero_fill = True
        self.mask_type = config.attn_mask_type

        self.qkv_weight = torch.nn.Parameter(
            torch.empty(
                self.hidden_size * 3,
                self.hidden_size,
                device=torch.cuda.current_device(),
                dtype=params_dtype,
            )
        )
        self.qkv_bias = torch.nn.Parameter(
            torch.empty(
                self.hidden_size * 3,
                device=torch.cuda.current_device(),
                dtype=params_dtype,
            )
        )
        with torch.no_grad():
            self.qkv_bias.zero_()
            self.qkv_weight.fill_(1.0)
        self.workspace = torch.empty(
            _CUBLASLT_WORKSPACE_SIZE_BYTES, dtype=torch.int8, device="cuda"
        )

    def forward(
        self,
        inp: torch.Tensor,
        cu_seqlens,
        max_s,
    ) -> torch.Tensor:
        with self.prepare_forward(inp, None, num_gemms=3) as inp:
            out = _custom_mha_fp8.apply(
                inp,
                self.qkv_weight,
                self.qkv_bias,
                cu_seqlens,
                self.h,
                self.p_dropout,
                max_s,
                self.fast_zero_fill,
                self.fp8_meta,
                self.workspace,
                self.training,
                self.mask_type,
            )
        return out<|MERGE_RESOLUTION|>--- conflicted
+++ resolved
@@ -832,27 +832,6 @@
         inp[i].requires_grad = True
         inp_orig[i].requires_grad = True
 
-<<<<<<< HEAD
-=======
-    # Create ragged offsets for q/k/v
-    seq_offsets_q, seq_offsets_k, seq_offsets_v, seq_offsets_o = None, None, None, None
-    qkv_group = "".join([x for x in qkv_layout if x not in "bst"])
-    if qkv_format == "thd":
-        seq_offsets_o = config.num_heads * config.head_dim * cu_seqlens_q_after_pad
-        if qkv_group == "hd_hd_hd":
-            seq_offsets_q = config.num_heads * config.head_dim * cu_seqlens_q_after_pad
-            seq_offsets_k = config.num_gqa_groups * config.head_dim * cu_seqlens_kv_after_pad
-            seq_offsets_v = config.num_gqa_groups * config.head_dim * cu_seqlens_kv_after_pad
-        if qkv_group in ["3hd", "h3d"]:
-            seq_offsets_q = config.num_heads * config.head_dim * 3 * cu_seqlens_q_after_pad
-            seq_offsets_k = config.num_heads * config.head_dim * 3 * cu_seqlens_q_after_pad
-            seq_offsets_v = config.num_heads * config.head_dim * 3 * cu_seqlens_q_after_pad
-        if qkv_group in ["hd_2hd", "hd_h2d"]:
-            seq_offsets_q = config.num_heads * config.head_dim * cu_seqlens_q_after_pad
-            seq_offsets_k = config.num_gqa_groups * config.head_dim * 2 * cu_seqlens_kv_after_pad
-            seq_offsets_v = config.num_gqa_groups * config.head_dim * 2 * cu_seqlens_kv_after_pad
-
->>>>>>> d71fc946
     # Create output gradient
     qkv_format_kv = "_".join(qkv_format)
     qkv_format_kv = qkv_format_kv.replace("s", "sq")
@@ -920,7 +899,6 @@
         k = inp[1]
         v = inp[2]
         d_out = out_grad
-<<<<<<< HEAD
     out = block(q, k, v,
             window_size=window_size,
             attention_mask=attention_mask,
@@ -937,30 +915,6 @@
             core_attention_bias=bias,
             alibi_slopes=alibi_slopes,
             fast_zero_fill=True)
-=======
-    out = block(
-        q,
-        k,
-        v,
-        window_size=window_size,
-        attention_mask=attention_mask,
-        qkv_format=qkv_format,
-        max_seqlen_q=config.max_seqlen_q,
-        max_seqlen_kv=config.max_seqlen_kv,
-        cu_seqlens_q=cu_seqlens_q,
-        cu_seqlens_kv=cu_seqlens_kv,
-        seq_offsets_q=seq_offsets_q,
-        seq_offsets_k=seq_offsets_k,
-        seq_offsets_v=seq_offsets_v,
-        seq_offsets_o=seq_offsets_o,
-        attn_mask_type=config.attn_mask_type,
-        checkpoint_core_attention=ckpt_attn,
-        core_attention_bias_type=config.attn_bias_type,
-        core_attention_bias=bias,
-        alibi_slopes=alibi_slopes,
-        fast_zero_fill=True,
-    )
->>>>>>> d71fc946
     if is_training:
         out.backward(d_out)
 
