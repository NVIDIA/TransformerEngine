# Copyright (c) 2022-2024, NVIDIA CORPORATION & AFFILIATES. All rights reserved.
#
# See LICENSE for license information.

import os, sys
import torch
import torch.distributed as dist
from transformer_engine.pytorch.attention import DotProductAttention
<<<<<<< HEAD
=======
import transformer_engine_extensions as tex
>>>>>>> 2ded3d51
from test_fused_attn_with_cp import model_configs_flash_attn, model_configs_fused_attn

dtypes={'fp16' : torch.float16, 'bf16' : torch.bfloat16}

def run_dpa_with_cp(dtype='bf16', model=None, qkv_format='bshd', kernel_backend='FlashAttention'):
    """Test DotProductAttention module with context parallelism"""

    os.environ["NVTE_FLASH_ATTN"] = "0"
    os.environ["NVTE_FUSED_ATTN"] = "0"
    if kernel_backend == "FlashAttention":
        os.environ["NVTE_FLASH_ATTN"] = "1"
        config = model_configs_flash_attn[model]
    if kernel_backend == "FusedAttention":
        os.environ["NVTE_FUSED_ATTN"] = "1"
        config = model_configs_fused_attn[model]

    rank = int(os.getenv('RANK', '0'))
    world_size = int(os.getenv('WORLD_SIZE', '1'))

    if dist.is_initialized():
        world_size = dist.get_world_size()
        rank = dist.get_rank()
    else:
        device_count = torch.cuda.device_count()
        device = rank % device_count
        torch.cuda.set_device(device)

    print(f"[INFO] world_size:{world_size}, rank:{rank}")

    dist.init_process_group(backend='nccl', world_size=world_size, rank=rank)

    # create flash attn comm group for CP
    cp_comm_ranks = range(world_size)
    assert(rank in cp_comm_ranks)
    cp_comm_group = dist.new_group(cp_comm_ranks, backend='nccl')

    assert config.attn_mask_type in ['causal', 'no_mask'], f"{config.attn_mask_type} is an unsupported attention mask type!"

    # instantiate core attn module
    core_attn = DotProductAttention(config.num_heads,
                                    config.head_dim,
                                    num_gqa_groups=config.num_gqa_groups,
                                    attention_dropout=config.dropout_p,
                                    qkv_format=qkv_format,
                                    attn_mask_type=config.attn_mask_type)
    core_attn = core_attn.cuda()

    # create flash attn inputs
    if qkv_format == "bshd":
        q_input_shape = (config.batch_size, config.max_seqlen_q, config.num_heads, config.head_dim)
        kv_input_shape = (config.batch_size, config.max_seqlen_kv, config.num_gqa_groups, config.head_dim)
        attn_output_shape = (config.batch_size, config.max_seqlen_q, config.num_heads*config.head_dim)
        cu_seqlens_q = None
        cu_seqlens_kv = None
    elif qkv_format == "sbhd":
        q_input_shape = (config.max_seqlen_q, config.batch_size, config.num_heads, config.head_dim)
        kv_input_shape = (config.max_seqlen_kv, config.batch_size, config.num_gqa_groups, config.head_dim)
        attn_output_shape = (config.max_seqlen_q, config.batch_size, config.num_heads*config.head_dim)
        cu_seqlens_q = None
        cu_seqlens_kv = None
    elif qkv_format == "thd":
        seqlens_q = torch.randint(world_size * 2, config.max_seqlen_q + 1, [config.batch_size]).to(torch.int32)
        seqlens_q = seqlens_q - seqlens_q % (world_size * 2)
        cu_seqlens_q = torch.cat([torch.zeros([1], dtype=torch.int32), seqlens_q.cumsum(0)])
        cu_seqlens_kv = cu_seqlens_q
        q_input_shape = (cu_seqlens_q[-1], config.num_heads, config.head_dim)
        kv_input_shape = (cu_seqlens_kv[-1], config.num_gqa_groups, config.head_dim)
        attn_output_shape = (cu_seqlens_q[-1], config.num_heads*config.head_dim)
        cu_seqlens_q = cu_seqlens_q.to(torch.int32).cuda()
        cu_seqlens_kv = cu_seqlens_kv.to(torch.int32).cuda()
    else:
        assert False, f"{qkv_format} is an unsupported qkv_format!"

    q = torch.randn(q_input_shape, dtype=dtypes[dtype]).cuda()
    k = torch.randn(kv_input_shape, dtype=dtypes[dtype]).cuda()
    v = torch.randn(kv_input_shape, dtype=dtypes[dtype]).cuda()
    dout = torch.randn(attn_output_shape, dtype=dtypes[dtype]).cuda()

    # create flash attention bias
    if config.attn_bias_type not in ["no_bias", "alibi"]:
        attn_bias_shape = (1, 1, config.max_seqlen_q, config.max_seqlen_kv)
        bias = torch.randn(*attn_bias_shape, dtype=dtypes[dtype]).cuda()
    else:
        bias = None

    # make sure all GPU ranks have same inputs
    for x in [q, k, v, dout] + ([] if bias is None else [bias]):
        dist.broadcast(x, 0, group=cp_comm_group)
    if qkv_format == "thd":
        for x in [cu_seqlens_q, cu_seqlens_kv]:
            dist.broadcast(x, 0, group=cp_comm_group)

    # run core_attn without CP
    for x in [q, k, v]:
        x.requires_grad = True
    out = core_attn(
        q, k, v,
        core_attention_bias_type=config.attn_bias_type,
        core_attention_bias=bias,
<<<<<<< HEAD
=======
        cu_seqlens_q=cu_seqlens_q,
        cu_seqlens_kv=cu_seqlens_kv,
>>>>>>> 2ded3d51
    )
    out.backward(dout)

    # run core_attn wit CP
<<<<<<< HEAD
    q_, k_, v_, dout_, *rest = [x.clone().detach() for x in [q, k, v, dout] + ([] if bias is None else [bias])]
    bias_ = rest[0] if len(rest) else None
    seq_dim = qkv_format.index('s')
    q_, k_, v_, dout_ = [x.view(*x.shape[:seq_dim], 2*world_size, x.shape[seq_dim]//(2*world_size), *x.shape[(seq_dim+1):]) \
        for x in [q_, k_, v_, dout_]]
    seq_idx = torch.tensor([rank, 2*world_size-rank-1], device=q_.device)
    q_, k_, v_, dout_ = [x.index_select(seq_dim, seq_idx) for x in [q_, k_, v_, dout_]]
    q_, k_, v_, dout_ = [x.view(*x.shape[:seq_dim], -1, *x.shape[(seq_dim+2):]) for x in [q_, k_, v_, dout_]]
=======
    if qkv_format == "bshd" or qkv_format == "sbhd":
        q_, k_, v_, dout_, *rest = [x.clone().detach() for x in [q, k, v, dout] + ([] if bias is None else [bias])]
        bias_ = rest[0] if len(rest) else None
        seq_dim = qkv_format.index('s')
        q_, k_, v_, dout_ = [x.view(*x.shape[:seq_dim], 2*world_size, x.shape[seq_dim]//(2*world_size), *x.shape[(seq_dim+1):]) \
            for x in [q_, k_, v_, dout_]]
        seq_idx = torch.tensor([rank, 2*world_size-rank-1], device=q_.device)
        q_, k_, v_, dout_ = [x.index_select(seq_dim, seq_idx) for x in [q_, k_, v_, dout_]]
        q_, k_, v_, dout_ = [x.view(*x.shape[:seq_dim], -1, *x.shape[(seq_dim+2):]) for x in [q_, k_, v_, dout_]]
    elif qkv_format == "thd":
        q_, k_, v_, dout_ = [x.clone().detach() for x in [q, k, v, dout]]
        seq_idx_q  = tex.thd_get_partitioned_indices(cu_seqlens_q, q_.size(0), world_size, rank)
        seq_idx_kv = tex.thd_get_partitioned_indices(cu_seqlens_kv, k_.size(0), world_size, rank)
        q_, dout_ = [x.index_select(0, seq_idx_q) for x in [q_, dout_]]
        k_, v_ = [x.index_select(0, seq_idx_kv) for x in [k_, v_]]
        cu_seqlens_q = cu_seqlens_q // world_size
        cu_seqlens_kv = cu_seqlens_kv // world_size
        bias_ = None
    else:
        assert False, f"{qkv_format} is an unsupported qkv_format!"
>>>>>>> 2ded3d51
    q_, k_, v_ = [x.requires_grad_() for x in [q_, k_, v_]]
    if bias_ is not None:
        bias_ = bias_.view(*bias_.shape[:-2], 2*world_size, bias_.shape[-2]//(2*world_size), bias_.shape[-1])
        bias_ = bias_.index_select(2, seq_idx)
        bias_ = bias_.view(*bias_.shape[:2], -1, bias_.shape[-1])
    core_attn.set_context_parallel_group(cp_comm_group, cp_comm_ranks, torch.cuda.Stream())
<<<<<<< HEAD
=======
    max_seqlen_q  = config.max_seqlen_q
    max_seqlen_kv = config.max_seqlen_kv
>>>>>>> 2ded3d51
    out_ = core_attn(
        q_, k_, v_,
        core_attention_bias_type=config.attn_bias_type,
        core_attention_bias=bias_,
<<<<<<< HEAD
=======
        cu_seqlens_q=cu_seqlens_q,
        cu_seqlens_kv=cu_seqlens_kv,
        max_seqlen_q=max_seqlen_q,
        max_seqlen_kv=max_seqlen_kv,
>>>>>>> 2ded3d51
    )
    out_.backward(dout_)

    for x in [out_, q_.grad, k_.grad, v_.grad]:
        assert(torch.all(~torch.isnan(x)))
        assert(torch.all(~torch.isinf(x)))

    # compare results with and without CP
    tols = dict(atol=5e-3, rtol=5e-3)
    if dtype == 'bf16':
        tols = dict(atol=2.5e-2, rtol=2.5e-2)

    if qkv_format == "bshd" or qkv_format == "sbhd":
        dq, dk, dv, out = [x.view(*x.shape[:seq_dim], 2*world_size, x.shape[seq_dim]//(2*world_size), *x.shape[(seq_dim+1):]) \
            for x in [q.grad, k.grad, v.grad, out]]
        dq, dk, dv, out = [x.index_select(seq_dim, seq_idx) for x in [dq, dk, dv, out]]
        dq_, dk_, dv_, out_ = [x.view(*x.shape[:seq_dim], 2, x.shape[seq_dim]//2, *x.shape[(seq_dim+1):]) \
            for x in [q_.grad, k_.grad, v_.grad, out_]]
    elif qkv_format == "thd":
        dq, out = [x.index_select(0, seq_idx_q).contiguous().view(-1) for x in [q.grad, out]]
        dk, dv = [x.index_select(0, seq_idx_kv).contiguous().view(-1) for x in [k.grad, v.grad]]
        dq_, dk_, dv_, out_ = [x.view(-1) for x in [q_.grad, k_.grad, v_.grad, out_]]
    else:
        assert False, f"{qkv_format} is an unsupported qkv_format!"

    if qkv_format == "bshd":
        torch.testing.assert_close(out_[:, 0], out[:, 0], **tols)
        torch.testing.assert_close(dq_[:, 0], dq[:, 0], **tols)
        torch.testing.assert_close(dk_[:, 0], dk[:, 0], **tols)
        torch.testing.assert_close(dv_[:, 0], dv[:, 0], **tols)
        torch.testing.assert_close(out_[:, 1], out[:, 1], **tols)
        torch.testing.assert_close(dq_[:, 1], dq[:, 1], **tols)
        torch.testing.assert_close(dk_[:, 1], dk[:, 1], **tols)
        torch.testing.assert_close(dv_[:, 1], dv[:, 1], **tols)
    elif qkv_format == "sbhd":
        torch.testing.assert_close(out_[0], out[0], **tols)
        torch.testing.assert_close(dq_[0], dq[0], **tols)
        torch.testing.assert_close(dk_[0], dk[0], **tols)
        torch.testing.assert_close(dv_[0], dv[0], **tols)
        torch.testing.assert_close(out_[1], out[1], **tols)
        torch.testing.assert_close(dq_[1], dq[1], **tols)
        torch.testing.assert_close(dk_[1], dk[1], **tols)
        torch.testing.assert_close(dv_[1], dv[1], **tols)
    elif qkv_format == "thd":
        torch.testing.assert_close(out_, out, **tols)
        torch.testing.assert_close(dq_, dq, **tols)
        torch.testing.assert_close(dk_, dk, **tols)
        torch.testing.assert_close(dv_, dv, **tols)
    else:
        assert False, f"{qkv_format} is an unsupported qkv_format!"

def main(**kwargs):
    run_dpa_with_cp(**kwargs)

if __name__ == "__main__":
    kwargs = dict(arg.split('=') for arg in sys.argv[2:])
    main(**kwargs)<|MERGE_RESOLUTION|>--- conflicted
+++ resolved
@@ -6,10 +6,7 @@
 import torch
 import torch.distributed as dist
 from transformer_engine.pytorch.attention import DotProductAttention
-<<<<<<< HEAD
-=======
 import transformer_engine_extensions as tex
->>>>>>> 2ded3d51
 from test_fused_attn_with_cp import model_configs_flash_attn, model_configs_fused_attn
 
 dtypes={'fp16' : torch.float16, 'bf16' : torch.bfloat16}
@@ -109,25 +106,12 @@
         q, k, v,
         core_attention_bias_type=config.attn_bias_type,
         core_attention_bias=bias,
-<<<<<<< HEAD
-=======
         cu_seqlens_q=cu_seqlens_q,
         cu_seqlens_kv=cu_seqlens_kv,
->>>>>>> 2ded3d51
     )
     out.backward(dout)
 
     # run core_attn wit CP
-<<<<<<< HEAD
-    q_, k_, v_, dout_, *rest = [x.clone().detach() for x in [q, k, v, dout] + ([] if bias is None else [bias])]
-    bias_ = rest[0] if len(rest) else None
-    seq_dim = qkv_format.index('s')
-    q_, k_, v_, dout_ = [x.view(*x.shape[:seq_dim], 2*world_size, x.shape[seq_dim]//(2*world_size), *x.shape[(seq_dim+1):]) \
-        for x in [q_, k_, v_, dout_]]
-    seq_idx = torch.tensor([rank, 2*world_size-rank-1], device=q_.device)
-    q_, k_, v_, dout_ = [x.index_select(seq_dim, seq_idx) for x in [q_, k_, v_, dout_]]
-    q_, k_, v_, dout_ = [x.view(*x.shape[:seq_dim], -1, *x.shape[(seq_dim+2):]) for x in [q_, k_, v_, dout_]]
-=======
     if qkv_format == "bshd" or qkv_format == "sbhd":
         q_, k_, v_, dout_, *rest = [x.clone().detach() for x in [q, k, v, dout] + ([] if bias is None else [bias])]
         bias_ = rest[0] if len(rest) else None
@@ -148,29 +132,22 @@
         bias_ = None
     else:
         assert False, f"{qkv_format} is an unsupported qkv_format!"
->>>>>>> 2ded3d51
     q_, k_, v_ = [x.requires_grad_() for x in [q_, k_, v_]]
     if bias_ is not None:
         bias_ = bias_.view(*bias_.shape[:-2], 2*world_size, bias_.shape[-2]//(2*world_size), bias_.shape[-1])
         bias_ = bias_.index_select(2, seq_idx)
         bias_ = bias_.view(*bias_.shape[:2], -1, bias_.shape[-1])
     core_attn.set_context_parallel_group(cp_comm_group, cp_comm_ranks, torch.cuda.Stream())
-<<<<<<< HEAD
-=======
     max_seqlen_q  = config.max_seqlen_q
     max_seqlen_kv = config.max_seqlen_kv
->>>>>>> 2ded3d51
     out_ = core_attn(
         q_, k_, v_,
         core_attention_bias_type=config.attn_bias_type,
         core_attention_bias=bias_,
-<<<<<<< HEAD
-=======
         cu_seqlens_q=cu_seqlens_q,
         cu_seqlens_kv=cu_seqlens_kv,
         max_seqlen_q=max_seqlen_q,
         max_seqlen_kv=max_seqlen_kv,
->>>>>>> 2ded3d51
     )
     out_.backward(dout_)
 
