# Copyright (c) 2022-2025, NVIDIA CORPORATION & AFFILIATES. All rights reserved.
#
# See LICENSE for license information.

import os
import subprocess

import pytest
import torch
<<<<<<< HEAD
from transformer_engine.pytorch.attention import (
    _flash_attn_2_plus,
    _flash_attn_2_3_plus,
)
=======
>>>>>>> c55e425a
from transformer_engine.pytorch.utils import (
    get_device_compute_capability,
    get_cudnn_version,
)
from transformer_engine.pytorch.dot_product_attention.utils import FlashAttentionUtils
from test_fused_attn import ModelConfig

from test_fused_attn import ModelConfig

model_configs_flash_attn = {
    #   test:             b,  h, hg,   d,   sq,  skv,   p,     mask,      bias
    "cp_1_0": ModelConfig(2, 12, 12, 128, 4096, 4096, 0.0, "causal", "no_bias"),  # MHA
    "cp_1_1": ModelConfig(2, 12, 12, 128, 4096, 4096, 0.0, "no_mask", "no_bias"),  # MHA
    "cp_1_2": ModelConfig(
        2, 12, 12, 128, 4096, 4096, 0.0, "causal", "no_bias", window_size=(512, 0)
    ),  # MHA
    "cp_1_3": ModelConfig(
        2, 12, 12, 128, 4096, 4096, 0.0, "no_mask", "no_bias", window_size=(512, 512)
    ),  # MHA
    "cp_2_0": ModelConfig(2, 12, 2, 128, 4096, 4096, 0.0, "causal", "no_bias"),  # GQA
    "cp_2_1": ModelConfig(2, 12, 2, 128, 4096, 4096, 0.0, "no_mask", "no_bias"),  # GQA
    "cp_2_2": ModelConfig(
        2, 12, 2, 128, 4096, 4096, 0.0, "causal", "no_bias", window_size=(512, 0)
    ),  # GQA
    "cp_2_3": ModelConfig(
        2, 12, 2, 128, 4096, 4096, 0.0, "no_mask", "no_bias", window_size=(512, 512)
    ),  # GQA
}


def get_bash_arguments(num_gpus_per_node, **kwargs):
    args = [
        "python3",
        "-m",
        "torch.distributed.launch",
        "--nproc-per-node=" + str(num_gpus_per_node),
    ]
    te_path = os.getenv("TE_PATH", "/opt/transformerengine")
    script_path = os.path.join(te_path, "tests/pytorch/fused_attn/run_fused_attn_with_cp.py")
    args.append(script_path)
    for k, v in kwargs.items():
        args.append(f"{k}={v}")
    return args


@pytest.mark.skipif(not FlashAttentionUtils.v2_plus, reason="Flash-attn 2.0+ is required.")
@pytest.mark.skipif(get_device_compute_capability() < (8, 0), reason="CP tests require sm80+.")
@pytest.mark.parametrize("dtype", ["bf16", "fp16"])
@pytest.mark.parametrize("model", model_configs_flash_attn.keys())
@pytest.mark.parametrize("qkv_format", ["bshd", "sbhd", "thd"])
@pytest.mark.parametrize("cp_comm_type", ["p2p", "all_gather", "a2a", "a2a+p2p"])
def test_cp_with_flash_attention(dtype, model, qkv_format, cp_comm_type):
    num_gpus = 4 if cp_comm_type == "a2a+p2p" else 2
    if num_gpus > torch.cuda.device_count():
        pytest.skip(f"Test requires {num_gpus} GPUs, but found {torch.cuda.device_count()}")

    config = model_configs_flash_attn[model]
    if "p2p" in cp_comm_type and config.window_size != (-1, 0) and config.window_size != (-1, -1):
        pytest.skip("CP implementation with KV P2P does not support sliding window yet!")
    if cp_comm_type == "all_gather" and qkv_format == "thd":
        pytest.skip("CP implementation with KV all-gather does not support THD format yet!")
    if cp_comm_type == "all_gather" and config.attn_bias_type != "no_bias":
        pytest.skip("CP implementation with KV all-gather does not support bias yet!")
    if "a2a" in cp_comm_type and qkv_format == "thd":
        pytest.skip("CP implementation with QKVO A2A does not support THD format yet!")
    if "a2a" in cp_comm_type and config.attn_bias_type != "no_bias":
        pytest.skip("CP implementation with QKVO A2A does not support bias yet!")
    if "a2a" in cp_comm_type and (config.num_heads % 2 != 0 or config.num_gqa_groups % 2 != 0):
        pytest.skip(
            f"CP implementation with QKVO A2A requires num_heads ({config.num_heads}) and"
            f" num_gqa_groups ({config.num_gqa_groups}) to be divisible by cp_size (2)!"
        )

    subprocess.run(
        get_bash_arguments(
            num_gpus_per_node=num_gpus,
            dtype=dtype,
            model=model,
            qkv_format=qkv_format,
            kernel_backend="FlashAttention",
            cp_comm_type=cp_comm_type,
        ),
        check=True,
    )


model_configs_fused_attn = {
    #   test:             b,  h, hg,   d,   sq,  skv,   p,     mask,      bias
    "cp_1_0": ModelConfig(2, 12, 12, 128, 4096, 4096, 0.0, "causal", "no_bias"),  # MHA
    "cp_1_1": ModelConfig(2, 12, 12, 128, 4096, 4096, 0.0, "no_mask", "no_bias"),  # MHA
    "cp_1_2": ModelConfig(2, 12, 12, 128, 4096, 4096, 0.0, "causal", "post_scale_bias"),  # MHA
    "cp_1_3": ModelConfig(2, 12, 12, 128, 4096, 4096, 0.0, "no_mask", "post_scale_bias"),  # MHA
    "cp_1_4": ModelConfig(
        2, 12, 12, 128, 4096, 4096, 0.0, "causal", "no_bias", window_size=(512, 0)
    ),  # MHA
    "cp_2_0": ModelConfig(2, 12, 2, 128, 4096, 4096, 0.0, "causal", "no_bias"),  # GQA
    "cp_2_1": ModelConfig(2, 12, 2, 128, 4096, 4096, 0.0, "no_mask", "no_bias"),  # GQA
    "cp_2_2": ModelConfig(2, 12, 2, 128, 4096, 4096, 0.0, "causal", "post_scale_bias"),  # GQA
    "cp_2_3": ModelConfig(2, 12, 2, 128, 4096, 4096, 0.0, "no_mask", "post_scale_bias"),  # GQA
    "cp_2_4": ModelConfig(
        2, 12, 2, 128, 4096, 4096, 0.0, "causal", "no_bias", window_size=(512, 0)
    ),  # GQA
}


@pytest.mark.skipif(get_cudnn_version() < (8, 9, 7), reason="cuDNN 8.9.7+ is required.")
@pytest.mark.skipif(get_device_compute_capability() < (8, 0), reason="CP tests require sm80+.")
@pytest.mark.parametrize("dtype", ["bf16", "fp16", "fp8"])
@pytest.mark.parametrize("model", model_configs_fused_attn.keys())
@pytest.mark.parametrize("qkv_format", ["bshd", "sbhd", "thd"])
@pytest.mark.parametrize("cp_comm_type", ["p2p", "all_gather", "a2a", "a2a+p2p"])
@pytest.mark.parametrize("fp8_mha", [False, True])
def test_cp_with_fused_attention(dtype, model, qkv_format, cp_comm_type, fp8_mha):
    num_gpus = 4 if cp_comm_type == "a2a+p2p" else 2
    if num_gpus > torch.cuda.device_count():
        pytest.skip(f"Test requires {num_gpus} GPUs, but found {torch.cuda.device_count()}")

    if qkv_format == "thd" and get_device_compute_capability() < (9, 0):
        pytest.skip("THD format is only supported on sm90+!")
    if cp_comm_type == "all_gather" and get_cudnn_version() < (9, 3, 0):
        pytest.skip("CP implementation with KV all-gather is only supported with cuDNN >= 9.3.0!")
    if dtype == "fp8" and get_device_compute_capability() < (9, 0):
        pytest.skip("FP8 attention is only supported on sm90+!")

    config = model_configs_fused_attn[model]
    if qkv_format == "thd" and config.attn_bias_type == "post_scale_bias":
        pytest.skip("THD format does not support post_scale_bias yet!")
    if qkv_format == "thd" and cp_comm_type == "all_gather":
        pytest.skip("CP implementation with KV all-gather does not support THD format yet!")
    if qkv_format == "thd" and "a2a" in cp_comm_type:
        pytest.skip("CP implementation with QKVO A2A does not support THD format yet!")
    if dtype == "fp8" and cp_comm_type == "all_gather":
        pytest.skip(
            "CP implementation with KV all-gather does not support FP8 + context parallelism yet!"
        )
    if dtype == "fp8" and qkv_format == "thd":
        pytest.skip("FP8 attention cannot work with THD format yet!")
    if dtype == "fp8" and config.attn_bias_type != "no_bias":
        pytest.skip("FP8 attention cannot work with bias yet!")
    if dtype == "fp8" and config.window_size != (-1, 0) and config.window_size != (-1, -1):
        pytest.skip("FP8 attention cannot work with sliding window yet!")
    if "p2p" in cp_comm_type and config.window_size != (-1, 0) and config.window_size != (-1, -1):
        pytest.skip("CP implementation with KV P2P does not support sliding window yet!")
    if cp_comm_type == "all_gather" and config.attn_bias_type != "no_bias":
        pytest.skip("CP implementation with KV all-gather does not support bias yet!")
    if "a2a" in cp_comm_type and config.attn_bias_type != "no_bias":
        pytest.skip("CP implementation with QKVO A2A does not support bias yet!")
    if "a2a" in cp_comm_type and (config.num_heads % 2 != 0 or config.num_gqa_groups % 2 != 0):
        pytest.skip(
            f"CP implementation with QKVO A2A requires num_heads ({config.num_heads}) and"
            f" num_gqa_groups ({config.num_gqa_groups}) to be divisible by cp_size (2)!"
        )
    if dtype != "fp8" and fp8_mha:
        pytest.skip("Only fp8 works with fp8_mha=True!")

    subprocess.run(
        get_bash_arguments(
            num_gpus_per_node=num_gpus,
            dtype=dtype,
            model=model,
            qkv_format=qkv_format,
            kernel_backend="FusedAttention",
            cp_comm_type=cp_comm_type,
            fp8_mha=fp8_mha,
        ),
        check=True,
    )<|MERGE_RESOLUTION|>--- conflicted
+++ resolved
@@ -7,20 +7,11 @@
 
 import pytest
 import torch
-<<<<<<< HEAD
-from transformer_engine.pytorch.attention import (
-    _flash_attn_2_plus,
-    _flash_attn_2_3_plus,
-)
-=======
->>>>>>> c55e425a
 from transformer_engine.pytorch.utils import (
     get_device_compute_capability,
     get_cudnn_version,
 )
 from transformer_engine.pytorch.dot_product_attention.utils import FlashAttentionUtils
-from test_fused_attn import ModelConfig
-
 from test_fused_attn import ModelConfig
 
 model_configs_flash_attn = {
