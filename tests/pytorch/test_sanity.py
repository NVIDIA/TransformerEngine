--- conflicted
+++ resolved
@@ -42,10 +42,7 @@
     Float8CurrentScalingQuantizer,
 )
 from transformer_engine.pytorch.tensor.utils import replace_raw_data
-<<<<<<< HEAD
-=======
 from transformer_engine.pytorch.distributed import checkpoint
->>>>>>> 5de3e148
 from test_numerics import reset_rng_states, dtype_tols
 
 # Only run FP8 tests on supported devices.
@@ -113,10 +110,7 @@
     None,  # Test non-FP8
     recipe.MXFP8BlockScaling(),  # Test default
     recipe.Float8CurrentScaling(),  # Test default
-<<<<<<< HEAD
-=======
     recipe.Float8BlockScaling(),  # Test default
->>>>>>> 5de3e148
     recipe.DelayedScaling(),  # Test default
     recipe.DelayedScaling(  # Test most_recent algo
         amax_history_len=16,
@@ -560,17 +554,10 @@
     if fp8_recipe is not None:
         if not fp8_available:
             pytest.skip(reason_for_no_fp8)
-<<<<<<< HEAD
-        if fp8_recipe.mxfp8():
-            pytest.skip("Grouped linear does not support MXFP8")
-        if fp8_recipe.float8_current_scaling():
-            pytest.skip("Grouped linear does not support FP8 current scaling")
-=======
         if fp8_recipe.mxfp8() and not mxfp8_available:
             pytest.skip(reason_for_no_mxfp8)
         if fp8_recipe.float8_block_scaling() and not fp8_block_scaling_available:
             pytest.skip(reason_for_no_fp8_block_scaling)
->>>>>>> 5de3e148
         if not config.is_fp8_supported():
             pytest.skip("Model config does not support FP8")
 
@@ -1298,9 +1285,6 @@
     assert weight.get_high_precision_init_val() is None, "clear_high_precision_init_val() not work"
     assert not hasattr(
         weight, "._high_precision_init_val"
-<<<<<<< HEAD
-    ), "clear_high_precision_init_val() not work"
-=======
     ), "clear_high_precision_init_val() not work"
 
 
@@ -1329,5 +1313,4 @@
     grad_standard = inp.grad
 
     # Assert that gradients are the same
-    torch.testing.assert_close(grad_checkpoint, grad_standard)
->>>>>>> 5de3e148
+    torch.testing.assert_close(grad_checkpoint, grad_standard)