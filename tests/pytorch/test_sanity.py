# Copyright (c) 2022-2025, NVIDIA CORPORATION & AFFILIATES. All rights reserved.
#
# See LICENSE for license information.

from typing import Optional

import torch
import pytest
import os

import transformer_engine.pytorch
from transformer_engine.pytorch.fp8 import (
    fp8_autocast,
    FP8GlobalStateManager,
    fp8_model_init,
)
from transformer_engine.pytorch.utils import (
    init_method_normal,
    scaled_init_method_normal,
    is_bf16_compatible,
)
from transformer_engine.pytorch import (
    LayerNormLinear,
    Linear,
    GroupedLinear,
    LayerNormMLP,
    TransformerLayer,
    RMSNorm,
    LayerNorm,
)
from transformer_engine.common import recipe
import transformer_engine_torch as tex
from transformer_engine.pytorch.cpp_extensions import general_gemm
from transformer_engine.pytorch.module.base import get_workspace
from transformer_engine.pytorch.tensor import QuantizedTensor
from transformer_engine.pytorch.tensor.float8_tensor import (
    Float8CurrentScalingQuantizer,
    Float8Quantizer,
    Float8Tensor,
)
from transformer_engine.pytorch.tensor.mxfp8_tensor import MXFP8Tensor
from transformer_engine.pytorch.tensor.utils import replace_raw_data
from transformer_engine.pytorch.distributed import checkpoint
from utils import ModelConfig

# Only run FP8 tests on supported devices.
fp8_available, reason_for_no_fp8 = FP8GlobalStateManager.is_fp8_available()
fp8_block_scaling_available, _ = FP8GlobalStateManager.is_fp8_block_scaling_available()
mxfp8_available, reason_for_no_mxfp8 = FP8GlobalStateManager.is_mxfp8_available()

# Record initial RNG state from script run.
seed = 1234
torch.manual_seed(seed)
torch.cuda.manual_seed(seed)

NVTE_TEST_NVINSPECT_ENABLED = int(os.environ.get("NVTE_TEST_NVINSPECT_ENABLED", "0"))


if NVTE_TEST_NVINSPECT_ENABLED:
    # The sanity tests should work the same,
    # when debug=True. I fed them with dummy feature
    # to prevent switching off debug, which can happen if
    # no feature is active.
    import nvdlfw_inspect.api as debug_api

    debug_api.initialize(
        os.environ["NVTE_TEST_NVINSPECT_CONFIG_FILE"],
        feature_dirs=os.environ["NVTE_TEST_NVINSPECT_FEATURE_DIRS"],
    )


def is_fp8_supported(config: ModelConfig):
    if (
        config.max_seqlen_q * config.batch_size % 16
        or config.max_seqlen_kv * config.batch_size % 16
    ):
        return False
    if config.hidden_size % 16 or config.hidden_size_kv % 16:
        return False
    return True


model_configs = {
    "126m": ModelConfig(2, 2048, 12, 64, num_layers=12),
    "small": ModelConfig(2, 32, 2, 32, num_layers=2),
    "weird": ModelConfig(3, 37, 3, 23, num_layers=2),
    "large": ModelConfig(2, 128, 4, 128, num_layers=1),
}

fp8_recipes = []
if mxfp8_available:
    fp8_recipes.append(recipe.MXFP8BlockScaling())
if fp8_block_scaling_available:
    fp8_recipes.append(recipe.Float8BlockScaling())
if fp8_available:
    fp8_recipes.append(recipe.Float8CurrentScaling())
    fp8_recipes.append(recipe.DelayedScaling())
fp8_recipes.append(None)

param_types = [torch.float32, torch.float16]
if is_bf16_compatible():  # bf16 requires sm_80 or higher
    param_types.append(torch.bfloat16)

all_boolean = [True, False]
batch_sizes_with_zero = [0, 1, 2]

all_activations = ["gelu", "relu", "reglu", "geglu", "swiglu", "srelu", "qgelu", "qgeglu"]
all_normalizations = ["LayerNorm", "RMSNorm"]


def _disable_wgrads(block):
    for p in block.parameters():
        p.requires_grad = False


@pytest.fixture(autouse=True)
def reset_global_fp8_state():
    yield
    FP8GlobalStateManager.reset()


def _test_sanity_e2e_amp(block, dtype, config, fp8_recipe, skip_wgrad):
    te_inp_hidden_states = torch.randn(
        (config.max_seqlen_q, config.batch_size, config.hidden_size),
        dtype=torch.float32,
        device="cuda",
        requires_grad=True,
    )
    te_inp_hidden_states.retain_grad()
    te_inp_attn_mask = torch.randint(
        2,
        (1, 1, config.max_seqlen_q, config.max_seqlen_kv),
        dtype=torch.bool,
        device="cuda",
    )

    if skip_wgrad:
        _disable_wgrads(block)

    use_fp8 = fp8_recipe is not None
    with torch.autocast(device_type="cuda", enabled=True, dtype=dtype):
        with fp8_autocast(enabled=use_fp8, fp8_recipe=fp8_recipe):
            te_out = block(te_inp_hidden_states, attention_mask=te_inp_attn_mask)
        loss = te_out.sum()

    loss.backward()
    torch.cuda.synchronize()

    assert te_out.dtype == dtype, "AMP wrong output type."
    assert te_inp_hidden_states.grad is not None, "Gradient should not be empty"
    assert te_inp_hidden_states.grad.dtype == torch.float32, "AMP wrong dgrad type."
    for name, p in block.named_parameters():
        if p.requires_grad:
            assert p.grad.dtype == torch.float32, f"AMP wrong wgrad type for {name}."


def _test_sanity_e2e_gradient_accumulation_fusion(block, dtype, config, fp8_recipe, skip_wgrad):
    te_inp_hidden_states = torch.randn(
        (config.max_seqlen_q, config.batch_size, config.hidden_size),
        dtype=dtype,
        device="cuda",
        requires_grad=True,
    )
    te_inp_attn_mask = torch.randint(
        2,
        (1, 1, config.max_seqlen_q, config.max_seqlen_kv),
        dtype=torch.bool,
        device="cuda",
    )

    if skip_wgrad:
        _disable_wgrads(block)

    for name, p in block.named_parameters():
        if "layer_norm_weight" in name:
            continue
        elif "weight" in name and p.requires_grad:
            p.main_grad = torch.zeros_like(p)

    use_fp8 = fp8_recipe is not None
    with fp8_autocast(enabled=use_fp8, fp8_recipe=fp8_recipe):
        te_out = block(te_inp_hidden_states, attention_mask=te_inp_attn_mask)
    loss = te_out.sum()
    loss.backward()
    torch.cuda.synchronize()

    failed_grads = []
    for name, p in block.named_parameters():
        if "layer_norm_weight" in name:
            continue
        elif "weight" in name and p.requires_grad:
            if not torch.count_nonzero(p.main_grad) > 0:
                failed_grads.append(name)
    assert len(failed_grads) == 0, f"Gradient not accumulated for {failed_grads}."


def _test_sanity_e2e(block, dtype, config, fp8_recipe, skip_wgrad):
    te_inp_hidden_states = torch.randn(
        (config.max_seqlen_q, config.batch_size, config.hidden_size),
        dtype=dtype,
        device="cuda",
        requires_grad=True,
    )

    if skip_wgrad:
        _disable_wgrads(block)

    use_fp8 = fp8_recipe is not None
    with fp8_autocast(enabled=use_fp8, fp8_recipe=fp8_recipe):
        te_out = block(te_inp_hidden_states)
    loss = te_out.sum()
    loss.backward()
    torch.cuda.synchronize()


def _test_sanity_e2e_bert(block, dtype, config, fp8_recipe, skip_wgrad):
    te_inp_hidden_states = torch.randn(
        (config.max_seqlen_q, config.batch_size, config.hidden_size),
        dtype=dtype,
        device="cuda",
        requires_grad=True,
    )

    te_inp_attn_mask = torch.randint(
        2,
        (config.batch_size, 1, 1, config.max_seqlen_q),
        dtype=torch.bool,
        device="cuda",
    )

    if skip_wgrad:
        _disable_wgrads(block)

    use_fp8 = fp8_recipe is not None
    with fp8_autocast(enabled=use_fp8, fp8_recipe=fp8_recipe):
        te_out = block(te_inp_hidden_states, attention_mask=te_inp_attn_mask)
    loss = te_out.sum()
    loss.backward()
    torch.cuda.synchronize()


def _test_sanity_e2e_T5(block, dtype, config, fp8_recipe, skip_wgrad):
    te_inp_hidden_states = torch.randn(
        (config.max_seqlen_q, config.batch_size, config.hidden_size),
        dtype=dtype,
        device="cuda",
        requires_grad=True,
    )
    te_inp_attn_mask = torch.randint(
        2,
        (1, 1, config.max_seqlen_q, config.max_seqlen_kv),
        dtype=torch.bool,
        device="cuda",
    )

    enc_dec_attn_mask = torch.randint(
        2,
        (config.batch_size, 1, 1, config.max_seqlen_kv),
        dtype=torch.bool,
        device="cuda",
    )

    if skip_wgrad:
        _disable_wgrads(block)

    use_fp8 = fp8_recipe is not None
    with fp8_autocast(enabled=use_fp8, fp8_recipe=fp8_recipe):
        te_out = block(
            te_inp_hidden_states,
            attention_mask=te_inp_attn_mask,
            encoder_output=te_inp_hidden_states,
            enc_dec_attn_mask=enc_dec_attn_mask,
        )
    loss = te_out.sum()
    loss.backward()
    torch.cuda.synchronize()


def _test_sanity_common(
    block, dtype, config, fp8_recipe, skip_wgrad, skip_dgrad, microbatching=True
):
    if skip_dgrad and skip_wgrad:
        pytest.skip("No gradient computation; Skipping to avoid PyTorch RuntimeError.")

    te_inp = torch.randn(
        (config.max_seqlen_q, config.batch_size, config.hidden_size),
        dtype=dtype,
        device="cuda",
        requires_grad=not skip_dgrad,
    )

    if skip_wgrad:
        _disable_wgrads(block)

    use_fp8 = fp8_recipe is not None
    with fp8_autocast(enabled=use_fp8, fp8_recipe=fp8_recipe):
        if not microbatching:
            te_out = block(te_inp)
        else:
            _ = block(te_inp, is_first_microbatch=True)
            te_out = block(te_inp, is_first_microbatch=False)
    if isinstance(te_out, tuple):
        te_out = te_out[0]
    loss = te_out.sum()
    loss.backward()
    torch.cuda.synchronize()


def _test_sanity_normalization_amp(block, dtype, config, skip_wgrad, skip_dgrad):
    if skip_dgrad and skip_wgrad:
        pytest.skip("No gradient computation; Skipping to avoid PyTorch RuntimeError.")

    te_inp = torch.randn(
        (config.max_seqlen_q, config.batch_size, config.hidden_size),
        device="cuda",
        requires_grad=True,
    )
    te_inp.retain_grad()

    with torch.autocast(device_type="cuda", enabled=True, dtype=dtype):
        te_out = block(te_inp)
        loss = te_out.sum()
    loss.backward()

    torch.cuda.synchronize()

    assert te_out.dtype == dtype, "AMP wrong output type."
    assert te_inp.grad is not None, "Gradient should not be empty"
    assert te_inp.grad.dtype == torch.float32, "AMP wrong dgrad type."
    for name, p in block.named_parameters():
        if p.requires_grad:
            assert p.grad.dtype == torch.float32, f"AMP wrong wgrad type for {name}."


@pytest.mark.parametrize("dtype", param_types)
@pytest.mark.parametrize("model", ["small", "weird"])
@pytest.mark.parametrize("skip_wgrad", all_boolean)
@pytest.mark.parametrize("skip_dgrad", all_boolean)
@pytest.mark.parametrize("normalization", all_normalizations)
def test_sanity_normalization_amp(dtype, model, skip_wgrad, skip_dgrad, normalization):
    config = model_configs[model]
    module = RMSNorm if normalization == "RMSNorm" else LayerNorm

    block = module(config.hidden_size).to(dtype=torch.float32).cuda()
    _test_sanity_normalization_amp(block, dtype, config, skip_wgrad, skip_dgrad)


@pytest.mark.parametrize("dtype", param_types)
@pytest.mark.parametrize("fp8_recipe", fp8_recipes)
@pytest.mark.parametrize("model", ["small", "weird"])
@pytest.mark.parametrize("skip_wgrad", all_boolean)
@pytest.mark.parametrize("zero_centered_gamma", all_boolean)
@pytest.mark.parametrize("skip_dgrad", all_boolean)
@pytest.mark.parametrize("normalization", all_normalizations)
@pytest.mark.parametrize("microbatching", all_boolean)
def test_sanity_layernorm_linear(
    dtype,
    fp8_recipe,
    model,
    skip_wgrad,
    zero_centered_gamma,
    skip_dgrad,
    normalization,
    microbatching,
):
    config = model_configs[model]

    if fp8_recipe is not None:
        if not is_fp8_supported(config):
            pytest.skip("Model config does not support FP8")

    sigma = 0.023
    init_method = init_method_normal(sigma)

    block = LayerNormLinear(
        config.hidden_size,
        config.hidden_size * 3,
        init_method=init_method,
        zero_centered_gamma=zero_centered_gamma,
        normalization=normalization,
        params_dtype=dtype,
        device="cuda",
    )
    _test_sanity_common(block, dtype, config, fp8_recipe, skip_wgrad, skip_dgrad, microbatching)


@pytest.mark.parametrize("dtype", param_types)
@pytest.mark.parametrize("fp8_recipe", fp8_recipes)
@pytest.mark.parametrize("model", ["small", "weird"])
@pytest.mark.parametrize("skip_wgrad", all_boolean)
@pytest.mark.parametrize("skip_dgrad", all_boolean)
@pytest.mark.parametrize("microbatching", all_boolean)
def test_sanity_linear(dtype, fp8_recipe, model, skip_wgrad, skip_dgrad, microbatching):
    config = model_configs[model]

    if fp8_recipe is not None:
        if not is_fp8_supported(config):
            pytest.skip("Model config does not support FP8")

    sigma = 0.023
    output_layer_init_method = scaled_init_method_normal(sigma, config.num_layers)

    block = Linear(
        config.hidden_size,
        config.hidden_size,
        init_method=output_layer_init_method,
        params_dtype=dtype,
        device="cuda",
    )
    _test_sanity_common(block, dtype, config, fp8_recipe, skip_wgrad, skip_dgrad, microbatching)


@pytest.mark.parametrize("dtype", param_types)
@pytest.mark.parametrize("bs", batch_sizes_with_zero)
@pytest.mark.parametrize("model", ["small", "weird"])
@pytest.mark.parametrize("fp8_recipe", fp8_recipes)
@pytest.mark.parametrize("fp8_model_params", all_boolean)
@pytest.mark.parametrize("use_bias", all_boolean)
def test_sanity_linear_with_zero_tokens(dtype, bs, model, fp8_recipe, fp8_model_params, use_bias):
    if NVTE_TEST_NVINSPECT_ENABLED and fp8_model_params:
        pytest.skip("Quantized model parameters are not supported in debug mode.")
    config = model_configs[model]
    ffn_hidden_size = 4 * config.hidden_size
    num_tokens = bs * config.max_seqlen_q

    if fp8_recipe is not None:
        if not is_fp8_supported(config):
            pytest.skip("Model config does not support FP8")

    use_fp8 = fp8_recipe is not None
    with fp8_model_init(enabled=use_fp8 and fp8_model_params, recipe=fp8_recipe):
        te_linear = Linear(
            config.hidden_size, ffn_hidden_size, bias=use_bias, params_dtype=dtype
        ).cuda()

    inp_hidden_states = torch.randn(
        num_tokens, config.hidden_size, dtype=dtype, requires_grad=True
    ).cuda()
    with fp8_autocast(enabled=use_fp8, fp8_recipe=fp8_recipe):
        out = te_linear(inp_hidden_states)
    loss = out.sum()
    loss.backward()
    assert out.shape == (num_tokens, ffn_hidden_size)


@pytest.mark.parametrize("dtype", param_types)
@pytest.mark.parametrize("bs", batch_sizes_with_zero)
@pytest.mark.parametrize("model", ["small", "weird"])
@pytest.mark.parametrize("fp8_recipe", fp8_recipes)
@pytest.mark.parametrize("fp8_model_params", all_boolean)
@pytest.mark.parametrize("use_bias", all_boolean)
@pytest.mark.parametrize("empty_split", ["first", "last", "middle"])
@pytest.mark.parametrize("num_gemms", [4])
def test_sanity_grouped_linear(
    dtype, bs, model, fp8_recipe, fp8_model_params, use_bias, num_gemms, empty_split
):
    if NVTE_TEST_NVINSPECT_ENABLED and fp8_model_params:
        pytest.skip("FP8 model parameters are not supported in debug mode.")
    config = model_configs[model]
    ffn_hidden_size = 4 * config.hidden_size
    # Small batch size used to catch bug from https://github.com/NVIDIA/TransformerEngine/pull/1527.
    bs = bs * 16
    num_tokens = bs * config.max_seqlen_q * (num_gemms - 1)

    if fp8_recipe is not None:
        if not is_fp8_supported(config):
            pytest.skip("Model config does not support FP8")

    use_fp8 = fp8_recipe is not None
    with fp8_model_init(enabled=use_fp8 and fp8_model_params, recipe=fp8_recipe):
        te_grouped_linear = GroupedLinear(
            num_gemms, config.hidden_size, ffn_hidden_size, bias=use_bias, params_dtype=dtype
        ).cuda()

    inp_hidden_states = torch.randn(
        num_tokens, config.hidden_size, dtype=dtype, requires_grad=True
    ).cuda()
    m_splits = [bs * config.max_seqlen_q] * num_gemms
    if empty_split == "first":
        m_splits[0] = 0
    elif empty_split == "last":
        m_splits[-1] = 0
    elif empty_split == "middle":
        m_splits[num_gemms // 2] = 0

    with fp8_autocast(enabled=use_fp8, fp8_recipe=fp8_recipe):
        out = te_grouped_linear(inp_hidden_states, m_splits)
    loss = out.sum()
    loss.backward()
    assert out.shape == (num_tokens, ffn_hidden_size)


@pytest.mark.parametrize("dtype", param_types)
@pytest.mark.parametrize("fp8_recipe", fp8_recipes)
@pytest.mark.parametrize("model", ["small", "weird"])
@pytest.mark.parametrize("skip_wgrad", all_boolean)
@pytest.mark.parametrize("zero_centered_gamma", all_boolean)
@pytest.mark.parametrize("skip_dgrad", all_boolean)
@pytest.mark.parametrize("activation", all_activations)
@pytest.mark.parametrize("normalization", all_normalizations)
@pytest.mark.parametrize("microbatching", all_boolean)
def test_sanity_layernorm_mlp(
    dtype,
    fp8_recipe,
    model,
    skip_wgrad,
    zero_centered_gamma,
    skip_dgrad,
    activation,
    normalization,
    microbatching,
):
    config = model_configs[model]

    if fp8_recipe is not None:
        if not is_fp8_supported(config):
            pytest.skip("Model config does not support FP8")

    sigma = 0.023
    init_method = init_method_normal(sigma)
    output_layer_init_method = scaled_init_method_normal(sigma, config.num_layers)

    block = LayerNormMLP(
        config.hidden_size,
        4 * config.hidden_size,
        init_method=init_method,
        output_layer_init_method=output_layer_init_method,
        zero_centered_gamma=zero_centered_gamma,
        activation=activation,
        normalization=normalization,
        params_dtype=dtype,
        device="cuda",
    )
    _test_sanity_common(block, dtype, config, fp8_recipe, skip_wgrad, skip_dgrad, microbatching)


@pytest.mark.parametrize("dtype", param_types)
@pytest.mark.parametrize("fp8_recipe", fp8_recipes)
@pytest.mark.parametrize("model", ["small"])
@pytest.mark.parametrize("skip_wgrad", all_boolean)
@pytest.mark.parametrize("bias", all_boolean)
@pytest.mark.parametrize("activation", ["gelu", "swiglu"])
@pytest.mark.parametrize("normalization", all_normalizations)
@pytest.mark.parametrize("parallel_attention_mlp", all_boolean)
def test_sanity_gpt(
    dtype,
    fp8_recipe,
    model,
    skip_wgrad,
    bias,
    activation,
    normalization,
    parallel_attention_mlp,
):
    config = model_configs[model]

    if fp8_recipe is not None:
        if not is_fp8_supported(config):
            pytest.skip("Model config does not support FP8")

    sigma = 0.023
    init_method = init_method_normal(sigma)
    output_layer_init_method = scaled_init_method_normal(sigma, config.num_layers)

    block = TransformerLayer(
        config.hidden_size,
        4 * config.hidden_size,
        config.num_heads,
        init_method=init_method,
        output_layer_init_method=output_layer_init_method,
        hidden_dropout=0.1,
        attention_dropout=0.1,
        kv_channels=config.kv_channels,
        params_dtype=dtype,
        apply_residual_connection_post_layernorm=False,
        output_layernorm=False,
        bias=bias,
        activation=activation,
        normalization=normalization,
        device="cuda",
        parallel_attention_mlp=parallel_attention_mlp,
    )

    _test_sanity_e2e(block, dtype, config, fp8_recipe, skip_wgrad)


def test_sanity_gpt_126m():
    fp8_recipe = None
    if fp8_available:
        fp8_recipe = recipe.DelayedScaling(
            margin=0,
            fp8_format=recipe.Format.E4M3,
            amax_history_len=16,
            amax_compute_algo="most_recent",
        )
    test_sanity_gpt(
        dtype=param_types[-1],
        fp8_recipe=fp8_recipe,
        model="126m",
        skip_wgrad=False,
        bias=True,
        activation="gelu",
        normalization="LayerNorm",
        parallel_attention_mlp=False,
    )


@pytest.mark.parametrize("dtype", param_types)
@pytest.mark.parametrize("fp8_recipe", fp8_recipes)
@pytest.mark.parametrize("model", ["small"])
@pytest.mark.parametrize("skip_wgrad", all_boolean)
@pytest.mark.parametrize("normalization", all_normalizations)
def test_sanity_bert(dtype, fp8_recipe, model, skip_wgrad, normalization):
    config = model_configs[model]

    if fp8_recipe is not None:
        if not fp8_available:
            pytest.skip(reason_for_no_fp8)
        if not is_fp8_supported(config):
            pytest.skip("Model config does not support FP8")

    sigma = 0.023
    init_method = init_method_normal(sigma)
    output_layer_init_method = scaled_init_method_normal(sigma, config.num_layers)

    block = TransformerLayer(
        config.hidden_size,
        4 * config.hidden_size,
        config.num_heads,
        init_method=init_method,
        output_layer_init_method=output_layer_init_method,
        hidden_dropout=0.1,
        attention_dropout=0.1,
        kv_channels=config.kv_channels,
        params_dtype=dtype,
        apply_residual_connection_post_layernorm=True,
        output_layernorm=True,
        self_attn_mask_type="causal",
        normalization=normalization,
        device="cuda",
    )

    _test_sanity_e2e_bert(block, dtype, config, fp8_recipe, skip_wgrad)


def test_sanity_bert_126m():
    fp8_recipe = recipe.DelayedScaling(
        margin=0,
        fp8_format=recipe.Format.E4M3,
        amax_history_len=1,
        amax_compute_algo="most_recent",
    )
    test_sanity_bert(
        dtype=param_types[-1],
        fp8_recipe=fp8_recipe,
        model="126m",
        skip_wgrad=False,
        normalization="LayerNorm",
    )


@pytest.mark.parametrize("dtype", param_types)
@pytest.mark.parametrize("fp8_recipe", fp8_recipes)
@pytest.mark.parametrize("model", ["small"])
@pytest.mark.parametrize("skip_wgrad", all_boolean)
@pytest.mark.parametrize("normalization", all_normalizations)
def test_sanity_T5(dtype, fp8_recipe, model, skip_wgrad, normalization):
    config = model_configs[model]

    if fp8_recipe is not None:
        if not fp8_available:
            pytest.skip(reason_for_no_fp8)
        if not is_fp8_supported(config):
            pytest.skip("Model config does not support FP8")

    sigma = 0.023
    init_method = init_method_normal(sigma)
    output_layer_init_method = scaled_init_method_normal(sigma, config.num_layers)

    block = TransformerLayer(
        config.hidden_size,
        4 * config.hidden_size,
        config.num_heads,
        init_method=init_method,
        output_layer_init_method=output_layer_init_method,
        hidden_dropout=0.1,
        attention_dropout=0.1,
        kv_channels=config.kv_channels,
        params_dtype=dtype,
        apply_residual_connection_post_layernorm=False,
        output_layernorm=False,
        layer_type="decoder",
        normalization=normalization,
        device="cuda",
    )

    _test_sanity_e2e_T5(block, dtype, config, fp8_recipe, skip_wgrad)


def test_sanity_T5_126m():
    fp8_recipe = recipe.DelayedScaling(
        margin=0,
        fp8_format=recipe.Format.E4M3,
        amax_history_len=1,
        amax_compute_algo="most_recent",
    )
    test_sanity_T5(
        dtype=param_types[-1],
        fp8_recipe=fp8_recipe,
        model="126m",
        skip_wgrad=False,
        normalization="LayerNorm",
    )


@pytest.mark.parametrize("dtype", param_types)
@pytest.mark.parametrize("fp8_recipe", fp8_recipes)
@pytest.mark.parametrize("model", ["small"])
@pytest.mark.parametrize("skip_wgrad", all_boolean)
def test_sanity_amp_and_nvfuser(dtype, fp8_recipe, model, skip_wgrad):
    config = model_configs[model]

    if fp8_recipe is not None:
        if not is_fp8_supported(config):
            pytest.skip("Model config does not support FP8")

    sigma = 0.023
    init_method = init_method_normal(sigma)
    output_layer_init_method = scaled_init_method_normal(sigma, config.num_layers)

    block = TransformerLayer(
        config.hidden_size,
        4 * config.hidden_size,
        config.num_heads,
        init_method=init_method,
        output_layer_init_method=output_layer_init_method,
        hidden_dropout=0.1,
        attention_dropout=0.1,
        kv_channels=config.kv_channels,
        params_dtype=torch.float32,
        device="cuda",
    )

    _test_sanity_e2e_amp(block, dtype, config, fp8_recipe, skip_wgrad)


@pytest.mark.parametrize("dtype", param_types)
@pytest.mark.parametrize("fp8_recipe", fp8_recipes)
@pytest.mark.parametrize("model", ["small"])
def test_sanity_drop_path(dtype, fp8_recipe, model):
    config = model_configs[model]

    if fp8_recipe is not None:
        if not is_fp8_supported(config):
            pytest.skip("Model config does not support FP8")

    sigma = 0.023
    init_method = init_method_normal(sigma)
    output_layer_init_method = scaled_init_method_normal(sigma, config.num_layers)

    block = TransformerLayer(
        config.hidden_size,
        4 * config.hidden_size,
        config.num_heads,
        init_method=init_method,
        output_layer_init_method=output_layer_init_method,
        hidden_dropout=0.1,
        attention_dropout=0.1,
        kv_channels=config.kv_channels,
        params_dtype=dtype,
        apply_residual_connection_post_layernorm=False,
        output_layernorm=False,
        drop_path_rate=1.0,
        device="cuda",
    )

    _test_sanity_e2e(block, dtype, config, fp8_recipe, False)


@pytest.mark.parametrize("dtype", param_types)
@pytest.mark.parametrize("fp8_recipe", fp8_recipes)
@pytest.mark.parametrize("model", ["small"])
@pytest.mark.parametrize("skip_wgrad", all_boolean)
def test_sanity_fused_qkv_params(dtype, fp8_recipe, model, skip_wgrad):
    config = model_configs[model]

    if fp8_recipe is not None:
        if not is_fp8_supported(config):
            pytest.skip("Model config does not support FP8")

    sigma = 0.023
    init_method = init_method_normal(sigma)
    output_layer_init_method = scaled_init_method_normal(sigma, config.num_layers)

    block = TransformerLayer(
        config.hidden_size,
        4 * config.hidden_size,
        config.num_heads,
        init_method=init_method,
        output_layer_init_method=output_layer_init_method,
        hidden_dropout=0.1,
        attention_dropout=0.1,
        kv_channels=config.kv_channels,
        params_dtype=dtype,
        apply_residual_connection_post_layernorm=False,
        output_layernorm=False,
        fuse_qkv_params=True,
        device="cuda",
    )

    _test_sanity_e2e(block, dtype, config, fp8_recipe, skip_wgrad)


@pytest.mark.parametrize("dtype", param_types)
@pytest.mark.parametrize("fp8_recipe", fp8_recipes)
@pytest.mark.parametrize("model", ["small"])
@pytest.mark.parametrize("skip_wgrad", all_boolean)
def test_sanity_gradient_accumulation_fusion(dtype, fp8_recipe, model, skip_wgrad):
    config = model_configs[model]

    if fp8_recipe is not None:
        if not is_fp8_supported(config):
            pytest.skip("Model config does not support FP8")

    sigma = 0.023
    init_method = init_method_normal(sigma)
    output_layer_init_method = scaled_init_method_normal(sigma, config.num_layers)

    block = TransformerLayer(
        config.hidden_size,
        4 * config.hidden_size,
        config.num_heads,
        init_method=init_method,
        output_layer_init_method=output_layer_init_method,
        hidden_dropout=0.1,
        attention_dropout=0.1,
        kv_channels=config.kv_channels,
        params_dtype=dtype,
        apply_residual_connection_post_layernorm=False,
        output_layernorm=False,
        fuse_qkv_params=True,
        fuse_wgrad_accumulation=True,
        device="cuda",
    )

    _test_sanity_e2e_gradient_accumulation_fusion(block, dtype, config, fp8_recipe, skip_wgrad)


def test_model_multiple_cast():
    a = torch.zeros((16, 16), device="cuda")
    m = Linear(16, 32)

    y = m(a)
    assert y.dtype == torch.float32

    m.half()
    a = a.half()

    y2 = m(a)
    assert y2.dtype == torch.float16


@pytest.mark.parametrize("N", [32])
@pytest.mark.parametrize("offset", [1, 3, 5])
@pytest.mark.parametrize("datatype", param_types)
def test_sanity_gemm_with_unalignment(N, offset, datatype):
    scratchpad = torch.randn(N * N + 2 * offset, device="cuda", dtype=datatype)
    inp = torch.reshape(scratchpad[offset:-offset], (N, N))
    weight = torch.reshape(scratchpad[offset * 2 :], (N, N))

    _ = general_gemm(A=weight, B=inp, workspace=get_workspace())
    torch.cuda.synchronize()


@pytest.mark.skipif(not fp8_available, reason=reason_for_no_fp8)
@pytest.mark.parametrize("N", [32])
@pytest.mark.parametrize("datatype", [torch.float16, torch.bfloat16])
def test_sanity_fp8_gemm_with_unalignment(N, datatype):
    offset = 16
    scratchpad = torch.randn(N, N * N + offset, device="cuda", dtype=datatype)

    scales = torch.ones(1).cuda().squeeze()
    amaxes = torch.ones(1).cuda().squeeze()
    dtype = tex.DType.kFloat8E4M3
    fp8_quantizer = Float8Quantizer(scales, amaxes, dtype)

    outp_type = datatype

    scratchpad_fp8 = fp8_quantizer(scratchpad)
    inp_fp8 = torch.reshape(scratchpad_fp8[0][:-offset], (N, N))
    weight_fp8 = torch.reshape(scratchpad_fp8[0][offset:], (N, N))
    general_gemm(
        weight_fp8,
        inp_fp8,
        get_workspace(),
        outp_type,
        bias=None,
        use_split_accumulator=False,
    )
    torch.cuda.synchronize()


@pytest.mark.skipif(not fp8_available, reason=reason_for_no_fp8)
def test_replace_raw_data_for_float8tensor():
    """Test the functionality of replace_raw_data"""
    torch.manual_seed(12345)
    torch.cuda.manual_seed(12345)

    fp8_quantizer = Float8CurrentScalingQuantizer(fp8_dtype=tex.DType.kFloat8E4M3, device="cuda")
    fp8_tensor = fp8_quantizer.make_empty([128, 128], dtype=torch.bfloat16, device="cuda")
    random_bf16_data = torch.randn(fp8_tensor.shape, dtype=torch.bfloat16, device="cuda")
    fp8_quantizer.update_quantized(random_bf16_data, fp8_tensor)

    attrs_to_check = ["_quantizer", "_fp8_dtype", "_scale_inv", "_transpose", "_transpose_invalid"]
    attrs = {}
    for attr in attrs_to_check:
        attrs[attr] = getattr(fp8_tensor, attr)

    old_data = fp8_tensor._data
    new_data = torch.empty_like(old_data)
    replace_raw_data(fp8_tensor, new_data)

    # Make sure the new_data is properly assigned.
    assert fp8_tensor._data.data_ptr() != old_data.data_ptr()
    assert fp8_tensor._data.data_ptr() == new_data.data_ptr()
    # Make sure the values are not changed.
    torch.testing.assert_close(old_data, fp8_tensor._data, atol=0, rtol=0)
    # Make sure other attributes are not changed (totally identical)
    for attr in attrs_to_check:
        assert id(getattr(fp8_tensor, attr)) == id(attrs[attr])


@pytest.mark.skipif(not fp8_available, reason=reason_for_no_fp8)
def test_fp8_model_init_high_precision_init_val():
    """Test fp8_model_init with preserve_high_precision_init_val=True"""
    with fp8_model_init(preserve_high_precision_init_val=True):
        model = Linear(768, 768)

    weight = model.weight

    assert isinstance(weight, QuantizedTensor), "Weight should be QuantizedTensor"
    assert hasattr(weight, "_high_precision_init_val"), "_high_precision_init_val not found"
    assert hasattr(weight, "get_high_precision_init_val"), "get_high_precision_init_val() not found"
    assert hasattr(
        weight, "clear_high_precision_init_val"
    ), "clear_high_precision_init_val() not found"

    high_precision = weight.get_high_precision_init_val()
    assert high_precision.device.type == "cpu", "high_precision_init_val is not on the CPU"

    new_weight = weight._get_quantizer().make_empty(
        shape=weight.shape, dtype=weight.dtype, device=weight.device
    )
    weight._get_quantizer().update_quantized(high_precision.to(weight.device), new_weight)

    torch.testing.assert_close(
        new_weight.dequantize(dtype=weight.dtype),
        weight.dequantize(dtype=weight.dtype),
        rtol=0,
        atol=0,
    )

    weight.clear_high_precision_init_val()
    assert weight.get_high_precision_init_val() is None, "clear_high_precision_init_val() not work"
    assert not hasattr(
        weight, "._high_precision_init_val"
    ), "clear_high_precision_init_val() not work"


def test_sanity_checkpointing_on_callables():
    """Test that TE checkpointing works correctly on callable modules."""

    # torch.autograf.function
    class MyFunction(torch.autograd.Function):
        @staticmethod
        def forward(ctx, inp):
            return inp

        @staticmethod
        def backward(ctx, grad_output):
            return grad_output

    module = MyFunction.apply
    inp = torch.randn(10, 10, device="cuda", requires_grad=True)

    out_checkpoint = checkpoint(module, inp)
    out_checkpoint.sum().backward()
    grad_checkpoint = inp.grad

    out_standard = module(inp)
    out_standard.sum().backward()
    grad_standard = inp.grad

    # Assert that gradients are the same
    torch.testing.assert_close(grad_checkpoint, grad_standard)

<<<<<<< HEAD
def test_linear_frozen_weights_memory_default_recipe():
    """Test that memory usage is optimized when weights are frozen for MXFP8."""
    dim = 1024
    linear = Linear(dim, dim, bias=False)
    x = torch.randn(dim, dim, requires_grad=True, device="cuda")

    # Freeze weights
    linear.weight.requires_grad = False
    
    # Forward and backward pass with FP8
    with fp8_autocast():
        o = linear(x)
        g_o = torch.randn_like(o)
    
    max_memory_before_backward = torch.cuda.max_memory_allocated()
    o.backward(g_o)
    max_memory_after_backward = torch.cuda.max_memory_allocated()
    
    memory_diff = (max_memory_after_backward - max_memory_before_backward) / 1e6
    assert memory_diff < 5.5, f"Memory usage with frozen weights ({memory_diff}MB) should be less than 5.5MB as the grad_output should be quantized only columnwise."
=======

@pytest.mark.parametrize(
    "module_name",
    ("Linear", "LayerNormLinear", "LayerNormMLP", "GroupedLinear", "ops.Linear"),
)
@pytest.mark.parametrize(
    "quantization",
    (None, "fp8_delayed_scaling", "fp8_current_scaling", "mxfp8"),
)
def test_inference_mode(
    module_name: str,
    quantization: Optional[str],
) -> None:
    """Test heuristics for initializing quantized weights"""
    if NVTE_TEST_NVINSPECT_ENABLED and quantization is not None:
        pytest.skip("Quantized model parameters are not supported in debug mode.")

    # Tensor dimensions
    sequence_length = 32
    hidden_size = 32

    # Skip invalid configurations
    if quantization in ("fp8_delayed_scaling", "fp8_current_scaling") and not fp8_available:
        pytest.skip(reason_for_no_fp8)
    if quantization == "mxfp8" and not mxfp8_available:
        pytest.skip(reason_for_no_mxfp8)

    # Construct quantization recipe
    with_quantization = quantization not in (None, "None")
    quantization_recipe = None
    if quantization == "fp8_delayed_scaling":
        quantization_recipe = recipe.DelayedScaling()
    elif quantization == "fp8_current_scaling":
        quantization_recipe = recipe.Float8CurrentScaling()
    elif quantization == "mxfp8":
        quantization_recipe = recipe.MXFP8BlockScaling()

    # Construct module
    module = None
    with torch.no_grad():
        with fp8_model_init(enabled=with_quantization, recipe=quantization_recipe):
            if module_name == "Linear":
                module = Linear(hidden_size, hidden_size)
            elif module_name == "LayerNormLinear":
                module = LayerNormLinear(hidden_size, hidden_size)
            elif module_name == "LayerNormMLP":
                module = LayerNormMLP(hidden_size, hidden_size)
            elif module_name == "GroupedLinear":
                module = GroupedLinear(1, hidden_size, hidden_size)
            elif module_name == "ops.Linear":
                module = transformer_engine.pytorch.ops.Linear(hidden_size, hidden_size)

    def check_weights():
        """Helper function to check that weight parameters have expected data"""
        for param in module.parameters():
            if isinstance(param, Float8Tensor):
                assert param._data is not None, "Missing FP8 data"
                assert (
                    param._transpose is None and param._transpose_invalid
                ), "FP8 transpose is not expected for inference"
            if isinstance(param, MXFP8Tensor):
                assert param._rowwise_data is not None, "Missing row-wise MXFP8 data"
                assert (
                    param._columnwise_data is None
                ), "Column-wise MXFP8 data is not expected for inference"

    # Check that modules have expected weights after initialization
    check_weights()

    # Check that modules have expected weights after forward pass
    with torch.inference_mode():
        x = torch.zeros(sequence_length, hidden_size, device="cuda")
        kwargs = {}
        if module_name == "GroupedLinear":
            kwargs["m_splits"] = [sequence_length]
        with fp8_autocast(enabled=with_quantization, fp8_recipe=quantization_recipe):
            y = module(x, **kwargs)
    check_weights()
>>>>>>> f947e703
<|MERGE_RESOLUTION|>--- conflicted
+++ resolved
@@ -994,7 +994,7 @@
     # Assert that gradients are the same
     torch.testing.assert_close(grad_checkpoint, grad_standard)
 
-<<<<<<< HEAD
+
 def test_linear_frozen_weights_memory_default_recipe():
     """Test that memory usage is optimized when weights are frozen for MXFP8."""
     dim = 1024
@@ -1015,7 +1015,7 @@
     
     memory_diff = (max_memory_after_backward - max_memory_before_backward) / 1e6
     assert memory_diff < 5.5, f"Memory usage with frozen weights ({memory_diff}MB) should be less than 5.5MB as the grad_output should be quantized only columnwise."
-=======
+
 
 @pytest.mark.parametrize(
     "module_name",
@@ -1093,5 +1093,4 @@
             kwargs["m_splits"] = [sequence_length]
         with fp8_autocast(enabled=with_quantization, fp8_recipe=quantization_recipe):
             y = module(x, **kwargs)
-    check_weights()
->>>>>>> f947e703
+    check_weights()