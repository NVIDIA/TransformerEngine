--- conflicted
+++ resolved
@@ -464,15 +464,15 @@
         .cuda()
     )
 
-<<<<<<< HEAD
-    _test_sanity_e2e(block, bs, dtype, config, fp8_recipe)
-
-
-@pytest.mark.parametrize("dtype", param_types)
-@pytest.mark.parametrize("bs", batch_sizes)
-@pytest.mark.parametrize("fp8_recipe", fp8_recipes)
-@pytest.mark.parametrize("model", model_configs.keys())
-def test_gpt_with_emha(dtype, bs, fp8_recipe, model):
+    _test_sanity_e2e(block, bs, dtype, config, fp8_recipe, skip_wgrad)
+
+
+@pytest.mark.parametrize("dtype", param_types)
+@pytest.mark.parametrize("bs", batch_sizes)
+@pytest.mark.parametrize("fp8_recipe", fp8_recipes)
+@pytest.mark.parametrize("model", model_configs.keys())
+@pytest.mark.parametrize("skip_wgrad", skip_wgrad)
+def test_gpt_with_emha(dtype, bs, fp8_recipe, model, skip_wgrad):
     if dtype == torch.float32:
         return
 
@@ -515,6 +515,10 @@
         device="cuda",
         requires_grad=True,
     )
+
+    if skip_wgrad:
+        _disable_wgrads(block)
+
     with torch.no_grad():
         te_inp_attn_mask = [0] + [config.seq_len for _ in range(bs)]
         te_inp_attn_mask = torch.tensor(
@@ -529,7 +533,4 @@
 
     assert te_out.dtype == dtype
     loss.backward()
-    torch.cuda.synchronize()
-=======
-    _test_sanity_e2e(block, bs, dtype, config, fp8_recipe, skip_wgrad)
->>>>>>> e456110b
+    torch.cuda.synchronize()