--- conflicted
+++ resolved
@@ -1,39 +1,32 @@
-[MASTER]
-extension-pkg-whitelist=torch,
-<<<<<<< HEAD
-                        transformer_engine_extensions,
-                        scaled_softmax_cuda,
-                        scaled_masked_softmax_cuda,
-                        scaled_upper_triang_masked_softmax_cuda,
-			scaled_upper_triang_masked_softmax_dropout_cuda,
-			emha_C
-=======
-                        transformer_engine_extensions
->>>>>>> e456110b
-
-disable=too-many-locals,
-        invalid-name,
-        too-many-arguments,
-        abstract-method,
-        arguments-differ,
-        too-many-instance-attributes,
-        unsubscriptable-object,
-        import-outside-toplevel,
-        too-many-statements,
-        import-error,
-        too-many-lines,
-        use-maxsplit-arg,
-        protected-access,
-        pointless-string-statement,
-        cyclic-import,
-        duplicate-code,
-        no-member,
-        attribute-defined-outside-init,
-        global-statement,
-        too-many-branches,
-        global-variable-not-assigned
-
-[TYPECHECK]
-ignored-modules=torch
-ignored-classes=torch
-
+[MASTER]
+extension-pkg-whitelist=torch,
+                        transformer_engine_extensions,
+			scaled_upper_triang_masked_softmax_dropout_cuda,
+			emha_C
+
+disable=too-many-locals,
+        invalid-name,
+        too-many-arguments,
+        abstract-method,
+        arguments-differ,
+        too-many-instance-attributes,
+        unsubscriptable-object,
+        import-outside-toplevel,
+        too-many-statements,
+        import-error,
+        too-many-lines,
+        use-maxsplit-arg,
+        protected-access,
+        pointless-string-statement,
+        cyclic-import,
+        duplicate-code,
+        no-member,
+        attribute-defined-outside-init,
+        global-statement,
+        too-many-branches,
+        global-variable-not-assigned
+
+[TYPECHECK]
+ignored-modules=torch
+ignored-classes=torch
+