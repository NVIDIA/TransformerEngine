--- conflicted
+++ resolved
@@ -2,13 +2,6 @@
 #
 # See LICENSE for license information.
 
-<<<<<<< HEAD
-=======
-
-pip3 install onnxruntime
-pip3 install onnxruntime_extensions
-
->>>>>>> d126cdd6
 : ${TE_PATH:=/opt/transformerengine}
 : ${XML_LOG_DIR:=/logs}
 mkdir -p "$XML_LOG_DIR"
