--- conflicted
+++ resolved
@@ -55,11 +55,8 @@
            || github.actor == 'pstjohn'
            || github.actor == 'vcherepanov-nv'
            || github.actor == 'tdophung'
-<<<<<<< HEAD
+           || github.actor == 'vthumbe1503'
            || github.actor == 'janekb04'
-=======
-           || github.actor == 'vthumbe1503'
->>>>>>> 96944a81
          )
     steps:
       - name: Check if comment is issued by authorized person
