# Copyright (c) 2022-2025, NVIDIA CORPORATION & AFFILIATES. All rights reserved.
#
# See LICENSE for license information.

# A workflow to trigger ci on hybrid infra (github + self hosted runner)
name: TE-CI Trigger
on:
  issue_comment:
    types: [created]
jobs:
  Authorization:
    name: Authorization
    runs-on: blossom
    outputs:
      args: ${{ env.args }}

    # This job only runs for pull request comments
    if: >
         startsWith(github.event.comment.body, '/te-ci')
         && (
           github.actor == 'ptrendx'
           || github.actor == 'ksivaman'
           || github.actor == 'schetlur-nv'
           || github.actor == 'timmoon10'
           || github.actor == 'zlsh80826'
           || github.actor == 'mingxu1067'
           || github.actor == 'cyanguwa'
           || github.actor == 'nzmora-nvidia'
           || github.actor == 'galagam'
           || github.actor == 'nouiz'
           || github.actor == 'denera'
           || github.actor == 'sudhakarsingh27'
           || github.actor == 'Oleg-Goncharov'
           || github.actor == 'phu0ngng'
           || github.actor == 'xrennvidia'
           || github.actor == 'yaox12'
           || github.actor == 'huanghua1994'
           || github.actor == 'mgoldfarb-nvidia'
           || github.actor == 'pggPL'
           || github.actor == 'vasunvidia'
           || github.actor == 'erhoo82'
           || github.actor == 'kocchop'
           || github.actor == 'youngeunkwon0405'
           || github.actor == 'KshitijLakhani'
           || github.actor == 'jberchtold-nvidia'
<<<<<<< HEAD
           || github.actor == 'sanandaraj5597'
=======
           || github.actor == 'negvet'
>>>>>>> de06a34c
         )
    steps:
      - name: Check if comment is issued by authorized person
        run: blossom-ci
        env:
          OPERATION: 'AUTH'
          REPO_TOKEN: ${{ secrets.GITHUB_TOKEN }}
          REPO_KEY_DATA: ${{ secrets.BLOSSOM_KEY }}

  Vulnerability-scan:
    name: Vulnerability scan
    needs: [Authorization]
    runs-on: ubuntu-latest
    steps:
      - name: Checkout code
        uses: actions/checkout@v2
        with:
          repository: ${{ fromJson(needs.Authorization.outputs.args).repo }}
          ref: ${{ fromJson(needs.Authorization.outputs.args).ref }}
          lfs: 'true'

      - name: Run blossom action
        uses: NVIDIA/blossom-action@main
        env:
          REPO_TOKEN: ${{ secrets.GITHUB_TOKEN }}
          REPO_KEY_DATA: ${{ secrets.BLOSSOM_KEY }}
        with:
          args1: ${{ fromJson(needs.Authorization.outputs.args).args1 }}
          args2: ${{ fromJson(needs.Authorization.outputs.args).args2 }}
          args3: ${{ fromJson(needs.Authorization.outputs.args).args3 }}

  Job-trigger:
    name: Start ci job
    needs: [Vulnerability-scan]
    runs-on: blossom
    steps:
      - name: Start ci job
        run: blossom-ci
        env:
          OPERATION: 'START-CI-JOB'
          CI_SERVER: ${{ secrets.CI_SERVER }}
          REPO_TOKEN: ${{ secrets.GITHUB_TOKEN }}<|MERGE_RESOLUTION|>--- conflicted
+++ resolved
@@ -43,11 +43,8 @@
            || github.actor == 'youngeunkwon0405'
            || github.actor == 'KshitijLakhani'
            || github.actor == 'jberchtold-nvidia'
-<<<<<<< HEAD
            || github.actor == 'sanandaraj5597'
-=======
            || github.actor == 'negvet'
->>>>>>> de06a34c
          )
     steps:
       - name: Check if comment is issued by authorized person
