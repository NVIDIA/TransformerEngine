# Copyright (c) 2022-2023, NVIDIA CORPORATION & AFFILIATES. All rights reserved.
#
# See LICENSE for license information.

# A workflow to trigger TE build on GitHub
name: 'Build'
on:
  pull_request:
  workflow_dispatch:
jobs:
  pytorch:
    name: 'PyTorch'
    runs-on: ubuntu-latest
    container:
      image: nvcr.io/nvidia/pytorch:22.09-py3
      options: --user root
    steps:
      - name: 'Checkout'
        uses: actions/checkout@v3
      - name: 'Build'
        run: |
          mkdir -p wheelhouse && \
          NVTE_FRAMEWORK=pytorch pip wheel -w wheelhouse . -v
      - name: 'Upload wheel'
        uses: actions/upload-artifact@v3
        with:
          name: te_wheel_pyt
          path: wheelhouse/transformer_engine*.whl
          retention-days: 7
      - name: 'Install'
        run: pip install --no-cache-dir wheelhouse/transformer_engine*.whl
      - name: 'Sanity check'
        run: python tests/pytorch/test_sanity_import.py
<<<<<<< HEAD
  jax:
    if: false  # JAX container is not yet publicly available on NGC catalog
    name: 'JAX'
    runs-on: ubuntu-latest
    container:
      image: nvcr.io/nvidia/jax:XX.XX-py3
=======
  TensorFlow:
    name: 'TensorFlow build'
    runs-on: ubuntu-latest
    container:
      image: nvcr.io/nvidia/tensorflow:23.02-tf2-py3
>>>>>>> 2d72c11f
      options: --user root
    steps:
      - name: 'Checkout'
        uses: actions/checkout@v3
      - name: 'Build'
        run: |
<<<<<<< HEAD
          apt-get -y update && \
          apt -y install pybind11-dev ninja-build && \
          mkdir -p wheelhouse && \
          NVTE_FRAMEWORK=jax pip wheel -w wheelhouse . -v
      - name: 'Upload wheel'
        uses: actions/upload-artifact@v3
        with:
          name: te_wheel_jax
=======
          apt-get update && apt-get install -y ninja-build pybind11-dev
          mkdir -p wheelhouse && \
          NVTE_FRAMEWORK=tensorflow pip wheel -w wheelhouse . -v
      - name: 'Upload wheel'
        uses: actions/upload-artifact@v3
        with:
          name: te_wheel_tf
>>>>>>> 2d72c11f
          path: wheelhouse/transformer_engine*.whl
          retention-days: 7
      - name: 'Install'
        run: pip install --no-cache-dir wheelhouse/transformer_engine*.whl
      - name: 'Sanity check'
<<<<<<< HEAD
        run: python tests/jax/test_sanity_import.py
=======
        run: python tests/tensorflow/test_sanity_import.py
>>>>>>> 2d72c11f
<|MERGE_RESOLUTION|>--- conflicted
+++ resolved
@@ -12,7 +12,7 @@
     name: 'PyTorch'
     runs-on: ubuntu-latest
     container:
-      image: nvcr.io/nvidia/pytorch:22.09-py3
+      image: nvcr.io/nvidia/pytorch:23.03-py3
       options: --user root
     steps:
       - name: 'Checkout'
@@ -31,51 +31,54 @@
         run: pip install --no-cache-dir wheelhouse/transformer_engine*.whl
       - name: 'Sanity check'
         run: python tests/pytorch/test_sanity_import.py
-<<<<<<< HEAD
   jax:
     if: false  # JAX container is not yet publicly available on NGC catalog
     name: 'JAX'
     runs-on: ubuntu-latest
     container:
       image: nvcr.io/nvidia/jax:XX.XX-py3
-=======
-  TensorFlow:
-    name: 'TensorFlow build'
-    runs-on: ubuntu-latest
-    container:
-      image: nvcr.io/nvidia/tensorflow:23.02-tf2-py3
->>>>>>> 2d72c11f
       options: --user root
     steps:
       - name: 'Checkout'
         uses: actions/checkout@v3
       - name: 'Build'
         run: |
-<<<<<<< HEAD
           apt-get -y update && \
-          apt -y install pybind11-dev ninja-build && \
+          apt -y install ninja-build pybind11-dev && \
           mkdir -p wheelhouse && \
           NVTE_FRAMEWORK=jax pip wheel -w wheelhouse . -v
       - name: 'Upload wheel'
         uses: actions/upload-artifact@v3
         with:
           name: te_wheel_jax
-=======
-          apt-get update && apt-get install -y ninja-build pybind11-dev
+          path: wheelhouse/transformer_engine*.whl
+          retention-days: 7
+      - name: 'Install'
+        run: pip install --no-cache-dir wheelhouse/transformer_engine*.whl
+      - name: 'Sanity check'
+        run: python tests/jax/test_sanity_import.py
+  tensorflow:
+    name: 'TensorFlow'
+    runs-on: ubuntu-latest
+    container:
+      image: nvcr.io/nvidia/tensorflow:23.03-tf2-py3
+      options: --user root
+    steps:
+      - name: 'Checkout'
+        uses: actions/checkout@v3
+      - name: 'Build'
+        run: |
+          apt-get -y update && \
+          apt -y install ninja-build pybind11-dev && \
           mkdir -p wheelhouse && \
           NVTE_FRAMEWORK=tensorflow pip wheel -w wheelhouse . -v
       - name: 'Upload wheel'
         uses: actions/upload-artifact@v3
         with:
           name: te_wheel_tf
->>>>>>> 2d72c11f
           path: wheelhouse/transformer_engine*.whl
           retention-days: 7
       - name: 'Install'
         run: pip install --no-cache-dir wheelhouse/transformer_engine*.whl
       - name: 'Sanity check'
-<<<<<<< HEAD
-        run: python tests/jax/test_sanity_import.py
-=======
-        run: python tests/tensorflow/test_sanity_import.py
->>>>>>> 2d72c11f
+        run: python tests/tensorflow/test_sanity_import.py