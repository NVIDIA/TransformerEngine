# Copyright (c) 2022-2025, NVIDIA CORPORATION & AFFILIATES. All rights reserved.
#
# See LICENSE for license information.

"""API definition for nvidia-dlframework-inspect."""

import copy
<<<<<<< HEAD
from typing import Dict, Union, Optional
=======
from typing import Dict, Union, Tuple, Optional
>>>>>>> 7042c2f0
from nvdlfw_inspect.base import BaseNamespaceAPI, BaseConfigAPIMapper
from nvdlfw_inspect.registry import Registry

import torch

from transformer_engine.debug.features.utils.stats_buffer import STATS_BUFFERS
from transformer_engine.pytorch.tensor import get_all_tensor_types
from transformer_engine.debug.pytorch.debug_state import TEDebugState
from transformer_engine.pytorch.tensor import Quantizer, QuantizedTensor


class TEConfigAPIMapper(BaseConfigAPIMapper):
    """Class responsible for determining which NV DLFW Inspect API should be run for each tensor and gemm."""

    def parse_config_and_api(self, config, **kwargs):
        """Process the config and returns True if the config and api args match, along with processed config."""
        processed_config = None
        config_copy = copy.deepcopy(config)
        gemm_parsing = kwargs.get("gemm_parsing", False)
        tensor_parsing = kwargs.get("tensor_parsing", False)

        if gemm_parsing:
            # parse with GEMM and/or tensor
            processed_config = self._process_transformer_engine_config(config_copy, **kwargs)
        elif tensor_parsing:
            # parse with only tensor
            processed_config = self._process_tensor_config(config_copy, kwargs["tensor_name"])

        if not processed_config:
            return False, None

        if "enabled" in processed_config:
            processed_config.pop("enabled")
        return True, processed_config

    def _validate_gemm(self, gemm):
        assert gemm in ["fprop", "wgrad", "dgrad"], (
            f"[NVTORCH INSPECT ERROR] Invalid gemm: {gemm}. It must be one of the ['fprop',"
            " 'wgrad', 'dgrad']."
        )

    def _process_transformer_engine_config(self, config, **kwargs):
        """
        Return config specific to a particular tensor name and gemm that matches the api args.
        """
        if "gemms_struct" in config:
            for cfg in config["gemms_struct"]:
                self._validate_gemm(cfg["gemm"])
                if cfg["gemm"] == kwargs["gemm"]:
                    if kwargs["tensor_parsing"]:
                        cfg = self._process_tensor_config(cfg, kwargs["tensor_name"])
                        if not cfg:
                            return None
                    cfg_copy = copy.deepcopy(cfg)
                    config.pop("gemms_struct")
                    assert (
                        "enabled" not in cfg_copy
                    ), "[NVTORCH INSPECT ERROR] Enabled field should not be part of gemms_struct"
                    config.update(cfg_copy)
                    return config
            return None
        if "gemms" in config:
            for gemm in config["gemms"]:
                self._validate_gemm(gemm)
            if kwargs["gemm"] in config["gemms"]:
                if kwargs["tensor_parsing"]:
                    cfg = self._process_tensor_config(config, kwargs["tensor_name"])
                    if not cfg:
                        return None
                config["gemm"] = kwargs["gemm"]
                config.pop("gemms")
                return config
            return None
        raise ValueError(
            "[NVTORCH INSPECT ERROR] Provide 'gemms_struct: List[Dict]' or 'gemms: List[str]'"
            " in the config yaml"
        )


required_kwargs = {
    "fp8_gemm_enabled": ["gemm"],
    "modify_tensor_enabled": ["tensor_name", "gemm"],
    "modify_tensor": ["tensor_name", "gemm"],
    "inspect_tensor": ["tensor_name"],
    "inspect_tensor_postquantize": ["tensor_name"],
    "inspect_tensor_enabled": ["tensor_name"],
    "inspect_tensor_postquantize_enabled": ["tensor_name"],
    "default": ["tensor_name", "gemm"],
}


# pylint: disable=unused-argument
class TEDefaultFeatures:
    """Transformer Engine API calls default behavior."""

    def fp8_gemm_enabled(
        self,
        config: Dict,
        layer_name: str,
        gemm: str,
        iteration: int,
    ) -> bool | Tuple[bool, Optional[int]]:
        """
        If the tensor is not processed using *modify_tensor* and the fp8 recipe is enabled,
        then the decision whether to cast it to fp8 is based on the value returned by the call *fp8_gemm_enabled*.
        If the tensor is processed using *modify_tensor* or fp8 autocast is not enabled,
        the result of this call does not matter.

        This method may return a tuple (bool, Optional[int]), where the int indicates the next iteration when the feature will be enabled.
        It can return (bool, None) if the feature will never be enabled for that layer and gemm.
        Returning the next enabled iteration can help optimize CPU usage.

        Parameters
        ----------

        config: Dict
            dictionary containing information from `config.yaml` corresponding to the feature, tensor_name and gemm.
        layer_name: str
        gemm: str
            one of [`fprop`, `dgrad`, `wgrad`],
        iteration: int
            iteration number - equal to the number of times `debug_api.step()` was called.

        Returns
        -------

        Union[bool, Tuple[bool, Optional[int]]] - default is (True, None)
        """
        return True, None  # if it is false, fp8_gemm will be turned off. Otherwise nothing happens.

    def modify_tensor_enabled(
        self,
        config: Dict,
        layer_name: str,
        gemm: str,
        tensor_name: str,
        iteration: int,
    ) -> bool | Tuple[bool, Optional[int]]:
        """
        It is used to determine whether *modify_tensor* will be run for a given GEMM and tensor name.
        It has **higher priority** than fp8_gemm; if *modify_tensor_enabled* returns True or (True, next_enabled_iter),
        then modify_tensor call is invoked for the respective tensor no matter what.

        This method may return a tuple (bool, Optional[int]), where the int indicates the next iteration when the feature will be enabled.
        It can return (bool, None) if the feature will never be enabled for that layer, gemm and tensor.
        Returning the next enabled iteration can help optimize CPU usage, especially when the interval between modify_tensor is large.
        Returning only a bool is deprecated.

        Parameters
        ----------

        config: Dict
            dictionary containing information from `config.yaml` corresponding to the feature, tensor_name and gemm.
        layer_name: str
        gemm: str
            one of [`fprop`, `dgrad`, `wgrad`],
        tensor_name: str
            one of [`activation`, `weight`, `gradient`, `output`, `wgrad`, `dgrad`],
        iteration: int
            iteration number - equal to the number of times `debug_api.step()` was called.

        Returns
        -------

        Union[bool, Tuple[bool, Optional[int]]] - default is (False, None)
        """
        return False, None

    def modify_tensor(
        self,
        config: Dict,
        layer_name: str,
        gemm: str,
        tensor_name: str,
        tensor: torch.Tensor,
        default_quantizer: Quantizer,
        iteration: int,
        out: Union[torch.Tensor, QuantizedTensor],
    ) -> torch.Tensor | QuantizedTensor | None:
        """
        It allows tensor modification.
        For example, feature `FakeQuant` uses it to emulate casting to FP8.
        It can be invoked at most once for each tensor within a given GEMM operation.

        This call is invoked if `modify_tensor_enabled` returns `True` and the feature is enabled for the *tensor_name* and *gemm*.
        Then it is called **instead of** the default quantization.

        Parameters
        ----------

        config: Dict
            dictionary containing information from `config.yaml` corresponding to the feature, tensor_name and gemm.
        layer_name: str
        tensor: torch.Tensor
            tensor in high precision,
        gemm: str
            one of [`fprop`, `dgrad`, `wgrad`],
        tensor_name: str
            one of [`activation`, `weight`, `gradient`, `output`, `wgrad`, `dgrad`],
        default_quantizer : Quantizer
            quantizer which is used to cast the tensor to lower precision
            if *modify_tensor* is not invoked. For example,
            feature per tensor scale uses it to obtain FP8 dtype of the tensor.
            If the recipe indicates that the tensor is not cast - for example,
            if running without FP8 autocast, then `default_quantizer=None`,
        iteration: int
            iteration number - equal to the number of times `debug_api.step()` was called.
        out: Union[torch.Tensor, QuantizedTensor]
            output tensor, used in the weight caching mechanism.


        Returns
        -------

        Union[torch.Tensor, transformer_engine.pytorch.QuantizerTensor, None]
            can be `torch.Tensor` or one of the Transformer Engine's `QuantizedTensor` -
            the rule is that both tensors returned for each GEMM should have the same type.
            If both are `Float8Tensor`, then GEMM is run in FP8.
            If both are `torch.Tensor`, GEMM is run in high precision.
            Please take that into account especially if only one tensor of the GEMM
            is processed by the `modify_tensor()`. For example, `FakeQuant`
            disabled FP8 GEMM to ensure that the second tensor is also in high precision.
            If the tensor is not the input for any GEMM - namely  `output`,
            `wgrad` and `dgrad` - the return type would match the input type.
        Should return `None` if `out` is not `None`.

        """
        raise NotImplementedError(
            "modify_tensor_enabled() returned True, modify_tensor() was invoked, but it is not"
            " handled by any API."
        )

    def inspect_tensor(
        self,
        config: Dict,
        layer_name: str,
        tensor_name: str,
        tensor: torch.Tensor,
        rowwise_quantized_tensor: Optional[torch.Tensor],
        columnwise_quantized_tensor: Optional[torch.Tensor],
        quantizer: Optional[Quantizer],
        iteration: int,
        tp_group: torch.distributed.ProcessGroup,
    ) -> None:
        """
        The feature is invoked if *inspect_tensor_enabled* returns `True`. It can be used to obtain information on the high precision tensor. For example, it is run by the `LogTensorStats` feature.

        Parameters
        ----------

        config: Dict
            dictionary containing information from `config.yaml` corresponding to the feature, tensor_name and gemm.
        layer_name: str
        tensor_name: str
            one of [`activation`, `weight`, `gradient`, `output`, `wgrad`, `dgrad`],
        tensor: torch.Tensor
            tensor in high precision,
        rowwise_quantized_tensor: Optional[torch.Tensor]
            rowwise quantized tensor,
        columnwise_quantized_tensor: Optional[torch.Tensor]
            columnwise quantized tensor,
        quantizer: Optional[Quantizer]
            quantizer,
        iteration: int
            iteration number - equal to the number of times `debug_api.step()` was called.
        tp_group: torch.distributed.ProcessGroup
            process group for the tensor parallel group. This is used for weight statistics reduction.
            This is not reduction group from debug_api.

        Returns
        -------

        Should return nothing.
        """

    def inspect_tensor_postquantize(
        self,
        config: Dict,
        layer_name: str,
        tensor_name: str,
        tensor: torch.Tensor,
        iteration: int,
        tp_group: torch.distributed.ProcessGroup,
        rowwise: bool,
    ) -> None:
        """
        Similar to *inspect_tensor*, but is run after one of the: fp8 cast, modify_tensor if they are run. If none of the fp8 cast or modify_tensor is invoked, then *inspect_tensor_postquantize* is also not invoked. The feature LogFp8Stats uses this call to collect FP8 statistics after the quantization.

        Parameters
        ----------

        config: Dict
            dictionary containing information from `config.yaml` corresponding to the feature, tensor_name and gemm.
        layer_name: str
        tensor_name: str
            one of [`activation`, `weight`, `gradient`, `output`, `wgrad`, `dgrad`],
        tensor: torch.Tensor
            tensor in fp8 or processed tensor after the modify_tensor call,
        iteration: int
            iteration number - equal to the number of times `debug_api.step()` was called.
        tp_group: torch.distributed.ProcessGroup
            process group for the tensor parallel group. This is used for weight statistics reduction.
            This is not reduction group from debug_api.

        Returns
        -------

        Should return nothing.
        """

    def inspect_tensor_enabled(
        self,
        config: Dict,
        layer_name: str,
        tensor_name: str,
        iteration: int,
    ) -> bool | Tuple[bool, Optional[int]]:
        """
        It is a routing call, which is run at the initialization of the layer.
        Determines if *inspect_tensor* for a given GEMM and tensor will be invoked.

        This method may return a tuple (bool, Optional[int]), where the int indicates the next iteration when the feature will be enabled.
        It can return (bool, None) if the feature will never be enabled for that layer and tensor.
        Returning the next enabled iteration can help optimize CPU usage, especially when the interval between inspect_tensor is large.
        Returning only a bool is deprecated.

        Parameters
        ----------

        config: Dict
            dictionary containing information from `config.yaml` corresponding to the feature, tensor_name and gemm.
        layer_name: str
        tensor_name: str
            one of [`activation`, `weight`, `gradient`, `output`, `wgrad`, `dgrad`].
        iteration: int
            iteration number - equal to the number of times `debug_api.step()` was called.

        Returns
        -------

        Union[bool, Tuple[bool, Optional[int]]] - default is (False, None)
        """
        return False, None

    def inspect_tensor_postquantize_enabled(
        self,
        config: Dict,
        layer_name: str,
        gemm: str,
        tensor_name: str,
        iteration: int,
    ) -> bool | Tuple[bool, Optional[int]]:
        """
        This is legacy call, we advise to use *inspect_tensor_all* and *inspect_tensor_all_enabled* instead.

        It is a routing call, which is run at the initialization of the layer.
        Determines if *inspect_tensor_postquantize* for a given GEMM and tensor will be invoked.

        This method may return a tuple (bool, Optional[int]), where the int indicates the next iteration when the feature will be enabled.
        It can return (bool, None) if the feature will never be enabled for that layer, gemm and tensor name.
        Returning the next enabled iteration can help optimize CPU usage,
        especially when the interval between inspect_tensor_postquantize is large.
        Returning only a bool is deprecated.

        Parameters
        ----------

        config: Dict
            dictionary containing information from `config.yaml` corresponding to the feature, tensor_name and gemm.
        layer_name: str
        gemm: str
            one of [`fprop`, `dgrad`, `wgrad`],
        tensor_name: str
            one of [`activation`, `weight`, `gradient`, `output`, `wgrad`, `dgrad`],
        iteration: int
            iteration number - equal to the number of times `debug_api.step()` was called.

        Returns
        -------

        Union[bool, Tuple[bool, Optional[int]]] - default is (False, None)
        """
        return False, None


@Registry.register_namespace_api(namespace="transformer_engine")
class TransformerEngineAPI(BaseNamespaceAPI):
    """
    Transformer Engine API class that contains default APIs that are invoked when a config is not provided
    or a layer is not selected in the config.
    TransformerEngine specific features must override these APIs wherever required.
    The overridden APIs will be invoked whenever the corresponding feature is enabled in the config.
    """

    def __init__(self):
        BaseNamespaceAPI.__init__(self)
        self._default_api_impl = TEDefaultFeatures()
        self._cacheable_api_kwargs_map = {
            "fp8_gemm": ["gemm"],
            "modify_tensor": ["tensor_name", "gemm"],
            "inspect_tensor": ["tensor_name"],
            "inspect_tensor_postquantize": ["tensor_name"],
            "inspect_tensor_enabled": ["tensor_name"],
            "inspect_tensor_postquantize_enabled": ["tensor_name"],
            "modify_tensor_enabled": ["tensor_name"],
        }

    def is_multiple_feature_invocation_allowed(self, api_name):
        """
        Check if API allows executing multiple features for a single call
        """
        return api_name in {
            "fp8_gemm_enabled",
            "inspect_tensor",
            "inspect_tensor_postquantize",
            "inspect_tensor_enabled",
            "inspect_tensor_postquantize_enabled",
        }

    def input_assertions_hook(self, api_name, **kwargs):
        """
        These args must be passed as kwargs in the API call for all TransformerEngine specific APIs.
        """

        if api_name in required_kwargs:
            for kwarg in required_kwargs[api_name]:
                assert kwarg in kwargs, (
                    f"[NVTORCH INSPECT ERROR] Cannot route API, too ambiguous. Provide {kwarg} in"
                    f" {api_name}."
                )
        else:
            for kwarg in required_kwargs["default"]:
                assert kwarg in kwargs, (
                    f"[NVTORCH INSPECT ERROR] Cannot route API, too ambiguous. Provide {kwarg} in"
                    f" {api_name}."
                )

    def routing_condition(self, api_name, config, _, feature_obj, **kwargs):
        """
        Overridden APIs are selected based on the GEMM name in the config and kwargs.
        """
        tensor_parsing = "tensor_name" in required_kwargs[api_name]
        gemm_parsing = "gemm" in required_kwargs[api_name]
        status, modified_config = feature_obj.parse_config_and_api(
            config, gemm_parsing=gemm_parsing, tensor_parsing=tensor_parsing, **kwargs
        )
        return status, modified_config

    def output_assertions_hook(self, api_name, ret, **kwargs):
        """Output hooks used to check correctness of the outputs of the API calls."""
        if "enabled" in api_name or api_name == "fp8_gemm":
            assert isinstance(ret, (bool, tuple))
        if api_name in ["inspect_tensor", "inspect_tensor_postquantize"]:
            assert ret is None
        if api_name == "modify_tensor":
            assert type(ret) in get_all_tensor_types()
            if (
                type(ret) == torch.Tensor  # pylint: disable=unidiomatic-typecheck
                and "dtype" in kwargs
            ):
                if kwargs["dtype"] is not None:
                    assert ret.dtype == kwargs["dtype"]

<<<<<<< HEAD
    def call_feature(self, call, feat_name, feat_config, layer_name, **kwargs):
        """
        For backward compatibility, remove kwargs that are not needed for the call
        """
        if feat_name == "inspect_tensor":
            kwargs_copy = kwargs.copy()
            for k in ["quantizer", "columnwise_quantized_tensor", "rowwise_quantized_tensor"]:
                if k not in call.__code__.co_varnames:
                    kwargs_copy.pop(k)
        else:
            kwargs_copy = kwargs
        return call(feat_config, layer_name, **kwargs_copy)
=======
    def handle_multi_feature_output(
        self, api_name, multi_feature_outputs, features_to_invoke, **kwargs
    ):
        """
        Handle multi-tensor output of the API calls.
        """
        if "enabled" in api_name:
            # *_enabled feature calls can return bool, or tuple (bool, Optional[int]).
            # If any of them returns bool, then we return bool - this means that we cannot state anything
            # about enablement in the next steps.
            # If all of them return a tuple (bool, Optional[int]), we return the minimum value,
            # representing the number of steps after the feature will be enabled next time.
            # If the second value is None, that means that the feature will never be enabled.
            all_ret_tuple = all(
                isinstance(feature_output, tuple)
                for feature_output in multi_feature_outputs.values()
            )
            if all_ret_tuple:
                run_current = any(
                    feature_output[0] for feature_output in multi_feature_outputs.values()
                )
                next_iter = None
                for feature_output in multi_feature_outputs.values():
                    if feature_output[1] is not None:
                        next_iter = min(next_iter, feature_output[1])
                return run_current, next_iter
            run_current = any(feature_output for feature_output in multi_feature_outputs.values())
            return run_current, None
        return super().handle_multi_feature_output(
            api_name, multi_feature_outputs, features_to_invoke, **kwargs
        )
>>>>>>> 7042c2f0

    def step(self):
        """This function is called by the nvidia-dlframework-inspect after every debug_api.step()"""
        STATS_BUFFERS.log_stats()

    def end_debug(self):
        """This function is called by the nvidia-dlframework-inspect after every debug_api.end_debug()"""
        TEDebugState._reset()<|MERGE_RESOLUTION|>--- conflicted
+++ resolved
@@ -5,11 +5,7 @@
 """API definition for nvidia-dlframework-inspect."""
 
 import copy
-<<<<<<< HEAD
-from typing import Dict, Union, Optional
-=======
 from typing import Dict, Union, Tuple, Optional
->>>>>>> 7042c2f0
 from nvdlfw_inspect.base import BaseNamespaceAPI, BaseConfigAPIMapper
 from nvdlfw_inspect.registry import Registry
 
@@ -473,7 +469,6 @@
                 if kwargs["dtype"] is not None:
                     assert ret.dtype == kwargs["dtype"]
 
-<<<<<<< HEAD
     def call_feature(self, call, feat_name, feat_config, layer_name, **kwargs):
         """
         For backward compatibility, remove kwargs that are not needed for the call
@@ -486,7 +481,7 @@
         else:
             kwargs_copy = kwargs
         return call(feat_config, layer_name, **kwargs_copy)
-=======
+
     def handle_multi_feature_output(
         self, api_name, multi_feature_outputs, features_to_invoke, **kwargs
     ):
@@ -518,7 +513,6 @@
         return super().handle_multi_feature_output(
             api_name, multi_feature_outputs, features_to_invoke, **kwargs
         )
->>>>>>> 7042c2f0
 
     def step(self):
         """This function is called by the nvidia-dlframework-inspect after every debug_api.step()"""
