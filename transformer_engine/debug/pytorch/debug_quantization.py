# Copyright (c) 2022-2025, NVIDIA CORPORATION & AFFILIATES. All rights reserved.
#
# See LICENSE for license information.

"""
This file contains DebugQuantizer and DebugQuantizedTensor objects,
which are wrappers over Quantizer and QuantizedTensor.
These wrappers add logic related to debugging, using the nvdlfw_inspect package.
"""

from __future__ import annotations
from typing import Optional, Tuple, Iterable, Union
import torch

import transformer_engine_torch as tex

from transformer_engine.common.recipe import Recipe
from transformer_engine.pytorch.tensor.quantized_tensor import (
    QuantizedTensor,
    Quantizer,
    QuantizedTensorBase,
    prepare_for_saving,
    restore_from_saved,
)
from transformer_engine.debug.pytorch.debug_state import TEDebugState

aten = torch.ops.aten

_tensor_to_gemm_names_map = {
    "weight": ["fprop", "dgrad"],
    "activation": ["fprop", "wgrad"],
    "output": ["fprop", None],
    "gradient": ["dgrad", "wgrad"],
    "wgrad": ["wgrad", None],
    "dgrad": ["dgrad", None],
}

API_CALL_MODIFY = "modify_tensor()"
STANDARD_FP8_QUANTIZE = "FP8 Quantize"
HIGH_PRECISION = "High Precision"


class DebugQuantizer(Quantizer):
    """
    DebugQuantizer is a Quantizer object used for debugging with nvidia-dlframework-inspect.
    It allows adding custom calls inside the quantization process - which enables modifying tensors
    or gathering tensor stats.
    """

    def __init__(
        self,
        layer_name: str,
        tensor_name: str,
        parent_quantizer: Optional[Quantizer],
        tp_group: torch.distributed.ProcessGroup,
    ):

        super().__init__(rowwise=True, columnwise=True)
        self.layer_name = layer_name
        self.tensor_name = tensor_name
        self.parent_quantizer = parent_quantizer
        self.tp_group = tp_group  # used in inspect_tensor calls
        self.iteration = TEDebugState.get_iteration()

        # .internal = True is slightly faster, but results
        # in errors when caching the weights.
        # Setting .internal = False is safer.
        if parent_quantizer is not None:
            parent_quantizer.internal = False

        self.rowwise_gemm_name, self.columnwise_gemm_name = _tensor_to_gemm_names_map[tensor_name]

        # next iteration when this quantizer will call any API
        # it is None at the init and it is computed after_enabled api calls.
        # None at the beginning means that if nothing will be done,
        # this quantizer will never call any API.
        self.next_debug_iter = None

        # The values of the inspect_tensor_enabled, inspect_tensor_postquantize_enabled,
        # rowwise_tensor_plan, and columnwise_tensor_plan are computed.
        # These fields indicate the path where API calls will be inserted.
        #
        # inspect_tensor*_enabled are bool fields,
        # indicating whether some feature will need to run inspect_tensor_* calls.
        #
        # *_tensor_plan are one of [API_CALL_MODIFY, STANDARD_FP8_QUANTIZE, HIGH_PRECISION]
        # determining what will happen when the quantizer is used for that tensor.
        self.output_tensor = tensor_name in ["output", "wgrad", "dgrad"]
        if self.output_tensor:
            self.inspect_tensor_enabled, self.rowwise_tensor_plan = (
                self.get_plans_for_output_tensors()
            )
        else:
            (
                self.inspect_tensor_enabled,
                self.inspect_tensor_postquantize_enabled_rowwise,
                self.inspect_tensor_postquantize_enabled_columnwise,
            ) = self.get_enabled_look_at_tensors()
            self.rowwise_tensor_plan, self.columnwise_tensor_plan = self.get_tensors_plan()

            self.log_messages_about_plans()

    def get_plans_for_output_tensors(self) -> Tuple[bool, str]:
        """
        Returns tuple (inspect_tensor_enabled: bool, plan: str). Plan is one of the
        API_CALL_MODIFY or HIGH_PRECISION, because debug quantizer does not support
        gemm output in FP8.
        """
        import nvdlfw_inspect.api as debug_api

        inspect_tensor_enabled = self.process_enabled_api_call(
            debug_api.transformer_engine.inspect_tensor_enabled(
                layer_name=self.layer_name, tensor_name=self.tensor_name, iteration=self.iteration
            )
        )

        modify_enabled = self.process_enabled_api_call(
            debug_api.transformer_engine.modify_tensor_enabled(
                layer_name=self.layer_name,
                gemm=self.rowwise_gemm_name,
                tensor_name=self.tensor_name,
                iteration=self.iteration,
            )
        )

        plan = API_CALL_MODIFY if modify_enabled else HIGH_PRECISION

        return inspect_tensor_enabled, plan

    def get_enabled_look_at_tensors(self):
        """
        Returns a tuple of booleans determining which functions look_at_tensor_*(...) should be called.
        """
        import nvdlfw_inspect.api as debug_api

        inspect_tensor_enabled = self.process_enabled_api_call(
            debug_api.transformer_engine.inspect_tensor_enabled(
                layer_name=self.layer_name, tensor_name=self.tensor_name, iteration=self.iteration
            )
        )

        inspect_tensor_postquantize_enabled_rowwise = self.process_enabled_api_call(
            debug_api.transformer_engine.inspect_tensor_postquantize_enabled(
                layer_name=self.layer_name,
                tensor_name=self.tensor_name,
                iteration=self.iteration,
                gemm=self.rowwise_gemm_name,
            )
        )

        inspect_tensor_postquantize_enabled_columnwise = self.process_enabled_api_call(
            debug_api.transformer_engine.inspect_tensor_postquantize_enabled(
                layer_name=self.layer_name,
                tensor_name=self.tensor_name,
                iteration=self.iteration,
                gemm=self.columnwise_gemm_name,
            )
        )
        return (
            inspect_tensor_enabled,
            inspect_tensor_postquantize_enabled_rowwise,
            inspect_tensor_postquantize_enabled_columnwise,
        )

    def get_tensors_plan(self):
        """
        Returns (rowwise_plan, columnwise_plan). Each element of the tuple is one of
        API_CALL_MODIFY, STANDARD_FP8_QUANTIZE, or HIGH_PRECISION, indicating the behavior
        of this quantizer with respect to these tensors.
        """
        import nvdlfw_inspect.api as debug_api

        rowwise_plan = None
        columnwise_plan = None

        modify_rowwise = self.process_enabled_api_call(
            debug_api.transformer_engine.modify_tensor_enabled(
                layer_name=self.layer_name,
                gemm=self.rowwise_gemm_name,
                tensor_name=self.tensor_name,
                iteration=self.iteration,
            )
        )

        if modify_rowwise:
            rowwise_plan = API_CALL_MODIFY
        else:
            if self.parent_quantizer is not None:
                fp8_quantize = self.process_enabled_api_call(
                    debug_api.transformer_engine.fp8_gemm_enabled(
                        layer_name=self.layer_name,
                        gemm=self.rowwise_gemm_name,
                        iteration=self.iteration,
                    )
                )

                if fp8_quantize:
                    rowwise_plan = STANDARD_FP8_QUANTIZE
        if rowwise_plan is None:
            rowwise_plan = HIGH_PRECISION

        if self.columnwise_gemm_name is not None:
            modify_columnwise = self.process_enabled_api_call(
                debug_api.transformer_engine.modify_tensor_enabled(
                    layer_name=self.layer_name,
                    gemm=self.columnwise_gemm_name,
                    tensor_name=self.tensor_name,
                    iteration=self.iteration,
                )
            )

            if modify_columnwise:
                columnwise_plan = API_CALL_MODIFY
            else:
                if self.parent_quantizer is not None:
                    fp8_quantize = self.process_enabled_api_call(
                        debug_api.transformer_engine.fp8_gemm_enabled(
                            layer_name=self.layer_name,
                            gemm=self.columnwise_gemm_name,
                            iteration=self.iteration,
                        )
                    )

                    if fp8_quantize:
                        columnwise_plan = STANDARD_FP8_QUANTIZE
        if columnwise_plan is None:
            columnwise_plan = HIGH_PRECISION

        return rowwise_plan, columnwise_plan

    def log_messages_about_plans(self):
        """
        Logs the messages about the plans for each of the tensors.
        """
        import nvdlfw_inspect.api as debug_api

        debug_api.log_message(
            f"Tensor: {self.tensor_name}, gemm {self.rowwise_gemm_name} -"
            f" {self.rowwise_tensor_plan}",
            layer_name=self.layer_name,
            extra_cachable_args=(self.rowwise_gemm_name, self.tensor_name),
        )
        debug_api.log_message(
            f"Tensor: {self.tensor_name}, gemm {self.columnwise_gemm_name} -"
            f" {self.columnwise_tensor_plan}",
            layer_name=self.layer_name,
            extra_cachable_args=(self.columnwise_gemm_name, self.tensor_name),
        )

    def _call_inspect_tensor_api(
        self, tensor, rowwise_gemm_tensor=None, columnwise_gemm_tensor=None
    ):
        import nvdlfw_inspect.api as debug_api

        args = {
            "layer_name": self.layer_name,
            "tensor": tensor,
            "tensor_name": self.tensor_name,
            "iteration": TEDebugState.get_iteration(),
            "tp_group": self.tp_group,
            "columnwise_quantized_tensor": columnwise_gemm_tensor,
            "rowwise_quantized_tensor": rowwise_gemm_tensor,
            "quantizer": self.parent_quantizer,
        }
        if tensor is not None and self.inspect_tensor_enabled:
            debug_api.transformer_engine.inspect_tensor(**args)

        if self.output_tensor:
            return

        del args["columnwise_quantized_tensor"]
        del args["rowwise_quantized_tensor"]
        del args["quantizer"]

        if (
            self.rowwise_tensor_plan in [API_CALL_MODIFY, STANDARD_FP8_QUANTIZE]
            and self.inspect_tensor_postquantize_enabled_rowwise
        ):
            args["tensor"] = rowwise_gemm_tensor
            args["rowwise"] = True
            debug_api.transformer_engine.inspect_tensor_postquantize(**args)

        if (
            self.columnwise_tensor_plan in [API_CALL_MODIFY, STANDARD_FP8_QUANTIZE]
            and self.inspect_tensor_postquantize_enabled_columnwise
        ):
            args["tensor"] = columnwise_gemm_tensor
            args["rowwise"] = False
            debug_api.transformer_engine.inspect_tensor_postquantize(**args)

    def quantize(
        self,
        tensor: torch.Tensor,
        *,
        out: Optional[Union[torch.Tensor, DebugQuantizedTensor]] = None,
        dtype: torch.dtype = None,
    ):
        """Returns DebugQuantizedTensor object."""
        import nvdlfw_inspect.api as debug_api

        assert not self.output_tensor
        if out is not None:
            return self.update_quantized(tensor, self)

        # 1. If there is fp8 quantization in at least one of the gemms,
        #    the quantization using the self.parent_quantizer is performed.

        self._update_parent_quantizer_usage()
        # Only columnwise quantization is not supported.
        if self.parent_quantizer is not None:
            if not self.parent_quantizer.rowwise_usage and self.parent_quantizer.columnwise_usage:
                self.parent_quantizer.set_usage(rowwise=True)

        rowwise_gemm_tensor, columnwise_gemm_tensor = None, None
        if STANDARD_FP8_QUANTIZE in [self.rowwise_tensor_plan, self.columnwise_tensor_plan]:
            quantized_tensor = self.parent_quantizer(tensor)
            # if both rowwise_tensor_plan and columnwise_tensor_plan need to be in fp8,
            # one tensor with columnwise=True and rowwise=True is computed
            # and both rowwise_tensor_plan and columnwise_tensor_plan point to it.
            if self.rowwise_tensor_plan == STANDARD_FP8_QUANTIZE:
                rowwise_gemm_tensor = quantized_tensor
            if self.columnwise_tensor_plan == STANDARD_FP8_QUANTIZE:
                columnwise_gemm_tensor = quantized_tensor

        # 2. modify_tensor() is called, if it is used.
        if self.columnwise_tensor_plan == API_CALL_MODIFY:
            columnwise_gemm_tensor = debug_api.transformer_engine.modify_tensor(
                layer_name=self.layer_name,
                tensor_name=self.tensor_name,
                gemm=self.columnwise_gemm_name,
                tensor=tensor,
                default_quantizer=self.parent_quantizer,
                iteration=self.iteration,
                dtype=dtype,
            )
            if dtype is not None:
                if columnwise_gemm_tensor.dtype != dtype:
                    raise ValueError("Dtype does not match the output of the modify_tensor call")
        if self.rowwise_tensor_plan == API_CALL_MODIFY:
            rowwise_gemm_tensor = debug_api.transformer_engine.modify_tensor(
                layer_name=self.layer_name,
                tensor_name=self.tensor_name,
                gemm=self.rowwise_gemm_name,
                tensor=tensor,
                default_quantizer=self.parent_quantizer,
                iteration=self.iteration,
                dtype=dtype,
            )
            if dtype is not None:
                if rowwise_gemm_tensor.dtype != dtype:
                    raise ValueError("Dtype does not match the output of the modify_tensor call")

        # 3. If some tensors still are not defined we use high precision tensor.
        if self.rowwise_tensor_plan == HIGH_PRECISION:
            rowwise_gemm_tensor = tensor.to(dtype)
        if self.columnwise_tensor_plan == HIGH_PRECISION:
            columnwise_gemm_tensor = tensor.to(dtype)

        self._call_inspect_tensor_api(tensor, rowwise_gemm_tensor, columnwise_gemm_tensor)

        # sometimes we may want to return simple tensor with only rowwise_gemm
        if self.tensor_name in ["wgrad", "dgrad", "output"]:
            return rowwise_gemm_tensor

        return DebugQuantizedTensor(
            rowwise_gemm_tensor=rowwise_gemm_tensor,
            columnwise_gemm_tensor=columnwise_gemm_tensor,
            quantizer=self,
            layer_name=self.layer_name,
            tensor_name=self.tensor_name,
        )

    def process_gemm_output(self, tensor: torch.Tensor):
        """This call is invoked after the gemm to inspect and modify the output tensor."""
        import nvdlfw_inspect.api as debug_api

        assert self.parent_quantizer is None, "FP8 output is not supported for debug=True."
        assert self.output_tensor
        tensor_to_gemm = {"output": "fprop", "wgrad": "wgrad", "dgrad": "dgrad"}
        if self.rowwise_tensor_plan == API_CALL_MODIFY:
            tensor = debug_api.transformer_engine.modify_tensor(
                layer_name=self.layer_name,
                gemm=tensor_to_gemm[self.tensor_name],
                tensor_name=self.tensor_name,
                tensor=tensor,
                iteration=self.iteration,
                default_quantizer=self.parent_quantizer,
            )
        self._call_inspect_tensor_api(tensor)
        return tensor

    def make_empty(
        self,
        shape: Iterable[int],
        *,
        dtype: torch.dtype = torch.float32,
        device: Optional[torch.device] = None,
    ) -> QuantizedTensor:
        """Override make_empty() from Quantizer class."""
        if self.parent_quantizer is not None:
            return self.parent_quantizer.make_empty(shape, dtype=dtype, device=device)
        return torch.empty(shape, dtype=dtype, device=device)

    def any_feature_enabled(self) -> bool:
        """Returns bool if there is at least one API call enabled."""
        if self.output_tensor:
            return self.inspect_tensor_enabled or self.rowwise_tensor_plan == API_CALL_MODIFY
        if (
            self.inspect_tensor_enabled
            or self.inspect_tensor_postquantize_enabled_rowwise
            or self.inspect_tensor_postquantize_enabled_columnwise
            or self.rowwise_tensor_plan == API_CALL_MODIFY
            or self.columnwise_tensor_plan == API_CALL_MODIFY
        ):
            return True
        if self.parent_quantizer is not None:
            if self.rowwise_tensor_plan != STANDARD_FP8_QUANTIZE:
                return True
            if self.columnwise_tensor_plan != STANDARD_FP8_QUANTIZE:
                return True
        return False

    def calibrate(self, tensor: torch.Tensor):
        """Calibration override, should not be invoked."""
        raise RuntimeError("[NVTORCH-INSPECT ERROR] Calibration with debug is not supported")

    def update_quantized(
        self,
        src: torch.Tensor,
        dst: QuantizedTensor,
        *,
        noop_flag: Optional[torch.Tensor] = None,
    ) -> QuantizedTensor:
        """Update quantized tensor - used in weight caching."""
        import nvdlfw_inspect.api as debug_api

        assert noop_flag is None, "CUDA Graphs are not supported with debug=True!"

        updated_rowwise_gemm = False
        if self.parent_quantizer is not None:
            if (
                dst.rowwise_gemm_tensor is not None
                and self.rowwise_tensor_plan == STANDARD_FP8_QUANTIZE
            ):
                if hasattr(dst.rowwise_gemm_tensor, "quantize_"):
                    dst.rowwise_gemm_tensor.quantize_(src, noop_flag=None)
                else:
                    tex.quantize(src, self.parent_quantizer, dst.rowwise_gemm_tensor, None)
                updated_rowwise_gemm = True
            if (
                dst.columnwise_gemm_tensor is not None
                and self.columnwise_tensor_plan == STANDARD_FP8_QUANTIZE
                and not updated_rowwise_gemm
            ):
                if hasattr(dst.columnwise_gemm_tensor, "quantize_"):
                    dst.columnwise_gemm_tensor.quantize_(src, noop_flag=None)
                else:
                    tex.quantize(src, self.parent_quantizer, dst.columnwise_gemm_tensor, None)

        if self.columnwise_tensor_plan == API_CALL_MODIFY:
            out = debug_api.transformer_engine.modify_tensor(
                layer_name=self.layer_name,
                tensor_name=self.tensor_name,
                gemm=self.columnwise_gemm_name,
                tensor=src,
                default_quantizer=self.parent_quantizer,
                out=dst.columnwise_gemm_tensor,
                iteration=self.iteration,
            )
            assert out is None, (
                "API call debug_api.transformer_engine.modify_tensor with out != None should"
                " return None"
            )
        if self.rowwise_tensor_plan == API_CALL_MODIFY:
            debug_api.transformer_engine.modify_tensor(
                layer_name=self.layer_name,
                tensor_name=self.tensor_name,
                gemm=self.rowwise_gemm_name,
                tensor=src,
                default_quantizer=self.parent_quantizer,
                out=dst.rowwise_gemm_tensor,
                iteration=self.iteration,
            )

        if self.rowwise_tensor_plan == HIGH_PRECISION:
            dst.rowwise_gemm_tensor.copy_(src)
        if self.columnwise_tensor_plan == HIGH_PRECISION:
            # if they are the same tensor object, it is sufficient to update one
            if dst.columnwise_gemm_tensor is not dst.rowwise_gemm_tensor:
                dst.columnwise_gemm_tensor.copy_(src)

        self._call_inspect_tensor_api(src, dst.rowwise_gemm_tensor, dst.columnwise_gemm_tensor)

<<<<<<< HEAD
    def any_feature_enabled(self) -> bool:
        """Returns bool if there is at least one API call enabled."""
        if self.output_tensor:
            return self.inspect_tensor_enabled or self.rowwise_tensor_plan == API_CALL_MODIFY
        # pylint: disable=too-many-boolean-expressions
        if (
            self.inspect_tensor_enabled
            or self.inspect_tensor_postquantize_enabled_rowwise
            or self.inspect_tensor_postquantize_enabled_columnwise
            or self.rowwise_tensor_plan == API_CALL_MODIFY
            or self.columnwise_tensor_plan == API_CALL_MODIFY
        ):
            return True
        if self.parent_quantizer is not None:
            if self.rowwise_tensor_plan != STANDARD_FP8_QUANTIZE:
                return True
            if self.columnwise_tensor_plan != STANDARD_FP8_QUANTIZE:
                return True
        return False
=======
    def get_next_debug_iter(self) -> Optional[int]:
        """
        Returns the next iteration for which the debug is enabled for this tensor.
        If the next iteration is None, then the debug is not enabled for this tensor.
        """
        return self.next_debug_iter
>>>>>>> 7042c2f0

    def _get_compatible_recipe(self) -> Union[type[Recipe], None]:
        """Probably not needed for debug quantizer"""
        return None

    def process_enabled_api_call(
        self, enabled_call_output: bool | Tuple[bool, Optional[int]]
    ) -> bool:
        """
        Process enabled API call output.
        Updates self.next_debug_iter field accordingly.
        Return the bool representing if the API call is enabled.
        """
        if isinstance(enabled_call_output, tuple):
            assert len(enabled_call_output) == 2, "Expected a tuple of length 2"
            enabled_bool, next_iter = enabled_call_output
        else:
            enabled_bool = enabled_call_output
            next_iter = self.iteration + 1

        if self.next_debug_iter is None:
            self.next_debug_iter = next_iter
        elif next_iter is not None:
            # If next iter is None, that means that call will never be enabled.
            self.next_debug_iter = min(self.next_debug_iter, next_iter)

        return enabled_bool

    def supports_only_rowwise_all_gather(self) -> bool:
        if self.parent_quantizer is not None:
            return self.parent_quantizer.supports_only_rowwise_all_gather()
        return False

    def _update_parent_quantizer_usage(self):
        """
        Updates the usage of the parent quantizer.
        """
        rowwise_gemm_quantize = (
            self.rowwise_usage and self.rowwise_tensor_plan == STANDARD_FP8_QUANTIZE
        )
        columnwise_gemm_quantize = (
            self.columnwise_usage and self.columnwise_tensor_plan == STANDARD_FP8_QUANTIZE
        )

        if STANDARD_FP8_QUANTIZE in [self.rowwise_tensor_plan, self.columnwise_tensor_plan]:
            self.parent_quantizer.set_usage(
                rowwise=rowwise_gemm_quantize,
                columnwise=columnwise_gemm_quantize,
            )

    def set_usage(self, rowwise: bool = None, columnwise: bool = None):
        """
        Sets the usage of the quantizer.
        """
        super().set_usage(rowwise=rowwise, columnwise=columnwise)
        if not self.output_tensor:
            self._update_parent_quantizer_usage()


class DebugQuantizedTensor(QuantizedTensorBase):
    """
    Class containing quantized tensors after debug. Depending on configuration
    it can contain one or two different objects. These objects can be accessed by the method
    get_tensor().
    """

    def __init__(
        self,
        rowwise_gemm_tensor,
        columnwise_gemm_tensor,
        quantizer,
        layer_name=None,
        tensor_name=None,
    ):

        self.rowwise_gemm_tensor = rowwise_gemm_tensor
        self.columnwise_gemm_tensor = columnwise_gemm_tensor
        self.quantizer = quantizer
        self._layer_name = layer_name
        self._tensor_name = tensor_name

    def prepare_for_saving(self):
        """ " Prepare for saving method override"""
        self.tensors_to_save = (
            [self.rowwise_gemm_tensor, self.columnwise_gemm_tensor]
            if self.rowwise_gemm_tensor is not self.columnwise_gemm_tensor
            else [self.rowwise_gemm_tensor]
        )

        tensor_list, tensor_objects_list = prepare_for_saving(*self.tensors_to_save)
        self.tensors_to_save = tensor_objects_list
        # pylint: disable=unbalanced-tuple-unpacking
        return tensor_list, self

    def restore_from_saved(self, tensors):
        """Restore from saved method override"""
        tensor_objects_list, saved_tensors = restore_from_saved(
            self.tensors_to_save,
            tensors,
            return_saved_tensors=True,
        )
        if len(tensor_objects_list) == 2:
            # pylint: disable=unbalanced-tuple-unpacking
            self.rowwise_gemm_tensor, self.columnwise_gemm_tensor = tensor_objects_list
        else:
            self.rowwise_gemm_tensor = tensor_objects_list[0]
            self.columnwise_gemm_tensor = self.rowwise_gemm_tensor

        return saved_tensors

    def quantize_(self, tensor, *, noop_flag=None):
        """ " quantize_ method override"""
        assert noop_flag is None, "CUDA Graphs are not supported with debug=True!"
        self.quantizer.update_quantized(tensor, self)

    def dequantize(self, *, dtype=None):
        """ " dequantize method override"""
        if dtype is None:
            dtype = self.rowwise_gemm_tensor.dtype
        return self.rowwise_gemm_tensor.dequantize().to(dtype)

    def get_tensor(self, transpose: bool):
        """Is used in the python gemm() to get tensor or transpose of the tensor."""
        return self.rowwise_gemm_tensor if not transpose else self.columnwise_gemm_tensor

    def size(self):
        """Size of the tensor."""
        return self.rowwise_gemm_tensor.size()

    def update_usage(self, rowwise_usage: bool = None, columnwise_usage: bool = None):
        """Update usage of the tensor."""
        if self.rowwise_gemm_tensor is not self.columnwise_gemm_tensor:
            # If the same object is used both for rowwise and columnwise gemms,
            # there is no benefit in erasing the usage of one of them.
            # And there are scenarios when not deleting the usage of one of them is needed.
            # For example when we want to recreate columnwise from rowwise.
            if rowwise_usage is False:
                self.rowwise_gemm_tensor = None
            if columnwise_usage is False:
                self.columnwise_gemm_tensor = None

        if isinstance(self.rowwise_gemm_tensor, QuantizedTensor):
            self.rowwise_gemm_tensor.update_usage(rowwise_usage, columnwise_usage)
        if isinstance(self.columnwise_gemm_tensor, QuantizedTensor):
            self.columnwise_gemm_tensor.update_usage(rowwise_usage, columnwise_usage)

        if rowwise_usage and self.rowwise_gemm_tensor is None:
            raise RuntimeError(
                "Cannot recreate rowwise tensor from columnwise tensor in debug mode."
            )

        if columnwise_usage and self.columnwise_gemm_tensor is None:
            raise RuntimeError(
                "Cannot recreate columnwise tensor from rowwise tensor is debug mode."
            )<|MERGE_RESOLUTION|>--- conflicted
+++ resolved
@@ -405,6 +405,7 @@
         """Returns bool if there is at least one API call enabled."""
         if self.output_tensor:
             return self.inspect_tensor_enabled or self.rowwise_tensor_plan == API_CALL_MODIFY
+        # pylint: disable=too-many-boolean-expressions
         if (
             self.inspect_tensor_enabled
             or self.inspect_tensor_postquantize_enabled_rowwise
@@ -491,34 +492,12 @@
 
         self._call_inspect_tensor_api(src, dst.rowwise_gemm_tensor, dst.columnwise_gemm_tensor)
 
-<<<<<<< HEAD
-    def any_feature_enabled(self) -> bool:
-        """Returns bool if there is at least one API call enabled."""
-        if self.output_tensor:
-            return self.inspect_tensor_enabled or self.rowwise_tensor_plan == API_CALL_MODIFY
-        # pylint: disable=too-many-boolean-expressions
-        if (
-            self.inspect_tensor_enabled
-            or self.inspect_tensor_postquantize_enabled_rowwise
-            or self.inspect_tensor_postquantize_enabled_columnwise
-            or self.rowwise_tensor_plan == API_CALL_MODIFY
-            or self.columnwise_tensor_plan == API_CALL_MODIFY
-        ):
-            return True
-        if self.parent_quantizer is not None:
-            if self.rowwise_tensor_plan != STANDARD_FP8_QUANTIZE:
-                return True
-            if self.columnwise_tensor_plan != STANDARD_FP8_QUANTIZE:
-                return True
-        return False
-=======
     def get_next_debug_iter(self) -> Optional[int]:
         """
         Returns the next iteration for which the debug is enabled for this tensor.
         If the next iteration is None, then the debug is not enabled for this tensor.
         """
         return self.next_debug_iter
->>>>>>> 7042c2f0
 
     def _get_compatible_recipe(self) -> Union[type[Recipe], None]:
         """Probably not needed for debug quantizer"""
