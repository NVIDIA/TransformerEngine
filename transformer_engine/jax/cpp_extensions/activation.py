--- conflicted
+++ resolved
@@ -5,12 +5,8 @@
 from typing import Sequence, Union, Callable, Optional, Tuple
 import operator
 from functools import reduce, partial
-<<<<<<< HEAD
 from packaging import version
 from dataclasses import dataclass
-
-=======
->>>>>>> 3f875fb5
 
 import jax
 import jax.numpy as jnp
@@ -521,12 +517,7 @@
         value_types,
         result_types,
     ):
-<<<<<<< HEAD
-
         del out_dtype, act_enum, act_len, scale_dtype, is_outer, mesh, result_types, act_params
-=======
-        del out_dtype, act_enum, act_len, scale_dtype, is_outer, mesh, result_types
->>>>>>> 3f875fb5
         prefix = "ActLu_"
         input_shape = value_types[0].shape
         output_shape = input_shape[:-2] + input_shape[-1:]
@@ -1013,15 +1004,9 @@
         value_types,
         result_types,
     ):
-<<<<<<< HEAD
 
         del out_dtype, scale_dtype, act_enum, act_len, is_outer, mesh, result_types, act_params
         prefix = "DActLuDBias_"
-
-=======
-        del out_dtype, scale_dtype, act_enum, act_len, is_outer, mesh, result_types
-        prefix = "DActLuDBias_"
->>>>>>> 3f875fb5
         scale_rules = ScalingMode(scaling_mode).get_shardy_sharding_rules(
             value_types[1].shape, unique_var=prefix + "x", flatten_axis=-2
         )
@@ -1059,13 +1044,10 @@
     """Subclass of BaseDActLuDBiasQuantizePrimitive for fused activation quantization without dbias. No change in functionality from the base primitive but named differently for use in more granular disabling of primitives via NVTE_JAX_CUSTOM_CALLS."""
 
 
-<<<<<<< HEAD
+
 def _jax_act_lu(
     inputs, activation_type, quantizer=None, act_params: Optional[ActivationParams] = None
 ) -> Union[NoScaleTensor, ScaledTensor]:
-=======
-def _jax_act_lu(inputs, activation_type, quantizer=None) -> Union[NoScaleTensor, ScaledTensor]:
->>>>>>> 3f875fb5
     """
     JAX native activation implementation
     """
@@ -1130,10 +1112,7 @@
     x: jnp.ndarray,
     activation_type: Sequence[Union[str, Callable]],
     quantizer: Optional[Quantizer] = None,
-<<<<<<< HEAD
     act_params: Optional[ActivationParams] = None,
-=======
->>>>>>> 3f875fb5
     amax_scope: AmaxScope = AmaxScope.LOCAL,
 ) -> Union[jnp.ndarray, ScaledTensor]:
     """Activation with optional quantization.
@@ -1208,16 +1187,6 @@
             dq_dtype=x.dtype,
             amax_scope=amax_scope,
         )
-<<<<<<< HEAD
-=======
-        out, _ = _quantize_dbias_impl(
-            out,
-            is_dbias=False,
-            quantizer=quantizer,
-            dq_dtype=x.dtype,
-            amax_scope=amax_scope,
-        )
->>>>>>> 3f875fb5
         return out
     if isinstance(quantizer, DelayedScaleQuantizer):
         scale = quantizer.scale
@@ -1261,10 +1230,7 @@
     activation_type: Sequence[Union[str, Callable]] = ("gelu",),
     is_dbias: bool = True,
     quantizer: Optional[Quantizer] = None,
-<<<<<<< HEAD
     act_params: Optional[ActivationParams] = None,
-=======
->>>>>>> 3f875fb5
 ) -> Tuple[ScaledTensor, jnp.ndarray]:
     """Compute gradients of activation and bias with optional quantization.
 
@@ -1430,10 +1396,7 @@
     x: jnp.ndarray,
     activation_type: Sequence[Union[str, Callable]],
     quantizer: Optional[Quantizer] = None,
-<<<<<<< HEAD
     act_params: Optional[ActivationParams] = None,
-=======
->>>>>>> 3f875fb5
 ) -> Union[jnp.ndarray, ScaledTensor]:
     """
     Backward pass for activation with optional quantization.
@@ -1454,9 +1417,6 @@
         activation_type=activation_type,
         is_dbias=False,
         quantizer=quantizer,
-<<<<<<< HEAD
         act_params=act_params,
-=======
->>>>>>> 3f875fb5
     )
     return output