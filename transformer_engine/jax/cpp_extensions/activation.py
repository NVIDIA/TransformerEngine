--- conflicted
+++ resolved
@@ -5,10 +5,7 @@
 from typing import Sequence, Union, Callable, Optional, Tuple
 import operator
 from functools import reduce, partial
-<<<<<<< HEAD
-=======
 from dataclasses import dataclass
->>>>>>> 70f53666
 
 import jax
 import jax.numpy as jnp
@@ -564,9 +561,6 @@
         value_types,
         result_types,
     ):
-<<<<<<< HEAD
-        del out_dtype, act_enum, act_len, scale_dtype, is_outer, mesh, result_types
-=======
         del (
             out_dtype,
             act_enum,
@@ -580,7 +574,6 @@
             mesh,
             result_types,
         )
->>>>>>> 70f53666
         prefix = "ActLu_"
         input_shape = value_types[0].shape
         output_shape = input_shape[:-2] + input_shape[-1:]
@@ -1123,9 +1116,6 @@
         value_types,
         result_types,
     ):
-<<<<<<< HEAD
-        del out_dtype, scale_dtype, act_enum, act_len, is_outer, mesh, result_types
-=======
 
         del (
             out_dtype,
@@ -1141,7 +1131,6 @@
             transpose_batch_sequence,
         )
 
->>>>>>> 70f53666
         prefix = "DActLuDBias_"
         scale_rules = ScalingMode(scaling_mode).get_shardy_sharding_rules(
             value_types[1].shape, unique_var=prefix + "x", flatten_axis=-2
@@ -1163,11 +1152,7 @@
         amax = (prefix + "amax",)
 
         return SdyShardingRule(
-<<<<<<< HEAD
-            (dz_axes, x_axes, ("…2",)),
-=======
             (dz_axes, x_axes, ("…2",), amax),
->>>>>>> 70f53666
             (out, colwise_out, scale_rules.rowwise_rule, colwise_scale_inv, amax, dbias),
             **scale_rules.factor_sizes,
         )
@@ -1251,14 +1236,10 @@
     x: jnp.ndarray,
     activation_type: Sequence[Union[str, Callable]],
     quantizer: Optional[Quantizer] = None,
-<<<<<<< HEAD
-    amax_scope: AmaxScope = AmaxScope.LOCAL,
-=======
     act_params: Optional[ActivationParams] = None,
     amax_scope: AmaxScope = AmaxScope.LOCAL,
     transpose_batch_sequence: bool = False,
     output_amax_when_no_scaling: bool = False,
->>>>>>> 70f53666
 ) -> Union[jnp.ndarray, ScaledTensor]:
     """Activation with optional quantization.
 
@@ -1355,16 +1336,6 @@
             amax_scope=amax_scope,
             transpose_batch_sequence=transpose_batch_sequence,
         )
-<<<<<<< HEAD
-        out, _ = _quantize_dbias_impl(
-            out,
-            is_dbias=False,
-            quantizer=quantizer,
-            dq_dtype=x.dtype,
-            amax_scope=amax_scope,
-        )
-=======
->>>>>>> 70f53666
         return out
     if isinstance(quantizer, DelayedScaleQuantizer):
         scale = quantizer.scale
