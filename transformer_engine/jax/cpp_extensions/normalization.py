--- conflicted
+++ resolved
@@ -37,7 +37,6 @@
     DelayedScaleQuantizer,
     ScalingMode,
 )
-from .quantization import _quantize_dbias_impl
 
 if version.parse(jax.__version__) >= version.parse("0.5.0"):
     from jax import ffi  # pylint: disable=ungrouped-imports
@@ -135,14 +134,11 @@
             f" {FUSED_MXFP8_NORM_CUDNN_MIN_VERSION} or higher"
         )
 
-<<<<<<< HEAD
-=======
         assert scaling_mode != ScalingMode.CURRENT_TENSOR_SCALING.value, (
             "Current tensor scaling is not supported for fused norm and quantization. Please do"
             " norm in higher-precision then quantize with current tensor scaling."
         )
 
->>>>>>> 3cd6870c
         mu_rsigama_dtype = jnp.float32
 
         if norm_type == NVTE_Norm_Type.LayerNorm:
@@ -946,8 +942,6 @@
         out, _ = _quantize_dbias_impl(out, quantizer)
         return out, mu, rsigma
 
-<<<<<<< HEAD
-=======
     if quantizer.scaling_mode == ScalingMode.CURRENT_TENSOR_SCALING:
         # Current scaling does not support fused operations. Perform norm in higher precision then quantize after.
         out, mu, rsigma = layernorm_fwd(
@@ -961,7 +955,6 @@
         out, _ = _quantize_dbias_impl(out, is_dbias=False, quantizer=quantizer, dq_dtype=x.dtype)
         return out, mu, rsigma
 
->>>>>>> 3cd6870c
     is_2x2x = quantizer.is_2x2x()
     # TE/common normalization doesn't support 2x delayed scaling
     if quantizer.is_2x2x() and quantizer.scaling_mode.is_tensor_scaling():
@@ -1150,8 +1143,6 @@
         out, _ = _quantize_dbias_impl(out, quantizer)
         return out, rsigma
 
-<<<<<<< HEAD
-=======
     if quantizer.scaling_mode == ScalingMode.CURRENT_TENSOR_SCALING:
         # Current scaling does not support fused operations. Perform norm in higher precision then quantize after.
         out, rsigma = rmsnorm_fwd(
@@ -1164,7 +1155,6 @@
         out, _ = _quantize_dbias_impl(out, is_dbias=False, quantizer=quantizer, dq_dtype=x.dtype)
         return out, rsigma
 
->>>>>>> 3cd6870c
     is_2x2x = quantizer.is_2x2x()
     # TE/common normalization doesn't support 2x delayed scaling
     if quantizer.is_2x2x() and quantizer.scaling_mode.is_tensor_scaling():
