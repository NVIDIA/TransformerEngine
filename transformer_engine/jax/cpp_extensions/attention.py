# Copyright (c) 2022-2025, NVIDIA CORPORATION & AFFILIATES. All rights reserved.
#
# See LICENSE for license information.
"""JAX/TE custom ops for attention"""
import operator
import os
import warnings
from dataclasses import dataclass, replace
from functools import partial, reduce
from typing import Optional, Tuple
from packaging import version

import jax
import jax.numpy as jnp
from jax import dtypes, lax
from jax.interpreters import mlir
from jax.interpreters.mlir import ir
from jax.sharding import PartitionSpec, NamedSharding
<<<<<<< HEAD
from jax import ffi

import transformer_engine_jax
from transformer_engine_jax import (
    NVTE_Bias_Type,
    NVTE_Mask_Type,
    NVTE_QKV_Layout,
    NVTE_QKV_Format,
    NVTE_Fused_Attn_Backend,
    nvte_get_qkv_format,
)
from transformer_engine.jax.attention import CPStrategy, SequenceDescriptor
=======

import transformer_engine_jax
from transformer_engine_jax import NVTE_Fused_Attn_Backend
from transformer_engine.jax.attention import (
    AttnBiasType,
    AttnMaskType,
    QKVLayout,
    QKVFormat,
    CPStrategy,
    SequenceDescriptor,
)
>>>>>>> c55e425a

from .base import BasePrimitive, register_primitive
from .custom_call import custom_caller, CustomCallArgsWrapper
from .misc import (
    check_valid_batch_dims,
    jax_dtype_to_te_dtype,
    te_dtype_to_jax_dtype,
    get_padded_spec,
    get_cudnn_version,
    is_ffi_enabled,
)
from ..sharding import (
    global_mesh_resource,
    lax_paral_op,
    all_reduce_sum_along_dp_fsdp,
    get_mesh_axis_size,
    get_mesh_axis_rank,
    get_all_mesh_axes,
    num_of_devices,
)


if version.parse(jax.__version__) >= version.parse("0.5.0"):
    from jax import ffi  # pylint: disable=ungrouped-imports
else:
    from jax.extend import ffi  # pylint: disable=ungrouped-imports


__all__ = [
    "FusedAttnHelper",
    "fused_attn_fwd",
    "fused_attn_bwd",
]


@partial(
    jax.tree_util.register_dataclass,
    data_fields=[],
    meta_fields=[
        "attn_bias_type",
        "attn_mask_type",
        "qkv_layout",
        "scaling_factor",
        "dropout_probability",
        "is_training",
        "max_segments_per_seq",
        "window_size",
        "context_parallel_load_balanced",
        "cp_axis",
    ],
)
@dataclass(frozen=True)
class _FusedAttnConfig:
    """
    Passes static configuration properties of fused attention.
    """

    attn_bias_type: AttnBiasType
    attn_mask_type: AttnMaskType
    qkv_layout: QKVLayout
    scaling_factor: float
    dropout_probability: float
    is_training: bool
    max_segments_per_seq: int
    window_size: Tuple[int, int]
    context_parallel_load_balanced: bool
    cp_axis: str


@dataclass(frozen=True)
class FusedAttnHelper:
    """
    Helper for the fused attention backend
    """

    q_dtype: jnp.dtype
    kv_dtype: jnp.dtype
    qkv_layout: QKVLayout
    attn_bias_type: AttnBiasType
    attn_mask_type: AttnMaskType
    dropout_probability: float
    q_num_heads: int
    kv_num_heads: int
    q_max_seqlen: int
    kv_max_seqlen: int
    head_dim: int
    window_size: Tuple[int, int]

    def is_fused_attn_kernel_available(self):
        """Check if there is available fused attention kernel"""
        return self.get_fused_attn_backend() != NVTE_Fused_Attn_Backend.NVTE_No_Backend

    def get_fused_attn_backend(self):
        """Get the fused attention kernel backend"""
        return transformer_engine_jax.get_fused_attn_backend(
            jax_dtype_to_te_dtype(self.q_dtype),
            jax_dtype_to_te_dtype(self.kv_dtype),
            self.qkv_layout.value,
            self.attn_bias_type.value,
            self.attn_mask_type.value,
            self.dropout_probability,
            self.q_num_heads,
            self.kv_num_heads,
            self.q_max_seqlen,
            self.kv_max_seqlen,
            self.head_dim,
            self.window_size[0],
            self.window_size[1],
        )

    @staticmethod
    def is_non_deterministic_allowed():
        """Check if non-deterministic kernels are allowed"""
        return bool(int(os.getenv("NVTE_ALLOW_NONDETERMINISTIC_ALGO", "1")))

    @staticmethod
    def parse_qkv_aval(q_aval, k_aval, v_aval, qkv_layout):
        """Parse qkv aval"""
        if qkv_layout.get_qkv_format() == QKVFormat.SBHD:
            raise NotImplementedError
        if qkv_layout.is_qkvpacked():
            *q_batch_shape, q_max_seqlen, nqkv, attn_heads, q_head_dim = q_aval.shape
            kv_batch_shape = q_batch_shape
            kv_max_seqlen = q_max_seqlen
            num_gqa_groups = attn_heads
            kv_head_dim = q_head_dim
            assert nqkv == 3
        elif qkv_layout.is_kvpacked():
            *q_batch_shape, q_max_seqlen, attn_heads, q_head_dim = q_aval.shape
            *kv_batch_shape, kv_max_seqlen, nkv, num_gqa_groups, kv_head_dim = k_aval.shape
            assert nkv == 2
        elif qkv_layout.is_separate():
            *q_batch_shape, q_max_seqlen, attn_heads, q_head_dim = q_aval.shape
            *kv_batch_shape, kv_max_seqlen, num_gqa_groups, kv_head_dim = k_aval.shape
            assert k_aval.shape == v_aval.shape, f"{k_aval.shape=} {v_aval.shape=}"
        else:
            raise ValueError(f"Unexpected {qkv_layout=}")
        assert q_batch_shape == kv_batch_shape
        assert q_head_dim == kv_head_dim
        assert q_aval.dtype == k_aval.dtype == v_aval.dtype

        return (q_batch_shape, q_max_seqlen, kv_max_seqlen, attn_heads, num_gqa_groups, q_head_dim)


@dataclass(frozen=True)
class _FusedAttnRNGStateChecker:
    """
    Checker for guarding the fused attention rng state.
    The fused attention backend requires a 64 bits seed and a 64 bits offset.
    However, JAX doesn't enable 64 bits by default,
    so we have to emulate seed as two 32 bits array.
    The offset calculation is maintained in the backend.
    """

    rng_state_dtype: jnp.dtype = jnp.uint32
    # (seed,) with internal dtype int64
    seed_size: int = 2
    # (seed, offset) with internal dtype int64
    rng_state_size: int = 2 * 2

    def check_seed(self, seed, dropout_probability, is_training):
        """
        Check the seed and convert the data type of seed if possible.
        """
        # Jax can't bind None, create a dummy tensor for None
        if seed is None:
            dropout_enabled = dropout_probability > 0 and is_training
            assert not dropout_enabled, "seed is not allowed to be None when dropout is enabled."
            seed = jnp.zeros(2, dtype=self.rng_state_dtype)
            seed = jnp.repeat(seed, num_of_devices())

        if seed.dtype != self.rng_state_dtype:
            warnings.warn(
                f"Requested {seed.dtype=} is not available, and will be "
                f"casted to dtype {self.rng_state_dtype}. "
                "Please use threefry/rbg/unsafe_rbg PRNG implementations to remove this warning."
            )
            seed = seed.astype(self.rng_state_dtype)

        assert seed.dtype == self.rng_state_dtype
        # Backend takes an int64_t seed, so only the first two u32 elements are taken
        assert seed.size >= self.seed_size

        return seed


def generate_cu_seqlen(actual_seqlen):
    """
    Generating cumsum seqlen for a batch
    """
    actual_seqlen = jnp.where(actual_seqlen < 0, 0, actual_seqlen)
    cu_seqlen = jnp.cumulative_sum(actual_seqlen, include_initial=True)
    return cu_seqlen


class FusedAttnFwdPrimitive(BasePrimitive):
    """
    Fused Attention Forward Primitive
    """

    name = "te_fused_attn_forward"
    multiple_results = True
    impl_static_args = (13,)
    inner_primitive = None
    outer_primitive = None

    @staticmethod
    def abstract(
        q_aval,
        k_aval,
        v_aval,
        bias_aval,
        seed_aval,
        q_seqlen_or_cu_seqlen_aval,
        kv_seqlen_or_cu_seqlen_aval,
        _q_seq_offsets,
        _k_seq_offsets,
        _q_segment_ids,
        _kv_segment_ids,
        _q_segment_pos,
        _kv_segment_pos,
        *,
        config: _FusedAttnConfig,
    ):
        """
        Fused attention fwd abstract
        """
        q_dtype = dtypes.canonicalize_dtype(q_aval.dtype)
        k_dtype = dtypes.canonicalize_dtype(k_aval.dtype)
        v_dtype = dtypes.canonicalize_dtype(v_aval.dtype)
        bias_dtype = dtypes.canonicalize_dtype(bias_aval.dtype)
        assert (
            q_dtype == k_dtype == v_dtype == bias_dtype
        ), f"q_dtype={q_dtype}, k_dtype={k_dtype}, v_dtype={v_dtype}, bias_dtype={bias_dtype}"
        assert q_seqlen_or_cu_seqlen_aval.dtype == kv_seqlen_or_cu_seqlen_aval.dtype, (
            f"q_seqlen_or_cu_seqlen_aval={q_seqlen_or_cu_seqlen_aval},"
            f" kv_seqlen_or_cu_seqlen_aval={kv_seqlen_or_cu_seqlen_aval}"
        )

        batch_shape, q_max_seqlen, kv_max_seqlen, attn_heads, num_gqa_groups, head_dim = (
            FusedAttnHelper.parse_qkv_aval(q_aval, k_aval, v_aval, config.qkv_layout)
        )

        output_shape = (*batch_shape, q_max_seqlen, attn_heads, head_dim)
        out_aval = q_aval.update(shape=output_shape, dtype=q_dtype)

        # backend determines the softmax buffer shape/dtype
        backend = FusedAttnHelper(
            q_dtype,
            k_dtype,
            config.qkv_layout,
            config.attn_bias_type,
            config.attn_mask_type,
            config.dropout_probability,
            attn_heads,
            num_gqa_groups,
            q_max_seqlen,
            kv_max_seqlen,
            head_dim,
            config.window_size,
        ).get_fused_attn_backend()

        if backend == NVTE_Fused_Attn_Backend.NVTE_F16_max512_seqlen:
            softmax_shape = (*batch_shape, attn_heads, q_max_seqlen, kv_max_seqlen)
            softmax_dtype = q_dtype
        elif backend == NVTE_Fused_Attn_Backend.NVTE_F16_arbitrary_seqlen:
            # cuDNN 9.6 reduces the required softmax shape
            if get_cudnn_version() >= (9, 6, 0):
                if config.qkv_layout.is_thd():
                    softmax_shape = (*batch_shape, q_max_seqlen, attn_heads, 1)
                else:
                    softmax_shape = (*batch_shape, attn_heads, q_max_seqlen, 1)
            else:
                softmax_shape = (
                    *batch_shape,
                    attn_heads,
                    q_max_seqlen,
                    config.max_segments_per_seq,
                )
            softmax_dtype = dtypes.canonicalize_dtype(jnp.float32)
        else:
            raise ValueError(f"Unsupported {backend=}")
        softmax_aux_aval = q_aval.update(shape=softmax_shape, dtype=softmax_dtype)

        # JAX does not enable 64-bit int by default so we get XLA to allocate x8 memory with
        # 32-bit unsigned int to get the buffer size we need in the C++ kernel
        checker = _FusedAttnRNGStateChecker()
        seed_dtype = dtypes.canonicalize_dtype(seed_aval.dtype)
        assert seed_dtype == checker.rng_state_dtype
        rng_state_shape = (seed_aval.shape[0], checker.rng_state_size)
        rng_state_aval = seed_aval.update(shape=rng_state_shape, dtype=checker.rng_state_dtype)

        if config.attn_bias_type == AttnBiasType.NO_BIAS:
            bias_batch = bias_heads = 0
        else:
            *bias_batch_shape, bias_heads, _, _ = bias_aval.shape
            bias_batch = reduce(operator.mul, bias_batch_shape)

        # do a dummy kernel call here to get workspace buffer shapes/dtypes that XLA needs to
        # prepare for the active fused-attn backend
        input_batch = reduce(operator.mul, batch_shape)
        wkspace_info = transformer_engine_jax.get_fused_attn_fwd_workspace_sizes(
            input_batch,
            bias_batch,
            q_max_seqlen,
            kv_max_seqlen,
            attn_heads,
            num_gqa_groups,
            bias_heads,
            head_dim,
            config.scaling_factor,
            config.dropout_probability,
            config.attn_bias_type.value,
            config.attn_mask_type.value,
            config.qkv_layout.value,
            jax_dtype_to_te_dtype(q_aval.dtype),
            config.is_training,
            config.max_segments_per_seq,
            config.window_size[0],
            config.window_size[1],
        )
        wkspace_aval = q_aval.update(
            shape=wkspace_info[0], dtype=te_dtype_to_jax_dtype(wkspace_info[1])
        )

        return out_aval, softmax_aux_aval, rng_state_aval, wkspace_aval

    @staticmethod
    def outer_abstract(*args, **kwargs):
        """
        Fused attention fwd outer primitive abstract
        """
        out_aval, softmax_aux_aval, rng_state_aval, _ = FusedAttnFwdPrimitive.abstract(
            *args, **kwargs
        )
        return out_aval, softmax_aux_aval, rng_state_aval

    @staticmethod
    def lowering(
        ctx,
        q,
        k,
        v,
        bias,
        seed,
        q_cu_seqlen,
        kv_cu_seqlen,
        q_seq_offsets,
        k_seq_offsets,
        _q_segment_ids,
        _kv_segment_ids,
        _q_segment_pos,
        _kv_segment_pos,
        *,
        config: _FusedAttnConfig,
    ):
        """
        Fused attention fwd lowering rules
        """
        q_aval, k_aval, v_aval, bias_aval, *_ = ctx.avals_in

        batch_shape, q_max_seqlen, kv_max_seqlen, attn_heads, num_gqa_groups, head_dim = (
            FusedAttnHelper.parse_qkv_aval(q_aval, k_aval, v_aval, config.qkv_layout)
        )

        input_batch = reduce(operator.mul, batch_shape)

        if config.attn_bias_type == AttnBiasType.NO_BIAS:
            bias_batch = bias_heads = 0
        else:
            *bias_batch_shape, bias_heads, _, _ = bias_aval.shape
            bias_batch = reduce(operator.mul, bias_batch_shape)

        if is_ffi_enabled():
            name = "te_fused_attn_forward_ffi"
            out = ffi.ffi_lowering(name)(
                ctx,
                q,
                k,
                v,
                bias,
                seed,
                q_cu_seqlen,
                kv_cu_seqlen,
                q_seq_offsets,
                k_seq_offsets,
                _q_segment_ids,
                _kv_segment_ids,
                _q_segment_pos,
                _kv_segment_pos,  # ffi_lowering needs number of parameters meets primitive.lowering
                input_batch=input_batch,
                bias_batch=bias_batch,
                q_max_seqlen=q_max_seqlen,
                kv_max_seqlen=kv_max_seqlen,
                attn_heads=attn_heads,
                num_gqa_groups=num_gqa_groups,
                bias_heads=bias_heads,
                head_dim=head_dim,
                max_segments_per_seq=config.max_segments_per_seq,
                scaling_factor=float(config.scaling_factor),
                dropout_probability=float(config.dropout_probability),
                bias_type=int(config.attn_bias_type.value),
                mask_type=int(config.attn_mask_type.value),
                qkv_layout=int(config.qkv_layout.value),
                is_training=config.is_training,
                deterministic=not FusedAttnHelper.is_non_deterministic_allowed(),
                window_size_left=config.window_size[0],
                window_size_right=config.window_size[1],
            )
        else:
            operands = [
                q,
                k,
                v,
                bias,
                seed,
                q_cu_seqlen,
                kv_cu_seqlen,
                q_seq_offsets,
                k_seq_offsets,
            ]
            operand_shapes = map(lambda x: x.type.shape, operands)
            out_types = [
                ir.RankedTensorType.get(output.shape, mlir.dtype_to_ir_type(output.dtype))
                for output in ctx.avals_out
            ]
            args = CustomCallArgsWrapper(out_types, operands, operand_shapes)

            wkspace_aval = ctx.avals_out[-1]

            opaque = transformer_engine_jax.pack_fused_attn_descriptor(
                input_batch,
                bias_batch,
                q_max_seqlen,
                kv_max_seqlen,
                attn_heads,
                num_gqa_groups,
                bias_heads,
                head_dim,
                config.max_segments_per_seq,
                wkspace_aval.size,
                config.scaling_factor,
                config.dropout_probability,
                config.attn_bias_type,
                config.attn_mask_type,
                config.qkv_layout,
                jax_dtype_to_te_dtype(q_aval.dtype),
                jax_dtype_to_te_dtype(wkspace_aval.dtype),
                config.is_training,
                not FusedAttnHelper.is_non_deterministic_allowed(),
                config.window_size[0],
                config.window_size[1],
            )

            out = custom_caller(FusedAttnFwdPrimitive.name, args, opaque, has_side_effect=False)

        return out

    @staticmethod
    def impl(
        q,
        k,
        v,
        bias,
        seed,
        q_seqlen,
        kv_seqlen,
        q_seq_offsets,
        k_seq_offsets,
        _q_segment_ids,
        _kv_segment_ids,
        _q_segment_pos,
        _kv_segment_pos,
        config: _FusedAttnConfig,
    ):
        assert FusedAttnFwdPrimitive.inner_primitive is not None

        sequence_descriptor = SequenceDescriptor(
            seqlens=(q_seqlen, kv_seqlen),
            seq_offsets=(q_seq_offsets, k_seq_offsets),
            segment_ids=(_q_segment_ids, _kv_segment_ids),
            segment_pos=(_q_segment_pos, _kv_segment_pos),
        )

        (q_seqlen, kv_seqlen), (q_seq_offsets, k_seq_offsets) = (
            sequence_descriptor.get_seqlens_and_offsets(
                config.attn_mask_type,
                config.qkv_layout,
                config.window_size,
                config.max_segments_per_seq,
            )
        )

        if config.qkv_layout.is_thd():

            def _fix_len_take(x, condition, fill_value=-1):
                x_shape = x.shape
                x = x.flatten()
                size = x.size
                indices = jnp.nonzero(condition.flatten(), size=size, fill_value=size)[0]
                y = jnp.take(x, indices, fill_value=fill_value)
                return jnp.reshape(y, x_shape)

            def convert_to_2d(offsets, batch, max_seqlen):
                offsets_2d = jnp.where(
                    offsets >= 0,
                    offsets + (jnp.arange(batch) * max_seqlen)[..., jnp.newaxis],
                    offsets,
                )
                return offsets_2d

            batch, q_max_seqlen, kv_max_seqlen, *_ = FusedAttnHelper.parse_qkv_aval(
                q, k, v, config.qkv_layout
            )
            assert len(batch) == 1, f"Expected len(batch) == 1, but got {len(batch)=}"
            kv_batch = q_batch = batch[0]

            # Gather valid q_seqlen, which is greater than 0
            # cuDNN version < 9.3.0:
            # [[3, 5, 7, -1, -1], [2, 4, 6, -1, -1]] -> [[3, 5, 7, 2, 4], [6, -1, -1, -1, -1]]
            # cuDNN version >= 9.3.0, which supports act_seqlen = 0
            # [[3, 5, 7, -1, -1], [2, 4, 6, -1, -1]] -> [[3, 5, 7, 2, 4], [6, 0, 0, 0, 0]]
            if get_cudnn_version() >= (9, 3, 0):
                fill_value = 0
            else:
                fill_value = -1

            q_seqlen = _fix_len_take(q_seqlen, q_seqlen > 0, fill_value=fill_value)
            kv_seqlen = _fix_len_take(kv_seqlen, kv_seqlen > 0, fill_value=fill_value)

            # Flatten the offset calculation
            # max_seqlen = 8, [[0, 3, 5, -1], [0, 2, 4, -1]] -> [[0, 3, 5, -1], [8, 11, 13, -1]]
            q_seq_offsets = convert_to_2d(q_seq_offsets, q_batch, q_max_seqlen)
            k_seq_offsets = convert_to_2d(k_seq_offsets, kv_batch, kv_max_seqlen)

            # Gather valid q_seq_offsets, which is greater and equal to 0
            # [[0, 3, 5, -1], [8, 11, 13, -1]] -> [[0, 3, 5, 8], [11, 13, -1, -1]]
            # And set the unused position to max size (batch * max_seqlen)
            # [[0, 3, 5, 8], [11, 13, -1, -1]] -> [[0, 3, 5, 8], [11, 13, b*s, b*s]]
            q_seq_offsets = _fix_len_take(
                q_seq_offsets, q_seq_offsets >= 0, fill_value=q_batch * q_max_seqlen
            )
            k_seq_offsets = _fix_len_take(
                k_seq_offsets, k_seq_offsets >= 0, fill_value=kv_batch * kv_max_seqlen
            )

        q_cu_seqlen = generate_cu_seqlen(q_seqlen.flatten())
        kv_cu_seqlen = generate_cu_seqlen(kv_seqlen.flatten())

        output, softmax_aux, rng_state, _ = FusedAttnFwdPrimitive.inner_primitive.bind(
            q,
            k,
            v,
            bias,
            seed,
            q_cu_seqlen,
            kv_cu_seqlen,
            q_seq_offsets,
            k_seq_offsets,
            _q_segment_ids,
            _kv_segment_ids,
            _q_segment_pos,
            _kv_segment_pos,
            config=config,
        )
        return output, softmax_aux, rng_state

    @staticmethod
    def batcher(batched_args, batch_dims, *, config):
        check_valid_batch_dims(batch_dims)
        assert FusedAttnFwdPrimitive.outer_primitive is not None
        q_bdim, _, _, _, seed_bdim, *_ = batch_dims

        out_bdims = q_bdim, q_bdim, seed_bdim
        return (
            FusedAttnFwdPrimitive.outer_primitive.bind(*batched_args, config=config),
            out_bdims,
        )

    @staticmethod
    def infer_sharding_from_operands(config, mesh, arg_infos, result_infos):
        del result_infos
        q_spec = get_padded_spec(arg_infos[0])

        # when supported softmax_aux shape is (b, s, h, 1) for thd on cudnn 9.6+
        # otherwise softmax_aux shape is (b, h, s, 1) or (b, h, s, max_segments)
        is_packed_softmax = get_cudnn_version() >= (9, 6, 0) and config.qkv_layout.is_thd()

        if config.qkv_layout.is_qkvpacked():
            # q_spec = (...batch, q_seqlen, 3, head, hidden)
            out_sharding = NamedSharding(mesh, PartitionSpec(*q_spec[:-3], *q_spec[-2:]))
            if not is_packed_softmax:
                softmax_aux_sharding = NamedSharding(
                    mesh, PartitionSpec(*q_spec[:-4], q_spec[-2], q_spec[-4], None)
                )
            else:
                softmax_aux_sharding = NamedSharding(
                    mesh, PartitionSpec(*q_spec[:-4], q_spec[-4], q_spec[-2], None)
                )
        elif config.qkv_layout.is_kvpacked():
            # q_spec = (...batch, q_seqlen, head, hidden)
            # k_spec = (...batch, kv_seqlen, 2, num_gqa_groups, hidden)
            out_sharding = NamedSharding(mesh, PartitionSpec(*q_spec))
            if not is_packed_softmax:
                softmax_aux_sharding = NamedSharding(
                    mesh, PartitionSpec(*q_spec[:-3], q_spec[-2], q_spec[-3], None)
                )
            else:
                softmax_aux_sharding = NamedSharding(
                    mesh, PartitionSpec(*q_spec[:-3], q_spec[-3], q_spec[-2], None)
                )
        elif config.qkv_layout.is_separate():
            # q_spec = (...batch, q_seqlen, head, hidden)
            # k_spec = (...batch, kv_seqlen, num_gqa_groups, hidden)
            out_sharding = NamedSharding(mesh, PartitionSpec(*q_spec))
            if not is_packed_softmax:
                softmax_aux_sharding = NamedSharding(
                    mesh, PartitionSpec(*q_spec[:-3], q_spec[-2], q_spec[-3], None)
                )
            else:
                softmax_aux_sharding = NamedSharding(
                    mesh, PartitionSpec(*q_spec[:-3], q_spec[-3], q_spec[-2], None)
                )
        else:
            raise ValueError(f"Unsupported {config.qkv_layout=}")

        rng_state_sharding = NamedSharding(mesh, PartitionSpec(get_all_mesh_axes(), None))
        return (out_sharding, softmax_aux_sharding, rng_state_sharding)

    @staticmethod
    def partition(config, mesh, arg_infos, result_infos):
        out_sharding = result_infos[0].sharding
        softmax_aux_sharding = result_infos[1].sharding
        rng_state_sharding = seed_sharding = NamedSharding(
            mesh, PartitionSpec(get_all_mesh_axes(), None)
        )
        arg_shardings = [arg_i.sharding for arg_i in arg_infos]
        arg_shardings[4] = seed_sharding
        arg_shardings[-1] = arg_shardings[-3]
        arg_shardings[-2] = arg_shardings[-4]
        arg_shardings = tuple(arg_shardings)
        out_shardings = (out_sharding, softmax_aux_sharding, rng_state_sharding)
        impl = partial(FusedAttnFwdPrimitive.impl, config=config)
        return mesh, impl, out_shardings, arg_shardings


register_primitive(FusedAttnFwdPrimitive)


class FusedAttnBwdPrimitive(BasePrimitive):
    """
    Fused Attention Backward Primitive
    """

    name = "te_fused_attn_backward"
    multiple_results = True
    impl_static_args = (16,)
    inner_primitive = None
    outer_primitive = None

    @staticmethod
    def abstract(
        q_aval,
        k_aval,
        v_aval,
        bias_aval,
        softmax_aux_aval,
        rng_state_aval,
        output_aval,
        doutput_aval,
        q_seqlen_or_cu_seqlen_aval,
        kv_seqlen_or_cu_seqlen_aval,
        _q_seq_offsets,
        _k_seq_offsets,
        _q_segment_ids,
        _kv_segment_ids,
        _q_segment_pos,
        _kv_segment_pos,
        *,
        config,
    ):
        """
        Fused attention bwd abstract
        """
        del softmax_aux_aval, rng_state_aval, output_aval

        q_dtype = dtypes.canonicalize_dtype(q_aval.dtype)
        k_dtype = dtypes.canonicalize_dtype(k_aval.dtype)
        v_dtype = dtypes.canonicalize_dtype(v_aval.dtype)
        bias_dtype = dtypes.canonicalize_dtype(bias_aval.dtype)
        doutput_dtype = dtypes.canonicalize_dtype(doutput_aval.dtype)
        assert q_dtype == k_dtype == v_dtype == bias_dtype == doutput_dtype
        assert q_seqlen_or_cu_seqlen_aval.dtype == kv_seqlen_or_cu_seqlen_aval.dtype

        batch_shape, q_max_seqlen, kv_max_seqlen, attn_heads, num_gqa_groups, head_dim = (
            FusedAttnHelper.parse_qkv_aval(q_aval, k_aval, v_aval, config.qkv_layout)
        )

        if config.attn_bias_type == AttnBiasType.NO_BIAS:
            bias_batch = bias_heads = 0
        else:
            *bias_batch_shape, bias_heads, _, _ = bias_aval.shape
            bias_batch = reduce(operator.mul, bias_batch_shape)

        deterministic = not FusedAttnHelper.is_non_deterministic_allowed()

        input_batch = reduce(operator.mul, batch_shape)
        wkspace_shape, wkspace_dtype = transformer_engine_jax.get_fused_attn_bwd_workspace_sizes(
            input_batch,
            bias_batch,
            q_max_seqlen,
            kv_max_seqlen,
            attn_heads,
            num_gqa_groups,
            bias_heads,
            head_dim,
            config.scaling_factor,
            config.dropout_probability,
            config.attn_bias_type.value,
            config.attn_mask_type.value,
            config.qkv_layout.value,
            jax_dtype_to_te_dtype(q_aval.dtype),
            config.is_training,
            deterministic,
            config.max_segments_per_seq,
            config.window_size[0],
            config.window_size[1],
        )

        dq_aval = q_aval.update(shape=q_aval.shape, dtype=q_dtype)
        dk_aval = k_aval.update(shape=k_aval.shape, dtype=k_dtype)
        dv_aval = v_aval.update(shape=v_aval.shape, dtype=v_dtype)
        dbias_aval = bias_aval.update(shape=bias_aval.shape, dtype=bias_dtype)
        wkspace_aval = q_aval.update(
            shape=wkspace_shape, dtype=te_dtype_to_jax_dtype(wkspace_dtype)
        )

        return dq_aval, dk_aval, dv_aval, dbias_aval, wkspace_aval

    @staticmethod
    def outer_abstract(*args, **kwargs):
        """
        Fused attention fwd outer primitive abstract
        """
        dq_aval, dk_aval, dv_aval, dbias_aval, _ = FusedAttnBwdPrimitive.abstract(*args, **kwargs)
        return dq_aval, dk_aval, dv_aval, dbias_aval

    @staticmethod
    def lowering(
        ctx,
        q,
        k,
        v,
        bias,
        softmax_aux,
        rng_state,
        output,
        doutput,
        q_cu_seqlen,
        kv_cu_seqlen,
        q_seq_offsets,
        k_seq_offsets,
        q_segment_ids,
        kv_segment_ids,
        q_segment_pos,
        kv_segment_pos,
        *,
        config,
    ):
        """
        Fused attention bwd lowering rules
        """
        q_aval, k_aval, v_aval, bias_aval, *_ = ctx.avals_in

        batch_shape, q_max_seqlen, kv_max_seqlen, attn_heads, num_gqa_groups, head_dim = (
            FusedAttnHelper.parse_qkv_aval(q_aval, k_aval, v_aval, config.qkv_layout)
        )

        input_batch = reduce(operator.mul, batch_shape)

        if config.attn_bias_type == AttnBiasType.NO_BIAS:
            bias_batch = bias_heads = 0
        else:
            *bias_batch_shape, bias_heads, _, _ = bias_aval.shape
            bias_batch = reduce(operator.mul, bias_batch_shape)

        if is_ffi_enabled():
            name = "te_fused_attn_backward_ffi"
            out = ffi.ffi_lowering(name)(
                ctx,
                q,
                k,
                v,
                bias,
                softmax_aux,
                rng_state,
                output,
                doutput,
                q_cu_seqlen,
                kv_cu_seqlen,
                q_seq_offsets,
                k_seq_offsets,
                q_segment_ids,
                kv_segment_ids,
                q_segment_pos,
                kv_segment_pos,  # ffi_lowering needs number of parameters meets primitive.lowering
                input_batch=input_batch,
                bias_batch=bias_batch,
                q_max_seqlen=q_max_seqlen,
                kv_max_seqlen=kv_max_seqlen,
                attn_heads=attn_heads,
                num_gqa_groups=num_gqa_groups,
                bias_heads=bias_heads,
                head_dim=head_dim,
                max_segments_per_seq=config.max_segments_per_seq,
                scaling_factor=float(config.scaling_factor),
                dropout_probability=float(config.dropout_probability),
                bias_type=int(config.attn_bias_type.value),
                mask_type=int(config.attn_mask_type.value),
                qkv_layout=int(config.qkv_layout.value),
                is_training=config.is_training,
                deterministic=not FusedAttnHelper.is_non_deterministic_allowed(),
                window_size_left=config.window_size[0],
                window_size_right=config.window_size[1],
            )
        else:
            operands = [
                q,
                k,
                v,
                bias,
                softmax_aux,
                rng_state,
                output,
                doutput,
                q_cu_seqlen,
                kv_cu_seqlen,
                q_seq_offsets,
                k_seq_offsets,
            ]
            operand_shapes = map(lambda x: x.type.shape, operands)
            out_types = [
                ir.RankedTensorType.get(output.shape, mlir.dtype_to_ir_type(output.dtype))
                for output in ctx.avals_out
            ]
            args = CustomCallArgsWrapper(out_types, operands, operand_shapes)

            wkspace_aval = ctx.avals_out[-1]

            opaque = transformer_engine_jax.pack_fused_attn_descriptor(
                input_batch,
                bias_batch,
                q_max_seqlen,
                kv_max_seqlen,
                attn_heads,
                num_gqa_groups,
                bias_heads,
                head_dim,
                config.max_segments_per_seq,
                wkspace_aval.size,
                config.scaling_factor,
                config.dropout_probability,
                config.attn_bias_type,
                config.attn_mask_type,
                config.qkv_layout,
                jax_dtype_to_te_dtype(q_aval.dtype),
                jax_dtype_to_te_dtype(wkspace_aval.dtype),
                config.is_training,
                not FusedAttnHelper.is_non_deterministic_allowed(),
                config.window_size[0],
                config.window_size[1],
            )

            out = custom_caller(FusedAttnBwdPrimitive.name, args, opaque, has_side_effect=False)

        return out

    @staticmethod
    def impl(
        q,
        k,
        v,
        bias,
        softmax_aux,
        rng_state,
        output,
        doutput,
        q_seqlen,
        kv_seqlen,
        q_seq_offsets,
        k_seq_offsets,
        _q_segment_ids,
        _kv_segment_ids,
        _q_segment_pos,
        _kv_segment_pos,
        config,
    ):
        assert FusedAttnBwdPrimitive.inner_primitive is not None

        sequence_descriptor = SequenceDescriptor(
            seqlens=(q_seqlen, kv_seqlen),
            seq_offsets=(q_seq_offsets, k_seq_offsets),
            segment_ids=(_q_segment_ids, _kv_segment_ids),
            segment_pos=(_q_segment_pos, _kv_segment_pos),
        )

        (q_seqlen, kv_seqlen), (q_seq_offsets, k_seq_offsets) = (
            sequence_descriptor.get_seqlens_and_offsets(
                config.attn_mask_type,
                config.qkv_layout,
                config.window_size,
                config.max_segments_per_seq,
            )
        )

        if config.qkv_layout.is_thd():

            def _fix_len_take(x, condition, fill_value=-1):
                x_shape = x.shape
                x = x.flatten()
                size = x.size
                indices = jnp.nonzero(condition.flatten(), size=size, fill_value=size)[0]
                # TODO(rewang): try indices_are_sorted
                y = jnp.take(x, indices, fill_value=fill_value)
                return jnp.reshape(y, x_shape)

            def convert_to_2d(offsets, batch, max_seqlen):
                offsets_2d = jnp.where(
                    offsets >= 0,
                    offsets + (jnp.arange(batch) * max_seqlen)[..., jnp.newaxis],
                    offsets,
                )
                return offsets_2d

            batch, q_max_seqlen, kv_max_seqlen, *_ = FusedAttnHelper.parse_qkv_aval(
                q, k, v, config.qkv_layout
            )
            assert len(batch) == 1
            kv_batch = q_batch = batch[0]

            # Gather valid q_seqlen, which is greater than 0
            # cuDNN version < 9.3.0:
            # [[3, 5, 7, -1, -1], [2, 4, 6, -1, -1]] -> [[3, 5, 7, 2, 4], [6, -1, -1, -1, -1]]
            # cuDNN version >= 9.3.0, which supports act_seqlen = 0
            # [[3, 5, 7, -1, -1], [2, 4, 6, -1, -1]] -> [[3, 5, 7, 2, 4], [6, 0, 0, 0, 0]]
            if get_cudnn_version() >= (9, 3, 0):
                fill_value = 0
            else:
                fill_value = -1
            q_seqlen = _fix_len_take(q_seqlen, q_seqlen > 0, fill_value=fill_value)
            kv_seqlen = _fix_len_take(kv_seqlen, kv_seqlen > 0, fill_value=fill_value)

            # Flatten the offset calculation
            # max_seqlen = 8, [[0, 3, 5, -1], [0, 2, 4, -1]] -> [[0, 3, 5, -1], [8, 11, 13, -1]]
            q_seq_offsets = convert_to_2d(q_seq_offsets, q_batch, q_max_seqlen)
            k_seq_offsets = convert_to_2d(k_seq_offsets, kv_batch, kv_max_seqlen)

            # Gather valid q_seq_offsets, which is greater and equal to 0
            # [[0, 3, 5, -1], [8, 11, 13, -1]] -> [[0, 3, 5, 8], [11, 13, -1, -1]]
            # And set the unused position to max size (batch * max_seqlen)
            # [[0, 3, 5, 8], [11, 13, -1, -1]] -> [[0, 3, 5, 8], [11, 13, b*s, b*s]]
            q_seq_offsets = _fix_len_take(
                q_seq_offsets, q_seq_offsets >= 0, fill_value=q_batch * q_max_seqlen
            )
            k_seq_offsets = _fix_len_take(
                k_seq_offsets, k_seq_offsets >= 0, fill_value=kv_batch * kv_max_seqlen
            )

        q_cu_seqlen = generate_cu_seqlen(q_seqlen.flatten())
        kv_cu_seqlen = generate_cu_seqlen(kv_seqlen.flatten())

        dq, dk, dv, dbias, _ = FusedAttnBwdPrimitive.inner_primitive.bind(
            q,
            k,
            v,
            bias,
            softmax_aux,
            rng_state,
            output,
            doutput,
            q_cu_seqlen,
            kv_cu_seqlen,
            q_seq_offsets,
            k_seq_offsets,
            _q_segment_ids,
            _kv_segment_ids,
            _q_segment_pos,
            _kv_segment_pos,
            config=config,
        )
        return dq, dk, dv, dbias

    @staticmethod
    def batcher(batched_args, batch_dims, *, config):
        check_valid_batch_dims(batch_dims)
        assert FusedAttnBwdPrimitive.outer_primitive is not None
        q_bdim, k_bdim, v_bdim, *_ = batch_dims

        out_bdims = q_bdim, k_bdim, v_bdim, q_bdim
        return (
            FusedAttnBwdPrimitive.outer_primitive.bind(*batched_args, config=config),
            out_bdims,
        )

    @staticmethod
    def infer_sharding_from_operands(config, mesh, arg_infos, result_infos):
        del config, result_infos
        q_spec = get_padded_spec(arg_infos[0])
        k_spec = get_padded_spec(arg_infos[1])
        v_spec = get_padded_spec(arg_infos[2])
        bias_spec = get_padded_spec(arg_infos[3])
        dq_sharding = NamedSharding(mesh, PartitionSpec(*q_spec))
        dk_sharding = NamedSharding(mesh, PartitionSpec(*k_spec))
        dv_sharding = NamedSharding(mesh, PartitionSpec(*v_spec))
        dbias_sharding = NamedSharding(mesh, PartitionSpec(*bias_spec))
        return (dq_sharding, dk_sharding, dv_sharding, dbias_sharding)

    @staticmethod
    def partition(config, mesh, arg_infos, result_infos):
        del result_infos
        q_spec = get_padded_spec(arg_infos[0])
        k_spec = get_padded_spec(arg_infos[1])
        v_spec = get_padded_spec(arg_infos[2])
        bias_spec = get_padded_spec(arg_infos[3])
        dq_sharding = NamedSharding(mesh, PartitionSpec(*q_spec))
        dk_sharding = NamedSharding(mesh, PartitionSpec(*k_spec))
        dv_sharding = NamedSharding(mesh, PartitionSpec(*v_spec))
        dbias_sharding = NamedSharding(mesh, PartitionSpec(*bias_spec))
        arg_shardings = [arg_i.sharding for arg_i in arg_infos]
        arg_shardings[-1] = arg_shardings[-3]
        arg_shardings[-2] = arg_shardings[-4]
        arg_shardings = tuple(arg_shardings)
        out_shardings = (dq_sharding, dk_sharding, dv_sharding, dbias_sharding)

        def sharded_impl(
            q,
            k,
            v,
            bias,
            softmax_aux,
            rng_state,
            output,
            doutput,
            q_cu_seqlen,
            kv_cu_seqlen,
            q_seq_offsets,
            k_seq_offsets,
            _q_segment_ids,
            _kv_segment_ids,
            _q_segment_pos,
            _kv_segment_pos,
        ):
            local_dq, local_dk, local_dv, local_dbias = FusedAttnBwdPrimitive.impl(
                q,
                k,
                v,
                bias,
                softmax_aux,
                rng_state,
                output,
                doutput,
                q_cu_seqlen,
                kv_cu_seqlen,
                q_seq_offsets,
                k_seq_offsets,
                _q_segment_ids,
                _kv_segment_ids,
                _q_segment_pos,
                _kv_segment_pos,
                config=config,
            )
            global_dbias = local_dbias
            if config.attn_bias_type is not AttnBiasType.NO_BIAS:
                global_dbias = all_reduce_sum_along_dp_fsdp(local_dbias, mesh)
            return local_dq, local_dk, local_dv, global_dbias

        return mesh, sharded_impl, out_shardings, arg_shardings


register_primitive(FusedAttnBwdPrimitive)


def reorder_causal_dual_chunk_swap(tensor, cp_size: int, seq_dim: int, to_contiguous: bool):
    """Reorders a tensor for load balancing the compute of causal attention."""
    if cp_size == 1:
        return tensor

    if cp_size % 2 != 0:
        raise ValueError(f"{cp_size=} must be a multiple of 2.")

    # Need to ensure we have 2 pairs to swap for balancing between cp ranks
    if tensor.shape[seq_dim] % (cp_size * 2) != 0:
        raise ValueError(f"{tensor.shape[seq_dim]=} is not a multiple of {cp_size*2=}")

    # [B, S, H, D] -> [B, 2*cp_size, S/2*cp_size, D]
    # [S, B, H, D] -> [2*cp_size, S/2*cp_size, B, H, D]
    ori_tensor_shape = tensor.shape
    tensor = tensor.reshape(
        (
            *ori_tensor_shape[:seq_dim],
            2 * cp_size,
            ori_tensor_shape[seq_dim] // (2 * cp_size),
            *ori_tensor_shape[seq_dim + 1 :],
        )
    )

    parts = []
    if not to_contiguous:
        for cp_rank in range(cp_size):
            # [B, S, H, D]: [B, 2*cp_size, S/2*cp_size, H, D] -> [B, 2, S/2*cp_size, H, D]
            # [S, B, H, D]: [2*cp_size, S/2*cp_size, B, H, D] -> [2, S/2*cp_size, B, H, D]
            index = jnp.array([cp_rank, (2 * cp_size - cp_rank - 1)])
            parts.append(jnp.take(tensor, index, axis=seq_dim))
    else:
        for cp_rank in range(cp_size // 2):
            # [B, S, H, D]: [B, 2*cp_size, S/2*cp_size, H, D] -> [B, 2, S/2*cp_size, H, D]
            # [S, B, H, D]: [2*cp_size, S/2*cp_size, B, H, D] -> [2, S/2*cp_size, B, H, D]
            base = 4 * cp_rank
            index = jnp.array([base, base + 2])
            parts.append(jnp.take(tensor, index, axis=seq_dim))
        for cp_rank in range(cp_size // 2):
            # [B, S, H, D]: [B, 2*cp_size, S/2*cp_size, H, D] -> [B, 2, S/2*cp_size, H, D]
            # [S, B, H, D]: [2*cp_size, S/2*cp_size, B, H, D] -> [2, S/2*cp_size, B, H, D]
            base = 2 * cp_size - 1 - 4 * cp_rank
            index = jnp.array([base, base - 2])
            parts.append(jnp.take(tensor, index, axis=seq_dim))

    # [B, S, H, D]: [B, 2*cp_size, S/2*cp_size, H, D]
    # [S, B, H, D]: [2*cp_size, S/2*cp_size, B, H, D]
    combined = jnp.stack(parts, axis=seq_dim)

    return combined.reshape(ori_tensor_shape)


def reorder_causal_striped(tensor, cp_size: int, seq_dim: int, is_inverse: bool):
    """Reorders a tensor for load balancing with striped pattern"""
    origin_shape = tensor.shape
    if origin_shape[seq_dim] % cp_size != 0:
        raise ValueError(
            "Expected origin_shape[seq_dim] is multiple of cp_size but got"
            f" {origin_shape[seq_dim]=} and {cp_size=}"
        )

    if not is_inverse:
        new_shape = [
            *origin_shape[:seq_dim],
            *[origin_shape[seq_dim] // cp_size, cp_size],
            *origin_shape[seq_dim + 1 :],
        ]
    else:
        new_shape = [
            *origin_shape[:seq_dim],
            *[cp_size, origin_shape[seq_dim] // cp_size],
            *origin_shape[seq_dim + 1 :],
        ]

    chunked_tensor = tensor.reshape(new_shape)
    reordered_chunked_tensor = jnp.swapaxes(chunked_tensor, seq_dim, seq_dim + 1)
    return reordered_chunked_tensor.reshape(origin_shape)


@dataclass(frozen=True)
class _FusedAttnCPWithAllGatherHelper:
    """Helper class to assist with running the all-gather strategy for CP attention."""

    mesh: jax.sharding.Mesh
    config: _FusedAttnConfig

    def check_supported(self):
        """Checks if the context parallel implementation is supported by the given arguments."""
        header = "Context parallel fused attention"

        allowed_layouts = [QKVLayout.BSHD_BS2HD, QKVLayout.BSHD_BSHD_BSHD]
        if self.config.qkv_layout not in allowed_layouts:
            raise ValueError(
                f"{header} only supports layouts:"
                f" {','.join(map(str, allowed_layouts))} got: {self.config.qkv_layout}"
            )

        if self.config.attn_bias_type != AttnBiasType.NO_BIAS:
            raise ValueError(f"{header} does not support bias got: {self.config.attn_bias_type}")

        allowed_masks = [AttnMaskType.NO_MASK, AttnMaskType.CAUSAL_MASK]
        if self.config.attn_mask_type not in allowed_masks:
            raise ValueError(
                f"{header} only supports masking types: "
                f" {','.join(map(str, allowed_masks))} got: {self.config.attn_mask_type}"
            )

        if self.config.max_segments_per_seq != 1:
            raise ValueError(
                f"{header} only supports max_segments_per_seq == 1 got:"
                f" {self.config.max_segments_per_seq}"
            )

        if self.config.dropout_probability != 0.0:
            raise ValueError(f"{header} does not support dropout")

    def get_adjusted_mask(self):
        """Converts the mask for context parallelism."""
        if self.config.attn_mask_type == AttnMaskType.CAUSAL_MASK:
            return AttnMaskType.CAUSAL_BOTTOM_RIGHT_MASK
        return self.config.attn_mask_type

    def get_step_config(self) -> _FusedAttnConfig:
        """Returns a _FusedAttnConfig for single CP step call to fused attention."""
        return _FusedAttnConfig(
            attn_bias_type=self.config.attn_bias_type,
            attn_mask_type=self.get_adjusted_mask(),
            qkv_layout=self.config.qkv_layout,
            scaling_factor=self.config.scaling_factor,
            dropout_probability=self.config.dropout_probability,
            is_training=self.config.is_training,
            max_segments_per_seq=self.config.max_segments_per_seq,
            window_size=self.config.window_size,
            context_parallel_load_balanced=self.config.context_parallel_load_balanced,
            cp_axis=self.config.cp_axis,
        )

    def all_gather_kv(self, k, v):
        """Performs a all-gather of k and v over context parallel ranks."""

        def ag(x):
            x = lax_paral_op(
                x, lax.all_gather, self.config.cp_axis, mesh=self.mesh, axis=1, tiled=True
            )
            if self.config.context_parallel_load_balanced:
                cp_size = get_mesh_axis_size(self.config.cp_axis, self.mesh)
                x = reorder_causal_dual_chunk_swap(x, cp_size, 1, to_contiguous=True)
            return x

        if self.config.qkv_layout.is_kvpacked():
            return ag(k), v
        if self.config.qkv_layout.is_separate():
            return ag(k), ag(v)

        return k, v  # fall through

    def reduce_scatter_dkv(self, dk, dv):
        """Performs a reduce-scatter of dk and dv over context parallel ranks."""

        def rs(x):
            if self.config.context_parallel_load_balanced:
                cp_size = get_mesh_axis_size(self.config.cp_axis, self.mesh)
                x = reorder_causal_dual_chunk_swap(x, cp_size, 1, to_contiguous=False)

            return lax_paral_op(
                x,
                lax.psum_scatter,
                self.config.cp_axis,
                mesh=self.mesh,
                scatter_dimension=1,
                tiled=True,
            )

        if self.config.qkv_layout.is_kvpacked():
            return rs(dk), dv
        if self.config.qkv_layout.is_separate():
            return rs(dk), rs(dv)

        return dk, dv  # fall through

    def kv_seqlens_for_rank(self, cp_rank, kv_max_seqlen, kv_seqlen_per_subrank):
        """Returns sequence lengths of KV to use for each sub rank of the given cp_rank.

        Example: CP=4, MaxLen = 1024, Unbalanced
           cp_rank 0: [128, 256]
           cp_rank 1: [384, 512]
           cp_rank 2: [640, 768]
           cp_rank 3: [896, 1024]

        Example: CP=4, MaxLen = 1024, Balanced
           cp_rank 0: [128, 1024]
           cp_rank 1: [256, 896]
           cp_rank 2: [384, 768]
           cp_rank 3: [512, 640]
        """
        if self.config.context_parallel_load_balanced:
            kv_seq_this_rank = [
                (cp_rank + 1) * kv_seqlen_per_subrank,
                kv_max_seqlen - cp_rank * kv_seqlen_per_subrank,
            ]
        else:
            kv_seq_this_rank = [
                (cp_rank * 2 + 1) * kv_seqlen_per_subrank,
                (cp_rank * 2 + 2) * kv_seqlen_per_subrank,
            ]
        return kv_seq_this_rank

    def slice_kv(self, k, v, slice_seq_len):
        """Slices k and v tensors to a sequence length of slice_seq_len."""

        def sliced(x):
            return lax.dynamic_slice_in_dim(x, 0, slice_seq_len, axis=1)

        if self.config.qkv_layout.is_kvpacked():
            return sliced(k), v
        if self.config.qkv_layout.is_separate():
            return sliced(k), sliced(v)

        return k, v  # fall through

    def pad_kv(self, dk, dv, pad_seq_len):
        """Pads dk and dv tensors to a sequence length of pad_seq_len."""

        def pad(x, npad):
            return jnp.pad(x, npad, "constant", constant_values=0.0)

        if self.config.qkv_layout.is_kvpacked():
            npad = [[0, 0], [0, pad_seq_len], [0, 0], [0, 0], [0, 0]]
            return pad(dk, npad), dv
        if self.config.qkv_layout.is_separate():
            npad = [[0, 0], [0, pad_seq_len], [0, 0], [0, 0]]
            return pad(dk, npad), pad(dv, npad)

        return dk, dv  # fall through


class FusedAttnCPWithAllGatherFwdPrimitive(FusedAttnFwdPrimitive):
    """
    Fused Attention Forward with Context Parallelism Primitive

    This context parallel implementation uses all-gather to collect KV inputs from context parallel ranks.
    """

    @staticmethod
    def partition(config, mesh, arg_infos, result_infos):
        # Call base implementation for non-context parallel mesh to avoid unecessary work.
        is_context_parallel = get_mesh_axis_size(config.cp_axis, mesh) > 1
        assert (
            not is_context_parallel or config.window_size[0] == -1
        ), "Sliding window attention is not supported when context parallelism is enabled"
        if not is_context_parallel:
            return FusedAttnFwdPrimitive.partition(config, mesh, arg_infos, result_infos)

        helper = _FusedAttnCPWithAllGatherHelper(mesh, config)
        helper.check_supported()

        out_sharding = result_infos[0].sharding
        softmax_aux_sharding = result_infos[1].sharding
        rng_state_sharding = seed_sharding = NamedSharding(
            mesh, PartitionSpec(get_all_mesh_axes(), None)
        )
        arg_shardings = [arg_i.sharding for arg_i in arg_infos]
        arg_shardings[4] = seed_sharding
        arg_shardings = tuple(arg_shardings)
        out_shardings = (out_sharding, softmax_aux_sharding, rng_state_sharding)

        def impl(
            q,
            k,
            v,
            bias,
            seed,
            q_seqlen,
            kv_seqlen,
            q_seq_offsets,
            k_seq_offsets,
            _q_segment_ids,
            _kv_segment_ids,
            _q_segment_pos,
            _kv_segment_pos,
        ):
            cp_size = get_mesh_axis_size(config.cp_axis, mesh)
            cp_rank = get_mesh_axis_rank(config.cp_axis, mesh)

            # cuDNN does not support right-aligned masking with dynamic sequence length padding.
            # Therefore we must explicitly instantiate each CP rank slicing and use a runtime switch
            # to select the appropriate computation. Each case generates a [..., SEQ/CP, ..] tensor
            # meeting the expectation of the SPMD model.
            # TODO(mgoldfarb-nvidia): When cuDNN supports we should be able to make use of a padding
            # mask/sequence length tensor to avoid this unrolled loop.
            def _cross_attn(idx, q, k, v, bias, q_seqlen, kv_seqlen, seed):
                kv_max_seqlen = k.shape[1]
                kv_seqlen_per_subrank = kv_max_seqlen // (cp_size * 2)
                assert kv_max_seqlen % cp_size == 0, "sequence length must evenly divide cp size"

                q_split = jnp.split(q, 2, axis=1)

                kv_seqlens_for_rank = helper.kv_seqlens_for_rank(
                    idx, kv_max_seqlen, kv_seqlen_per_subrank
                )

                results = []
                for sub_idx in range(2):
                    if config.attn_mask_type == AttnMaskType.NO_MASK:
                        k_unmasked, v_unmasked = k, v  # full kv used for unmasked
                    else:
                        k_unmasked, v_unmasked = helper.slice_kv(k, v, kv_seqlens_for_rank[sub_idx])

                    q_seqlen_for_step = q_seqlen / (cp_size * 2)
                    num_kv_chunks = kv_max_seqlen // kv_seqlens_for_rank[sub_idx]
                    kv_seqlen_for_step = (kv_seqlen / (cp_size * 2)) * num_kv_chunks

                    output, softmax_aux, rng_state = FusedAttnFwdPrimitive.impl(
                        q_split[sub_idx],
                        k_unmasked,
                        v_unmasked,
                        bias,
                        seed,
                        q_seqlen_for_step,
                        kv_seqlen_for_step,
                        q_seq_offsets,
                        k_seq_offsets,
                        _q_segment_ids,
                        _kv_segment_ids,
                        _q_segment_pos,
                        _kv_segment_pos,
                        config=helper.get_step_config(),
                    )
                    results.append((output, softmax_aux, rng_state))

                output = jnp.concatenate((results[0][0], results[1][0]), axis=1)
                softmax_aux = jnp.concatenate((results[0][1], results[1][1]), axis=2)
                rng_state = results[1][2]  # Use the final RNG state

                return output, softmax_aux, rng_state

            k_ag, v_ag = helper.all_gather_kv(k, v)

            functions = [
                partial(_cross_attn, idx, q, k_ag, v_ag, bias, q_seqlen, kv_seqlen, seed)
                for idx in range(cp_size)
            ]

            return lax.switch(cp_rank, functions)

        return mesh, impl, out_shardings, arg_shardings


register_primitive(FusedAttnCPWithAllGatherFwdPrimitive)


class FusedAttnCPWithAllGatherBwdPrimitive(FusedAttnBwdPrimitive):
    """
    Fused Attention Backward with Context Parallelism Primitive.

    This context parallel implementation uses all-gather to collect KV and dKV inputs from context parallel ranks.
    The gradients are subsequently reduce-scattered back to each context parallel rank.
    """

    @staticmethod
    def partition(config, mesh, arg_infos, result_infos):
        # Call base implementation for non-context parallel mesh to avoid unecessary work.
        is_context_parallel = get_mesh_axis_size(config.cp_axis, mesh) > 1
        assert (
            not is_context_parallel or config.window_size[0] == -1
        ), "Sliding window attention is not supported when context parallelism is enabled"
        if not is_context_parallel:
            return FusedAttnBwdPrimitive.partition(config, mesh, arg_infos, result_infos)

        # Ensure we can support this configuration with context parallelism.
        helper = _FusedAttnCPWithAllGatherHelper(mesh, config)
        helper.check_supported()

        del result_infos
        q_spec = get_padded_spec(arg_infos[0])
        k_spec = get_padded_spec(arg_infos[1])
        v_spec = get_padded_spec(arg_infos[2])
        bias_spec = get_padded_spec(arg_infos[3])
        dq_sharding = NamedSharding(mesh, PartitionSpec(*q_spec))
        dk_sharding = NamedSharding(mesh, PartitionSpec(*k_spec))
        dv_sharding = NamedSharding(mesh, PartitionSpec(*v_spec))
        dbias_sharding = NamedSharding(mesh, PartitionSpec(*bias_spec))
        arg_shardings = tuple(arg_i.sharding for arg_i in arg_infos)
        out_shardings = (dq_sharding, dk_sharding, dv_sharding, dbias_sharding)

        def impl(
            q,
            k,
            v,
            bias,
            softmax_aux,
            rng_state,
            output,
            doutput,
            q_seqlen,
            kv_seqlen,
            q_seq_offsets,
            k_seq_offsets,
            _q_segment_ids,
            _kv_segment_ids,
            _q_segment_pos,
            _kv_segment_pos,
        ):
            cp_size = get_mesh_axis_size(config.cp_axis, mesh)
            cp_rank = get_mesh_axis_rank(config.cp_axis, mesh)

            # See comment in FusedAttnCPFwdPrimitive.partition for why we define this function.
            def _cross_attn_bwd(
                idx,
                q,
                k,
                v,
                bias,
                softmax_aux,
                rng_state,
                output,
                doutput,
                q_seqlen,
                kv_seqlen,
                _q_segment_ids,
                _kv_segment_ids,
                _q_segment_pos,
                _kv_segment_pos,
            ):
                kv_max_seqlen = k.shape[1]
                kv_seqlen_per_subrank = kv_max_seqlen // (cp_size * 2)
                assert kv_max_seqlen % cp_size == 0, "sequence length must evenly divide cp size"

                q_split = jnp.split(q, 2, axis=1)
                output_split = jnp.split(output, 2, axis=1)
                doutput_split = jnp.split(doutput, 2, axis=1)
                softmax_aux_split = jnp.split(softmax_aux, 2, axis=2)

                kv_seqlens_for_rank = helper.kv_seqlens_for_rank(
                    idx, kv_max_seqlen, kv_seqlen_per_subrank
                )

                results = []
                for sub_idx in range(2):
                    if config.attn_mask_type == AttnMaskType.NO_MASK:
                        k_unmasked, v_unmasked = k, v  # full kv used for unmasked
                    else:
                        k_unmasked, v_unmasked = helper.slice_kv(k, v, kv_seqlens_for_rank[sub_idx])

                    q_seqlen_for_step = q_seqlen // (cp_size * 2)
                    num_kv_chunks = kv_max_seqlen // kv_seqlens_for_rank[sub_idx]
                    kv_seqlen_for_step = (kv_seqlen // (cp_size * 2)) * num_kv_chunks

                    dq_local, dk_local, dv_local, dbias_local = FusedAttnBwdPrimitive.impl(
                        q_split[sub_idx],
                        k_unmasked,
                        v_unmasked,
                        bias,
                        softmax_aux_split[sub_idx],
                        rng_state,
                        output_split[sub_idx],
                        doutput_split[sub_idx],
                        q_seqlen_for_step,
                        kv_seqlen_for_step,
                        q_seq_offsets,
                        k_seq_offsets,
                        _q_segment_ids,
                        _kv_segment_ids,
                        _q_segment_pos,
                        _kv_segment_pos,
                        config=helper.get_step_config(),
                    )

                    # pad dk/dv to be unsliced shape so we can reduce scatter over all ranks.
                    if config.attn_mask_type != AttnMaskType.NO_MASK:
                        pad_length = kv_max_seqlen - kv_seqlens_for_rank[sub_idx]
                        dk_local, dv_local = helper.pad_kv(dk_local, dv_local, pad_length)

                    results.append((dq_local, dk_local, dv_local, dbias_local))

                dq_local = jnp.concatenate((results[0][0], results[1][0]), axis=1)
                dk_local_pad = results[0][1] + results[1][1]
                dv_local_pad = results[0][2] + results[1][2]
                return dq_local, dk_local_pad, dv_local_pad, results[1][3]

            k_ag, v_ag = helper.all_gather_kv(k, v)

            functions = [
                partial(
                    _cross_attn_bwd,
                    idx,
                    q,
                    k_ag,
                    v_ag,
                    bias,
                    softmax_aux,
                    rng_state,
                    output,
                    doutput,
                    q_seqlen,
                    kv_seqlen,
                    _q_segment_ids,
                    _kv_segment_ids,
                    _q_segment_pos,
                    _kv_segment_pos,
                )
                for idx in range(cp_size)
            ]

            dq, dk_local, dv_local, dbias = lax.switch(cp_rank, functions)
            dk, dv = helper.reduce_scatter_dkv(dk_local, dv_local)

            return dq, dk, dv, dbias

        return mesh, impl, out_shardings, arg_shardings


register_primitive(FusedAttnCPWithAllGatherBwdPrimitive)


@dataclass(frozen=True)
class _FusedAttnCPWithP2PHelper:
    """Helper class to assist with running the P2P ring strategy for CP attention."""

    mesh: jax.sharding.Mesh
    config: _FusedAttnConfig

    @staticmethod
    def use_scanloop():
        """Returns true if the implementation will use a scan loop for iteration."""
        use_scan = bool(int(os.getenv("NVTE_FUSED_RING_ATTENTION_USE_SCAN", "1")))
        return use_scan

    def check_supported(self):
        """Checks if the context parallel implementation is supported by the given arguments."""
        header = "Context parallel fused ring attention"

        if self.config.qkv_layout.is_thd():
            allowed_layouts = [QKVLayout.THD_T2HD, QKVLayout.THD_THD_THD]
        else:
            allowed_layouts = [QKVLayout.BSHD_BS2HD, QKVLayout.BSHD_BSHD_BSHD]

        if self.config.qkv_layout not in allowed_layouts:
            raise ValueError(
                f"{header} only supports layouts:"
                f" {','.join(map(str, allowed_layouts))} got: {self.config.qkv_layout}"
            )

        if self.config.attn_bias_type != AttnBiasType.NO_BIAS:
            raise ValueError(f"{header} does not support bias got: {self.config.attn_bias_type}")

        if self.config.qkv_layout.is_thd():
            allowed_masks = [AttnMaskType.PADDING_CAUSAL_MASK]
        else:
            allowed_masks = [AttnMaskType.NO_MASK, AttnMaskType.CAUSAL_MASK]
        if self.config.attn_mask_type not in allowed_masks:
            raise ValueError(
                f"{header} only supports masking types: "
                f" {','.join(map(str, allowed_masks))} got: {self.config.attn_mask_type}"
            )

        if not self.config.qkv_layout.is_thd() and self.config.max_segments_per_seq != 1:
            raise ValueError(
                f"{header} only supports max_segments_per_seq == 1 got:"
                f" {self.config.max_segments_per_seq}"
            )

        if self.config.dropout_probability != 0.0:
            raise ValueError(f"{header} does not support dropout")

        # We want to encourage use of scan loop to minimize unrolling and ensure more
        # predictable scheduling from XLA. The unrolled flavor will be supported but
        # not the prefered implementation.
        if not self.use_scanloop():
            warnings.warn(
                "Scan loop is disabled for fused ring attention. To enable set"
                " NVTE_FUSED_RING_ATTENTION_USE_SCAN=1 in your environment"
            )

    def get_step_config(self, attn_mask_type) -> _FusedAttnConfig:
        """Returns a _FusedAttnConfig for single CP step call to fused attention."""
        return _FusedAttnConfig(
            attn_bias_type=self.config.attn_bias_type,
            attn_mask_type=attn_mask_type,
            qkv_layout=QKVLayout.BSHD_BS2HD,
            scaling_factor=self.config.scaling_factor,
            dropout_probability=self.config.dropout_probability,
            is_training=self.config.is_training,
            max_segments_per_seq=self.config.max_segments_per_seq,
            window_size=self.config.window_size,
            context_parallel_load_balanced=self.config.context_parallel_load_balanced,
            cp_axis=self.config.cp_axis,
        )

    def stack_kv(self, k, v):
        """Stacks k and v tensors if not stacked."""
        _not_used = jnp.zeros(0, dtype=k.dtype)
        if self.config.qkv_layout.is_kvpacked():
            return k
        if self.config.qkv_layout.is_separate():
            return jnp.stack([k, v], axis=2)
        return _not_used

    def unstack_kv(self, kv):
        """Un-stacks k and v tensors if not stacked."""
        _not_used = jnp.zeros(0, dtype=kv.dtype)
        if self.config.qkv_layout.is_kvpacked():
            return kv, _not_used
        if self.config.qkv_layout.is_separate():
            return jnp.unstack(kv, axis=2)
        return _not_used, _not_used  # fall through

    def permute_kv(self, kv, cp_perm):
        """Permutes kv around the ring as described by cp_perm."""
        return lax_paral_op(kv, lax.ppermute, self.config.cp_axis, mesh=self.mesh, perm=cp_perm)

    @staticmethod
    def correct_output_and_softmax_aux(output, softmax_aux, partial_output, partial_softmax_aux):
        """
        Corrects the output and softmax_aux tensor after each iteration of ring attention.

        See https://github.com/zhuzilin/ring-flash-attention/pull/34#issuecomment-2076126795 for
        derivation of this equation.
        """
        new_out = output - jax.nn.sigmoid(partial_softmax_aux - softmax_aux).transpose(
            0, 2, 1, 3
        ) * (output - partial_output)
        new_aux = softmax_aux - jax.nn.log_sigmoid(softmax_aux - partial_softmax_aux)
        return new_out, new_aux

    def adjust_seqlen(self, seqlen, max_seqlen, idx):
        """Adjust the sequence length per step."""
        seqlen_of_curr_step = seqlen - max_seqlen * idx
        seqlen_of_curr_step = jnp.where(seqlen_of_curr_step < 0, 0, seqlen_of_curr_step)
        seqlen_per_step = jnp.where(
            seqlen_of_curr_step < max_seqlen, seqlen_of_curr_step, max_seqlen
        )
        return seqlen_per_step


class FusedRingAttnFwdPrimitive(FusedAttnFwdPrimitive):
    """
    Fused Ring Attention Forward Primitive
    """

    @staticmethod
    def partition(config, mesh, arg_infos, result_infos):
        is_context_parallel = get_mesh_axis_size(config.cp_axis, mesh) > 1
        assert (
            not is_context_parallel or config.window_size[0] == -1
        ), "Sliding window attention is not supported when context parallelism is enabled"
        if not is_context_parallel:
            return FusedAttnFwdPrimitive.partition(config, mesh, arg_infos, result_infos)

        helper = _FusedAttnCPWithP2PHelper(mesh, config)
        helper.check_supported()

        out_sharding = result_infos[0].sharding
        softmax_aux_sharding = result_infos[1].sharding
        rng_state_sharding = seed_sharding = NamedSharding(
            mesh, PartitionSpec(get_all_mesh_axes(), None)
        )
        arg_shardings = [arg_i.sharding for arg_i in arg_infos]
        arg_shardings[4] = seed_sharding
        arg_shardings = tuple(arg_shardings)
        out_shardings = (out_sharding, softmax_aux_sharding, rng_state_sharding)

        def ring_attn_fwd_impl(
            q,
            k,
            v,
            bias,
            seed,
            q_seqlen,
            kv_seqlen,
            q_seq_offsets,
            k_seq_offsets,
            _q_segment_ids,
            _kv_segment_ids,
            _q_segment_pos,
            _kv_segment_pos,
        ):
            _not_used = jnp.zeros(0, dtype=v.dtype)

            # Combine KV tensors if separate for better permute scheduling and performance.
            # Eventually XLA should perform this automatically.
            kv = helper.stack_kv(k, v)

            batch, q_max_seqlen, head, _ = q.shape
            kv_max_seqlen = k.shape[1]

            cp_size = get_mesh_axis_size(config.cp_axis, mesh)
            cp_rank = get_mesh_axis_rank(config.cp_axis, mesh)
            cp_perm = [(i, (i + 1) % cp_size) for i in range(cp_size)]

            output = jnp.zeros(q.shape).astype(jnp.float32)
            softmax_aux = jnp.full((batch, head, q_max_seqlen, 1), -jnp.inf, dtype=jnp.float32)

            # RNG shape should be the shared shape. This is unused for ring attention as we do not
            # support dropout currently.
            rng_state_shape = (result_infos[2].shape[0] // mesh.size, *result_infos[2].shape[1:])
            rng_state = jnp.zeros(rng_state_shape).astype(result_infos[2].dtype)

            def scan_kv_block(idx, carry):
                kv, output, softmax_aux = carry

                # Send KV block to next step so we can overlap compute.
                kv_next = helper.permute_kv(kv, cp_perm)

                def mask_compute(attn_mask_type):
                    q_seqlen_per_step = helper.adjust_seqlen(q_seqlen, q_max_seqlen, idx)
                    kv_seqlen_per_step = helper.adjust_seqlen(kv_seqlen, kv_max_seqlen, idx)
                    output_per_step, softmax_aux_per_step, _ = FusedAttnFwdPrimitive.impl(
                        q,
                        kv,
                        _not_used,
                        bias,
                        seed,
                        q_seqlen_per_step,
                        kv_seqlen_per_step,
                        q_seq_offsets,
                        k_seq_offsets,
                        _q_segment_ids,
                        _kv_segment_ids,
                        _q_segment_pos,
                        _kv_segment_pos,
                        config=helper.get_step_config(attn_mask_type),
                    )
                    return output_per_step, softmax_aux_per_step

                causal_mask_compute = partial(mask_compute, AttnMaskType.CAUSAL_MASK)
                no_mask_compute = partial(mask_compute, AttnMaskType.NO_MASK)

                def half_kv_no_mask_compute():
                    q_seqlen_per_step = helper.adjust_seqlen(q_seqlen, q_max_seqlen, idx)
                    kv_seqlen_per_step = helper.adjust_seqlen(kv_seqlen, kv_max_seqlen, idx) // 2
                    kv_part = lax.slice_in_dim(kv, 0, kv.shape[1] // 2, axis=1)
                    output_per_step, softmax_aux_per_step, _ = FusedAttnFwdPrimitive.impl(
                        q,
                        kv_part,
                        _not_used,
                        bias,
                        seed,
                        q_seqlen_per_step,
                        kv_seqlen_per_step,
                        q_seq_offsets,
                        k_seq_offsets,
                        _q_segment_ids,
                        _kv_segment_ids,
                        _q_segment_pos,
                        _kv_segment_pos,
                        config=helper.get_step_config(AttnMaskType.NO_MASK),
                    )
                    return output_per_step, softmax_aux_per_step

                def half_q_no_mask_compute():
                    q_seqlen_per_step = helper.adjust_seqlen(q_seqlen, q_max_seqlen, idx) // 2
                    kv_seqlen_per_step = helper.adjust_seqlen(kv_seqlen, kv_max_seqlen, idx)
                    q_part = lax.slice_in_dim(q, q_max_seqlen // 2, q_max_seqlen, axis=1)
                    output_per_step, softmax_aux_per_step, _ = FusedAttnFwdPrimitive.impl(
                        q_part,
                        kv,
                        _not_used,
                        bias,
                        seed,
                        q_seqlen_per_step,
                        kv_seqlen_per_step,
                        q_seq_offsets,
                        k_seq_offsets,
                        _q_segment_ids,
                        _kv_segment_ids,
                        _q_segment_pos,
                        _kv_segment_pos,
                        config=helper.get_step_config(AttnMaskType.NO_MASK),
                    )
                    output_per_step = jnp.concat([jnp.zeros_like(q_part), output_per_step], axis=1)
                    softmax_aux_per_step = jnp.concat(
                        [
                            jnp.full_like(softmax_aux_per_step, -jnp.inf),
                            softmax_aux_per_step,
                        ],
                        axis=2,
                    )
                    return output_per_step, softmax_aux_per_step

                def skip_compute():
                    output_per_step = jnp.zeros_like(q)
                    softmax_aux_per_step = jnp.full(
                        (batch, head, q.shape[1], 1), -jnp.inf, dtype=jnp.float32
                    )
                    return output_per_step, softmax_aux_per_step

                if config.attn_mask_type == AttnMaskType.CAUSAL_MASK:
                    # This is for nested jax.lax.cond
                    def jax_cond_wrap():
                        if config.context_parallel_load_balanced:
                            return lax.cond(
                                (idx <= cp_rank), half_kv_no_mask_compute, half_q_no_mask_compute
                            )
                        return lax.cond((idx <= cp_rank), no_mask_compute, skip_compute)

                    output_per_step, softmax_aux_per_step = lax.cond(
                        idx == 0, causal_mask_compute, jax_cond_wrap
                    )
                else:
                    output_per_step, softmax_aux_per_step = no_mask_compute()

                def skip_correction(output, softmax_aux, output_per_step, softmax_aux_per_step):
                    # No correction done here but we cast outputs to float32 and perform reduction
                    # in full precision.
                    # pylint: disable=unused-argument
                    return output_per_step.astype(jnp.float32), softmax_aux_per_step

                def correction(output, softmax_aux, output_per_step, softmax_aux_per_step):
                    return helper.correct_output_and_softmax_aux(
                        output, softmax_aux, output_per_step, softmax_aux_per_step
                    )

                # first step there is no correction we get initial output and stats
                output, softmax_aux = lax.cond(
                    (idx == 0),
                    skip_correction,
                    correction,
                    output,
                    softmax_aux,
                    output_per_step,
                    softmax_aux_per_step,
                )

                return (kv_next, output, softmax_aux)

            carry = (kv, output, softmax_aux)
            if helper.use_scanloop():
                carry = lax.fori_loop(0, cp_size, scan_kv_block, carry)
            else:
                for i in range(0, cp_size):
                    carry = scan_kv_block(i, carry)
            (kv, output, softmax_aux) = carry

            output = output.astype(q.dtype)
            return output, softmax_aux, rng_state

        return mesh, ring_attn_fwd_impl, out_shardings, arg_shardings


register_primitive(FusedRingAttnFwdPrimitive)


class FusedRingAttnBwdPrimitive(FusedAttnBwdPrimitive):
    """
    Fused Ring Attention Backward Primitive
    """

    @staticmethod
    def partition(config, mesh, arg_infos, result_infos):
        is_context_parallel = get_mesh_axis_size(config.cp_axis, mesh) > 1
        assert (
            not is_context_parallel or config.window_size[0] == -1
        ), "Sliding window attention is not supported when context parallelism is enabled"
        if not is_context_parallel:
            return FusedAttnBwdPrimitive.partition(config, mesh, arg_infos, result_infos)

        del result_infos
        q_spec = get_padded_spec(arg_infos[0])
        k_spec = get_padded_spec(arg_infos[1])
        v_spec = get_padded_spec(arg_infos[2])
        bias_spec = get_padded_spec(arg_infos[3])
        dq_sharding = NamedSharding(mesh, PartitionSpec(*q_spec))
        dk_sharding = NamedSharding(mesh, PartitionSpec(*k_spec))
        dv_sharding = NamedSharding(mesh, PartitionSpec(*v_spec))
        dbias_sharding = NamedSharding(mesh, PartitionSpec(*bias_spec))
        arg_shardings = tuple(arg_i.sharding for arg_i in arg_infos)
        out_shardings = (dq_sharding, dk_sharding, dv_sharding, dbias_sharding)

        helper = _FusedAttnCPWithP2PHelper(mesh, config)
        helper.check_supported()

        def ring_attn_bwd_impl(
            q,
            k,
            v,
            bias,
            softmax_aux,
            rng_state,
            output,
            doutput,
            q_seqlen,
            kv_seqlen,
            q_seq_offsets,
            k_seq_offsets,
            _q_segment_ids,
            _kv_segment_ids,
            _q_segment_pos,
            _kv_segment_pos,
        ):
            _not_used = jnp.zeros(0, dtype=output.dtype)

            # Combine KV tensors if separate for better permute scheduling and performance.
            # Eventually XLA should perform this automatically.
            kv = helper.stack_kv(k, v)

            q_max_seqlen = q.shape[1]
            kv_max_seqlen = k.shape[1]

            cp_size = get_mesh_axis_size(config.cp_axis, mesh)
            cp_rank = get_mesh_axis_rank(config.cp_axis, mesh)
            cp_perm = [(i, (i + 1) % cp_size) for i in range(cp_size)]

            dq = jnp.zeros_like(q)
            dk_dv = helper.stack_kv(jnp.zeros_like(k), jnp.zeros_like(v))
            dbias = jnp.zeros_like(bias)

            def scan_kv_block(idx, carry):

                kv, dq, dk_dv, dbias = carry

                # Start communication that feeds the next iteraton.
                # We further combine the tensors to improve overlap.

                kv_dk_dv = jnp.stack([kv, dk_dv])
                kv_dk_dv = helper.permute_kv(kv_dk_dv, cp_perm)

                def mask_compute(attn_mask_type):
                    q_seqlen_per_step = helper.adjust_seqlen(q_seqlen, q_max_seqlen, idx)
                    kv_seqlen_per_step = helper.adjust_seqlen(kv_seqlen, kv_max_seqlen, idx)
                    dq_per_step, dk_dv_per_step, _, dbias_per_step = FusedAttnBwdPrimitive.impl(
                        q,
                        kv,
                        _not_used,
                        bias,
                        softmax_aux,
                        rng_state,
                        output,
                        doutput,
                        q_seqlen_per_step,
                        kv_seqlen_per_step,
                        q_seq_offsets,
                        k_seq_offsets,
                        _q_segment_ids,
                        _kv_segment_ids,
                        _q_segment_pos,
                        _kv_segment_pos,
                        config=helper.get_step_config(attn_mask_type),
                    )
                    return dq_per_step, dk_dv_per_step, dbias_per_step

                causal_mask_compute = partial(mask_compute, AttnMaskType.CAUSAL_MASK)
                no_mask_compute = partial(mask_compute, AttnMaskType.NO_MASK)

                def half_kv_no_mask_compute():
                    q_seqlen_per_step = helper.adjust_seqlen(q_seqlen, q_max_seqlen, idx)
                    kv_seqlen_per_step = helper.adjust_seqlen(kv_seqlen, kv_max_seqlen, idx) // 2
                    kv_part = lax.slice_in_dim(kv, 0, kv_max_seqlen // 2, axis=1)
                    dq_per_step, dk_dv_per_step, _, dbias_per_step = FusedAttnBwdPrimitive.impl(
                        q,
                        kv_part,
                        _not_used,
                        bias,
                        softmax_aux,
                        rng_state,
                        output,
                        doutput,
                        q_seqlen_per_step,
                        kv_seqlen_per_step,
                        q_seq_offsets,
                        k_seq_offsets,
                        _q_segment_ids,
                        _kv_segment_ids,
                        _q_segment_pos,
                        _kv_segment_pos,
                        config=helper.get_step_config(AttnMaskType.NO_MASK),
                    )
                    dk_dv_per_step = jnp.concat(
                        [dk_dv_per_step, jnp.zeros_like(dk_dv_per_step)], axis=1
                    )
                    return dq_per_step, dk_dv_per_step, dbias_per_step

                def half_q_no_mask_compute():
                    q_seqlen_per_step = helper.adjust_seqlen(q_seqlen, q_max_seqlen, idx) // 2
                    kv_seqlen_per_step = helper.adjust_seqlen(kv_seqlen, kv_max_seqlen, idx)

                    q_part = lax.slice_in_dim(q, q_max_seqlen // 2, q_max_seqlen, axis=1)
                    doutput_part = lax.slice_in_dim(
                        doutput, q_max_seqlen // 2, q_max_seqlen, axis=1
                    )
                    output_part = lax.slice_in_dim(output, q_max_seqlen // 2, q_max_seqlen, axis=1)

                    softmax_aux_part = lax.slice_in_dim(
                        softmax_aux, q_max_seqlen // 2, q_max_seqlen, axis=2
                    )

                    dq_per_step, dk_dv_per_step, _, dbias_per_step = FusedAttnBwdPrimitive.impl(
                        q_part,
                        kv,
                        _not_used,
                        bias,
                        softmax_aux_part,
                        rng_state,
                        output_part,
                        doutput_part,
                        q_seqlen_per_step,
                        kv_seqlen_per_step,
                        q_seq_offsets,
                        k_seq_offsets,
                        _q_segment_ids,
                        _kv_segment_ids,
                        _q_segment_pos,
                        _kv_segment_pos,
                        config=helper.get_step_config(AttnMaskType.NO_MASK),
                    )
                    dq_per_step = jnp.concat([jnp.zeros_like(dq_per_step), dq_per_step], axis=1)
                    return dq_per_step, dk_dv_per_step, dbias_per_step

                def skip_compute():
                    return jnp.zeros_like(q), jnp.zeros_like(kv), jnp.zeros_like(bias)

                if config.attn_mask_type == AttnMaskType.CAUSAL_MASK:
                    # This is for nested jax.lax.cond
                    def jax_cond_wrap():
                        if config.context_parallel_load_balanced:
                            return lax.cond(
                                (idx <= cp_rank), half_kv_no_mask_compute, half_q_no_mask_compute
                            )
                        return lax.cond((idx <= cp_rank), no_mask_compute, skip_compute)

                    dq_per_step, dk_dv_per_step, dbias_per_step = lax.cond(
                        idx == 0, causal_mask_compute, jax_cond_wrap
                    )
                else:
                    dq_per_step, dk_dv_per_step, dbias_per_step = no_mask_compute()

                kv_next, dk_dv = jnp.unstack(kv_dk_dv)
                dq = dq + dq_per_step
                dk_dv = dk_dv + dk_dv_per_step
                if config.attn_bias_type is not AttnBiasType.NO_BIAS:
                    dbias = dbias + dbias_per_step

                return (kv_next, dq, dk_dv, dbias)

            carry = (kv, dq, dk_dv, dbias)
            if helper.use_scanloop():
                carry = lax.fori_loop(0, cp_size, scan_kv_block, carry)
            else:
                for i in range(0, cp_size):
                    carry = scan_kv_block(i, carry)
            (kv, dq, dk_dv, dbias) = carry

            # Final permute to put gradients back to their final resting place.
            dk_dv = helper.permute_kv(dk_dv, cp_perm)

            global_dbias = dbias
            if config.attn_bias_type is not AttnBiasType.NO_BIAS:
                global_dbias = all_reduce_sum_along_dp_fsdp(dbias, mesh)

            dk, dv = helper.unstack_kv(dk_dv)
            return dq, dk, dv, global_dbias

        return mesh, ring_attn_bwd_impl, out_shardings, arg_shardings


register_primitive(FusedRingAttnBwdPrimitive)


class FusedRingAttnStripedFwdPrimitive(FusedAttnFwdPrimitive):
    """
    Fused Striped Ring Attention Forward Primitive
    """

    @staticmethod
    def partition(config, mesh, arg_infos, result_infos):
        is_context_parallel = get_mesh_axis_size(config.cp_axis, mesh) > 1
        assert (
            not is_context_parallel or config.window_size[0] == -1
        ), "Sliding window attention is not supported when context parallelism is enabled"
        if not is_context_parallel:
            return FusedAttnFwdPrimitive.partition(config, mesh, arg_infos, result_infos)

        helper = _FusedAttnCPWithP2PHelper(mesh, config)
        helper.check_supported()

        out_sharding = result_infos[0].sharding
        softmax_aux_sharding = result_infos[1].sharding
        rng_state_sharding = seed_sharding = NamedSharding(
            mesh, PartitionSpec(get_all_mesh_axes(), None)
        )
        arg_shardings = [arg_i.sharding for arg_i in arg_infos]
        arg_shardings[4] = seed_sharding
        arg_shardings = tuple(arg_shardings)
        out_shardings = (out_sharding, softmax_aux_sharding, rng_state_sharding)

        def fwd_impl(
            q,
            k,
            v,
            bias,
            seed,
            q_seqlen,
            kv_seqlen,
            q_seq_offsets,
            k_seq_offsets,
            q_segment_ids,
            kv_segment_ids,
            q_segment_pos,
            kv_segment_pos,
        ):
            if q_segment_ids.size == 0 or kv_segment_ids.size == 0:
                raise ValueError("THD + ring attn only supports passing seqment_ids/pos")

            _not_used = jnp.zeros(0, dtype=v.dtype)

            # Combine KV tensors if separate for better permute scheduling and performance.
            # Eventually XLA should perform this automatically.
            kv = helper.stack_kv(k, v)
            if not config.qkv_layout.is_qkvpacked():
                subblock_config = replace(config, qkv_layout=config.qkv_layout.to_kvpacked())
            else:
                subblock_config = config

            cp_size = get_mesh_axis_size(config.cp_axis, mesh)
            cp_perm = [(i, (i + 1) % cp_size) for i in range(cp_size)]

            batch, q_max_seqlen, head, _ = q.shape
            output = jnp.zeros(q.shape).astype(jnp.float32)
            softmax_aux = jnp.zeros((batch, q_max_seqlen, head, 1), dtype=jnp.float32)

            # RNG shape should be the shared shape. This is unused for ring attention as we do not
            # support dropout currently.
            rng_state_shape = (result_infos[2].shape[0] // mesh.size, *result_infos[2].shape[1:])
            rng_state = jnp.zeros(rng_state_shape).astype(result_infos[2].dtype)

            def scan_kv_block(idx, carry):
                kv, kv_segment_ids, kv_segment_pos, output, softmax_aux = carry

                # TODO(rewang): To check whether we need special handle for the last idx
                # Send KV block to next step so we can overlap compute.
                kv_next = helper.permute_kv(kv, cp_perm)
                kv_segment_ids_next = helper.permute_kv(kv_segment_ids, cp_perm)
                kv_segment_pos_next = helper.permute_kv(kv_segment_pos, cp_perm)

                output_per_step, softmax_aux_per_step, _ = FusedAttnFwdPrimitive.impl(
                    q,
                    kv,
                    _not_used,
                    bias,
                    seed,
                    q_seqlen,
                    kv_seqlen,
                    q_seq_offsets,
                    k_seq_offsets,
                    q_segment_ids,
                    kv_segment_ids,
                    q_segment_pos,
                    kv_segment_pos,
                    subblock_config,
                )

                softmax_aux_per_step = softmax_aux_per_step.reshape((batch, q_max_seqlen, head, 1))

                def skip_correction(_output, _softmax_aux, output_per_step, softmax_aux_per_step):
                    # No correction done here but we cast outputs to float32 and perform reduction
                    # in full precision.
                    return output_per_step.astype(jnp.float32), softmax_aux_per_step

                def correction(output, softmax_aux, output_per_step, softmax_aux_per_step):
                    new_out = output - jax.nn.sigmoid(softmax_aux_per_step - softmax_aux) * (
                        output - output_per_step
                    )
                    new_aux = softmax_aux - jax.nn.log_sigmoid(softmax_aux - softmax_aux_per_step)
                    return new_out, new_aux

                # first step there is no correction we get initial output and stats
                output, softmax_aux = lax.cond(
                    idx == 0,
                    skip_correction,
                    correction,
                    output,
                    softmax_aux,
                    output_per_step,
                    softmax_aux_per_step,
                )

                return (kv_next, kv_segment_ids_next, kv_segment_pos_next, output, softmax_aux)

            carry = (kv, kv_segment_ids, kv_segment_pos, output, softmax_aux)
            if helper.use_scanloop():
                carry = lax.fori_loop(0, cp_size, scan_kv_block, carry)
            else:
                for i in range(0, cp_size):
                    carry = scan_kv_block(i, carry)
            (_, _, _, output, softmax_aux) = carry

            return output.astype(q.dtype), softmax_aux, rng_state

        return mesh, fwd_impl, out_shardings, arg_shardings


register_primitive(FusedRingAttnStripedFwdPrimitive)


class FusedRingAttnStripedBwdPrimitive(FusedAttnBwdPrimitive):
    """
    Fused Striped Ring Attention Backward Primitive
    """

    @staticmethod
    def partition(config, mesh, arg_infos, result_infos):
        is_context_parallel = get_mesh_axis_size(config.cp_axis, mesh) > 1
        assert (
            not is_context_parallel or config.window_size[0] == -1
        ), "Sliding window attention is not supported when context parallelism is enabled"
        if not is_context_parallel:
            return FusedAttnBwdPrimitive.partition(config, mesh, arg_infos, result_infos)

        arg_shardings = tuple(arg.sharding for arg in arg_infos)
        # dq, dk, dv, dbias sharding = q, k, v, bias sharding
        out_shardings = tuple(arg.sharding for arg in arg_infos[:4])

        helper = _FusedAttnCPWithP2PHelper(mesh, config)
        helper.check_supported()

        def bwd_impl(
            q,
            k,
            v,
            bias,
            softmax_aux,
            rng_state,
            output,
            doutput,
            q_seqlen,
            kv_seqlen,
            q_seq_offsets,
            k_seq_offsets,
            q_segment_ids,
            kv_segment_ids,
            q_segment_pos,
            kv_segment_pos,
        ):

            if q_segment_ids.size == 0 or kv_segment_ids.size == 0:
                raise ValueError("THD + ring attn only supports passing seqment_ids/pos")

            _not_used = jnp.zeros(0, dtype=output.dtype)

            # Combine KV tensors if separate for better permute scheduling and performance.
            # Eventually XLA should perform this automatically.
            kv = helper.stack_kv(k, v)
            if not config.qkv_layout.is_qkvpacked():
                subblock_config = replace(config, qkv_layout=config.qkv_layout.to_kvpacked())
            else:
                subblock_config = config

            cp_size = get_mesh_axis_size(config.cp_axis, mesh)
            cp_perm = [(i, (i + 1) % cp_size) for i in range(cp_size)]

            dq = jnp.zeros_like(q)
            dkv = jnp.zeros_like(kv)
            dbias = jnp.zeros_like(bias)

            def scan_kv_block(_idx, carry):
                kv, kv_segment_ids, kv_segment_pos, dq, dkv, dbias = carry

                # Start communication that feeds the next iteration.
                # We further combine the tensors to improve overlap.
                kv_dkv = jnp.stack([kv, dkv])
                kv_dkv = helper.permute_kv(kv_dkv, cp_perm)
                kv_segment_ids_next = helper.permute_kv(kv_segment_ids, cp_perm)
                kv_segment_pos_next = helper.permute_kv(kv_segment_pos, cp_perm)

                def compute():
                    dq_per_step, dkv_per_step, _, dbias_per_step = FusedAttnBwdPrimitive.impl(
                        q,
                        kv,
                        _not_used,
                        bias,
                        softmax_aux,
                        rng_state,
                        output,
                        doutput,
                        q_seqlen,
                        kv_seqlen,
                        q_seq_offsets,
                        k_seq_offsets,
                        q_segment_ids,
                        kv_segment_ids,
                        q_segment_pos,
                        kv_segment_pos,
                        config=subblock_config,
                    )
                    return dq_per_step, dkv_per_step, dbias_per_step

                dq_per_step, dkv_per_step, dbias_per_step = compute()

                kv_next, dkv = jnp.unstack(kv_dkv)
                dq += dq_per_step
                dkv += dkv_per_step
                if config.attn_bias_type is not AttnBiasType.NO_BIAS:
                    dbias = dbias + dbias_per_step

                return (kv_next, kv_segment_ids_next, kv_segment_pos_next, dq, dkv, dbias)

            carry = (kv, kv_segment_ids, kv_segment_pos, dq, dkv, dbias)
            if helper.use_scanloop():
                carry = lax.fori_loop(0, cp_size, scan_kv_block, carry)
            else:
                for idx in range(cp_size):
                    carry = scan_kv_block(idx, carry)
            (_, _, _, dq, dkv, dbias) = carry

            # Final permute to put gradients back to their final resting place.
            dkv = helper.permute_kv(dkv, cp_perm)

            global_dbias = dbias
            if config.attn_bias_type is not AttnBiasType.NO_BIAS:
                global_dbias = all_reduce_sum_along_dp_fsdp(dbias, mesh)

            dk, dv = helper.unstack_kv(dkv)
            return dq, dk, dv, global_dbias

        return mesh, bwd_impl, out_shardings, arg_shardings


register_primitive(FusedRingAttnStripedBwdPrimitive)


def _maybe_context_parallel_axis(cp_axis: str):
    if not cp_axis:
        gmr = global_mesh_resource()
        if gmr is not None:
            cp_axis = gmr.cp_resource
        else:
            cp_axis = ""
    return cp_axis


def fused_attn_fwd(
    qkv: Tuple[jnp.ndarray, ...],
    bias: Optional[jnp.ndarray],
    sequence_descriptor: SequenceDescriptor,
    seed: Optional[jnp.ndarray],
    attn_bias_type: AttnBiasType,
    attn_mask_type: AttnMaskType,
    qkv_layout: QKVLayout,
    scaling_factor: float,
    dropout_probability: float,
    is_training: bool,
    max_segments_per_seq: int,
    window_size: Optional[Tuple[int, int]] = None,
    context_parallel_strategy: CPStrategy = CPStrategy.DEFAULT,
    context_parallel_causal_load_balanced: bool = False,
    context_parallel_axis: str = "",
) -> jnp.ndarray:
    """
    Perform the forward pass of with cuDNN fused attention implementations.

    This function implements the following formula:
        BMM1 -> (PreBias) -> ScaleMaskSoftmax -> (PostBias) -> (Dropout) -> BMM2
    Args:
        qkv (Tuple[jnp.ndarray, ...]): A tuple containing query, key, and value tensors.
        It supports three formats:
            - `(qkv_packed,)`: For interleaved QKV packed format, typically used when query, key,
              and value have the same shape (e.g., self-attention).
            - `(query, kv_packed)`: For separate query and KV packed format, typically used when
              query has a different shape (e.g., cross-attention).
            - `(query, key, value)`: For separate query, key, and value tensors.
        bias (Optional[jnp.ndarray]): An optional bias tensor to be added to the attention scores.
        q_seqlen (jnp.ndarray): Sequence lengths for the query, with shape [batch,].
        kv_seqlen (jnp.ndarray): Sequence lengths for the key and value, with shape [batch,].
        q_seq_offsets (jnp.ndarray):
            The offsets in the sequence dim for the query, with shape [batch + 1,].
        kv_seq_offsets (jnp.ndarray):
            The offsets in the sequence dim for the query, with shape [batch + 1,].
        seed (Optional[jnp.ndarray]): Optional random seed for dropout.
        attn_bias_type (AttnBiasType): Type of attention bias.
        attn_mask_type (AttnMaskType): Type of attention mask.
        qkv_layout (QKVLayout): Layout of the QKV tensors.
        scaling_factor (float): Scaling factor for the attention scores.
        dropout_probability (float): Dropout probability to apply during attention.
        is_training (bool): Flag indicating whether the model is in training mode.
        max_segments_per_seq (int):
            Indicating the maximum number of segments inside a sequence. This parameter is to
            constrain the limit usage and need to be static during the e2e training. The XLA compile
            time and memory consumption is proportional to `max_segments_per_seq`.
        window_size (Optional[Tuple[int, int]]): Sliding window size.
        context_parallel_causal_load_balanced (bool):
            Indicates the sequences are ordered for causal mask load balancing when running context parallelism.
        context_parallel_axis (str): The name of the context parallel axis.
    Returns:
        (jnp.ndarray): The output tensor from the fused attention.
    """
    seed = _FusedAttnRNGStateChecker().check_seed(seed, dropout_probability, is_training)
    # For optional tensors, which custom calls doesn't support None
    _not_used = jnp.zeros(0, dtype=qkv[0].dtype)

    if qkv_layout.is_qkvpacked():
        assert len(qkv) == 1, f"qkv=(packed_qkv,) is expected with {qkv_layout=} but got {qkv=}"
        qkv_for_primitive = [*qkv, _not_used, _not_used]
    elif qkv_layout.is_kvpacked():
        assert (
            len(qkv) == 2
        ), f"qkv=(query, packed_kv) is expected with {qkv_layout=} but got {qkv=}"
        qkv_for_primitive = [*qkv, _not_used]
    elif qkv_layout.is_separate():
        assert (
            len(qkv) == 3
        ), f"qkv=(query, key, value) is expected with {qkv_layout=} but got {qkv=}"
        qkv_for_primitive = qkv
    else:
        raise ValueError(f"Unknown {qkv_layout=}")

    if attn_bias_type == AttnBiasType.NO_BIAS:
        assert bias is None
        bias = jnp.zeros(0, dtype=qkv[0].dtype)

    fused_config = _FusedAttnConfig(
        attn_bias_type=attn_bias_type,
        attn_mask_type=attn_mask_type,
        qkv_layout=qkv_layout,
        scaling_factor=scaling_factor,
        dropout_probability=dropout_probability,
        is_training=is_training,
        max_segments_per_seq=max_segments_per_seq,
        window_size=(-1, -1) if window_size is None else window_size,
        context_parallel_load_balanced=context_parallel_causal_load_balanced,
        cp_axis=_maybe_context_parallel_axis(context_parallel_axis),
    )

    primitive = None
    match context_parallel_strategy:
        case CPStrategy.DEFAULT | CPStrategy.ALL_GATHER:
            primitive = FusedAttnCPWithAllGatherFwdPrimitive.outer_primitive
        case CPStrategy.RING:
            # We must use stripe attention for THD-RING
            if qkv_layout.is_thd():
                primitive = FusedRingAttnStripedFwdPrimitive.outer_primitive
            else:
                primitive = FusedRingAttnFwdPrimitive.outer_primitive

    seq_desc_flatten, _ = jax.tree.flatten(sequence_descriptor)
    return primitive.bind(
        *qkv_for_primitive,
        bias,
        seed,
        *seq_desc_flatten,
        config=fused_config,
    )


def fused_attn_bwd(
    qkv: Tuple[jnp.ndarray, ...],
    bias: Optional[jnp.ndarray],
    softmax_aux: jnp.ndarray,
    rng_state: jnp.ndarray,
    output: jnp.ndarray,
    doutput: jnp.ndarray,
    sequence_descriptor: SequenceDescriptor,
    attn_bias_type: AttnBiasType,
    attn_mask_type: AttnMaskType,
    qkv_layout: QKVLayout,
    scaling_factor: float,
    dropout_probability: float,
    is_training: bool,
    max_segments_per_seq: int,
    window_size: Optional[Tuple[int, int]] = None,
    context_parallel_strategy: CPStrategy = CPStrategy.DEFAULT,
    context_parallel_causal_load_balanced: bool = False,
    context_parallel_axis: str = "",
):
    """
    Perform the backward pass of the cuDNN fused attention implementations.

    Args:
        qkv (Tuple[jnp.ndarray, ...]): A tuple containing the original query, key, and value tensors
        used in the forward pass. It supports three formats:
            - `(qkv_packed,)`: For interleaved QKV packed format, typically used when query, key,
              and value have the same shape (e.g., self-attention).
            - `(query, kv_packed)`: For separate query and KV packed format, typically used when
              query has a different shape (e.g., cross-attention).
            - `(query, key, value)`: For separate query, key, and value tensors.
        bias (Optional[jnp.ndarray]): An optional bias tensor to be added to the attention scores.
        softmax_aux (jnp.ndarray): Auxiliary tensors from the softmax step used in the forward pass.
        rng_state (jnp.ndarray): Auxiliary tensors to save the random state in the forward pass.
        output (jnp.ndarray): The output tensor from the forward pass.
        doutput (jnp.ndarray): The gradient with respect to the output.
        q_seqlen (jnp.ndarray): Sequence lengths for the query, with shape [batch,].
        kv_seqlen (jnp.ndarray): Sequence lengths for the key and value, with shape [batch,].
        q_seq_offsets (jnp.ndarray):
            The offsets in the sequence dim for the query, with shape [batch + 1,].
        kv_seq_offsets (jnp.ndarray):
            The offsets in the sequence dim for the query, with shape [batch + 1,].
        attn_bias_type (AttnBiasType): Type of attention bias.
        attn_mask_type (AttnMaskType): Type of attention mask.
        qkv_layout (QKVLayout): Layout of the QKV tensors.
        scaling_factor (float): Scaling factor for the attention scores.
        dropout_probability (float): Dropout probability to apply during attention.
        is_training (bool): Flag indicating whether the model is in training mode.
        max_segments_per_seq (int):
            Indicating the maximum number of segments inside a sequence. This parameter is to
            constrain the limit usage and need to be static during the e2e training. The XLA compile
            time and memory consumption is proportional to `max_segments_per_seq`.
        window_size (Optional[Tuple[int, int]]): Sliding window size .
        context_parallel_causal_load_balanced (bool):
            Indicates the sequences are ordered for causal mask load balancing when running context parallelism.
        context_parallel_axis (str): The name of the context parallel axis.
    Returns:
        Tuple[jnp.ndarray, ...], jnp.ndarray:
        - The first tuple contains the gradients with respect to the input `qkv` tensors in the
          same format as the input `qkv`.
        - The second value is the gradient with respect to `bias`, or `None` if `bias` is `None`.
    """
    # For optional tensors, which custom calls doesn't support None
    _not_used = jnp.zeros(0, dtype=qkv[0].dtype)

    if qkv_layout.is_qkvpacked():
        assert len(qkv) == 1, f"qkv=(packed_qkv,) is expected with {qkv_layout=} but got {qkv=}"
        qkv_for_primitive = [*qkv, _not_used, _not_used]
    elif qkv_layout.is_kvpacked():
        assert (
            len(qkv) == 2
        ), f"qkv=(query, packed_kv) is expected with {qkv_layout=} but got {qkv=}"
        qkv_for_primitive = [*qkv, _not_used]
    elif qkv_layout.is_separate():
        assert (
            len(qkv) == 3
        ), f"qkv=(query, key, value) is expected with {qkv_layout=} but got {qkv=}"
        qkv_for_primitive = qkv
    else:
        raise ValueError(f"Unknown {qkv_layout=}")

    if attn_bias_type == AttnBiasType.NO_BIAS:
        assert bias is None
        bias = jnp.zeros(0, dtype=qkv[0].dtype)

    fused_config = _FusedAttnConfig(
        attn_bias_type=attn_bias_type,
        attn_mask_type=attn_mask_type,
        qkv_layout=qkv_layout,
        scaling_factor=scaling_factor,
        dropout_probability=dropout_probability,
        is_training=is_training,
        max_segments_per_seq=max_segments_per_seq,
        window_size=(-1, -1) if window_size is None else window_size,
        context_parallel_load_balanced=context_parallel_causal_load_balanced,
        cp_axis=_maybe_context_parallel_axis(context_parallel_axis),
    )

    primitive = None
    match context_parallel_strategy:
        case CPStrategy.DEFAULT | CPStrategy.ALL_GATHER:
            primitive = FusedAttnCPWithAllGatherBwdPrimitive.outer_primitive
        case CPStrategy.RING:
            if qkv_layout.is_thd():
                primitive = FusedRingAttnStripedBwdPrimitive.outer_primitive
            else:
                primitive = FusedRingAttnBwdPrimitive.outer_primitive

    seq_desc_flatten, _ = jax.tree.flatten(sequence_descriptor)
    *qkv_grads, bias_grad = primitive.bind(
        *qkv_for_primitive,
        bias,
        softmax_aux,
        rng_state,
        output,
        doutput,
        *seq_desc_flatten,
        config=fused_config,
    )
    return tuple(qkv_grads[: len(qkv)]), bias_grad<|MERGE_RESOLUTION|>--- conflicted
+++ resolved
@@ -16,20 +16,6 @@
 from jax.interpreters import mlir
 from jax.interpreters.mlir import ir
 from jax.sharding import PartitionSpec, NamedSharding
-<<<<<<< HEAD
-from jax import ffi
-
-import transformer_engine_jax
-from transformer_engine_jax import (
-    NVTE_Bias_Type,
-    NVTE_Mask_Type,
-    NVTE_QKV_Layout,
-    NVTE_QKV_Format,
-    NVTE_Fused_Attn_Backend,
-    nvte_get_qkv_format,
-)
-from transformer_engine.jax.attention import CPStrategy, SequenceDescriptor
-=======
 
 import transformer_engine_jax
 from transformer_engine_jax import NVTE_Fused_Attn_Backend
@@ -41,7 +27,6 @@
     CPStrategy,
     SequenceDescriptor,
 )
->>>>>>> c55e425a
 
 from .base import BasePrimitive, register_primitive
 from .custom_call import custom_caller, CustomCallArgsWrapper
