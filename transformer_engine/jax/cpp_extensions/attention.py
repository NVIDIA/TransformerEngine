# Copyright (c) 2022-2025, NVIDIA CORPORATION & AFFILIATES. All rights reserved.
#
# See LICENSE for license information.
"""JAX/TE custom ops for attention"""
from dataclasses import dataclass, replace
from functools import partial, reduce
import operator
import os
from typing import Optional, Tuple
import warnings

import jax
import jax.numpy as jnp
from jax import dtypes, lax
from jax.interpreters import mlir
from jax.interpreters.mlir import ir
from jax.sharding import PartitionSpec, NamedSharding
from jax import ffi

<<<<<<< HEAD
import transformer_engine_jax
from transformer_engine_jax import (
    NVTE_Bias_Type,
    NVTE_Mask_Type,
    NVTE_QKV_Layout,
    NVTE_QKV_Format,
    NVTE_Fused_Attn_Backend,
    nvte_get_qkv_format,
)

from transformer_engine.jax.attention import CPStrategy, SequenceDescriptor
=======
from transformer_engine.jax.attention import (
    AttnBiasType,
    AttnMaskType,
    QKVLayout,
    QKVFormat,
    CPStrategy,
    SequenceDescriptor,
)

from transformer_engine import transformer_engine_jax
from transformer_engine.transformer_engine_jax import NVTE_Fused_Attn_Backend
>>>>>>> cbb96f2b

from .base import BasePrimitive, register_primitive
from .custom_call import custom_caller, CustomCallArgsWrapper
from .misc import (
    check_valid_batch_dims,
    jax_dtype_to_te_dtype,
    te_dtype_to_jax_dtype,
    get_padded_spec,
    get_cudnn_version,
    is_ffi_enabled,
    get_xla_flag,
)
from ..sharding import (
    global_mesh_resource,
    lax_paral_op,
    all_reduce_sum_along_dp_fsdp,
    get_mesh_axis_size,
    get_mesh_axis_rank,
    get_all_mesh_axes,
    num_of_devices,
)


__all__ = [
    "FusedAttnHelper",
    "fused_attn_fwd",
    "fused_attn_bwd",
]


@partial(
    jax.tree_util.register_dataclass,
    data_fields=[],
    meta_fields=[
        "attn_bias_type",
        "attn_mask_type",
        "qkv_layout",
        "scaling_factor",
        "dropout_probability",
        "is_training",
        "max_segments_per_seq",
        "window_size",
        "context_parallel_load_balanced",
        "cp_axis",
    ],
)
@dataclass(frozen=True)
class _FusedAttnConfig:
    """
    Passes static configuration properties of fused attention.
    """

    attn_bias_type: AttnBiasType
    attn_mask_type: AttnMaskType
    qkv_layout: QKVLayout
    scaling_factor: float
    dropout_probability: float
    is_training: bool
    max_segments_per_seq: int
    window_size: Tuple[int, int]
    context_parallel_load_balanced: bool
    cp_axis: str


@dataclass(frozen=True)
class FusedAttnHelper:
    """
    Helper for the fused attention backend
    """

    q_dtype: jnp.dtype
    kv_dtype: jnp.dtype
    qkv_layout: QKVLayout
    attn_bias_type: AttnBiasType
    attn_mask_type: AttnMaskType
    dropout_probability: float
    q_num_heads: int
    kv_num_heads: int
    q_max_seqlen: int
    kv_max_seqlen: int
    head_dim: int
    window_size: Tuple[int, int]

    def is_fused_attn_kernel_available(self):
        """Check if there is available fused attention kernel"""
        return self.get_fused_attn_backend() != NVTE_Fused_Attn_Backend.NVTE_No_Backend

    def get_fused_attn_backend(self):
        """Get the fused attention kernel backend"""
        return transformer_engine_jax.get_fused_attn_backend(
            jax_dtype_to_te_dtype(self.q_dtype),
            jax_dtype_to_te_dtype(self.kv_dtype),
            self.qkv_layout.value,
            self.attn_bias_type.value,
            self.attn_mask_type.value,
            self.dropout_probability,
            self.q_num_heads,
            self.kv_num_heads,
            self.q_max_seqlen,
            self.kv_max_seqlen,
            self.head_dim,
            self.window_size[0],
            self.window_size[1],
        )

    @staticmethod
    def is_non_deterministic_allowed():
        """Check if non-deterministic kernels are allowed"""
        return bool(int(os.getenv("NVTE_ALLOW_NONDETERMINISTIC_ALGO", "1")))

    @staticmethod
    def parse_qkv_aval(q_aval, k_aval, v_aval, qkv_layout):
        """Parse qkv aval"""
        if qkv_layout.get_qkv_format() == QKVFormat.SBHD:
            raise NotImplementedError
        if qkv_layout.is_qkvpacked():
            *q_batch_shape, q_max_seqlen, nqkv, attn_heads, q_head_dim = q_aval.shape
            kv_batch_shape = q_batch_shape
            kv_max_seqlen = q_max_seqlen
            num_gqa_groups = attn_heads
            kv_head_dim = q_head_dim
            assert nqkv == 3
        elif qkv_layout.is_kvpacked():
            *q_batch_shape, q_max_seqlen, attn_heads, q_head_dim = q_aval.shape
            *kv_batch_shape, kv_max_seqlen, nkv, num_gqa_groups, kv_head_dim = k_aval.shape
            assert nkv == 2
        elif qkv_layout.is_separate():
            *q_batch_shape, q_max_seqlen, attn_heads, q_head_dim = q_aval.shape
            *kv_batch_shape, kv_max_seqlen, num_gqa_groups, kv_head_dim = k_aval.shape
            assert k_aval.shape == v_aval.shape, f"{k_aval.shape=} {v_aval.shape=}"
        else:
            raise ValueError(f"Unexpected {qkv_layout=}")
        assert q_batch_shape == kv_batch_shape
        assert q_head_dim == kv_head_dim
        assert q_aval.dtype == k_aval.dtype == v_aval.dtype

        return (q_batch_shape, q_max_seqlen, kv_max_seqlen, attn_heads, num_gqa_groups, q_head_dim)


@dataclass(frozen=True)
class _FusedAttnRNGStateChecker:
    """
    Checker for guarding the fused attention rng state.
    The fused attention backend requires a 64 bits seed and a 64 bits offset.
    However, JAX doesn't enable 64 bits by default,
    so we have to emulate seed as two 32 bits array.
    The offset calculation is maintained in the backend.
    """

    rng_state_dtype: jnp.dtype = jnp.uint32
    # (seed,) with internal dtype int64
    seed_size: int = 2
    # (seed, offset) with internal dtype int64
    rng_state_size: int = 2 * 2

    def check_seed(self, seed, dropout_probability, is_training):
        """
        Check the seed and convert the data type of seed if possible.
        """
        # Jax can't bind None, create a dummy tensor for None
        if seed is None:
            dropout_enabled = dropout_probability > 0 and is_training
            assert not dropout_enabled, "seed is not allowed to be None when dropout is enabled."
            seed = jnp.zeros(2, dtype=self.rng_state_dtype)
            seed = jnp.repeat(seed, num_of_devices())

        if seed.dtype != self.rng_state_dtype:
            warnings.warn(
                f"Requested {seed.dtype=} is not available, and will be "
                f"casted to dtype {self.rng_state_dtype}. "
                "Please use threefry/rbg/unsafe_rbg PRNG implementations to remove this warning."
            )
            seed = seed.astype(self.rng_state_dtype)

        assert seed.dtype == self.rng_state_dtype
        # Backend takes an int64_t seed, so only the first two u32 elements are taken
        assert seed.size >= self.seed_size

        return seed


def generate_cu_seqlen(actual_seqlen):
    """
    Generating cumsum seqlen for a batch
    """
    actual_seqlen = jnp.where(actual_seqlen < 0, 0, actual_seqlen)
    cu_seqlen = jnp.cumulative_sum(actual_seqlen, include_initial=True)
    return cu_seqlen


class FusedAttnFwdPrimitive(BasePrimitive):
    """
    Fused Attention Forward Primitive
    """

    name = "te_fused_attn_forward"
    multiple_results = True
    impl_static_args = (13,)
    inner_primitive = None
    outer_primitive = None

    @staticmethod
    def abstract(
        q_aval,
        k_aval,
        v_aval,
        bias_aval,
        seed_aval,
        q_seqlen_or_cu_seqlen_aval,
        kv_seqlen_or_cu_seqlen_aval,
        _q_seq_offsets,
        _k_seq_offsets,
        _q_segment_ids,
        _kv_segment_ids,
        _q_segment_pos,
        _kv_segment_pos,
        *,
        config: _FusedAttnConfig,
    ):
        """
        Fused attention fwd abstract
        """
        q_dtype = dtypes.canonicalize_dtype(q_aval.dtype)
        k_dtype = dtypes.canonicalize_dtype(k_aval.dtype)
        v_dtype = dtypes.canonicalize_dtype(v_aval.dtype)
        bias_dtype = dtypes.canonicalize_dtype(bias_aval.dtype)
        assert (
            q_dtype == k_dtype == v_dtype == bias_dtype
        ), f"q_dtype={q_dtype}, k_dtype={k_dtype}, v_dtype={v_dtype}, bias_dtype={bias_dtype}"
        assert q_seqlen_or_cu_seqlen_aval.dtype == kv_seqlen_or_cu_seqlen_aval.dtype, (
            f"q_seqlen_or_cu_seqlen_aval={q_seqlen_or_cu_seqlen_aval},"
            f" kv_seqlen_or_cu_seqlen_aval={kv_seqlen_or_cu_seqlen_aval}"
        )

        batch_shape, q_max_seqlen, kv_max_seqlen, attn_heads, num_gqa_groups, head_dim = (
            FusedAttnHelper.parse_qkv_aval(q_aval, k_aval, v_aval, config.qkv_layout)
        )

        output_shape = (*batch_shape, q_max_seqlen, attn_heads, head_dim)
        out_aval = q_aval.update(shape=output_shape, dtype=q_dtype)

        # backend determines the softmax buffer shape/dtype
        backend = FusedAttnHelper(
            q_dtype,
            k_dtype,
            config.qkv_layout,
            config.attn_bias_type,
            config.attn_mask_type,
            config.dropout_probability,
            attn_heads,
            num_gqa_groups,
            q_max_seqlen,
            kv_max_seqlen,
            head_dim,
            config.window_size,
        ).get_fused_attn_backend()

        if backend == NVTE_Fused_Attn_Backend.NVTE_F16_max512_seqlen:
            softmax_shape = (*batch_shape, attn_heads, q_max_seqlen, kv_max_seqlen)
            softmax_dtype = q_dtype
        elif backend == NVTE_Fused_Attn_Backend.NVTE_F16_arbitrary_seqlen:
            # cuDNN 9.6 reduces the required softmax shape
            if get_cudnn_version() >= (9, 6, 0):
                softmax_shape = (*batch_shape, attn_heads, q_max_seqlen, 1)
            else:
                softmax_shape = (
                    *batch_shape,
                    attn_heads,
                    q_max_seqlen,
                    config.max_segments_per_seq,
                )
            softmax_dtype = dtypes.canonicalize_dtype(jnp.float32)
        else:
            raise ValueError(f"Unsupported {backend=}")
        softmax_aux_aval = q_aval.update(shape=softmax_shape, dtype=softmax_dtype)

        # JAX does not enable 64-bit int by default so we get XLA to allocate x8 memory with
        # 32-bit unsigned int to get the buffer size we need in the C++ kernel
        checker = _FusedAttnRNGStateChecker()
        seed_dtype = dtypes.canonicalize_dtype(seed_aval.dtype)
        assert seed_dtype == checker.rng_state_dtype
        rng_state_shape = (seed_aval.shape[0], checker.rng_state_size)
        rng_state_aval = seed_aval.update(shape=rng_state_shape, dtype=checker.rng_state_dtype)

        if config.attn_bias_type == AttnBiasType.NO_BIAS:
            bias_batch = bias_heads = 0
        else:
            *bias_batch_shape, bias_heads, _, _ = bias_aval.shape
            bias_batch = reduce(operator.mul, bias_batch_shape)

        # do a dummy kernel call here to get workspace buffer shapes/dtypes that XLA needs to
        # prepare for the active fused-attn backend
        input_batch = reduce(operator.mul, batch_shape)
        wkspace_info = transformer_engine_jax.get_fused_attn_fwd_workspace_sizes(
            input_batch,
            bias_batch,
            q_max_seqlen,
            kv_max_seqlen,
            attn_heads,
            num_gqa_groups,
            bias_heads,
            head_dim,
            config.scaling_factor,
            config.dropout_probability,
            config.attn_bias_type.value,
            config.attn_mask_type.value,
            config.qkv_layout.value,
            jax_dtype_to_te_dtype(q_aval.dtype),
            config.is_training,
            config.max_segments_per_seq,
            config.window_size[0],
            config.window_size[1],
        )
        wkspace_aval = q_aval.update(
            shape=wkspace_info[0], dtype=te_dtype_to_jax_dtype(wkspace_info[1])
        )

        return out_aval, softmax_aux_aval, rng_state_aval, wkspace_aval

    @staticmethod
    def outer_abstract(*args, **kwargs):
        """
        Fused attention fwd outer primitive abstract
        """
        out_aval, softmax_aux_aval, rng_state_aval, _ = FusedAttnFwdPrimitive.abstract(
            *args, **kwargs
        )
        return out_aval, softmax_aux_aval, rng_state_aval

    @staticmethod
    def lowering(
        ctx,
        q,
        k,
        v,
        bias,
        seed,
        q_cu_seqlen,
        kv_cu_seqlen,
        q_seq_offsets,
        k_seq_offsets,
        _q_segment_ids,
        _kv_segment_ids,
        _q_segment_pos,
        _kv_segment_pos,
        *,
        config: _FusedAttnConfig,
    ):
        """
        Fused attention fwd lowering rules
        """
        q_aval, k_aval, v_aval, bias_aval, *_ = ctx.avals_in

        batch_shape, q_max_seqlen, kv_max_seqlen, attn_heads, num_gqa_groups, head_dim = (
            FusedAttnHelper.parse_qkv_aval(q_aval, k_aval, v_aval, config.qkv_layout)
        )

        input_batch = reduce(operator.mul, batch_shape)

        if config.attn_bias_type == AttnBiasType.NO_BIAS:
            bias_batch = bias_heads = 0
        else:
            *bias_batch_shape, bias_heads, _, _ = bias_aval.shape
            bias_batch = reduce(operator.mul, bias_batch_shape)

        if is_ffi_enabled():
            name = "te_fused_attn_forward_ffi"
            out = ffi.ffi_lowering(name)(
                ctx,
                q,
                k,
                v,
                bias,
                seed,
                q_cu_seqlen,
                kv_cu_seqlen,
                q_seq_offsets,
                k_seq_offsets,
                _q_segment_ids,
                _kv_segment_ids,
                _q_segment_pos,
                _kv_segment_pos,  # ffi_lowering needs number of parameters meets primitive.lowering
                input_batch=input_batch,
                bias_batch=bias_batch,
                q_max_seqlen=q_max_seqlen,
                kv_max_seqlen=kv_max_seqlen,
                attn_heads=attn_heads,
                num_gqa_groups=num_gqa_groups,
                bias_heads=bias_heads,
                head_dim=head_dim,
                max_segments_per_seq=config.max_segments_per_seq,
                scaling_factor=float(config.scaling_factor),
                dropout_probability=float(config.dropout_probability),
                bias_type=int(config.attn_bias_type.value),
                mask_type=int(config.attn_mask_type.value),
                qkv_layout=int(config.qkv_layout.value),
                is_training=config.is_training,
                deterministic=not FusedAttnHelper.is_non_deterministic_allowed(),
                window_size_left=config.window_size[0],
                window_size_right=config.window_size[1],
            )
        else:
            operands = [
                q,
                k,
                v,
                bias,
                seed,
                q_cu_seqlen,
                kv_cu_seqlen,
                q_seq_offsets,
                k_seq_offsets,
            ]
            operand_shapes = map(lambda x: x.type.shape, operands)
            out_types = [
                ir.RankedTensorType.get(output.shape, mlir.dtype_to_ir_type(output.dtype))
                for output in ctx.avals_out
            ]
            args = CustomCallArgsWrapper(out_types, operands, operand_shapes)

            wkspace_aval = ctx.avals_out[-1]

            opaque = transformer_engine_jax.pack_fused_attn_descriptor(
                input_batch,
                bias_batch,
                q_max_seqlen,
                kv_max_seqlen,
                attn_heads,
                num_gqa_groups,
                bias_heads,
                head_dim,
                config.max_segments_per_seq,
                wkspace_aval.size,
                config.scaling_factor,
                config.dropout_probability,
                config.attn_bias_type,
                config.attn_mask_type,
                config.qkv_layout,
                jax_dtype_to_te_dtype(q_aval.dtype),
                jax_dtype_to_te_dtype(wkspace_aval.dtype),
                config.is_training,
                not FusedAttnHelper.is_non_deterministic_allowed(),
                config.window_size[0],
                config.window_size[1],
            )

            out = custom_caller(FusedAttnFwdPrimitive.name, args, opaque, has_side_effect=False)

        return out

    @staticmethod
    def impl(
        q,
        k,
        v,
        bias,
        seed,
        q_seqlen,
        kv_seqlen,
        q_seq_offsets,
        k_seq_offsets,
        _q_segment_ids,
        _kv_segment_ids,
        _q_segment_pos,
        _kv_segment_pos,
        config: _FusedAttnConfig,
    ):
        assert FusedAttnFwdPrimitive.inner_primitive is not None

        sequence_descriptor = SequenceDescriptor(
            seqlens=(q_seqlen, kv_seqlen),
            seq_offsets=(q_seq_offsets, k_seq_offsets),
            segment_ids=(_q_segment_ids, _kv_segment_ids),
            segment_pos=(_q_segment_pos, _kv_segment_pos),
        )

        (q_seqlen, kv_seqlen), (q_seq_offsets, k_seq_offsets) = (
            sequence_descriptor.get_seqlens_and_offsets(
                config.attn_mask_type,
                config.qkv_layout,
                config.window_size,
                config.max_segments_per_seq,
            )
        )

        if config.qkv_layout.is_thd():

            def _fix_len_take(x, condition, fill_value=-1):
                x_shape = x.shape
                x = x.flatten()
                size = x.size
                indices = jnp.nonzero(condition.flatten(), size=size, fill_value=size)[0]
                y = jnp.take(x, indices, fill_value=fill_value)
                return jnp.reshape(y, x_shape)

            def convert_to_2d(offsets, batch, max_seqlen):
                offsets_2d = jnp.where(
                    offsets >= 0,
                    offsets + (jnp.arange(batch) * max_seqlen)[..., jnp.newaxis],
                    offsets,
                )
                return offsets_2d

            batch, q_max_seqlen, kv_max_seqlen, *_ = FusedAttnHelper.parse_qkv_aval(
                q, k, v, config.qkv_layout
            )
            assert len(batch) == 1, f"Expected len(batch) == 1, but got {len(batch)=}"
            kv_batch = q_batch = batch[0]

            # Gather valid q_seqlen, which is greater than 0
            # cuDNN version < 9.3.0:
            # [[3, 5, 7, -1, -1], [2, 4, 6, -1, -1]] -> [[3, 5, 7, 2, 4], [6, -1, -1, -1, -1]]
            # cuDNN version >= 9.3.0, which supports act_seqlen = 0
            # [[3, 5, 7, -1, -1], [2, 4, 6, -1, -1]] -> [[3, 5, 7, 2, 4], [6, 0, 0, 0, 0]]
            if get_cudnn_version() >= (9, 3, 0):
                fill_value = 0
            else:
                fill_value = -1

            q_seqlen = _fix_len_take(q_seqlen, q_seqlen > 0, fill_value=fill_value)
            kv_seqlen = _fix_len_take(kv_seqlen, kv_seqlen > 0, fill_value=fill_value)

            # Flatten the offset calculation
            # max_seqlen = 8, [[0, 3, 5, -1], [0, 2, 4, -1]] -> [[0, 3, 5, -1], [8, 11, 13, -1]]
            q_seq_offsets = convert_to_2d(q_seq_offsets, q_batch, q_max_seqlen)
            k_seq_offsets = convert_to_2d(k_seq_offsets, kv_batch, kv_max_seqlen)

            # Gather valid q_seq_offsets, which is greater and equal to 0
            # [[0, 3, 5, -1], [8, 11, 13, -1]] -> [[0, 3, 5, 8], [11, 13, -1, -1]]
            # And set the unused position to max size (batch * max_seqlen)
            # [[0, 3, 5, 8], [11, 13, -1, -1]] -> [[0, 3, 5, 8], [11, 13, b*s, b*s]]
            q_seq_offsets = _fix_len_take(
                q_seq_offsets, q_seq_offsets >= 0, fill_value=q_batch * q_max_seqlen
            )
            k_seq_offsets = _fix_len_take(
                k_seq_offsets, k_seq_offsets >= 0, fill_value=kv_batch * kv_max_seqlen
            )

        q_cu_seqlen = generate_cu_seqlen(q_seqlen.flatten())
        kv_cu_seqlen = generate_cu_seqlen(kv_seqlen.flatten())

        output, softmax_aux, rng_state, _ = FusedAttnFwdPrimitive.inner_primitive.bind(
            q,
            k,
            v,
            bias,
            seed,
            q_cu_seqlen,
            kv_cu_seqlen,
            q_seq_offsets,
            k_seq_offsets,
            _q_segment_ids,
            _kv_segment_ids,
            _q_segment_pos,
            _kv_segment_pos,
            config=config,
        )
        return output, softmax_aux, rng_state

    @staticmethod
    def batcher(batched_args, batch_dims, *, config):
        check_valid_batch_dims(batch_dims)
        assert FusedAttnFwdPrimitive.outer_primitive is not None
        q_bdim, _, _, _, seed_bdim, *_ = batch_dims

        out_bdims = q_bdim, q_bdim, seed_bdim
        return (
            FusedAttnFwdPrimitive.outer_primitive.bind(*batched_args, config=config),
            out_bdims,
        )

    @staticmethod
    def infer_sharding_from_operands(config, mesh, arg_infos, result_infos):
        del result_infos
        q_spec = get_padded_spec(arg_infos[0])
        if config.qkv_layout.is_qkvpacked():
            # q_spec = (...batch, q_seqlen, 3, head, hidden)
            out_sharding = NamedSharding(mesh, PartitionSpec(*q_spec[:-3], *q_spec[-2:]))
            softmax_aux_sharding = NamedSharding(
                mesh, PartitionSpec(*q_spec[:-4], q_spec[-2], q_spec[-4], None)
            )
        elif config.qkv_layout.is_kvpacked():
            # q_spec = (...batch, q_seqlen, head, hidden)
            # k_spec = (...batch, kv_seqlen, 2, num_gqa_groups, hidden)
            out_sharding = NamedSharding(mesh, PartitionSpec(*q_spec))
            softmax_aux_sharding = NamedSharding(
                mesh, PartitionSpec(*q_spec[:-3], q_spec[-2], q_spec[-3], None)
            )
        elif config.qkv_layout.is_separate():
            # q_spec = (...batch, q_seqlen, head, hidden)
            # k_spec = (...batch, kv_seqlen, num_gqa_groups, hidden)
            out_sharding = NamedSharding(mesh, PartitionSpec(*q_spec))
            softmax_aux_sharding = NamedSharding(
                mesh, PartitionSpec(*q_spec[:-3], q_spec[-2], q_spec[-3], None)
            )
        else:
            raise ValueError(f"Unsupported {config.qkv_layout=}")
        rng_state_sharding = NamedSharding(mesh, PartitionSpec(get_all_mesh_axes(), None))
        return (out_sharding, softmax_aux_sharding, rng_state_sharding)

    @staticmethod
    def partition(config, mesh, arg_infos, result_infos):
        out_sharding = result_infos[0].sharding
        softmax_aux_sharding = result_infos[1].sharding
        rng_state_sharding = seed_sharding = NamedSharding(
            mesh, PartitionSpec(get_all_mesh_axes(), None)
        )
        arg_shardings = [arg_i.sharding for arg_i in arg_infos]
        arg_shardings[4] = seed_sharding
        arg_shardings[-1] = arg_shardings[-3]
        arg_shardings[-2] = arg_shardings[-4]
        arg_shardings = tuple(arg_shardings)
        out_shardings = (out_sharding, softmax_aux_sharding, rng_state_sharding)
        impl = partial(FusedAttnFwdPrimitive.impl, config=config)
        return mesh, impl, out_shardings, arg_shardings


register_primitive(FusedAttnFwdPrimitive)


class FusedAttnBwdPrimitive(BasePrimitive):
    """
    Fused Attention Backward Primitive
    """

    name = "te_fused_attn_backward"
    multiple_results = True
    impl_static_args = (16,)
    inner_primitive = None
    outer_primitive = None

    @staticmethod
    def abstract(
        q_aval,
        k_aval,
        v_aval,
        bias_aval,
        softmax_aux_aval,
        rng_state_aval,
        output_aval,
        doutput_aval,
        q_seqlen_or_cu_seqlen_aval,
        kv_seqlen_or_cu_seqlen_aval,
        _q_seq_offsets,
        _k_seq_offsets,
        _q_segment_ids,
        _kv_segment_ids,
        _q_segment_pos,
        _kv_segment_pos,
        *,
        config,
    ):
        """
        Fused attention bwd abstract
        """
        del softmax_aux_aval, rng_state_aval, output_aval

        q_dtype = dtypes.canonicalize_dtype(q_aval.dtype)
        k_dtype = dtypes.canonicalize_dtype(k_aval.dtype)
        v_dtype = dtypes.canonicalize_dtype(v_aval.dtype)
        bias_dtype = dtypes.canonicalize_dtype(bias_aval.dtype)
        doutput_dtype = dtypes.canonicalize_dtype(doutput_aval.dtype)
        assert q_dtype == k_dtype == v_dtype == bias_dtype == doutput_dtype
        assert q_seqlen_or_cu_seqlen_aval.dtype == kv_seqlen_or_cu_seqlen_aval.dtype

        batch_shape, q_max_seqlen, kv_max_seqlen, attn_heads, num_gqa_groups, head_dim = (
            FusedAttnHelper.parse_qkv_aval(q_aval, k_aval, v_aval, config.qkv_layout)
        )

        if config.attn_bias_type == AttnBiasType.NO_BIAS:
            bias_batch = bias_heads = 0
        else:
            *bias_batch_shape, bias_heads, _, _ = bias_aval.shape
            bias_batch = reduce(operator.mul, bias_batch_shape)

        deterministic = not FusedAttnHelper.is_non_deterministic_allowed()

        input_batch = reduce(operator.mul, batch_shape)
        wkspace_shape, wkspace_dtype = transformer_engine_jax.get_fused_attn_bwd_workspace_sizes(
            input_batch,
            bias_batch,
            q_max_seqlen,
            kv_max_seqlen,
            attn_heads,
            num_gqa_groups,
            bias_heads,
            head_dim,
            config.scaling_factor,
            config.dropout_probability,
            config.attn_bias_type.value,
            config.attn_mask_type.value,
            config.qkv_layout.value,
            jax_dtype_to_te_dtype(q_aval.dtype),
            config.is_training,
            deterministic,
            config.max_segments_per_seq,
            config.window_size[0],
            config.window_size[1],
        )

        dq_aval = q_aval.update(shape=q_aval.shape, dtype=q_dtype)
        dk_aval = k_aval.update(shape=k_aval.shape, dtype=k_dtype)
        dv_aval = v_aval.update(shape=v_aval.shape, dtype=v_dtype)
        dbias_aval = bias_aval.update(shape=bias_aval.shape, dtype=bias_dtype)
        wkspace_aval = q_aval.update(
            shape=wkspace_shape, dtype=te_dtype_to_jax_dtype(wkspace_dtype)
        )

        return dq_aval, dk_aval, dv_aval, dbias_aval, wkspace_aval

    @staticmethod
    def outer_abstract(*args, **kwargs):
        """
        Fused attention fwd outer primitive abstract
        """
        dq_aval, dk_aval, dv_aval, dbias_aval, _ = FusedAttnBwdPrimitive.abstract(*args, **kwargs)
        return dq_aval, dk_aval, dv_aval, dbias_aval

    @staticmethod
    def lowering(
        ctx,
        q,
        k,
        v,
        bias,
        softmax_aux,
        rng_state,
        output,
        doutput,
        q_cu_seqlen,
        kv_cu_seqlen,
        q_seq_offsets,
        k_seq_offsets,
        q_segment_ids,
        kv_segment_ids,
        q_segment_pos,
        kv_segment_pos,
        *,
        config,
    ):
        """
        Fused attention bwd lowering rules
        """
        q_aval, k_aval, v_aval, bias_aval, *_ = ctx.avals_in

        batch_shape, q_max_seqlen, kv_max_seqlen, attn_heads, num_gqa_groups, head_dim = (
            FusedAttnHelper.parse_qkv_aval(q_aval, k_aval, v_aval, config.qkv_layout)
        )

        input_batch = reduce(operator.mul, batch_shape)

        if config.attn_bias_type == AttnBiasType.NO_BIAS:
            bias_batch = bias_heads = 0
        else:
            *bias_batch_shape, bias_heads, _, _ = bias_aval.shape
            bias_batch = reduce(operator.mul, bias_batch_shape)

        if is_ffi_enabled():
            name = "te_fused_attn_backward_ffi"
            out = ffi.ffi_lowering(name)(
                ctx,
                q,
                k,
                v,
                bias,
                softmax_aux,
                rng_state,
                output,
                doutput,
                q_cu_seqlen,
                kv_cu_seqlen,
                q_seq_offsets,
                k_seq_offsets,
                q_segment_ids,
                kv_segment_ids,
                q_segment_pos,
                kv_segment_pos,  # ffi_lowering needs number of parameters meets primitive.lowering
                input_batch=input_batch,
                bias_batch=bias_batch,
                q_max_seqlen=q_max_seqlen,
                kv_max_seqlen=kv_max_seqlen,
                attn_heads=attn_heads,
                num_gqa_groups=num_gqa_groups,
                bias_heads=bias_heads,
                head_dim=head_dim,
                max_segments_per_seq=config.max_segments_per_seq,
                scaling_factor=float(config.scaling_factor),
                dropout_probability=float(config.dropout_probability),
                bias_type=int(config.attn_bias_type.value),
                mask_type=int(config.attn_mask_type.value),
                qkv_layout=int(config.qkv_layout.value),
                is_training=config.is_training,
                deterministic=not FusedAttnHelper.is_non_deterministic_allowed(),
                window_size_left=config.window_size[0],
                window_size_right=config.window_size[1],
            )
        else:
            operands = [
                q,
                k,
                v,
                bias,
                softmax_aux,
                rng_state,
                output,
                doutput,
                q_cu_seqlen,
                kv_cu_seqlen,
                q_seq_offsets,
                k_seq_offsets,
            ]
            operand_shapes = map(lambda x: x.type.shape, operands)
            out_types = [
                ir.RankedTensorType.get(output.shape, mlir.dtype_to_ir_type(output.dtype))
                for output in ctx.avals_out
            ]
            args = CustomCallArgsWrapper(out_types, operands, operand_shapes)

            wkspace_aval = ctx.avals_out[-1]

            opaque = transformer_engine_jax.pack_fused_attn_descriptor(
                input_batch,
                bias_batch,
                q_max_seqlen,
                kv_max_seqlen,
                attn_heads,
                num_gqa_groups,
                bias_heads,
                head_dim,
                config.max_segments_per_seq,
                wkspace_aval.size,
                config.scaling_factor,
                config.dropout_probability,
                config.attn_bias_type,
                config.attn_mask_type,
                config.qkv_layout,
                jax_dtype_to_te_dtype(q_aval.dtype),
                jax_dtype_to_te_dtype(wkspace_aval.dtype),
                config.is_training,
                not FusedAttnHelper.is_non_deterministic_allowed(),
                config.window_size[0],
                config.window_size[1],
            )

            out = custom_caller(FusedAttnBwdPrimitive.name, args, opaque, has_side_effect=False)

        return out

    @staticmethod
    def impl(
        q,
        k,
        v,
        bias,
        softmax_aux,
        rng_state,
        output,
        doutput,
        q_seqlen,
        kv_seqlen,
        q_seq_offsets,
        k_seq_offsets,
        _q_segment_ids,
        _kv_segment_ids,
        _q_segment_pos,
        _kv_segment_pos,
        config,
    ):
        assert FusedAttnBwdPrimitive.inner_primitive is not None

        sequence_descriptor = SequenceDescriptor(
            seqlens=(q_seqlen, kv_seqlen),
            seq_offsets=(q_seq_offsets, k_seq_offsets),
            segment_ids=(_q_segment_ids, _kv_segment_ids),
            segment_pos=(_q_segment_pos, _kv_segment_pos),
        )

        (q_seqlen, kv_seqlen), (q_seq_offsets, k_seq_offsets) = (
            sequence_descriptor.get_seqlens_and_offsets(
                config.attn_mask_type,
                config.qkv_layout,
                config.window_size,
                config.max_segments_per_seq,
            )
        )

        if config.qkv_layout.is_thd():

            def _fix_len_take(x, condition, fill_value=-1):
                x_shape = x.shape
                x = x.flatten()
                size = x.size
                indices = jnp.nonzero(condition.flatten(), size=size, fill_value=size)[0]
                # TODO(rewang): try indices_are_sorted
                y = jnp.take(x, indices, fill_value=fill_value)
                return jnp.reshape(y, x_shape)

            def convert_to_2d(offsets, batch, max_seqlen):
                offsets_2d = jnp.where(
                    offsets >= 0,
                    offsets + (jnp.arange(batch) * max_seqlen)[..., jnp.newaxis],
                    offsets,
                )
                return offsets_2d

            batch, q_max_seqlen, kv_max_seqlen, *_ = FusedAttnHelper.parse_qkv_aval(
                q, k, v, config.qkv_layout
            )
            assert len(batch) == 1
            kv_batch = q_batch = batch[0]

            # Gather valid q_seqlen, which is greater than 0
            # cuDNN version < 9.3.0:
            # [[3, 5, 7, -1, -1], [2, 4, 6, -1, -1]] -> [[3, 5, 7, 2, 4], [6, -1, -1, -1, -1]]
            # cuDNN version >= 9.3.0, which supports act_seqlen = 0
            # [[3, 5, 7, -1, -1], [2, 4, 6, -1, -1]] -> [[3, 5, 7, 2, 4], [6, 0, 0, 0, 0]]
            if get_cudnn_version() >= (9, 3, 0):
                fill_value = 0
            else:
                fill_value = -1
            q_seqlen = _fix_len_take(q_seqlen, q_seqlen > 0, fill_value=fill_value)
            kv_seqlen = _fix_len_take(kv_seqlen, kv_seqlen > 0, fill_value=fill_value)

            # Flatten the offset calculation
            # max_seqlen = 8, [[0, 3, 5, -1], [0, 2, 4, -1]] -> [[0, 3, 5, -1], [8, 11, 13, -1]]
            q_seq_offsets = convert_to_2d(q_seq_offsets, q_batch, q_max_seqlen)
            k_seq_offsets = convert_to_2d(k_seq_offsets, kv_batch, kv_max_seqlen)

            # Gather valid q_seq_offsets, which is greater and equal to 0
            # [[0, 3, 5, -1], [8, 11, 13, -1]] -> [[0, 3, 5, 8], [11, 13, -1, -1]]
            # And set the unused position to max size (batch * max_seqlen)
            # [[0, 3, 5, 8], [11, 13, -1, -1]] -> [[0, 3, 5, 8], [11, 13, b*s, b*s]]
            q_seq_offsets = _fix_len_take(
                q_seq_offsets, q_seq_offsets >= 0, fill_value=q_batch * q_max_seqlen
            )
            k_seq_offsets = _fix_len_take(
                k_seq_offsets, k_seq_offsets >= 0, fill_value=kv_batch * kv_max_seqlen
            )

        q_cu_seqlen = generate_cu_seqlen(q_seqlen.flatten())
        kv_cu_seqlen = generate_cu_seqlen(kv_seqlen.flatten())

        dq, dk, dv, dbias, _ = FusedAttnBwdPrimitive.inner_primitive.bind(
            q,
            k,
            v,
            bias,
            softmax_aux,
            rng_state,
            output,
            doutput,
            q_cu_seqlen,
            kv_cu_seqlen,
            q_seq_offsets,
            k_seq_offsets,
            _q_segment_ids,
            _kv_segment_ids,
            _q_segment_pos,
            _kv_segment_pos,
            config=config,
        )
        return dq, dk, dv, dbias

    @staticmethod
    def batcher(batched_args, batch_dims, *, config):
        check_valid_batch_dims(batch_dims)
        assert FusedAttnBwdPrimitive.outer_primitive is not None
        q_bdim, k_bdim, v_bdim, *_ = batch_dims

        out_bdims = q_bdim, k_bdim, v_bdim, q_bdim
        return (
            FusedAttnBwdPrimitive.outer_primitive.bind(*batched_args, config=config),
            out_bdims,
        )

    @staticmethod
    def infer_sharding_from_operands(config, mesh, arg_infos, result_infos):
        del config, result_infos
        q_spec = get_padded_spec(arg_infos[0])
        k_spec = get_padded_spec(arg_infos[1])
        v_spec = get_padded_spec(arg_infos[2])
        bias_spec = get_padded_spec(arg_infos[3])
        dq_sharding = NamedSharding(mesh, PartitionSpec(*q_spec))
        dk_sharding = NamedSharding(mesh, PartitionSpec(*k_spec))
        dv_sharding = NamedSharding(mesh, PartitionSpec(*v_spec))
        dbias_sharding = NamedSharding(mesh, PartitionSpec(*bias_spec))
        return (dq_sharding, dk_sharding, dv_sharding, dbias_sharding)

    @staticmethod
    def partition(config, mesh, arg_infos, result_infos):
        del result_infos
        q_spec = get_padded_spec(arg_infos[0])
        k_spec = get_padded_spec(arg_infos[1])
        v_spec = get_padded_spec(arg_infos[2])
        bias_spec = get_padded_spec(arg_infos[3])
        dq_sharding = NamedSharding(mesh, PartitionSpec(*q_spec))
        dk_sharding = NamedSharding(mesh, PartitionSpec(*k_spec))
        dv_sharding = NamedSharding(mesh, PartitionSpec(*v_spec))
        dbias_sharding = NamedSharding(mesh, PartitionSpec(*bias_spec))
        arg_shardings = [arg_i.sharding for arg_i in arg_infos]
        arg_shardings[-1] = arg_shardings[-3]
        arg_shardings[-2] = arg_shardings[-4]
        arg_shardings = tuple(arg_shardings)
        out_shardings = (dq_sharding, dk_sharding, dv_sharding, dbias_sharding)

        def sharded_impl(
            q,
            k,
            v,
            bias,
            softmax_aux,
            rng_state,
            output,
            doutput,
            q_cu_seqlen,
            kv_cu_seqlen,
            q_seq_offsets,
            k_seq_offsets,
            _q_segment_ids,
            _kv_segment_ids,
            _q_segment_pos,
            _kv_segment_pos,
        ):
            local_dq, local_dk, local_dv, local_dbias = FusedAttnBwdPrimitive.impl(
                q,
                k,
                v,
                bias,
                softmax_aux,
                rng_state,
                output,
                doutput,
                q_cu_seqlen,
                kv_cu_seqlen,
                q_seq_offsets,
                k_seq_offsets,
                _q_segment_ids,
                _kv_segment_ids,
                _q_segment_pos,
                _kv_segment_pos,
                config=config,
            )
            global_dbias = local_dbias
            if config.attn_bias_type is not AttnBiasType.NO_BIAS:
                global_dbias = all_reduce_sum_along_dp_fsdp(local_dbias, mesh)
            return local_dq, local_dk, local_dv, global_dbias

        return mesh, sharded_impl, out_shardings, arg_shardings


register_primitive(FusedAttnBwdPrimitive)


def reorder_causal_dual_chunk_swap(tensor, cp_size: int, seq_dim: int, to_contiguous: bool):
    """Reorders a tensor for load balancing the compute of causal attention."""
    if cp_size == 1:
        return tensor

    if cp_size % 2 != 0:
        raise ValueError(f"{cp_size=} must be a multiple of 2.")

    # Need to ensure we have 2 pairs to swap for balancing between cp ranks
    if tensor.shape[seq_dim] % (cp_size * 2) != 0:
        raise ValueError(f"{tensor.shape[seq_dim]=} is not a multiple of {cp_size*2=}")

    # [B, S, H, D] -> [B, 2*cp_size, S/2*cp_size, D]
    # [S, B, H, D] -> [2*cp_size, S/2*cp_size, B, H, D]
    ori_tensor_shape = tensor.shape
    tensor = tensor.reshape(
        (
            *ori_tensor_shape[:seq_dim],
            2 * cp_size,
            ori_tensor_shape[seq_dim] // (2 * cp_size),
            *ori_tensor_shape[seq_dim + 1 :],
        )
    )

    parts = []
    if not to_contiguous:
        for cp_rank in range(cp_size):
            # [B, S, H, D]: [B, 2*cp_size, S/2*cp_size, H, D] -> [B, 2, S/2*cp_size, H, D]
            # [S, B, H, D]: [2*cp_size, S/2*cp_size, B, H, D] -> [2, S/2*cp_size, B, H, D]
            index = jnp.array([cp_rank, (2 * cp_size - cp_rank - 1)])
            parts.append(jnp.take(tensor, index, axis=seq_dim))
    else:
        for cp_rank in range(cp_size // 2):
            # [B, S, H, D]: [B, 2*cp_size, S/2*cp_size, H, D] -> [B, 2, S/2*cp_size, H, D]
            # [S, B, H, D]: [2*cp_size, S/2*cp_size, B, H, D] -> [2, S/2*cp_size, B, H, D]
            base = 4 * cp_rank
            index = jnp.array([base, base + 2])
            parts.append(jnp.take(tensor, index, axis=seq_dim))
        for cp_rank in range(cp_size // 2):
            # [B, S, H, D]: [B, 2*cp_size, S/2*cp_size, H, D] -> [B, 2, S/2*cp_size, H, D]
            # [S, B, H, D]: [2*cp_size, S/2*cp_size, B, H, D] -> [2, S/2*cp_size, B, H, D]
            base = 2 * cp_size - 1 - 4 * cp_rank
            index = jnp.array([base, base - 2])
            parts.append(jnp.take(tensor, index, axis=seq_dim))

    # [B, S, H, D]: [B, 2*cp_size, S/2*cp_size, H, D]
    # [S, B, H, D]: [2*cp_size, S/2*cp_size, B, H, D]
    combined = jnp.stack(parts, axis=seq_dim)

    return combined.reshape(ori_tensor_shape)


def reorder_causal_striped(tensor, cp_size: int, seq_dim: int, is_inverse: bool):
    """Reorders a tensor for load balancing with striped pattern"""
    origin_shape = tensor.shape
    if origin_shape[seq_dim] % cp_size != 0:
        raise ValueError(
            "Expected origin_shape[seq_dim] is multiple of cp_size but got"
            f" {origin_shape[seq_dim]=} and {cp_size=}"
        )

    if not is_inverse:
        new_shape = [
            *origin_shape[:seq_dim],
            *[origin_shape[seq_dim] // cp_size, cp_size],
            *origin_shape[seq_dim + 1 :],
        ]
    else:
        new_shape = [
            *origin_shape[:seq_dim],
            *[cp_size, origin_shape[seq_dim] // cp_size],
            *origin_shape[seq_dim + 1 :],
        ]

    chunked_tensor = tensor.reshape(new_shape)
    reordered_chunked_tensor = jnp.swapaxes(chunked_tensor, seq_dim, seq_dim + 1)
    return reordered_chunked_tensor.reshape(origin_shape)


@dataclass(frozen=True)
class _FusedAttnCPWithAllGatherHelper:
    """Helper class to assist with running the all-gather strategy for CP attention."""

    mesh: jax.sharding.Mesh
    config: _FusedAttnConfig

    def check_supported(self):
        """Checks if the context parallel implementation is supported by the given arguments."""
        header = "Context parallel fused attention"

        allowed_layouts = [QKVLayout.BSHD_BS2HD, QKVLayout.BSHD_BSHD_BSHD]
        if self.config.qkv_layout not in allowed_layouts:
            raise ValueError(
                f"{header} only supports layouts:"
                f" {','.join(map(str, allowed_layouts))} got: {self.config.qkv_layout}"
            )

        if self.config.attn_bias_type != AttnBiasType.NO_BIAS:
            raise ValueError(f"{header} does not support bias got: {self.config.attn_bias_type}")

        allowed_masks = [AttnMaskType.NO_MASK, AttnMaskType.CAUSAL_MASK]
        if self.config.attn_mask_type not in allowed_masks:
            raise ValueError(
                f"{header} only supports masking types: "
                f" {','.join(map(str, allowed_masks))} got: {self.config.attn_mask_type}"
            )

        if self.config.max_segments_per_seq != 1:
            raise ValueError(
                f"{header} only supports max_segments_per_seq == 1 got:"
                f" {self.config.max_segments_per_seq}"
            )

        if self.config.dropout_probability != 0.0:
            raise ValueError(f"{header} does not support dropout")

    def get_adjusted_mask(self):
        """Converts the mask for context parallelism."""
        if self.config.attn_mask_type == AttnMaskType.CAUSAL_MASK:
            return AttnMaskType.CAUSAL_BOTTOM_RIGHT_MASK
        return self.config.attn_mask_type

    def get_step_config(self) -> _FusedAttnConfig:
        """Returns a _FusedAttnConfig for single CP step call to fused attention."""
        return _FusedAttnConfig(
            attn_bias_type=self.config.attn_bias_type,
            attn_mask_type=self.get_adjusted_mask(),
            qkv_layout=self.config.qkv_layout,
            scaling_factor=self.config.scaling_factor,
            dropout_probability=self.config.dropout_probability,
            is_training=self.config.is_training,
            max_segments_per_seq=self.config.max_segments_per_seq,
            window_size=self.config.window_size,
            context_parallel_load_balanced=self.config.context_parallel_load_balanced,
            cp_axis=self.config.cp_axis,
        )

    def all_gather_kv(self, k, v):
        """Performs a all-gather of k and v over context parallel ranks."""

        def ag(x):
            x = lax_paral_op(
                x, lax.all_gather, self.config.cp_axis, mesh=self.mesh, axis=1, tiled=True
            )
            if self.config.context_parallel_load_balanced:
                cp_size = get_mesh_axis_size(self.config.cp_axis, self.mesh)
                x = reorder_causal_dual_chunk_swap(x, cp_size, 1, to_contiguous=True)
            return x

        if self.config.qkv_layout.is_kvpacked():
            return ag(k), v
        if self.config.qkv_layout.is_separate():
            return ag(k), ag(v)

        return k, v  # fall through

    def reduce_scatter_dkv(self, dk, dv):
        """Performs a reduce-scatter of dk and dv over context parallel ranks."""

        def rs(x):
            if self.config.context_parallel_load_balanced:
                cp_size = get_mesh_axis_size(self.config.cp_axis, self.mesh)
                x = reorder_causal_dual_chunk_swap(x, cp_size, 1, to_contiguous=False)

            return lax_paral_op(
                x,
                lax.psum_scatter,
                self.config.cp_axis,
                mesh=self.mesh,
                scatter_dimension=1,
                tiled=True,
            )

        if self.config.qkv_layout.is_kvpacked():
            return rs(dk), dv
        if self.config.qkv_layout.is_separate():
            return rs(dk), rs(dv)

        return dk, dv  # fall through

    def kv_seqlens_for_rank(self, cp_rank, kv_max_seqlen, kv_seqlen_per_subrank):
        """Returns sequence lengths of KV to use for each sub rank of the given cp_rank.

        Example: CP=4, MaxLen = 1024, Unbalanced
           cp_rank 0: [128, 256]
           cp_rank 1: [384, 512]
           cp_rank 2: [640, 768]
           cp_rank 3: [896, 1024]

        Example: CP=4, MaxLen = 1024, Balanced
           cp_rank 0: [128, 1024]
           cp_rank 1: [256, 896]
           cp_rank 2: [384, 768]
           cp_rank 3: [512, 640]
        """
        if self.config.context_parallel_load_balanced:
            kv_seq_this_rank = [
                (cp_rank + 1) * kv_seqlen_per_subrank,
                kv_max_seqlen - cp_rank * kv_seqlen_per_subrank,
            ]
        else:
            kv_seq_this_rank = [
                (cp_rank * 2 + 1) * kv_seqlen_per_subrank,
                (cp_rank * 2 + 2) * kv_seqlen_per_subrank,
            ]
        return kv_seq_this_rank

    def slice_kv(self, k, v, slice_seq_len):
        """Slices k and v tensors to a sequence length of slice_seq_len."""

        def sliced(x):
            return lax.dynamic_slice_in_dim(x, 0, slice_seq_len, axis=1)

        if self.config.qkv_layout.is_kvpacked():
            return sliced(k), v
        if self.config.qkv_layout.is_separate():
            return sliced(k), sliced(v)

        return k, v  # fall through

    def pad_kv(self, dk, dv, pad_seq_len):
        """Pads dk and dv tensors to a sequence length of pad_seq_len."""

        def pad(x, npad):
            return jnp.pad(x, npad, "constant", constant_values=0.0)

        if self.config.qkv_layout.is_kvpacked():
            npad = [[0, 0], [0, pad_seq_len], [0, 0], [0, 0], [0, 0]]
            return pad(dk, npad), dv
        if self.config.qkv_layout.is_separate():
            npad = [[0, 0], [0, pad_seq_len], [0, 0], [0, 0]]
            return pad(dk, npad), pad(dv, npad)

        return dk, dv  # fall through


class FusedAttnCPWithAllGatherFwdPrimitive(FusedAttnFwdPrimitive):
    """
    Fused Attention Forward with Context Parallelism Primitive

    This context parallel implementation uses all-gather to collect KV inputs from context parallel ranks.
    """

    @staticmethod
    def partition(config, mesh, arg_infos, result_infos):
        # Call base implementation for non-context parallel mesh to avoid unecessary work.
        is_context_parallel = get_mesh_axis_size(config.cp_axis, mesh) > 1
        assert (
            not is_context_parallel or config.window_size[0] == -1
        ), "Sliding window attention is not supported when context parallelism is enabled"
        if not is_context_parallel:
            return FusedAttnFwdPrimitive.partition(config, mesh, arg_infos, result_infos)

        helper = _FusedAttnCPWithAllGatherHelper(mesh, config)
        helper.check_supported()

        out_sharding = result_infos[0].sharding
        softmax_aux_sharding = result_infos[1].sharding
        rng_state_sharding = seed_sharding = NamedSharding(
            mesh, PartitionSpec(get_all_mesh_axes(), None)
        )
        arg_shardings = [arg_i.sharding for arg_i in arg_infos]
        arg_shardings[4] = seed_sharding
        arg_shardings = tuple(arg_shardings)
        out_shardings = (out_sharding, softmax_aux_sharding, rng_state_sharding)

        def impl(
            q,
            k,
            v,
            bias,
            seed,
            q_seqlen,
            kv_seqlen,
            q_seq_offsets,
            k_seq_offsets,
            _q_segment_ids,
            _kv_segment_ids,
            _q_segment_pos,
            _kv_segment_pos,
        ):
            cp_size = get_mesh_axis_size(config.cp_axis, mesh)
            cp_rank = get_mesh_axis_rank(config.cp_axis, mesh)

            # cuDNN does not support right-aligned masking with dynamic sequence length padding.
            # Therefore we must explicitly instantiate each CP rank slicing and use a runtime switch
            # to select the appropriate computation. Each case generates a [..., SEQ/CP, ..] tensor
            # meeting the expectation of the SPMD model.
            # TODO(mgoldfarb-nvidia): When cuDNN supports we should be able to make use of a padding
            # mask/sequence length tensor to avoid this unrolled loop.
            def _cross_attn(idx, q, k, v, bias, q_seqlen, kv_seqlen, seed):
                kv_max_seqlen = k.shape[1]
                kv_seqlen_per_subrank = kv_max_seqlen // (cp_size * 2)
                assert kv_max_seqlen % cp_size == 0, "sequence length must evenly divide cp size"

                q_split = jnp.split(q, 2, axis=1)

                kv_seqlens_for_rank = helper.kv_seqlens_for_rank(
                    idx, kv_max_seqlen, kv_seqlen_per_subrank
                )

                results = []
                for sub_idx in range(2):
                    if config.attn_mask_type == AttnMaskType.NO_MASK:
                        k_unmasked, v_unmasked = k, v  # full kv used for unmasked
                    else:
                        k_unmasked, v_unmasked = helper.slice_kv(k, v, kv_seqlens_for_rank[sub_idx])

                    q_seqlen_for_step = q_seqlen / (cp_size * 2)
                    num_kv_chunks = kv_max_seqlen // kv_seqlens_for_rank[sub_idx]
                    kv_seqlen_for_step = (kv_seqlen / (cp_size * 2)) * num_kv_chunks

                    output, softmax_aux, rng_state = FusedAttnFwdPrimitive.impl(
                        q_split[sub_idx],
                        k_unmasked,
                        v_unmasked,
                        bias,
                        seed,
                        q_seqlen_for_step,
                        kv_seqlen_for_step,
                        q_seq_offsets,
                        k_seq_offsets,
                        _q_segment_ids,
                        _kv_segment_ids,
                        _q_segment_pos,
                        _kv_segment_pos,
                        config=helper.get_step_config(),
                    )
                    results.append((output, softmax_aux, rng_state))

                output = jnp.concatenate((results[0][0], results[1][0]), axis=1)
                softmax_aux = jnp.concatenate((results[0][1], results[1][1]), axis=2)
                rng_state = results[1][2]  # Use the final RNG state

                return output, softmax_aux, rng_state

            k_ag, v_ag = helper.all_gather_kv(k, v)

            functions = [
                partial(_cross_attn, idx, q, k_ag, v_ag, bias, q_seqlen, kv_seqlen, seed)
                for idx in range(cp_size)
            ]

            return lax.switch(cp_rank, functions)

        return mesh, impl, out_shardings, arg_shardings


register_primitive(FusedAttnCPWithAllGatherFwdPrimitive)


class FusedAttnCPWithAllGatherBwdPrimitive(FusedAttnBwdPrimitive):
    """
    Fused Attention Backward with Context Parallelism Primitive.

    This context parallel implementation uses all-gather to collect KV and dKV inputs from context parallel ranks.
    The gradients are subsequently reduce-scattered back to each context parallel rank.
    """

    @staticmethod
    def partition(config, mesh, arg_infos, result_infos):
        # Call base implementation for non-context parallel mesh to avoid unecessary work.
        is_context_parallel = get_mesh_axis_size(config.cp_axis, mesh) > 1
        assert (
            not is_context_parallel or config.window_size[0] == -1
        ), "Sliding window attention is not supported when context parallelism is enabled"
        if not is_context_parallel:
            return FusedAttnBwdPrimitive.partition(config, mesh, arg_infos, result_infos)

        # Ensure we can support this configuration with context parallelism.
        helper = _FusedAttnCPWithAllGatherHelper(mesh, config)
        helper.check_supported()

        del result_infos
        q_spec = get_padded_spec(arg_infos[0])
        k_spec = get_padded_spec(arg_infos[1])
        v_spec = get_padded_spec(arg_infos[2])
        bias_spec = get_padded_spec(arg_infos[3])
        dq_sharding = NamedSharding(mesh, PartitionSpec(*q_spec))
        dk_sharding = NamedSharding(mesh, PartitionSpec(*k_spec))
        dv_sharding = NamedSharding(mesh, PartitionSpec(*v_spec))
        dbias_sharding = NamedSharding(mesh, PartitionSpec(*bias_spec))
        arg_shardings = tuple(arg_i.sharding for arg_i in arg_infos)
        out_shardings = (dq_sharding, dk_sharding, dv_sharding, dbias_sharding)

        def impl(
            q,
            k,
            v,
            bias,
            softmax_aux,
            rng_state,
            output,
            doutput,
            q_seqlen,
            kv_seqlen,
            q_seq_offsets,
            k_seq_offsets,
            _q_segment_ids,
            _kv_segment_ids,
            _q_segment_pos,
            _kv_segment_pos,
        ):
            cp_size = get_mesh_axis_size(config.cp_axis, mesh)
            cp_rank = get_mesh_axis_rank(config.cp_axis, mesh)

            # See comment in FusedAttnCPFwdPrimitive.partition for why we define this function.
            def _cross_attn_bwd(
                idx,
                q,
                k,
                v,
                bias,
                softmax_aux,
                rng_state,
                output,
                doutput,
                q_seqlen,
                kv_seqlen,
                _q_segment_ids,
                _kv_segment_ids,
                _q_segment_pos,
                _kv_segment_pos,
            ):
                kv_max_seqlen = k.shape[1]
                kv_seqlen_per_subrank = kv_max_seqlen // (cp_size * 2)
                assert kv_max_seqlen % cp_size == 0, "sequence length must evenly divide cp size"

                q_split = jnp.split(q, 2, axis=1)
                output_split = jnp.split(output, 2, axis=1)
                doutput_split = jnp.split(doutput, 2, axis=1)
                softmax_aux_split = jnp.split(softmax_aux, 2, axis=2)

                kv_seqlens_for_rank = helper.kv_seqlens_for_rank(
                    idx, kv_max_seqlen, kv_seqlen_per_subrank
                )

                results = []
                for sub_idx in range(2):
                    if config.attn_mask_type == AttnMaskType.NO_MASK:
                        k_unmasked, v_unmasked = k, v  # full kv used for unmasked
                    else:
                        k_unmasked, v_unmasked = helper.slice_kv(k, v, kv_seqlens_for_rank[sub_idx])

                    q_seqlen_for_step = q_seqlen // (cp_size * 2)
                    num_kv_chunks = kv_max_seqlen // kv_seqlens_for_rank[sub_idx]
                    kv_seqlen_for_step = (kv_seqlen // (cp_size * 2)) * num_kv_chunks

                    dq_local, dk_local, dv_local, dbias_local = FusedAttnBwdPrimitive.impl(
                        q_split[sub_idx],
                        k_unmasked,
                        v_unmasked,
                        bias,
                        softmax_aux_split[sub_idx],
                        rng_state,
                        output_split[sub_idx],
                        doutput_split[sub_idx],
                        q_seqlen_for_step,
                        kv_seqlen_for_step,
                        q_seq_offsets,
                        k_seq_offsets,
                        _q_segment_ids,
                        _kv_segment_ids,
                        _q_segment_pos,
                        _kv_segment_pos,
                        config=helper.get_step_config(),
                    )

                    # pad dk/dv to be unsliced shape so we can reduce scatter over all ranks.
                    if config.attn_mask_type != AttnMaskType.NO_MASK:
                        pad_length = kv_max_seqlen - kv_seqlens_for_rank[sub_idx]
                        dk_local, dv_local = helper.pad_kv(dk_local, dv_local, pad_length)

                    results.append((dq_local, dk_local, dv_local, dbias_local))

                dq_local = jnp.concatenate((results[0][0], results[1][0]), axis=1)
                dk_local_pad = results[0][1] + results[1][1]
                dv_local_pad = results[0][2] + results[1][2]
                return dq_local, dk_local_pad, dv_local_pad, results[1][3]

            k_ag, v_ag = helper.all_gather_kv(k, v)

            functions = [
                partial(
                    _cross_attn_bwd,
                    idx,
                    q,
                    k_ag,
                    v_ag,
                    bias,
                    softmax_aux,
                    rng_state,
                    output,
                    doutput,
                    q_seqlen,
                    kv_seqlen,
                    _q_segment_ids,
                    _kv_segment_ids,
                    _q_segment_pos,
                    _kv_segment_pos,
                )
                for idx in range(cp_size)
            ]

            dq, dk_local, dv_local, dbias = lax.switch(cp_rank, functions)
            dk, dv = helper.reduce_scatter_dkv(dk_local, dv_local)

            return dq, dk, dv, dbias

        return mesh, impl, out_shardings, arg_shardings


register_primitive(FusedAttnCPWithAllGatherBwdPrimitive)


@dataclass(frozen=True)
class _FusedAttnCPWithP2PHelper:
    """Helper class to assist with running the P2P ring strategy for CP attention."""

    mesh: jax.sharding.Mesh
    config: _FusedAttnConfig

    @staticmethod
    def use_scanloop():
        """Returns true if the implementation will use a scan loop for iteration."""
        use_scan = bool(int(os.getenv("NVTE_FUSED_RING_ATTENTION_USE_SCAN", "1")))

        # nvbug(4675071): Disable the HLO verifier for channel ID checks.
        # A WAR was added to XLA: https://github.com/openxla/xla/pull/16779
        def truthy(val):
            return val.lower() in ["1", "true"]

        x = use_scan and get_xla_flag("--xla_ignore_channel_id", default=True, cast=truthy)
        return x

    def check_supported(self):
        """Checks if the context parallel implementation is supported by the given arguments."""
        header = "Context parallel fused ring attention"

        if self.config.qkv_layout.is_thd():
            allowed_layouts = [QKVLayout.THD_T2HD, QKVLayout.THD_THD_THD]
        else:
            allowed_layouts = [QKVLayout.BSHD_BS2HD, QKVLayout.BSHD_BSHD_BSHD]

        if self.config.qkv_layout not in allowed_layouts:
            raise ValueError(
                f"{header} only supports layouts:"
                f" {','.join(map(str, allowed_layouts))} got: {self.config.qkv_layout}"
            )

        if self.config.attn_bias_type != AttnBiasType.NO_BIAS:
            raise ValueError(f"{header} does not support bias got: {self.config.attn_bias_type}")

        if self.config.qkv_layout.is_thd():
            allowed_masks = [AttnMaskType.PADDING_CAUSAL_MASK]
        else:
            allowed_masks = [AttnMaskType.NO_MASK, AttnMaskType.CAUSAL_MASK]
        if self.config.attn_mask_type not in allowed_masks:
            raise ValueError(
                f"{header} only supports masking types: "
                f" {','.join(map(str, allowed_masks))} got: {self.config.attn_mask_type}"
            )

        if not self.config.qkv_layout.is_thd() and self.config.max_segments_per_seq != 1:
            raise ValueError(
                f"{header} only supports max_segments_per_seq == 1 got:"
                f" {self.config.max_segments_per_seq}"
            )

        if self.config.dropout_probability != 0.0:
            raise ValueError(f"{header} does not support dropout")

        # We want to encourage use of scan loop to minimize unrolling and ensure more
        # predictable scheduling from XLA. The unrolled flavor will be supported but
        # not the prefered implementation.
        if not self.use_scanloop():
            warnings.warn(
                "Scan loop is disabled for fused ring attention. To enable set"
                " NVTE_FUSED_RING_ATTENTION_USE_SCAN=1 in your environment and"
                " add --xla_experimental_ignore_channel_id=true to XLA_FLAGS."
            )

    def get_step_config(self, attn_mask_type) -> _FusedAttnConfig:
        """Returns a _FusedAttnConfig for single CP step call to fused attention."""
        return _FusedAttnConfig(
            attn_bias_type=self.config.attn_bias_type,
            attn_mask_type=attn_mask_type,
            qkv_layout=QKVLayout.BSHD_BS2HD,
            scaling_factor=self.config.scaling_factor,
            dropout_probability=self.config.dropout_probability,
            is_training=self.config.is_training,
            max_segments_per_seq=self.config.max_segments_per_seq,
            window_size=self.config.window_size,
            context_parallel_load_balanced=self.config.context_parallel_load_balanced,
            cp_axis=self.config.cp_axis,
        )

    def stack_kv(self, k, v):
        """Stacks k and v tensors if not stacked."""
        _not_used = jnp.zeros(0, dtype=k.dtype)
        if self.config.qkv_layout.is_kvpacked():
            return k
        if self.config.qkv_layout.is_separate():
            return jnp.stack([k, v], axis=2)
        return _not_used

    def unstack_kv(self, kv):
        """Un-stacks k and v tensors if not stacked."""
        _not_used = jnp.zeros(0, dtype=kv.dtype)
        if self.config.qkv_layout.is_kvpacked():
            return kv, _not_used
        if self.config.qkv_layout.is_separate():
            return jnp.unstack(kv, axis=2)
        return _not_used, _not_used  # fall through

    def permute_kv(self, kv, cp_perm):
        """Permutes kv around the ring as described by cp_perm."""
        return lax_paral_op(kv, lax.ppermute, self.config.cp_axis, mesh=self.mesh, perm=cp_perm)

    @staticmethod
    def correct_output_and_softmax_aux(output, softmax_aux, partial_output, partial_softmax_aux):
        """
        Corrects the output and softmax_aux tensor after each iteration of ring attention.

        See https://github.com/zhuzilin/ring-flash-attention/pull/34#issuecomment-2076126795 for
        derivation of this equation.
        """
        new_out = output - jax.nn.sigmoid(partial_softmax_aux - softmax_aux).transpose(
            0, 2, 1, 3
        ) * (output - partial_output)
        new_aux = softmax_aux - jax.nn.log_sigmoid(softmax_aux - partial_softmax_aux)
        return new_out, new_aux

    def adjust_seqlen(self, seqlen, max_seqlen, idx):
        """Adjust the sequence length per step."""
        seqlen_of_curr_step = seqlen - max_seqlen * idx
        seqlen_of_curr_step = jnp.where(seqlen_of_curr_step < 0, 0, seqlen_of_curr_step)
        seqlen_per_step = jnp.where(
            seqlen_of_curr_step < max_seqlen, seqlen_of_curr_step, max_seqlen
        )
        return seqlen_per_step


class FusedRingAttnFwdPrimitive(FusedAttnFwdPrimitive):
    """
    Fused Ring Attention Forward Primitive
    """

    @staticmethod
    def partition(config, mesh, arg_infos, result_infos):
        is_context_parallel = get_mesh_axis_size(config.cp_axis, mesh) > 1
        assert (
            not is_context_parallel or config.window_size[0] == -1
        ), "Sliding window attention is not supported when context parallelism is enabled"
        if not is_context_parallel:
            return FusedAttnFwdPrimitive.partition(config, mesh, arg_infos, result_infos)

        helper = _FusedAttnCPWithP2PHelper(mesh, config)
        helper.check_supported()

        out_sharding = result_infos[0].sharding
        softmax_aux_sharding = result_infos[1].sharding
        rng_state_sharding = seed_sharding = NamedSharding(
            mesh, PartitionSpec(get_all_mesh_axes(), None)
        )
        arg_shardings = [arg_i.sharding for arg_i in arg_infos]
        arg_shardings[4] = seed_sharding
        arg_shardings = tuple(arg_shardings)
        out_shardings = (out_sharding, softmax_aux_sharding, rng_state_sharding)

        def ring_attn_fwd_impl(
            q,
            k,
            v,
            bias,
            seed,
            q_seqlen,
            kv_seqlen,
            q_seq_offsets,
            k_seq_offsets,
            _q_segment_ids,
            _kv_segment_ids,
            _q_segment_pos,
            _kv_segment_pos,
        ):
            _not_used = jnp.zeros(0, dtype=v.dtype)

            # Combine KV tensors if separate for better permute scheduling and performance.
            # Eventually XLA should perform this automatically.
            kv = helper.stack_kv(k, v)

            batch, q_max_seqlen, head, _ = q.shape
            kv_max_seqlen = k.shape[1]

            cp_size = get_mesh_axis_size(config.cp_axis, mesh)
            cp_rank = get_mesh_axis_rank(config.cp_axis, mesh)
            cp_perm = [(i, (i + 1) % cp_size) for i in range(cp_size)]

            output = jnp.zeros(q.shape).astype(jnp.float32)
            softmax_aux = jnp.full((batch, head, q_max_seqlen, 1), -jnp.inf, dtype=jnp.float32)

            # RNG shape should be the shared shape. This is unused for ring attention as we do not
            # support dropout currently.
            rng_state_shape = (result_infos[2].shape[0] // mesh.size, *result_infos[2].shape[1:])
            rng_state = jnp.zeros(rng_state_shape).astype(result_infos[2].dtype)

            def scan_kv_block(idx, carry):
                kv, output, softmax_aux = carry

                # Send KV block to next step so we can overlap compute.
                kv_next = helper.permute_kv(kv, cp_perm)

                def mask_compute(attn_mask_type):
                    q_seqlen_per_step = helper.adjust_seqlen(q_seqlen, q_max_seqlen, idx)
                    kv_seqlen_per_step = helper.adjust_seqlen(kv_seqlen, kv_max_seqlen, idx)
                    output_per_step, softmax_aux_per_step, _ = FusedAttnFwdPrimitive.impl(
                        q,
                        kv,
                        _not_used,
                        bias,
                        seed,
                        q_seqlen_per_step,
                        kv_seqlen_per_step,
                        q_seq_offsets,
                        k_seq_offsets,
                        _q_segment_ids,
                        _kv_segment_ids,
                        _q_segment_pos,
                        _kv_segment_pos,
                        config=helper.get_step_config(attn_mask_type),
                    )
                    return output_per_step, softmax_aux_per_step

                causal_mask_compute = partial(mask_compute, AttnMaskType.CAUSAL_MASK)
                no_mask_compute = partial(mask_compute, AttnMaskType.NO_MASK)

                def half_kv_no_mask_compute():
                    q_seqlen_per_step = helper.adjust_seqlen(q_seqlen, q_max_seqlen, idx)
                    kv_seqlen_per_step = helper.adjust_seqlen(kv_seqlen, kv_max_seqlen, idx) // 2
                    kv_part = lax.slice_in_dim(kv, 0, kv.shape[1] // 2, axis=1)
                    output_per_step, softmax_aux_per_step, _ = FusedAttnFwdPrimitive.impl(
                        q,
                        kv_part,
                        _not_used,
                        bias,
                        seed,
                        q_seqlen_per_step,
                        kv_seqlen_per_step,
                        q_seq_offsets,
                        k_seq_offsets,
                        _q_segment_ids,
                        _kv_segment_ids,
                        _q_segment_pos,
                        _kv_segment_pos,
                        config=helper.get_step_config(AttnMaskType.NO_MASK),
                    )
                    return output_per_step, softmax_aux_per_step

                def half_q_no_mask_compute():
                    q_seqlen_per_step = helper.adjust_seqlen(q_seqlen, q_max_seqlen, idx) // 2
                    kv_seqlen_per_step = helper.adjust_seqlen(kv_seqlen, kv_max_seqlen, idx)
                    q_part = lax.slice_in_dim(q, q_max_seqlen // 2, q_max_seqlen, axis=1)
                    output_per_step, softmax_aux_per_step, _ = FusedAttnFwdPrimitive.impl(
                        q_part,
                        kv,
                        _not_used,
                        bias,
                        seed,
                        q_seqlen_per_step,
                        kv_seqlen_per_step,
                        q_seq_offsets,
                        k_seq_offsets,
                        _q_segment_ids,
                        _kv_segment_ids,
                        _q_segment_pos,
                        _kv_segment_pos,
                        config=helper.get_step_config(AttnMaskType.NO_MASK),
                    )
                    output_per_step = jnp.concat([jnp.zeros_like(q_part), output_per_step], axis=1)
                    softmax_aux_per_step = jnp.concat(
                        [
                            jnp.full_like(softmax_aux_per_step, -jnp.inf),
                            softmax_aux_per_step,
                        ],
                        axis=2,
                    )
                    return output_per_step, softmax_aux_per_step

                def skip_compute():
                    output_per_step = jnp.zeros_like(q)
                    softmax_aux_per_step = jnp.full(
                        (batch, head, q.shape[1], 1), -jnp.inf, dtype=jnp.float32
                    )
                    return output_per_step, softmax_aux_per_step

                if config.attn_mask_type == AttnMaskType.CAUSAL_MASK:
                    # This is for nested jax.lax.cond
                    def jax_cond_wrap():
                        if config.context_parallel_load_balanced:
                            return lax.cond(
                                (idx <= cp_rank), half_kv_no_mask_compute, half_q_no_mask_compute
                            )
                        return lax.cond((idx <= cp_rank), no_mask_compute, skip_compute)

                    output_per_step, softmax_aux_per_step = lax.cond(
                        idx == 0, causal_mask_compute, jax_cond_wrap
                    )
                else:
                    output_per_step, softmax_aux_per_step = no_mask_compute()

                def skip_correction(output, softmax_aux, output_per_step, softmax_aux_per_step):
                    # No correction done here but we cast outputs to float32 and perform reduction
                    # in full precision.
                    # pylint: disable=unused-argument
                    return output_per_step.astype(jnp.float32), softmax_aux_per_step

                def correction(output, softmax_aux, output_per_step, softmax_aux_per_step):
                    return helper.correct_output_and_softmax_aux(
                        output, softmax_aux, output_per_step, softmax_aux_per_step
                    )

                # first step there is no correction we get initial output and stats
                output, softmax_aux = lax.cond(
                    (idx == 0),
                    skip_correction,
                    correction,
                    output,
                    softmax_aux,
                    output_per_step,
                    softmax_aux_per_step,
                )

                return (kv_next, output, softmax_aux)

            carry = (kv, output, softmax_aux)
            if helper.use_scanloop():
                carry = lax.fori_loop(0, cp_size, scan_kv_block, carry)
            else:
                for i in range(0, cp_size):
                    carry = scan_kv_block(i, carry)
            (kv, output, softmax_aux) = carry

            output = output.astype(q.dtype)
            return output, softmax_aux, rng_state

        return mesh, ring_attn_fwd_impl, out_shardings, arg_shardings


register_primitive(FusedRingAttnFwdPrimitive)


class FusedRingAttnBwdPrimitive(FusedAttnBwdPrimitive):
    """
    Fused Ring Attention Backward Primitive
    """

    @staticmethod
    def partition(config, mesh, arg_infos, result_infos):
        is_context_parallel = get_mesh_axis_size(config.cp_axis, mesh) > 1
        assert (
            not is_context_parallel or config.window_size[0] == -1
        ), "Sliding window attention is not supported when context parallelism is enabled"
        if not is_context_parallel:
            return FusedAttnBwdPrimitive.partition(config, mesh, arg_infos, result_infos)

        del result_infos
        q_spec = get_padded_spec(arg_infos[0])
        k_spec = get_padded_spec(arg_infos[1])
        v_spec = get_padded_spec(arg_infos[2])
        bias_spec = get_padded_spec(arg_infos[3])
        dq_sharding = NamedSharding(mesh, PartitionSpec(*q_spec))
        dk_sharding = NamedSharding(mesh, PartitionSpec(*k_spec))
        dv_sharding = NamedSharding(mesh, PartitionSpec(*v_spec))
        dbias_sharding = NamedSharding(mesh, PartitionSpec(*bias_spec))
        arg_shardings = tuple(arg_i.sharding for arg_i in arg_infos)
        out_shardings = (dq_sharding, dk_sharding, dv_sharding, dbias_sharding)

        helper = _FusedAttnCPWithP2PHelper(mesh, config)
        helper.check_supported()

        def ring_attn_bwd_impl(
            q,
            k,
            v,
            bias,
            softmax_aux,
            rng_state,
            output,
            doutput,
            q_seqlen,
            kv_seqlen,
            q_seq_offsets,
            k_seq_offsets,
            _q_segment_ids,
            _kv_segment_ids,
            _q_segment_pos,
            _kv_segment_pos,
        ):
            _not_used = jnp.zeros(0, dtype=output.dtype)

            # Combine KV tensors if separate for better permute scheduling and performance.
            # Eventually XLA should perform this automatically.
            kv = helper.stack_kv(k, v)

            q_max_seqlen = q.shape[1]
            kv_max_seqlen = k.shape[1]

            cp_size = get_mesh_axis_size(config.cp_axis, mesh)
            cp_rank = get_mesh_axis_rank(config.cp_axis, mesh)
            cp_perm = [(i, (i + 1) % cp_size) for i in range(cp_size)]

            dq = jnp.zeros_like(q)
            dk_dv = helper.stack_kv(jnp.zeros_like(k), jnp.zeros_like(v))
            dbias = jnp.zeros_like(bias)

            def scan_kv_block(idx, carry):

                kv, dq, dk_dv, dbias = carry

                # Start communication that feeds the next iteraton.
                # We further combine the tensors to improve overlap.

                kv_dk_dv = jnp.stack([kv, dk_dv])
                kv_dk_dv = helper.permute_kv(kv_dk_dv, cp_perm)

                def mask_compute(attn_mask_type):
                    q_seqlen_per_step = helper.adjust_seqlen(q_seqlen, q_max_seqlen, idx)
                    kv_seqlen_per_step = helper.adjust_seqlen(kv_seqlen, kv_max_seqlen, idx)
                    dq_per_step, dk_dv_per_step, _, dbias_per_step = FusedAttnBwdPrimitive.impl(
                        q,
                        kv,
                        _not_used,
                        bias,
                        softmax_aux,
                        rng_state,
                        output,
                        doutput,
                        q_seqlen_per_step,
                        kv_seqlen_per_step,
                        q_seq_offsets,
                        k_seq_offsets,
                        _q_segment_ids,
                        _kv_segment_ids,
                        _q_segment_pos,
                        _kv_segment_pos,
                        config=helper.get_step_config(attn_mask_type),
                    )
                    return dq_per_step, dk_dv_per_step, dbias_per_step

                causal_mask_compute = partial(mask_compute, AttnMaskType.CAUSAL_MASK)
                no_mask_compute = partial(mask_compute, AttnMaskType.NO_MASK)

                def half_kv_no_mask_compute():
                    q_seqlen_per_step = helper.adjust_seqlen(q_seqlen, q_max_seqlen, idx)
                    kv_seqlen_per_step = helper.adjust_seqlen(kv_seqlen, kv_max_seqlen, idx) // 2
                    kv_part = lax.slice_in_dim(kv, 0, kv_max_seqlen // 2, axis=1)
                    dq_per_step, dk_dv_per_step, _, dbias_per_step = FusedAttnBwdPrimitive.impl(
                        q,
                        kv_part,
                        _not_used,
                        bias,
                        softmax_aux,
                        rng_state,
                        output,
                        doutput,
                        q_seqlen_per_step,
                        kv_seqlen_per_step,
                        q_seq_offsets,
                        k_seq_offsets,
                        _q_segment_ids,
                        _kv_segment_ids,
                        _q_segment_pos,
                        _kv_segment_pos,
                        config=helper.get_step_config(AttnMaskType.NO_MASK),
                    )
                    dk_dv_per_step = jnp.concat(
                        [dk_dv_per_step, jnp.zeros_like(dk_dv_per_step)], axis=1
                    )
                    return dq_per_step, dk_dv_per_step, dbias_per_step

                def half_q_no_mask_compute():
                    q_seqlen_per_step = helper.adjust_seqlen(q_seqlen, q_max_seqlen, idx) // 2
                    kv_seqlen_per_step = helper.adjust_seqlen(kv_seqlen, kv_max_seqlen, idx)

                    q_part = lax.slice_in_dim(q, q_max_seqlen // 2, q_max_seqlen, axis=1)
                    doutput_part = lax.slice_in_dim(
                        doutput, q_max_seqlen // 2, q_max_seqlen, axis=1
                    )
                    output_part = lax.slice_in_dim(output, q_max_seqlen // 2, q_max_seqlen, axis=1)

                    softmax_aux_part = lax.slice_in_dim(
                        softmax_aux, q_max_seqlen // 2, q_max_seqlen, axis=2
                    )

                    dq_per_step, dk_dv_per_step, _, dbias_per_step = FusedAttnBwdPrimitive.impl(
                        q_part,
                        kv,
                        _not_used,
                        bias,
                        softmax_aux_part,
                        rng_state,
                        output_part,
                        doutput_part,
                        q_seqlen_per_step,
                        kv_seqlen_per_step,
                        q_seq_offsets,
                        k_seq_offsets,
                        _q_segment_ids,
                        _kv_segment_ids,
                        _q_segment_pos,
                        _kv_segment_pos,
                        config=helper.get_step_config(AttnMaskType.NO_MASK),
                    )
                    dq_per_step = jnp.concat([jnp.zeros_like(dq_per_step), dq_per_step], axis=1)
                    return dq_per_step, dk_dv_per_step, dbias_per_step

                def skip_compute():
                    return jnp.zeros_like(q), jnp.zeros_like(kv), jnp.zeros_like(bias)

                if config.attn_mask_type == AttnMaskType.CAUSAL_MASK:
                    # This is for nested jax.lax.cond
                    def jax_cond_wrap():
                        if config.context_parallel_load_balanced:
                            return lax.cond(
                                (idx <= cp_rank), half_kv_no_mask_compute, half_q_no_mask_compute
                            )
                        return lax.cond((idx <= cp_rank), no_mask_compute, skip_compute)

                    dq_per_step, dk_dv_per_step, dbias_per_step = lax.cond(
                        idx == 0, causal_mask_compute, jax_cond_wrap
                    )
                else:
                    dq_per_step, dk_dv_per_step, dbias_per_step = no_mask_compute()

                kv_next, dk_dv = jnp.unstack(kv_dk_dv)
                dq = dq + dq_per_step
                dk_dv = dk_dv + dk_dv_per_step
                if config.attn_bias_type is not AttnBiasType.NO_BIAS:
                    dbias = dbias + dbias_per_step

                return (kv_next, dq, dk_dv, dbias)

            carry = (kv, dq, dk_dv, dbias)
            if helper.use_scanloop():
                carry = lax.fori_loop(0, cp_size, scan_kv_block, carry)
            else:
                for i in range(0, cp_size):
                    carry = scan_kv_block(i, carry)
            (kv, dq, dk_dv, dbias) = carry

            # Final permute to put gradients back to their final resting place.
            dk_dv = helper.permute_kv(dk_dv, cp_perm)

            global_dbias = dbias
            if config.attn_bias_type is not AttnBiasType.NO_BIAS:
                global_dbias = all_reduce_sum_along_dp_fsdp(dbias, mesh)

            dk, dv = helper.unstack_kv(dk_dv)
            return dq, dk, dv, global_dbias

        return mesh, ring_attn_bwd_impl, out_shardings, arg_shardings


register_primitive(FusedRingAttnBwdPrimitive)


class FusedRingAttnStripedFwdPrimitive(FusedAttnFwdPrimitive):
    """
    Fused Striped Ring Attention Forward Primitive
    """

    @staticmethod
    def partition(config, mesh, arg_infos, result_infos):
        is_context_parallel = get_mesh_axis_size(config.cp_axis, mesh) > 1
        assert (
            not is_context_parallel or config.window_size[0] == -1
        ), "Sliding window attention is not supported when context parallelism is enabled"
        if not is_context_parallel:
            return FusedAttnFwdPrimitive.partition(config, mesh, arg_infos, result_infos)

        helper = _FusedAttnCPWithP2PHelper(mesh, config)
        helper.check_supported()

        out_sharding = result_infos[0].sharding
        softmax_aux_sharding = result_infos[1].sharding
        rng_state_sharding = seed_sharding = NamedSharding(
            mesh, PartitionSpec(get_all_mesh_axes(), None)
        )
        arg_shardings = [arg_i.sharding for arg_i in arg_infos]
        arg_shardings[4] = seed_sharding
        arg_shardings = tuple(arg_shardings)
        out_shardings = (out_sharding, softmax_aux_sharding, rng_state_sharding)

        def fwd_impl(
            q,
            k,
            v,
            bias,
            seed,
            q_seqlen,
            kv_seqlen,
            q_seq_offsets,
            k_seq_offsets,
            q_segment_ids,
            kv_segment_ids,
            q_segment_pos,
            kv_segment_pos,
        ):
            if q_segment_ids.size == 0 or kv_segment_ids.size == 0:
                raise ValueError("THD + ring attn only supports passing seqment_ids/pos")

            _not_used = jnp.zeros(0, dtype=v.dtype)

            # Combine KV tensors if separate for better permute scheduling and performance.
            # Eventually XLA should perform this automatically.
            kv = helper.stack_kv(k, v)
            if not config.qkv_layout.is_qkvpacked():
                subblock_config = replace(config, qkv_layout=config.qkv_layout.to_kvpacked())
            else:
                subblock_config = config

            cp_size = get_mesh_axis_size(config.cp_axis, mesh)
            cp_perm = [(i, (i + 1) % cp_size) for i in range(cp_size)]

            batch, q_max_seqlen, head, _ = q.shape
            output = jnp.zeros(q.shape).astype(jnp.float32)
            softmax_aux = jnp.zeros((batch, q_max_seqlen, head, 1), dtype=jnp.float32)

            # RNG shape should be the shared shape. This is unused for ring attention as we do not
            # support dropout currently.
            rng_state_shape = (result_infos[2].shape[0] // mesh.size, *result_infos[2].shape[1:])
            rng_state = jnp.zeros(rng_state_shape).astype(result_infos[2].dtype)

            def scan_kv_block(idx, carry):
                kv, kv_segment_ids, kv_segment_pos, output, softmax_aux = carry

                # TODO(rewang): To check whether we need special handle for the last idx
                # Send KV block to next step so we can overlap compute.
                kv_next = helper.permute_kv(kv, cp_perm)
                kv_segment_ids_next = helper.permute_kv(kv_segment_ids, cp_perm)
                kv_segment_pos_next = helper.permute_kv(kv_segment_pos, cp_perm)

                output_per_step, softmax_aux_per_step, _ = FusedAttnFwdPrimitive.impl(
                    q,
                    kv,
                    _not_used,
                    bias,
                    seed,
                    q_seqlen,
                    kv_seqlen,
                    q_seq_offsets,
                    k_seq_offsets,
                    q_segment_ids,
                    kv_segment_ids,
                    q_segment_pos,
                    kv_segment_pos,
                    subblock_config,
                )

                # TODO(rewang): THD softmax_aux layout is acutally [B, S, H]
                softmax_aux_per_step = softmax_aux_per_step.reshape((batch, q_max_seqlen, head, 1))

                def skip_correction(_output, _softmax_aux, output_per_step, softmax_aux_per_step):
                    # No correction done here but we cast outputs to float32 and perform reduction
                    # in full precision.
                    return output_per_step.astype(jnp.float32), softmax_aux_per_step

                def correction(output, softmax_aux, output_per_step, softmax_aux_per_step):
                    new_out = output - jax.nn.sigmoid(softmax_aux_per_step - softmax_aux) * (
                        output - output_per_step
                    )
                    new_aux = softmax_aux - jax.nn.log_sigmoid(softmax_aux - softmax_aux_per_step)
                    return new_out, new_aux

                # first step there is no correction we get initial output and stats
                output, softmax_aux = lax.cond(
                    idx == 0,
                    skip_correction,
                    correction,
                    output,
                    softmax_aux,
                    output_per_step,
                    softmax_aux_per_step,
                )

                return (kv_next, kv_segment_ids_next, kv_segment_pos_next, output, softmax_aux)

            carry = (kv, kv_segment_ids, kv_segment_pos, output, softmax_aux)
            if helper.use_scanloop():
                carry = lax.fori_loop(0, cp_size, scan_kv_block, carry)
            else:
                for i in range(0, cp_size):
                    carry = scan_kv_block(i, carry)
            (_, _, _, output, softmax_aux) = carry

            softmax_aux = softmax_aux.reshape((batch, head, q_max_seqlen, 1))

            return output.astype(q.dtype), softmax_aux, rng_state

        return mesh, fwd_impl, out_shardings, arg_shardings


register_primitive(FusedRingAttnStripedFwdPrimitive)


class FusedRingAttnStripedBwdPrimitive(FusedAttnBwdPrimitive):
    """
    Fused Striped Ring Attention Backward Primitive
    """

    @staticmethod
    def partition(config, mesh, arg_infos, result_infos):
        is_context_parallel = get_mesh_axis_size(config.cp_axis, mesh) > 1
        assert (
            not is_context_parallel or config.window_size[0] == -1
        ), "Sliding window attention is not supported when context parallelism is enabled"
        if not is_context_parallel:
            return FusedAttnBwdPrimitive.partition(config, mesh, arg_infos, result_infos)

        arg_shardings = tuple(arg.sharding for arg in arg_infos)
        # dq, dk, dv, dbias sharding = q, k, v, bias sharding
        out_shardings = tuple(arg.sharding for arg in arg_infos[:4])

        helper = _FusedAttnCPWithP2PHelper(mesh, config)
        helper.check_supported()

        def bwd_impl(
            q,
            k,
            v,
            bias,
            softmax_aux,
            rng_state,
            output,
            doutput,
            q_seqlen,
            kv_seqlen,
            q_seq_offsets,
            k_seq_offsets,
            q_segment_ids,
            kv_segment_ids,
            q_segment_pos,
            kv_segment_pos,
        ):

            if q_segment_ids.size == 0 or kv_segment_ids.size == 0:
                raise ValueError("THD + ring attn only supports passing seqment_ids/pos")

            _not_used = jnp.zeros(0, dtype=output.dtype)

            # Combine KV tensors if separate for better permute scheduling and performance.
            # Eventually XLA should perform this automatically.
            kv = helper.stack_kv(k, v)
            if not config.qkv_layout.is_qkvpacked():
                subblock_config = replace(config, qkv_layout=config.qkv_layout.to_kvpacked())
            else:
                subblock_config = config

            cp_size = get_mesh_axis_size(config.cp_axis, mesh)
            cp_perm = [(i, (i + 1) % cp_size) for i in range(cp_size)]

            dq = jnp.zeros_like(q)
            dkv = jnp.zeros_like(kv)
            dbias = jnp.zeros_like(bias)

            def scan_kv_block(_idx, carry):
                kv, kv_segment_ids, kv_segment_pos, dq, dkv, dbias = carry

                # Start communication that feeds the next iteration.
                # We further combine the tensors to improve overlap.
                kv_dkv = jnp.stack([kv, dkv])
                kv_dkv = helper.permute_kv(kv_dkv, cp_perm)
                kv_segment_ids_next = helper.permute_kv(kv_segment_ids, cp_perm)
                kv_segment_pos_next = helper.permute_kv(kv_segment_pos, cp_perm)

                def compute():
                    dq_per_step, dkv_per_step, _, dbias_per_step = FusedAttnBwdPrimitive.impl(
                        q,
                        kv,
                        _not_used,
                        bias,
                        softmax_aux,
                        rng_state,
                        output,
                        doutput,
                        q_seqlen,
                        kv_seqlen,
                        q_seq_offsets,
                        k_seq_offsets,
                        q_segment_ids,
                        kv_segment_ids,
                        q_segment_pos,
                        kv_segment_pos,
                        config=subblock_config,
                    )
                    return dq_per_step, dkv_per_step, dbias_per_step

                dq_per_step, dkv_per_step, dbias_per_step = compute()

                kv_next, dkv = jnp.unstack(kv_dkv)
                dq += dq_per_step
                dkv += dkv_per_step
                if config.attn_bias_type is not AttnBiasType.NO_BIAS:
                    dbias = dbias + dbias_per_step

                return (kv_next, kv_segment_ids_next, kv_segment_pos_next, dq, dkv, dbias)

            carry = (kv, kv_segment_ids, kv_segment_pos, dq, dkv, dbias)
            if helper.use_scanloop():
                carry = lax.fori_loop(0, cp_size, scan_kv_block, carry)
            else:
                for idx in range(cp_size):
                    carry = scan_kv_block(idx, carry)
            (_, _, _, dq, dkv, dbias) = carry

            # Final permute to put gradients back to their final resting place.
            dkv = helper.permute_kv(dkv, cp_perm)

            global_dbias = dbias
            if config.attn_bias_type is not AttnBiasType.NO_BIAS:
                global_dbias = all_reduce_sum_along_dp_fsdp(dbias, mesh)

            dk, dv = helper.unstack_kv(dkv)
            return dq, dk, dv, global_dbias

        return mesh, bwd_impl, out_shardings, arg_shardings


register_primitive(FusedRingAttnStripedBwdPrimitive)


def _maybe_context_parallel_axis(cp_axis: str):
    if not cp_axis:
        gmr = global_mesh_resource()
        if gmr is not None:
            cp_axis = gmr.cp_resource
        else:
            cp_axis = ""
    return cp_axis


def fused_attn_fwd(
    qkv: Tuple[jnp.ndarray, ...],
    bias: Optional[jnp.ndarray],
    sequence_descriptor: SequenceDescriptor,
    seed: Optional[jnp.ndarray],
    attn_bias_type: AttnBiasType,
    attn_mask_type: AttnMaskType,
    qkv_layout: QKVLayout,
    scaling_factor: float,
    dropout_probability: float,
    is_training: bool,
    max_segments_per_seq: int,
    window_size: Optional[Tuple[int, int]] = None,
    context_parallel_strategy: CPStrategy = CPStrategy.DEFAULT,
    context_parallel_causal_load_balanced: bool = False,
    context_parallel_axis: str = "",
) -> jnp.ndarray:
    """
    Perform the forward pass of with cuDNN fused attention implementations.

    This function implements the following formula:
        BMM1 -> (PreBias) -> ScaleMaskSoftmax -> (PostBias) -> (Dropout) -> BMM2
    Args:
        qkv (Tuple[jnp.ndarray, ...]): A tuple containing query, key, and value tensors.
        It supports three formats:
            - `(qkv_packed,)`: For interleaved QKV packed format, typically used when query, key,
              and value have the same shape (e.g., self-attention).
            - `(query, kv_packed)`: For separate query and KV packed format, typically used when
              query has a different shape (e.g., cross-attention).
            - `(query, key, value)`: For separate query, key, and value tensors.
        bias (Optional[jnp.ndarray]): An optional bias tensor to be added to the attention scores.
        q_seqlen (jnp.ndarray): Sequence lengths for the query, with shape [batch,].
        kv_seqlen (jnp.ndarray): Sequence lengths for the key and value, with shape [batch,].
        q_seq_offsets (jnp.ndarray):
            The offsets in the sequence dim for the query, with shape [batch + 1,].
        kv_seq_offsets (jnp.ndarray):
            The offsets in the sequence dim for the query, with shape [batch + 1,].
        seed (Optional[jnp.ndarray]): Optional random seed for dropout.
        attn_bias_type (AttnBiasType): Type of attention bias.
        attn_mask_type (AttnMaskType): Type of attention mask.
        qkv_layout (QKVLayout): Layout of the QKV tensors.
        scaling_factor (float): Scaling factor for the attention scores.
        dropout_probability (float): Dropout probability to apply during attention.
        is_training (bool): Flag indicating whether the model is in training mode.
        max_segments_per_seq (int):
            Indicating the maximum number of segments inside a sequence. This parameter is to
            constrain the limit usage and need to be static during the e2e training. The XLA compile
            time and memory consumption is proportional to `max_segments_per_seq`.
        window_size (Optional[Tuple[int, int]]): Sliding window size.
        context_parallel_causal_load_balanced (bool):
            Indicates the sequences are ordered for causal mask load balancing when running context parallelism.
        context_parallel_axis (str): The name of the context parallel axis.
    Returns:
        (jnp.ndarray): The output tensor from the fused attention.
    """
    seed = _FusedAttnRNGStateChecker().check_seed(seed, dropout_probability, is_training)
    # For optional tensors, which custom calls doesn't support None
    _not_used = jnp.zeros(0, dtype=qkv[0].dtype)

    if qkv_layout.is_qkvpacked():
        assert len(qkv) == 1, f"qkv=(packed_qkv,) is expected with {qkv_layout=} but got {qkv=}"
        qkv_for_primitive = [*qkv, _not_used, _not_used]
    elif qkv_layout.is_kvpacked():
        assert (
            len(qkv) == 2
        ), f"qkv=(query, packed_kv) is expected with {qkv_layout=} but got {qkv=}"
        qkv_for_primitive = [*qkv, _not_used]
    elif qkv_layout.is_separate():
        assert (
            len(qkv) == 3
        ), f"qkv=(query, key, value) is expected with {qkv_layout=} but got {qkv=}"
        qkv_for_primitive = qkv
    else:
        raise ValueError(f"Unknown {qkv_layout=}")

    if attn_bias_type == AttnBiasType.NO_BIAS:
        assert bias is None
        bias = jnp.zeros(0, dtype=qkv[0].dtype)

    fused_config = _FusedAttnConfig(
        attn_bias_type=attn_bias_type,
        attn_mask_type=attn_mask_type,
        qkv_layout=qkv_layout,
        scaling_factor=scaling_factor,
        dropout_probability=dropout_probability,
        is_training=is_training,
        max_segments_per_seq=max_segments_per_seq,
        window_size=(-1, -1) if window_size is None else window_size,
        context_parallel_load_balanced=context_parallel_causal_load_balanced,
        cp_axis=_maybe_context_parallel_axis(context_parallel_axis),
    )

    primitive = None
    match context_parallel_strategy:
        case CPStrategy.DEFAULT | CPStrategy.ALL_GATHER:
            primitive = FusedAttnCPWithAllGatherFwdPrimitive.outer_primitive
        case CPStrategy.RING:
            # We must use stripe attention for THD-RING
            if qkv_layout.is_thd():
                primitive = FusedRingAttnStripedFwdPrimitive.outer_primitive
            else:
                primitive = FusedRingAttnFwdPrimitive.outer_primitive

    seq_desc_flatten, _ = jax.tree.flatten(sequence_descriptor)
    return primitive.bind(
        *qkv_for_primitive,
        bias,
        seed,
        *seq_desc_flatten,
        config=fused_config,
    )


def fused_attn_bwd(
    qkv: Tuple[jnp.ndarray, ...],
    bias: Optional[jnp.ndarray],
    softmax_aux: jnp.ndarray,
    rng_state: jnp.ndarray,
    output: jnp.ndarray,
    doutput: jnp.ndarray,
    sequence_descriptor: SequenceDescriptor,
    attn_bias_type: AttnBiasType,
    attn_mask_type: AttnMaskType,
    qkv_layout: QKVLayout,
    scaling_factor: float,
    dropout_probability: float,
    is_training: bool,
    max_segments_per_seq: int,
    window_size: Optional[Tuple[int, int]] = None,
    context_parallel_strategy: CPStrategy = CPStrategy.DEFAULT,
    context_parallel_causal_load_balanced: bool = False,
    context_parallel_axis: str = "",
):
    """
    Perform the backward pass of the cuDNN fused attention implementations.

    Args:
        qkv (Tuple[jnp.ndarray, ...]): A tuple containing the original query, key, and value tensors
        used in the forward pass. It supports three formats:
            - `(qkv_packed,)`: For interleaved QKV packed format, typically used when query, key,
              and value have the same shape (e.g., self-attention).
            - `(query, kv_packed)`: For separate query and KV packed format, typically used when
              query has a different shape (e.g., cross-attention).
            - `(query, key, value)`: For separate query, key, and value tensors.
        bias (Optional[jnp.ndarray]): An optional bias tensor to be added to the attention scores.
        softmax_aux (jnp.ndarray): Auxiliary tensors from the softmax step used in the forward pass.
        rng_state (jnp.ndarray): Auxiliary tensors to save the random state in the forward pass.
        output (jnp.ndarray): The output tensor from the forward pass.
        doutput (jnp.ndarray): The gradient with respect to the output.
        q_seqlen (jnp.ndarray): Sequence lengths for the query, with shape [batch,].
        kv_seqlen (jnp.ndarray): Sequence lengths for the key and value, with shape [batch,].
        q_seq_offsets (jnp.ndarray):
            The offsets in the sequence dim for the query, with shape [batch + 1,].
        kv_seq_offsets (jnp.ndarray):
            The offsets in the sequence dim for the query, with shape [batch + 1,].
        attn_bias_type (AttnBiasType): Type of attention bias.
        attn_mask_type (AttnMaskType): Type of attention mask.
        qkv_layout (QKVLayout): Layout of the QKV tensors.
        scaling_factor (float): Scaling factor for the attention scores.
        dropout_probability (float): Dropout probability to apply during attention.
        is_training (bool): Flag indicating whether the model is in training mode.
        max_segments_per_seq (int):
            Indicating the maximum number of segments inside a sequence. This parameter is to
            constrain the limit usage and need to be static during the e2e training. The XLA compile
            time and memory consumption is proportional to `max_segments_per_seq`.
        window_size (Optional[Tuple[int, int]]): Sliding window size .
        context_parallel_causal_load_balanced (bool):
            Indicates the sequences are ordered for causal mask load balancing when running context parallelism.
        context_parallel_axis (str): The name of the context parallel axis.
    Returns:
        Tuple[jnp.ndarray, ...], jnp.ndarray:
        - The first tuple contains the gradients with respect to the input `qkv` tensors in the
          same format as the input `qkv`.
        - The second value is the gradient with respect to `bias`, or `None` if `bias` is `None`.
    """
    # For optional tensors, which custom calls doesn't support None
    _not_used = jnp.zeros(0, dtype=qkv[0].dtype)

    if qkv_layout.is_qkvpacked():
        assert len(qkv) == 1, f"qkv=(packed_qkv,) is expected with {qkv_layout=} but got {qkv=}"
        qkv_for_primitive = [*qkv, _not_used, _not_used]
    elif qkv_layout.is_kvpacked():
        assert (
            len(qkv) == 2
        ), f"qkv=(query, packed_kv) is expected with {qkv_layout=} but got {qkv=}"
        qkv_for_primitive = [*qkv, _not_used]
    elif qkv_layout.is_separate():
        assert (
            len(qkv) == 3
        ), f"qkv=(query, key, value) is expected with {qkv_layout=} but got {qkv=}"
        qkv_for_primitive = qkv
    else:
        raise ValueError(f"Unknown {qkv_layout=}")

    if attn_bias_type == AttnBiasType.NO_BIAS:
        assert bias is None
        bias = jnp.zeros(0, dtype=qkv[0].dtype)

    fused_config = _FusedAttnConfig(
        attn_bias_type=attn_bias_type,
        attn_mask_type=attn_mask_type,
        qkv_layout=qkv_layout,
        scaling_factor=scaling_factor,
        dropout_probability=dropout_probability,
        is_training=is_training,
        max_segments_per_seq=max_segments_per_seq,
        window_size=(-1, -1) if window_size is None else window_size,
        context_parallel_load_balanced=context_parallel_causal_load_balanced,
        cp_axis=_maybe_context_parallel_axis(context_parallel_axis),
    )

    primitive = None
    match context_parallel_strategy:
        case CPStrategy.DEFAULT | CPStrategy.ALL_GATHER:
            primitive = FusedAttnCPWithAllGatherBwdPrimitive.outer_primitive
        case CPStrategy.RING:
            if qkv_layout.is_thd():
                primitive = FusedRingAttnStripedBwdPrimitive.outer_primitive
            else:
                primitive = FusedRingAttnBwdPrimitive.outer_primitive

    seq_desc_flatten, _ = jax.tree.flatten(sequence_descriptor)
    *qkv_grads, bias_grad = primitive.bind(
        *qkv_for_primitive,
        bias,
        softmax_aux,
        rng_state,
        output,
        doutput,
        *seq_desc_flatten,
        config=fused_config,
    )
    return tuple(qkv_grads[: len(qkv)]), bias_grad<|MERGE_RESOLUTION|>--- conflicted
+++ resolved
@@ -17,19 +17,6 @@
 from jax.sharding import PartitionSpec, NamedSharding
 from jax import ffi
 
-<<<<<<< HEAD
-import transformer_engine_jax
-from transformer_engine_jax import (
-    NVTE_Bias_Type,
-    NVTE_Mask_Type,
-    NVTE_QKV_Layout,
-    NVTE_QKV_Format,
-    NVTE_Fused_Attn_Backend,
-    nvte_get_qkv_format,
-)
-
-from transformer_engine.jax.attention import CPStrategy, SequenceDescriptor
-=======
 from transformer_engine.jax.attention import (
     AttnBiasType,
     AttnMaskType,
@@ -39,9 +26,8 @@
     SequenceDescriptor,
 )
 
-from transformer_engine import transformer_engine_jax
-from transformer_engine.transformer_engine_jax import NVTE_Fused_Attn_Backend
->>>>>>> cbb96f2b
+import transformer_engine_jax
+from transformer_engine_jax import NVTE_Fused_Attn_Backend
 
 from .base import BasePrimitive, register_primitive
 from .custom_call import custom_caller, CustomCallArgsWrapper
