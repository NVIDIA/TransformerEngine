# Copyright (c) 2022-2025, NVIDIA CORPORATION & AFFILIATES. All rights reserved.
#
# See LICENSE for license information.
"""JAX te modules"""

import math
import operator
from collections.abc import Iterable
from dataclasses import dataclass
from functools import partial, reduce
from typing import Tuple, Sequence, Union
from enum import Enum
import warnings

import jax
import jax.numpy as jnp
from jax import dtypes
from jax.sharding import NamedSharding, PartitionSpec
from jax.experimental.custom_partitioning import SdyShardingRule

from transformer_engine_jax import (
    get_num_compute_streams,
    JAXX_Collective_Op,
    get_device_compute_capability,
    initialize_cgemm_communicator,
    get_cgemm_num_max_streams,
)

from .base import BasePrimitive, register_primitive
from .quantization import grouped_quantize
from ..quantize import (
    AbstractBaseTensor,
    NoScaleTensor,
    ScaledTensor,
    ScaledTensor1x,
    ScaledTensor2x,
    GroupedScaledTensor1x,
    ScalingMode,
    Quantizer,
    GroupedQuantizer,
    get_quantize_config,
    QuantizerSet,
    QuantizeLayout,
    noop_quantizer_set,
    is_fp8_gemm_with_all_layouts_supported,
    apply_padding_to_scale_inv,
)
from .misc import get_padded_spec, is_all_reduce_in_float32
from ..sharding import (
    global_mesh_resource,
    tpsp_axis_size,
    dp_or_fsdp_axis_size,
)


__all__ = [
    "CollectiveOp",
    "CollectiveOpSet",
    "collective_gemm_bootstrap",
    "noop_collective_op_set",
    "gemm",
    "grouped_gemm_copy_group_sizes",
    "grouped_gemm",
    "gemm_uses_jax_dot",
    "sanitize_dims",
    "get_non_contracting_dims",
    "transpose_dims",
]


num_cublas_streams = get_num_compute_streams()


def get_cublas_workspace_size_bytes() -> None:
    """Return 32 MiB if using hopper, 4 MiB for all other architectures."""
    if get_device_compute_capability(0) >= 90:
        return 33_554_432
    return 4_194_304


def sanitize_dims(ndim: int, dims: Union[int, Sequence[int]]) -> Sequence[int]:
    """Convert relative (negative) indexes to absolute dimension numbers."""
    dims_ = dims if isinstance(dims, Iterable) else (dims,)
    if len(dims_) == 0:
        return dims_
    return tuple(ndim + dim if dim < 0 else dim for dim in dims_ if dim is not None)


def get_non_contracting_dims(ndim, contracting_dims):
    """Return a tuple of dimensions not included in the contracting dimensions."""
    contracting_dims = sanitize_dims(ndim, contracting_dims)
    return tuple(dim for dim in range(ndim) if dim not in contracting_dims)


def transpose_dims(ndim, dims_to_transpose, flatten_axis=-1):
    """Compute the new dimension numbers after transpose."""
    if len(dims_to_transpose) == 0:
        return dims_to_transpose
    flatten_axis = ndim - flatten_axis if flatten_axis > 0 else flatten_axis
    transposed_dims = (*range(flatten_axis, ndim), *range(flatten_axis))
    return tuple(transposed_dims.index(dim) for dim in dims_to_transpose)


def _compatible_fp8_gemm_dtypes(lhs_dtype, rhs_dtype) -> bool:
    lhs, rhs, e4m3, e5m2 = map(
        dtypes.canonicalize_dtype,
        (
            lhs_dtype,
            rhs_dtype,
            jnp.float8_e4m3fn,
            jnp.float8_e5m2,
        ),
    )

    # FP8 GEMM supports (e4m3 x e4m3), (e4m3 x e5m2) and (e5m2 x e4m3)
    if (lhs is e4m3 and rhs in (e4m3, e5m2)) or (lhs in (e4m3, e5m2) and rhs is e4m3):
        return True

    # Any other combination of data types is not supported
    return False


def _get_gemm_layout(
    operand_ndims: Tuple[int, int], contracting_dims: Tuple[Sequence[int], Sequence[int]]
) -> Tuple[bool, bool]:
    lhs_contracting, rhs_contracting = map(sanitize_dims, operand_ndims, contracting_dims)
    lhs_is_transposed = operand_ndims[0] - 1 not in lhs_contracting
    rhs_is_transposed = operand_ndims[1] - 1 in rhs_contracting
    return lhs_is_transposed, rhs_is_transposed


def _quantize_gemm_operands(lhs, rhs, lhs_quantizer, rhs_quantizer, contracting_dims):
    lhs_q = lhs
    rhs_q = rhs

    if not isinstance(lhs, ScaledTensor) and lhs_quantizer is not None:
        lhs_cdims = sanitize_dims(lhs.ndim, contracting_dims[0])
        lhs_is_transposed = lhs.ndim - 1 not in lhs_cdims
        need_lhs_colwise = lhs_is_transposed and (
            lhs_quantizer.scaling_mode.is_1d_block_scaling()
            or not is_fp8_gemm_with_all_layouts_supported()
            or lhs_quantizer.scaling_mode.is_nvfp4_scaling
        )
        flatten_axis = max(lhs_cdims) + 1 if lhs_is_transposed else min(lhs_cdims)
        lhs_q = lhs_quantizer.quantize(
            lhs,
            is_rowwise=not need_lhs_colwise,
            is_colwise=need_lhs_colwise,
            flatten_axis=flatten_axis,
        )

    if not isinstance(rhs, ScaledTensor) and rhs_quantizer is not None:
        rhs_cdims = sanitize_dims(rhs.ndim, contracting_dims[1])
        rhs_is_transposed = rhs.ndim - 1 in rhs_cdims
        need_rhs_colwise = not rhs_is_transposed and (
            rhs_quantizer.scaling_mode.is_1d_block_scaling()
            or not is_fp8_gemm_with_all_layouts_supported()
            or rhs_quantizer.scaling_mode.is_nvfp4_scaling
        )
        flatten_axis = min(rhs_cdims) if rhs_is_transposed else max(rhs_cdims) + 1
        rhs_q = rhs_quantizer.quantize(
            rhs,
            is_rowwise=not need_rhs_colwise,
            is_colwise=need_rhs_colwise,
            flatten_axis=flatten_axis,
        )

    assert not isinstance(lhs_q, ScaledTensor2x)
    assert not isinstance(rhs_q, ScaledTensor2x)

    def has_rht_applied(q: AbstractBaseTensor) -> bool:
        return isinstance(q, ScaledTensor1x) and q.has_rht_applied

    assert has_rht_applied(lhs_q) == has_rht_applied(rhs_q), (
        "With NVFP4_1D_SCALING, if one operand is quantized with RHT, the other must be quantized"
        " with RHT as well. This is to ensure the RHT is applied to both and will cancel out in the"
        " GEMM."
    )

    return lhs_q, rhs_q


<<<<<<< HEAD
=======
def _get_nvfp4_tensor_scale_inv(amax):
    DATA_DTYPE_MAX = jnp.finfo(jnp.float4_e2m1fn.dtype).max.astype(jnp.float32)
    SCALE_DTYPE_MAX = jnp.finfo(jnp.float8_e4m3fn.dtype).max.astype(jnp.float32)
    return amax / (DATA_DTYPE_MAX * SCALE_DTYPE_MAX)


>>>>>>> 70f53666
def collective_gemm_bootstrap(
    num_total_devices,
    num_devices_per_process,
    process_id,
    tensor_parallel_size,
    num_max_streams=3,
    compute_stream_priority=0,
    communication_stream_priority=0,
    num_sm_for_communication=2,
    use_ce=True,
    aggregate_all_gather=False,
):
    """Initialize NCCL communicators for Collective GEMM operations.

    This function sets up the distributed communication infrastructure needed for
    tensor parallel collective GEMM operations. It supports two main scenarios:

    1. **Multi-device per process**: TP domain = single process
       - Each process manages multiple GPUs (num_devices_per_process > 1)
       - TP group consists of GPUs within the same process
       - Example: 2 processes × 4 GPUs each = 8 total ranks, tp_size=4

    2. **Single device per process**: TP domain spans multiple processes
       - Each process manages one GPU (num_devices_per_process = 1)
       - TP group spans across multiple processes
       - Example: 8 processes × 1 GPU each = 8 total ranks, tp_size=4

    Args:
        num_total_devices (int): Total number of ranks across all processes.
            Must be divisible by num_devices_per_process.
        num_devices_per_process (int): Number of GPUs per process.
            - For multi-device: equals tp_size (e.g., 4 GPUs per process)
            - For single-device: equals 1 (1 GPU per process)
        process_id (int): Process identifier (0-based).
            Must be in range [0, num_total_devices // num_devices_per_process).
        tensor_parallel_size (int): Size of tensor parallel groups.
            Must divide num_total_devices evenly.
        num_max_streams (int, optional): Maximum number of CUDA streams for overlap.
            Higher values enable more parallelism but use more GPU resources. Default: 3.
        compute_stream_priority (int, optional): Priority for GEMM computation streams.
            Lower values = higher priority. Range: 0 (highest) to 3 (lowest). Default: 0.
        communication_stream_priority (int, optional): Priority for NCCL communication streams.
            Lower values = higher priority. Range: 0 (highest) to 3 (lowest). Default: 0.
        num_sm_for_communication (int, optional): Number of streaming multiprocessors
            reserved for communication operations. Default: 2.
        use_ce (bool, optional): Enable CUDA copy engines for memory transfers.
            Can improve performance by offloading memory operations. Default: True.
        aggregate_all_gather (bool, optional): Aggregate multiple small all-gather operations
            into larger ones for better efficiency. Default: False.

    Raises:
        AssertionError: If num_total_devices is not divisible by num_devices_per_process,
            or if process_id is out of valid range.
        AssertionError: If num_devices_per_process is not 1 (Temporary: only single device per process is supported for now)
        RuntimeError: If NCCL initialization fails or if configuration
            is invalid (e.g., insufficient GPUs).

    Example:
        # Basic initialization (single device per process)
        collective_gemm_bootstrap(
            num_total_devices=8,
            num_devices_per_process=1,
            process_id=0,
            tensor_parallel_size=4
        )

        # Advanced configuration with custom performance settings
        collective_gemm_bootstrap(
            num_total_devices=8,
            num_devices_per_process=1,
            process_id=0,
            tensor_parallel_size=4,
            num_max_streams=5,                    # More parallelism
            compute_stream_priority=1,            # Lower compute priority
            communication_stream_priority=0,      # Higher comm priority
            num_sm_for_communication=4,           # More SMs for communication
            use_ce=True,                         # Enable copy engines
            aggregate_all_gather=True            # Aggregate small operations
        )

    Note:
        This function must be called after JAX distributed initialization
        and before any collective GEMM operations. Each process should call
        this function with its own unique process_id.
    """

    assert (
        num_devices_per_process == 1 and jax.local_device_count() == 1
    ), "Only single device per process is supported at the moment!"
    assert num_total_devices % num_devices_per_process == 0, (
        f"Invalid num_total_devices={num_total_devices},"
        f" num_devices_per_process={num_devices_per_process}"
    )
    assert 0 <= process_id < num_total_devices, f"Invalid process_id={process_id}"
    initialize_cgemm_communicator(
        num_total_devices,
        num_devices_per_process,
        process_id,
        tensor_parallel_size,
        num_max_streams,
        compute_stream_priority,
        communication_stream_priority,
        num_sm_for_communication,
        use_ce,
        aggregate_all_gather,
    )


class CollectiveOp(Enum):
    "Enum for Collective Type in Collective GEMM"

    NONE = JAXX_Collective_Op.NONE
    ALL_GATHER = JAXX_Collective_Op.ALL_GATHER
    REDUCE_SCATTER = JAXX_Collective_Op.REDUCE_SCATTER

    @property
    def is_all_gather(self) -> bool:
        """Check if AllGather"""
        return self == CollectiveOp.ALL_GATHER

    @property
    def is_reduce_scatter(self) -> bool:
        """Check if ReduceScatter"""
        return self == CollectiveOp.REDUCE_SCATTER

    @property
    def is_none(self) -> bool:
        """Check if None"""
        return self == CollectiveOp.NONE


@dataclass(frozen=True)
class CollectiveOpSet:
    """
    A set of CollectiveOp objects that provide complementary collective GEMM configurations for the Forward and Backward passes through Dense-layers.
    """

    forward: CollectiveOp
    backward: CollectiveOp

    @staticmethod
    def create(forward_collective_op: CollectiveOp):
        """Create a set of CollectiveOp for forward and backward passes"""
        if forward_collective_op.is_all_gather:
            backward_collective_op = CollectiveOp.REDUCE_SCATTER
        elif forward_collective_op.is_reduce_scatter:
            backward_collective_op = CollectiveOp.ALL_GATHER
        else:
            backward_collective_op = CollectiveOp.NONE
        return CollectiveOpSet(forward=forward_collective_op, backward=backward_collective_op)


noop_collective_op_set = CollectiveOpSet.create(forward_collective_op=CollectiveOp.NONE)


@partial(jax.jit, static_argnums=(1, 2))
def swizzled_scale(scale_inv, flatten_axis, is_colwise):
    "Swizzle scale_inv via JAX transpose ops"
    original_shape = scale_inv.shape
    shape_2d = (math.prod(original_shape[:flatten_axis]), math.prod(original_shape[flatten_axis:]))
    if is_colwise:
        scale_inv = jnp.transpose(scale_inv.reshape(shape_2d))
        cols, rows = shape_2d
    else:
        rows, cols = shape_2d
    reshape = scale_inv.reshape(rows // 128, 4, 32, cols // 4, 4)
    swizzled = jnp.transpose(reshape, (0, 3, 2, 1, 4))
    return swizzled.reshape(original_shape)


def get_lhs_axis_boundary(lhs_cdims, is_transposed):
    """Get the axis boundary for the LHS operand."""
    return max(lhs_cdims) + 1 if is_transposed else min(lhs_cdims)


def get_rhs_axis_boundary(rhs_cdims, is_transposed):
    """Get the axis boundary for the RHS operand."""
    return min(rhs_cdims) if is_transposed else max(rhs_cdims) + 1


def assert_cublas_requirements(scaling_mode, contracting_size, tensor_name):
    """Assert that the given tensor shape and layout meet the requirements for cuBLAS GEMM."""
    if scaling_mode != ScalingMode.NO_SCALING:
        # Requirements from https://docs.nvidia.com/cuda/cublas/#tensor-core-usage
        alignment = 32 if scaling_mode.is_nvfp4_scaling else 16

        assert contracting_size % alignment == 0, (
            f"cuBLAS GEMM {tensor_name} tensor's contracting dimension must be a multiple of"
            f" {alignment} when using quantized inputs. Got contracting_size={contracting_size}"
        )


class GemmPrimitive(BasePrimitive):
    """
    Primitive for cuBLAS GEMM
    """

    name = "te_gemm_ffi"
    multiple_results = True
<<<<<<< HEAD
    impl_static_args = 6, 7, 8, 9, 10, 11, 12, 13, 14, 15, 16
=======
    impl_static_args = (8, 9, 10, 11, 12, 13, 14, 15, 16, 17, 18)
>>>>>>> 70f53666
    inner_primitive = None
    outer_primitive = None

    @staticmethod
    def abstract(
        lhs,
        lhs_scale_inv,
        rhs,
        rhs_scale_inv,
        bias,
        gelu_input,
        alpha,
        beta,
        out_dtype,
        contracting_dims,
        scaling_mode,
        fuse_bias,
        fuse_gelu,
        grad,
        use_split_accumulator,
        transpose_batch_sequence,
        sequence_dim,
        is_outer,
        collective_op,
    ):
        del use_split_accumulator, transpose_batch_sequence

        def _dims_are_consecutive(dims):
            if len(dims) <= 1:
                return True
            return sorted(dims) == list(range(min(dims), max(dims) + 1))

        # Sanity-check operand layouts and types
        operand_ndims = (lhs.ndim, rhs.ndim)

        (
            lhs_contracting_dims,
            rhs_contracting_dims,
        ) = map(sanitize_dims, operand_ndims, contracting_dims)
        assert _dims_are_consecutive(lhs_contracting_dims), (
            "cuBLAS GEMM expected consecutive contracting dimensions for LHS operand, but got "
            f"{lhs_contracting_dims}."
        )
        assert _dims_are_consecutive(rhs_contracting_dims), (
            "cuBLAS GEMM expected consecutive contracting dimensions for RHS operand, but got "
            f"{rhs_contracting_dims}."
        )

        lhs_contracting_size, rhs_contracting_size = map(
            lambda shape, dims: reduce(operator.mul, [shape[dim] for dim in dims]),
            (lhs.shape, rhs.shape),
            (lhs_contracting_dims, rhs_contracting_dims),
        )
        assert lhs_contracting_size == rhs_contracting_size, (
            "cuBLAS GEMM operands have incompatible contracting dimensions: "
            f"{lhs.shape} @ idx {lhs_contracting_dims} X {rhs.shape} @ idx {rhs_contracting_dims}."
        )

        lhs_is_transposed, rhs_is_transposed = _get_gemm_layout(operand_ndims, contracting_dims)
        if scaling_mode != ScalingMode.NO_SCALING:
            assert scaling_mode.is_nvfp4_scaling or _compatible_fp8_gemm_dtypes(
                lhs.dtype, rhs.dtype
            ), (
                "cuBLAS GEMM quantized operands have incompatible data types: "
                f"{lhs.dtype} x {rhs.dtype}."
            )
            assert (
                lhs_scale_inv.size > 0 and rhs_scale_inv.size > 0
            ), "Quantized cuBLAS GEMM requires inverse scaling factors for both operands."
            if (
                scaling_mode != ScalingMode.MXFP8_1D_SCALING
                and not is_fp8_gemm_with_all_layouts_supported()
            ):
                assert not lhs_is_transposed and rhs_is_transposed, (
                    "cuBLAS FP8 GEMM on devices with compute capability < 10.0 (Hopper) "
                    "require non-transposed LHS and transposed RHS operands "
                    "(`contracting_dims=((-1, ), (-1, ))`)."
                )
        else:
            assert lhs.dtype == rhs.dtype, (
                "For TE cuBLAS GEMM for non-quantized inputs, the operand dtypes must be equal."
                f" LHS dtype != RHS dtype, lhs.dtype={lhs.dtype}, rhs.dtype={rhs.dtype}"
            )

        lhs_axis_boundary = get_lhs_axis_boundary(lhs_contracting_dims, lhs_is_transposed)
        lhs_contracting_size = (
            reduce(operator.mul, lhs.shape[lhs_axis_boundary:])
            if lhs_is_transposed
            else reduce(operator.mul, lhs.shape[:lhs_axis_boundary])
        )
        assert_cublas_requirements(
            scaling_mode,
            lhs_contracting_size,
            "LHS",
        )
        rhs_axis_boundary = get_rhs_axis_boundary(rhs_contracting_dims, rhs_is_transposed)
        rhs_contracting_size = (
            reduce(operator.mul, rhs.shape[:rhs_axis_boundary])
            if rhs_is_transposed
            else reduce(operator.mul, rhs.shape[rhs_axis_boundary:])
        )
        assert_cublas_requirements(
            scaling_mode,
            rhs_contracting_size,
            "RHS",
        )

        # Determine output shape and dtype
        assert (
            dtypes.canonicalize_dtype(out_dtype).itemsize > 1
        ), "cuBLAS GEMM custom op does not support 8-bit quantized output types."
        lhs_non_contracting_shape, rhs_non_contracting_shape = map(
            lambda shape, dims: [shape[dim] for dim in range(len(shape)) if dim not in dims],
            (lhs.shape, rhs.shape),
            (lhs_contracting_dims, rhs_contracting_dims),
        )
        out_shape = (*lhs_non_contracting_shape, *rhs_non_contracting_shape)
        output = jax.core.ShapedArray(shape=out_shape, dtype=out_dtype)

        # Adjust output shape for comm+GEMM overlap
        if not collective_op.is_none and not is_outer:  # Inner abstract
            assert sequence_dim == 1, f"Invalid sequence_dim. Got sequence_dim={sequence_dim}"
            overlap_out_shape = list(out_shape).copy()
            if collective_op.is_all_gather:
                overlap_out_shape[1] *= tpsp_axis_size()
            else:  # RS
                overlap_out_shape[sequence_dim] = (
                    overlap_out_shape[sequence_dim] // tpsp_axis_size()
                )
            assert out_dtype == jnp.bfloat16, f"Unsupported out_dtype={out_dtype}"
            output = jax.core.ShapedArray(shape=overlap_out_shape, dtype=out_dtype)

        # Validate bias
        if fuse_bias:
            assert bias.shape == tuple(rhs_non_contracting_shape), (
                "cuBLAS GEMM bias tensor has incorrect shape, "
                f"expected ({tuple(rhs_non_contracting_shape)}, ) but found {bias.shape}."
            )
            assert bias.dtype == out_dtype, (
                "cuBLAS GEMM bias tensor has incorrect data type, "
                f"expected {out_dtype} but found {bias.dtype}."
            )
        # WAR: allocate dbias regardless of fuse_bias so that the sharding propagation works as we
        # change the fuse_bias value in the sharded_impl
        dbias_shape = bias.shape if grad else (0,)
        bias_grad = jax.core.ShapedArray(shape=dbias_shape, dtype=bias.dtype)

        # Validate pre-GeLU
        pre_gelu_shape = (0,)
        pre_gelu_dtype = out_dtype
        if fuse_gelu:
            pre_gelu_shape = out_shape
            if grad:
                pre_gelu_ndim = len(pre_gelu_shape)
                assert gelu_input.ndim == pre_gelu_shape and all(
                    gelu_input.shape[i] == pre_gelu_shape[i] for i in range(pre_gelu_ndim)
                ), (
                    "cuBLAS GEMM pre-GeLU tensor has incorrect shape, "
                    f"expected {pre_gelu_shape} but found {gelu_input.shape}."
                )
                assert gelu_input.dtype == out_dtype, (
                    "cuBLAS GEMM pre-GeLU tensor has incorrect data type, "
                    f"expected {pre_gelu_dtype} but found {gelu_input.dtype}."
                )
        pre_gelu_out = jax.core.ShapedArray(shape=pre_gelu_shape, dtype=pre_gelu_dtype)
        assert alpha.size == 1 and alpha.dtype == jnp.float32
        assert beta.size == 1 and beta.dtype == jnp.float32

        # Declare cuBLAS workspace
        workspace_size = get_cublas_workspace_size_bytes()
        if not collective_op.is_none:
            workspace_size *= get_cgemm_num_max_streams()
        # cuBLAS workspace ptr must be 256 bytes aligned but JAX buffers are not
        # necessarily 256 bytes aligned, we add some padding to ensure alignment.
        workspace_size += 256
        workspace = jax.core.ShapedArray(shape=(workspace_size,), dtype=jnp.uint8)

        return output, bias_grad, pre_gelu_out, workspace

    @staticmethod
    def outer_abstract(*args, **kwargs):
        outputs = GemmPrimitive.abstract(*args, **kwargs)
        return outputs[:-1]  # discard workspace array

    @staticmethod
    def lowering(
        ctx,
        lhs,
        lhs_scale_inv,
        rhs,
        rhs_scale_inv,
        bias,
        gelu_input,
        alpha,
        beta,
        out_dtype,
        contracting_dims,
        scaling_mode,
        fuse_bias,
        fuse_gelu,
        grad,
        use_split_accumulator,
        transpose_batch_sequence,
        sequence_dim,
        is_outer,
        collective_op,
    ):
        del out_dtype, transpose_batch_sequence, sequence_dim, is_outer

        lhs_aval, _, rhs_aval, *_ = ctx.avals_in
        lhs_cdims, rhs_cdims = map(sanitize_dims, (lhs_aval.ndim, rhs_aval.ndim), contracting_dims)
        lhs_transposed, rhs_transposed = _get_gemm_layout(
            (lhs_aval.ndim, rhs_aval.ndim), (lhs_cdims, rhs_cdims)
        )

        args = (lhs, lhs_scale_inv, rhs, rhs_scale_inv, bias, gelu_input, alpha, beta)
        kwargs = {
            "scaling_mode": int(scaling_mode.value),
            "lhs_axis_boundary": get_lhs_axis_boundary(lhs_cdims, lhs_transposed),
            "rhs_axis_boundary": get_rhs_axis_boundary(rhs_cdims, rhs_transposed),
            "lhs_transposed": lhs_transposed,
            "rhs_transposed": rhs_transposed,
            "fuse_bias": fuse_bias,
            "fuse_gelu": fuse_gelu,
            "grad": grad,
            "use_split_accumulator": use_split_accumulator,
            "collective_op": int(collective_op.value),
        }

        operand_output_aliases = {}
        if grad:
            operand_output_aliases.update({4: 1})  # bias <-> bias_grad
        if fuse_gelu and grad:
            operand_output_aliases.update({5: 2})  # gelu_input <-> pre_gelu_out

        return jax.ffi.ffi_lowering(
            GemmPrimitive.name,
            operand_output_aliases=operand_output_aliases,
        )(ctx, *args, **kwargs)

    @staticmethod
    def impl(
        lhs,
        lhs_scale_inv,
        rhs,
        rhs_scale_inv,
        bias,
        gelu_input,
        alpha,
        beta,
        out_dtype,
        contracting_dims,
        scaling_mode,
        fuse_bias,
        fuse_gelu,
        grad,
        use_split_accumulator,
        transpose_batch_sequence,
        sequence_dim,
        is_outer,
        collective_op,
    ):
        if scaling_mode.is_1d_block_scaling():
            lhs_cdims, rhs_cdims = map(sanitize_dims, (lhs.ndim, rhs.ndim), contracting_dims)
            lhs_transposed, rhs_transposed = _get_gemm_layout(
                (lhs.ndim, rhs.ndim), (lhs_cdims, rhs_cdims)
            )
            lhs_flatten_axis = max(lhs_cdims) + 1 if lhs_transposed else min(lhs_cdims)
            rhs_flatten_axis = min(rhs_cdims) if rhs_transposed else max(rhs_cdims) + 1

            lhs_scale_inv = apply_padding_to_scale_inv(
                lhs_scale_inv, scaling_mode, lhs.shape, lhs_transposed, lhs_flatten_axis
            )
            rhs_scale_inv = apply_padding_to_scale_inv(
                rhs_scale_inv, scaling_mode, rhs.shape, not rhs_transposed, rhs_flatten_axis
            )
            lhs_scale_inv = swizzled_scale(lhs_scale_inv, lhs_flatten_axis, lhs_transposed)
            rhs_scale_inv = swizzled_scale(rhs_scale_inv, rhs_flatten_axis, not rhs_transposed)

        # Alter lhs blocks so that CGEMM RS outputs correctly
        if (
            collective_op.is_reduce_scatter
            and not transpose_batch_sequence
            and not is_outer
            and not lhs.shape[0] == 1
        ):
            assert sequence_dim == 1, f"Invalid sequence_dim. Got sequence_dim={sequence_dim}"
            original_shape = lhs.shape
            assert original_shape[0] % dp_or_fsdp_axis_size() == 0 or original_shape[0] == 1, (
                f"Original_shape[0]={original_shape[0]} is not divisible by"
                f" dp_or_fsdp_axis_size()={dp_or_fsdp_axis_size()}"
            )
            assert original_shape[1] % tpsp_axis_size() == 0 or original_shape[1] == 1, (
                f"Original_shape[1]={original_shape[1]} is not divisible by"
                f" tpsp_axis_size()={tpsp_axis_size()}"
            )
            reshaped = lhs.reshape(
                dp_or_fsdp_axis_size(),
                int(original_shape[0] / dp_or_fsdp_axis_size()),
                tpsp_axis_size(),
                int(original_shape[1] / tpsp_axis_size()),
                *original_shape[2:],
            )
            reordered = reshaped.transpose(2, 0, 1, 3, *range(4, reshaped.ndim))
            lhs = reordered.reshape(original_shape)

        (output, bias_grad, pre_gelu_out, _) = GemmPrimitive.inner_primitive.bind(
            lhs,
            lhs_scale_inv,
            rhs,
            rhs_scale_inv,
            bias,
            gelu_input,
            alpha,
            beta,
            out_dtype=out_dtype,
            contracting_dims=contracting_dims,
            scaling_mode=scaling_mode,
            fuse_bias=fuse_bias,
            fuse_gelu=fuse_gelu,
            grad=grad,
            use_split_accumulator=use_split_accumulator,
            collective_op=collective_op,
            transpose_batch_sequence=transpose_batch_sequence,
            sequence_dim=sequence_dim,
            is_outer=is_outer,
        )
        # Alter output blocks for CGEMM AG
        if (
            collective_op.is_all_gather
            and not transpose_batch_sequence
            and not is_outer
            and not output.shape[0] == 1
        ):
            assert sequence_dim == 1, f"Invalid sequence_dim. Got sequence_dim={sequence_dim}"
            original_shape = output.shape
            assert original_shape[0] % dp_or_fsdp_axis_size() == 0 or original_shape[0] == 1, (
                f"Original_shape[0]={original_shape[0]} is not divisible by"
                f" dp_or_fsdp_axis_size()={dp_or_fsdp_axis_size()}"
            )
            assert original_shape[1] % tpsp_axis_size() == 0 or original_shape[1] == 1, (
                f"Original_shape[1]={original_shape[1]} is not divisible by"
                f" tpsp_axis_size()={tpsp_axis_size()}"
            )
            reshaped = output.reshape(
                tpsp_axis_size(),
                dp_or_fsdp_axis_size(),
                int(original_shape[0] / dp_or_fsdp_axis_size()),
                int(original_shape[1] / tpsp_axis_size()),
                *original_shape[2:],
            )
            reordered = reshaped.transpose(1, 2, 0, 3, *range(4, reshaped.ndim))
            output = reordered.reshape(original_shape)

        return [output, bias_grad, pre_gelu_out]

    @staticmethod
    def outer_impl(
        lhs,
        lhs_scale_inv,
        rhs,
        rhs_scale_inv,
        bias,
        gelu_input,
        alpha,
        beta,
        out_dtype,
        contracting_dims,
        scaling_mode,
        fuse_bias,
        fuse_gelu,
        grad,
        use_split_accumulator,
        transpose_batch_sequence,
        sequence_dim,
        is_outer,
        collective_op,
    ):
        return GemmPrimitive.impl(
            lhs,
            lhs_scale_inv,
            rhs,
            rhs_scale_inv,
            bias,
            gelu_input,
            alpha,
            beta,
            out_dtype,
            contracting_dims,
            scaling_mode,
            fuse_bias,
            fuse_gelu,
            grad,
            use_split_accumulator,
            transpose_batch_sequence,
            sequence_dim,
            is_outer,
            collective_op,
        )

    @staticmethod
    def batcher(
        batched_args,
        batch_dims,
        out_dtype,
        contracting_dims,
        scaling_mode,
        fuse_bias,
        fuse_gelu,
        grad,
        use_split_accumulator,
        collective_op,
        transpose_batch_sequence,
        sequence_dim,
        is_outer,
    ):
        del transpose_batch_sequence, sequence_dim, is_outer
        assert GemmPrimitive.outer_primitive is not None
        lhs_bdims, _, rhs_bdims, *_ = batch_dims

        # Batched GEMM is not supported
        assert (
            lhs_bdims is None and rhs_bdims is None
        ), f"(Batching is not supported, got lhs_bdims={lhs_bdims}, rhs_bdims={rhs_bdims})"
        out_bdims = (None,)

        # Bias gradient is never batched
        bias_bdims = (None,)

        # Pre-GeLU output, if exists, is batched like GEMM output
        pre_gelu_bdims = (None,)
        if fuse_gelu and not grad:
            pre_gelu_bdims = out_bdims

        return (
            GemmPrimitive.outer_primitive.bind(
                *batched_args,
                out_dtype=out_dtype,
                contracting_dims=contracting_dims,
                scaling_mode=scaling_mode,
                fuse_bias=fuse_bias,
                fuse_gelu=fuse_gelu,
                grad=grad,
                use_split_accumulator=use_split_accumulator,
                collective_op=collective_op,
                transpose_batch_sequence=transpose_batch_sequence,
                sequence_dim=sequence_dim,
                is_outer=is_outer,
            ),
            (out_bdims, bias_bdims, pre_gelu_bdims),
        )

    @staticmethod
    def _parse_operand_output_specs(
        arg_infos,
        contracting_dims,
        transpose_batch_sequence,
        collective_op,
    ):
        lhs_specs, _, rhs_specs, *_ = map(get_padded_spec, arg_infos)

        gsr = global_mesh_resource()

        # Ensure that tensor sequence parallelism is not used via setting tp_resource
        if gsr.tp_resource is not None:
            if gsr.tp_resource in lhs_specs:
                warnings.warn(
                    "Tensor sequence parallelism is detected as tp_resource='{gsr.tp_resource}'"
                    " appears in lhs_specs: {lhs_specs}. Please setting MeshResource.tpsp_resource"
                    " for tensor sequence parallelism to avoid potential issues."
                )

        lhs_ndim, rhs_ndim = map(len, (lhs_specs, rhs_specs))
        lhs_cdims, rhs_cdims = map(sanitize_dims, (lhs_ndim, rhs_ndim), contracting_dims)
        lhs_non_cdims, rhs_non_cdims = map(
            lambda ndim, cdims: tuple(i for i in range(ndim) if i not in cdims),
            (lhs_ndim, rhs_ndim),
            (lhs_cdims, rhs_cdims),
        )
        lhs_non_cspecs, lhs_cspecs, rhs_non_cspecs, rhs_cspecs = map(
            lambda specs, dims: tuple(specs[i] for i in dims),
            (lhs_specs, lhs_specs, rhs_specs, rhs_specs),
            (lhs_non_cdims, lhs_cdims, rhs_non_cdims, rhs_cdims),
        )

        reduce_spec = None
        for l in lhs_cspecs:
            for r in rhs_cspecs:
                if l is not None and l == r:
                    assert reduce_spec is None, "Multiple reduce dimension is detected!"
                    reduce_spec = l

        sequence_dim = None

        # Find sequence dimension in lhs_specs if tensor sequence parallel is enabled
        # We only do CollectiveGemm AG on the x or dY thus they always the LHS and have sequence dim
        if collective_op.is_all_gather:
            try:
                tpsp_idx = lhs_specs.index(gsr.tpsp_resource)
            except ValueError as exc:
                raise ValueError(
                    f"tpsp_resource '{gsr.tpsp_resource}' is not found in lhs_specs: {lhs_specs}."
                    " Please check your sharding configuration."
                ) from exc
            sequence_dim = tpsp_idx
            assert (sequence_dim == 1) ^ transpose_batch_sequence, (
                "CollectiveGEMM supports only (sequence_dim=1 and transpose_batch_sequence=False)"
                " or (sequence_dim=0 and transpose_batch_sequence=True). Received:"
                f" sequence_dim={sequence_dim},"
                f" transpose_batch_sequence={transpose_batch_sequence}."
            )

        elif collective_op.is_reduce_scatter:
            assert reduce_spec == gsr.tpsp_resource, (
                "Only CollectiveGemm RS with the Reduction over the TPSP axis is supported! Got"
                f" reduce_spec={reduce_spec}, tpsp_resource={gsr.tpsp_resource}"
            )
            sequence_dim = int(not transpose_batch_sequence)

        if reduce_spec is not None:
            # Other non-reduce cdims (if exists) need to be unsharded
            lhs_cspecs = tuple(s if s == reduce_spec else None for s in lhs_cspecs)
            # Only do AG Sequence dim if not Overlap
            if collective_op.is_all_gather:
                rhs_cspecs = tuple(
                    s if s in (reduce_spec, gsr.tpsp_resource) else None for s in rhs_cspecs
                )
            else:
                rhs_cspecs = tuple(s if s == reduce_spec else None for s in rhs_cspecs)

            # Non-contracting dims of RHS always needs to be gathered, i.e. for TP + activation_hidden
            # No batch-dim check needed as `rhs_non_cspecs` never contains batch-dim.
            # In `rhs_specs`, the batch dim appears only in Wgrad GEMM under `rhs_cspecs`.
            rhs_non_cspecs = tuple(
                None if spec in lhs_non_cspecs else spec for spec in rhs_non_cspecs
            )

        else:
            # Otherwise, require contracting dims of both operands to be unsharded
            lhs_cspecs = (None,) * len(lhs_cspecs)
            rhs_cspecs = (None,) * len(rhs_cspecs)

            # Non-contracting dims of RHS always needs to be gathered along the FSDP axis
            rhs_non_cspecs = tuple(
                None if spec is not None and spec == gsr.fsdp_resource else spec
                for spec in rhs_non_cspecs
            )

        # Only do AG Sequence dim if not Overlap
        if not collective_op.is_all_gather:
            # Non-contracting dims of LHS to be gathered along the SP axis.
            # Minor note: This causes MaxText TP (= Megatron TP + activation_hidden sharding) gathering x for
            # dW1 = x^T * dY1 which is unexpected. This is a known issue and no solution has found yet.
            lhs_non_cspecs = tuple(
                None if spec in rhs_non_cspecs else spec for spec in lhs_non_cspecs
            )

        out_specs = lhs_non_cspecs + rhs_non_cspecs

        # Only do AG Sequence dim if not Overlap RS
        if collective_op.is_all_gather:
            assert sequence_dim <= len(
                lhs_non_cspecs
            ), f"Sequence dim {sequence_dim} is out of bounds for lhs_non_cspecs: {lhs_non_cspecs}"
            out_specs = out_specs[:sequence_dim] + (None,) + out_specs[sequence_dim + 1 :]
        elif collective_op.is_reduce_scatter:
            assert sequence_dim <= len(
                lhs_non_cspecs
            ), f"Sequence dim {sequence_dim} is out of bounds for lhs_non_cspecs: {lhs_non_cspecs}"
            out_specs = (
                out_specs[:sequence_dim] + (gsr.tpsp_resource,) + out_specs[sequence_dim + 1 :]
            )

        # specs = merge(cspecs, non_cspecs)
        lhs_specs, rhs_specs = map(
            lambda cdims, cspecs, non_cspecs: (
                cspecs + non_cspecs if cdims[0] == 0 else non_cspecs + cspecs
            ),
            (lhs_cdims, rhs_cdims),
            (lhs_cspecs, rhs_cspecs),
            (lhs_non_cspecs, rhs_non_cspecs),
        )

        # Bias and Pre-GeLU sharding is based on GEMM output before any scatter
        bias_specs = tuple(list(rhs_non_cspecs).copy())
        gelu_specs = tuple(list(out_specs).copy())

        if not collective_op.is_none:
            assert sequence_dim >= 0, f"Invalid sequence_dim. Got sequence_dim={sequence_dim}"

        return (
            (lhs_specs, rhs_specs, bias_specs, gelu_specs),
            (out_specs, bias_specs, gelu_specs),
            reduce_spec,
            sequence_dim,
        )

    @staticmethod
    def infer_sharding_from_operands(
        out_dtype,
        contracting_dims,
        scaling_mode,
        fuse_bias,
        fuse_gelu,
        grad,
        use_split_accumulator,
        transpose_batch_sequence,
        sequence_dim,
        is_outer,
        collective_op,
        mesh,
        arg_infos,
        result_infos,
    ):
        del (
            out_dtype,
            scaling_mode,
<<<<<<< HEAD
            grad,
=======
>>>>>>> 70f53666
            use_split_accumulator,
            result_infos,
            is_outer,
            sequence_dim,
        )

        (_, (out_specs, dbias_specs, pre_gelu_specs), *_) = (
            GemmPrimitive._parse_operand_output_specs(
                arg_infos, contracting_dims, transpose_batch_sequence, collective_op
            )
        )
        out_sharding = NamedSharding(mesh, PartitionSpec(*out_specs))

        # Discard dbias gradient spec if there is no bias and grad fusion
        if not (fuse_bias and grad):
            dbias_specs = (None,)
        dbias_sharding = NamedSharding(mesh, PartitionSpec(*dbias_specs))

        # Discard pre-GeLU output spec if there is no GeLU fusion
        if not fuse_gelu:
            pre_gelu_specs = (None,)
        pre_gelu_sharding = NamedSharding(mesh, PartitionSpec(*pre_gelu_specs))

        return [out_sharding, dbias_sharding, pre_gelu_sharding]

    @staticmethod
    def partition(
        out_dtype,
        contracting_dims,
        scaling_mode,
        fuse_bias,
        fuse_gelu,
        grad,
        use_split_accumulator,
        transpose_batch_sequence,
        sequence_dim,
        is_outer,
        collective_op,
        mesh,
        arg_infos,
        result_infos,
    ):
        del result_infos, is_outer, sequence_dim

        (
            (lhs_specs, rhs_specs, bias_input_specs, gelu_input_specs),
            (out_specs, dbias_specs, pre_gelu_specs),
            reduce_spec,
            inferred_sequence_dim,
        ) = GemmPrimitive._parse_operand_output_specs(
            arg_infos,
            contracting_dims,
            transpose_batch_sequence,
            collective_op,
        )

        # Block scale inverses match their operands, but tensor scale inverses are unsharded.
        none_sharding = NamedSharding(mesh, PartitionSpec(None))
        lhs_sharding = NamedSharding(mesh, PartitionSpec(*lhs_specs))
        rhs_sharding = NamedSharding(mesh, PartitionSpec(*rhs_specs))
        arg_shardings = (
            lhs_sharding,
            lhs_sharding if scaling_mode.is_1d_block_scaling() else none_sharding,
            rhs_sharding,
            rhs_sharding if scaling_mode.is_1d_block_scaling() else none_sharding,
        )

        # Discard bias input spec if there is no bias fusion
        if not fuse_bias:
            bias_input_specs = (None,)
        arg_shardings += (NamedSharding(mesh, PartitionSpec(*bias_input_specs)),)

        # Discard pre-GeLU input spec if there is no GeLU fusion
        if not fuse_gelu:
            gelu_input_specs = (None,)
        arg_shardings += (NamedSharding(mesh, PartitionSpec(*gelu_input_specs)),)

        # Alpha, beta
        arg_shardings += (none_sharding, none_sharding)

        # Assemble output shardings
        out_shardings = [NamedSharding(mesh, PartitionSpec(*out_specs))]

        # Discard bias gradient spec if there is no bias and grad fusion
        if not (fuse_bias and grad):
            dbias_specs = (None,)
        out_shardings.append(NamedSharding(mesh, PartitionSpec(*dbias_specs)))

        # Discard pre-GeLU output spec if there is no GeLU fusion
        if not fuse_gelu:
            pre_gelu_specs = (None,)
        out_shardings.append(NamedSharding(mesh, PartitionSpec(*pre_gelu_specs)))

        def _sharded_impl(lhs, lhs_scale_inv, rhs, rhs_scale_inv, bias, gelu_input, alpha, beta):
            # We should not fuse bias in the output reduction case
            sharded_fuse_bias = fuse_bias and reduce_spec is None
            outputs = GemmPrimitive.impl(
                lhs,
                lhs_scale_inv,
                rhs,
                rhs_scale_inv,
                bias,
                gelu_input,
                alpha,
                beta,
                out_dtype=out_dtype,
                contracting_dims=contracting_dims,
                scaling_mode=scaling_mode,
                fuse_bias=sharded_fuse_bias,
                fuse_gelu=fuse_gelu,
                grad=grad,
                use_split_accumulator=use_split_accumulator,
                transpose_batch_sequence=transpose_batch_sequence,
                sequence_dim=inferred_sequence_dim,
                is_outer=False,
                collective_op=collective_op,
            )

<<<<<<< HEAD
            if reduce_spec is not None and not collective_op.is_reduce_scatter:
                if is_all_reduce_in_float32():  # For unittest only
                    outputs[0] = jax.lax.psum(outputs[0].astype(jnp.float32), reduce_spec).astype(
                        out_dtype
                    )
                else:
                    outputs[0] = jax.lax.psum(outputs[0], reduce_spec)
=======
            if reduce_spec is not None:
                if not collective_op.is_reduce_scatter:
                    if is_all_reduce_in_float32():  # For unittest only
                        outputs[0] = jax.lax.psum(
                            outputs[0].astype(jnp.float32), reduce_spec
                        ).astype(out_dtype)
                    else:
                        outputs[0] = jax.lax.psum(outputs[0], reduce_spec)

                if fuse_bias:  # TODO(Phuong): rename fuse_bias to has_bias
                    outputs[0] += bias
>>>>>>> 70f53666

            return outputs

        return mesh, _sharded_impl, out_shardings, arg_shardings

    @staticmethod
    def shardy_sharding_rule(
        out_dtype,
        contracting_dims,
        scaling_mode,
        fuse_bias,
        fuse_gelu,
        grad,
        use_split_accumulator,
        transpose_batch_sequence,
        sequence_dim,
        is_outer,
        collective_op,
        mesh,
        operand_types,
        result_types,
    ):
<<<<<<< HEAD
        del out_dtype, grad, use_split_accumulator
=======
        del out_dtype, use_split_accumulator
>>>>>>> 70f53666
        del mesh, result_types, transpose_batch_sequence, sequence_dim, is_outer

        if not collective_op.is_none:
            raise NotImplementedError(
                "CollectiveGEMM with Shardy propagation is not supported yet! Please turn off"
                " Shardy by exporting env var JAX_USE_SHARDY_PARTITIONER=false"
            )
<<<<<<< HEAD

        prefix = "Gemm_"
=======
>>>>>>> 70f53666

        prefix = "Gemm_"

        def _generate_operand_rules(name, ndim, cdims):
            specs = []
            ldims = tuple(i for i in range(ndim) if i not in cdims)
            for i in range(ndim):
                dim_name = None
                if i in cdims:
                    dim_idx = cdims.index(i)
                    dim_name = f"k{dim_idx}"
                else:
                    dim_idx = ldims.index(i)
                    dim_name = f"{name}_l{dim_idx}"
                specs.append(prefix + dim_name)
            return specs

        lhs, _, rhs, *_ = operand_types
        operand_ndims = (len(lhs.shape), len(rhs.shape))
        (lhs_cdims, rhs_cdims) = map(sanitize_dims, operand_ndims, contracting_dims)
        lhs_specs, rhs_specs = map(
            _generate_operand_rules,
            ("lhs", "rhs"),
            operand_ndims,
            (lhs_cdims, rhs_cdims),
        )
        lhs_scale_specs = ("…1",)
        rhs_scale_specs = ("…2",)
        if scaling_mode.is_1d_block_scaling():
            lhs_scale_specs = lhs_specs
            rhs_scale_specs = rhs_specs

        lhs_non_cspec = tuple(lhs_specs[i] for i in range(operand_ndims[0]) if i not in lhs_cdims)
        rhs_non_cspec = tuple(rhs_specs[i] for i in range(operand_ndims[1]) if i not in rhs_cdims)
        out_spec = (*lhs_non_cspec, *rhs_non_cspec)
        bias_spec = rhs_non_cspec if fuse_bias else ("…4",)
        gelu_spec = out_spec if fuse_gelu else ("…5",)
        alpha_spec = ("_6",)
        beta_spec = ("_7",)
        dbias_spec = bias_spec if grad else ("…8")

        return SdyShardingRule(
            operand_mappings=(
                lhs_specs,
                lhs_scale_specs,
                rhs_specs,
                rhs_scale_specs,
                bias_spec,
                gelu_spec,
                alpha_spec,
                beta_spec,
            ),
            result_mappings=(
                out_spec,
                dbias_spec,
                gelu_spec,
            ),
        )


register_primitive(GemmPrimitive)


def gemm_uses_jax_dot() -> bool:
    """Check if the GEMM call directs to the TE custom cuBLAS call or native JAX dot."""
    return not GemmPrimitive.enabled()


def _te_gemm(
    lhs: Union[jax.Array, ScaledTensor],
    rhs: Union[jax.Array, ScaledTensor],
    bias: jax.Array = None,
    gelu_input: jax.Array = None,
    lhs_quantizer: Quantizer = None,
    rhs_quantizer: Quantizer = None,
    contracting_dims: Tuple[Sequence[int], Sequence[int]] = ((-1,), (0,)),
    fuse_bias: bool = False,
    fuse_gelu: bool = False,
    grad: bool = False,
    use_split_accumulator: bool = get_quantize_config().FP8_2X_ACC_FPROP,
    transpose_batch_sequence: bool = False,
    collective_op: CollectiveOp = CollectiveOp.NONE,
) -> Tuple[jax.Array, ...]:

    if grad or fuse_gelu:
        warnings.warn(
            "GEMM + fused grad or fused gelu is not well tested and will be deprecated in the"
            " future",
            DeprecationWarning,
        )

    # Prepare non-quantized GEMM operands
    lhs_data = lhs
    rhs_data = rhs
    lhs_scale_inv = jnp.empty(0, dtype=jnp.float32)
    rhs_scale_inv = jnp.empty(0, dtype=jnp.float32)
    scaling_mode = ScalingMode.NO_SCALING

    lhs_is_transposed, rhs_is_transposed = _get_gemm_layout((lhs.ndim, rhs.ndim), contracting_dims)
    lhs_cdims, rhs_cdims = map(sanitize_dims, (lhs.ndim, rhs.ndim), contracting_dims)

    # Quantize operands (if necessary)
    lhs_q, rhs_q = _quantize_gemm_operands(lhs, rhs, lhs_quantizer, rhs_quantizer, contracting_dims)

    lhs_amax = rhs_amax = None
    # Extract GEMM custom op inputs from quantized operands
    if isinstance(lhs_q, ScaledTensor):
        assert isinstance(rhs_q, ScaledTensor) or rhs_quantizer is not None, (
            "cuBLAS GEMM with quantized LHS and non-quantized RHS operands requires a valid "
            "`Quantizer` object to quantize the RHS operand."
        )
        if isinstance(lhs_q, ScaledTensor2x):
            # Choose the quantization of the contracting dimension(s)
            lhs_q = lhs_q.get_colwise_tensor() if lhs_is_transposed else lhs_q.get_rowwise_tensor()
        scaling_mode = lhs_q.scaling_mode
        lhs_data = lhs_q.data
        lhs_scale_inv = lhs_q.scale_inv
        if lhs_q.data_layout == "T":
            lhs_cdims = transpose_dims(lhs_q.ndim, lhs_cdims, flatten_axis=lhs_q.flatten_axis)
        lhs_amax = lhs_q.amax

    if isinstance(rhs_q, ScaledTensor):
        assert isinstance(lhs_q, ScaledTensor) or lhs_quantizer is not None, (
            "cuBLAS GEMM with non-quantized LHS and quantized RHS operands requires a valid "
            "`Quantizer` object to quantize the LHS operand."
        )
        if isinstance(rhs_q, ScaledTensor2x):
            # Choose the quantization of the contracting dimension(s)
            rhs_q = rhs_q.get_rowwise_tensor() if rhs_is_transposed else rhs_q.get_colwise_tensor()
        assert (
            rhs_q.scaling_mode == lhs_q.scaling_mode
            or rhs_q.scaling_mode.is_nvfp4_scaling
            and lhs_q.scaling_mode.is_nvfp4_scaling
        ), (
            "cuBLAS GEMM quantized operands have mismatched scaling types, "
            f"LHS:{lhs_q.scaling_mode} x RHS:{rhs_q.scaling_mode}."
        )
        rhs_data = rhs_q.data
        rhs_scale_inv = rhs_q.scale_inv
        if rhs_q.data_layout == "T":
            rhs_cdims = transpose_dims(rhs_q.ndim, rhs_cdims, flatten_axis=rhs_q.flatten_axis)
        rhs_amax = rhs_q.amax

    alpha = jnp.ones((1,), jnp.float32)
    beta = jnp.zeros((1,), jnp.float32)
    if scaling_mode.is_nvfp4_scaling:
        assert lhs_amax is not None and rhs_amax is not None
        lhs_tensor_scale_inv = _get_nvfp4_tensor_scale_inv(lhs_amax)
        rhs_tensor_scale_inv = _get_nvfp4_tensor_scale_inv(rhs_amax)
        alpha = lhs_tensor_scale_inv * rhs_tensor_scale_inv

    # Dummy empties for bias and gelu
    out_dtype = lhs_q.dq_dtype if isinstance(lhs_q, ScaledTensor) else lhs_data.dtype
    if bias is None or not (fuse_bias and not grad):
        bias = jnp.empty(0, dtype=out_dtype)
    if gelu_input is None or not (fuse_gelu and grad):
        gelu_input = jnp.empty(0, dtype=out_dtype)

    return GemmPrimitive.outer_primitive.bind(
        lhs_data,
        lhs_scale_inv,
        rhs_data,
        rhs_scale_inv,
        bias,
        gelu_input,
        alpha,
        beta,
        out_dtype=out_dtype,
        contracting_dims=(lhs_cdims, rhs_cdims),
        scaling_mode=scaling_mode,
        fuse_bias=fuse_bias,
        fuse_gelu=fuse_gelu,
        grad=grad,
        use_split_accumulator=use_split_accumulator,
        transpose_batch_sequence=transpose_batch_sequence,
<<<<<<< HEAD
        sequence_dim=-1,
=======
        sequence_dim=-1,  #  Dummy value and will be set in the primitive
>>>>>>> 70f53666
        is_outer=True,
        collective_op=collective_op,
    )


class GroupedGemmCopySizesPrimitive(BasePrimitive):
    """
    Primitive for async copying group sizes from device to host
    """

    name = "te_grouped_gemm_d2h_group_sizes_ffi"
    multiple_results = False
    impl_static_args = (1,)
    inner_primitive = None
    outer_primitive = None

    @staticmethod
    def abstract(
        group_sizes_aval,
        *,
        num_gemms,
    ):
        del num_gemms
        out_aval = group_sizes_aval
        return out_aval

    @staticmethod
    def outer_abstract(*args, **kwargs):
        out = GroupedGemmCopySizesPrimitive.abstract(*args, **kwargs)
        return out

    @staticmethod
    def lowering(
        ctx,
        group_sizes,
        num_gemms,
    ):
        return jax.ffi.ffi_lowering(
            GroupedGemmCopySizesPrimitive.name,
            operand_output_aliases={0: 0},  # Mark num_gemms as the output
        )(
            ctx,
            group_sizes,
            num_gemms=num_gemms,
        )

    @staticmethod
    def impl(
        group_sizes,
        num_gemms,
    ):
        assert GroupedGemmCopySizesPrimitive.inner_primitive is not None
        out = GroupedGemmCopySizesPrimitive.inner_primitive.bind(
            group_sizes,
            num_gemms=num_gemms,
        )
        return out


register_primitive(GroupedGemmCopySizesPrimitive)


class GroupedGemmPrimitive(BasePrimitive):
    """
    Primitive for grouped GEMM
    """

    name = "te_grouped_gemm_ffi"
    multiple_results = True
    impl_static_args = (7, 8, 9, 10, 11, 12, 13, 14, 15, 16)
    inner_primitive = None
    outer_primitive = None

    @staticmethod
    def abstract(
        lhs_data_aval,
        lhs_scale_inv_aval,
        rhs_data_aval,
        rhs_scale_inv_aval,
        bias_aval,
        group_sizes_aval,
        group_offset_aval,
        *,
        M,
        N,
        K,
        lhs_is_trans,
        rhs_is_trans,
        scaling_mode,
        out_dtype,
        has_bias,
        is_grouped_dense_wgrad,
        use_async_d2h_group_sizes,
    ):
        """
        Grouped GEMM operation.

        Args:
            lhs_data: Left-hand side input matrix data, 1D flattened array
            lhs_scale_inv: Left-hand side input scale_inv matrix, 1D flattened array
            rhs_data: Right-hand side input matrix data, 1D flattened array
            rhs_scale_inv: Right-hand side input scale_inv matrix, 1D flattened array
            bias: Bias matrix of shape (G, N)
            group_sizes: 1D array containing the sizes of each group
            group_offset: 1D array containing offsets for each group (not yet implemented)
            M: Number of rows in the output matrix
            N: Number of columns in the output matrix
            K: Number of columns in the left-hand side matrix
            lhs_is_trans: Boolean indicating if the left-hand side matrix is transposed
            rhs_is_trans: Boolean indicating if the right-hand side matrix is transposed
            scaling_mode: Scaling mode for the GEMM operations
            out_dtype: Data type of the output tensors
            has_bias: Boolean indicating if bias tensors are provided
            is_grouped_dense_wgrad: Boolean indicating if this is a grouped dense wgrad operation
                                    where both lhs and rhs are 2D matrices and output is (G, M, N)

        Returns:
            A jnp.ndarray containing the result of the grouped GEMM operation
        """
        del lhs_data_aval, rhs_data_aval, bias_aval, group_offset_aval
        del K, lhs_is_trans, rhs_is_trans, has_bias, use_async_d2h_group_sizes
        # TODO(Phuong): move some shape checks from Cpp to here
        workspace_size = get_cublas_workspace_size_bytes() * num_cublas_streams
        workspace_alignment_padding = 256
        tensor_scaling_sinv_aligment = 16
        mxfp8_scaling_sinv_alignment_padding = 256
        # cuBLAS workspace ptr must be 256 bytes aligned but JAX buffers are not
        # necessarily 256 bytes aligned, we add some padding to ensure alignment.
        workspace_size += workspace_alignment_padding
        if scaling_mode in (
            ScalingMode.DELAYED_TENSOR_SCALING.value,
            ScalingMode.CURRENT_TENSOR_SCALING.value,
        ):
            # For tensor scaling, each matrix has a single scale value, but it
            # needs to be aligned to 16 bytes for CUDA 12.9.1 and later.
            workspace_size += lhs_scale_inv_aval.size * tensor_scaling_sinv_aligment
            workspace_size += rhs_scale_inv_aval.size * tensor_scaling_sinv_aligment
        elif scaling_mode == ScalingMode.MXFP8_1D_SCALING.value:
            # We also pad scale_inv swizzle buffers size for 256 bytes alignment.
            workspace_size += lhs_scale_inv_aval.size + mxfp8_scaling_sinv_alignment_padding
            workspace_size += rhs_scale_inv_aval.size + mxfp8_scaling_sinv_alignment_padding
        workspace_aval = jax.core.ShapedArray(shape=(workspace_size,), dtype=jnp.uint8)

        out_shape = (M, N)
        if is_grouped_dense_wgrad:
            out_shape = (group_sizes_aval.size, M, N)
        out_aval = jax.core.ShapedArray(shape=out_shape, dtype=out_dtype)
        return (out_aval, workspace_aval)

    @staticmethod
    def outer_abstract(*args, **kwargs):
        (out_aval, _) = GroupedGemmPrimitive.abstract(*args, **kwargs)
        return (out_aval,)

    @staticmethod
    def lowering(
        ctx,
        *args,
        M,
        N,
        K,
        lhs_is_trans,
        rhs_is_trans,
        scaling_mode,
        out_dtype,
        has_bias,
        is_grouped_dense_wgrad,
        use_async_d2h_group_sizes,
    ):
        del out_dtype
        return jax.ffi.ffi_lowering(GroupedGemmPrimitive.name)(
            ctx,
            *args,
            M=M,
            N=N,
            K=K,
            lhs_is_trans=lhs_is_trans,
            rhs_is_trans=rhs_is_trans,
            scaling_mode=scaling_mode.value,
            has_bias=has_bias,
            is_grouped_dense_wgrad=is_grouped_dense_wgrad,
            use_async_d2h_group_sizes=use_async_d2h_group_sizes,
        )

    @staticmethod
    def impl(
        lhs_data,
        lhs_scale_inv,
        rhs_data,
        rhs_scale_inv,
        bias,
        group_sizes,
        group_offset,
        M,
        N,
        K,
        lhs_is_trans,
        rhs_is_trans,
        scaling_mode,
        out_dtype,
        has_bias,
        is_grouped_dense_wgrad,
        use_async_d2h_group_sizes,
    ):
        assert GroupedGemmPrimitive.inner_primitive is not None
        (out, _) = GroupedGemmPrimitive.inner_primitive.bind(
            lhs_data,
            lhs_scale_inv,
            rhs_data,
            rhs_scale_inv,
            bias,
            group_sizes,
            group_offset,
            M=M,
            N=N,
            K=K,
            lhs_is_trans=lhs_is_trans,
            rhs_is_trans=rhs_is_trans,
            scaling_mode=scaling_mode,
            out_dtype=out_dtype,
            has_bias=has_bias,
            is_grouped_dense_wgrad=is_grouped_dense_wgrad,
            use_async_d2h_group_sizes=use_async_d2h_group_sizes,
        )
        return (out,)


register_primitive(GroupedGemmPrimitive)


def _shape_normalization(x, dimension_numbers, already_transposed: bool = False):
    orig_order = list(range(x.ndim))
    contracting_dims, batch_dims = dimension_numbers
    contracting_order = [d for d in orig_order if d in contracting_dims]
    batch_order = [d for d in orig_order if d in batch_dims]
    non_contracting_order = [
        d for d in orig_order if d not in contracting_dims and d not in batch_dims
    ]
    batch_shape = [x.shape[d] for d in batch_order]
    rows_shape = [x.shape[d] for d in non_contracting_order]
    cols_shape = [x.shape[d] for d in contracting_order]
    new_order = batch_order + non_contracting_order + contracting_order
    rows, cols, batches = (
        reduce(operator.mul, rows_shape, 1),
        reduce(operator.mul, cols_shape, 1),
        reduce(operator.mul, batch_shape, 1),
    )
    # Remove this transpose when non-TN dot is supported
    if not already_transposed:
        t = jnp.transpose(x, new_order)
    else:
        t = x
    return jnp.reshape(t, (batches, rows, cols))


def _calculate_remaining_shape(shape, contracting_dims):
    contracting_dims_ = sanitize_dims(len(shape), contracting_dims)
    return tuple(shape[dim] for dim in range(len(shape)) if dim not in contracting_dims_)


# Apply jit to guarantee correctness of FP8 GEMM.
@partial(jax.jit, static_argnums=(2, 3))
def _jax_gemm_tensor_scaling_fp8(lhs, rhs, dim_nums, precision):
    (lhs_contract, rhs_contract), (lhs_batch, rhs_batch) = dim_nums
    if lhs.data_layout == "T":
        lhs_contract = transpose_dims(lhs.data.ndim, lhs_contract, flatten_axis=lhs.flatten_axis)
    if rhs.data_layout == "T":
        rhs_contract = transpose_dims(rhs.data.ndim, rhs_contract, flatten_axis=rhs.flatten_axis)

    dim_nums = (lhs_contract, rhs_contract), (lhs_batch, rhs_batch)

    out_fp8 = jax.lax.dot_general(
        lhs.data, rhs.data, dim_nums, precision=precision, preferred_element_type=lhs.dq_dtype
    )
    scale_inv = lhs.scale_inv * rhs.scale_inv
    out = (out_fp8 * scale_inv).astype(lhs.dq_dtype)

    return out


@partial(jax.jit, static_argnums=(2,))
def _jax_scaled_matmul(
    lhs: ScaledTensor, rhs: ScaledTensor, dim_nums: Tuple[Tuple[Sequence[int], Sequence[int]]]
):
    """
    JAX GEMM for MXFP8 via scaled_matmul
    """
    assert rhs.scaling_mode in (
        ScalingMode.MXFP8_1D_SCALING,
        ScalingMode.NVFP4_1D_SCALING,
        ScalingMode.NVFP4_2D_SCALING,
    ), f"rhs does not have MXFP8 or NVFP4 scaling mode, got rhs.scaling_mode={rhs.scaling_mode}"

    (lhs_contract, rhs_contract), (lhs_batch, rhs_batch) = dim_nums

    expected_lhs_is_colwise = lhs_contract[-1] != lhs.data.ndim - 1
    expected_rhs_is_colwise = rhs_contract[-1] != rhs.data.ndim - 1
    assert lhs.is_colwise is expected_lhs_is_colwise, (
        f"LHS with unexpected quantize dimension.\nExpect is_colwise={expected_lhs_is_colwise}, got"
        f" {lhs.is_colwise}"
    )
    assert rhs.is_colwise is expected_rhs_is_colwise, (
        f"RHS with unexpected quantize dimension.\nExpect is_colwise={expected_rhs_is_colwise}, got"
        f" {rhs.is_colwise}"
    )

    if lhs.scaling_mode == ScalingMode.MXFP8_1D_SCALING:
        out_dtype = lhs.dq_dtype
        assert (
            lhs.data_layout == "N" and rhs.data_layout == "N"
        ), f"Got lhs.data_layout={lhs.data_layout}, rhs.data_layout={rhs.data_layout}"
    else:
        if lhs.data_layout == "T":
            lhs_contract = transpose_dims(
                lhs.data.ndim, lhs_contract, flatten_axis=lhs.flatten_axis
            )
        if rhs.data_layout == "T":
            rhs_contract = transpose_dims(
                rhs.data.ndim, rhs_contract, flatten_axis=rhs.flatten_axis
            )
        out_dtype = jnp.float32

    # Reshape + Transpose (if needed)
    # [..., M, K] -> [1, reduce(..., M), K]
    # [..., K, M] -> [1, reduce(..., M), K]
    lhs_3d = _shape_normalization(lhs.data, (lhs_contract, lhs_batch), lhs.data_layout == "T")
    rhs_3d = _shape_normalization(rhs.data, (rhs_contract, rhs_batch), rhs.data_layout == "T")
    lhs_scale_3d = _shape_normalization(
        lhs.scale_inv, (lhs_contract, lhs_batch), lhs.data_layout == "T"
    )
    rhs_scale_3d = _shape_normalization(
        rhs.scale_inv, (rhs_contract, rhs_batch), rhs.data_layout == "T"
    )

    # JAX scaled_matmul only supports NT now (TN-gemm)
    # * Expected shape:
    # * lhs_data  (B, M, K)           * rhs_data  (B, N, K)
    # * lhs_scale (B, M, K_block)     * rhs_scale (B, N, K_block)
    out_3d = jax.nn.scaled_matmul(
        lhs_3d, rhs_3d, lhs_scale_3d, rhs_scale_3d, preferred_element_type=out_dtype
    )
    if lhs.scaling_mode.is_nvfp4_scaling:
        assert lhs.amax is not None and rhs.amax is not None
        lhs_tensor_scale_inv = _get_nvfp4_tensor_scale_inv(lhs.amax)
        rhs_tensor_scale_inv = _get_nvfp4_tensor_scale_inv(rhs.amax)
        alpha = lhs_tensor_scale_inv * rhs_tensor_scale_inv
        out_3d = (out_3d * alpha).astype(lhs.dq_dtype)

    # Reshape [1, reduce(..., M), N] -> [..., M, N]
    lhs_remain_shape = tuple(
        lhs.data.shape[dim] for dim in range(len(lhs.data.shape)) if dim not in lhs_contract
    )
    rhs_remain_shape = tuple(
        rhs.data.shape[dim] for dim in range(len(rhs.data.shape)) if dim not in rhs_contract
    )
    out = out_3d.reshape(*lhs_remain_shape, *rhs_remain_shape)

    return out


def _jax_gemm(
    lhs: Union[jnp.ndarray, ScaledTensor],
    rhs: Union[jnp.ndarray, ScaledTensor],
    contracting_dims: Tuple[Sequence[int], Sequence[int]] = ((1,), (0,)),
    lhs_quantizer: Quantizer = None,
    rhs_quantizer: Quantizer = None,
) -> jnp.ndarray:
    """
    FP8 GEMM via JAX
    """
    dim_nums = (contracting_dims, ((), ()))

    def _jax_gemm_impl(lhs, rhs):
        if lhs.scaling_mode.is_tensor_scaling():
            assert (
                rhs.scaling_mode == lhs.scaling_mode
            ), f"rhs.scaling_mode={rhs.scaling_mode} != lhs.scaling_mode={lhs.scaling_mode}"
            precision = (
                jax.lax.Precision.HIGHEST
                if get_quantize_config().FP8_2X_ACC_FPROP
                else jax.lax.Precision.DEFAULT
            )
            return _jax_gemm_tensor_scaling_fp8(lhs, rhs, dim_nums, precision)

        if lhs.scaling_mode.is_1d_block_scaling:
            return _jax_scaled_matmul(lhs, rhs, dim_nums)

        raise NotImplementedError(f"Unsupported ScalingMode: {lhs.scaling_mode}")

    lhs_q, rhs_q = _quantize_gemm_operands(lhs, rhs, lhs_quantizer, rhs_quantizer, contracting_dims)

    if isinstance(lhs_q, ScaledTensor) and isinstance(rhs_q, ScaledTensor):
        return _jax_gemm_impl(lhs_q, rhs_q)

    if (
        isinstance(lhs, jnp.ndarray)
        and isinstance(rhs, jnp.ndarray)
        and lhs_quantizer is None
        and rhs_quantizer is None
    ):
        return jax.lax.dot_general(lhs, rhs, dim_nums, preferred_element_type=lhs.dtype)

    raise NotImplementedError("Not supporting multiplication of ScaledTensor and jnp.array")


def gemm(
    lhs: Union[jnp.ndarray, AbstractBaseTensor],
    rhs: Union[jnp.ndarray, AbstractBaseTensor],
    contracting_dims: Tuple[Sequence[int], Sequence[int]] = ((-1,), (0,)),
    lhs_quantizer: Quantizer = None,
    rhs_quantizer: Quantizer = None,
    transpose_batch_sequence: bool = False,
    collective_op: CollectiveOp = CollectiveOp.NONE,
    **kwargs,
) -> Tuple[jnp.ndarray, ...]:
    r"""General matrix multiplication with optional quantization.

    Parameters
    ----------
    lhs: Union[jax.Array, ScaledTensor]
        Left-hand side operand in the matrix multiplication.
    rhs: Union[jax.Array, ScaledTensor]
        Right-hand side operand in the matrix multiplication.
    lhs_quantizer: Quantizer, default = None
        Object for down-casting the LHS operand for quantized GEMM.
    rhs_quantizer: Quantizer, default = None
        Object for down-casting the RHS operand for quantized GEMM.
    contracting_dims: Tuple[Sequence[int], Sequence[int]], default = ((-1, ), (0, ))
        Tuple of sequences representing the contracting dimensions of the operands.
    bias: jax.Array, default = None
        Optional additive bias term, required for forward GEMM with bias fusion. Only supported
        with TE's custom call to cuBLAS GEMM.
    gelu_input: jax.Array, default = None
        Pre-GeLU output from forward GEMM, required for backward/grad GEMM with dGeLU fusion. Only
        supported with TE's custom call to cuBLAS GEMM.
    fuse_bias: bool, default = False
        Enable bias addition in forward GEMM or bias gradient in backward GEMM. Only supported with
        TE's custom call to cuBLAS GEMM.
    fuse_gelu: bool, default = False
        Enable GeLU activation in forward GEMM or GeLU gradient in backward GEMM. Only supported
        with TE's custom call to cuBLAS GEMM.
    grad: bool, default = False
        Flag for switching bias and GeLU fusions from forward to backward mode. Only supported with
        TE's custom call to cuBLAS GEMM.
    use_split_accumulator: bool, default = True
        Enable promoting some intermediate sums to higher precision when accumulating the result in
        the cuBLAS GEMM kernel. Disabling this trades off numerical accuracy for speed.
    transpose_batch_sequence: bool, default = False
        Transpose the batch and sequence dimensions of the input tensor.
    collective_op: CollectiveOp, default = CollectiveOp.NONE
        Collective operation type for collective GEMM.

    Returns
    -------
    jax.Array:
        Result of the operation. For TE's custom call to cuBLAS GEMM, this result can include the
        GeLU application when `fuse_gelu=True` and `grad=False`, the GeLU gradient contribution
        when `fuse_gelu=True` and `grad=True`, and the additive bias when `fuse_bias=True` and
        `grad=False`.
    Optional[jax.Array]:
        Bias gradient when `fuse_bias=True` and `grad=True`. Only supported with TE's custom call
        to cuBLAS GEMM.
    Optional[jax.Array]:
        Pre-GeLU GEMM output when `fuse_gelu=True` and `grad=False`. This is required as an input
        to `_te_gemm()` with `fuse_gelu=True` and `grad=True` in the backward pass in order to
        compute the GeLU contribution to the gradient. Only supported with TE's custom call to
        cuBLAS GEMM.
    """
    if isinstance(lhs, NoScaleTensor):
        lhs = lhs.data
    if isinstance(rhs, NoScaleTensor):
        rhs = rhs.data

    # Try to get LHS and RHS quantizers from a quantizer set for backward compatibility
    if lhs_quantizer is None or rhs_quantizer is None:
        quantizer_set = kwargs.get("quantizer_set", None)
        if quantizer_set is not None:
            lhs_quantizer = quantizer_set.x
            rhs_quantizer = quantizer_set.kernel

    # Fall back on a native JAX implementation when the custom call to cuBLAS GEMM is disabled
    # TODO(Phuong): fuse_bias -> has_bias and has_bias = bias is not None
    fuse_bias = kwargs.get("fuse_bias", False)
    fuse_gelu = kwargs.get("fuse_gelu", False)
    if not GemmPrimitive.enabled():
        assert kwargs.get("bias", None) is None and not fuse_gelu, (
            "TE GEMM was invoked with bias fusion options that are not supported by the "
            "`jax.lax.dot_general` and `jax.nn.scaled_matmul` backends used when the custom cuBLAS "
            "GEMM primitive is disabled."
        )
        assert kwargs.get("gelu_input", None) is None and not fuse_bias, (
            "TE GEMM was invoked with GeLU fusion options that are not supported by the "
            "`jax.lax.dot_general` and `jax.nn.scaled_matmul` backends used when the custom cuBLAS "
            "GEMM primitive is disabled."
        )
        assert collective_op.is_none, "JAX GEMM does not support collective GEMM"
        return _jax_gemm(lhs, rhs, contracting_dims, lhs_quantizer, rhs_quantizer)

    outputs = _te_gemm(
        lhs,
        rhs,
        lhs_quantizer=lhs_quantizer,
        rhs_quantizer=rhs_quantizer,
        contracting_dims=contracting_dims,
        transpose_batch_sequence=transpose_batch_sequence,
        collective_op=collective_op,
        **kwargs,
    )

    # Discard empty outputs
    grad = kwargs.get("grad", False)
    clean_outputs = outputs[0]  # first output is the final result and is never empty
    if (fuse_bias and grad) or (fuse_gelu and not grad):
        clean_outputs = (outputs[0],)
        if fuse_bias and grad:  # only return bias gradient if it exists
            clean_outputs += (outputs[1],)
        if fuse_gelu and not grad:  # only return pre-GeLU output if it exists
            clean_outputs += (outputs[2],)
    return clean_outputs


def grouped_gemm_copy_group_sizes(
    group_sizes: jnp.ndarray,
    num_gemms: int,
) -> jnp.ndarray:
    """
    Async copy group sizes from device to host

    Args:
        group_sizes: 1D array containing the sizes of each group
        num_gemms: number of grouped gemm calls to be made
    """
    out = GroupedGemmCopySizesPrimitive.outer_primitive.bind(
        group_sizes,
        num_gemms=num_gemms,
    )
    return out


def grouped_gemm(
    lhs: Union[jnp.ndarray, GroupedScaledTensor1x],
    rhs: Union[jnp.ndarray, GroupedScaledTensor1x],
    group_sizes: jnp.ndarray,
    contracting_dims: Tuple[Sequence[int], Sequence[int]] = ((1,), (2,)),
    bias: jnp.ndarray = None,
    precision: jax.lax.Precision = jax.lax.Precision.DEFAULT,
    preferred_element_type: jnp.dtype = None,
    group_offset: jnp.array = None,
    quantizer_set: QuantizerSet = noop_quantizer_set,
    use_async_d2h_group_sizes: bool = False,
) -> jnp.ndarray:
    """
    Grouped GEMM operation.

    Args:
        lhs: Left-hand side input matrix, can be a jnp.ndarray or GroupedScaledTensor1x
        rhs: Right-hand side input matrix, can be a jnp.ndarray or GroupedScaledTensor1x
        group_sizes: 1D array containing the sizes of each group
        contracting_dims: Tuple of two sequences representing the contracting dimensions
        bias: Bias tensor of shape (G, N)
        precision: JAX precision for the GEMM operation
        preferred_element_type: Preferred data type for the output tensor
        group_offset: 1D array containing offsets for each group (not yet implemented)
        quantizer_set: Set of quantizers for FP8 quantization of the input and output

    Returns:
        A jnp.ndarray containing the result of the grouped GEMM operation

    Note:
        Tested shapes:
        lhs: [M, K] or [K, N]
        rhs: [G, N, K] or [G, K, N] or [G * K, N] or [N, G * K]
    """
    # TODO(Phuong): implement the group_offset
    group_offset = group_offset or jnp.zeros((1,), jnp.int32)

    # TODO(Phuong): implement the precision
    del precision

    if isinstance(lhs, jnp.ndarray):
        assert isinstance(rhs, jnp.ndarray)
        out_dtype = lhs.dtype
        lhs_shape = lhs.shape
        rhs_shape = rhs.shape
        lhs_data = lhs
        rhs_data = rhs
        lhs_scale_inv = rhs_scale_inv = jnp.empty((0,), jnp.float32)
        scaling_mode = ScalingMode.NO_SCALING
    elif isinstance(lhs, GroupedScaledTensor1x):
        assert isinstance(rhs, GroupedScaledTensor1x)
        out_dtype = lhs.dq_dtype
        lhs_shape = lhs.original_shape
        rhs_shape = rhs.original_shape
        lhs_data = lhs.data
        rhs_data = rhs.data
        lhs_scale_inv = lhs.scale_inv
        rhs_scale_inv = rhs.scale_inv
        assert lhs.scaling_mode == rhs.scaling_mode
        scaling_mode = lhs.scaling_mode
    else:
        raise TypeError("Unsupported lhs type object!")

    out_dtype = preferred_element_type or out_dtype

    lhs_contract_dim, rhs_contract_dim = contracting_dims

    lhs_is_trans = lhs_contract_dim[-1] != len(lhs_shape) - 1
    lhs_flatten_axis = len(lhs_contract_dim) * (1 if lhs_is_trans else -1)

    # rhs_shape [G, K, N]
    rhs_is_trans = rhs_contract_dim[0] != 1
    rhs_flatten_axis = -len(rhs_contract_dim) if rhs_is_trans else 1 + len(rhs_contract_dim)

    is_grouped_dense_wgrad = False
    if len(rhs_shape) == 2:
        rhs_is_trans = rhs_contract_dim[0] != 0
        is_grouped_dense_wgrad = True

    # TODO(Hua): thses are for fp16 dense wgrad, any better way to handle this?
    if (
        is_grouped_dense_wgrad
        and not isinstance(lhs, ScaledTensor)
        and not isinstance(rhs, ScaledTensor)
    ):
        lhs_is_trans = True
        rhs_is_trans = False
        lhs_flatten_axis = 1
        rhs_flatten_axis = 1

    if (
        not isinstance(lhs, ScaledTensor)
        and not isinstance(rhs, ScaledTensor)
        and quantizer_set != noop_quantizer_set
    ):
        assert isinstance(quantizer_set.x, GroupedQuantizer)
        assert type(quantizer_set.x) is type(quantizer_set.kernel)
        scaling_mode = quantizer_set.x.scaling_mode
        if (
            quantizer_set.x.scaling_mode.is_tensor_scaling()
            and is_fp8_gemm_with_all_layouts_supported()
        ):
            lhs_is_rowwise = rhs_is_rowwise = True
        else:
            lhs_is_rowwise = not lhs_is_trans
            rhs_is_rowwise = rhs_is_trans
        quantizer_set.x.q_layout = (
            QuantizeLayout.ROWWISE if lhs_is_rowwise else QuantizeLayout.COLWISE
        )
        quantizer_set.kernel.q_layout = (
            QuantizeLayout.ROWWISE if rhs_is_rowwise else QuantizeLayout.COLWISE
        )
        lhs_q = grouped_quantize(lhs, quantizer_set.x, group_sizes, lhs_flatten_axis)
        rhs_q = grouped_quantize(
            rhs, quantizer_set.kernel, group_sizes=None, flatten_axis=rhs_flatten_axis
        )
        lhs_data = lhs_q.data
        rhs_data = rhs_q.data
        lhs_scale_inv = lhs_q.scale_inv
        rhs_scale_inv = rhs_q.scale_inv
        lhs_shape = lhs_q.original_shape
        rhs_shape = rhs_q.original_shape

    assert not (
        lhs_data.dtype == jnp.float8_e5m2 and rhs_data.dtype == jnp.float8_e5m2
    ), "FP8 GEMM does not support E5M2 * E5M2"

    # Only support FP8 GEMM with NT layout on Hopper and other earlier GPUs
    # thus additional transpose is required
    if scaling_mode.is_tensor_scaling() and not is_fp8_gemm_with_all_layouts_supported():
        if isinstance(lhs, ScaledTensor) and isinstance(rhs, ScaledTensor):
            lhs_layout_is_T = lhs.data_layout == "T"
            rhs_layout_is_T = rhs.data_layout == "T"
        else:
            lhs_layout_is_T = lhs_q.data_layout == "T"
            rhs_layout_is_T = rhs_q.data_layout == "T"
        # we can't apply _shape_normalization on the grouped input
        # thus we need to ensure that lhs is in N and rhs is in T
        assert (
            lhs_is_trans == lhs_layout_is_T
        ), "lhs input must be transposed before calling grouped_gemm"
        assert (
            not rhs_is_trans == rhs_layout_is_T
        ), "rhs input must be transposed before calling grouped_gemm"
        lhs_is_trans = False
        rhs_is_trans = True
        lhs_ndim = len(lhs_shape)
        rhs_ndim = len(rhs_shape)
        if lhs_layout_is_T:
            lhs_contract_dim = tuple((lhs_ndim - 1 - i) % lhs_ndim for i in lhs_contract_dim)
        if rhs_layout_is_T:
            # For rhs [G, K, N], need to exclude the G dim from contract_dim
            if group_sizes.size == rhs_shape[0]:
                rhs_contract_dim = tuple(
                    (rhs_ndim - 1 - i) % (rhs_ndim - 1) + 1 for i in rhs_contract_dim
                )
            else:
                rhs_contract_dim = tuple((rhs_ndim - 1 - i) % rhs_ndim for i in rhs_contract_dim)

    # Calling GroupedGEMM Custom Call
    K_lhs = math.prod(lhs_shape[i] for i in lhs_contract_dim)
    K_rhs = math.prod(rhs_shape[i] for i in rhs_contract_dim)
    assert K_lhs == K_rhs
    M = math.prod(_calculate_remaining_shape(lhs_shape, lhs_contract_dim))
    N = math.prod(_calculate_remaining_shape(rhs_shape, rhs_contract_dim)[1:])  # Exclude G

    if is_grouped_dense_wgrad:
        N = math.prod(_calculate_remaining_shape(rhs_shape, rhs_contract_dim))
    else:
        assert group_sizes.size == rhs_shape[0]

    assert group_offset.size == 1

    has_bias = bias is not None
    assert not has_bias or bias.shape == (group_sizes.size, N)
    bias = jnp.empty((), jnp.float32) if bias is None else bias

    (out,) = GroupedGemmPrimitive.outer_primitive.bind(
        lhs_data,
        lhs_scale_inv,
        rhs_data,
        rhs_scale_inv,
        bias,
        group_sizes,
        group_offset,
        M=M,
        N=N,
        K=K_lhs,
        lhs_is_trans=lhs_is_trans,
        rhs_is_trans=rhs_is_trans,
        scaling_mode=scaling_mode.value,
        out_dtype=out_dtype,
        has_bias=has_bias,
        is_grouped_dense_wgrad=is_grouped_dense_wgrad,
        use_async_d2h_group_sizes=use_async_d2h_group_sizes,
    )
    return out<|MERGE_RESOLUTION|>--- conflicted
+++ resolved
@@ -180,15 +180,12 @@
     return lhs_q, rhs_q
 
 
-<<<<<<< HEAD
-=======
 def _get_nvfp4_tensor_scale_inv(amax):
     DATA_DTYPE_MAX = jnp.finfo(jnp.float4_e2m1fn.dtype).max.astype(jnp.float32)
     SCALE_DTYPE_MAX = jnp.finfo(jnp.float8_e4m3fn.dtype).max.astype(jnp.float32)
     return amax / (DATA_DTYPE_MAX * SCALE_DTYPE_MAX)
 
 
->>>>>>> 70f53666
 def collective_gemm_bootstrap(
     num_total_devices,
     num_devices_per_process,
@@ -388,11 +385,7 @@
 
     name = "te_gemm_ffi"
     multiple_results = True
-<<<<<<< HEAD
-    impl_static_args = 6, 7, 8, 9, 10, 11, 12, 13, 14, 15, 16
-=======
     impl_static_args = (8, 9, 10, 11, 12, 13, 14, 15, 16, 17, 18)
->>>>>>> 70f53666
     inner_primitive = None
     outer_primitive = None
 
@@ -1010,10 +1003,6 @@
         del (
             out_dtype,
             scaling_mode,
-<<<<<<< HEAD
-            grad,
-=======
->>>>>>> 70f53666
             use_split_accumulator,
             result_infos,
             is_outer,
@@ -1132,15 +1121,6 @@
                 collective_op=collective_op,
             )
 
-<<<<<<< HEAD
-            if reduce_spec is not None and not collective_op.is_reduce_scatter:
-                if is_all_reduce_in_float32():  # For unittest only
-                    outputs[0] = jax.lax.psum(outputs[0].astype(jnp.float32), reduce_spec).astype(
-                        out_dtype
-                    )
-                else:
-                    outputs[0] = jax.lax.psum(outputs[0], reduce_spec)
-=======
             if reduce_spec is not None:
                 if not collective_op.is_reduce_scatter:
                     if is_all_reduce_in_float32():  # For unittest only
@@ -1152,7 +1132,6 @@
 
                 if fuse_bias:  # TODO(Phuong): rename fuse_bias to has_bias
                     outputs[0] += bias
->>>>>>> 70f53666
 
             return outputs
 
@@ -1175,11 +1154,7 @@
         operand_types,
         result_types,
     ):
-<<<<<<< HEAD
-        del out_dtype, grad, use_split_accumulator
-=======
         del out_dtype, use_split_accumulator
->>>>>>> 70f53666
         del mesh, result_types, transpose_batch_sequence, sequence_dim, is_outer
 
         if not collective_op.is_none:
@@ -1187,11 +1162,6 @@
                 "CollectiveGEMM with Shardy propagation is not supported yet! Please turn off"
                 " Shardy by exporting env var JAX_USE_SHARDY_PARTITIONER=false"
             )
-<<<<<<< HEAD
-
-        prefix = "Gemm_"
-=======
->>>>>>> 70f53666
 
         prefix = "Gemm_"
 
@@ -1367,11 +1337,7 @@
         grad=grad,
         use_split_accumulator=use_split_accumulator,
         transpose_batch_sequence=transpose_batch_sequence,
-<<<<<<< HEAD
-        sequence_dim=-1,
-=======
         sequence_dim=-1,  #  Dummy value and will be set in the primitive
->>>>>>> 70f53666
         is_outer=True,
         collective_op=collective_op,
     )
