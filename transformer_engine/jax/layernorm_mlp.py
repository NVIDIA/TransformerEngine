# Copyright (c) 2022-2025, NVIDIA CORPORATION & AFFILIATES. All rights reserved.
#
# See LICENSE for license information.
"""Multi-layer perceptron (MLP) operations with layer normalization for Transformer Engine in JAX.

This module provides optimized implementations of MLP blocks commonly used in transformer
architectures. Each MLP block consists of:
1. Layer normalization
2. First dense layer transformation (GEMM1) with bias and activation
3. Second dense layer transformation (GEMM2) with bias

The implementation supports various normalization types, activation functions,
quantization, and distributed training through sharding constraints.
"""

import warnings
from typing import List, Tuple, Sequence, Union, Callable
from functools import partial

import jax
import jax.numpy as jnp
from jax.ad_checkpoint import checkpoint_name

from . import cpp_extensions as tex
from .layernorm import canonicalize_norm_type
from .quantize import (
    with_sharding_constraint_by_logical_axes,
    QuantizerSet,
    noop_quantizer_set,
    TensorUsage,
)
<<<<<<< HEAD
from .sharding import get_non_contracting_logical_axes
=======
from .sharding import (
    get_non_contracting_logical_axes,
    get_sequence_parallel_dim,
)


LAYERNORM_MLP_BATCH_FIRST_WARNING_ISSUED = False


def _issue_batch_first_warning(msg):
    global LAYERNORM_MLP_BATCH_FIRST_WARNING_ISSUED
    if not LAYERNORM_MLP_BATCH_FIRST_WARNING_ISSUED:
        warnings.warn(msg, UserWarning)
        LAYERNORM_MLP_BATCH_FIRST_WARNING_ISSUED = True
>>>>>>> c90a7207


def layernorm_mlp(
    x: jnp.ndarray,
    gamma: jnp.ndarray,
    beta: jnp.ndarray,
    kernels: List[jnp.ndarray],
    biases: List[jnp.ndarray],
    norm_type: str,
    zero_centered_gamma: bool = False,
    epsilon: float = 1e-6,
    norm_input_axes: Tuple[str, ...] = None,
    dot_1_input_axes: Tuple[str, ...] = None,
    dot_2_input_axes: Tuple[str, ...] = None,
    kernel_1_axes: Tuple[str, ...] = None,
    kernel_2_axes: Tuple[str, ...] = None,
    ffn1_ckpt_name: str = "ffn1",
    ffn2_ckpt_name: str = "ffn2",
    activation_type: Sequence[Union[str, Callable]] = ("gelu",),
    batch_first: bool = True,
    quantizer_sets: Tuple[QuantizerSet] = (noop_quantizer_set, noop_quantizer_set),
) -> jnp.ndarray:
    """Apply layer normalization followed by MLP block.

    This function implements the following sequence of operations:
        1. Layer normalization: (x - mean) / sqrt(var + epsilon) * gamma + beta
        2. First dense layer transformation: y1 = x * kernel1 + bias1
        3. Activation function: y2 = activation(y1)
        4. Second dense layer transformation: y3 = y2 * kernel2 + bias2

    Args:
        x: Input tensor with shape [batch..., hidden_in]
        gamma: Scale parameter for normalization with shape [hidden_in]
        beta: Bias parameter for normalization with shape [hidden_in]
        kernels: List of two weight matrices:
            - kernel1: [hidden_in, intermediate]
            - kernel2: [intermediate, hidden_in]
        biases: List of two bias terms:
            - bias1: [intermediate]
            - bias2: [hidden_in]
        norm_type: Type of normalization ("layernorm" or "rmsnorm")
        zero_centered_gamma: Whether to use zero-centered gamma for normalization
        epsilon: Small constant for numerical stability in normalization
        norm_input_axes: Logical axes for sharding the layernorm input
        dot_1_input_axes: Logical axes for sharding the first matrix multiplication
        dot_2_input_axes: Logical axes for sharding the second matrix multiplication
        kernel_1_axes: Logical axes for sharding the first weight matrix
        kernel_2_axes: Logical axes for sharding the second weight matrix
        ffn1_ckpt_name: Name for checkpointing the first feed-forward network
        ffn2_ckpt_name: Name for checkpointing the second feed-forward network
        activation_type: Activation function(s) to apply after the first dense layer transformation
        batch_first: Assume that X is batched in the first dimension if it has more than 2 dims.
        quantizer_sets: Tuple of two quantizer sets for the two dense layer transformations

    Returns:
        Output tensor with shape [batch..., hidden_in]

    Note:
        - For RMSNorm (norm_type="rmsnorm"), beta must be None and zero_centered_gamma
          must be False
        - The function supports automatic differentiation through JAX's custom VJP
        - Quantization is applied to both dense layer transformations
        - Checkpointing is applied to both feed-forward networks for memory efficiency
    """
    assert len(kernels) == 2

    kernel_1 = kernels[0]
    kernel_2 = kernels[1]
    bias_1 = biases[0]
    bias_2 = biases[1]

    norm_type = canonicalize_norm_type(norm_type)
    if norm_type == "rmsnorm":
        assert beta is None, "beta should be None if norm_type is 'rmsnorm'"
        assert (
            not zero_centered_gamma
        ), "zero_centered_gamma is not supported if norm_type is 'rmsnorm'"

    output = _layernorm_mlp(
        x,
        gamma,
        beta,
        kernel_1,
        kernel_2,
        bias_1,
        bias_2,
        norm_type,
        zero_centered_gamma,
        epsilon,
        norm_input_axes,
        dot_1_input_axes,
        dot_2_input_axes,
        kernel_1_axes,
        kernel_2_axes,
        ffn1_ckpt_name,
        ffn2_ckpt_name,
        activation_type,
        batch_first,
        quantizer_sets,
    )
    return output


@partial(jax.custom_vjp, nondiff_argnums=(7, 8, 9, 10, 11, 12, 13, 14, 15, 16, 17, 18))
def _layernorm_mlp(
    x: jnp.ndarray,
    gamma: jnp.ndarray,
    beta: jnp.ndarray,
    kernel_1: jnp.ndarray,
    kernel_2: jnp.ndarray,
    bias_1: jnp.ndarray,
    bias_2: jnp.ndarray,
    norm_type: str,
    zero_centered_gamma: bool,
    epsilon: float,
    norm_input_axes: Tuple[str, ...],
    dot_1_input_axes: Tuple[str, ...],
    dot_2_input_axes: Tuple[str, ...],
    kernel_1_axes: Tuple[str, ...],
    kernel_2_axes: Tuple[str, ...],
    ffn1_ckpt_name: str,
    ffn2_ckpt_name: str,
    activation_type: Sequence[Union[str, Callable]],
    batch_first: bool,
    quantizer_sets,
):
    """Internal implementation of layernorm_mlp with custom VJP.

    This function implements the forward pass of layernorm_mlp with support for
    automatic differentiation. It handles the normalization, dense layer transformations,
    activation, and quantization operations.

    Args:
        x: Input tensor
        gamma: Scale parameter for normalization
        beta: Bias parameter for normalization
        kernel_1: First weight matrix
        kernel_2: Second weight matrix
        bias_1: First bias term
        bias_2: Second bias term
        norm_type: Type of normalization
        zero_centered_gamma: Whether to use zero-centered gamma
        epsilon: Small constant for numerical stability
        norm_input_axes: Logical axes for layernorm sharding
        dot_1_input_axes: Logical axes for first matrix multiplication sharding
        dot_2_input_axes: Logical axes for second matrix multiplication sharding
        ffn1_ckpt_name: Name for first feed-forward network checkpointing
        ffn2_ckpt_name: Name for second feed-forward network checkpointing
        activation_type: Activation function(s)
        batch_first: Assume that X is batched in the first dimension.
        quantizer_sets: Tuple of quantizer sets

    Returns:
        Output tensor from the combined operations
    """
    output, _ = _layernorm_mlp_fwd_rule(
        x,
        gamma,
        beta,
        kernel_1,
        kernel_2,
        bias_1,
        bias_2,
        norm_type,
        zero_centered_gamma,
        epsilon,
        norm_input_axes,
        dot_1_input_axes,
        dot_2_input_axes,
        kernel_1_axes,
        kernel_2_axes,
        ffn1_ckpt_name,
        ffn2_ckpt_name,
        activation_type,
        batch_first,
        quantizer_sets,
    )
    return output


def _layernorm_mlp_fwd_rule(
    x,
    gamma,
    beta,
    kernel_1,
    kernel_2,
    bias_1,
    bias_2,
    norm_type,
    zero_centered_gamma,
    epsilon,
    norm_input_axes,
    dot_1_input_axes,
    dot_2_input_axes,
    kernel_1_axes,
    kernel_2_axes,
    ffn1_ckpt_name,
    ffn2_ckpt_name,
    activation_type,
    batch_first,
    quantizer_sets,
):
    """Forward pass rule for layernorm_mlp.

    Implements the forward pass computation including:
    1. Layer normalization with quantization
    2. First matrix multiplication with quantized kernel
    3. Activation function application
    4. Second matrix multiplication with quantized kernel
    5. Optional bias additions
    6. Sharding constraints
    7. Checkpointing for memory efficiency

    Returns:
        Tuple of (output, context) for automatic differentiation
    """
    del kernel_2_axes

    ffn1_quantizer_set, ffn2_quantizer_set = quantizer_sets

    # x should be in shape of (batch..., hidden)
    # Kernel_1 should be in shape of (hidden_in, activation_len, intermediate)
    # Kernel_2 should be in shape of (intermediate, hidden_in)
    assert len(kernel_1.shape) == 3
    assert len(kernel_2.shape) == 2
    assert kernel_1.shape[-2] == len(activation_type)

    x_contracting_dims = (len(x.shape) - 1,)
    k_contracting_dims = (0,)

    assert x.shape[x_contracting_dims[0]] == kernel_1.shape[k_contracting_dims[0]]

    x_bdim = None
    if x.ndim > 2:
        if not batch_first:
            _issue_batch_first_warning(
                "TE/JAX `layernorm_mlp()` fused-layer implementation does not officially "
                "support sequence-first inputs and may produce incorrect results when "
                "`batch_first=False` or `transpose_batch_sequence=True`. Use sequence-first "
                "inputs at your own discretion."
            )
        x_bdim = 0 if batch_first else x.ndim - 2

    use_bias_1 = bias_1 is not None
    use_bias_2 = bias_1 is not None

    x = with_sharding_constraint_by_logical_axes(x, norm_input_axes)

    casted_ln_out, mu, rsigma = tex.normalization_fwd(
        x,
        gamma,
        beta,
        zero_centered_gamma,
        epsilon,
        norm_type,
        quantizer=ffn1_quantizer_set.x,
        noop_scaled_tensor=True,
    )
    casted_ln_out = with_sharding_constraint_by_logical_axes(casted_ln_out, dot_1_input_axes)

    casted_kernel_1 = tex.quantize(
        kernel_1, flatten_axis=-2, quantizer=ffn1_quantizer_set.kernel, noop_scaled_tensor=True
    )

    # NN GEMM
    # (batch..., hidden_in) x (hidden_in, hidden_out)
    dot_1_output = tex.gemm(
        casted_ln_out.get_tensor(TensorUsage.LHS),
        casted_kernel_1.get_tensor(TensorUsage.RHS),
<<<<<<< HEAD
        (x_contracting_dims, k_contracting_dims),
=======
        contracting_dims=(x_contracting_dims, k_contracting_dims),
        batched_dims=((x_bdim,), ()),
        bias=bias_1 if not tex.gemm_uses_jax_dot() else None,
        fuse_bias=use_bias_1 if not tex.gemm_uses_jax_dot() else False,
>>>>>>> c90a7207
    )

    if dot_1_input_axes is not None and kernel_1_axes is not None:
        dot_1_output_axes = (
            *get_non_contracting_logical_axes(x.ndim, dot_1_input_axes, x_contracting_dims),
            *get_non_contracting_logical_axes(kernel_1.ndim, kernel_1_axes, k_contracting_dims),
        )
        dot_1_output = with_sharding_constraint_by_logical_axes(dot_1_output, dot_1_output_axes)

    if use_bias_1 and tex.gemm_uses_jax_dot():
        bias_1_shape = bias_1.shape
        bias_1_new_shape = (1,) * (dot_1_output.ndim - bias_1.ndim) + bias_1_shape
        dot_1_output += jnp.reshape(bias_1, bias_1_new_shape)

    dot_1_output = checkpoint_name(dot_1_output, ffn1_ckpt_name)

    # (batch..., hidden_in) -> (batch..., hidden)
    casted_act_out = tex.act_lu(
        dot_1_output, activation_type, quantizer=ffn2_quantizer_set.x, noop_scaled_tensor=True
    )

    casted_act_out = with_sharding_constraint_by_logical_axes(casted_act_out, dot_2_input_axes)

    casted_kernel_2 = tex.quantize(
        kernel_2, quantizer=ffn2_quantizer_set.kernel, noop_scaled_tensor=True
    )

    # NN GEMM
    # (batch..., hidden_in) x (hidden_out, hidden_in)
    sequence_dim = get_sequence_parallel_dim(norm_input_axes, x_contracting_dims, (x_bdim,))
    dot_2_output = tex.gemm(
        casted_act_out.get_tensor(TensorUsage.LHS),
        casted_kernel_2.get_tensor(TensorUsage.RHS),
<<<<<<< HEAD
        (x_contracting_dims, k_contracting_dims),
=======
        contracting_dims=(x_contracting_dims, k_contracting_dims),
        batched_dims=((x_bdim,), ()),
        bias=bias_2 if not tex.gemm_uses_jax_dot() else None,
        fuse_bias=use_bias_2 if not tex.gemm_uses_jax_dot() else False,
        sequence_parallel_output=sequence_dim is not None and not tex.gemm_uses_jax_dot(),
        sequence_dim=sequence_dim if not tex.gemm_uses_jax_dot() else None,
>>>>>>> c90a7207
    )

    if use_bias_2 and tex.gemm_uses_jax_dot():
        bias_2_shape = bias_2.shape
        bias_2_new_shape = (1,) * (dot_2_output.ndim - bias_2.ndim) + bias_2_shape
        dot_2_output += jnp.reshape(bias_2, bias_2_new_shape)

    dot_2_output = checkpoint_name(dot_2_output, ffn2_ckpt_name)

    ctx = (
        x,
        mu,
        rsigma,
        gamma,
        beta,
        casted_ln_out.get_tensor(TensorUsage.LHS_TRANS),
        casted_kernel_1.get_tensor(TensorUsage.RHS_TRANS),
        dot_1_output,
        casted_act_out.get_tensor(TensorUsage.LHS_TRANS),
        casted_kernel_2.get_tensor(TensorUsage.RHS_TRANS),
        x_contracting_dims,
        k_contracting_dims,
        kernel_1.shape,
        kernel_2.shape,
        use_bias_1,
        use_bias_2,
        quantizer_sets,
        x_bdim,
        sequence_dim,
    )

    return dot_2_output, ctx


def _layernorm_mlp_bwd_rule(
    norm_type,
    zero_centered_gamma,
    epsilon,
    norm_input_axes,
    dot_1_input_axes,
    dot_2_input_axes,
    kernel_1_axes,
    kernel_2_axes,
    ffn1_ckpt_name,
    ffn2_ckpt_name,
    activation_type,
    batch_first,
    ctx,
    grad,
):
    """Backward pass rule for layernorm_mlp.

    Implements the backward pass computation including:
    1. Gradient computation for second matrix multiplication
    2. Gradient computation for activation function
    3. Gradient computation for first matrix multiplication
    4. Gradient computation for layer normalization
    5. Gradient computation for bias terms
    6. Proper handling of quantization

    Returns:
        Tuple of gradients for all input parameters
    """
    del norm_input_axes, ffn1_ckpt_name, ffn2_ckpt_name, batch_first
    (
        x,
        mu,
        rsigma,
        gamma,
        beta,
        casted_ln_out,
        casted_kernel_1,
        dot_1_output,
        casted_act_out,
        casted_kernel_2,
        x_contracting_dims_in_fwd,
        k_contracting_dims_in_fwd,
        kernel_1_shape,
        kernel_2_shape,
        use_bias_1,
        use_bias_2,
        quantizer_sets,
        x_bdim,
        sequence_dim,
    ) = ctx

    ffn1_quantizer_set, ffn2_quantizer_set = quantizer_sets

    # Since the sharding of outputs should be the same as dot_1's input
    grad = with_sharding_constraint_by_logical_axes(grad, dot_1_input_axes)

    casted_grad, dbias_2 = tex.quantize_dbias(
        grad, is_dbias=use_bias_2, quantizer=ffn1_quantizer_set.dgrad, noop_scaled_tensor=True
    )

    # k_non_contracting_dims calibrated with the shape difference of grad.ndim vs kernel_1.ndim
    g_contracting_dims_2 = tuple(
        range(grad.ndim - len(kernel_2_shape) + len(k_contracting_dims_in_fwd), grad.ndim)
    )
    # k_non_contracting_dims
    k_contracting_dims_2 = tuple(
        dim for dim in range(len(kernel_2_shape)) if dim not in k_contracting_dims_in_fwd
    )

    # NT GEMM
    # (batch..., hidden_out) x (hidden_in, hidden_out)
    dgrad_2 = tex.gemm(
        casted_grad.get_tensor(TensorUsage.LHS),
        casted_kernel_2,
<<<<<<< HEAD
        (g_contracting_dims_2, k_contracting_dims_2),
=======
        contracting_dims=(g_contracting_dims_2, k_contracting_dims_2),
        batched_dims=((x_bdim,), ()),
>>>>>>> c90a7207
    )

    dgrad_2 = with_sharding_constraint_by_logical_axes(dgrad_2, dot_2_input_axes)

    x_contracting_dims = g_contracting_dims = tuple(
        range(0, len(x.shape) - len(x_contracting_dims_in_fwd))
    )

    # TN GEMM
    # (hidden, batch...,) x (hidden, batch...)
    wgrad_2 = tex.gemm(
        casted_act_out,
        casted_grad.get_tensor(TensorUsage.RHS),
<<<<<<< HEAD
        (x_contracting_dims, g_contracting_dims),
=======
        contracting_dims=(x_contracting_dims, g_contracting_dims),
        batched_dims=((x_bdim,), (x_bdim,)),
>>>>>>> c90a7207
    )
    wgrad_2 = with_sharding_constraint_by_logical_axes(wgrad_2, kernel_2_axes)

    casted_dact_out, dbias_1 = tex.quantize_dact_dbias(
        dgrad_2,
        dot_1_output,
        activation_type=activation_type,
        is_dbias=use_bias_1,
        quantizer=ffn2_quantizer_set.dgrad,
        noop_scaled_tensor=True,
    )

    # k_non_contracting_dims calibrated with the shape difference of grad.ndim vs kernel_1.ndim
    dact_out_ndim = casted_dact_out.get_tensor(TensorUsage.LHS).data.ndim
    g_contracting_dims_1 = tuple(
        range(dact_out_ndim - len(kernel_1_shape) + len(k_contracting_dims_in_fwd), dact_out_ndim)
    )
    # k_non_contracting_dims
    k_contracting_dims_1 = tuple(
        dim for dim in range(len(kernel_1_shape)) if dim not in k_contracting_dims_in_fwd
    )

    # NT GEMM
    dgrad_1 = tex.gemm(
        casted_dact_out.get_tensor(TensorUsage.LHS),
        casted_kernel_1,
<<<<<<< HEAD
        (g_contracting_dims_1, k_contracting_dims_1),
=======
        contracting_dims=(g_contracting_dims_1, k_contracting_dims_1),
        batched_dims=((x_bdim,), ()),
        sequence_parallel_output=sequence_dim is not None and not tex.gemm_uses_jax_dot(),
        sequence_dim=sequence_dim if not tex.gemm_uses_jax_dot() else None,
>>>>>>> c90a7207
    )

    dgrad_1 = with_sharding_constraint_by_logical_axes(dgrad_1, dot_1_input_axes)

    # TN GEMM
    # (hidden, batch...) x (hidden, batch...)
    wgrad_1 = tex.gemm(
        casted_ln_out,
        casted_dact_out.get_tensor(TensorUsage.RHS),
<<<<<<< HEAD
        (x_contracting_dims, g_contracting_dims),
=======
        contracting_dims=(x_contracting_dims, g_contracting_dims),
        batched_dims=((x_bdim,), (x_bdim,)),
>>>>>>> c90a7207
    )

    wgrad_1 = with_sharding_constraint_by_logical_axes(wgrad_1, kernel_1_axes)

    dx, dgamma, dbeta = tex.normalization_bwd(
        dgrad_1,
        x,
        mu,
        rsigma,
        gamma,
        beta,
        zero_centered_gamma=zero_centered_gamma,
        epsilon=epsilon,
        norm_type=norm_type,
    )

    return (dx, dgamma, dbeta, wgrad_1, wgrad_2, dbias_1, dbias_2, quantizer_sets)


_layernorm_mlp.defvjp(_layernorm_mlp_fwd_rule, _layernorm_mlp_bwd_rule)<|MERGE_RESOLUTION|>--- conflicted
+++ resolved
@@ -29,9 +29,6 @@
     noop_quantizer_set,
     TensorUsage,
 )
-<<<<<<< HEAD
-from .sharding import get_non_contracting_logical_axes
-=======
 from .sharding import (
     get_non_contracting_logical_axes,
     get_sequence_parallel_dim,
@@ -46,7 +43,6 @@
     if not LAYERNORM_MLP_BATCH_FIRST_WARNING_ISSUED:
         warnings.warn(msg, UserWarning)
         LAYERNORM_MLP_BATCH_FIRST_WARNING_ISSUED = True
->>>>>>> c90a7207
 
 
 def layernorm_mlp(
@@ -316,14 +312,10 @@
     dot_1_output = tex.gemm(
         casted_ln_out.get_tensor(TensorUsage.LHS),
         casted_kernel_1.get_tensor(TensorUsage.RHS),
-<<<<<<< HEAD
-        (x_contracting_dims, k_contracting_dims),
-=======
         contracting_dims=(x_contracting_dims, k_contracting_dims),
         batched_dims=((x_bdim,), ()),
         bias=bias_1 if not tex.gemm_uses_jax_dot() else None,
         fuse_bias=use_bias_1 if not tex.gemm_uses_jax_dot() else False,
->>>>>>> c90a7207
     )
 
     if dot_1_input_axes is not None and kernel_1_axes is not None:
@@ -357,16 +349,12 @@
     dot_2_output = tex.gemm(
         casted_act_out.get_tensor(TensorUsage.LHS),
         casted_kernel_2.get_tensor(TensorUsage.RHS),
-<<<<<<< HEAD
-        (x_contracting_dims, k_contracting_dims),
-=======
         contracting_dims=(x_contracting_dims, k_contracting_dims),
         batched_dims=((x_bdim,), ()),
         bias=bias_2 if not tex.gemm_uses_jax_dot() else None,
         fuse_bias=use_bias_2 if not tex.gemm_uses_jax_dot() else False,
         sequence_parallel_output=sequence_dim is not None and not tex.gemm_uses_jax_dot(),
         sequence_dim=sequence_dim if not tex.gemm_uses_jax_dot() else None,
->>>>>>> c90a7207
     )
 
     if use_bias_2 and tex.gemm_uses_jax_dot():
@@ -476,12 +464,8 @@
     dgrad_2 = tex.gemm(
         casted_grad.get_tensor(TensorUsage.LHS),
         casted_kernel_2,
-<<<<<<< HEAD
-        (g_contracting_dims_2, k_contracting_dims_2),
-=======
         contracting_dims=(g_contracting_dims_2, k_contracting_dims_2),
         batched_dims=((x_bdim,), ()),
->>>>>>> c90a7207
     )
 
     dgrad_2 = with_sharding_constraint_by_logical_axes(dgrad_2, dot_2_input_axes)
@@ -495,12 +479,8 @@
     wgrad_2 = tex.gemm(
         casted_act_out,
         casted_grad.get_tensor(TensorUsage.RHS),
-<<<<<<< HEAD
-        (x_contracting_dims, g_contracting_dims),
-=======
         contracting_dims=(x_contracting_dims, g_contracting_dims),
         batched_dims=((x_bdim,), (x_bdim,)),
->>>>>>> c90a7207
     )
     wgrad_2 = with_sharding_constraint_by_logical_axes(wgrad_2, kernel_2_axes)
 
@@ -527,14 +507,10 @@
     dgrad_1 = tex.gemm(
         casted_dact_out.get_tensor(TensorUsage.LHS),
         casted_kernel_1,
-<<<<<<< HEAD
-        (g_contracting_dims_1, k_contracting_dims_1),
-=======
         contracting_dims=(g_contracting_dims_1, k_contracting_dims_1),
         batched_dims=((x_bdim,), ()),
         sequence_parallel_output=sequence_dim is not None and not tex.gemm_uses_jax_dot(),
         sequence_dim=sequence_dim if not tex.gemm_uses_jax_dot() else None,
->>>>>>> c90a7207
     )
 
     dgrad_1 = with_sharding_constraint_by_logical_axes(dgrad_1, dot_1_input_axes)
@@ -544,12 +520,8 @@
     wgrad_1 = tex.gemm(
         casted_ln_out,
         casted_dact_out.get_tensor(TensorUsage.RHS),
-<<<<<<< HEAD
-        (x_contracting_dims, g_contracting_dims),
-=======
         contracting_dims=(x_contracting_dims, g_contracting_dims),
         batched_dims=((x_bdim,), (x_bdim,)),
->>>>>>> c90a7207
     )
 
     wgrad_1 = with_sharding_constraint_by_logical_axes(wgrad_1, kernel_1_axes)
