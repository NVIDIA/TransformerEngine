--- conflicted
+++ resolved
@@ -21,11 +21,7 @@
 from jax.ad_checkpoint import checkpoint_name
 
 from . import cpp_extensions as tex
-<<<<<<< HEAD
-from .cpp_extensions.quantization import AmaxScope
-=======
 from .cpp_extensions.amax import AmaxScope
->>>>>>> 70f53666
 from .layernorm import canonicalize_norm_type
 from .quantize import (
     with_sharding_constraint_by_logical_axes,
@@ -45,11 +41,7 @@
     norm_type: str,
     zero_centered_gamma: bool = False,
     epsilon: float = 1e-6,
-<<<<<<< HEAD
-    batch_sequence_transpose: bool = False,
-=======
     transpose_batch_sequence: bool = False,
->>>>>>> 70f53666
     norm_input_axes: Tuple[str, ...] = None,
     dot_1_input_axes: Tuple[str, ...] = None,
     dot_2_input_axes: Tuple[str, ...] = None,
@@ -58,10 +50,7 @@
     ffn1_ckpt_name: str = "ffn1",
     ffn2_ckpt_name: str = "ffn2",
     activation_type: Sequence[Union[str, Callable]] = ("gelu",),
-<<<<<<< HEAD
-=======
     activation_params: dict = None,
->>>>>>> 70f53666
     collective_op_sets: Tuple[tex.CollectiveOpSet] = (
         tex.noop_collective_op_set,
         tex.noop_collective_op_set,
@@ -89,11 +78,7 @@
         norm_type: Type of normalization ("layernorm" or "rmsnorm")
         zero_centered_gamma: Whether to use zero-centered gamma for normalization
         epsilon: Small constant for numerical stability in normalization
-<<<<<<< HEAD
-        batch_sequence_transpose: Whether to transpose the batch and sequence dimensions
-=======
         transpose_batch_sequence: Whether to transpose the batch and sequence dimensions
->>>>>>> 70f53666
         norm_input_axes: Logical axes for sharding the layernorm input
         dot_1_input_axes: Logical axes for sharding the first matrix multiplication
         dot_2_input_axes: Logical axes for sharding the second matrix multiplication
@@ -145,11 +130,7 @@
         norm_type,
         zero_centered_gamma,
         epsilon,
-<<<<<<< HEAD
-        batch_sequence_transpose,
-=======
         transpose_batch_sequence,
->>>>>>> 70f53666
         norm_input_axes,
         dot_1_input_axes,
         dot_2_input_axes,
@@ -158,21 +139,14 @@
         ffn1_ckpt_name,
         ffn2_ckpt_name,
         activation_type,
-<<<<<<< HEAD
-=======
         activation_params,
->>>>>>> 70f53666
         collective_op_sets,
         quantizer_sets,
     )
     return output
 
 
-<<<<<<< HEAD
-@partial(jax.custom_vjp, nondiff_argnums=(7, 8, 9, 10, 11, 12, 13, 14, 15, 16, 17, 18, 19))
-=======
 @partial(jax.custom_vjp, nondiff_argnums=(7, 8, 9, 10, 11, 12, 13, 14, 15, 16, 17, 18, 19, 20))
->>>>>>> 70f53666
 def _layernorm_mlp(
     x: jnp.ndarray,
     gamma: jnp.ndarray,
@@ -184,11 +158,7 @@
     norm_type: str,
     zero_centered_gamma: bool,
     epsilon: float,
-<<<<<<< HEAD
-    batch_sequence_transpose: bool,
-=======
     transpose_batch_sequence: bool,
->>>>>>> 70f53666
     norm_input_axes: Tuple[str, ...],
     dot_1_input_axes: Tuple[str, ...],
     dot_2_input_axes: Tuple[str, ...],
@@ -197,10 +167,7 @@
     ffn1_ckpt_name: str,
     ffn2_ckpt_name: str,
     activation_type: Sequence[Union[str, Callable]],
-<<<<<<< HEAD
-=======
     activation_params: dict,
->>>>>>> 70f53666
     collective_op_sets: Tuple[tex.CollectiveOpSet],
     quantizer_sets,
 ):
@@ -221,11 +188,7 @@
         norm_type: Type of normalization
         zero_centered_gamma: Whether to use zero-centered gamma
         epsilon: Small constant for numerical stability
-<<<<<<< HEAD
-        batch_sequence_transpose: Whether to transpose the batch and sequence dimensions
-=======
         transpose_batch_sequence: Whether to transpose the batch and sequence dimensions
->>>>>>> 70f53666
         norm_input_axes: Logical axes for layernorm sharding
         dot_1_input_axes: Logical axes for first matrix multiplication sharding
         dot_2_input_axes: Logical axes for second matrix multiplication sharding
@@ -251,11 +214,7 @@
         norm_type,
         zero_centered_gamma,
         epsilon,
-<<<<<<< HEAD
-        batch_sequence_transpose,
-=======
         transpose_batch_sequence,
->>>>>>> 70f53666
         norm_input_axes,
         dot_1_input_axes,
         dot_2_input_axes,
@@ -264,10 +223,7 @@
         ffn1_ckpt_name,
         ffn2_ckpt_name,
         activation_type,
-<<<<<<< HEAD
-=======
         activation_params,
->>>>>>> 70f53666
         collective_op_sets,
         quantizer_sets,
     )
@@ -285,11 +241,7 @@
     norm_type,
     zero_centered_gamma,
     epsilon,
-<<<<<<< HEAD
-    batch_sequence_transpose,
-=======
     transpose_batch_sequence,
->>>>>>> 70f53666
     norm_input_axes,
     dot_1_input_axes,
     dot_2_input_axes,
@@ -298,10 +250,7 @@
     ffn1_ckpt_name,
     ffn2_ckpt_name,
     activation_type,
-<<<<<<< HEAD
-=======
     activation_params,
->>>>>>> 70f53666
     collective_op_sets,
     quantizer_sets,
 ):
@@ -353,23 +302,16 @@
         norm_type,
         quantizer=ffn1_quantizer_set.x,
         amax_scope=AmaxScope.TPSP,
-<<<<<<< HEAD
-=======
-        transpose_batch_sequence=transpose_batch_sequence,
->>>>>>> 70f53666
+        transpose_batch_sequence=transpose_batch_sequence,
     )
     casted_ln_out = with_sharding_constraint_by_logical_axes(casted_ln_out, dot_1_input_axes)
 
     casted_kernel_1 = tex.quantize(
-<<<<<<< HEAD
-        kernel_1, flatten_axis=-2, quantizer=ffn1_quantizer_set.kernel, amax_scope=AmaxScope.FSDP
-=======
         kernel_1,
         flatten_axis=-2,
         quantizer=ffn1_quantizer_set.kernel,
         amax_scope=AmaxScope.FSDP,
         transpose_batch_sequence=transpose_batch_sequence,
->>>>>>> 70f53666
     )
 
     # NN GEMM
@@ -378,11 +320,7 @@
         casted_ln_out.get_tensor(TensorUsage.LHS),
         casted_kernel_1.get_tensor(TensorUsage.RHS),
         contracting_dims=(x_contracting_dims, k_contracting_dims),
-<<<<<<< HEAD
-        transpose_batch_sequence=batch_sequence_transpose,
-=======
-        transpose_batch_sequence=transpose_batch_sequence,
->>>>>>> 70f53666
+        transpose_batch_sequence=transpose_batch_sequence,
         bias=bias_1 if not tex.gemm_uses_jax_dot() else None,
         fuse_bias=use_bias_1 if not tex.gemm_uses_jax_dot() else False,
         collective_op=collective_op_set_1.forward,
@@ -422,10 +360,7 @@
         kernel_2,
         quantizer=ffn2_quantizer_set.kernel,
         amax_scope=AmaxScope.FSDP,
-<<<<<<< HEAD
-=======
-        transpose_batch_sequence=transpose_batch_sequence,
->>>>>>> 70f53666
+        transpose_batch_sequence=transpose_batch_sequence,
     )
 
     # NN GEMM
@@ -434,11 +369,7 @@
         casted_act_out.get_tensor(TensorUsage.LHS),
         casted_kernel_2.get_tensor(TensorUsage.RHS),
         contracting_dims=(x_contracting_dims, k_contracting_dims),
-<<<<<<< HEAD
-        transpose_batch_sequence=batch_sequence_transpose,
-=======
-        transpose_batch_sequence=transpose_batch_sequence,
->>>>>>> 70f53666
+        transpose_batch_sequence=transpose_batch_sequence,
         bias=bias_2 if not tex.gemm_uses_jax_dot() else None,
         fuse_bias=use_bias_2 if not tex.gemm_uses_jax_dot() else False,
         collective_op=collective_op_set_2.forward,
@@ -480,11 +411,7 @@
     norm_type,
     zero_centered_gamma,
     epsilon,
-<<<<<<< HEAD
-    batch_sequence_transpose,
-=======
     transpose_batch_sequence,
->>>>>>> 70f53666
     norm_input_axes,
     dot_1_input_axes,
     dot_2_input_axes,
@@ -493,10 +420,7 @@
     ffn1_ckpt_name,
     ffn2_ckpt_name,
     activation_type,
-<<<<<<< HEAD
-=======
     activation_params,
->>>>>>> 70f53666
     collective_op_sets,
     ctx,
     grad,
@@ -549,10 +473,7 @@
         is_dbias=use_bias_2,
         quantizer=ffn1_quantizer_set.dgrad,
         amax_scope=AmaxScope.TPSP,
-<<<<<<< HEAD
-=======
-        transpose_batch_sequence=transpose_batch_sequence,
->>>>>>> 70f53666
+        transpose_batch_sequence=transpose_batch_sequence,
     )
 
     # k_non_contracting_dims calibrated with the shape difference of grad.ndim vs kernel_1.ndim
@@ -570,11 +491,7 @@
         casted_grad.get_tensor(TensorUsage.LHS),
         casted_kernel_2,
         contracting_dims=(g_contracting_dims_2, k_contracting_dims_2),
-<<<<<<< HEAD
-        transpose_batch_sequence=batch_sequence_transpose,
-=======
-        transpose_batch_sequence=transpose_batch_sequence,
->>>>>>> 70f53666
+        transpose_batch_sequence=transpose_batch_sequence,
         collective_op=collective_op_set_2.backward,
     )
 
@@ -590,11 +507,7 @@
         casted_act_out,
         casted_grad.get_tensor(TensorUsage.RHS),
         contracting_dims=(x_contracting_dims, g_contracting_dims),
-<<<<<<< HEAD
-        transpose_batch_sequence=batch_sequence_transpose,
-=======
-        transpose_batch_sequence=transpose_batch_sequence,
->>>>>>> 70f53666
+        transpose_batch_sequence=transpose_batch_sequence,
     )
     wgrad_2 = with_sharding_constraint_by_logical_axes(wgrad_2, kernel_2_axes)
 
@@ -628,11 +541,7 @@
         casted_dact_out.get_tensor(TensorUsage.LHS),
         casted_kernel_1,
         contracting_dims=(g_contracting_dims_1, k_contracting_dims_1),
-<<<<<<< HEAD
-        transpose_batch_sequence=batch_sequence_transpose,
-=======
-        transpose_batch_sequence=transpose_batch_sequence,
->>>>>>> 70f53666
+        transpose_batch_sequence=transpose_batch_sequence,
         collective_op=collective_op_set_1.backward,
     )
 
@@ -644,11 +553,7 @@
         casted_ln_out,
         casted_dact_out.get_tensor(TensorUsage.RHS),
         contracting_dims=(x_contracting_dims, g_contracting_dims),
-<<<<<<< HEAD
-        transpose_batch_sequence=batch_sequence_transpose,
-=======
-        transpose_batch_sequence=transpose_batch_sequence,
->>>>>>> 70f53666
+        transpose_batch_sequence=transpose_batch_sequence,
     )
 
     wgrad_1 = with_sharding_constraint_by_logical_axes(wgrad_1, kernel_1_axes)
