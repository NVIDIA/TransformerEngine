# Copyright (c) 2022-2024, NVIDIA CORPORATION & AFFILIATES. All rights reserved.
#
# See LICENSE for license information.
"""JAX MLP modules"""

from typing import List, Tuple, Sequence, Union, Callable
from functools import partial

import jax
import jax.numpy as jnp
from jax.ad_checkpoint import checkpoint_name

from .cpp_extensions import cast_fp8, transpose, cast_transpose, dbias_cast_transpose
from .cpp_extensions import act_lu, act_lu_fp8, dact_lu
from .cpp_extensions import dact_lu_dbias_cast_transpose, dgated_act_lu_cast_transpose
from .cpp_extensions import rmsnorm_fwd_fp8, rmsnorm_bwd
from .cpp_extensions import layernorm_fwd_fp8, layernorm_bwd
from .dot import fp8_dot_impl, get_precision_of_fp8_dot, quantize, dequantize
from .layernorm import canonicalize_layernorm_type
from .fp8 import FP8Helper, FP8MetaPackage
from .sharding import with_sharding_constraint_by_logical_axes

<<<<<<< HEAD
=======
activation_dict = {
    ('gelu',): {
        'fwd': gelu,
        "bwd": dgelu
    },
    ('gelu', 'linear'): {
        'fwd': gated_gelu,
        'bwd': dgated_gelu
    },
    ('silu',): {
        'fwd': silu,
        "bwd": dsilu
    },
    ('silu', 'linear'): {
        'fwd': gated_silu,
        'bwd': dgated_silu
    }
}

activation_fp8_dict = {
    ('gelu',): {
        'fwd': gelu_fp8,
        'bwd': dgelu_dbias_cast_transpose
    },
    ('gelu', 'linear'): {
        'fwd': gated_gelu_fp8,
        'bwd': dgated_gelu_cast_transpose
    },
    ('silu',): {
        'fwd': silu_fp8,
        'bwd': dsilu_dbias_cast_transpose
    },
    ('silu', 'linear'): {
        'fwd': gated_silu_fp8,
        'bwd': dgated_silu_cast_transpose
    }
}

>>>>>>> eed4dfc6

def activation_lu(x: jnp.ndarray, activation_type: Sequence[Union[str, Callable]]):
    """
    Activation Unit
    """
    if len(activation_type) > 1:
        assert x.shape[-2] == 2    # Linear + GeLU
    output = _activation_lu(x, activation_type)
    return output


@partial(jax.custom_vjp, nondiff_argnums=(1,))
def _activation_lu(x: jnp.ndarray, activation_type: Sequence[Union[str, Callable]]):

    _output, _ = _activation_lu_fwd_rule(x, activation_type)

    return _output


def _activation_lu_fwd_rule(x, activation_type):
    fwd_output = act_lu(x, activation_type)
    return fwd_output, (x,)


def _activation_lu_bwd_rule(activation_type, ctx, g):
    x, = ctx
    assert x.dtype == g.dtype

    dx = dact_lu(g, x, activation_type)
    dx = jnp.reshape(dx, x.shape)
    return (dx,)


_activation_lu.defvjp(_activation_lu_fwd_rule, _activation_lu_bwd_rule)


def activation_lu_fp8(x: jnp.ndarray, amax: jnp.ndarray, scale: jnp.ndarray, scale_inv: jnp.ndarray,
                      fwd_dtype: jnp.dtype, bwd_dtype: jnp.dtype,
                      activation_type: Sequence[Union[str, Callable]]):
    """
    Activation Unit
    """
    transpose_indices = (1, 2, 0)
    dx_trans_no_use = jnp.empty([x.shape[i] for i in transpose_indices], dtype=x.dtype)
    dbias_no_use = jnp.empty(x.shape[-1], dtype=x.dtype)

    output = _activation_lu_fp8(x, dx_trans_no_use, dbias_no_use, amax, scale, scale_inv, fwd_dtype,
                                bwd_dtype, activation_type)
    return output


@partial(jax.custom_vjp, nondiff_argnums=(6, 7, 8))
def _activation_lu_fp8(x: jnp.ndarray, dx_trans_no_use: jnp.ndarray, dbias_no_use: jnp.ndarray,
                       amax: jnp.ndarray, scale: jnp.ndarray, scale_inv: jnp.ndarray,
                       fwd_dtype: jnp.dtype, bwd_dtype: jnp.dtype,
                       activation_type: Sequence[Union[str, Callable]]):

    output = _activation_lu_fp8_fwd_rule(x, dx_trans_no_use, dbias_no_use, amax, scale, scale_inv,
                                         fwd_dtype, bwd_dtype, activation_type)

    return output

<<<<<<< HEAD
def _activation_lu_fp8_fwd_rule(x,
                                dx_trans_no_use,    # pylint: disable=unused-argument
                                dbias_no_use,   # pylint: disable=unused-argument
                                amax,
                                scale, scale_inv,
                                fwd_dtype, bwd_dtype,   # pylint: disable=unused-argument
                                activation_type):
    activation_lu_out, _ = act_lu_fp8(x, amax, scale, scale_inv, fwd_dtype,
                                      activation_type)
=======

def _activation_lu_fp8_fwd_rule(
        x,
        dx_trans_no_use,    # pylint: disable=unused-argument
        dbias_no_use,    # pylint: disable=unused-argument
        amax,
        scale,
        scale_inv,
        fwd_dtype,
        bwd_dtype,    # pylint: disable=unused-argument
        activation_type):
    activation_lu_out, _ = activation_fp8_dict[activation_type]["fwd"](x, amax, scale, scale_inv,
                                                                       fwd_dtype)
>>>>>>> eed4dfc6

    activation_lu_out = dequantize(activation_lu_out, x.dtype, scale_inv)
    ctx = (x, amax, scale, scale_inv)
    return activation_lu_out, ctx


def _activation_lu_fp8_bwd_rule(
        fwd_dtype,    # pylint: disable=unused-argument
        bwd_dtype,
        activation_type,
        ctx,
        g):
    x, amax, scale, scale_inv = ctx

<<<<<<< HEAD
    if len(activation_type) > 1: #gated, no bias
=======
    activation_lu_fp8_bwd = activation_fp8_dict[activation_type]["bwd"]
    if len(activation_type) > 1:    #gated, no bias
>>>>>>> eed4dfc6
        dactivation_lu, dactivation_lu_trans, amax_out = \
        dgated_act_lu_cast_transpose(g, x, amax, scale, scale_inv, bwd_dtype, -1, activation_type)
        dbias = jnp.empty(x.shape[-1], x.dtype)
    else: #not gated, with bias
        dactivation_lu, dactivation_lu_trans, dbias, amax_out = \
        dact_lu_dbias_cast_transpose(g, x, amax, scale, scale_inv, bwd_dtype,
                                     -1, -2, activation_type)
    dactivation_lu = dequantize(dactivation_lu, x.dtype, scale_inv)
    dactivation_lu_trans = dequantize(dactivation_lu_trans, x.dtype, scale_inv)
    ctx = (dactivation_lu, dactivation_lu_trans, dbias, amax_out, scale, scale_inv)
    return ctx


_activation_lu_fp8.defvjp(_activation_lu_fp8_fwd_rule, _activation_lu_fp8_bwd_rule)


def fused_layernorm_fp8_mlp(x: jnp.ndarray,
                            gamma: jnp.ndarray,
                            beta: jnp.ndarray,
                            kernels: List[jnp.ndarray],
                            biases: List[jnp.ndarray],
                            fp8_gemm_pkg: FP8MetaPackage,
                            layernorm_type: str,
                            zero_centered_gamma: bool = False,
                            epsilon: float = 1e-6,
                            layernorm_input_axes: Tuple[str, ...] = None,
                            dot_1_input_axes: Tuple[str, ...] = None,
                            dot_2_input_axes: Tuple[str, ...] = None,
                            ffn1_ckpt_name: str = 'ffn1',
                            ffn2_ckpt_name: str = 'ffn2',
                            activation_type: Sequence[Union[str, Callable]] = ('gelu',),
                            use_bias: bool = True) -> jnp.ndarray:
    """
    Layernorm + GEMM1 + bias + activation + GEMM2 + bias
    """

    assert len(kernels) == 2
    assert fp8_gemm_pkg.num_of_gemm == len(kernels)

    kernel_1 = kernels[0]
    kernel_2 = kernels[1]
    bias_1 = biases[0]
    bias_2 = biases[1]
    fp8_max = fp8_gemm_pkg.fp8_max
    amax = fp8_gemm_pkg.amax
    scale = fp8_gemm_pkg.scale
    scale_inv = fp8_gemm_pkg.scale_inv

    fwd_dtype = FP8Helper.FWD_DTYPE
    bwd_dtype = FP8Helper.BWD_DTYPE

    layernorm_type = canonicalize_layernorm_type(layernorm_type)
    if layernorm_type == 'rmsnorm':
        assert beta is None, "beta should be None if layernorm_type is 'rmsnorm'"
        assert not zero_centered_gamma, "zero_centered_gamma is not supported " \
            "if layernorm_type is 'rmsnorm'"

    output = _fused_layernorm_fp8_mlp(x, gamma, beta, kernel_1, kernel_2, bias_1, bias_2, fp8_max,
                                      amax, scale, scale_inv, fwd_dtype, bwd_dtype, layernorm_type,
                                      zero_centered_gamma, epsilon, layernorm_input_axes,
                                      dot_1_input_axes, dot_2_input_axes, ffn1_ckpt_name,
                                      ffn2_ckpt_name, activation_type, use_bias)
    return output


@partial(jax.custom_vjp, nondiff_argnums=(11, 12, 13, 14, 15, 16, 17, 18, 19, 20, 21, 22))
def _fused_layernorm_fp8_mlp(x: jnp.ndarray, gamma: jnp.ndarray, beta: jnp.ndarray,
                             kernel_1: jnp.ndarray, kernel_2: jnp.ndarray, bias_1: jnp.ndarray,
                             bias_2: jnp.ndarray, fp8_max: jnp.ndarray, amax: jnp.ndarray,
                             scale: jnp.ndarray, scale_inv: jnp.ndarray, fwd_dtype: jnp.dtype,
                             bwd_dtype: jnp.dtype, layernorm_type: str, zero_centered_gamma: bool,
                             epsilon: float, layernorm_input_axes: Tuple[str, ...],
                             dot_1_input_axes: Tuple[str, ...], dot_2_input_axes: Tuple[str, ...],
                             ffn1_ckpt_name: str, ffn2_ckpt_name: str,
                             activation_type: Sequence[Union[str, Callable]], use_bias: bool):
    output, _ = _fused_layernorm_fp8_mlp_fwd_rule(
        x, gamma, beta, kernel_1, kernel_2, bias_1, bias_2, fp8_max, amax, scale, scale_inv,
        fwd_dtype, bwd_dtype, layernorm_type, zero_centered_gamma, epsilon, layernorm_input_axes,
        dot_1_input_axes, dot_2_input_axes, ffn1_ckpt_name, ffn2_ckpt_name, activation_type,
        use_bias)
    return output


def _fused_layernorm_fp8_mlp_fwd_rule(
        x,
        gamma,
        beta,
        kernel_1,
        kernel_2,
        bias_1,
        bias_2,
        fp8_max,
        amax,
        scale,
        scale_inv,
        fwd_dtype,
        bwd_dtype,    # pylint: disable=unused-argument
        layernorm_type,
        zero_centered_gamma,
        epsilon,
        layernorm_input_axes,
        dot_1_input_axes,
        dot_2_input_axes,
        ffn1_ckpt_name,
        ffn2_ckpt_name,
        activation_type,
        use_bias):

    # x should be in shape of (batch..., hidden)
    # Kernel_1 should be in shape of (Hidden_in, 1, Hidden_out)
    # Kernel_2 should be in shape of (Hidden_in, Hidden_out)
    assert len(kernel_1.shape) == 3
    assert kernel_1.shape[-2] == len(activation_type)
    assert len(kernel_2.shape) == 2

    x_contracting_dims = (len(x.shape) - 1,)
    xt_batch_dims = tuple(range(1, x.ndim))

    assert x.shape[x_contracting_dims[0]] == kernel_1.shape[0]
    assert kernel_1.shape[-1] == kernel_2.shape[0]

<<<<<<< HEAD
=======
    # Squeeze act axis
    # (hidden_in, 1, hidden_out) -> (hidden_in, hidden_out)
    if not is_gated:
        kernel_1 = jnp.squeeze(kernel_1, axis=-2)

    maybe_fm32_to_fp32, maybe_fp32_to_fm32 = \
        FP8Helper.generate_fp8_meta_dtype_converter_pair(fp8_max, amax, scale, scale_inv)
    fp8_max, amax, scale, scale_inv = maybe_fm32_to_fp32(fp8_max, amax, scale, scale_inv)

    scale, scale_inv = FP8Helper.update_fp8_scale(fp8_max, amax, scale)
>>>>>>> eed4dfc6
    amax = FP8Helper.update_amax_history(amax)

    gemm1_x_idx, gemm1_kernel_idx, _ = FP8Helper.get_fp8_meta_indices(0)

    x_amax = amax[gemm1_x_idx, 0:1]
    x_scale = scale[gemm1_x_idx]
    x_scale_inv = scale_inv[gemm1_x_idx]

    x = with_sharding_constraint_by_logical_axes(x, layernorm_input_axes)

    if layernorm_type == 'layernorm':
        ln_out, mu, rsigma, updated_x_amax = layernorm_fwd_fp8(
            x,
            gamma,
            beta,
            x_amax,
            x_scale,
            x_scale_inv,
            out_dtype=fwd_dtype,
            zero_centered_gamma=zero_centered_gamma,
            epsilon=epsilon)
    else:
        assert not zero_centered_gamma, "zero_centered_gamma is not supported " \
            "if layernorm_type is 'rmsnorm'"
        ln_out, rsigma, updated_x_amax = rmsnorm_fwd_fp8(x,
                                                         gamma,
                                                         x_amax,
                                                         x_scale,
                                                         x_scale_inv,
                                                         out_dtype=fwd_dtype,
                                                         epsilon=epsilon)
        mu = None

    assert x.shape == ln_out.shape

    kernel_1_amax = amax[gemm1_kernel_idx, 0:1]
    kernel_1_scale = scale[gemm1_kernel_idx]
    kernel_1_scale_inv = scale_inv[gemm1_kernel_idx]

    # Note (Ming Huang): Use cast only to allow XLA handle tranpose for avoiding
    # unnecessary copy to break FP8 GEMM pattern matching.
    casted_kernel_1, updated_kernel_1_amax = \
        cast_fp8(kernel_1, kernel_1_amax, kernel_1_scale, kernel_1_scale_inv, fwd_dtype)

    ln_out = with_sharding_constraint_by_logical_axes(ln_out, dot_1_input_axes)

    # (batch..., hidden_in) x (hidden_in, hidden_out)
    dot_1_output = fp8_dot_impl(ln_out, casted_kernel_1, x_scale_inv, kernel_1_scale_inv, x.dtype,
                                (x_contracting_dims, (0,)),
                                get_precision_of_fp8_dot(FP8Helper.FP8_2X_ACC_FPROP))
    if use_bias:
        bias_1_shape = bias_1.shape
        bias_1_new_shape = (1,) * (dot_1_output.ndim - bias_1.ndim) + bias_1_shape
        dot_1_output += jnp.reshape(bias_1, bias_1_new_shape)
    else:
        bias_1_shape = None
    dot_1_output = checkpoint_name(dot_1_output, ffn1_ckpt_name)

    gemm2_x_idx, gemm2_kernel_idx, _ = FP8Helper.get_fp8_meta_indices(1)

    activation_lu_out_amax = amax[gemm2_x_idx, 0:1]
    activation_lu_out_scale = scale[gemm2_x_idx]
    activation_lu_out_scale_inv = scale_inv[gemm2_x_idx]


    # (batch..., hidden_in) -> (batch..., hidden)
    casted_activation_lu_out, updated_activation_lu_amax = \
    act_lu_fp8(dot_1_output, activation_lu_out_amax, activation_lu_out_scale,
               activation_lu_out_scale_inv, fwd_dtype, activation_type)

    casted_activation_lu_out = with_sharding_constraint_by_logical_axes(
        casted_activation_lu_out, dot_2_input_axes)

    kernel_2_scale = scale[gemm2_kernel_idx]
    kernel_2_scale_inv = scale_inv[gemm2_kernel_idx]
    # Note (Ming Huang): Use native cast to allow XLA handle tranpose for avoiding
    # unnecessary copy to break FP8 GEMM pattern matching.
    casted_kernel_2, updated_kernel_2_amax = quantize(kernel_2, fwd_dtype, kernel_2_scale)

    # (batch..., hidden_in) x (hidden_out, hidden_in)
    dot_2_output = fp8_dot_impl(casted_activation_lu_out, casted_kernel_2,
                                activation_lu_out_scale_inv, kernel_2_scale_inv, x.dtype,
                                (x_contracting_dims, (0,)),
                                get_precision_of_fp8_dot(FP8Helper.FP8_2X_ACC_FPROP))

    if use_bias:
        bias_2_shape = bias_2.shape
        bias_2_new_shape = (1,) * (dot_2_output.ndim - bias_2.ndim) + bias_2_shape
        dot_2_output += jnp.reshape(bias_2, bias_2_new_shape)
    else:
        bias_2_shape = None

    dot_2_output = checkpoint_name(dot_2_output, ffn2_ckpt_name)

    ctx = (x, ln_out, mu, rsigma, gamma, dot_1_output, casted_activation_lu_out, casted_kernel_1,
           casted_kernel_2, fp8_max, amax, scale, scale_inv, updated_x_amax,
           updated_activation_lu_amax, updated_kernel_1_amax, updated_kernel_2_amax,
<<<<<<< HEAD
           x_contracting_dims, xt_batch_dims, bias_1_shape, bias_2_shape)
=======
           x_contracting_dims, xt_batch_dims, bias_1.shape, bias_2.shape, maybe_fp32_to_fm32)
>>>>>>> eed4dfc6

    return dot_2_output, ctx


def _fused_layernorm_fp8_mlp_bwd_rule(
        fwd_dtype,    # pylint: disable=unused-argument
        bwd_dtype,
        layernorm_type,
        zero_centered_gamma,
        epsilon,
        layernorm_input_axes,
        dot_1_input_axes,
        dot_2_input_axes,
        ffn1_ckpt_name,    # pylint: disable=unused-argument
        ffn2_ckpt_name,    # pylint: disable=unused-argument
        activation_type,
        use_bias,
        ctx,
        grad):
    x, ln_out, mu, rsigma, gamma, dot_1_output, casted_activation_lu_out, \
    casted_kernel_1, casted_kernel_2, fp8_max, amax, scale, scale_inv, updated_x_amax, \
    updated_activation_lu_amax, updated_kernel_1_amax, updated_kernel_2_amax, \
    x_contracting_dims, xt_batch_dims, bias_1_shape, bias_2_shape, maybe_fp32_to_fm32 = ctx

    is_gated = len(activation_type) > 1

    gemm2_x_idx, gemm2_kernel_idx, gemm2_grad_idx = FP8Helper.get_fp8_meta_indices(1)

    grad_amax = amax[gemm2_grad_idx, 0:1]
    grad_scale = scale[gemm2_grad_idx]
    grad_scale_inv = scale_inv[gemm2_grad_idx]

    # Since the sharding of outputs should be the same as dot_1's input
    grad = with_sharding_constraint_by_logical_axes(grad, dot_1_input_axes)
    if use_bias:
        casted_grad, casted_grad_t, dbias_2, updated_grad_amax = \
        dbias_cast_transpose(grad, grad_amax, grad_scale,
                             grad_scale_inv, bwd_dtype,
                             static_axis_boundary=-1,
                             transpose_axis_boundary=-1)
        dbias_2 = jnp.reshape(dbias_2, bias_2_shape)
    else:
        casted_grad, casted_grad_t, updated_grad_amax = \
        cast_transpose(grad, grad_amax, grad_scale,
                       grad_scale_inv, bwd_dtype,
                       static_axis_boundary=-1,
                       transpose_axis_boundary=-1)
        dbias_2 = None

    casted_activation_lu_out_t = transpose(casted_activation_lu_out,
                                           static_axis_boundary=-1,
                                           transpose_axis_boundary=-1)

    # (hidden, batch...,) x (hidden, batch...)
    gemm2_x_scale_inv = scale_inv[gemm2_x_idx]
    wgrad_2 = fp8_dot_impl(casted_activation_lu_out_t, casted_grad_t, gemm2_x_scale_inv,
                           grad_scale_inv, grad.dtype, (xt_batch_dims, xt_batch_dims),
                           get_precision_of_fp8_dot(FP8Helper.FP8_2X_ACC_WGRAD))

    # (batch..., hidden_out) x (hidden_in, hidden_out)
    kernel_2_scale_inv = scale_inv[gemm2_kernel_idx]
    dgrad_2 = fp8_dot_impl(casted_grad, casted_kernel_2, grad_scale_inv, kernel_2_scale_inv,
                           grad.dtype, (x_contracting_dims, (1,)),
                           get_precision_of_fp8_dot(FP8Helper.FP8_2X_ACC_DGRAD))

    dgrad_2 = with_sharding_constraint_by_logical_axes(dgrad_2, dot_2_input_axes)

    gemm1_x_idx, gemm1_kernel_idx, gemm1_grad_idx = FP8Helper.get_fp8_meta_indices(0)

    dactivation_lu_amax = amax[gemm1_grad_idx, 0:1]
    dactivation_lu_scale = scale[gemm1_grad_idx]
    dactivation_lu_scale_inv = scale_inv[gemm1_grad_idx]

    if is_gated:
        if use_bias:
            dactivation_lu = dact_lu(dgrad_2, dot_1_output, activation_type)
            casted_dactivation_lu, casted_dactivation_lu_t, dbias_1, updated_dactivation_lu_amax = \
            dbias_cast_transpose(
                dactivation_lu,
                dactivation_lu_amax,
                dactivation_lu_scale,
                dactivation_lu_scale_inv,
                bwd_dtype,
                static_axis_boundary=-1,
                transpose_axis_boundary=-2)
            dbias_1 = jnp.reshape(dbias_1, bias_1_shape)
        else:
            casted_dactivation_lu, casted_dactivation_lu_t, updated_dactivation_lu_amax = \
            dgated_act_lu_cast_transpose(
                dgrad_2,
                dot_1_output,
                dactivation_lu_amax,
                dactivation_lu_scale,
                dactivation_lu_scale_inv,
                bwd_dtype,
                static_axis_boundary=-1,
                activation_type=activation_type)
            dbias_1 = None
    else:
        if use_bias:
            casted_dactivation_lu, casted_dactivation_lu_t, dbias_1, updated_dactivation_lu_amax=\
            dact_lu_dbias_cast_transpose(
                dgrad_2,
                dot_1_output,
                dactivation_lu_amax,
                dactivation_lu_scale,
                dactivation_lu_scale_inv,
                bwd_dtype,
                static_axis_boundary=-1,
                transpose_axis_boundary=-2,
                activation_type=activation_type)
            dbias_1 = jnp.reshape(dbias_1, bias_1_shape)
        else:
            dactivation_lu = dact_lu(dgrad_2, dot_1_output, activation_type)
            casted_dactivation_lu, casted_dactivation_lu_t, updated_dactivation_lu_amax = \
            cast_transpose(
                dactivation_lu,
                dactivation_lu_amax,
                dactivation_lu_scale,
                dactivation_lu_scale_inv,
                bwd_dtype,
                static_axis_boundary=-1,
                transpose_axis_boundary=-2)
            dbias_1 = None

    ln_out_t = transpose(ln_out, static_axis_boundary=-1, transpose_axis_boundary=-1)

    # (hidden, batch...) x (hidden, batch...)
    gemm1_x_scale_inv = scale_inv[gemm1_x_idx]
    xt_batch_dims_2 = tuple(i + 1 for i in xt_batch_dims)
    wgrad_1 = fp8_dot_impl(ln_out_t, casted_dactivation_lu_t, gemm1_x_scale_inv,
                           dactivation_lu_scale_inv, grad.dtype, (xt_batch_dims, xt_batch_dims_2),
                           get_precision_of_fp8_dot(FP8Helper.FP8_2X_ACC_WGRAD))

<<<<<<< HEAD
    x_contracting_dims = ((min(x_contracting_dims),) + tuple(
            i + 1 for i in x_contracting_dims), (1,2))
=======
    # (batch..., hidden_out) x (hidden_in, hidden_out)
    if is_gated:
        x_contracting_dims = ((min(x_contracting_dims),) + tuple(i + 1 for i in x_contracting_dims),
                              (1, 2))
    else:
        x_contracting_dims = (x_contracting_dims, (1,))
>>>>>>> eed4dfc6
    kernel_1_scale_inv = scale_inv[gemm1_kernel_idx]
    dgrad_1 = fp8_dot_impl(casted_dactivation_lu, casted_kernel_1, dactivation_lu_scale_inv,
                           kernel_1_scale_inv, grad.dtype, x_contracting_dims,
                           get_precision_of_fp8_dot(FP8Helper.FP8_2X_ACC_DGRAD))

    dgrad_1 = with_sharding_constraint_by_logical_axes(dgrad_1, layernorm_input_axes)

    if layernorm_type == 'layernorm':
        dx, dgamma, dbeta = layernorm_bwd(dgrad_1,
                                          x,
                                          mu,
                                          rsigma,
                                          gamma,
                                          zero_centered_gamma=zero_centered_gamma,
                                          epsilon=epsilon)
    else:
        assert not zero_centered_gamma, "zero_centered_gamma is not supported " \
            "if layernorm_type is 'rmsnorm'"
        dx, dgamma = rmsnorm_bwd(dgrad_1, x, rsigma, gamma, epsilon=epsilon)
        dbeta = None

    amax = amax.at[gemm1_x_idx, 0].set(updated_x_amax[0])
    amax = amax.at[gemm1_kernel_idx, 0].set(updated_kernel_1_amax[0])
    amax = amax.at[gemm1_grad_idx, 0].set(updated_dactivation_lu_amax[0])
    amax = amax.at[gemm2_x_idx, 0].set(updated_activation_lu_amax[0])
    amax = amax.at[gemm2_kernel_idx, 0].set(updated_kernel_2_amax)
    amax = amax.at[gemm2_grad_idx, 0].set(updated_grad_amax[0])

    fp8_max, amax, scale, scale_inv = maybe_fp32_to_fm32(fp8_max, amax, scale, scale_inv)

    return dx, dgamma, dbeta, wgrad_1, wgrad_2, dbias_1, dbias_2, \
           fp8_max, amax, scale, scale_inv


_fused_layernorm_fp8_mlp.defvjp(_fused_layernorm_fp8_mlp_fwd_rule,
                                _fused_layernorm_fp8_mlp_bwd_rule)<|MERGE_RESOLUTION|>--- conflicted
+++ resolved
@@ -20,47 +20,6 @@
 from .fp8 import FP8Helper, FP8MetaPackage
 from .sharding import with_sharding_constraint_by_logical_axes
 
-<<<<<<< HEAD
-=======
-activation_dict = {
-    ('gelu',): {
-        'fwd': gelu,
-        "bwd": dgelu
-    },
-    ('gelu', 'linear'): {
-        'fwd': gated_gelu,
-        'bwd': dgated_gelu
-    },
-    ('silu',): {
-        'fwd': silu,
-        "bwd": dsilu
-    },
-    ('silu', 'linear'): {
-        'fwd': gated_silu,
-        'bwd': dgated_silu
-    }
-}
-
-activation_fp8_dict = {
-    ('gelu',): {
-        'fwd': gelu_fp8,
-        'bwd': dgelu_dbias_cast_transpose
-    },
-    ('gelu', 'linear'): {
-        'fwd': gated_gelu_fp8,
-        'bwd': dgated_gelu_cast_transpose
-    },
-    ('silu',): {
-        'fwd': silu_fp8,
-        'bwd': dsilu_dbias_cast_transpose
-    },
-    ('silu', 'linear'): {
-        'fwd': gated_silu_fp8,
-        'bwd': dgated_silu_cast_transpose
-    }
-}
-
->>>>>>> eed4dfc6
 
 def activation_lu(x: jnp.ndarray, activation_type: Sequence[Union[str, Callable]]):
     """
@@ -123,7 +82,7 @@
 
     return output
 
-<<<<<<< HEAD
+
 def _activation_lu_fp8_fwd_rule(x,
                                 dx_trans_no_use,    # pylint: disable=unused-argument
                                 dbias_no_use,   # pylint: disable=unused-argument
@@ -133,22 +92,6 @@
                                 activation_type):
     activation_lu_out, _ = act_lu_fp8(x, amax, scale, scale_inv, fwd_dtype,
                                       activation_type)
-=======
-
-def _activation_lu_fp8_fwd_rule(
-        x,
-        dx_trans_no_use,    # pylint: disable=unused-argument
-        dbias_no_use,    # pylint: disable=unused-argument
-        amax,
-        scale,
-        scale_inv,
-        fwd_dtype,
-        bwd_dtype,    # pylint: disable=unused-argument
-        activation_type):
-    activation_lu_out, _ = activation_fp8_dict[activation_type]["fwd"](x, amax, scale, scale_inv,
-                                                                       fwd_dtype)
->>>>>>> eed4dfc6
-
     activation_lu_out = dequantize(activation_lu_out, x.dtype, scale_inv)
     ctx = (x, amax, scale, scale_inv)
     return activation_lu_out, ctx
@@ -162,12 +105,7 @@
         g):
     x, amax, scale, scale_inv = ctx
 
-<<<<<<< HEAD
     if len(activation_type) > 1: #gated, no bias
-=======
-    activation_lu_fp8_bwd = activation_fp8_dict[activation_type]["bwd"]
-    if len(activation_type) > 1:    #gated, no bias
->>>>>>> eed4dfc6
         dactivation_lu, dactivation_lu_trans, amax_out = \
         dgated_act_lu_cast_transpose(g, x, amax, scale, scale_inv, bwd_dtype, -1, activation_type)
         dbias = jnp.empty(x.shape[-1], x.dtype)
@@ -289,19 +227,10 @@
     assert x.shape[x_contracting_dims[0]] == kernel_1.shape[0]
     assert kernel_1.shape[-1] == kernel_2.shape[0]
 
-<<<<<<< HEAD
-=======
-    # Squeeze act axis
-    # (hidden_in, 1, hidden_out) -> (hidden_in, hidden_out)
-    if not is_gated:
-        kernel_1 = jnp.squeeze(kernel_1, axis=-2)
-
     maybe_fm32_to_fp32, maybe_fp32_to_fm32 = \
         FP8Helper.generate_fp8_meta_dtype_converter_pair(fp8_max, amax, scale, scale_inv)
     fp8_max, amax, scale, scale_inv = maybe_fm32_to_fp32(fp8_max, amax, scale, scale_inv)
-
     scale, scale_inv = FP8Helper.update_fp8_scale(fp8_max, amax, scale)
->>>>>>> eed4dfc6
     amax = FP8Helper.update_amax_history(amax)
 
     gemm1_x_idx, gemm1_kernel_idx, _ = FP8Helper.get_fp8_meta_indices(0)
@@ -399,11 +328,7 @@
     ctx = (x, ln_out, mu, rsigma, gamma, dot_1_output, casted_activation_lu_out, casted_kernel_1,
            casted_kernel_2, fp8_max, amax, scale, scale_inv, updated_x_amax,
            updated_activation_lu_amax, updated_kernel_1_amax, updated_kernel_2_amax,
-<<<<<<< HEAD
-           x_contracting_dims, xt_batch_dims, bias_1_shape, bias_2_shape)
-=======
-           x_contracting_dims, xt_batch_dims, bias_1.shape, bias_2.shape, maybe_fp32_to_fm32)
->>>>>>> eed4dfc6
+           x_contracting_dims, xt_batch_dims, bias_1_shape, bias_2_shape, maybe_fp32_to_fm32)
 
     return dot_2_output, ctx
 
@@ -428,8 +353,6 @@
     updated_activation_lu_amax, updated_kernel_1_amax, updated_kernel_2_amax, \
     x_contracting_dims, xt_batch_dims, bias_1_shape, bias_2_shape, maybe_fp32_to_fm32 = ctx
 
-    is_gated = len(activation_type) > 1
-
     gemm2_x_idx, gemm2_kernel_idx, gemm2_grad_idx = FP8Helper.get_fp8_meta_indices(1)
 
     grad_amax = amax[gemm2_grad_idx, 0:1]
@@ -477,7 +400,7 @@
     dactivation_lu_scale = scale[gemm1_grad_idx]
     dactivation_lu_scale_inv = scale_inv[gemm1_grad_idx]
 
-    if is_gated:
+    if len(activation_type) > 1:    # if gated
         if use_bias:
             dactivation_lu = dact_lu(dgrad_2, dot_1_output, activation_type)
             casted_dactivation_lu, casted_dactivation_lu_t, dbias_1, updated_dactivation_lu_amax = \
@@ -538,17 +461,8 @@
                            dactivation_lu_scale_inv, grad.dtype, (xt_batch_dims, xt_batch_dims_2),
                            get_precision_of_fp8_dot(FP8Helper.FP8_2X_ACC_WGRAD))
 
-<<<<<<< HEAD
     x_contracting_dims = ((min(x_contracting_dims),) + tuple(
             i + 1 for i in x_contracting_dims), (1,2))
-=======
-    # (batch..., hidden_out) x (hidden_in, hidden_out)
-    if is_gated:
-        x_contracting_dims = ((min(x_contracting_dims),) + tuple(i + 1 for i in x_contracting_dims),
-                              (1, 2))
-    else:
-        x_contracting_dims = (x_contracting_dims, (1,))
->>>>>>> eed4dfc6
     kernel_1_scale_inv = scale_inv[gemm1_kernel_idx]
     dgrad_1 = fp8_dot_impl(casted_dactivation_lu, casted_kernel_1, dactivation_lu_scale_inv,
                            kernel_1_scale_inv, grad.dtype, x_contracting_dims,
