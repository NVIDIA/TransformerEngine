--- conflicted
+++ resolved
@@ -136,9 +136,8 @@
     return output
 
 
-<<<<<<< HEAD
 @partial(jax.custom_vjp, nondiff_argnums=(9, 10, 11, 12, 13, 14, 15, 16, 17, 18))
-def _layernrom_geglu_fp8_mlp(x: jnp.ndarray, gamma: jnp.ndarray, beta: jnp.ndarray,
+def _layernorm_geglu_fp8_mlp(x: jnp.ndarray, gamma: jnp.ndarray, beta: jnp.ndarray,
                              kernel_1: jnp.ndarray, kernel_2: jnp.ndarray, fp8_max: jnp.ndarray,
                              amax: jnp.ndarray, scale: jnp.ndarray, scale_inv: jnp.ndarray,
                              fwd_dtype: jnp.dtype, bwd_dtype: jnp.dtype, layernorm_type: str,
@@ -146,16 +145,7 @@
                              layernorm_input_axes: Tuple[str, ...],
                              dot_1_input_axes: Tuple[str, ...], dot_2_input_axes: Tuple[str, ...],
                              ffn1_ckpt_name: str, ffn2_ckpt_name: str):
-    output, _ = _layernrom_geglu_fp8_mlp_fwd_rule(x, gamma, beta, kernel_1, kernel_2, fp8_max, amax,
-=======
-@partial(jax.custom_vjp, nondiff_argnums=(9, 10, 11, 12, 13))
-def _layernorm_geglu_fp8_mlp(x: jnp.ndarray, gamma: jnp.ndarray, beta: jnp.ndarray,
-                             kernel_1: jnp.ndarray, kernel_2: jnp.ndarray, fp8_max: jnp.ndarray,
-                             amax: jnp.ndarray, scale: jnp.ndarray, scale_inv: jnp.ndarray,
-                             fwd_dtype: jnp.dtype, bwd_dtype: jnp.dtype, layernorm_type: str,
-                             zero_centered_gamma: bool, epsilon: float):
     output, _ = _layernorm_geglu_fp8_mlp_fwd_rule(x, gamma, beta, kernel_1, kernel_2, fp8_max, amax,
->>>>>>> 44574def
                                                   scale, scale_inv, fwd_dtype, bwd_dtype,
                                                   layernorm_type, zero_centered_gamma, epsilon,
                                                   layernorm_input_axes, dot_1_input_axes,
@@ -391,12 +381,11 @@
            fp8_max, amax, scale, scale_inv
 
 
-<<<<<<< HEAD
-_layernrom_geglu_fp8_mlp.defvjp(_layernrom_geglu_fp8_mlp_fwd_rule,
-                                _layernrom_geglu_fp8_mlp_bwd_rule)
-
-
-def layernrom_gelu_fp8_mlp(x: jnp.ndarray,
+_layernorm_geglu_fp8_mlp.defvjp(_layernorm_geglu_fp8_mlp_fwd_rule,
+                                _layernorm_geglu_fp8_mlp_bwd_rule)
+
+
+def layernorm_gelu_fp8_mlp(x: jnp.ndarray,
                            gamma: jnp.ndarray,
                            beta: jnp.ndarray,
                            kernels: List[jnp.ndarray],
@@ -435,7 +424,7 @@
         assert not zero_centered_gamma, "zero_centered_gamma is not supported " \
             "if layernorm_type is 'rmsnorm'"
 
-    output = _layernrom_gelu_fp8_mlp(x, gamma, beta, kernel_1, kernel_2, bias_1, bias_2, fp8_max,
+    output = _layernorm_gelu_fp8_mlp(x, gamma, beta, kernel_1, kernel_2, bias_1, bias_2, fp8_max,
                                      amax, scale, scale_inv, fwd_dtype, bwd_dtype, layernorm_type,
                                      zero_centered_gamma, epsilon, layernorm_input_axes,
                                      dot_1_input_axes, dot_2_input_axes, ffn1_ckpt_name,
@@ -444,7 +433,7 @@
 
 
 @partial(jax.custom_vjp, nondiff_argnums=(11, 12, 13, 14, 15, 16, 17, 18, 19, 20))
-def _layernrom_gelu_fp8_mlp(x: jnp.ndarray, gamma: jnp.ndarray, beta: jnp.ndarray,
+def _layernorm_gelu_fp8_mlp(x: jnp.ndarray, gamma: jnp.ndarray, beta: jnp.ndarray,
                             kernel_1: jnp.ndarray, kernel_2: jnp.ndarray, bias_1: jnp.ndarray,
                             bias_2: jnp.ndarray, fp8_max: jnp.ndarray, amax: jnp.ndarray,
                             scale: jnp.ndarray, scale_inv: jnp.ndarray, fwd_dtype: jnp.dtype,
@@ -452,7 +441,7 @@
                             epsilon: float, layernorm_input_axes: Tuple[str, ...],
                             dot_1_input_axes: Tuple[str, ...], dot_2_input_axes: Tuple[str, ...],
                             ffn1_ckpt_name: str, ffn2_ckpt_name: str):
-    output, _ = _layernrom_gelu_fp8_mlp_fwd_rule(x, gamma, beta, kernel_1, kernel_2, bias_1, bias_2,
+    output, _ = _layernorm_gelu_fp8_mlp_fwd_rule(x, gamma, beta, kernel_1, kernel_2, bias_1, bias_2,
                                                  fp8_max, amax, scale, scale_inv, fwd_dtype,
                                                  bwd_dtype, layernorm_type, zero_centered_gamma,
                                                  epsilon, layernorm_input_axes, dot_1_input_axes,
@@ -460,7 +449,7 @@
     return output
 
 
-def _layernrom_gelu_fp8_mlp_fwd_rule(
+def _layernorm_gelu_fp8_mlp_fwd_rule(
         x,
         gamma,
         beta,
@@ -590,7 +579,7 @@
     return dot_2_output, ctx
 
 
-def _layernrom_gelu_fp8_mlp_bwd_rule(
+def _layernorm_gelu_fp8_mlp_bwd_rule(
         fwd_dtype,    # pylint: disable=unused-argument
         bwd_dtype,
         layernorm_type,
@@ -705,8 +694,4 @@
            fp8_max, amax, scale, scale_inv
 
 
-_layernrom_gelu_fp8_mlp.defvjp(_layernrom_gelu_fp8_mlp_fwd_rule, _layernrom_gelu_fp8_mlp_bwd_rule)
-=======
-_layernorm_geglu_fp8_mlp.defvjp(_layernorm_geglu_fp8_mlp_fwd_rule,
-                                _layernorm_geglu_fp8_mlp_bwd_rule)
->>>>>>> 44574def
+_layernorm_gelu_fp8_mlp.defvjp(_layernorm_gelu_fp8_mlp_fwd_rule, _layernorm_gelu_fp8_mlp_bwd_rule)