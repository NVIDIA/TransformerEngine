--- conflicted
+++ resolved
@@ -197,15 +197,11 @@
     output = tex.gemm(
         casted_x.get_tensor(usage=TensorUsage.LHS),
         casted_kernel.get_tensor(usage=TensorUsage.RHS),
-<<<<<<< HEAD
-        (x_contracting_dims, k_contracting_dims),
-=======
         contracting_dims=(x_contracting_dims, k_contracting_dims),
         batched_dims=((x_bdim,), ()),
         bias=bias if not tex.gemm_uses_jax_dot() else None,
         fuse_bias=use_bias if not tex.gemm_uses_jax_dot() else False,
         sequence_parallel_output=sequence_parallel_output and not tex.gemm_uses_jax_dot(),
->>>>>>> c90a7207
     )
 
     if use_bias and tex.gemm_uses_jax_dot():
@@ -271,9 +267,6 @@
     dgrad = tex.gemm(
         casted_grad.get_tensor(usage=TensorUsage.LHS),
         casted_kernel_rhs,
-<<<<<<< HEAD
-        (g_contracting_dim, k_contracting_dim),
-=======
         contracting_dims=(g_contracting_dim, k_contracting_dim),
         batched_dims=((x_bdim,), ()),
         sequence_parallel_output=(
@@ -284,7 +277,6 @@
         sequence_dim=(
             None if sequence_parallel_output or tex.gemm_uses_jax_dot() else sequence_dim
         ),
->>>>>>> c90a7207
     )
     dgrad = with_sharding_constraint_by_logical_axes(dgrad, input_axes)
 
@@ -297,12 +289,8 @@
     wgrad = tex.gemm(
         casted_x_lhs,
         casted_grad.get_tensor(usage=TensorUsage.RHS),
-<<<<<<< HEAD
-        (x_contracting_dim, g_contracting_dim),
-=======
         contracting_dims=(x_contracting_dim, g_contracting_dim),
         batched_dims=((x_bdim,), (x_bdim,)),
->>>>>>> c90a7207
     )
     wgrad = with_sharding_constraint_by_logical_axes(wgrad, kernel_axes)
 
