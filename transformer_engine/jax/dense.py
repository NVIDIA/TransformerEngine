# Copyright (c) 2022-2025, NVIDIA CORPORATION & AFFILIATES. All rights reserved.
#
# See LICENSE for license information.
"""Dense layer transformation operations for Transformer Engine in JAX.

This module provides optimized dense layer transformation operations for transformer
architectures, including support for quantization and automatic differentiation.
It implements matrix multiplication with optional bias addition and supports
customizable contracting dimensions for flexible tensor operations.
"""

from typing import Tuple, Sequence
from functools import partial
import jax
import jax.numpy as jnp

from . import cpp_extensions as tex
from .quantize import (
    QuantizerSet,
    noop_quantizer_set,
    with_sharding_constraint_by_logical_axes,
    TensorUsage,
)

from .sharding import get_sequence_parallel_dim

def dense(
    x: jnp.ndarray,
    kernel: jnp.ndarray,
    bias: jnp.ndarray = None,
    contracting_dims: Tuple[Sequence[int], Sequence[int]] = ((1,), (0,)),
    input_axes: Tuple[str, ...] = None,
    kernel_axes: Tuple[str, ...] = None,
<<<<<<< HEAD
    batch_first: bool = True,
    sequence_parallel_output: bool = False,
=======
>>>>>>> fedd9ddc
    quantizer_set: QuantizerSet = noop_quantizer_set,
):
    """Perform dense layer transformation with optional quantization.

    This function implements matrix multiplication with optional bias addition,
    supporting quantization and custom contracting dimensions. It's optimized
    for transformer architectures and supports automatic differentiation.

    Args:
        x: Input tensor
        kernel: Weight matrix for the dense layer transformation
        bias: Optional bias tensor to add after the transformation
        contracting_dims: Tuple of sequences specifying which dimensions to contract
<<<<<<< HEAD
        batch_first: Assume that X is batched in the first dimension.
        sequence_parallel_output: Produce an output that sharded in the first non-batched dim. Only
                                  supported for TE custom GEMM with row-parallel kernel axes.
=======
>>>>>>> fedd9ddc
        quantizer_set: QuantizerSet which contains quantizers for different tensor types

    Returns:
        Transformed output tensor
    """
    # Remove when tex.quantize() can handle quantizer=None
    if quantizer_set == noop_quantizer_set and tex.gemm_uses_jax_dot():
        x = with_sharding_constraint_by_logical_axes(x, input_axes)
        output = tex.gemm(x, kernel, contracting_dims=contracting_dims)
        if bias is not None:
            bias_new_shape = (1,) * (output.ndim - bias.ndim) + bias.shape
            output += jnp.reshape(bias, bias_new_shape)
    else:
        output = _dense(
            x,
            kernel,
            bias,
            contracting_dims,
            input_axes,
            kernel_axes,
<<<<<<< HEAD
            batch_first,
            sequence_parallel_output,
=======
>>>>>>> fedd9ddc
            quantizer_set,
        )
    return output


<<<<<<< HEAD
@partial(jax.custom_vjp, nondiff_argnums=(3, 4, 5, 6, 7))
=======
@partial(
    jax.custom_vjp,
    nondiff_argnums=(
        3,
        4,
        5,
    ),
)
>>>>>>> fedd9ddc
def _dense(
    x,
    kernel,
    bias,
    contracting_dims,
    input_axes,
    kernel_axes,
<<<<<<< HEAD
    batch_first,
    sequence_parallel_output,
=======
>>>>>>> fedd9ddc
    quantizer_set,
):
    """Internal implementation of dense layer transformation with custom VJP.

    This function implements the core dense layer transformation logic with support
    for custom vector-Jacobian product (VJP) for automatic differentiation.

    Args:
        x: Input tensor
        kernel: Weight matrix
        bias: Optional bias tensor
        contracting_dims: Contracting dimensions specification
        input_axes: Logical axes for sharding the activation input
        kernel_axes: Logical axes for sharding the weight matrix
<<<<<<< HEAD
        batch_first: Assume that X is batched in the first dimension if it has more than 2 dims.
        sequence_parallel_output: Produce an output that sharded in the first non-batched dim. Only
                                  supported for TE custom GEMM with row-parallel kernel axes.
=======
>>>>>>> fedd9ddc
        quantizer_set: QuantizerSet which contains quantizers for different tensor types

    Returns:
        Transformed output tensor
    """
    output, _ = _dense_fwd_rule(
        x,
        kernel,
        bias,
        contracting_dims,
        input_axes,
        kernel_axes,
<<<<<<< HEAD
        batch_first,
        sequence_parallel_output,
=======
>>>>>>> fedd9ddc
        quantizer_set,
    )
    return output


def _dense_fwd_rule(
    x,
    kernel,
    bias,
    contracting_dims,
    input_axes,
    kernel_axes,
<<<<<<< HEAD
    batch_first,
    sequence_parallel_output,
=======
>>>>>>> fedd9ddc
    quantizer_set,
):
    """Forward pass rule for dense layer transformation.

    Returns:
        Tuple of (output, context) for backward pass
    """
    x_contracting_dims, k_contracting_dims = map(
        tex.sanitize_dims, (x.ndim, kernel.ndim), contracting_dims
    )

    # Check supported input layout
    x_is_transposed = x.ndim - 1 not in x_contracting_dims
    k_is_transposed = kernel.ndim - 1 in k_contracting_dims
    assert (
        not x_is_transposed and not k_is_transposed
    ), "Dense layer only supports `NN` layout inputs, i.e. non-transposed X and Kernel."

    flatten_axis_x = -len(x_contracting_dims)
    flatten_axis_k = len(k_contracting_dims) - len(kernel.shape)

    casted_x = tex.quantize(
        x, flatten_axis=flatten_axis_x, quantizer=quantizer_set.x, noop_scaled_tensor=True
    )
    casted_x = with_sharding_constraint_by_logical_axes(casted_x, input_axes)

    casted_kernel = tex.quantize(
        kernel,
        flatten_axis=flatten_axis_k,
        quantizer=quantizer_set.kernel,
        noop_scaled_tensor=True,
    )
    casted_kernel = with_sharding_constraint_by_logical_axes(casted_kernel, kernel_axes)

    # GEMM NN
    use_bias = bias is not None
    output = tex.gemm(
        casted_x.get_tensor(usage=TensorUsage.LHS),
        casted_kernel.get_tensor(usage=TensorUsage.RHS),
        contracting_dims=(x_contracting_dims, k_contracting_dims),
        bias=bias if not tex.gemm_uses_jax_dot() else None,
        fuse_bias=use_bias if not tex.gemm_uses_jax_dot() else False,
        sequence_parallel_output=sequence_parallel_output and not tex.gemm_uses_jax_dot(),
    )

    if use_bias and tex.gemm_uses_jax_dot():
        bias_new_shape = (1,) * (output.ndim - bias.ndim) + bias.shape
        output += jnp.reshape(bias, bias_new_shape)

    ctx = (
        casted_x.get_tensor(usage=TensorUsage.LHS_TRANS),
        casted_kernel.get_tensor(usage=TensorUsage.RHS_TRANS),
        x.shape,
        kernel.shape,
        use_bias,
        quantizer_set,
        flatten_axis_k,
    )
    return output, ctx


def _dense_bwd_rule(
<<<<<<< HEAD
    contracting_dims, input_axes, kernel_axes, batch_first, sequence_parallel_output, ctx, grad
=======
    contracting_dims, input_axes, kernel_axes, ctx, grad
>>>>>>> fedd9ddc
):  # pylint: disable=unused-argument
    """Backward pass rule for dense layer transformation.

    Returns:
        Tuple of gradients with respect to inputs
    """
    (
        casted_x_lhs,
        casted_kernel_rhs,
        x_shape,
        kernel_shape,
        use_bias,
        quantizer_set,
        flatten_axis_k,
    ) = ctx

    fwd_x_contracting_dims, fwd_k_contracting_dims = map(
        tex.sanitize_dims, (casted_x_lhs.ndim, casted_kernel_rhs.ndim), contracting_dims
    )

    casted_grad, dbias = tex.quantize_dbias(
        grad,
        is_dbias=use_bias,
        flatten_axis=flatten_axis_k,
        quantizer=quantizer_set.dgrad,
        noop_scaled_tensor=True,
    )

    # GEMM NT
    # k_non_contracting_dims calibrated with the shape difference of grad.ndim vs kernel.ndim
    g_contracting_dim = tuple(
        range(grad.ndim - len(kernel_shape) + len(fwd_k_contracting_dims), grad.ndim)
    )
    # k_non_contracting_dims
    k_contracting_dim = tuple(
        dim for dim in range(len(kernel_shape)) if dim not in fwd_k_contracting_dims
    )

<<<<<<< HEAD
    # Get sequence-parallel dimension of the FWD input (if it exists)
    sequence_dim = get_sequence_parallel_dim(input_axes, fwd_x_contracting_dims, (x_bdim,))
=======
>>>>>>> fedd9ddc
    dgrad = tex.gemm(
        casted_grad.get_tensor(usage=TensorUsage.LHS),
        casted_kernel_rhs,
        contracting_dims=(g_contracting_dim, k_contracting_dim),
<<<<<<< HEAD
        batched_dims=((x_bdim,), ()),
        sequence_parallel_output=(
            sequence_dim is not None
            and not sequence_parallel_output
            and not tex.gemm_uses_jax_dot()
        ),
        sequence_dim=(
            None if sequence_parallel_output or tex.gemm_uses_jax_dot() else sequence_dim
        ),
=======
>>>>>>> fedd9ddc
    )
    dgrad = with_sharding_constraint_by_logical_axes(dgrad, input_axes)

    # GEMM TN
    # x_non_contracting_dims
    g_contracting_dim = x_contracting_dim = tuple(
        range(0, len(x_shape) - len(fwd_x_contracting_dims))
    )

    wgrad = tex.gemm(
        casted_x_lhs,
        casted_grad.get_tensor(usage=TensorUsage.RHS),
        contracting_dims=(x_contracting_dim, g_contracting_dim),
    )
    wgrad = with_sharding_constraint_by_logical_axes(wgrad, kernel_axes)

    return dgrad, wgrad, dbias, quantizer_set


_dense.defvjp(_dense_fwd_rule, _dense_bwd_rule)


def grouped_dense(
    x: jnp.ndarray,
    kernel: jnp.ndarray,
    group_sizes: jnp.ndarray,
    contracting_dims: Tuple[Sequence[int], Sequence[int]] = ((1,), (1,)),
    bias: jnp.ndarray = None,
    precision: jax.lax.Precision = jax.lax.Precision.DEFAULT,
    preferred_element_type: jnp.dtype = None,
    group_offset: jnp.array = None,
    quantizer_set: QuantizerSet = noop_quantizer_set,
):
    """
    Perform grouped dense (linear) layer transformation with optional quantization.

    Args:
        x: Input tensor of shape (M, K)
        kernel: Weight matrix of shape (G, K, N)
        group_sizes: 1D array of shape (G,) specifying the size of each group
        contracting_dims: Tuple of sequences specifying which dimensions to contract
                          (currently only supports ((1,), (1,)))
        bias: Bias tensor of shape (G, N)
        precision: JAX precision for the GEMM operation
        preferred_element_type: Preferred data type for the output tensor
        group_offset: 1D array containing offsets for each group (not yet implemented)
        quantizer_set: Set of quantizers for FP8 quantization of the input and output

    Returns:
        A jnp.ndarray containing the result of the grouped linear operation
    """
    output = _grouped_dense(
        x,
        kernel,
        group_sizes,
        contracting_dims,
        bias,
        precision,
        preferred_element_type,
        group_offset,
        quantizer_set,
    )
    return output


@partial(jax.custom_vjp, nondiff_argnums=(3, 5, 6, 7))
def _grouped_dense(
    x,
    kernel,
    group_sizes,
    contracting_dims,
    bias,
    precision,
    preferred_element_type,
    group_offset,
    quantizer_set,
):
    output, _ = _grouped_dense_fwd_rule(
        x,
        kernel,
        group_sizes,
        contracting_dims,
        bias,
        precision,
        preferred_element_type,
        group_offset,
        quantizer_set,
    )
    return output


def _grouped_dense_fwd_rule(
    x,
    kernel,
    group_sizes,
    contracting_dims,
    bias,
    precision,
    preferred_element_type,
    group_offset,
    quantizer_set,
):
    use_bias = bias is not None
    is_noop_quantizer_set = quantizer_set == noop_quantizer_set

    if is_noop_quantizer_set:
        grouped_gemm_x = x
        grouped_gemm_kernel = kernel
        ctx_x = x
        ctx_kernel = kernel
        flatten_axis_k = None
    else:
        x_contracting_dims, k_contracting_dims = contracting_dims
        flatten_axis_x = -len(x_contracting_dims)
        flatten_axis_k = len(k_contracting_dims) - len(kernel.shape) + 1  # +1 for G axis

        assert x.ndim == 2, "Grouped dense expects a 2D input tensor of shape (M, K)"
        assert kernel.ndim == 3, "Grouped dense expects a 3D kernel tensor of shape (G, K, N)"
        # Expected k_contracting_dims == (1,), need to tweak it for grouped_gemm FP8 extra transpose
        # TODO(Hua): Do we have a better way for this? What if is_gemm_with_all_layouts_supported()?
        assert x_contracting_dims == (1,) and k_contracting_dims == (1,), (
            "grouped_dense for FP8 can only handle x_contracting_dims=(1,) "
            "and k_contracting_dims=(1,) for now, "
            f"got {x_contracting_dims=} and {k_contracting_dims=}"
        )

        casted_x = tex.grouped_quantize(
            x, quantizer_set.x, group_sizes, flatten_axis=flatten_axis_x
        )
        casted_kernel = tex.grouped_quantize(
            kernel, quantizer_set.kernel, flatten_axis=flatten_axis_k
        )
        contracting_dims = (x_contracting_dims, k_contracting_dims)

        # For x_contracting_dims == (1,) and k_contracting_dims == (1,), we should have
        # rowwise_casted_x.original_shape == (M, K)
        # colwise_casted_kernel.original_shape == (G, N, K)
        grouped_gemm_x = casted_x.get_tensor(usage=TensorUsage.LHS)
        grouped_gemm_kernel = casted_kernel.get_tensor(usage=TensorUsage.RHS)
        ctx_x = casted_x.get_tensor(usage=TensorUsage.LHS_TRANS)
        ctx_kernel = casted_kernel.get_tensor(usage=TensorUsage.RHS_TRANS)

    output = tex.grouped_gemm(
        grouped_gemm_x,
        grouped_gemm_kernel,
        group_sizes,
        contracting_dims,
        bias,
        precision,
        preferred_element_type,
        group_offset,
    )

    ctx = (
        group_sizes,
        ctx_x,
        ctx_kernel,
        x.shape,
        kernel.shape,
        use_bias,
        is_noop_quantizer_set,
        quantizer_set,
        flatten_axis_k,
    )
    return output, ctx


def _grouped_dense_bwd_rule(
    contracting_dims, precision, preferred_element_type, group_offset, ctx, grad
):
    fwd_x_contracting_dims, fwd_k_contracting_dims = contracting_dims

    (
        group_sizes,
        ctx_x,
        ctx_kernel,
        x_shape,
        kernel_shape,
        use_bias,
        is_noop_quantizer_set,
        quantizer_set,
        flatten_axis_k,
    ) = ctx

    if is_noop_quantizer_set:
        # The 1 in range is for excluding the group dimension (shall we use the hardcoded results below?)
        # g_contracting_dim = (1, )
        # k_contracting_dim = (2, )
        g_contracting_dim = tuple(
            range(1 + grad.ndim - len(kernel_shape) + len(fwd_k_contracting_dims), grad.ndim)
        )
        k_contracting_dim = tuple(
            dim for dim in range(1, len(kernel_shape)) if dim not in fwd_k_contracting_dims
        )
        dgrad_contracting_dims = (g_contracting_dim, k_contracting_dim)
        dgrad_grad = grad
        dgrad_kernel_T = ctx_kernel

        # g_contracting_dim = (0, )
        # x_contracting_dim = (0, )
        g_contracting_dim = x_contracting_dim = tuple(
            range(0, len(x_shape) - len(fwd_x_contracting_dims))
        )
        wgrad_contracting_dims = (x_contracting_dim, g_contracting_dim)
        wgrad_x_T = ctx_x
        wgrad_grad = grad
    else:
        casted_grad = tex.grouped_quantize(
            grad, quantizer_set.dgrad, group_sizes, flatten_axis=flatten_axis_k
        )

        # For x_contracting_dims == (1,) and k_contracting_dims == (1,), we need to use
        # g_contracting_dim = (1,) and k_contracting_dim = (2,) to make it work after the
        # extra transpose for FP8 in grouped_gemm
        # TODO(Hua): Do we have a better way for this? What if is_gemm_with_all_layouts_supported()?
        g_contracting_dim = (1,)
        k_contracting_dim = (2,)
        dgrad_contracting_dims = (g_contracting_dim, k_contracting_dim)
        dgrad_grad = casted_grad.get_tensor(usage=TensorUsage.LHS)
        dgrad_kernel_T = ctx_kernel

        # We need to use g_contracting_dim = (0,) and x_contracting_dim = (0,) to make it work
        # after the extra transpose for FP8 in grouped_gemm
        # TODO(Hua): Do we have a better way for this? What if is_gemm_with_all_layouts_supported()?
        g_contracting_dim = (0,)
        x_contracting_dim = (0,)
        wgrad_contracting_dims = (x_contracting_dim, g_contracting_dim)
        wgrad_x_T = ctx_x
        wgrad_grad = casted_grad.get_tensor(usage=TensorUsage.RHS)

    dgrad = tex.grouped_gemm(
        dgrad_grad,
        dgrad_kernel_T,
        group_sizes,
        dgrad_contracting_dims,
        precision=precision,
        preferred_element_type=preferred_element_type,
        group_offset=group_offset,
    )

    wgrad = tex.grouped_gemm(
        wgrad_x_T,
        wgrad_grad,
        group_sizes,
        wgrad_contracting_dims,
        precision=precision,
        preferred_element_type=preferred_element_type,
        group_offset=group_offset,
    )

    group_sizes_grad = None
    dbias = tex.grouped_dbias(grad, group_sizes) if use_bias else None

    return dgrad, wgrad, group_sizes_grad, dbias, quantizer_set


_grouped_dense.defvjp(_grouped_dense_fwd_rule, _grouped_dense_bwd_rule)<|MERGE_RESOLUTION|>--- conflicted
+++ resolved
@@ -22,7 +22,6 @@
     TensorUsage,
 )
 
-from .sharding import get_sequence_parallel_dim
 
 def dense(
     x: jnp.ndarray,
@@ -31,11 +30,6 @@
     contracting_dims: Tuple[Sequence[int], Sequence[int]] = ((1,), (0,)),
     input_axes: Tuple[str, ...] = None,
     kernel_axes: Tuple[str, ...] = None,
-<<<<<<< HEAD
-    batch_first: bool = True,
-    sequence_parallel_output: bool = False,
-=======
->>>>>>> fedd9ddc
     quantizer_set: QuantizerSet = noop_quantizer_set,
 ):
     """Perform dense layer transformation with optional quantization.
@@ -49,12 +43,6 @@
         kernel: Weight matrix for the dense layer transformation
         bias: Optional bias tensor to add after the transformation
         contracting_dims: Tuple of sequences specifying which dimensions to contract
-<<<<<<< HEAD
-        batch_first: Assume that X is batched in the first dimension.
-        sequence_parallel_output: Produce an output that sharded in the first non-batched dim. Only
-                                  supported for TE custom GEMM with row-parallel kernel axes.
-=======
->>>>>>> fedd9ddc
         quantizer_set: QuantizerSet which contains quantizers for different tensor types
 
     Returns:
@@ -75,19 +63,11 @@
             contracting_dims,
             input_axes,
             kernel_axes,
-<<<<<<< HEAD
-            batch_first,
-            sequence_parallel_output,
-=======
->>>>>>> fedd9ddc
             quantizer_set,
         )
     return output
 
 
-<<<<<<< HEAD
-@partial(jax.custom_vjp, nondiff_argnums=(3, 4, 5, 6, 7))
-=======
 @partial(
     jax.custom_vjp,
     nondiff_argnums=(
@@ -96,7 +76,6 @@
         5,
     ),
 )
->>>>>>> fedd9ddc
 def _dense(
     x,
     kernel,
@@ -104,11 +83,6 @@
     contracting_dims,
     input_axes,
     kernel_axes,
-<<<<<<< HEAD
-    batch_first,
-    sequence_parallel_output,
-=======
->>>>>>> fedd9ddc
     quantizer_set,
 ):
     """Internal implementation of dense layer transformation with custom VJP.
@@ -123,12 +97,6 @@
         contracting_dims: Contracting dimensions specification
         input_axes: Logical axes for sharding the activation input
         kernel_axes: Logical axes for sharding the weight matrix
-<<<<<<< HEAD
-        batch_first: Assume that X is batched in the first dimension if it has more than 2 dims.
-        sequence_parallel_output: Produce an output that sharded in the first non-batched dim. Only
-                                  supported for TE custom GEMM with row-parallel kernel axes.
-=======
->>>>>>> fedd9ddc
         quantizer_set: QuantizerSet which contains quantizers for different tensor types
 
     Returns:
@@ -141,11 +109,6 @@
         contracting_dims,
         input_axes,
         kernel_axes,
-<<<<<<< HEAD
-        batch_first,
-        sequence_parallel_output,
-=======
->>>>>>> fedd9ddc
         quantizer_set,
     )
     return output
@@ -158,11 +121,6 @@
     contracting_dims,
     input_axes,
     kernel_axes,
-<<<<<<< HEAD
-    batch_first,
-    sequence_parallel_output,
-=======
->>>>>>> fedd9ddc
     quantizer_set,
 ):
     """Forward pass rule for dense layer transformation.
@@ -205,7 +163,6 @@
         contracting_dims=(x_contracting_dims, k_contracting_dims),
         bias=bias if not tex.gemm_uses_jax_dot() else None,
         fuse_bias=use_bias if not tex.gemm_uses_jax_dot() else False,
-        sequence_parallel_output=sequence_parallel_output and not tex.gemm_uses_jax_dot(),
     )
 
     if use_bias and tex.gemm_uses_jax_dot():
@@ -225,11 +182,7 @@
 
 
 def _dense_bwd_rule(
-<<<<<<< HEAD
-    contracting_dims, input_axes, kernel_axes, batch_first, sequence_parallel_output, ctx, grad
-=======
     contracting_dims, input_axes, kernel_axes, ctx, grad
->>>>>>> fedd9ddc
 ):  # pylint: disable=unused-argument
     """Backward pass rule for dense layer transformation.
 
@@ -268,27 +221,10 @@
         dim for dim in range(len(kernel_shape)) if dim not in fwd_k_contracting_dims
     )
 
-<<<<<<< HEAD
-    # Get sequence-parallel dimension of the FWD input (if it exists)
-    sequence_dim = get_sequence_parallel_dim(input_axes, fwd_x_contracting_dims, (x_bdim,))
-=======
->>>>>>> fedd9ddc
     dgrad = tex.gemm(
         casted_grad.get_tensor(usage=TensorUsage.LHS),
         casted_kernel_rhs,
         contracting_dims=(g_contracting_dim, k_contracting_dim),
-<<<<<<< HEAD
-        batched_dims=((x_bdim,), ()),
-        sequence_parallel_output=(
-            sequence_dim is not None
-            and not sequence_parallel_output
-            and not tex.gemm_uses_jax_dot()
-        ),
-        sequence_dim=(
-            None if sequence_parallel_output or tex.gemm_uses_jax_dot() else sequence_dim
-        ),
-=======
->>>>>>> fedd9ddc
     )
     dgrad = with_sharding_constraint_by_logical_axes(dgrad, input_axes)
 
