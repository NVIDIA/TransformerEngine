--- conflicted
+++ resolved
@@ -442,11 +442,7 @@
             ctx_kernel = ScaledTensorFactory.create_1x(
                 global_ctx_kernel_data.reshape(-1),
                 ctx_kernel.scale_inv,
-<<<<<<< HEAD
-                ctx_kernel.scaling_mode,
-=======
                 scaling_mode=ctx_kernel.scaling_mode,
->>>>>>> 5f2b8310
                 dq_dtype=ctx_kernel.dq_dtype,
                 is_colwise=False,
                 data_layout="N",
@@ -463,11 +459,8 @@
                 grouped_gemm_kernel = ScaledTensorFactory.create_1x(
                     grouped_gemm_kernel_data.reshape(-1),
                     ctx_kernel.scale_inv,
-<<<<<<< HEAD
                     ctx_kernel.scaling_mode,
-=======
                     scaling_mode=ctx_kernel.scaling_mode,
->>>>>>> 5f2b8310
                     dq_dtype=ctx_kernel.dq_dtype,
                     is_colwise=True,
                     data_layout="T",
