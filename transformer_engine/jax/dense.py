# Copyright (c) 2022-2025, NVIDIA CORPORATION & AFFILIATES. All rights reserved.
#
# See LICENSE for license information.
"""Dense layer transformation operations for Transformer Engine in JAX.

This module provides optimized dense layer transformation operations for transformer
architectures, including support for quantization and automatic differentiation.
It implements matrix multiplication with optional bias addition and supports
customizable contracting dimensions for flexible tensor operations.
"""

from typing import Tuple, Sequence
from functools import partial
import warnings
import jax
import jax.numpy as jnp

from . import cpp_extensions as tex
from .cpp_extensions.quantization import AmaxScope
from .quantize import (
    ScaledTensorFactory,
    ScalingMode,
    QuantizeLayout,
    QuantizerSet,
    noop_quantizer_set,
    with_sharding_constraint_by_logical_axes,
    is_fp8_gemm_with_all_layouts_supported,
    TensorUsage,
    get_quantize_config,
)


def _all_gather_kernel(kernel, mesh_axis, axis_idx):
    assert mesh_axis is not None
    assert 0 < axis_idx < len(kernel.shape)

    # TODO(Ming Hunag): Add a condition branch for with/without shmap.
    kernel_shape = kernel.shape
    kernel_whole_shape = (*kernel_shape[:axis_idx], -1, *kernel_shape[axis_idx + 1 :])
    global_kernel = jax.lax.all_gather(kernel, mesh_axis, axis=axis_idx)
    global_kernel = global_kernel.reshape(*kernel_whole_shape)
    return global_kernel


def _psum_scatter_kernel(kernel, scattered_kernel_shape, mesh_axis, axis_idx):
    assert mesh_axis is not None
    assert 0 < axis_idx < len(scattered_kernel_shape)

    # TODO(Ming Hunag): Add a condition branch for with/without shmap.
    kernel = kernel.reshape(
        *scattered_kernel_shape[:axis_idx],
        -1,
        scattered_kernel_shape[axis_idx],
        *scattered_kernel_shape[axis_idx + 1 :],
    )
    kernel = jax.lax.psum_scatter(kernel, mesh_axis, scatter_dimension=axis_idx)
    kernel = kernel.reshape(scattered_kernel_shape)
    return kernel


def dense(
    x: jnp.ndarray,
    kernel: jnp.ndarray,
    bias: jnp.ndarray = None,
    contracting_dims: Tuple[Sequence[int], Sequence[int]] = ((1,), (0,)),
    batch_sequence_transpose: bool = False,
    input_axes: Tuple[str, ...] = None,
    kernel_axes: Tuple[str, ...] = None,
    output_axes: Tuple[str, ...] = None,
    collective_op_set: tex.CollectiveOpSet = tex.noop_collective_op_set,
    quantizer_set: QuantizerSet = noop_quantizer_set,
    using_global_amax_of_x: bool = False,
):
    """Perform dense layer transformation with optional quantization.

    This function implements matrix multiplication with optional bias addition,
    supporting quantization and custom contracting dimensions. It's optimized
    for transformer architectures and supports automatic differentiation.

    Args:
        x: Input tensor
        kernel: Weight matrix for the dense layer transformation
        bias: Optional bias tensor to add after the transformation
        contracting_dims: Tuple of sequences specifying which dimensions to contract
        batch_sequence_transpose: Transpose the batch and sequence dimensions of the input tensor.
        input_axes: Logical axes for sharding the activation input
        kernel_axes: Logical axes for sharding the weight matrix
        output_axes: Logical axes for sharding the output
        collective_op_set: A set of CollectiveOp objects for forward and backward passes.
        quantizer_set: QuantizerSet which contains quantizers for different tensor types
        using_global_amax_of_x: Indicate wether to use global amax for x. Only works when using current-scaling. Default is False.

    Returns:
        Transformed output tensor
    """
    if batch_sequence_transpose:
        warnings.warn("batch_sequence_transpose is not well tested, use with caution!")

    if not get_quantize_config().is_fp8_enabled():
        input_dtype = x.dtype
        kernel = kernel.astype(input_dtype)

    output = _dense(
        x,
        kernel,
        bias,
        contracting_dims,
        batch_sequence_transpose,
        input_axes,
        kernel_axes,
        output_axes,
        collective_op_set,
        quantizer_set,
        using_global_amax_of_x,
    )
    return output


<<<<<<< HEAD
@partial(jax.custom_vjp, nondiff_argnums=(3, 4, 5, 6, 7, 8))
=======
@partial(
    jax.custom_vjp,
    nondiff_argnums=(
        3,
        4,
        5,
        7,
    ),
)
>>>>>>> 3f875fb5
def _dense(
    x,
    kernel,
    bias,
    contracting_dims,
    batch_sequence_transpose,
    input_axes,
    kernel_axes,
<<<<<<< HEAD
    output_axes,
    collective_op_set,
    quantizer_set,  # need to be a diff_arg for DelayedScaling state management
=======
    quantizer_set,
    using_global_amax_of_x,
>>>>>>> 3f875fb5
):
    """Internal implementation of dense layer transformation with custom VJP.

    This function implements the core dense layer transformation logic with support
    for custom vector-Jacobian product (VJP) for automatic differentiation.

    Args:
        x: Input tensor
        kernel: Weight matrix
        bias: Optional bias tensor
        contracting_dims: Contracting dimensions specification
        batch_sequence_transpose: Transpose the batch and sequence dimensions of the input tensor.
        input_axes: Logical axes for sharding the activation input
        output_axes: Logical axes for sharding the output_axes
        kernel_axes: Logical axes for sharding the weight matrix
        collective_op_set: A set of CollectiveOp objects for forward and backward passes.
        quantizer_set: QuantizerSet which contains quantizers for different tensor types
        using_global_amax_of_x: Indicate wether to use global amax for x. Only works when using current-scaling. Default is False.

    Returns:
        Transformed output tensor
    """
    output, _ = _dense_fwd_rule(
        x,
        kernel,
        bias,
        contracting_dims,
        batch_sequence_transpose,
        input_axes,
        kernel_axes,
        output_axes,
        collective_op_set,
        quantizer_set,
        using_global_amax_of_x,
    )
    return output


def _dense_fwd_rule(
    x,
    kernel,
    bias,
    contracting_dims,
    batch_sequence_transpose,
    input_axes,
    kernel_axes,
    output_axes,
    collective_op_set,
    quantizer_set,
    using_global_amax_of_x,
):
    """Forward pass rule for dense layer transformation.

    Returns:
        Tuple of (output, context) for backward pass
    """
    x_contracting_dims, k_contracting_dims = map(
        tex.sanitize_dims, (x.ndim, kernel.ndim), contracting_dims
    )

    # Check supported input layout
    x_is_transposed = x.ndim - 1 not in x_contracting_dims
    k_is_transposed = kernel.ndim - 1 in k_contracting_dims
    assert (
        not x_is_transposed and not k_is_transposed
    ), "Dense layer only supports `NN` layout inputs, i.e. non-transposed X and Kernel."

    flatten_axis_x = -len(x_contracting_dims)
    flatten_axis_k = len(k_contracting_dims) - len(kernel.shape)

    casted_x = tex.quantize(
        x,
        flatten_axis=flatten_axis_x,
        quantizer=quantizer_set.x,
        amax_scope=AmaxScope.TPSP if using_global_amax_of_x else AmaxScope.LOCAL,
    )
    casted_x = with_sharding_constraint_by_logical_axes(casted_x, input_axes)

    casted_kernel = tex.quantize(
        kernel,
        flatten_axis=flatten_axis_k,
        quantizer=quantizer_set.kernel,
        amax_scope=AmaxScope.FSDP,
    )
    casted_kernel = with_sharding_constraint_by_logical_axes(casted_kernel, kernel_axes)

    # GEMM NN
    use_bias = bias is not None
    output = tex.gemm(
        casted_x.get_tensor(usage=TensorUsage.LHS),
        casted_kernel.get_tensor(usage=TensorUsage.RHS),
        contracting_dims=(x_contracting_dims, k_contracting_dims),
        transpose_batch_sequence=batch_sequence_transpose,
        bias=bias if not tex.gemm_uses_jax_dot() else None,
        fuse_bias=use_bias if not tex.gemm_uses_jax_dot() else False,
        collective_op=collective_op_set.forward,
    )
    output = with_sharding_constraint_by_logical_axes(output, output_axes)

    if use_bias and tex.gemm_uses_jax_dot():
        bias_new_shape = (1,) * (output.ndim - bias.ndim) + bias.shape
        output += jnp.reshape(bias, bias_new_shape)

    ctx = (
        casted_x.get_tensor(usage=TensorUsage.LHS_TRANS),
        casted_kernel.get_tensor(usage=TensorUsage.RHS_TRANS),
        x.shape,
        kernel.shape,
        use_bias,
        quantizer_set,
        flatten_axis_k,
    )
    return output, ctx


def _dense_bwd_rule(
<<<<<<< HEAD
    contracting_dims,
    batch_sequence_transpose,
    input_axes,
    kernel_axes,
    output_axes,
    collective_op_set,
    ctx,
    grad,
):
=======
    contracting_dims, input_axes, kernel_axes, using_global_amax_of_x, ctx, grad
):  # pylint: disable=unused-argument
>>>>>>> 3f875fb5
    """Backward pass rule for dense layer transformation.

    Returns:
        Tuple of gradients with respect to inputs
    """
    (
        casted_x_lhs,
        casted_kernel_rhs,
        x_shape,
        kernel_shape,
        use_bias,
        quantizer_set,
        flatten_axis_k,
    ) = ctx
    grad = with_sharding_constraint_by_logical_axes(grad, output_axes)

    fwd_x_contracting_dims, fwd_k_contracting_dims = map(
        tex.sanitize_dims, (casted_x_lhs.ndim, casted_kernel_rhs.ndim), contracting_dims
    )

    casted_grad, dbias = tex.quantize_dbias(
        grad,
        is_dbias=use_bias,
        flatten_axis=flatten_axis_k,
        quantizer=quantizer_set.dgrad,
        amax_scope=AmaxScope.LOCAL if using_global_amax_of_x else AmaxScope.TPSP,
    )

    # GEMM NT
    # k_non_contracting_dims calibrated with the shape difference of grad.ndim vs kernel.ndim
    g_contracting_dim = tuple(
        range(grad.ndim - len(kernel_shape) + len(fwd_k_contracting_dims), grad.ndim)
    )
    # k_non_contracting_dims
    k_contracting_dim = tuple(
        dim for dim in range(len(kernel_shape)) if dim not in fwd_k_contracting_dims
    )

    dgrad = tex.gemm(
        casted_grad.get_tensor(usage=TensorUsage.LHS),
        casted_kernel_rhs,
        contracting_dims=(g_contracting_dim, k_contracting_dim),
        transpose_batch_sequence=batch_sequence_transpose,
        collective_op=collective_op_set.backward,
    )

    # GEMM TN
    # x_non_contracting_dims
    g_contracting_dim = x_contracting_dim = tuple(
        range(0, len(x_shape) - len(fwd_x_contracting_dims))
    )

    wgrad = tex.gemm(
        casted_x_lhs,
        casted_grad.get_tensor(usage=TensorUsage.RHS),
        contracting_dims=(x_contracting_dim, g_contracting_dim),
        transpose_batch_sequence=batch_sequence_transpose,
    )

    dgrad = with_sharding_constraint_by_logical_axes(dgrad, input_axes)
    wgrad = with_sharding_constraint_by_logical_axes(wgrad, kernel_axes)

    return dgrad, wgrad, dbias, quantizer_set


_dense.defvjp(_dense_fwd_rule, _dense_bwd_rule)


def grouped_dense(
    x: jnp.ndarray,
    kernel: jnp.ndarray,
    group_sizes: jnp.ndarray,
    contracting_dims: Tuple[Sequence[int], Sequence[int]] = ((1,), (1,)),
    bias: jnp.ndarray = None,
    kernel_amax: jnp.ndarray = None,
    precision: jax.lax.Precision = jax.lax.Precision.DEFAULT,
    preferred_element_type: jnp.dtype = None,
    group_offset: jnp.array = None,
    quantizer_set: QuantizerSet = noop_quantizer_set,
    kernel_fsdp_info: Tuple[str, int] = (None, -1),
):
    """
    Perform grouped dense (linear) layer transformation with optional quantization.

    Args:
        x: Input tensor of shape (M, K)
        kernel: Weight matrix of shape (G, K, N)
        group_sizes: 1D array of shape (G,) specifying the size of each group
        contracting_dims: Tuple of sequences specifying which dimensions to contract
                          (currently only supports ((1,), (1,)))
        bias: Bias tensor of shape (G, N)
        kernel_amax: The amax values of weight matrix of shape (G,)
        precision: JAX precision for the GEMM operation
        preferred_element_type: Preferred data type for the output tensor
        group_offset: 1D array containing offsets for each group (not yet implemented)
        quantizer_set: Set of quantizers for FP8 quantization of the input and output
        kernel_fsdp_info: A tuple containing FSDP-related information for a weight matrix
                          represented in the format (str, int). The first element is the
                          FSDP mesh axis, and the second element is the dimension along
                          which the weight is sharded.

    Returns:
        A jnp.ndarray containing the result of the grouped linear operation
    """
    output = _grouped_dense(
        x,
        kernel,
        group_sizes,
        contracting_dims,
        bias,
        kernel_amax,
        precision,
        preferred_element_type,
        group_offset,
        quantizer_set,
        kernel_fsdp_info,
    )
    return output


@partial(jax.custom_vjp, nondiff_argnums=(3, 6, 7, 8, 10))
def _grouped_dense(
    x,
    kernel,
    group_sizes,
    contracting_dims,
    bias,
    kernel_amax,
    precision,
    preferred_element_type,
    group_offset,
    quantizer_set,
    kernel_fsdp_info,
):
    output, _ = _grouped_dense_fwd_rule(
        x,
        kernel,
        group_sizes,
        contracting_dims,
        bias,
        kernel_amax,
        precision,
        preferred_element_type,
        group_offset,
        quantizer_set,
        kernel_fsdp_info,
    )
    return output


def _grouped_dense_fwd_rule(
    x,
    kernel,
    group_sizes,
    contracting_dims,
    bias,
    kernel_amax,
    precision,
    preferred_element_type,
    group_offset,
    quantizer_set,
    kernel_fsdp_info,
):
    use_bias = bias is not None
    is_noop_quantizer_set = quantizer_set == noop_quantizer_set

    kernel_fsdp_mesh_axis, kernel_fsdp_axis_idx = kernel_fsdp_info
    kernel_fsdp_enabled = kernel_fsdp_mesh_axis is not None

    if is_noop_quantizer_set:
        grouped_gemm_x = x
        grouped_gemm_kernel = kernel
        ctx_x = x
        ctx_kernel = kernel
        flatten_axis_k = None

        if kernel_fsdp_enabled:
            kernel = _all_gather_kernel(kernel, kernel_fsdp_mesh_axis, kernel_fsdp_axis_idx)
    else:
        original_quantizer_set_kernel_q_layout = quantizer_set.kernel.q_layout

        x_contracting_dims, k_contracting_dims = contracting_dims
        flatten_axis_x = -len(x_contracting_dims)
        flatten_axis_k = len(k_contracting_dims) - len(kernel.shape) + 1  # +1 for G axis

        assert x.ndim == 2, "Grouped dense expects a 2D input tensor of shape (M, K)"
        assert kernel.ndim == 3, "Grouped dense expects a 3D kernel tensor of shape (G, K, N)"
        # Expected k_contracting_dims == (1,), need to tweak it for grouped_gemm FP8 extra transpose
        # TODO(Hua): Do we have a better way for this? What if is_gemm_with_all_layouts_supported()?
        assert x_contracting_dims == (1,) and k_contracting_dims == (1,), (
            "grouped_dense for FP8 can only handle x_contracting_dims=(1,) "
            "and k_contracting_dims=(1,) for now, "
            f"got {x_contracting_dims=} and {k_contracting_dims=}"
        )

        casted_x = tex.grouped_quantize(
            x,
            quantizer_set.x,
            group_sizes,
            flatten_axis=flatten_axis_x,
        )

        ctx_kernel_usage = TensorUsage.RHS_TRANS
        if kernel_fsdp_enabled:
            assert quantizer_set.kernel.scaling_mode in [
                ScalingMode.CURRENT_TENSOR_SCALING,
                ScalingMode.DELAYED_TENSOR_SCALING,
            ]
            # Perform `cast` only
            ctx_kernel_usage = TensorUsage.LHS
            quantizer_set.kernel.q_layout = QuantizeLayout.ROWWISE

        casted_kernel = tex.grouped_quantize(
            kernel, quantizer_set.kernel, amax=kernel_amax, flatten_axis=flatten_axis_k
        )
        contracting_dims = (x_contracting_dims, k_contracting_dims)

        # For x_contracting_dims == (1,) and k_contracting_dims == (1,), we should have
        # rowwise_casted_x.original_shape == (M, K)
        # colwise_casted_kernel.original_shape == (G, N, K)
        grouped_gemm_x = casted_x.get_tensor(usage=TensorUsage.LHS)
        ctx_x = casted_x.get_tensor(usage=TensorUsage.LHS_TRANS)
        ctx_kernel = casted_kernel.get_tensor(usage=ctx_kernel_usage)

        if kernel_fsdp_enabled:
            ctx_kernel_in_original_shape = ctx_kernel.data.reshape(ctx_kernel.original_shape)
            global_ctx_kernel_data = _all_gather_kernel(
                ctx_kernel_in_original_shape, kernel_fsdp_mesh_axis, kernel_fsdp_axis_idx
            )
            kernel_shape = global_ctx_kernel_data.shape

            ctx_kernel = ScaledTensorFactory.create_1x(
                global_ctx_kernel_data.reshape(-1),
                ctx_kernel.scale_inv,
                scaling_mode=ctx_kernel.scaling_mode,
                dq_dtype=ctx_kernel.dq_dtype,
                is_colwise=False,
                data_layout="N",
                flatten_axis=ctx_kernel.flatten_axis,
                group_sizes=ctx_kernel.group_sizes,
                original_shape=kernel_shape,
                group_axis=ctx_kernel.group_axis,
            )

            if is_fp8_gemm_with_all_layouts_supported():
                grouped_gemm_kernel = ctx_kernel
            else:
                grouped_gemm_kernel_data = global_ctx_kernel_data.transpose(0, 2, 1)
                grouped_gemm_kernel = ScaledTensorFactory.create_1x(
                    grouped_gemm_kernel_data.reshape(-1),
                    ctx_kernel.scale_inv,
                    scaling_mode=ctx_kernel.scaling_mode,
                    dq_dtype=ctx_kernel.dq_dtype,
                    is_colwise=True,
                    data_layout="T",
                    flatten_axis=ctx_kernel.flatten_axis,
                    group_sizes=ctx_kernel.group_sizes,
                    original_shape=kernel_shape,
                    group_axis=ctx_kernel.group_axis,
                )
        else:
            grouped_gemm_kernel = casted_kernel.get_tensor(usage=TensorUsage.RHS)

        # Reset quantizer_set.kernel.q_layout to align the PyTree as the given one.
        # This is needed especially when kernel_fsdp_enabled == True AND FP8 enabled.
        quantizer_set.kernel.q_layout = original_quantizer_set_kernel_q_layout

    output = tex.grouped_gemm(
        grouped_gemm_x,
        grouped_gemm_kernel,
        group_sizes,
        contracting_dims,
        bias,
        precision,
        preferred_element_type,
        group_offset,
    )

    ctx = (
        group_sizes,
        ctx_x,
        ctx_kernel,
        x.shape,
        kernel.shape,
        use_bias,
        is_noop_quantizer_set,
        quantizer_set,
        flatten_axis_k,
    )
    return output, ctx


def _grouped_dense_bwd_rule(
    contracting_dims, precision, preferred_element_type, group_offset, kernel_fsdp_info, ctx, grad
):
    fwd_x_contracting_dims, fwd_k_contracting_dims = contracting_dims

    (
        group_sizes,
        ctx_x,
        ctx_kernel,
        x_shape,
        kernel_shape,
        use_bias,
        is_noop_quantizer_set,
        quantizer_set,
        flatten_axis_k,
    ) = ctx

    if is_noop_quantizer_set:
        # The 1 in range is for excluding the group dimension (shall we use the hardcoded results below?)
        # g_contracting_dim = (1, )
        # k_contracting_dim = (2, )
        g_contracting_dim = tuple(
            range(1 + grad.ndim - len(kernel_shape) + len(fwd_k_contracting_dims), grad.ndim)
        )
        k_contracting_dim = tuple(
            dim for dim in range(1, len(kernel_shape)) if dim not in fwd_k_contracting_dims
        )
        dgrad_contracting_dims = (g_contracting_dim, k_contracting_dim)
        dgrad_grad = grad
        dgrad_kernel_T = ctx_kernel

        # g_contracting_dim = (0, )
        # x_contracting_dim = (0, )
        g_contracting_dim = x_contracting_dim = tuple(
            range(0, len(x_shape) - len(fwd_x_contracting_dims))
        )
        wgrad_contracting_dims = (x_contracting_dim, g_contracting_dim)
        wgrad_x_T = ctx_x
        wgrad_grad = grad
    else:
        casted_grad = tex.grouped_quantize(
            grad, quantizer_set.dgrad, group_sizes, flatten_axis=flatten_axis_k
        )

        # For x_contracting_dims == (1,) and k_contracting_dims == (1,), we need to use
        # g_contracting_dim = (1,) and k_contracting_dim = (2,) to make it work after the
        # extra transpose for FP8 in grouped_gemm
        # TODO(Hua): Do we have a better way for this? What if is_gemm_with_all_layouts_supported()?
        g_contracting_dim = (1,)
        k_contracting_dim = (2,)
        dgrad_contracting_dims = (g_contracting_dim, k_contracting_dim)
        dgrad_grad = casted_grad.get_tensor(usage=TensorUsage.LHS)
        dgrad_kernel_T = ctx_kernel

        # We need to use g_contracting_dim = (0,) and x_contracting_dim = (0,) to make it work
        # after the extra transpose for FP8 in grouped_gemm
        # TODO(Hua): Do we have a better way for this? What if is_gemm_with_all_layouts_supported()?
        g_contracting_dim = (0,)
        x_contracting_dim = (0,)
        wgrad_contracting_dims = (x_contracting_dim, g_contracting_dim)
        wgrad_x_T = ctx_x
        wgrad_grad = casted_grad.get_tensor(usage=TensorUsage.RHS)

    dgrad = tex.grouped_gemm(
        dgrad_grad,
        dgrad_kernel_T,
        group_sizes,
        dgrad_contracting_dims,
        precision=precision,
        preferred_element_type=preferred_element_type,
        group_offset=group_offset,
    )

    wgrad = tex.grouped_gemm(
        wgrad_x_T,
        wgrad_grad,
        group_sizes,
        wgrad_contracting_dims,
        precision=precision,
        preferred_element_type=preferred_element_type,
        group_offset=group_offset,
    )
    kernel_fsdp_mesh_axis, kernel_fsdp_axis_idx = kernel_fsdp_info
    if kernel_fsdp_mesh_axis is not None:
        wgrad = _psum_scatter_kernel(
            wgrad, kernel_shape, kernel_fsdp_mesh_axis, kernel_fsdp_axis_idx
        )

    group_sizes_grad = None
    dbias = tex.grouped_dbias(grad, group_sizes) if use_bias else None
    dkernel_amax = None

    return dgrad, wgrad, group_sizes_grad, dbias, dkernel_amax, quantizer_set


_grouped_dense.defvjp(_grouped_dense_fwd_rule, _grouped_dense_bwd_rule)<|MERGE_RESOLUTION|>--- conflicted
+++ resolved
@@ -116,19 +116,7 @@
     return output
 
 
-<<<<<<< HEAD
-@partial(jax.custom_vjp, nondiff_argnums=(3, 4, 5, 6, 7, 8))
-=======
-@partial(
-    jax.custom_vjp,
-    nondiff_argnums=(
-        3,
-        4,
-        5,
-        7,
-    ),
-)
->>>>>>> 3f875fb5
+@partial(jax.custom_vjp, nondiff_argnums=(3, 4, 5, 6, 7, 8, 9))
 def _dense(
     x,
     kernel,
@@ -137,14 +125,10 @@
     batch_sequence_transpose,
     input_axes,
     kernel_axes,
-<<<<<<< HEAD
     output_axes,
     collective_op_set,
+    using_global_amax_of_x,
     quantizer_set,  # need to be a diff_arg for DelayedScaling state management
-=======
-    quantizer_set,
-    using_global_amax_of_x,
->>>>>>> 3f875fb5
 ):
     """Internal implementation of dense layer transformation with custom VJP.
 
@@ -161,8 +145,8 @@
         output_axes: Logical axes for sharding the output_axes
         kernel_axes: Logical axes for sharding the weight matrix
         collective_op_set: A set of CollectiveOp objects for forward and backward passes.
+        using_global_amax_of_x: Indicate wether to use global amax for x. Only works when using current-scaling. Default is False.
         quantizer_set: QuantizerSet which contains quantizers for different tensor types
-        using_global_amax_of_x: Indicate wether to use global amax for x. Only works when using current-scaling. Default is False.
 
     Returns:
         Transformed output tensor
@@ -177,8 +161,8 @@
         kernel_axes,
         output_axes,
         collective_op_set,
-        quantizer_set,
         using_global_amax_of_x,
+        quantizer_set,
     )
     return output
 
@@ -193,8 +177,8 @@
     kernel_axes,
     output_axes,
     collective_op_set,
+    using_global_amax_of_x,
     quantizer_set,
-    using_global_amax_of_x,
 ):
     """Forward pass rule for dense layer transformation.
 
@@ -261,20 +245,16 @@
 
 
 def _dense_bwd_rule(
-<<<<<<< HEAD
     contracting_dims,
     batch_sequence_transpose,
     input_axes,
     kernel_axes,
     output_axes,
     collective_op_set,
+    using_global_amax_of_x,
     ctx,
     grad,
 ):
-=======
-    contracting_dims, input_axes, kernel_axes, using_global_amax_of_x, ctx, grad
-):  # pylint: disable=unused-argument
->>>>>>> 3f875fb5
     """Backward pass rule for dense layer transformation.
 
     Returns:
