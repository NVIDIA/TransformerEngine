# Copyright (c) 2022-2025, NVIDIA CORPORATION & AFFILIATES. All rights reserved.
#
# See LICENSE for license information.
"""Sharding utilities for Transformer Engine in JAX.

This module provides utilities for managing tensor sharding in distributed training,
including support for various parallelism strategies like data parallelism (DP),
tensor parallelism (TP), pipeline parallelism (PP), and full-sharded data
parallelism (FSDP). It includes functions for sharding constraints, mesh management,
and collective operations.
"""
from contextlib import contextmanager
from dataclasses import dataclass
from typing import Callable, Optional
import warnings

import jax
import jax.numpy as jnp
from jax.interpreters import pxla
from jax.sharding import PartitionSpec, get_abstract_mesh
import numpy as np

_PXLA_THREAD_RESOURCES = pxla.thread_resources

# Axis Names
BATCH_AXES = "nvte_batch"
SEQLEN_AXES = "nvte_seqlen"
SEQLEN_TP_AXES = "nvte_seqlen_tp"
SEQLEN_CP_AXES = "nvte_seqlen_cp"
HEAD_AXES = "nvte_head"
HIDDEN_AXES = "nvte_hidden"
HIDDEN_TP_AXES = "nvte_hidden_tp"
JOINED_AXES = "nvte_joined"
W_NO_SHARD_AXES = "nvte_w_no_shard"
W_FSDP_AXES = "nvte_w_fsdp"
W_TP_AXES = "nvte_w_tp"
W_JOINED_AXES = "nvte_w_joined"


def _get_mesh_info(resource: str, mesh: jax.sharding.Mesh):
    assert resource in mesh.axis_names, f"{resource} is not in the axis_names of Mesh {mesh}."
    return mesh.shape[resource], resource


def _validate_mesh_resource_configuration(mesh_resource):
    """Validate that the mesh resource configuration is consistent and conflict-free."""
    is_dp_enabled = (
        mesh_resource.dp_resource is not None and get_mesh_axis_size(mesh_resource.dp_resource) > 1
    )
    is_tp_enabled = (
        mesh_resource.tp_resource is not None and get_mesh_axis_size(mesh_resource.tp_resource) > 1
    )
    is_tpsp_enabled = (
        mesh_resource.tpsp_resource is not None
        and get_mesh_axis_size(mesh_resource.tpsp_resource) > 1
    )
    is_fsdp_enabled = (
        mesh_resource.fsdp_resource is not None
        and get_mesh_axis_size(mesh_resource.fsdp_resource) > 1
    )

    assert not (is_dp_enabled and is_fsdp_enabled), (
        "Data parallelism and full-sharded data parallelism cannot be enabled at the same time."
        f" Got dp_resource={mesh_resource.dp_resource} and"
        f" fsdp_resource={mesh_resource.fsdp_resource}"
    )
    assert not (is_tp_enabled and is_tpsp_enabled), (
        "Tensor parallelism and tensor sequence parallelism cannot be enabled at the same time."
        f" Got tp_resource={mesh_resource.tp_resource} and"
        f" tpsp_resource={mesh_resource.tpsp_resource}"
    )


def get_sharding_map_logic_axis_to_mesh_axis():
    """
    Generate a dict to map logical axes to mesh axes.
    """
    gsr = global_mesh_resource()

    is_tpsp_enabled = gsr.tpsp_resource is not None and get_mesh_axis_size(gsr.tpsp_resource) > 1
    is_fsdp_enabled = gsr.fsdp_resource is not None and get_mesh_axis_size(gsr.fsdp_resource) > 1

    te_logical_axis_to_mesh_axis = {
        BATCH_AXES: gsr.fsdp_resource if is_fsdp_enabled else gsr.dp_resource,
        SEQLEN_AXES: None,
        SEQLEN_TP_AXES: gsr.tpsp_resource,
        SEQLEN_CP_AXES: gsr.cp_resource,
        HEAD_AXES: gsr.tpsp_resource if is_tpsp_enabled else gsr.tp_resource,
        HIDDEN_AXES: None,
        HIDDEN_TP_AXES: gsr.tpsp_resource if is_tpsp_enabled else gsr.tp_resource,
        JOINED_AXES: None,
        W_NO_SHARD_AXES: None,
        W_FSDP_AXES: gsr.fsdp_resource,
        W_TP_AXES: gsr.tpsp_resource if is_tpsp_enabled else gsr.tp_resource,
        W_JOINED_AXES: None,
    }
    return te_logical_axis_to_mesh_axis


def _generate_pspec(logical_axis_names):
    """
    Convert TransformerEngine logical axes (e.g. BATCH_AXES) to a JAX PartitionSpec.
    Note, this method does not support Flax logical axes.

    Args:
        logical_axis_names: TransformerEngine logical axes to convert to a JAX PartitionSpec.
    Returns:
        A JAX PartitionSpec with the mesh axes corresponding to the given TransformerEngine logical axis names
    """
    rules = get_sharding_map_logic_axis_to_mesh_axis()

    mesh_axis_names = [rules.get(name) for name in logical_axis_names]
    pspec = jax.sharding.PartitionSpec(*mesh_axis_names)
    return pspec


def with_sharding_constraint(x: jnp.array, pspec: PartitionSpec):
    """
    A wrapper function to jax.lax.with_sharding_constraint
        1. Does nothing if mesh is empty.
        2. If all mesh axes are manual axes, replaces pspec with all Nones.
        3. Otherwise, strips only the manual axes.
    """
    if pspec is None:
        return x

    mesh = _PXLA_THREAD_RESOURCES.env.physical_mesh
    if mesh.empty:
        return x

    # We want to exclude the axes that already used by shard_map and shard_map
    # only sets those in the abstract_mesh, not the physical one
    manual_axis_names = get_abstract_mesh().manual_axes
    cleaned_axis_names = tuple(name if name not in manual_axis_names else None for name in pspec)

    cleaned_pspec = PartitionSpec(*cleaned_axis_names)
    return jax.lax.with_sharding_constraint(x, cleaned_pspec)


def with_sharding_constraint_by_logical_axes(
    x: jnp.array, logical_axis_names: Optional[tuple | list]
):
    """
    A wrapper function to flax.linen.with_logical_constraint.

    DEPRECATED USE CASE: If no Flax logical axis rules are available, this function falls back to jax.lax.with_sharding_constraint using a hardcoded logical axis rule table from TE rules, such as BATCH_AXES. This functionality will be removed in the future.

    If logical_axis_names = None, this means no sharding constraint is applied.

    If logical_axis_names = (None, None, ...), this means a sharding constraint is applied and the tensor is replicated across all devices.

    Args:
        x: Input tensor to apply sharding constraint
        logical_axis_names: Logical axis names to apply sharding constraint
    Returns:
        Tensor with sharding constraint applied, or the original tensor if no logical axes are provided.

    """
    if not logical_axis_names:
        return x

    try:
        # Check if Flax logical axis rules are available, if so use them
        import flax

        flax_rules = flax.linen.get_logical_axis_rules()
        if len(flax_rules) > 0:
            return flax.linen.with_logical_constraint(
                x, logical_axis_names, fallback=flax.linen.spmd.RulesFallback.AXIS_IS_UNSHARDED
            )
    except ImportError:
        pass

    warnings.warn(
        "TransformerEngine logical axes, such as BATCH_AXES, SEQLEN_AXES, etc. are deprecated and"
        " will be removed in a future version. Please use Flax logical axes with a"
        " flax.linen.logical_axis_rules context and optionally use"
        " transformer_engine.jax.flax.extend_logical_axis_rules to add BATCH_AXES, etc. to your"
        " rules.",
        DeprecationWarning,
    )

    # If no logical axis rules are available from Flax, fallback to TE's hardcoded logical axis rule table
    assert len(x.shape) == len(logical_axis_names)
    pspec = _generate_pspec(logical_axis_names)
    return with_sharding_constraint(x, pspec)


def get_all_mesh_axes():
    """
    Get all name of mesh axes
    """
    mesh = _PXLA_THREAD_RESOURCES.env.physical_mesh
    return mesh.axis_names


def get_padded_spec(spec, ndim):
    """
    Get padded spec for partitioning from arguments' information
    """
    if spec is None:
        return (None,) * ndim
    assert len(spec) <= ndim
    return spec + (None,) * (ndim - len(spec))


def lax_paral_op(
    x: jnp.array, ops: Callable, mesh_resource: str, mesh: jax.sharding.Mesh, **kwargs
):
    """
    A wrapper function to invoke lax.p* operations, like psum.
    """
    if mesh_resource is not None:
        _, resource = _get_mesh_info(mesh_resource, mesh)
        return ops(x, resource, **kwargs)
    return x


def num_of_devices():
    """
    Get total number of detected devices
    """
    return len(jax.devices())


def get_mesh_axis_size(axis, mesh=None):
    """
    Get the axis size of the given mesh.
    If the mesh is None, it would be replaced
    by the global mesh.
    """
    if mesh is None:
        mesh = _PXLA_THREAD_RESOURCES.env.physical_mesh

    if axis is None:
        return 1

    assert axis in mesh.shape, f"{axis} is not a axis of the given mesh {mesh.shape}"
    return mesh.shape[axis]


def get_mesh_axis_rank(axis: str, mesh=None):
    """
    Gets the local axis rank of the `axis` of the array.
    If the mesh is None the rank is 0.
    """
    if mesh is None:
        return 0
    _, axis_name = _get_mesh_info(axis, mesh)
    return jax.lax.axis_index(axis_name)


def get_mesh_axis_rank_host(axis, mesh) -> int:
    """
    Same as get_mesh_axis_rank(), but return a host value instead of a
    traced device value.
    """
    if axis not in mesh.axis_names:
        raise ValueError(f"Axis {axis} not found in mesh axis names: {mesh.axis_names}")

    axis_index = mesh.axis_names.index(axis)

    # Convert mesh.devices (ndarray of Device objects) to flat list
    devices = mesh.devices
    local_device = jax.devices()[jax.process_index()]  # Pick one device on this host

    # Find index of local_device in mesh.devices
    coords = np.argwhere(devices == local_device)
    if coords.size == 0:
        raise ValueError(f"Local device {local_device} not found in mesh.devices.")
    coords = tuple(coords[0])  # Coordinates in the mesh array

    # Get the mesh rank along the specified axis
    rank = coords[axis_index]
    return int(rank)


@dataclass
class MeshResource:
    """A data container for managing mesh resources in distributed training.

    This class defines the mapping between logical axes and physical mesh axes
    for different types of parallelism in distributed training.

    Attributes:
        dp_resource: Axis name for data parallelism (batch sharding), default is None
        tp_resource: Axis name for tensor parallelism (hidden dimension sharding), default is None
        tpsp_resource: Axis name for tensor sequence parallelism (hidden and sequence sharding), default is None
        fsdp_resource: Axis name for full-sharded data parallelism, default is None
        pp_resource: Axis name for pipeline parallelism (layer sharding), default is None
        cp_resource: Axis name for context parallelism (sequence sharding), default is None
    """

    dp_resource: str = None
    tp_resource: str = None
    tpsp_resource: str = None
    fsdp_resource: str = None
    pp_resource: str = None
    cp_resource: str = None


_GLOBAL_MESH_RESOURCE = None


@contextmanager
def global_shard_guard(resource: MeshResource):
    """Context manager for setting global sharding configuration.

    This context manager allows temporarily setting the global mesh resource
    configuration for sharding operations.

    Args:
        resource: MeshResource instance defining the sharding configuration
    """
    global _GLOBAL_MESH_RESOURCE
    old_resources = _GLOBAL_MESH_RESOURCE
    try:
        _GLOBAL_MESH_RESOURCE = resource
        yield
    finally:
        _GLOBAL_MESH_RESOURCE = old_resources


def global_mesh_resource() -> MeshResource:
    """Get the current global mesh resource configuration.

    Returns:
        The current MeshResource instance
    """
    assert _GLOBAL_MESH_RESOURCE is not None, (
        "Global mesh resource is not set. Please set the MeshResource via a global_shard_guard"
        " context. If you are not using multiple GPUs, you can use an empty MeshResource by"
        " wrapping your program in 'with global_shard_guard(MeshResource()):'"
    )
<<<<<<< HEAD
=======
    _validate_mesh_resource_configuration(_GLOBAL_MESH_RESOURCE)
>>>>>>> 40c69e75
    return _GLOBAL_MESH_RESOURCE


def all_reduce_sum_along_dp_fsdp(x: jnp.array, mesh: jax.sharding.Mesh):
    """Perform all-reduce sum operation along data parallelism and FSDP axes.

    Args:
        x: Input tensor to reduce
        mesh: JAX mesh for distributed computation

    Returns:
        Reduced tensor
    """
    x = lax_paral_op(x, jax.lax.psum, global_mesh_resource().dp_resource, mesh)
    return lax_paral_op(x, jax.lax.psum, global_mesh_resource().fsdp_resource, mesh)


def all_reduce_max_along_all_axes_except_PP(x: jnp.array, mesh: jax.sharding.Mesh):
    """Perform all-reduce max operation along all axes except pipeline parallelism.

    Args:
        x: Input tensor to reduce
        mesh: JAX mesh for distributed computation

    Returns:
        Reduced tensor
    """
    all_axes = get_all_mesh_axes()
    for axis in all_axes:
        if axis != global_mesh_resource().pp_resource:
            x = lax_paral_op(x, jax.lax.pmax, axis, mesh)
    return x


def tpsp_axis_size():
    """
    Get the size of the tensor parallelism axis.
    Return 1 if no TP axis is set.
    """
    return get_mesh_axis_size(global_mesh_resource().tpsp_resource)


def dp_or_fsdp_axis_size():
    """
    Get the size of the data parallelism or FSDP axis.
    Return 1 if no DP/FSDP axis is set.
    """
    dp_size = get_mesh_axis_size(global_mesh_resource().dp_resource)
    fsdp_size = get_mesh_axis_size(global_mesh_resource().fsdp_resource)
    return dp_size if dp_size > 1 else fsdp_size<|MERGE_RESOLUTION|>--- conflicted
+++ resolved
@@ -332,10 +332,7 @@
         " context. If you are not using multiple GPUs, you can use an empty MeshResource by"
         " wrapping your program in 'with global_shard_guard(MeshResource()):'"
     )
-<<<<<<< HEAD
-=======
     _validate_mesh_resource_configuration(_GLOBAL_MESH_RESOURCE)
->>>>>>> 40c69e75
     return _GLOBAL_MESH_RESOURCE
 
 
