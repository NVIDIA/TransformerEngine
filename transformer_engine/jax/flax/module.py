# Copyright (c) 2022-2024, NVIDIA CORPORATION & AFFILIATES. All rights reserved.
#
# See LICENSE for license information.
"""
Wrapper module for Transformer related layers with FP8 support.
"""
import functools
import operator
import warnings
from typing import Any, Callable, Iterable, List, Sequence, Tuple, Union

import jax.numpy as jnp
import numpy as np
from flax import linen as nn
from flax.linen import partitioning as nn_partitioning
from jax import lax
from jax import nn as jax_nn
from jax import random as jax_random
from jax.ad_checkpoint import checkpoint_name

from ..dot import type_safe_dot_general
from ..fp8 import FP8Helper, FP8MetaPackage
from ..layernorm import canonicalize_layernorm_type
from ..layernorm import layernorm, layernorm_fp8_dot
from ..mlp import fused_layernorm_fp8_mlp, activation_lu
from ..softmax import is_softmax_kernel_available
from ..softmax import softmax, SoftmaxType
from ..sharding import with_sharding_constraint_by_logical_axes

PRNGKey = Any
Shape = Tuple[int, ...]
DType = jnp.dtype
Array = jnp.ndarray
PrecisionLike = Union[None, str, lax.Precision, Tuple[str, str], Tuple[lax.Precision,
                                                                       lax.Precision]]
Initializer = Callable[[PRNGKey, Shape, DType], Array]


def _normalize_axes(axes: Iterable[int], ndim: int) -> Tuple[int]:
    # A tuple by convention. len(axes_tuple) then also gives the rank efficiently.
    return tuple(ax if ax >= 0 else ndim + ax for ax in axes)


def _canonicalize_tuple(x):
    if isinstance(x, Iterable):
        return tuple(x)
    return (x,)


def _obtain_default_layernorm_scale_init_if_need(original_init, zero_centered_gamma):
    if original_init is None:
        if not zero_centered_gamma:
            return nn.initializers.ones
    return nn.initializers.zeros


def _create_layernorm_parameters(layernorm_type, shape, scale_init, scale_axes, bias_init,
                                 bias_axes, dtype):
    scale = nn_partitioning.param_with_axes('scale',
                                            scale_init,
                                            shape,
                                            jnp.float32,
                                            axes=scale_axes)
    scale = jnp.asarray(scale, dtype)

    layernorm_type = canonicalize_layernorm_type(layernorm_type)
    if layernorm_type == 'layernorm':
        bias = nn_partitioning.param_with_axes('ln_bias',
                                               bias_init,
                                               shape,
                                               jnp.float32,
                                               axes=bias_axes)
        bias = jnp.asarray(bias, dtype)
    else:
        assert layernorm_type == 'rmsnorm'
        bias = None

    return scale, bias


def _convert_to_activation_function(fn_or_string: Union[str, Callable]) -> Callable:
    """Convert a string to an activation function."""
    if fn_or_string == 'linear':
        return lambda x: x
    if isinstance(fn_or_string, str):
        return getattr(nn, fn_or_string)
    if callable(fn_or_string):
        return fn_or_string

    raise ValueError(f"don't know how to convert {fn_or_string} to an activation function")


def _combine_biases(*masks: List[Array]):
    """Combine attention biases."""
    masks = [m for m in masks if m is not None]
    if not masks:
        return None
    assert all(map(lambda x: x.ndim == masks[0].ndim,
                   masks)), (f'masks must have same rank: {tuple(map(lambda x: x.ndim, masks))}')
    mask, *other_masks = masks
    for other_mask in other_masks:
        mask = mask + other_mask
    return mask


def _apply_low_rank_adaptation(x, axis, features, lora_a_kernel, lora_b_kernel, alpha):
    """Low Rank Adaptation Implementation"""

    assert len(axis) <= 5
    hidden_in_names = 'ijklm'[:len(axis)]
    assert len(features) <= 5
    hidden_out_names = 'nopqr'[:len(features)]
    rank_name = 's'

    assert lora_a_kernel.shape[-1] == lora_b_kernel.shape[-2]
    rank = lora_a_kernel.shape[-1]
    scaling = alpha / rank if alpha is not None else 1.0

    x_einsum_express = f"...{hidden_in_names}"
    lora_a_einsum_express = f"{hidden_in_names}{hidden_out_names[:-1]}{rank_name}"
    lora_b_einsum_express = f"{hidden_out_names[:-1]}{rank_name}{hidden_out_names[-1]}"
    output_einsum_express = f"...{hidden_out_names}"
    final_einsum_express = f"{x_einsum_express},{lora_a_einsum_express},{lora_b_einsum_express}" \
                           f"->{output_einsum_express}"

    output = jnp.einsum(final_einsum_express, x, lora_a_kernel, lora_b_kernel)
    output = output * scaling
    return output


class Softmax(nn.Module):    # pylint: disable=too-few-public-methods
    r"""
    Applies softmax over a mini-batch of inputs.
    The input's shape should be [batch, heads, q_seqlen, k_seqlen].

    .. code-block:: python
        shifted_input = input + bias
        masked_scaled = (1 - mask)*(shifted_input * scale_factor)
        softmax_mask = mask * -1e-10
        output = softmax(masked_scaled + softmax_mask)

    Parameters
    ----------
    scale_factor : float, default = 1.0
        Scalar for the input to softmax.
    softmax_type : SoftmaxType, default = SoftmaxType.SCALED
        Indicate the type of softmax.
    """

    scale_factor: float = 1.0
    softmax_type: SoftmaxType = SoftmaxType.SCALED

    @nn.compact
    def __call__(self, inputs: Array, mask: Array = None, bias: Array = None) -> jnp.ndarray:
        batch = inputs.shape[0]
        heads = inputs.shape[1]
        q_seqlen = inputs.shape[2]
        k_seqlen = inputs.shape[3]
        dtype = inputs.dtype
        logits = inputs

        if (self.softmax_type is not SoftmaxType.SCALED and is_softmax_kernel_available(
                self.softmax_type, batch, heads, q_seqlen, k_seqlen, inputs.dtype)):

            if bias is not None:
                logits = logits + bias.astype(dtype)

            mask_ = mask
            if self.softmax_type is not SoftmaxType.SCALED_MASKED:
                mask_ = None

            outputs = softmax(logits, mask_, self.scale_factor, self.softmax_type)
        else:
            attention_bias = None
            if mask is not None:
                attention_bias = lax.select(mask > 0,
                                            jnp.full(mask.shape, -1e10).astype(dtype),
                                            jnp.full(mask.shape, 0.).astype(dtype))

            if bias is not None:
                attention_bias = _combine_biases(attention_bias, bias)

            if attention_bias is not None:
                logits = logits + attention_bias.astype(dtype)

            # For the case that self.softmax == SoftmaxType.SCALED_UPPER_TRIANG_MASKED
            # and kernel is unavailable, then try on pure scaled softmax custom calls.
            if is_softmax_kernel_available(SoftmaxType.SCALED, batch, heads, q_seqlen, k_seqlen,
                                           dtype):
                outputs = softmax(logits, None, self.scale_factor, SoftmaxType.SCALED)
            else:
                outputs = jax_nn.softmax(logits * self.scale_factor)

        return outputs


class LayerNorm(nn.Module):    # pylint: disable=too-few-public-methods
    r"""
    Applies layer normalization over a mini-batch of inputs.
    There are two types of normalization supported by this module,
    regular and root mean square layer Normalization.

    The regular layer normalization is as described in
    the paper `Layer Normalization <https://arxiv.org/abs/1607.06450>`__

    .. math::
        y = \frac{x - \mathrm{E}[x]}{ \sqrt{\mathrm{Var}[x] + \epsilon}} * \gamma + \beta

    :math:`\gamma` and :math:`\beta` are learnable affine transform parameters of
    size of each input sample.

    The root mean square layer normalization (RMSNorm) is as described in
    the paper `Root Mean Square Layer Normalization <https://arxiv.org/abs/1910.07467>`__

    .. math::
        y = \frac{x}{ \mathrm{RMS}[x] + \epsilon} * \gamma

    .. math::
        RMS = \sqrt{\mathrm{E}[x^2]}

    :math:`\gamma` is learnable affine transform parameters of
    size of each input sample.

    Parameters
    ----------
    epsilon : float, default = 1e-6
        A value added to the denominator of layer normalization for numerical stability.
    layernorm_type : {'layernorm', 'rmsnorm'}, default = 'layernorm'
        Indicate the type of layer normalization.
    zero_centered_gamma : bool, default = False
        If set to `True`, the LayerNorm formula changes to

        .. math::
            y = \frac{x - \mathrm{E}[x]}{ \sqrt{\mathrm{Var}[x] + \epsilon}} *
            (1 + \gamma) + \beta

        This parameter is only applicable for 'layernorm'.
        The default of `scale_init` will also be changed. See `scale_init`.
    scale_init : Initializer, default = None
        Used for initializing scale factors :math:`\gamma`.
        If `None` is provided, scale_init is set according to the value of zero_centered_gamma.
        If zero_centered_gamma is set to `True`, then scale_init is `flax.linen.initializers.zeros`.
        Otherwise, scale_init is `flax.linen.initializers.ones`.
        It should be a callable object with three arguments (jax.random.PRNGKey, shape, dtype).
    scale_axes : Tuple[str, ...], default = ('embed', )
        The name of axes used to shard the scale factors :math:`\gamma` with a corresponding mesh.
    bias_init : Initializer, default = flax.linen.initializers.zeros
        Used for initializing shift factors :math:`\beta`,
        only used when :attr:`layernorm_type='layernorm'`.
        It should be a callable object with three arguments (jax.random.PRNGKey, shape, dtype).
    bias_axes : Tuple[str, ...], default = ('embed', )
        The name of axes used to shard the shift factors :math:`\beta` with a corresponding mesh.
        only used when :attr:`layernorm_type='layernorm'`.

    Optimization parameters
    -----------------------
    dtype : jax.numpy.dtype, default  = jax.numpy.float32
        the data type used to allocate the initial parameters.
    transpose_batch_sequence : bool, default = False
        Indicate whether the input tensors were switched axis of batch
        and sequence length dimension. If set to True, the input tensors
        should be in (seqlen, batch, hidden), otherwise (batch, seqlen, hidden).
    """
    epsilon: float = 1e-6
    layernorm_type: str = 'layernorm'
    zero_centered_gamma: bool = False
    scale_init: Initializer = None
    scale_axes: Tuple[str, ...] = ('embed',)
    bias_init: Initializer = nn.initializers.zeros
    bias_axes: Tuple[str, ...] = ('embed',)
    dtype: DType = jnp.float32
    transpose_batch_sequence: bool = False
    sharding_type = None

    def __post_init__(self):
        self.scale_init = _obtain_default_layernorm_scale_init_if_need(
            self.scale_init, self.zero_centered_gamma)
        super().__post_init__()

    @nn.compact
    def __call__(self, x: jnp.ndarray) -> jnp.ndarray:
        """
        Applies layer normalization to the input :attr:`inputs`.

        Parameters
        ----------
        inputs : jax.numpy.ndarray
            Input tensors.

        Returns
        -------
        outputs : jax.numpy.ndarray
            Output tensors.
        """
        warnings.warn("sharding_type of LayerNorm would be removed in the near feature",
                      DeprecationWarning)

        features = x.shape[-1]
        scale, ln_bias = _create_layernorm_parameters(self.layernorm_type, (features,),
                                                      self.scale_init, self.scale_axes,
                                                      self.bias_init, self.bias_axes, self.dtype)
        return layernorm(x,
                         scale,
                         ln_bias,
                         layernorm_type=self.layernorm_type,
                         zero_centered_gamma=self.zero_centered_gamma,
                         epsilon=self.epsilon)


class TransformerEngineBase(nn.Module):
    """
    Base class of transformer engine
    """

    @staticmethod
    def get_fp8_metas(num_of_gemm: int) -> List[jnp.ndarray]:
        """
        Get the FP8 metas
        """
        num_of_meta = num_of_gemm * FP8Helper.NUM_META_PER_GEMM
        axes = ('fp8_meta_axis', 'fp8_meta_history')

        fp8_max = nn_partitioning.variable_with_axes(FP8Helper.FP8_COLLECTION_NAME,
                                                     FP8Helper.FP8_MAX_NAME,
                                                     FP8Helper.generate_fp8_max_array,
                                                     num_of_meta,
                                                     axes=axes)
        fp8_metas_amax = nn_partitioning.variable_with_axes(
            FP8Helper.FP8_COLLECTION_NAME,
            FP8Helper.FP8_AMAX_NAME,
            jnp.zeros, (num_of_meta, FP8Helper.AMAX_HISTORY_LEN),
            jnp.float32,
            axes=axes)
        fp8_metas_scale = nn_partitioning.variable_with_axes(FP8Helper.FP8_COLLECTION_NAME,
                                                             FP8Helper.FP8_SCALE_NAME,
                                                             jnp.ones, (num_of_meta, 1),
                                                             jnp.float32,
                                                             axes=axes)
        fp8_metas_scale_inv = nn_partitioning.variable_with_axes(FP8Helper.FP8_COLLECTION_NAME,
                                                                 FP8Helper.FP8_SCALE_INV_NAME,
                                                                 jnp.ones, (num_of_meta, 1),
                                                                 jnp.float32,
                                                                 axes=axes)

        return fp8_max.value, fp8_metas_amax.value, fp8_metas_scale.value, fp8_metas_scale_inv.value

    @staticmethod
    def get_fp8_meta_package(num_of_gemm: int) -> FP8MetaPackage:
        """
        Get the FP8 metas
        """
        fp8_max, fp8_metas_amax, fp8_metas_scale, fp8_metas_scale_inv = \
            TransformerEngineBase.get_fp8_metas(num_of_gemm)

        return FP8MetaPackage(num_of_gemm, fp8_max, fp8_metas_amax, fp8_metas_scale,
                              fp8_metas_scale_inv)


class DenseGeneral(TransformerEngineBase):
    """
    Applies a linear transformation to the incoming data :math:`y = xA^T + b`

    Parameters
    ----------
    features : Union[Iterable[int], int]
        The hidden size of each output sample.
    kernel_init : Initializer, default =
        flax.linen.initializers.variance_scaling(1.0, 'fan_in', 'truncated_normal')
        Used for initializing weights.
        It should be a callable object with three arguments (jax.random.PRNGKey, shape, dtype).
    kernel_axes : Tuple[str, ...], default = ()
        The name of axes used to shard the weights with a corresponding mesh.
    use_bias: bool, default = False
        Indicate whether to enable bias shifting.
        If set to False, the layer will not learn an additive bias.
    bias_init: Initializer, default = flax.linen.initializers.zeros
        Used for initializing bias, only used when :attr:`use_bias=True`.
        It should be a callable object with three arguments (jax.random.PRNGKey, shape, dtype).
    bias_axes: Tuple[str, ...], default = ()
        The name of axes used to shard bias with a corresponding mesh,
        only used when :attr:`use_bias=True`.
    enable_low_rank_adaptation: bool, default = False
        Indicate whether to enable low rank adaptation for each linear layer.
    low_rank_adaptation_dim: int, default = 32
        The dimension for low rank adaptation, only used when
        :attr:`enable_low_rank_adaptation=True`
    low_rank_adaptation_alpha: float, default = None
        The alpha for computing the scaling factor of LoRA output.
        :math:`\frac{alpha}{rank} * lora_output`. None means no scaling.
    axis:  Union[Iterable[int], int], default = -1
        An integer tuple with axes to apply the transformation on.

    Optimization parameters
    -----------------------
    dtype : jax.numpy.dtype, default  = jax.numpy.float32
        The data type used to allocate the initial parameters.
    transpose_batch_sequence : bool, default = True
        Indicate whether the input tensors were switched axis of batch
        and sequence length dimension. If set to True, the input tensors
        should be in (seqlen, batch, hidden), otherwise (batch, seqlen, hidden).
    """

    features: Union[Iterable[int], int]
    kernel_init: Initializer = None
    kernel_axes: Tuple[str, ...] = ()
    use_bias: bool = True
    bias_init: Initializer = nn.initializers.zeros
    bias_axes: Tuple[str, ...] = ()
    enable_low_rank_adaptation: bool = False
    low_rank_adaptation_dim: int = 32
    low_rank_adaptation_alpha: float = None
    axis: Union[Iterable[int], int] = -1
    dtype: DType = jnp.float32
    transpose_batch_sequence: bool = False
    sharding_type = None

    def __post_init__(self):
        if self.kernel_init is None:
            self.kernel_init = nn.initializers.variance_scaling(1.0, 'fan_in', 'truncated_normal')
        super().__post_init__()

    @nn.compact
    def __call__(self, inputs: Array) -> Array:
        """
        Apply the linear transformation to the input.

        Parameters
        ----------
        inputs : jax.numpy.ndarray
            Input tensors.

        Returns
        -------
        outputs : jax.numpy.ndarray
            Output tensors.
        """
        warnings.warn("sharding_type of DenseGeneral would be removed in the near feature",
                      DeprecationWarning)

        features = _canonicalize_tuple(self.features)
        axis = _canonicalize_tuple(self.axis)

        inputs = jnp.asarray(inputs, self.dtype)
        axis = _normalize_axes(axis, inputs.ndim)

        kernel_shape = tuple(inputs.shape[ax] for ax in axis) + features
        kernel_param_shape = (np.prod([inputs.shape[ax] for ax in axis]),) + features
        kernel = nn_partitioning.param_with_axes('kernel',
                                                 self.kernel_init,
                                                 kernel_param_shape,
                                                 jnp.float32,
                                                 axes=self.kernel_axes)

        kernel = jnp.reshape(kernel, kernel_shape)

        if self.use_bias:
            bias = nn_partitioning.param_with_axes('bias',
                                                   self.bias_init,
                                                   features,
                                                   jnp.float32,
                                                   axes=self.bias_axes)
            bias = bias.astype(self.dtype)
        else:
            bias = None

        contract_ind = tuple(range(0, len(axis)))
        fp8_gemm_pkg = None
        if FP8Helper.is_fp8_enabled():
            fp8_gemm_pkg = \
                    TransformerEngineBase.get_fp8_meta_package(1)

        y = type_safe_dot_general(inputs,
                                  kernel,
                                  fp8_meta_pkg=fp8_gemm_pkg,
                                  contracting_dims=(axis, contract_ind))

        if self.enable_low_rank_adaptation:
            lora_a_kernel_shape = (*kernel_shape[:len(axis)], *features[:-1],
                                   self.low_rank_adaptation_dim)
            lora_a_kernel_init_shape = (kernel_param_shape[0], *features[:-1],
                                        self.low_rank_adaptation_dim)
            lora_a_kernel_axes = (None,) * len(lora_a_kernel_init_shape)
            lora_a_kernel = nn_partitioning.param_with_axes('lora_a_kernel',
                                                            self.kernel_init,
                                                            lora_a_kernel_init_shape,
                                                            jnp.float32,
                                                            axes=lora_a_kernel_axes)
            lora_a_kernel = jnp.reshape(lora_a_kernel, lora_a_kernel_shape)
            lora_a_kernel = lora_a_kernel.astype(self.dtype)

            lora_b_kernel_shape = (*features[:-1], self.low_rank_adaptation_dim, features[-1])
            lora_b_kernel_axes = (None,) * len(lora_b_kernel_shape)
            lora_b_kernel = nn_partitioning.param_with_axes('lora_b_kernel',
                                                            nn.initializers.zeros,
                                                            lora_b_kernel_shape,
                                                            jnp.float32,
                                                            axes=lora_b_kernel_axes)
            lora_b_kernel = lora_b_kernel.astype(self.dtype)

            y += _apply_low_rank_adaptation(inputs, axis, features, lora_a_kernel, lora_b_kernel,
                                            self.low_rank_adaptation_alpha)

        if bias is not None:
            bias_shape = (1,) * (y.ndim - bias.ndim) + bias.shape
            y += jnp.reshape(bias, bias_shape)
        return y


class LayerNormDenseGeneral(TransformerEngineBase):
    r"""
    Applies layer normalization followed by linear transformation to the incoming data.

    Parameters
    ----------
    features : Union[Iterable[int], int]
        The hidden size of each output sample.
    enable_layernorm: bool, default = True
        Indicate whether to enable layer normalization before linear transformation.
    layernorm_type : {'layernorm', 'rmsnorm'}, default = 'layernorm'
        Indicate the type of layer normalization.
    epsilon : float, default = 1e-6
        A value added to the denominator of layer normalization for numerical stability.
    zero_centered_gamma : bool, default = False
        If set to `True`, the LayerNorm formula changes to

        .. math::
            y = \frac{x - \mathrm{E}[x]}{ \sqrt{\mathrm{Var}[x] + \epsilon}} *
            (1 + \gamma) + \beta

        This parameter is only applicable for 'layernorm'.
        The default of `scale_init` will also be changed. See `scale_init`
    scale_init : Initializer, default = None
        Used for initializing scale factors :math:`\gamma`.
        If `None` is provided, scale_init is set according to the value of zero_centered_gamma.
        If zero_centered_gamma is set to `True`, then scale_init is `flax.linen.initializers.zeros`.
        Otherwise, scale_init is `flax.linen.initializers.ones`.
        It should be a callable object with three arguments (jax.random.PRNGKey, shape, dtype).
    scale_axes : Tuple[str, ...], default = ('embed', )
        The name of axes used to shard the scale factors :math:`\gamma` with a corresponding mesh,
        only used when :attr:`enable_layernorm=True`.
    ln_bias_init: Initializer, default = flax.linen.initializers.zeros
        Used for initializing shift factors :math:`\beta`,
        only used when :attr:`enable_layernorm=True` and :attr:`layernorm_type='layernorm'`.
        It should be a callable object with three arguments (jax.random.PRNGKey, shape, dtype).
    ln_bias_axes: Tuple[str, ...], default = ('embed', )
        The name of axes used to shard the shift factors :math:`\beta` with a corresponding mesh.
        It is only used when :attr:`enable_layernorm=True` and :attr:`layernorm_type='layernorm'`.
    kernel_init : Initializer, default =
        flax.linen.initializers.variance_scaling(1.0, 'fan_in', 'truncated_normal')
        Used for initializing weights.
        It should be a callable object with three arguments (jax.random.PRNGKey, shape, dtype).
    kernel_axes : Tuple[str, ...], default = ()
        The name of axes used to shard the weights with a corresponding mesh.
    use_bias: bool, default = False
        Indicate whether to enable bias shifting.
        If set to False, the layer will not learn an additive bias.
    bias_init: Initializer, default = flax.linen.initializers.zeros
        Used for initializing bias, only used when :attr:`use_bias=True`.
        It should be a callable object with three arguments (jax.random.PRNGKey, shape, dtype).
    bias_axes: Tuple[str, ...], default = ()
        The name of axes used to shard bias with a corresponding mesh,
        only used when :attr:`use_bias=True`.
    return_layernorm_output: bool, default = True
        Indicate whether to return the output of layer normalization.
        If set False, return None as the second tensor in outputs.
    enable_low_rank_adaptation: bool, default = False
        Indicate whether to enable low rank adaptation for each linear layer.
    low_rank_adaptation_dim: int, default = 32
        The dimension for low rank adaptation, only used when
        :attr:`enable_low_rank_adaptation=True`
    low_rank_adaptation_alpha: float, default = None
        The alpha for computing the scaling factor of LoRA output.
        :math:`\frac{alpha}{rank} * lora_output`. None means no scaling.
    axis:  Union[Iterable[int], int], default = -1
        An integer tuple with axes to apply the transformation on.
    layernorm_input_axes: Tuple[str, ...], default = None
        Indicate the logical axes of sharding constraint to the input of layernorm, like
        (BATCH_AXES, SEQLEN_AXES, HIDDEN_AXES). Default is None, which means not to insert
        sharding constraint.
    dot_input_axes: Tuple[str, ...], default = None
        Indicate the logical axes of sharding constraint to the input of dot, like
        (BATCH_AXES, SEQLEN_AXES, HIDDEN_AXES). Default is None, which means not to insert
        sharding constraint.

    Optimization parameters
    -----------------------
    dtype : jax.numpy.dtype, default  = jax.numpy.float32
        The data type used to allocate the initial parameters.
    transpose_batch_sequence : bool, default = True
        Indicate whether the input tensors were switched axis of batch
        and sequence length dimension. If set to True, the input tensors
        should be in (seqlen, batch, hidden), otherwise (batch, seqlen, hidden).
    depth_scaling: float, default = None
        The factor to scale the output from `DenseGeneral`. It should be a float
        value or None. When None is set, then no scaling is applied.
    """

    features: Union[Iterable[int], int]
    enable_layernorm: bool = True
    layernorm_type: str = 'layernorm'
    epsilon: float = 1e-6
    zero_centered_gamma: bool = False
    scale_init: Initializer = None
    scale_axes: Tuple[str, ...] = ('embed',)
    ln_bias_init: Initializer = nn.initializers.zeros
    ln_bias_axes: Tuple[str, ...] = ('embed',)
    kernel_init: Initializer = None
    kernel_axes: Tuple[str, ...] = ()
    use_bias: bool = False
    bias_init: Initializer = nn.initializers.zeros
    bias_axes: Tuple[str, ...] = ()
    return_layernorm_output: bool = True
    enable_low_rank_adaptation: bool = False
    low_rank_adaptation_dim: int = 32
    low_rank_adaptation_alpha: float = None
    axis: Union[Iterable[int], int] = -1
    dtype: DType = jnp.float32
    transpose_batch_sequence: bool = True
    layernorm_input_axes: Tuple[str, ...] = None
    dot_input_axes: Tuple[str, ...] = None
    depth_scaling: float = None
    sharding_type = None

    def __post_init__(self):
        if self.kernel_init is None:
            self.kernel_init = nn.initializers.variance_scaling(1.0, 'fan_in', 'truncated_normal')
        self.scale_init = _obtain_default_layernorm_scale_init_if_need(
            self.scale_init, self.zero_centered_gamma)
        super().__post_init__()

    @nn.compact
    def __call__(self, inputs: Array) -> Array:
        """
        Apply layer normalization to the input followed by a linear transformation.

        Parameters
        ----------
        inputs: jax.numpy.ndarray
            Input tensor.

        Returns
        -------
        outputs : jax.numpy.ndarray
            Output tensors.
        ln_outputs: jax.numpy.ndarray
            The output tensors of layer normalization.
            If :attr:`return_layernorm_output=False`, then this would be None.
        """
        warnings.warn("sharding_type of LayerNormDenseGeneral would be removed in the near feature",
                      DeprecationWarning)

        ln_output = None

        fuse_layernorm = FP8Helper.is_fp8_enabled(
        ) and not self.return_layernorm_output and self.enable_layernorm

        if self.enable_layernorm:
            inputs = with_sharding_constraint_by_logical_axes(inputs, self.layernorm_input_axes)

            assert self.axis == -1    # Only support axis = =-1 at this moment
            features = inputs.shape[-1]

            scale, ln_bias = _create_layernorm_parameters(self.layernorm_type, (features,),
                                                          self.scale_init, self.scale_axes,
                                                          self.ln_bias_init, self.ln_bias_axes,
                                                          self.dtype)

            if not fuse_layernorm:
                y = layernorm(inputs,
                              scale,
                              ln_bias,
                              layernorm_type=self.layernorm_type,
                              zero_centered_gamma=self.zero_centered_gamma,
                              epsilon=self.epsilon)
            else:
                assert not self.return_layernorm_output
                y = inputs
        else:
            y = inputs

        if self.return_layernorm_output:
            ln_output = y

        # DenseGeneral
        features = _canonicalize_tuple(self.features)
        axis = _canonicalize_tuple(self.axis)

        axis = _normalize_axes(axis, y.ndim)

        kernel_shape = tuple(y.shape[ax] for ax in axis) + features
        kernel_param_shape = (np.prod([inputs.shape[ax] for ax in axis]),) + features
        kernel = nn_partitioning.param_with_axes('kernel',
                                                 self.kernel_init,
                                                 kernel_param_shape,
                                                 jnp.float32,
                                                 axes=self.kernel_axes)

        kernel = jnp.reshape(kernel, kernel_shape)

        contract_ind = tuple(range(0, len(axis)))

        fp8_meta_package = None
        if FP8Helper.is_fp8_enabled():
            fp8_meta_package = \
                    TransformerEngineBase.get_fp8_meta_package(1)

        if fuse_layernorm:
            z = layernorm_fp8_dot(y,
                                  kernel,
                                  scale,
                                  ln_bias,
                                  fp8_meta_package,
                                  self.layernorm_type,
                                  zero_centered_gamma=self.zero_centered_gamma,
                                  epsilon=self.epsilon,
                                  layernorm_input_axes=self.layernorm_input_axes,
                                  dot_input_axes=self.dot_input_axes)
        else:
            y = with_sharding_constraint_by_logical_axes(y, self.dot_input_axes)
            z = type_safe_dot_general(y,
                                      kernel,
                                      fp8_meta_pkg=fp8_meta_package,
                                      contracting_dims=(axis, contract_ind))

        if self.enable_low_rank_adaptation:
            lora_a_kernel_shape = (*kernel_shape[:len(axis)], *features[:-1],
                                   self.low_rank_adaptation_dim)
            lora_a_kernel_init_shape = (kernel_param_shape[0], *features[:-1],
                                        self.low_rank_adaptation_dim)
            lora_a_kernel_axes = (None,) * len(lora_a_kernel_init_shape)
            lora_a_kernel = nn_partitioning.param_with_axes('lora_a_kernel',
                                                            self.kernel_init,
                                                            lora_a_kernel_init_shape,
                                                            jnp.float32,
                                                            axes=lora_a_kernel_axes)
            lora_a_kernel = jnp.reshape(lora_a_kernel, lora_a_kernel_shape)
            lora_a_kernel = lora_a_kernel.astype(self.dtype)

            lora_b_kernel_shape = (*features[:-1], self.low_rank_adaptation_dim, features[-1])
            lora_b_kernel_axes = (None,) * len(lora_b_kernel_shape)
            lora_b_kernel = nn_partitioning.param_with_axes('lora_b_kernel',
                                                            nn.initializers.zeros,
                                                            lora_b_kernel_shape,
                                                            jnp.float32,
                                                            axes=lora_b_kernel_axes)
            lora_b_kernel = lora_b_kernel.astype(self.dtype)

            z += _apply_low_rank_adaptation(y, axis, features, lora_a_kernel, lora_b_kernel,
                                            self.low_rank_adaptation_alpha)

        bias = None
        if self.use_bias:
            bias = nn_partitioning.param_with_axes('bias',
                                                   self.bias_init,
                                                   features,
                                                   jnp.float32,
                                                   axes=self.bias_axes)
            bias = bias.astype(self.dtype)

        if bias is not None:
            bias_shape = (1,) * (z.ndim - bias.ndim) + bias.shape
            z += jnp.reshape(bias, bias_shape)

        if self.depth_scaling is not None:
            z = z / self.depth_scaling

        return z, ln_output    # dense_output, layer_norm_output


class LayerNormMLP(TransformerEngineBase):
    r"""
    Applies layer normalization on the input followed by the MLP module,
    consisting of 2 successive linear transformations, separated by given activations.

    Parameters
    ----------
    intermediate_dim: int, default = 2048
        Intermediate size to which input samples are projected.
    enable_layernorm: bool, default = True
        Indicate whether to enable layer normalization before linear transformation.
    layernorm_type : {'layernorm', 'rmsnorm'}, default = 'layernorm'
        Indicate the type of layer normalization.
    epsilon : float, default = 1e-6
        A value added to the denominator of layer normalization for numerical stability.
    zero_centered_gamma : bool, default = False
        If set to `True`, the LayerNorm formula changes to

        .. math::
            y = \frac{x - \mathrm{E}[x]}{ \sqrt{\mathrm{Var}[x] + \epsilon}} *
            (1 + \gamma) + \beta

        This parameter is only applicable for 'layernorm'.
        The default of `scale_init` will also be changed. See `scale_init`.
    scale_init : Initializer, default = None
        Used for initializing scale factors :math:`\gamma`.
        If `None` is provided, scale_init is set according to the value of zero_centered_gamma.
        If zero_centered_gamma is set to `True`, then scale_init is `flax.linen.initializers.zeros`.
        Otherwise, scale_init is `flax.linen.initializers.ones`.
        It should be a callable object with three arguments (jax.random.PRNGKey, shape, dtype).
    scale_axes : Tuple[str, ...], default = ('embed', )
        The name of axes used to shard the scale factors :math:`\gamma` with a corresponding mesh,
        only used when :attr:`enable_layernorm=True`.
    ln_bias_init: Initializer, default = flax.linen.initializers.zeros
        Used for initializing shift factors :math:`\beta`,
        only used when :attr:`enable_layernorm=True` and :attr:`layernorm_type='layernorm'`.
        It should be a callable object with three arguments (jax.random.PRNGKey, shape, dtype).
    ln_bias_axes: Tuple[str, ...], default = ('embed', )
        The name of axes used to shard the shift factors :math:`\beta` with a corresponding mesh.
        Only used when :attr:`enable_layernorm=True` and :attr:`layernorm_type='layernorm'`.
    kernel_init : Initializer, default =
        flax.linen.initializers.variance_scaling(1.0, 'fan_in', 'truncated_normal')
        Used for initializing the weights of both linear transformations.
        It should be a callable object with three arguments (jax.random.PRNGKey, shape, dtype).
    kernel_axes_1 : Tuple[str, ...], default = ('embed', 'act', 'mlp')
        The name of axes used to shard the weights with a corresponding mesh for
        the weight of the first linear transformations.
    kernel_axes_2 : Tuple[str, ...], default = ('mlp', 'embed')
        The name of axes used to shard the weights with a corresponding mesh for
        the weight of the second linear transformations.
    use_bias: bool, default = False
        Indicate whether to enable bias shifting.
        If set to False, the layer will not learn an additive bias.
    bias_init: Initializer, default = flax.linen.initializers.zeros
        Used for initializing bias, only used when :attr:`use_bias=True`.
        It should be a callable object with three arguments (jax.random.PRNGKey, shape, dtype).
    bias_axes_1: Tuple[str, ...], default = ('mlp',)
        The name of axes used to shard bias with a corresponding mesh  for
        the weight of the first linear transformations.
        Only used when :attr:`use_bias=True`.
    bias_axes_2: Tuple[str, ...], default = ('embed',)
        The name of axes used to shard bias with a corresponding mesh  for
        the weight of the second linear transformations.
        Only used when :attr:`use_bias=True`.
    return_layernorm_output: bool, default = True
        Indicate whether to return the output of layer normalization.
        If set False, return None as the second tensor in outputs.
    activations: Sequence[Union[str, Callable]], default = ('relu',)
        The sequence of activation functions to apply after the first linear transformation.
        Each activation has its own transformation layer.
    intermediate_dropout_rng_name: str, default = 'dropout'
        The key in given RNGs via flax.linen.Module.apply that for generating Dropout masks.
    intermediate_dropout_rate: float, default = 0.1
        Dropout probability for the dropout op after the :attr:`activations`.
    intermediate_hidden_dropout_dims: Sequence[int], default = ()
        Dimensions that will share the same dropout mask for hidden
    enable_low_rank_adaptation: bool, default = False
        Indicate whether to enable low rank adaptation for each linear layer.
    low_rank_adaptation_dim: int, default = 32
        The dimension for low rank adaptation, only used when
        :attr:`enable_low_rank_adaptation=True`.
    low_rank_adaptation_alpha: float, default = None
        The alpha for computing the scaling factor of LoRA output.
        :math:`\frac{alpha}{rank} * lora_output`. None means no scaling.
    axis:  Union[Iterable[int], int], default = -1
        An integer tuple with axes to apply the transformation on.
    layernorm_input_axes: Tuple[str, ...], default = None
        Indicate the logical axes of sharding constraint to the input of layernorm, like
        (BATCH_AXES, SEQLEN_AXES, HIDDEN_AXES). Default is None, which means not to insert
        sharding constraint.
    dot_1_input_axes: Tuple[str, ...], default = None
        Indicate the logical axes of sharding constraint to the input of 1st dot, like
        (BATCH_AXES, SEQLEN_AXES, HIDDEN_AXES). Default is None, which means not to insert
        sharding constraint.
    dot_2_input_axes: Tuple[str, ...], default = None
        Indicate the logical axes of sharding constraint to the input of 2nd dot, like
        (BATCH_AXES, SEQLEN_AXES, HIDDEN_AXES). Default is None, which means not to insert
        sharding constraint.

    Optimization parameters
    -----------------------
    dtype : jax.numpy.dtype, default  = jax.numpy.float32
        The data type used to allocate the initial parameters.
    transpose_batch_sequence : bool, default = True
        Indicate whether the input tensors were switched axis of batch
        and sequence length dimension. If set to True, the input tensors
        should be in (seqlen, batch, hidden), otherwise (batch, seqlen, hidden).
    """

    intermediate_dim: int = 2048
    enable_layernorm: bool = True
    layernorm_type: str = 'layernorm'
    epsilon: float = 1e-6
    zero_centered_gamma: bool = False
    scale_init: Initializer = None
    scale_axes: Tuple[str, ...] = ('embed',)
    ln_bias_init: Initializer = nn.initializers.zeros
    ln_bias_axes: Tuple[str, ...] = ('embed',)
    kernel_init: Initializer = None
    kernel_axes_1: Tuple[str, ...] = ('embed', 'act', 'mlp')
    kernel_axes_2: Tuple[str, ...] = ('mlp', 'embed')
    use_bias: bool = False
    bias_init: Initializer = nn.initializers.zeros
    bias_axes_1: Tuple[str, ...] = ('act', 'mlp')
    bias_axes_2: Tuple[str, ...] = ('embed',)
    return_layernorm_output: bool = True
    activations: Sequence[Union[str, Callable]] = ('relu',)
    intermediate_dropout_rng_name: str = 'dropout'
    intermediate_dropout_rate: float = 0.1
    intermediate_hidden_dropout_dims: Sequence[int] = ()
    enable_low_rank_adaptation: bool = False
    low_rank_adaptation_dim: int = 32
    low_rank_adaptation_alpha: float = None
    axis: Union[Iterable[int], int] = -1
    dtype: DType = jnp.float32
    transpose_batch_sequence: bool = True
    layernorm_input_axes: Tuple[str, ...] = None
    dot_1_input_axes: Tuple[str, ...] = None
    dot_2_input_axes: Tuple[str, ...] = None
    major_sharding_type = None

    def __post_init__(self):
        if self.kernel_init is None:
            self.kernel_init = nn.initializers.variance_scaling(1.0, 'fan_in', 'truncated_normal')
        self.scale_init = _obtain_default_layernorm_scale_init_if_need(
            self.scale_init, self.zero_centered_gamma)
        super().__post_init__()

    @nn.compact
    def __call__(self, inputs: Array, deterministic: bool = False) -> Array:
        """
        Apply layer normalization to the input followed by a feedforward network (MLP Block).

        Parameters
        ----------
        inputs: jax.numpy.ndarray
            Input tensor.
        deterministic: bool, default  = False
            Disable dropout ops if set to True.

        Returns
        -------
        outputs : jax.numpy.ndarray
            Output tensors.
        ln_outputs: jax.numpy.ndarray
            The output tensors of layer normalization.
            If :attr:`return_layernorm_output=False`, then this would be None.
        """
        warnings.warn("major_sharding_type of LayerNormMLP would be removed in the near feature",
                      DeprecationWarning)

        ln_output = None

        fuse_layernorm = FP8Helper.is_fp8_enabled(
        ) and not self.return_layernorm_output and self.enable_layernorm

<<<<<<< HEAD
        # Make sure each tuple is sorted in alphabet order
        gated_act_pool = [('gelu', 'linear')]
                          #('linear', 'silu')] coming
        act_pool = [('gelu',)]
                    #('silu',)] coming
        normalize_acts = []
        for act in self.activations:
            if not isinstance(act, str):
                return False
            normalize_acts.append(act.lower())
        normalize_acts = tuple(sorted(normalize_acts))
        is_gated = normalize_acts in gated_act_pool
        is_act_implemented = normalize_acts in (gated_act_pool + act_pool)

        use_fused_layernorm_mlp = fuse_layernorm and is_act_implemented and\
                                self.intermediate_dropout_rate < 1e-3
=======
        def is_geglu(acts):
            geglu_act_pool = [('gelu', 'linear'), ('linear', 'gelu')]

            normalize_acts = []
            for act in acts:
                if not isinstance(act, str):
                    return False
                normalize_acts.append(act.lower())
            return tuple(normalize_acts) in geglu_act_pool

        def is_gelu(acts):
            geglu_act_pool = [('gelu',)]

            normalize_acts = []
            for act in acts:
                if not isinstance(act, str):
                    return False
                normalize_acts.append(act.lower())
            return tuple(normalize_acts) in geglu_act_pool

        use_fused_ln_geglu_mlp = fuse_layernorm \
            and (not self.use_bias) and is_geglu(self.activations) \
                and (self.intermediate_dropout_rate < 1e-3) \
                and not self.enable_low_rank_adaptation

        use_fused_ln_gelu_mlp = fuse_layernorm \
            and self.use_bias and is_gelu(self.activations) \
                and (self.intermediate_dropout_rate < 1e-3) \
                and not self.enable_low_rank_adaptation
>>>>>>> 07bf4acf

        # LayerNorm
        if self.enable_layernorm:
            assert self.axis == -1    # Only support axis == -1 at this moment
            inputs = with_sharding_constraint_by_logical_axes(inputs, self.layernorm_input_axes)

            features = inputs.shape[-1]

            scale, ln_bias = _create_layernorm_parameters(self.layernorm_type, (features,),
                                                          self.scale_init, self.scale_axes,
                                                          self.ln_bias_init, self.ln_bias_axes,
                                                          self.dtype)

            if not fuse_layernorm:
                y = layernorm(inputs,
                              scale,
                              ln_bias,
                              layernorm_type=self.layernorm_type,
                              zero_centered_gamma=self.zero_centered_gamma,
                              epsilon=self.epsilon)
            else:
                assert not self.return_layernorm_output
                y = inputs
        else:
            y = inputs

        if self.return_layernorm_output:
            ln_output = y

        def kernel_1_init(key, num_kernels, stack_axis, *init_args):
            kernels = []
            for _ in range(num_kernels):
                key, init_key = jax_random.split(key)
                kernels.append(self.kernel_init(init_key, *init_args))
            return jnp.stack(kernels, axis=stack_axis, dtype=jnp.float32)

        num_of_gemm = 2
        fp8_meta_package = None
        if FP8Helper.is_fp8_enabled():
            fp8_meta_package = \
                    TransformerEngineBase.get_fp8_meta_package(num_of_gemm)

        num_activations = len(self.activations)
        axis = _canonicalize_tuple(self.axis)
        axis = _normalize_axes(axis, y.ndim)

        intermediate_dim = _canonicalize_tuple((num_activations, self.intermediate_dim))
        kernel_1_shape = tuple(y.shape[ax] for ax in axis) + intermediate_dim
        kernel_1_each_shape = (np.prod([y.shape[ax] for ax in axis]), self.intermediate_dim)
        kernel_1 = nn_partitioning.param_with_axes('wi_kernel',
                                                   kernel_1_init,
                                                   num_activations,
                                                   -2,
                                                   kernel_1_each_shape,
                                                   jnp.float32,
                                                   axes=self.kernel_axes_1)
        kernel_1 = jnp.reshape(kernel_1, kernel_1_shape)
        hidden_size = inputs.shape[-1]
        hidden_size_tuple = _canonicalize_tuple(hidden_size)
        kernel_2_shape = (self.intermediate_dim,) + hidden_size_tuple
        kernel_2_param_shape = (self.intermediate_dim, np.prod(hidden_size_tuple))
        kernel_2 = nn_partitioning.param_with_axes('wo_kernel',
                                                   self.kernel_init,
                                                   kernel_2_param_shape,
                                                   jnp.float32,
                                                   axes=self.kernel_axes_2)
        kernel_2 = jnp.reshape(kernel_2, kernel_2_shape)
        contract_ind = tuple(range(0, len(axis)))

        ffn1_ckpt_name = 'ffn1'
        ffn2_ckpt_name = 'ffn2'

        if use_fused_layernorm_mlp:
            assert self.axis == -1    # Only support axis = =-1 at this moment

            bias_1_shape = intermediate_dim if self.use_bias else 0
            bias_1 = nn_partitioning.param_with_axes('wi_bias',
                                                     self.bias_init,
                                                     bias_1_shape,
                                                     jnp.float32,
                                                     axes=self.bias_axes_1)
            bias_1 = bias_1.astype(self.dtype)

            bias_2_shape = (hidden_size,) if self.use_bias else (0,)
            bias_2 = nn_partitioning.param_with_axes('wo_bias',
                                                     self.bias_init,
                                                     bias_2_shape,
                                                     jnp.float32,
                                                     axes=self.bias_axes_2)
            bias_2 = bias_2.astype(self.dtype)

            out = fused_layernorm_fp8_mlp(y,
                                         scale,
                                         ln_bias, [kernel_1, kernel_2], [bias_1, bias_2],
                                         fp8_meta_package,
                                         self.layernorm_type,
                                         zero_centered_gamma=self.zero_centered_gamma,
                                         epsilon=self.epsilon,
                                         layernorm_input_axes=self.layernorm_input_axes,
                                         dot_1_input_axes=self.dot_1_input_axes,
                                         dot_2_input_axes=self.dot_2_input_axes,
                                         ffn1_ckpt_name=ffn1_ckpt_name,
                                         ffn2_ckpt_name=ffn2_ckpt_name,
                                         activation_type = normalize_acts,
                                         use_bias = self.use_bias)
        else:    # not use_fused_ln_geglu_mlp
            # DenseGeneral 1
            gemm1_fp8_meta_package = None if fp8_meta_package is None \
                                     else fp8_meta_package.get_package_by_gemm_idx(0)
            if fuse_layernorm:
                x = layernorm_fp8_dot(y,
                                      kernel_1,
                                      scale,
                                      ln_bias,
                                      gemm1_fp8_meta_package,
                                      self.layernorm_type,
                                      zero_centered_gamma=self.zero_centered_gamma,
                                      epsilon=self.epsilon,
                                      layernorm_input_axes=self.layernorm_input_axes,
                                      dot_input_axes=self.dot_1_input_axes)
            else:
                y = with_sharding_constraint_by_logical_axes(y, self.dot_1_input_axes)
                x = type_safe_dot_general(y,
                                          kernel_1,
                                          fp8_meta_pkg=gemm1_fp8_meta_package,
                                          contracting_dims=(axis, contract_ind))

<<<<<<< HEAD
            bias_1 = None
=======
            if self.enable_low_rank_adaptation:
                wi_lora_a_kernel_shape = (*kernel_1_shape[:len(axis)], num_activations,
                                          self.low_rank_adaptation_dim)
                wi_lora_a_kernel_init_shape = (kernel_1_each_shape[0], num_activations,
                                               self.low_rank_adaptation_dim)
                wi_lora_a_kernel_init_each_shape = (kernel_1_each_shape[0],
                                                    self.low_rank_adaptation_dim)
                wi_lora_a_kernel_axes = (None,) * len(wi_lora_a_kernel_init_shape)
                wi_lora_a_kernel = nn_partitioning.param_with_axes('wi_lora_a_kernel',
                                                                   kernel_1_init,
                                                                   num_activations,
                                                                   -2,
                                                                   wi_lora_a_kernel_init_each_shape,
                                                                   jnp.float32,
                                                                   axes=wi_lora_a_kernel_axes)
                wi_lora_a_kernel = jnp.reshape(wi_lora_a_kernel, wi_lora_a_kernel_shape)
                wi_lora_a_kernel = wi_lora_a_kernel.astype(self.dtype)

                wi_lora_b_kernel_shape = (num_activations, self.low_rank_adaptation_dim,
                                          self.intermediate_dim)
                wi_lora_b_kernel_axes = (None,) * len(wi_lora_b_kernel_shape)
                wi_lora_b_kernel = nn_partitioning.param_with_axes('wi_lora_b_kernel',
                                                                   nn.initializers.zeros,
                                                                   wi_lora_b_kernel_shape,
                                                                   jnp.float32,
                                                                   axes=wi_lora_b_kernel_axes)
                wi_lora_b_kernel = wi_lora_b_kernel.astype(self.dtype)

                x += _apply_low_rank_adaptation(y, axis, intermediate_dim, wi_lora_a_kernel,
                                                wi_lora_b_kernel, self.low_rank_adaptation_alpha)

            bias = None
>>>>>>> 07bf4acf
            if self.use_bias:
                bias_1 = nn_partitioning.param_with_axes('wi_bias',
                                                       self.bias_init,
                                                       intermediate_dim,
                                                       jnp.float32,
                                                       axes=self.bias_axes_1)
                bias_1 = bias_1.astype(self.dtype)
                bias_1_shape = (1,) * (x.ndim - bias_1.ndim) + bias_1.shape
                x += jnp.reshape(bias_1, bias_1_shape)

            x = checkpoint_name(x, ffn1_ckpt_name)

            activations = []
            if is_act_implemented:
                z = activation_lu(x, normalize_acts)
            else:
                x = jnp.split(x, num_activations, axis=-2)
                for idx, act_fn in enumerate(self.activations):
                    x_i = _convert_to_activation_function(act_fn)(x[idx])
                    activations.append(x_i)
                z = functools.reduce(operator.mul, activations)
            if not is_gated:
                z = jnp.reshape(z, (*z.shape[:-2], -1))

            z = nn.Dropout(rate=self.intermediate_dropout_rate,
                           broadcast_dims=self.intermediate_hidden_dropout_dims,
                           rng_collection=self.intermediate_dropout_rng_name)(
                               z, deterministic=deterministic)

            z = with_sharding_constraint_by_logical_axes(z, self.dot_2_input_axes)

            # DenseGeneral 2
            gemm2_fp8_meta_package = None if fp8_meta_package is None \
                                     else fp8_meta_package.get_package_by_gemm_idx(1)

            out = type_safe_dot_general(z,
                                        kernel_2,
                                        fp8_meta_pkg=gemm2_fp8_meta_package,
                                        contracting_dims=(axis, contract_ind))

<<<<<<< HEAD
            bias_2 = None
=======
            if self.enable_low_rank_adaptation:
                wo_lora_a_kernel_shape = (self.intermediate_dim, self.low_rank_adaptation_dim)
                wo_lora_a_kernel_axes = (None,) * len(wo_lora_a_kernel_shape)
                wo_lora_a_kernel = nn_partitioning.param_with_axes('wo_lora_a_kernel',
                                                                   self.kernel_init,
                                                                   wo_lora_a_kernel_shape,
                                                                   jnp.float32,
                                                                   axes=wo_lora_a_kernel_axes)
                wo_lora_a_kernel = wo_lora_a_kernel.astype(self.dtype)

                wo_lora_b_kernel_shape = (self.low_rank_adaptation_dim, hidden_size)
                wo_lora_b_kernel_axes = (None,) * len(wo_lora_b_kernel_shape)
                wo_lora_b_kernel = nn_partitioning.param_with_axes('wo_lora_b_kernel',
                                                                   nn.initializers.zeros,
                                                                   wo_lora_b_kernel_shape,
                                                                   jnp.float32,
                                                                   axes=wo_lora_b_kernel_axes)
                wo_lora_b_kernel = wo_lora_b_kernel.astype(self.dtype)

                out += _apply_low_rank_adaptation(z, axis, hidden_size_tuple, wo_lora_a_kernel,
                                                  wo_lora_b_kernel, self.low_rank_adaptation_alpha)

            bias = None
>>>>>>> 07bf4acf
            if self.use_bias:
                bias_2 = nn_partitioning.param_with_axes('wo_bias',
                                                       self.bias_init, (hidden_size,),
                                                       jnp.float32,
                                                       axes=self.bias_axes_2)
                bias_2 = bias_2.astype(self.dtype)
                out += jnp.reshape(bias_2, (1,) * (out.ndim - 1) + (-1,))

            out = checkpoint_name(out, ffn2_ckpt_name)

        return out, ln_output    # Output, layner_norm_output<|MERGE_RESOLUTION|>--- conflicted
+++ resolved
@@ -943,7 +943,6 @@
         fuse_layernorm = FP8Helper.is_fp8_enabled(
         ) and not self.return_layernorm_output and self.enable_layernorm
 
-<<<<<<< HEAD
         # Make sure each tuple is sorted in alphabet order
         gated_act_pool = [('gelu', 'linear')]
                           #('linear', 'silu')] coming
@@ -960,37 +959,6 @@
 
         use_fused_layernorm_mlp = fuse_layernorm and is_act_implemented and\
                                 self.intermediate_dropout_rate < 1e-3
-=======
-        def is_geglu(acts):
-            geglu_act_pool = [('gelu', 'linear'), ('linear', 'gelu')]
-
-            normalize_acts = []
-            for act in acts:
-                if not isinstance(act, str):
-                    return False
-                normalize_acts.append(act.lower())
-            return tuple(normalize_acts) in geglu_act_pool
-
-        def is_gelu(acts):
-            geglu_act_pool = [('gelu',)]
-
-            normalize_acts = []
-            for act in acts:
-                if not isinstance(act, str):
-                    return False
-                normalize_acts.append(act.lower())
-            return tuple(normalize_acts) in geglu_act_pool
-
-        use_fused_ln_geglu_mlp = fuse_layernorm \
-            and (not self.use_bias) and is_geglu(self.activations) \
-                and (self.intermediate_dropout_rate < 1e-3) \
-                and not self.enable_low_rank_adaptation
-
-        use_fused_ln_gelu_mlp = fuse_layernorm \
-            and self.use_bias and is_gelu(self.activations) \
-                and (self.intermediate_dropout_rate < 1e-3) \
-                and not self.enable_low_rank_adaptation
->>>>>>> 07bf4acf
 
         # LayerNorm
         if self.enable_layernorm:
@@ -1118,9 +1086,6 @@
                                           fp8_meta_pkg=gemm1_fp8_meta_package,
                                           contracting_dims=(axis, contract_ind))
 
-<<<<<<< HEAD
-            bias_1 = None
-=======
             if self.enable_low_rank_adaptation:
                 wi_lora_a_kernel_shape = (*kernel_1_shape[:len(axis)], num_activations,
                                           self.low_rank_adaptation_dim)
@@ -1152,8 +1117,7 @@
                 x += _apply_low_rank_adaptation(y, axis, intermediate_dim, wi_lora_a_kernel,
                                                 wi_lora_b_kernel, self.low_rank_adaptation_alpha)
 
-            bias = None
->>>>>>> 07bf4acf
+            bias_1 = None
             if self.use_bias:
                 bias_1 = nn_partitioning.param_with_axes('wi_bias',
                                                        self.bias_init,
@@ -1194,9 +1158,6 @@
                                         fp8_meta_pkg=gemm2_fp8_meta_package,
                                         contracting_dims=(axis, contract_ind))
 
-<<<<<<< HEAD
-            bias_2 = None
-=======
             if self.enable_low_rank_adaptation:
                 wo_lora_a_kernel_shape = (self.intermediate_dim, self.low_rank_adaptation_dim)
                 wo_lora_a_kernel_axes = (None,) * len(wo_lora_a_kernel_shape)
@@ -1219,8 +1180,7 @@
                 out += _apply_low_rank_adaptation(z, axis, hidden_size_tuple, wo_lora_a_kernel,
                                                   wo_lora_b_kernel, self.low_rank_adaptation_alpha)
 
-            bias = None
->>>>>>> 07bf4acf
+            bias_2 = None
             if self.use_bias:
                 bias_2 = nn_partitioning.param_with_axes('wo_bias',
                                                        self.bias_init, (hidden_size,),
