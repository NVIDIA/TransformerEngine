--- conflicted
+++ resolved
@@ -943,41 +943,23 @@
         fuse_layernorm = FP8Helper.is_fp8_enabled(
         ) and not self.return_layernorm_output and self.enable_layernorm
 
-<<<<<<< HEAD
         gated_act_pool = [('gelu', 'linear'),
                           ('silu', 'linear')]
         act_pool = [('gelu',),
                     ('silu',)]
-=======
-        # Make sure each tuple is sorted in alphabet order
-        gated_act_pool = [('gelu', 'linear')]
-                          #('linear', 'silu')] coming
-        act_pool = [('gelu',)]
-                    #('silu',)] coming
->>>>>>> 79a6b1e8
         normalize_acts = []
         for act in self.activations:
             if not isinstance(act, str):
                 return False
             normalize_acts.append(act.lower())
-<<<<<<< HEAD
         normalize_acts = tuple(reversed(normalize_acts)
                                if normalize_acts[0] == 'linear' else normalize_acts)
 
         is_gated = normalize_acts in gated_act_pool
         is_act_implemented = normalize_acts in (gated_act_pool + act_pool)
 
-        use_fused_layernorm_mlp = fuse_layernorm and is_act_implemented\
-                and (self.intermediate_dropout_rate < 1e-3) \
-                and ((is_gated and not self.use_bias) or (not is_gated and self.use_bias))
-=======
-        normalize_acts = tuple(sorted(normalize_acts))
-        is_gated = normalize_acts in gated_act_pool
-        is_act_implemented = normalize_acts in (gated_act_pool + act_pool)
-
         use_fused_layernorm_mlp = fuse_layernorm and is_act_implemented and\
                                 self.intermediate_dropout_rate < 1e-3
->>>>>>> 79a6b1e8
 
         # LayerNorm
         if self.enable_layernorm:
@@ -1105,8 +1087,6 @@
                                           fp8_meta_pkg=gemm1_fp8_meta_package,
                                           contracting_dims=(axis, contract_ind))
 
-<<<<<<< HEAD
-=======
             if self.enable_low_rank_adaptation:
                 wi_lora_a_kernel_shape = (*kernel_1_shape[:len(axis)], num_activations,
                                           self.low_rank_adaptation_dim)
@@ -1138,7 +1118,6 @@
                 x += _apply_low_rank_adaptation(y, axis, intermediate_dim, wi_lora_a_kernel,
                                                 wi_lora_b_kernel, self.low_rank_adaptation_alpha)
 
->>>>>>> 79a6b1e8
             bias_1 = None
             if self.use_bias:
                 bias_1 = nn_partitioning.param_with_axes('wi_bias',
@@ -1180,8 +1159,6 @@
                                         fp8_meta_pkg=gemm2_fp8_meta_package,
                                         contracting_dims=(axis, contract_ind))
 
-<<<<<<< HEAD
-=======
             if self.enable_low_rank_adaptation:
                 wo_lora_a_kernel_shape = (self.intermediate_dim, self.low_rank_adaptation_dim)
                 wo_lora_a_kernel_axes = (None,) * len(wo_lora_a_kernel_shape)
@@ -1204,7 +1181,6 @@
                 out += _apply_low_rank_adaptation(z, axis, hidden_size_tuple, wo_lora_a_kernel,
                                                   wo_lora_b_kernel, self.low_rank_adaptation_alpha)
 
->>>>>>> 79a6b1e8
             bias_2 = None
             if self.use_bias:
                 bias_2 = nn_partitioning.param_with_axes('wo_bias',
