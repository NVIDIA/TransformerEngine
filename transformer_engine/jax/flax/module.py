--- conflicted
+++ resolved
@@ -6,12 +6,7 @@
 """
 from functools import reduce
 import operator
-<<<<<<< HEAD
-import warnings
-from typing import Any, Callable, Iterable, List, Sequence, Tuple, Union, NewType
-=======
 from typing import Any, Callable, Iterable, List, Sequence, Tuple, Union, NewType, Optional
->>>>>>> b88f727b
 
 import numpy as np
 import jax.numpy as jnp
