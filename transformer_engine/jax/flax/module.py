--- conflicted
+++ resolved
@@ -22,12 +22,8 @@
 from ..fp8 import FP8Helper, FP8MetaPackage
 from ..layernorm import canonicalize_layernorm_type
 from ..layernorm import layernorm, layernorm_fp8_dot
-<<<<<<< HEAD
-from ..mlp import layernrom_geglu_fp8_mlp, geglu
-from ..mlp import layernrom_gelu_fp8_mlp, gelu
-=======
 from ..mlp import layernorm_geglu_fp8_mlp, geglu
->>>>>>> 44574def
+from ..mlp import layernorm_gelu_fp8_mlp, gelu
 from ..softmax import is_softmax_kernel_available
 from ..softmax import softmax, SoftmaxType
 from ..sharding import with_sharding_constraint_by_logical_axes
@@ -968,7 +964,7 @@
                                                      axes=self.bias_axes_2)
             bias_2 = bias_2.astype(self.dtype)
 
-            out = layernrom_gelu_fp8_mlp(y,
+            out = layernorm_gelu_fp8_mlp(y,
                                          scale,
                                          ln_bias, [kernel_1, kernel_2], [bias_1, bias_2],
                                          fp8_meta_package,
