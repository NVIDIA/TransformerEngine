# Copyright (c) 2022-2024, NVIDIA CORPORATION & AFFILIATES. All rights reserved.
#
# See LICENSE for license information.
"""JAX te custom call"""
from abc import ABCMeta, abstractmethod
from dataclasses import dataclass
from typing import Tuple, Sequence, Union, Callable
from functools import partial, reduce
import operator
import os
import warnings

import numpy as np
import jax.numpy as jnp
from jax.lib import xla_client
from jax import core, dtypes
from jax.interpreters import xla, mlir
from jax.experimental.custom_partitioning import custom_partitioning
from jax.interpreters.mlir import ir, dtype_to_ir_type
from jax.sharding import PartitionSpec, NamedSharding
from jax._src.interpreters import batching
from jax._src import dispatch

import transformer_engine_jax
from transformer_engine_jax import DType as TEDType
from transformer_engine_jax import NVTE_Bias_Type
from transformer_engine_jax import NVTE_Mask_Type
from transformer_engine_jax import NVTE_QKV_Layout
from transformer_engine_jax import NVTE_Fused_Attn_Backend
<<<<<<< HEAD
from transformer_engine_jax import NVTE_Activation_Type
=======
from transformer_engine_jax import NVTE_Activation_Enum
>>>>>>> 87e4d6c3

from .sharding import all_reduce_max_along_all_axes_except_PP
from .sharding import all_reduce_sum_along_dp_fsdp
from .sharding import get_all_mesh_axes, num_of_devices
from .sharding import get_padded_spec as te_get_padded_spec

try:
    from jaxlib.hlo_helpers import custom_call
except ImportError:
    # Newer JAX changed its API. But we want to support a few JAX
    # version, so we still need this import.
    pass

for _name, _value in transformer_engine_jax.registrations().items():
    xla_client.register_custom_call_target(_name, _value, platform="CUDA")


def te_dtype_to_jax_dtype(te_dtype):
    """
    convert TE dtype to jax dtype
    """
    assert isinstance(te_dtype, TEDType)

    converter = {
        TEDType.kFloat32: jnp.float32,
        TEDType.kFloat16: jnp.float16,
        TEDType.kBFloat16: jnp.bfloat16,
        TEDType.kInt32: jnp.int32,
        TEDType.kInt64: jnp.int64,
        TEDType.kFloat8E4M3: jnp.float8_e4m3fn,
        TEDType.kFloat8E5M2: jnp.float8_e5m2,
        TEDType.kByte: jnp.uint8
    }

    if te_dtype not in converter:
        raise ValueError(f"Unsupported {te_dtype=}")

    return converter.get(te_dtype)


def te_dtype_to_ir_dtype(te_dtype):
    """
    convert TE dtype to MLIR dtype
    """
    return dtype_to_ir_type(np.dtype(te_dtype_to_jax_dtype(te_dtype)))


def jax_dtype_to_ir_dtype(jax_dtype):
    """
    convert Jax dtype to MLIR dtype
    """
    return dtype_to_ir_type(np.dtype(jax_dtype))


def jax_dtype_to_te_dtype(jax_dtype):
    """
    convert jax dtype to TE dtype
    """
    jax_dtype = dtypes.canonicalize_dtype(jax_dtype)

    converter = {
        jnp.float32.dtype: TEDType.kFloat32,
        jnp.float16.dtype: TEDType.kFloat16,
        jnp.bfloat16.dtype: TEDType.kBFloat16,
        jnp.int32.dtype: TEDType.kInt32,
        jnp.int64.dtype: TEDType.kInt64,
        jnp.float8_e4m3fn.dtype: TEDType.kFloat8E4M3,
        jnp.float8_e5m2.dtype: TEDType.kFloat8E5M2,
        jnp.uint8.dtype: TEDType.kByte,
    }

    if jax_dtype not in converter:
        raise ValueError(f"Unsupported {jax_dtype=}")

    return converter.get(jax_dtype)


def get_padded_spec(arg_info):
    """
    Get padded spec for partitioning from arguments' information
    """
    if arg_info.sharding is None:
        return te_get_padded_spec(None, arg_info.ndim)
    ndim, spec = arg_info.ndim, arg_info.sharding.spec
    return te_get_padded_spec(spec, ndim)


def _check_valid_batch_dims(bdims):
    """
    Assert out non-supported bath dims
    """
    for dim in bdims:
        assert dim in [0, None], \
            "Currently only support batch_dim in [0, None], " \
            f"but got {dim=}"


ActivationEnum = {
<<<<<<< HEAD
    ('gelu',): NVTE_Activation_Type.GELU,
    ('gelu', 'linear'): NVTE_Activation_Type.GEGLU,
    ('silu',): NVTE_Activation_Type.SILU,
    ('silu', 'linear'): NVTE_Activation_Type.SWIGLU,
    ('relu',): NVTE_Activation_Type.RELU,
    ('relu', 'linear'): NVTE_Activation_Type.REGLU,
    ('quick_gelu',): NVTE_Activation_Type.QGELU,
    ('quick_gelu', 'linear'): NVTE_Activation_Type.QGEGLU,
    ('squared_relu',): NVTE_Activation_Type.SRELU,
    ('squared_relu', 'linear'): NVTE_Activation_Type.SREGLU,
=======
    ('gelu',): NVTE_Activation_Enum.GELU,
    ('gelu', 'linear'): NVTE_Activation_Enum.GEGLU,
    ('silu',): NVTE_Activation_Enum.SILU,
    ('silu', 'linear'): NVTE_Activation_Enum.SWIGLU
>>>>>>> 87e4d6c3
}


class BasePrimitive(metaclass=ABCMeta):
    """
    jax primitive
    """

    @staticmethod
    @abstractmethod
    def abstract():
        """
        to describe computing graph
        """
        return NotImplemented

    @classmethod
    def outer_abstract(cls, *args, **kwargs):
        """
        optional abstract wrapper to eliminate workspace tensors
        """
        return cls.abstract(*args, **kwargs)

    @staticmethod
    @abstractmethod
    def lowering():
        """
        to describe MLIR
        """
        return NotImplemented

    @staticmethod
    @abstractmethod
    def impl():
        """
        to describe implementation
        """
        return NotImplemented

    @staticmethod
    @abstractmethod
    def batcher():
        """
        to describe batch rules for vmap
        """
        return NotImplemented

    @staticmethod
    @abstractmethod
    def infer_sharding_from_operands():
        """
        to describe infer_sharding_from_operands for custom_partitioning
        """
        return NotImplemented

    @staticmethod
    @abstractmethod
    def partition():
        """
        to describe partition for custom_partitioning
        """
        return NotImplemented


def register_primitive(cls):
    """
    register jax primitive
    """

    def name_of_wrapper_p():
        return cls.name + "_wrapper"

    inner_p = core.Primitive(cls.name)
    dispatch.prim_requires_devices_during_lowering.add(inner_p)
    inner_p.multiple_results = cls.multiple_results
    inner_p.def_impl(partial(xla.apply_primitive, inner_p))
    inner_p.def_abstract_eval(cls.abstract)
    mlir.register_lowering(inner_p, cls.lowering, platform='cuda')
    cls.inner_primitive = inner_p

    outer_p = core.Primitive(name_of_wrapper_p())
    dispatch.prim_requires_devices_during_lowering.add(outer_p)
    outer_p.multiple_results = cls.multiple_results
    outer_p.def_impl(cls.impl)
    outer_p.def_abstract_eval(cls.outer_abstract)
    batching.primitive_batchers[outer_p] = cls.batcher
    outer_p_lower = custom_partitioning(cls.impl, static_argnums=cls.impl_static_args)
    outer_p_lower.def_partition(infer_sharding_from_operands=cls.infer_sharding_from_operands,
                                partition=cls.partition)
    mlir.register_lowering(outer_p,
                           mlir.lower_fun(outer_p_lower, multiple_results=cls.multiple_results))
    cls.outer_primitive = outer_p


@dataclass
class CustomCallArgsWrapper:
    """
    wrapper of XLA custom call args
    """

    def __init__(self,
                 output_types,
                 operands,
                 operand_shapes,
                 operand_specific_layouts=None,
                 output_specific_layouts=None):
        self.output_types = output_types
        self.operands = operands
        self.operand_layouts = CustomCallArgsWrapper.generate_layouts(operand_shapes,
                                                                      operand_specific_layouts)
        output_shapes = [x.shape for x in output_types]
        self.output_layouts = CustomCallArgsWrapper.generate_layouts(output_shapes,
                                                                     output_specific_layouts)

    @staticmethod
    def generate_layouts(shapes, specific_layouts):
        """
        setup layouts for XLA custom call
        """

        def default_layout(shape):
            return range(len(shape) - 1, -1, -1)

        if specific_layouts is None:
            specific_layouts = {}

        layouts = []
        for idx, shape in enumerate(shapes):
            if idx in specific_layouts:
                layouts.append(specific_layouts[idx])
            else:
                layouts.append(default_layout(shape))
        return layouts


def custom_caller(name, args, opaque, has_side_effect, **kwargs):
    """
    XLA custom call warpper
    """
    if hasattr(mlir, "custom_call"):
        out = mlir.custom_call(name,
                               result_types=args.output_types,
                               operands=args.operands,
                               operand_layouts=args.operand_layouts,
                               result_layouts=args.output_layouts,
                               backend_config=opaque,
                               has_side_effect=has_side_effect,
                               **kwargs).results
    else:
        # Need to disable one pylint error as the second function
        # parameter name recenctly in JAX. Otherwise we won't be
        # compatible with multiple JAX version.
        out = custom_call(    # pylint: disable=too-many-function-args
            name,
            args.output_types,
            operands=args.operands,
            operand_layouts=args.operand_layouts,
            result_layouts=args.output_layouts,
            backend_config=opaque,
            has_side_effect=has_side_effect,
            **kwargs)
    return out


class LayerNormFwdPrimitive(BasePrimitive):
    """
    Layer Normalization Forward Primitive
    """
    name = "te_layernorm_forward"
    multiple_results = True
    impl_static_args = (3, 4)    # zero_centered_gamma, epsilon
    inner_primitive = None
    outer_primitive = None

    @staticmethod
    def abstract(x_aval, gamma_aval, beta_aval, **kwargs):
        """
        LayerNorm fwd inner primitive abstract
        """
        x_dtype = dtypes.canonicalize_dtype(x_aval.dtype)
        assert x_dtype in [jnp.float32, jnp.float16, jnp.bfloat16]

        mu_rsigama_dtype = jnp.float32

        out_aval = core.raise_to_shaped(x_aval)
        mu_aval = rsigma_aval = out_aval.update(shape=out_aval.shape[:-1], dtype=mu_rsigama_dtype)

        assert gamma_aval.size == beta_aval.size
        hidden_size = gamma_aval.size
        assert x_aval.size % hidden_size == 0

        wkspace_info, barrier_info = transformer_engine_jax.get_layernorm_fwd_workspace_sizes(
            x_aval.size // hidden_size,    # batch size
            hidden_size,
            jax_dtype_to_te_dtype(x_aval.dtype),    # in te_dtype
            jax_dtype_to_te_dtype(gamma_aval.dtype),    # weight te_dtype
            jax_dtype_to_te_dtype(x_aval.dtype),    # out te_dtype (same as input for Fp16/Bf16)
            True,
            kwargs['zero_centered_gamma'],
            kwargs['epsilon'])
        wkspace_aval = out_aval.update(shape=wkspace_info[0],
                                       dtype=te_dtype_to_jax_dtype(wkspace_info[1]))
        barrier_aval = out_aval.update(shape=barrier_info[0],
                                       dtype=te_dtype_to_jax_dtype(barrier_info[1]))

        return out_aval, mu_aval, rsigma_aval, wkspace_aval, barrier_aval

    @staticmethod
    def outer_abstract(*args, **kwargs):
        """
        LayerNorm fwd outer primitive abstract
        """
        out_aval, mu_aval, rsigma_aval, _, _ = \
            LayerNormFwdPrimitive.abstract(*args, **kwargs)
        return out_aval, mu_aval, rsigma_aval

    @staticmethod
    def lowering(ctx, x, gamma, beta, *, zero_centered_gamma, epsilon):
        """
        LayerNorm fwd lowering rules
        """
        x_aval, gamma_aval, beta_aval = ctx.avals_in
        assert gamma_aval.dtype == beta_aval.dtype
        x_type = ir.RankedTensorType(x.type)
        x_shape = x_type.shape
        g_type = ir.RankedTensorType(gamma.type)
        g_shape = g_type.shape
        b_type = ir.RankedTensorType(beta.type)
        b_shape = b_type.shape

        assert g_type == b_type
        assert g_shape == b_shape

        # Output shape is same as the input shape, but the output type is same as the weight type.
        # See ln_api.cpp
        output_type = g_type.element_type
        ir_mu_dtype = ir.F32Type.get()
        ir_rsigma_dtype = ir.F32Type.get()

        out_shape = x_shape
        hidden_size = reduce(operator.mul, g_shape)
        batch_shape = out_shape[:-1]
        batch_size = reduce(operator.mul, x_shape) // hidden_size

        wkspace_aval, barrier_aval = ctx.avals_out[-2:]

        out_types = [
            ir.RankedTensorType.get(out_shape, output_type),
            ir.RankedTensorType.get(batch_shape, ir_mu_dtype),
            ir.RankedTensorType.get(batch_shape, ir_rsigma_dtype),
            ir.RankedTensorType.get(wkspace_aval.shape, jax_dtype_to_ir_dtype(wkspace_aval.dtype)),
            ir.RankedTensorType.get(barrier_aval.shape, jax_dtype_to_ir_dtype(barrier_aval.dtype))
        ]
        operands = [x, gamma, beta]
        operand_shapes = [x_shape, g_shape, b_shape]
        args = CustomCallArgsWrapper(out_types, operands, operand_shapes)

        sm_margin = int(os.getenv("NVTE_FWD_LAYERNORM_SM_MARGIN", "0"))

        opaque = transformer_engine_jax.pack_norm_descriptor(
            batch_size,
            hidden_size,
            wkspace_aval.size,
            barrier_aval.size,
            (0,),    # no dgamma_part in FWD pass
            (0,),    # no dbeta_part in BWD pass
            jax_dtype_to_te_dtype(x_aval.dtype),
            jax_dtype_to_te_dtype(gamma_aval.dtype),
            jax_dtype_to_te_dtype(wkspace_aval.dtype),
            jax_dtype_to_te_dtype(barrier_aval.dtype),
            TEDType.kByte,    # dummy dgamma_part te_dtype
            TEDType.kByte,    # dummy dbeta_part te_dtype
            zero_centered_gamma,
            epsilon,
            sm_margin,
        )

        out = custom_caller(LayerNormFwdPrimitive.name, args, opaque, False)

        return out

    @staticmethod
    def impl(x, gamma, beta, zero_centered_gamma, epsilon):
        """
        to describe implementation
        """
        assert LayerNormFwdPrimitive.inner_primitive is not None
        out, mu, rsigma, _, _ = LayerNormFwdPrimitive.inner_primitive.bind(
            x, gamma, beta, zero_centered_gamma=zero_centered_gamma, epsilon=epsilon)
        return out, mu, rsigma

    @staticmethod
    def batcher(batched_args, batch_dims, *, zero_centered_gamma, epsilon):
        """
        to describe batch rules for vmap
        """
        _check_valid_batch_dims(batch_dims)
        assert LayerNormFwdPrimitive.outer_primitive is not None
        x, gamma, beta = batched_args
        x_bdim, _, _ = batch_dims

        out_bdims = x_bdim, x_bdim, x_bdim
        return LayerNormFwdPrimitive.outer_primitive.bind(x,
                                                          gamma,
                                                          beta,
                                                          zero_centered_gamma=zero_centered_gamma,
                                                          epsilon=epsilon), out_bdims

    @staticmethod
    def infer_sharding_from_operands(zero_centered_gamma, epsilon, mesh, arg_infos, result_infos):
        del zero_centered_gamma, epsilon, result_infos
        x_spec = get_padded_spec(arg_infos[0])
        if x_spec[-1] is not None:
            warnings.warn(
                f"Does not support to shard hidden dim in {LayerNormFwdPrimitive.name}! " \
                f"Force to not shard the hidden dim, which might introduce extra collective ops, " \
                f"and hurt performance."
            )
        out_sharding = NamedSharding(mesh, PartitionSpec(*x_spec[:-1], None))
        mu_sharding = rsigma_sharding = NamedSharding(mesh, PartitionSpec(*x_spec[:-1]))
        return (out_sharding, mu_sharding, rsigma_sharding)

    @staticmethod
    def partition(zero_centered_gamma, epsilon, mesh, arg_infos, result_infos):
        del result_infos
        x_spec, g_spec, b_spec = map(get_padded_spec, arg_infos)
        if x_spec[-1] is not None:
            warnings.warn(
                f"Does not support to shard hidden dim in {LayerNormFwdPrimitive.name}! " \
                f"Force to not shard the hidden dim, which might introduce extra collective ops, " \
                f"and hurt performance."
            )
        if g_spec[-1] is not None:
            warnings.warn(
                f"{LayerNormFwdPrimitive.name} does not support sharding of parameter gamma " \
                f"Enforcing no sharding of parameters hidden dim! " \
            )
        if b_spec[-1] is not None:
            warnings.warn(
                f"{LayerNormFwdPrimitive.name} does not support sharding of parameter beta " \
                f"Enforcing no sharding of parameters hidden dim! " \
            )

        x_sharding = NamedSharding(mesh, PartitionSpec(*x_spec[:-1], None))
        g_sharding = NamedSharding(mesh, PartitionSpec(None))
        b_sharding = NamedSharding(mesh, PartitionSpec(None))
        out_sharding = x_sharding
        mu_sharding = rsigma_sharding = NamedSharding(mesh, PartitionSpec(*x_spec[:-1]))

        arg_shardings = (x_sharding, g_sharding, b_sharding)
        out_shardings = (out_sharding, mu_sharding, rsigma_sharding)
        impl = partial(LayerNormFwdPrimitive.impl,
                       zero_centered_gamma=zero_centered_gamma,
                       epsilon=epsilon)
        return mesh, impl, out_shardings, arg_shardings


register_primitive(LayerNormFwdPrimitive)


def layernorm_fwd(x: jnp.ndarray, gamma: jnp.ndarray, beta: jnp.ndarray, zero_centered_gamma: bool,
                  epsilon: float):
    """
    Wrapper for TE layernorm fwd
    """
    return LayerNormFwdPrimitive.outer_primitive.bind(x,
                                                      gamma,
                                                      beta,
                                                      zero_centered_gamma=zero_centered_gamma,
                                                      epsilon=epsilon)


class LayerNormBwdPrimitive(BasePrimitive):
    """
    Layer Normalization Backward Primitive
    """
    name = "te_layernorm_backward"
    multiple_results = True
    impl_static_args = (5, 6)    # zero_centered_gamma, epsilon
    inner_primitive = None
    outer_primitive = None

    @staticmethod
    def abstract(dz_aval, x_aval, mu_aval, rsigma_aval, gamma_aval, **kwargs):
        """
        Layernorm bwd inner primitive abstract
        """
        w_dtype = dtypes.canonicalize_dtype(gamma_aval.dtype)
        mu_dtype = dtypes.canonicalize_dtype(mu_aval.dtype)
        rsigma_dtype = dtypes.canonicalize_dtype(rsigma_aval.dtype)

        assert dtypes.canonicalize_dtype(dz_aval.dtype) == w_dtype
        assert dz_aval.shape == x_aval.shape
        assert mu_aval.shape == rsigma_aval.shape == x_aval.shape[:-1]
        assert mu_dtype == rsigma_dtype == jnp.float32

        dx_aval = core.raise_to_shaped(dz_aval)
        dgamma_aval = dbeta_aval = core.raise_to_shaped(gamma_aval)

        wkspace_info, barrier_info, dgamma_part_info, dbeta_part_info = \
            transformer_engine_jax.get_layernorm_bwd_workspace_sizes(
                x_aval.size // gamma_aval.size,           # batch size
                gamma_aval.size,                          # hidden size
                jax_dtype_to_te_dtype(x_aval.dtype),      # input te_dtype
                jax_dtype_to_te_dtype(gamma_aval.dtype),  # weight te_dtype
                True, kwargs['zero_centered_gamma'], kwargs['epsilon']
            )
        wkspace_aval = dx_aval.update(shape=wkspace_info[0],
                                      dtype=te_dtype_to_jax_dtype(wkspace_info[1]))
        barrier_aval = dx_aval.update(shape=barrier_info[0],
                                      dtype=te_dtype_to_jax_dtype(barrier_info[1]))
        dgamma_part_aval = dgamma_aval.update(shape=dgamma_part_info[0],
                                              dtype=te_dtype_to_jax_dtype(dgamma_part_info[1]))
        dbeta_part_aval = dbeta_aval.update(shape=dbeta_part_info[0],
                                            dtype=te_dtype_to_jax_dtype(dbeta_part_info[1]))

        return dx_aval, dgamma_aval, dbeta_aval, wkspace_aval, barrier_aval, \
               dgamma_part_aval, dbeta_part_aval

    @staticmethod
    def outer_abstract(*args, **kwargs):
        """
        LayerNorm bwd outer primitive abstract
        """
        dx_aval, dgamma_aval, dbeta_aval, _, _, _, _ = \
            LayerNormBwdPrimitive.abstract(*args, **kwargs)
        return dx_aval, dgamma_aval, dbeta_aval

    @staticmethod
    def lowering(ctx, dz, x, mu, rsigma, gamma, *, zero_centered_gamma, epsilon):
        """
        Layernorm bwd lowering rules
        """
        _, x_aval, _, _, gamma_aval = ctx.avals_in
        x_type = ir.RankedTensorType(x.type)
        x_shape = x_type.shape
        g_type = ir.RankedTensorType(gamma.type)
        g_shape = g_type.shape
        b_type = ir.RankedTensorType(gamma.type)
        b_shape = b_type.shape
        assert g_type == b_type
        assert g_shape == b_shape

        dz_shape = ir.RankedTensorType(dz.type).shape
        mu_shape = ir.RankedTensorType(mu.type).shape
        rsigma_shape = ir.RankedTensorType(rsigma.type).shape

        hidden_size = reduce(operator.mul, g_shape)
        batch_size = reduce(operator.mul, x_shape) // hidden_size

        out_types = [
            ir.RankedTensorType.get(output.shape, mlir.dtype_to_ir_type(output.dtype))
            for output in ctx.avals_out
        ]

        operands = [dz, mu, rsigma, x, gamma]
        operand_shapes = [dz_shape, mu_shape, rsigma_shape, x_shape, g_shape]
        args = CustomCallArgsWrapper(out_types, operands, operand_shapes)

        sm_margin = int(os.getenv("NVTE_BWD_LAYERNORM_SM_MARGIN", "0"))

        wkspace_aval, barrier_aval, dgamma_part_aval, dbeta_part_aval = ctx.avals_out[-4:]
        opaque = transformer_engine_jax.pack_norm_descriptor(
            batch_size,
            hidden_size,
            wkspace_aval.size,
            barrier_aval.size,
            dgamma_part_aval.shape,
            dbeta_part_aval.shape,
            jax_dtype_to_te_dtype(x_aval.dtype),
            jax_dtype_to_te_dtype(gamma_aval.dtype),
            jax_dtype_to_te_dtype(wkspace_aval.dtype),
            jax_dtype_to_te_dtype(barrier_aval.dtype),
            jax_dtype_to_te_dtype(dgamma_part_aval.dtype),
            jax_dtype_to_te_dtype(dbeta_part_aval.dtype),
            zero_centered_gamma,
            epsilon,
            sm_margin,
        )

        out = custom_caller(LayerNormBwdPrimitive.name, args, opaque, False)

        return out

    @staticmethod
    def impl(dz, x, mu, rsigma, gamma, zero_centered_gamma, epsilon):
        assert LayerNormBwdPrimitive.inner_primitive is not None
        dx, dgamma, dbeta, _, _, _, _ = LayerNormBwdPrimitive.inner_primitive.bind(
            dz, x, mu, rsigma, gamma, zero_centered_gamma=zero_centered_gamma, epsilon=epsilon)
        return dx, dgamma, dbeta

    @staticmethod
    def batcher(batched_args, batch_dims, *, zero_centered_gamma, epsilon):
        _check_valid_batch_dims(batch_dims)
        assert LayerNormBwdPrimitive.outer_primitive is not None
        dz, x, mu, rsigma, gamma = batched_args
        _, x_bdim, _, _, gamma_bdim = batch_dims

        out_bdims = x_bdim, gamma_bdim, gamma_bdim
        return LayerNormBwdPrimitive.outer_primitive.bind(dz,
                                                          x,
                                                          mu,
                                                          rsigma,
                                                          gamma,
                                                          zero_centered_gamma=zero_centered_gamma,
                                                          epsilon=epsilon), out_bdims

    @staticmethod
    def infer_sharding_from_operands(zero_centered_gamma, epsilon, mesh, arg_infos, result_infos):
        del zero_centered_gamma, epsilon, result_infos
        x_spec = get_padded_spec(arg_infos[1])
        if x_spec[-1] is not None:
            warnings.warn(
                f"Does not support to shard hidden dim in {LayerNormBwdPrimitive.name}! " \
                f"Force to not shard the hidden dim, which might introduce extra collective ops, " \
                f"and hurt performance."
            )
        g_b_spec = get_padded_spec(arg_infos[4])
        if g_b_spec[-1] is not None:
            warnings.warn(
                f"{LayerNormBwdPrimitive.name} does not support sharding of gradients " \
                f"of gamma and beta of Layernorm " \
                f"Enforcing no sharding of parameters hidden dim! " \
            )

        dx_sharding = NamedSharding(mesh, PartitionSpec(*x_spec[:-1], None))
        dgamma_sharding = dbeta_sharding = NamedSharding(mesh, PartitionSpec(None))
        return dx_sharding, dgamma_sharding, dbeta_sharding

    @staticmethod
    def partition(zero_centered_gamma, epsilon, mesh, arg_infos, result_infos):
        del result_infos
        x_spec = get_padded_spec(arg_infos[1])
        if x_spec[-1] is not None:
            warnings.warn(
                f"Does not support to shard hidden dim in {LayerNormBwdPrimitive.name}! " \
                f"Force to not shard the hidden dim, which might introduce extra collective ops, " \
                f"and hurt performance."
            )
        g_b_spec = get_padded_spec(arg_infos[4])
        if g_b_spec[-1] is not None:
            warnings.warn(
                f"{LayerNormBwdPrimitive.name} does not support sharding of gradients " \
                f"of gamma and beta of Layernorm " \
                f"Enforcing no sharding of parameters hidden dim! " \
            )

        dx_sharding = NamedSharding(mesh, PartitionSpec(*x_spec[:-1], None))
        dgamma_sharding = dbeta_sharding = NamedSharding(mesh, PartitionSpec(None))
        out_shardings = dx_sharding, dgamma_sharding, dbeta_sharding
        x_shardings = (dx_sharding,) * 2    # dz and x should have the same sharding.
        mu_shardings = (NamedSharding(mesh, PartitionSpec(*x_spec[:-1])),) * 2
        arg_shardings = (*x_shardings, *mu_shardings, NamedSharding(mesh, PartitionSpec(None)))

        def sharded_impl(dz, x, mu, rsigma, gamma):
            local_dx, local_dgamma, local_dbeta = \
                LayerNormBwdPrimitive.impl(dz, x, mu, rsigma, gamma,
                     zero_centered_gamma=zero_centered_gamma,
                     epsilon=epsilon)
            global_dgamma = all_reduce_sum_along_dp_fsdp(local_dgamma)
            global_dbeta = all_reduce_sum_along_dp_fsdp(local_dbeta)
            return local_dx, global_dgamma, global_dbeta

        return mesh, sharded_impl, out_shardings, arg_shardings


register_primitive(LayerNormBwdPrimitive)


def layernorm_bwd(dz: jnp.ndarray, x: jnp.ndarray, mu: jnp.ndarray, rsigma: jnp.ndarray,
                  gamma: jnp.ndarray, zero_centered_gamma: bool, epsilon: float):
    """
    Wrapper for TE layernorm bwd
    """
    return LayerNormBwdPrimitive.outer_primitive.bind(dz,
                                                      x,
                                                      mu,
                                                      rsigma,
                                                      gamma,
                                                      zero_centered_gamma=zero_centered_gamma,
                                                      epsilon=epsilon)


class RmsNormFwdPrimitive(BasePrimitive):
    """
    RMS Normalization Forward Primitive
    """
    name = "te_rmsnorm_forward"
    multiple_results = True
    impl_static_args = (2,)    # epsilon
    inner_primitive = None
    outer_primitive = None

    @staticmethod
    def abstract(x_aval, gamma_aval, **kwargs):
        """
        RMSNorm fwd inner primitive abstract
        """
        x_dtype = dtypes.canonicalize_dtype(x_aval.dtype)
        assert x_dtype in [jnp.float32, jnp.float16, jnp.bfloat16]

        rsigama_dtype = jnp.float32

        out_aval = core.raise_to_shaped(x_aval)
        rsigma_aval = out_aval.update(shape=out_aval.shape[:-1], dtype=rsigama_dtype)

        hidden_size = gamma_aval.size
        assert x_aval.size % hidden_size == 0

        wkspace_info, barrier_info = transformer_engine_jax.get_layernorm_fwd_workspace_sizes(
            x_aval.size // hidden_size,    # batch size
            hidden_size,
            jax_dtype_to_te_dtype(x_aval.dtype),    # in te_dtype
            jax_dtype_to_te_dtype(gamma_aval.dtype),    # weight te_dtype
            jax_dtype_to_te_dtype(x_aval.dtype),    # out te_dtype (same as input for Fp16/Bf16)
            False,
            False,
            kwargs['epsilon'])
        wkspace_aval = out_aval.update(shape=wkspace_info[0],
                                       dtype=te_dtype_to_jax_dtype(wkspace_info[1]))
        barrier_aval = out_aval.update(shape=barrier_info[0],
                                       dtype=te_dtype_to_jax_dtype(barrier_info[1]))

        return out_aval, rsigma_aval, wkspace_aval, barrier_aval

    @staticmethod
    def outer_abstract(*args, **kwargs):
        """
        RMSNorm fwd outer primitive abstract
        """
        out_aval, rsigma_aval, _, _ = RmsNormFwdPrimitive.abstract(*args, **kwargs)
        return out_aval, rsigma_aval

    @staticmethod
    def lowering(ctx, x, gamma, *, epsilon):
        """
        RMSNorm fwd lowering rules
        """
        x_aval, gamma_aval = ctx.avals_in
        x_type = ir.RankedTensorType(x.type)
        x_shape = x_type.shape
        g_type = ir.RankedTensorType(gamma.type)
        g_shape = g_type.shape
        rsigma_element_type = ir.F32Type.get()

        out_shape = x_shape
        hidden_size = reduce(operator.mul, g_shape)
        batch_shape = out_shape[:-1]
        batch_size = reduce(operator.mul, x_shape) // hidden_size

        wkspace_aval, barrier_aval = ctx.avals_out[-2:]

        out_types = [
            ir.RankedTensorType.get(out_shape, x_type.element_type),
            ir.RankedTensorType.get(batch_shape, rsigma_element_type),
            ir.RankedTensorType.get(wkspace_aval.shape, jax_dtype_to_ir_dtype(wkspace_aval.dtype)),
            ir.RankedTensorType.get(barrier_aval.shape, jax_dtype_to_ir_dtype(barrier_aval.dtype))
        ]
        operands = [x, gamma]
        operand_shapes = [x_shape, g_shape]
        args = CustomCallArgsWrapper(out_types, operands, operand_shapes)

        sm_margin = int(os.getenv("NVTE_FWD_LAYERNORM_SM_MARGIN", "0"))

        opaque = transformer_engine_jax.pack_norm_descriptor(
            batch_size,
            hidden_size,
            wkspace_aval.size,
            barrier_aval.size,
            (0,),    # no dgamma_part in FWD pass
            (0,),    # no dbeta_part in BWD pass
            jax_dtype_to_te_dtype(x_aval.dtype),
            jax_dtype_to_te_dtype(gamma_aval.dtype),
            jax_dtype_to_te_dtype(wkspace_aval.dtype),
            jax_dtype_to_te_dtype(barrier_aval.dtype),
            TEDType.kByte,    # dummy dgamma_part te_dtype
            TEDType.kByte,    # dummy dbeta_part te_dtype
            False,    # RMSNorm doesn't support zero_centered_gamma
            epsilon,
            sm_margin,
        )

        out = custom_caller(RmsNormFwdPrimitive.name, args, opaque, False)

        return out

    @staticmethod
    def impl(x, gamma, epsilon):
        """
        to describe implementation
        """
        assert RmsNormFwdPrimitive.inner_primitive is not None
        out, rsigma, _, _ = RmsNormFwdPrimitive.inner_primitive.bind(x, gamma, epsilon=epsilon)
        return out, rsigma

    @staticmethod
    def batcher(batched_args, batch_dims, *, epsilon):
        """
        to describe batch rules for vmap
        """
        _check_valid_batch_dims(batch_dims)
        assert RmsNormFwdPrimitive.outer_primitive is not None
        x, gamma = batched_args
        x_bdim, _ = batch_dims

        out_bdims = x_bdim, x_bdim
        return RmsNormFwdPrimitive.outer_primitive.bind(x, gamma, epsilon=epsilon), out_bdims

    @staticmethod
    def infer_sharding_from_operands(epsilon, mesh, arg_infos, result_infos):
        del epsilon, result_infos
        x_spec = get_padded_spec(arg_infos[0])
        if x_spec[-1] is not None:
            warnings.warn(
                f"Does not support to shard hidden dim in {RmsNormFwdPrimitive.name}! " \
                f"Force to not shard the hidden dim, which might introduce extra collective ops, " \
                f"and hurt performance."
            )
        out_sharding = NamedSharding(mesh, PartitionSpec(*x_spec[:-1], None))
        rsigma_sharding = NamedSharding(mesh, PartitionSpec(*x_spec[:-1]))
        return (out_sharding, rsigma_sharding)

    @staticmethod
    def partition(epsilon, mesh, arg_infos, result_infos):
        del result_infos
        x_spec, g_spec = map(get_padded_spec, arg_infos)
        if x_spec[-1] is not None:
            warnings.warn(
                f"Does not support to shard hidden dim in {RmsNormFwdPrimitive.name}! " \
                f"Force to not shard the hidden dim, which might introduce extra collective ops, " \
                f"and hurt performance."
            )
        if g_spec[-1] is not None:
            warnings.warn(
                f"{RmsNormFwdPrimitive.name} does not support sharding of parameter gamma " \
                f"Enforcing no sharding of parameters hidden dim! " \
            )

        x_sharding = NamedSharding(mesh, PartitionSpec(*x_spec[:-1], None))
        g_sharding = NamedSharding(mesh, PartitionSpec(None))
        out_sharding = x_sharding
        rsigma_sharding = NamedSharding(mesh, PartitionSpec(*x_spec[:-1]))
        arg_shardings = (x_sharding, g_sharding)
        out_shardings = (out_sharding, rsigma_sharding)
        impl = partial(RmsNormFwdPrimitive.impl, epsilon=epsilon)
        return mesh, impl, out_shardings, arg_shardings


register_primitive(RmsNormFwdPrimitive)


def rmsnorm_fwd(x: jnp.ndarray, gamma: jnp.ndarray, epsilon: float):
    """
    Wrapper for TE rmsnorm fwd
    """
    return RmsNormFwdPrimitive.outer_primitive.bind(x, gamma, epsilon=epsilon)


class RmsNormBwdPrimitive(BasePrimitive):
    """
    RMS Normalization Backward Primitive
    """
    name = "te_rmsnorm_backward"
    multiple_results = True
    impl_static_args = (4,)    # epsilon
    inner_primitive = None
    outer_primitive = None

    @staticmethod
    def abstract(dz_aval, x_aval, rsigma_aval, gamma_aval, **kwargs):
        """
        RMSNorm bwd inner primitive abstract
        """
        w_dtype = dtypes.canonicalize_dtype(gamma_aval.dtype)
        rsigma_dtype = dtypes.canonicalize_dtype(rsigma_aval.dtype)

        assert dtypes.canonicalize_dtype(dz_aval.dtype) == w_dtype
        assert dz_aval.shape == x_aval.shape
        assert rsigma_aval.shape == x_aval.shape[:-1]
        assert rsigma_dtype == jnp.float32

        dx_aval = core.raise_to_shaped(dz_aval)
        dgamma_aval = core.raise_to_shaped(gamma_aval)

        wkspace_info, barrier_info, dgamma_part_info, _ = \
            transformer_engine_jax.get_layernorm_bwd_workspace_sizes(
                x_aval.size // gamma_aval.size,           # batch size
                gamma_aval.size,                          # hidden size
                jax_dtype_to_te_dtype(x_aval.dtype),      # in te_dtype
                jax_dtype_to_te_dtype(gamma_aval.dtype),  # weight te_dtype
                False, False, kwargs['epsilon']
            )
        wkspace_aval = dx_aval.update(shape=wkspace_info[0],
                                      dtype=te_dtype_to_jax_dtype(wkspace_info[1]))
        barrier_aval = dx_aval.update(shape=barrier_info[0],
                                      dtype=te_dtype_to_jax_dtype(barrier_info[1]))
        dgamma_part_aval = dgamma_aval.update(shape=dgamma_part_info[0],
                                              dtype=te_dtype_to_jax_dtype(dgamma_part_info[1]))

        return dx_aval, dgamma_aval, wkspace_aval, barrier_aval, dgamma_part_aval

    @staticmethod
    def outer_abstract(*args, **kwargs):
        """
        RMSNorm bwd outer primitive abstract
        """
        dx_aval, dgamma_aval, _, _, _ = RmsNormBwdPrimitive.abstract(*args, **kwargs)
        return dx_aval, dgamma_aval

    @staticmethod
    def lowering(ctx, dz, x, rsigma, gamma, *, epsilon):
        """
        RMSNorm bwd lowering rules
        """
        _, x_aval, _, gamma_aval = ctx.avals_in
        x_type = ir.RankedTensorType(x.type)
        x_shape = x_type.shape
        g_type = ir.RankedTensorType(gamma.type)
        g_shape = g_type.shape
        dz_shape = ir.RankedTensorType(dz.type).shape
        rsigma_shape = ir.RankedTensorType(rsigma.type).shape

        hidden_size = reduce(operator.mul, g_shape)
        batch_size = reduce(operator.mul, x_shape) // hidden_size

        wkspace_aval, barrier_aval, dgamma_part_aval = ctx.avals_out[-3:]

        out_types = [
            ir.RankedTensorType.get(x_shape, x_type.element_type),
            ir.RankedTensorType.get(g_shape, g_type.element_type),
            ir.RankedTensorType.get(wkspace_aval.shape, jax_dtype_to_ir_dtype(wkspace_aval.dtype)),
            ir.RankedTensorType.get(barrier_aval.shape, jax_dtype_to_ir_dtype(barrier_aval.dtype)),
            ir.RankedTensorType.get(dgamma_part_aval.shape,
                                    jax_dtype_to_ir_dtype(dgamma_part_aval.dtype))
        ]
        operands = [dz, rsigma, x, gamma]
        operand_shapes = [dz_shape, rsigma_shape, x_shape, g_shape]
        args = CustomCallArgsWrapper(out_types, operands, operand_shapes)

        sm_margin = int(os.getenv("NVTE_BWD_LAYERNORM_SM_MARGIN", "0"))

        opaque = transformer_engine_jax.pack_norm_descriptor(
            batch_size,
            hidden_size,
            wkspace_aval.size,
            barrier_aval.size,
            dgamma_part_aval.shape,
            (0,),    # no dbeta_part for RMSnorm
            jax_dtype_to_te_dtype(x_aval.dtype),
            jax_dtype_to_te_dtype(gamma_aval.dtype),
            jax_dtype_to_te_dtype(wkspace_aval.dtype),
            jax_dtype_to_te_dtype(barrier_aval.dtype),
            jax_dtype_to_te_dtype(dgamma_part_aval.dtype),
            TEDType.kByte,    # dummy dbeta_part te_dtype
            False,    # RMSNorm doesn't support zero_centered_gamma
            epsilon,
            sm_margin,
        )

        out = custom_caller(RmsNormBwdPrimitive.name, args, opaque, False)

        return out

    @staticmethod
    def impl(dz, x, rsigma, gamma, epsilon):
        assert RmsNormBwdPrimitive.inner_primitive is not None
        dx, dgamma, _, _, _ = \
            RmsNormBwdPrimitive.inner_primitive.bind(dz, x, rsigma, gamma, epsilon=epsilon)
        return dx, dgamma

    @staticmethod
    def batcher(batched_args, batch_dims, *, epsilon):
        _check_valid_batch_dims(batch_dims)
        assert RmsNormBwdPrimitive.outer_primitive is not None
        dz, x, rsigma, gamma = batched_args
        _, x_bdim, _, gamma_bdim = batch_dims

        out_bdims = x_bdim, gamma_bdim
        return RmsNormBwdPrimitive.outer_primitive.bind(dz, x, rsigma, gamma,
                                                        epsilon=epsilon), out_bdims

    @staticmethod
    def infer_sharding_from_operands(epsilon, mesh, arg_infos, result_infos):
        del epsilon, result_infos
        x_spec = get_padded_spec(arg_infos[1])
        if x_spec[-1] is not None:
            warnings.warn(
                f"Does not support to shard hidden dim in {RmsNormBwdPrimitive.name}! " \
                f"Force to not shard the hidden dim, which might introduce extra collective ops, " \
                f"and hurt performance."
            )
        g_spec = get_padded_spec(arg_infos[3])
        if g_spec[-1] is not None:
            warnings.warn(
                f"{RmsNormBwdPrimitive.name} does not support sharding of parameter gamma " \
                f"Enforcing no sharding of parameters hidden dim! " \
            )
        dx_sharding = NamedSharding(mesh, PartitionSpec(*x_spec[:-1], None))
        dgamma_sharding = NamedSharding(mesh, PartitionSpec(None))
        return dx_sharding, dgamma_sharding

    @staticmethod
    def partition(epsilon, mesh, arg_infos, result_infos):
        del result_infos
        x_spec = get_padded_spec(arg_infos[1])
        if x_spec[-1] is not None:
            warnings.warn(
                f"Does not support to shard hidden dim in {RmsNormBwdPrimitive.name}! " \
                f"Force to not shard the hidden dim, which might introduce extra collective ops, " \
                f"and hurt performance."
            )
        g_spec = get_padded_spec(arg_infos[3])
        if g_spec[-1] is not None:
            warnings.warn(
                f"{RmsNormBwdPrimitive.name} does not support sharding of parameter gamma " \
                f"Enforcing no sharding of parameters hidden dim! " \
            )
        dx_sharding = NamedSharding(mesh, PartitionSpec(*x_spec[:-1], None))
        dgamma_sharding = NamedSharding(mesh, PartitionSpec(None))
        out_shardings = dx_sharding, dgamma_sharding
        x_shardings = (dx_sharding,) * 2    # dz and x should have the same sharding.
        rsigma_sharding = NamedSharding(mesh, PartitionSpec(*x_spec[:-1]))
        arg_shardings = (*x_shardings, rsigma_sharding, NamedSharding(mesh, PartitionSpec(None)))

        def sharded_impl(dz, x, rsigma, gamma):
            local_dx, local_dgamma = \
                RmsNormBwdPrimitive.impl(dz, x, rsigma, gamma, epsilon=epsilon)
            global_dgamma = all_reduce_sum_along_dp_fsdp(local_dgamma)
            return local_dx, global_dgamma

        return mesh, sharded_impl, out_shardings, arg_shardings


register_primitive(RmsNormBwdPrimitive)


def rmsnorm_bwd(dz: jnp.ndarray, x: jnp.ndarray, rsigma: jnp.ndarray, gamma: jnp.ndarray,
                epsilon: float):
    """
    Wrapper for TE layernorm bwd
    """
    return RmsNormBwdPrimitive.outer_primitive.bind(dz, x, rsigma, gamma, epsilon=epsilon)


class SoftmaxPrimitive(BasePrimitive):
    """
    Softmax Primitive
    """
    max_k_seqlen_supported = 16384
    name = "te_softmax_internal_placeholder"

    @staticmethod
    @abstractmethod
    def is_kernel_available(batch: int, heads: int, q_seqlen: int, k_seqlen: int,
                            dtype: jnp.dtype) -> bool:
        """Check Softmax kernel availability based on size"""
        raise NotImplementedError

    @staticmethod
    def get_batch_per_block(k_seqlen: int) -> int:
        """Get batch per CTA in Softmax kernels"""
        threads_per_warp = 32
        threads_per_block = 128    # Depends on the kernel implmentation

        pow2 = 1 << (k_seqlen - 1).bit_length()
        warp_size = pow2 if pow2 < threads_per_warp else threads_per_warp
        batches_per_warp = 2 if pow2 <= 128 else 1
        warps_per_block = threads_per_block // warp_size
        batches_per_block = warps_per_block * batches_per_warp
        return batches_per_block

    @staticmethod
    def forward_abstract(logits_aval, scale_factor):
        """
        softmax_forward abstract
        """
        del scale_factor
        i_dtype = dtypes.canonicalize_dtype(logits_aval.dtype)
        assert i_dtype in [jnp.float16, jnp.bfloat16]
        i_shape = logits_aval.shape
        # Assume [...Batch, Head, Q_Seqlen, K_Seqlen]
        q_seqlen = i_shape[-2]
        k_seqlen = i_shape[-1]
        assert k_seqlen <= SoftmaxPrimitive.max_k_seqlen_supported
        assert q_seqlen > 1

        out_aval = core.raise_to_shaped(logits_aval)
        return out_aval

    @staticmethod
    def forward_lowering(name, ctx, logits, *, scale_factor):
        """
        softmax_forward lowering rules
        """
        i_aval, = ctx.avals_in
        i_type = ir.RankedTensorType(logits.type)
        i_shape = i_type.shape
        # Assume [...Batch, Head, Q_Seqlen, K_Seqlen]
        batch = reduce(operator.mul, i_shape[:-3])
        pad_batch = batch
        heads = i_shape[-3]
        q_seqlen = i_shape[-2]
        k_seqlen = i_shape[-1]

        out_types = [ir.RankedTensorType.get(i_shape, i_type.element_type)]
        operands = [logits]
        operand_shapes = [i_shape]
        args = CustomCallArgsWrapper(out_types, operands, operand_shapes)

        opaque = transformer_engine_jax.pack_softmax_descriptor(batch, pad_batch, heads, q_seqlen,
                                                                k_seqlen,
                                                                jax_dtype_to_te_dtype(i_aval.dtype),
                                                                scale_factor)

        out = custom_caller(name, args, opaque, False)

        return [out]

    @staticmethod
    def forward_impl(primitive, logits, scale_factor):
        """
        softmax_forward implementation
        """
        assert primitive is not None
        output = primitive.bind(logits, scale_factor=scale_factor)
        return output

    @staticmethod
    def forward_batcher(primitive, batched_args, batch_dims, *, scale_factor):
        """
        softmax_forward batcher
        """
        assert primitive is not None
        logits, = batched_args
        logits_bdim, = batch_dims

        out_bdims = logits_bdim
        return primitive.bind(logits, scale_factor=scale_factor), out_bdims

    @classmethod
    def forward_infer_sharding_from_operands(cls, scale_factor, mesh, arg_infos, result_infos):
        """
        softmax_forward infer_sharding_from_operands
        """
        del scale_factor, result_infos    # Unused.
        logits_spec = get_padded_spec(arg_infos[0])
        if logits_spec[-1] is not None:
            warnings.warn(
                f"Sharding the hidden dimension is not supported in {cls.name}! " \
                f"Forcing XLA to not shard the hidden dim, which might introduce extra " \
                f"collective ops and hurt performance."
            )
        out_sharding = NamedSharding(mesh, PartitionSpec(*logits_spec[:-1], None))
        return out_sharding

    @classmethod
    def forward_partition(cls, impl, scale_factor, mesh, arg_infos, result_infos):
        """
        softmax_forward partitioning
        """
        del result_infos
        logits_spec = get_padded_spec(arg_infos[0])
        if logits_spec[-1] is not None:
            warnings.warn(
                f"Sharding the hidden dimension is not supported in {cls.name}! " \
                f"Forcing XLA to not shard the hidden dim, which might introduce extra " \
                f"collective ops and hurt performance."
            )
        out_shardings = NamedSharding(mesh, PartitionSpec(*logits_spec[:-1], None))
        arg_shardings = (out_shardings,)
        impl = partial(impl, scale_factor=scale_factor)
        return mesh, impl, out_shardings, arg_shardings

    @staticmethod
    def backward_abstract(dz_aval, softmax_out_aval, scale_factor=None):    # pylint: disable=unused-argument
        """
        softmax_backward abstract
        """
        dz_dtype = dtypes.canonicalize_dtype(dz_aval.dtype)
        softmax_out_dtype = dtypes.canonicalize_dtype(softmax_out_aval.dtype)
        assert dz_dtype == softmax_out_dtype
        assert dz_dtype in [jnp.float16, jnp.bfloat16]
        assert softmax_out_dtype in [jnp.float16, jnp.bfloat16]

        assert dz_aval.shape == softmax_out_aval.shape

        dx_aval = core.raise_to_shaped(dz_aval)
        return dx_aval

    @staticmethod
    def backward_lowering(name, ctx, dz, softmax_out, *, scale_factor):
        """
        softmax_backward lowering rules
        """
        dz_aval, _ = ctx.avals_in

        dz_type = ir.RankedTensorType(dz.type)
        dz_shape = dz_type.shape

        # Assume [...Batch, Head, Q_Seqlen, K_Seqlen]
        batch = reduce(operator.mul, dz_shape[:-3])
        pad_batch = batch    # unused
        heads = dz_shape[-3]
        q_seqlen = dz_shape[-2]
        k_seqlen = dz_shape[-1]

        softmax_out_type = ir.RankedTensorType(softmax_out.type)
        softmax_out_shape = softmax_out_type.shape

        out_types = [ir.RankedTensorType.get(dz_shape, dz_type.element_type)]
        operands = [dz, softmax_out]
        operand_shapes = [dz_shape, softmax_out_shape]
        args = CustomCallArgsWrapper(out_types, operands, operand_shapes)

        opaque = transformer_engine_jax.pack_softmax_descriptor(
            batch, pad_batch, heads, q_seqlen, k_seqlen, jax_dtype_to_te_dtype(dz_aval.dtype),
            scale_factor)

        out = custom_caller(name, args, opaque, False)

        return [out]

    @staticmethod
    def backward_impl(primitive, dz, softmax_out, scale_factor):
        """
        softmax_backward implementation
        """
        assert primitive is not None
        dx = primitive.bind(dz, softmax_out, scale_factor=scale_factor)
        return dx

    @staticmethod
    def backward_batcher(primitive, batched_args, batch_dims, *, scale_factor):
        """
        softmax_backward batcher
        """
        assert primitive is not None
        dz, softmax_out = batched_args
        _, softmax_out_bdim = batch_dims

        out_bdims = softmax_out_bdim
        return primitive.bind(dz, softmax_out, scale_factor=scale_factor), out_bdims

    @classmethod
    def backward_infer_sharding_from_operands(cls, scale_factor, mesh, arg_infos, result_infos):
        """
        softmax_backward infer_sharding_from_operands
        """
        del scale_factor, result_infos    # Unused.
        dz_spec = get_padded_spec(arg_infos[0])
        if dz_spec[-1] is not None:
            warnings.warn(
                f"Sharding the hidden dimension is not supported in {cls.name}! " \
                f"Forcing XLA to not shard the hidden dim, which might introduce extra " \
                f"collective ops and hurt performance."
            )
        dx_sharding = NamedSharding(mesh, PartitionSpec(*dz_spec[:-1], None))
        return dx_sharding

    @classmethod
    def backward_partition(cls, impl, scale_factor, mesh, arg_infos, result_infos):
        """
        softmax_backward partition
        """
        del result_infos

        dz_spec = get_padded_spec(arg_infos[0])
        softmax_out_spec = get_padded_spec(arg_infos[1])
        if dz_spec[-1] is not None or softmax_out_spec[-1] is not None:
            warnings.warn(
                f"Sharding the hidden dimension is not supported in {cls.name}! " \
                f"Forcing XLA to not shard the hidden dim, which might introduce extra " \
                f"collective ops and hurt performance."
            )

        dz_sharding = NamedSharding(mesh, PartitionSpec(*dz_spec[:-1], None))
        softmax_out_sharding = NamedSharding(mesh, PartitionSpec(*softmax_out_spec[:-1], None))
        dx_sharding = dz_sharding
        arg_shardings = (dz_sharding, softmax_out_sharding)
        out_shardings = dx_sharding

        impl = partial(impl, scale_factor=scale_factor)
        return mesh, impl, out_shardings, arg_shardings


class ScaledSoftmaxFwdPrimitive(SoftmaxPrimitive):
    """
    Scaled Softmax Fwd Primitive
    """
    name = "te_scaled_softmax_forward"
    multiple_results = False
    impl_static_args = (1,)    # scale_factor
    inner_primitive = None
    outer_primitive = None

    @staticmethod
    def is_kernel_available(batch: int, heads: int, q_seqlen: int, k_seqlen: int,
                            dtype: jnp.dtype) -> bool:
        """Check Softmax kernel availability based on size"""
        attn_batches = batch * heads

        dtype = dtypes.canonicalize_dtype(dtype)
        if (dtype in [jnp.float16, jnp.bfloat16]
                and 16 <= k_seqlen <= SoftmaxPrimitive.max_k_seqlen_supported
                and q_seqlen % 4 == 0    # q_seqlen must be divisor of 4
                and attn_batches % 4 == 0    # batch * heads must be divisor of 4
           ):
            if 0 <= k_seqlen <= SoftmaxPrimitive.max_k_seqlen_supported:
                batch_per_block = SoftmaxPrimitive.get_batch_per_block(k_seqlen)
                return q_seqlen % batch_per_block == 0
        return False

    @staticmethod
    def abstract(logits_aval, scale_factor):    # pylint: disable=unused-argument
        """
        te_scaled_softmax_forward abstract
        """
        return SoftmaxPrimitive.forward_abstract(logits_aval, scale_factor)

    @staticmethod
    def lowering(ctx, logits, *, scale_factor):
        """
        te_scaled_softmax_forward lowering rules
        """
        return SoftmaxPrimitive.forward_lowering(ScaledSoftmaxFwdPrimitive.name,
                                                 ctx,
                                                 logits,
                                                 scale_factor=scale_factor)

    @staticmethod
    def impl(logits, scale_factor):
        return SoftmaxPrimitive.forward_impl(ScaledSoftmaxFwdPrimitive.inner_primitive, logits,
                                             scale_factor)

    @staticmethod
    def batcher(batched_args, batch_dims, *, scale_factor):
        _check_valid_batch_dims(batch_dims)
        return SoftmaxPrimitive.forward_batcher(ScaledSoftmaxFwdPrimitive.outer_primitive,
                                                batched_args,
                                                batch_dims,
                                                scale_factor=scale_factor)

    @staticmethod
    def infer_sharding_from_operands(scale_factor, mesh, arg_infos, result_infos):
        return ScaledSoftmaxFwdPrimitive.forward_infer_sharding_from_operands(
            scale_factor, mesh, arg_infos, result_infos)

    @staticmethod
    def partition(scale_factor, mesh, arg_infos, result_infos):
        return ScaledSoftmaxFwdPrimitive.forward_partition(ScaledSoftmaxFwdPrimitive.impl,
                                                           scale_factor, mesh, arg_infos,
                                                           result_infos)


register_primitive(ScaledSoftmaxFwdPrimitive)


def scaled_softmax_fwd(logits: jnp.ndarray, scale_factor: float) -> jnp.ndarray:
    """
    scaled_softmax_forward wrapper
    Return FP16/BF16 tensor
    """
    return ScaledSoftmaxFwdPrimitive.outer_primitive.bind(logits, scale_factor=scale_factor)


class ScaledSoftmaxBwdPrimitive(SoftmaxPrimitive):
    """
    Scaled Softmax Bwd Primitive
    """
    name = "te_scaled_softmax_backward"
    multiple_results = False
    impl_static_args = (2,)    # scale_factor
    inner_primitive = None
    outer_primitive = None

    @staticmethod
    def is_kernel_available(batch: int, heads: int, q_seqlen: int, k_seqlen: int,
                            dtype: jnp.dtype) -> bool:
        """Check Softmax kernel availability based on size"""
        return ScaledSoftmaxFwdPrimitive.is_kernel_available(batch, heads, q_seqlen, k_seqlen,
                                                             dtype)

    @staticmethod
    def abstract(dz_aval, softmax_out_aval, scale_factor):
        """
        te_scaled_softmax_backward abstract
        """
        return SoftmaxPrimitive.backward_abstract(dz_aval, softmax_out_aval, scale_factor)

    @staticmethod
    def lowering(ctx, dz, softmax_out, *, scale_factor):
        """
        te_scaled_softmax_backward lowering rules
        """
        out = SoftmaxPrimitive.backward_lowering(ScaledSoftmaxBwdPrimitive.name,
                                                 ctx,
                                                 dz,
                                                 softmax_out,
                                                 scale_factor=scale_factor)

        return out

    @staticmethod
    def impl(dz, softmax_out, scale_factor):
        return SoftmaxPrimitive.backward_impl(ScaledSoftmaxBwdPrimitive.inner_primitive,
                                              dz,
                                              softmax_out,
                                              scale_factor=scale_factor)

    @staticmethod
    def batcher(batched_args, batch_dims, *, scale_factor):
        _check_valid_batch_dims(batch_dims)
        return SoftmaxPrimitive.backward_batcher(ScaledSoftmaxBwdPrimitive.outer_primitive,
                                                 batched_args,
                                                 batch_dims,
                                                 scale_factor=scale_factor)

    @staticmethod
    def infer_sharding_from_operands(scale_factor, mesh, arg_infos, result_infos):
        return ScaledSoftmaxBwdPrimitive.backward_infer_sharding_from_operands(
            scale_factor, mesh, arg_infos, result_infos)

    @staticmethod
    def partition(scale_factor, mesh, arg_infos, result_infos):
        return ScaledSoftmaxBwdPrimitive.backward_partition(ScaledSoftmaxBwdPrimitive.impl,
                                                            scale_factor, mesh, arg_infos,
                                                            result_infos)


register_primitive(ScaledSoftmaxBwdPrimitive)


def scaled_softmax_bwd(dz: jnp.ndarray, softmax_out: jnp.ndarray,
                       scale_factor: float) -> jnp.ndarray:
    """
    scaled_backward wrapper
    Return FP16/BF16 tensor
    """
    return ScaledSoftmaxBwdPrimitive.outer_primitive.bind(dz,
                                                          softmax_out,
                                                          scale_factor=scale_factor)


class ScaledMaskedSoftmaxFwdPrimitive(SoftmaxPrimitive):
    """
    Scaled Masked Softmax Fwd Primitive
    """
    name = "te_scaled_masked_softmax_forward"
    multiple_results = False
    impl_static_args = (2,)    # scale_factor
    inner_primitive = None
    outer_primitive = None

    @staticmethod
    def is_kernel_available(batch: int, heads: int, q_seqlen: int, k_seqlen: int,
                            dtype: jnp.dtype) -> bool:
        """Check Softmax kernel availability based on size"""
        attn_batches = batch * heads

        dtype = dtypes.canonicalize_dtype(dtype)
        if (dtype in [jnp.float16, jnp.bfloat16]
                and 16 <= k_seqlen <= SoftmaxPrimitive.max_k_seqlen_supported
                and q_seqlen % 4 == 0    # q_seqlen must be divisor of 4
                and attn_batches % 4 == 0    # batch * heads must be divisor of 4
           ):
            if 0 <= k_seqlen <= SoftmaxPrimitive.max_k_seqlen_supported:
                batch_per_block = SoftmaxPrimitive.get_batch_per_block(k_seqlen)
                return q_seqlen % batch_per_block == 0
        return False

    @staticmethod
    def abstract(logits_aval, mask_aval, scale_factor):    # pylint: disable=unused-argument
        """
        te_scaled_masked_softmax_forward abstract
        """

        i_dtype = dtypes.canonicalize_dtype(logits_aval.dtype)
        assert i_dtype in [jnp.float16, jnp.bfloat16]
        i_shape = logits_aval.shape

        # Assume [...Batch, Head, Q_Seqlen, K_Seqlen]
        batch = reduce(operator.mul, i_shape[:-3])
        q_seqlen = i_shape[-2]
        k_seqlen = i_shape[-1]
        assert k_seqlen <= SoftmaxPrimitive.max_k_seqlen_supported
        assert q_seqlen > 1

        mask_dtype = dtypes.canonicalize_dtype(mask_aval.dtype)
        assert mask_dtype in [
            jnp.uint8,
        ]
        mask_shape = mask_aval.shape
        pad_batch = batch = reduce(operator.mul, mask_shape[:-3])
        assert pad_batch in (1, batch)    # 1 means broadcast
        assert mask_shape[-3] == 1    # 1 means broadcast
        assert mask_shape[-2] == q_seqlen
        assert mask_shape[-1] == k_seqlen

        out_aval = core.raise_to_shaped(logits_aval)
        return out_aval

    @staticmethod
    def lowering(ctx, logits, mask, *, scale_factor):
        """
        te_scaled_masked_softmax_forward lowering rules
        """

        logits_aval, _ = ctx.avals_in
        i_type = ir.RankedTensorType(logits.type)
        i_shape = i_type.shape
        # Assume [...Batch, Head, Q_Seqlen, K_Seqlen]
        batch = reduce(operator.mul, i_shape[:-3])
        heads = i_shape[-3]
        q_seqlen = i_shape[-2]
        k_seqlen = i_shape[-1]

        mask_type = ir.RankedTensorType(mask.type)
        mask_shape = mask_type.shape
        pad_batch = reduce(operator.mul, mask_shape[:-3])

        out_types = [ir.RankedTensorType.get(i_shape, i_type.element_type)]
        operands = [logits, mask]
        operand_shapes = [i_shape, mask_shape]
        args = CustomCallArgsWrapper(out_types, operands, operand_shapes)

        opaque = transformer_engine_jax.pack_softmax_descriptor(
            batch, pad_batch, heads, q_seqlen, k_seqlen, jax_dtype_to_te_dtype(logits_aval.dtype),
            scale_factor)

        out = custom_caller(ScaledMaskedSoftmaxFwdPrimitive.name, args, opaque, False)

        return [out]

    @staticmethod
    def impl(logits, mask, scale_factor):
        assert ScaledMaskedSoftmaxFwdPrimitive.inner_primitive is not None
        output = ScaledMaskedSoftmaxFwdPrimitive.inner_primitive.bind(logits,
                                                                      mask,
                                                                      scale_factor=scale_factor)
        return output

    @staticmethod
    def batcher(batched_args, batch_dims, *, scale_factor):
        _check_valid_batch_dims(batch_dims)
        assert ScaledMaskedSoftmaxFwdPrimitive.outer_primitive is not None
        logits, mask = batched_args
        logits_bdim, _ = batch_dims

        out_bdims = logits_bdim
        return ScaledMaskedSoftmaxFwdPrimitive.outer_primitive.bind(
            logits, mask, scale_factor=scale_factor), out_bdims

    @staticmethod
    def infer_sharding_from_operands(scale_factor, mesh, arg_infos, result_infos):
        return ScaledMaskedSoftmaxFwdPrimitive.forward_infer_sharding_from_operands(
            scale_factor, mesh, arg_infos, result_infos)

    @staticmethod
    def partition(scale_factor, mesh, arg_infos, result_infos):
        return ScaledMaskedSoftmaxFwdPrimitive.backward_partition(
            ScaledMaskedSoftmaxFwdPrimitive.impl, scale_factor, mesh, arg_infos, result_infos)


register_primitive(ScaledMaskedSoftmaxFwdPrimitive)


def scaled_masked_softmax_fwd(logits: jnp.ndarray, mask: jnp.ndarray,
                              scale_factor: float) -> jnp.ndarray:
    """
    scaled_masked_softmax_forward wrapper
    Return FP16/BF16 tensor
    """
    return ScaledMaskedSoftmaxFwdPrimitive.outer_primitive.bind(logits,
                                                                mask,
                                                                scale_factor=scale_factor)


class ScaledMaskedSoftmaxBwdPrimitive(SoftmaxPrimitive):
    """
    Scaled Masked Softmax Bwd Primitive
    """
    name = "te_scaled_masked_softmax_backward"
    multiple_results = False
    impl_static_args = (2,)    # scale_factor
    inner_primitive = None
    outer_primitive = None

    @staticmethod
    def is_kernel_available(batch: int, heads: int, q_seqlen: int, k_seqlen: int,
                            dtype: jnp.dtype) -> bool:
        """Check Softmax kernel availability based on size"""
        return ScaledSoftmaxFwdPrimitive.is_kernel_available(batch, heads, q_seqlen, k_seqlen,
                                                             dtype)

    @staticmethod
    def abstract(dz_aval, softmax_out_aval, *, scale_factor):
        """
        te_scaled_upper_triang_masked_backward abstract
        """
        return SoftmaxPrimitive.backward_abstract(dz_aval, softmax_out_aval, scale_factor)

    @staticmethod
    def lowering(ctx, dz, softmax_out, *, scale_factor):
        """
        te_scaled_upper_triang_masked_backward lowering rules
        """
        out = SoftmaxPrimitive.backward_lowering(ScaledMaskedSoftmaxBwdPrimitive.name,
                                                 ctx,
                                                 dz,
                                                 softmax_out,
                                                 scale_factor=scale_factor)

        return out

    @staticmethod
    def impl(dz, softmax_out, scale_factor):
        return SoftmaxPrimitive.backward_impl(ScaledMaskedSoftmaxBwdPrimitive.inner_primitive,
                                              dz,
                                              softmax_out,
                                              scale_factor=scale_factor)

    @staticmethod
    def batcher(batched_args, batch_dims, *, scale_factor):
        _check_valid_batch_dims(batch_dims)
        return SoftmaxPrimitive.backward_batcher(ScaledMaskedSoftmaxBwdPrimitive.outer_primitive,
                                                 batched_args,
                                                 batch_dims,
                                                 scale_factor=scale_factor)

    @staticmethod
    def infer_sharding_from_operands(scale_factor, mesh, arg_infos, result_infos):
        return ScaledMaskedSoftmaxBwdPrimitive.backward_infer_sharding_from_operands(
            scale_factor, mesh, arg_infos, result_infos)

    @staticmethod
    def partition(scale_factor, mesh, arg_infos, result_infos):
        return ScaledMaskedSoftmaxBwdPrimitive.backward_partition(
            ScaledMaskedSoftmaxBwdPrimitive.impl, scale_factor, mesh, arg_infos, result_infos)


register_primitive(ScaledMaskedSoftmaxBwdPrimitive)


def scaled_masked_softmax_bwd(dz: jnp.ndarray, softmax_out: jnp.ndarray,
                              scale_factor: float) -> jnp.ndarray:
    """
    scaled_masked_backward wrapper
    Return FP16/BF16 tensor
    """
    return ScaledMaskedSoftmaxBwdPrimitive.outer_primitive.bind(dz,
                                                                softmax_out,
                                                                scale_factor=scale_factor)


class ScaledUpperTriangMaskedSoftmaxFwdPrimitive(SoftmaxPrimitive):
    """
    Scaled Upper Triang Masked Softmax Fwd Primitive
    """
    name = "te_scaled_upper_triang_masked_softmax_forward"
    multiple_results = False
    impl_static_args = (1,)    # scale_factor
    inner_primitive = None
    outer_primitive = None

    @staticmethod
    def is_kernel_available(batch: int, heads: int, q_seqlen: int, k_seqlen: int,
                            dtype: jnp.dtype) -> bool:
        """Check Softmax kernel availability based on size"""
        attn_batches = batch * heads

        dtype = dtypes.canonicalize_dtype(dtype)
        if (dtype in [jnp.float16, jnp.bfloat16]
                and 16 <= k_seqlen <= SoftmaxPrimitive.max_k_seqlen_supported
                and q_seqlen % 4 == 0    # q_seqlen must be divisor of 4
                and attn_batches % 4 == 0    # batch * heads must be divisor of 4
                and k_seqlen == q_seqlen):
            if 0 <= k_seqlen <= SoftmaxPrimitive.max_k_seqlen_supported:
                batch_per_block = SoftmaxPrimitive.get_batch_per_block(k_seqlen)
                return attn_batches % batch_per_block == 0
        return False

    @staticmethod
    def abstract(logits_aval, scale_factor):    # pylint: disable=unused-argument
        """
        te_scaled_upper_triang_masked_softmax_forward abstract
        """
        q_seqlen = logits_aval.shape[-2]
        k_seqlen = logits_aval.shape[-1]
        assert q_seqlen == k_seqlen
        return SoftmaxPrimitive.forward_abstract(logits_aval, scale_factor)

    @staticmethod
    def lowering(ctx, logits, *, scale_factor):
        """
        te_scaled_upper_triang_masked_softmax_forward lowering rules
        """
        return SoftmaxPrimitive.forward_lowering(ScaledUpperTriangMaskedSoftmaxFwdPrimitive.name,
                                                 ctx,
                                                 logits,
                                                 scale_factor=scale_factor)

    @staticmethod
    def impl(logits, scale_factor):
        return SoftmaxPrimitive.forward_impl(
            ScaledUpperTriangMaskedSoftmaxFwdPrimitive.inner_primitive, logits, scale_factor)

    @staticmethod
    def batcher(batched_args, batch_dims, *, scale_factor):
        _check_valid_batch_dims(batch_dims)
        return SoftmaxPrimitive.forward_batcher(
            ScaledUpperTriangMaskedSoftmaxFwdPrimitive.outer_primitive,
            batched_args,
            batch_dims,
            scale_factor=scale_factor)

    @staticmethod
    def infer_sharding_from_operands(scale_factor, mesh, arg_infos, result_infos):
        return ScaledUpperTriangMaskedSoftmaxFwdPrimitive.forward_infer_sharding_from_operands(
            scale_factor, mesh, arg_infos, result_infos)

    @staticmethod
    def partition(scale_factor, mesh, arg_infos, result_infos):
        return ScaledUpperTriangMaskedSoftmaxFwdPrimitive.forward_partition(
            ScaledUpperTriangMaskedSoftmaxFwdPrimitive.impl, scale_factor, mesh, arg_infos,
            result_infos)


register_primitive(ScaledUpperTriangMaskedSoftmaxFwdPrimitive)


def scaled_upper_triang_masked_softmax_fwd(logits: jnp.ndarray, scale_factor: float) -> jnp.ndarray:
    """
    scaled_upper_triang_masked_softmax_forward wrapper
    Return FP16/BF16 tensor
    """
    return ScaledUpperTriangMaskedSoftmaxFwdPrimitive.outer_primitive.bind(
        logits, scale_factor=scale_factor)


class ScaledUpperTriangMaskedSoftmaxBwdPrimitive(SoftmaxPrimitive):
    """
    Scaled Upper Triang Masked Softmax Bwd Primitive
    """
    name = "te_scaled_upper_triang_masked_softmax_backward"
    multiple_results = False
    impl_static_args = (2,)    # scale_factor
    inner_primitive = None
    outer_primitive = None

    @staticmethod
    def is_kernel_available(batch: int, heads: int, q_seqlen: int, k_seqlen: int,
                            dtype: jnp.dtype) -> bool:
        """Check Softmax kernel availability based on size"""
        return ScaledUpperTriangMaskedSoftmaxFwdPrimitive.is_kernel_available(
            batch, heads, q_seqlen, k_seqlen, dtype)

    @staticmethod
    def abstract(dz_aval, softmax_out_aval, *, scale_factor):
        """
        te_scaled_upper_triang_masked_backward abstract
        """
        return SoftmaxPrimitive.backward_abstract(dz_aval, softmax_out_aval, scale_factor)

    @staticmethod
    def lowering(ctx, dz, softmax_out, *, scale_factor):
        """
        te_scaled_upper_triang_masked_backward lowering rules
        """
        out = SoftmaxPrimitive.backward_lowering(ScaledUpperTriangMaskedSoftmaxBwdPrimitive.name,
                                                 ctx,
                                                 dz,
                                                 softmax_out,
                                                 scale_factor=scale_factor)

        return out

    @staticmethod
    def impl(dz, softmax_out, scale_factor):
        return SoftmaxPrimitive.backward_impl(
            ScaledUpperTriangMaskedSoftmaxBwdPrimitive.inner_primitive,
            dz,
            softmax_out,
            scale_factor=scale_factor)

    @staticmethod
    def batcher(batched_args, batch_dims, *, scale_factor):
        _check_valid_batch_dims(batch_dims)
        return SoftmaxPrimitive.backward_batcher(
            ScaledUpperTriangMaskedSoftmaxBwdPrimitive.outer_primitive,
            batched_args,
            batch_dims,
            scale_factor=scale_factor)

    @staticmethod
    def infer_sharding_from_operands(scale_factor, mesh, arg_infos, result_infos):
        return ScaledUpperTriangMaskedSoftmaxBwdPrimitive.backward_infer_sharding_from_operands(
            scale_factor, mesh, arg_infos, result_infos)

    @staticmethod
    def partition(scale_factor, mesh, arg_infos, result_infos):
        return ScaledUpperTriangMaskedSoftmaxBwdPrimitive.backward_partition(
            ScaledUpperTriangMaskedSoftmaxBwdPrimitive.impl, scale_factor, mesh, arg_infos,
            result_infos)


register_primitive(ScaledUpperTriangMaskedSoftmaxBwdPrimitive)


def scaled_upper_triang_masked_softmax_bwd(dz: jnp.ndarray, softmax_out: jnp.ndarray,
                                           scale_factor: float) -> jnp.ndarray:
    """
    scaled_upper_triang_masked_backward wrapper
    Return FP16/BF16 tensor
    """
    return ScaledUpperTriangMaskedSoftmaxBwdPrimitive.outer_primitive.bind(
        dz, softmax_out, scale_factor=scale_factor)


@dataclass(frozen=True)
class FusedAttnHelper:
    """
    Helper for the fused attention backend
    """

    q_dtype: jnp.dtype
    kv_dtype: jnp.dtype
    qkv_layout: NVTE_QKV_Layout
    attn_bias_type: NVTE_Bias_Type
    attn_mask_type: NVTE_Mask_Type
    dropout_probability: float
    q_num_heads: int
    kv_num_heads: int
    q_max_seqlen: int
    kv_max_seqlen: int
    head_dim: int

    def is_fused_attn_kernel_available(self):
        """Check if there is available fused attention kernel"""
        return self.get_fused_attn_backend() != NVTE_Fused_Attn_Backend.NVTE_No_Backend

    def get_fused_attn_backend(self):
        """Get the fused attention kernel backend"""
        return transformer_engine_jax.get_fused_attn_backend(
            jax_dtype_to_te_dtype(self.q_dtype), jax_dtype_to_te_dtype(self.kv_dtype),
            self.qkv_layout, self.attn_bias_type, self.attn_mask_type, self.dropout_probability,
            self.q_num_heads, self.kv_num_heads, self.q_max_seqlen, self.kv_max_seqlen,
            self.head_dim)

    @staticmethod
    def parse_qkv_aval(q_aval, k_aval, v_aval, qkv_layout):
        """Parse qkv aval"""
        match qkv_layout:
            case NVTE_QKV_Layout.NVTE_BS3HD:
                *q_batch_shape, q_max_seqlen, nqkv, attn_heads, q_head_dim = q_aval.shape
                kv_batch_shape = q_batch_shape
                kv_max_seqlen = q_max_seqlen
                num_gqa_groups = attn_heads
                kv_head_dim = q_head_dim
                assert nqkv == 3
            case NVTE_QKV_Layout.NVTE_BSHD_BS2HD:
                *q_batch_shape, q_max_seqlen, attn_heads, q_head_dim = q_aval.shape
                *kv_batch_shape, kv_max_seqlen, nkv, num_gqa_groups, kv_head_dim = k_aval.shape
                assert nkv == 2
            case NVTE_QKV_Layout.NVTE_BSHD_BSHD_BSHD:
                *q_batch_shape, q_max_seqlen, attn_heads, q_head_dim = q_aval.shape
                *kv_batch_shape, kv_max_seqlen, num_gqa_groups, kv_head_dim = k_aval.shape
                assert k_aval.shape == v_aval.shape
            case _:
                raise ValueError(f"Unexpected {qkv_layout=}")
        assert q_batch_shape == kv_batch_shape
        assert q_head_dim == kv_head_dim
        assert q_aval.dtype == k_aval.dtype == v_aval.dtype

        return (q_batch_shape, q_max_seqlen, kv_max_seqlen, attn_heads, num_gqa_groups, q_head_dim)


@dataclass(frozen=True)
class _FusedAttnRNGStateChecker:
    """
    Checker for guarding the fused attention rng state.
    The fused attention backend requires a 64 bits seed and a 64 bits offset.
    However, JAX doesn't enable 64 bits by default,
    so we have to emulate seed as two 32 bits array.
    The offset calculation is maintained in the backend.
    """
    rng_state_dtype: jnp.dtype = jnp.uint32
    # (seed,) with internal dtype int64
    seed_size: int = 2
    # (seed, offset) with internal dtype int64
    rng_state_size: int = 2 * 2

    def check_seed(self, seed, dropout_probability, is_training):
        """
        Check the seed and convert the data type of seed if possible.
        """
        # Jax can't bind None, create a dummy tensor for None
        if seed is None:
            dropout_enabled = dropout_probability > 0 and is_training
            assert not dropout_enabled, "seed is not allowed to be None when dropout is enabled."
            seed = jnp.zeros(2, dtype=self.rng_state_dtype)
            seed = jnp.repeat(seed, num_of_devices())

        if seed.dtype != self.rng_state_dtype:
            warnings.warn(
                f"Requested {seed.dtype=} is not available, and will be "
                f"casted to dtype {self.rng_state_dtype}. "
                f"Please use threefry/rbg/unsafe_rbg PRNG implementations to remove this warning.")
            seed = seed.astype(self.rng_state_dtype)

        assert seed.dtype == self.rng_state_dtype
        # Backend takes an int64_t seed, so only the first two u32 elements are taken
        assert seed.size >= self.seed_size

        return seed


def generate_cu_seqlen(actual_seqlen):
    """
    Generating cumsum seqlen for a batch
    """
    cu_seqlen = jnp.cumsum(actual_seqlen)
    cu_seqlen = jnp.hstack((0, cu_seqlen))
    return cu_seqlen


class FusedAttnFwdPrimitive(BasePrimitive):
    """
    Fused Attention Forward Primitive
    """
    name = "te_fused_attn_forward"
    multiple_results = True
    impl_static_args = (7, 8, 9, 10, 11, 12)
    inner_primitive = None
    outer_primitive = None

    @staticmethod
    def abstract(q_aval, k_aval, v_aval, bias_aval, q_seqlen_or_cu_seqlen_aval,
                 kv_seqlen_or_cu_seqlen_aval, seed_aval, *, attn_bias_type, attn_mask_type,
                 qkv_layout, scaling_factor, dropout_probability, is_training):
        """
        Fused attention fwd abstract
        """
        q_dtype = dtypes.canonicalize_dtype(q_aval.dtype)
        k_dtype = dtypes.canonicalize_dtype(k_aval.dtype)
        v_dtype = dtypes.canonicalize_dtype(v_aval.dtype)
        bias_dtype = dtypes.canonicalize_dtype(bias_aval.dtype)
        assert q_dtype == k_dtype == v_dtype == bias_dtype
        assert q_seqlen_or_cu_seqlen_aval.dtype == kv_seqlen_or_cu_seqlen_aval.dtype

        batch_shape, q_max_seqlen, kv_max_seqlen, attn_heads, num_gqa_groups, head_dim = \
            FusedAttnHelper.parse_qkv_aval(q_aval, k_aval, v_aval, qkv_layout)

        output_shape = (*batch_shape, q_max_seqlen, attn_heads, head_dim)
        out_aval = q_aval.update(shape=output_shape, dtype=q_dtype)

        # backend determines the softmax buffer shape/dtype
        backend = FusedAttnHelper(q_dtype, k_dtype, qkv_layout, attn_bias_type, attn_mask_type,
                                  dropout_probability, attn_heads, num_gqa_groups, q_max_seqlen,
                                  kv_max_seqlen, head_dim).get_fused_attn_backend()

        if backend == NVTE_Fused_Attn_Backend.NVTE_F16_max512_seqlen:
            softmax_shape = (*batch_shape, attn_heads, q_max_seqlen, kv_max_seqlen)
            softmax_dtype = q_dtype
        elif backend == NVTE_Fused_Attn_Backend.NVTE_F16_arbitrary_seqlen:
            softmax_shape = (*batch_shape, attn_heads, q_max_seqlen, 1)
            softmax_dtype = dtypes.canonicalize_dtype(jnp.float32)
        else:
            raise ValueError(f'Unsupported {backend=}')
        softmax_aux_aval = q_aval.update(shape=softmax_shape, dtype=softmax_dtype)

        # JAX does not enable 64-bit int by default so we get XLA to allocate x8 memory with
        # 32-bit unsigned int to get the buffer size we need in the C++ kernel
        checker = _FusedAttnRNGStateChecker()
        seed_dtype = dtypes.canonicalize_dtype(seed_aval.dtype)
        assert seed_dtype == checker.rng_state_dtype
        rng_state_shape = (seed_aval.shape[0], checker.rng_state_size)
        rng_state_aval = seed_aval.update(shape=rng_state_shape, dtype=checker.rng_state_dtype)

        if attn_bias_type == NVTE_Bias_Type.NVTE_NO_BIAS:
            bias_batch = bias_heads = 0
        else:
            *bias_batch_shape, bias_heads, _, _ = bias_aval.shape
            bias_batch = reduce(operator.mul, bias_batch_shape)

        # do a dummy kernel call here to get workspace buffer shapes/dtypes that XLA needs to
        # prepare for the active fused-attn backend
        input_batch = reduce(operator.mul, batch_shape)
        wkspace_info = transformer_engine_jax.get_fused_attn_fwd_workspace_sizes(
            input_batch, bias_batch, q_max_seqlen, kv_max_seqlen, attn_heads, num_gqa_groups,
            bias_heads, head_dim, scaling_factor, dropout_probability, attn_bias_type,
            attn_mask_type, qkv_layout, jax_dtype_to_te_dtype(q_aval.dtype), is_training)
        wkspace_aval = q_aval.update(shape=wkspace_info[0],
                                     dtype=te_dtype_to_jax_dtype(wkspace_info[1]))

        return out_aval, softmax_aux_aval, rng_state_aval, wkspace_aval

    @staticmethod
    def outer_abstract(*args, **kwargs):
        """
        Fused attention fwd outer primitive abstract
        """
        out_aval, softmax_aux_aval, rng_state_aval, _ = \
            FusedAttnFwdPrimitive.abstract(*args, **kwargs)
        return out_aval, softmax_aux_aval, rng_state_aval

    @staticmethod
    def lowering(ctx, q, k, v, bias, q_cu_seqlen, kv_cu_seqlen, seed, *, attn_bias_type,
                 attn_mask_type, qkv_layout, scaling_factor, dropout_probability, is_training):
        """
        Fused attention fwd lowering rules
        """
        operands = [q, k, v, bias, q_cu_seqlen, kv_cu_seqlen, seed]
        operand_shapes = map(lambda x: x.type.shape, operands)
        out_types = [
            ir.RankedTensorType.get(output.shape, mlir.dtype_to_ir_type(output.dtype))
            for output in ctx.avals_out
        ]
        args = CustomCallArgsWrapper(out_types, operands, operand_shapes)

        q_aval, k_aval, v_aval, bias_aval, *_ = ctx.avals_in

        batch_shape, q_max_seqlen, kv_max_seqlen, attn_heads, num_gqa_groups, head_dim = \
            FusedAttnHelper.parse_qkv_aval(q_aval, k_aval, v_aval, qkv_layout)

        input_batch = reduce(operator.mul, batch_shape)

        if attn_bias_type == NVTE_Bias_Type.NVTE_NO_BIAS:
            bias_batch = bias_heads = 0
        else:
            *bias_batch_shape, bias_heads, _, _ = bias_aval.shape
            bias_batch = reduce(operator.mul, bias_batch_shape)

        wkspace_aval = ctx.avals_out[-1]

        opaque = transformer_engine_jax.pack_fused_attn_descriptor(
            input_batch, bias_batch, q_max_seqlen, kv_max_seqlen, attn_heads, num_gqa_groups,
            bias_heads, head_dim, wkspace_aval.size, scaling_factor, dropout_probability,
            attn_bias_type, attn_mask_type, qkv_layout, jax_dtype_to_te_dtype(q_aval.dtype),
            jax_dtype_to_te_dtype(wkspace_aval.dtype), is_training)

        out = custom_caller(FusedAttnFwdPrimitive.name, args, opaque, has_side_effect=False)

        return out

    @staticmethod
    def impl(q, k, v, bias, q_seqlen, kv_seqlen, seed, attn_bias_type, attn_mask_type, qkv_layout,
             scaling_factor, dropout_probability, is_training):
        assert FusedAttnFwdPrimitive.inner_primitive is not None

        q_cu_seqlen = generate_cu_seqlen(q_seqlen)
        kv_cu_seqlen = generate_cu_seqlen(kv_seqlen)

        output, softmax_aux, rng_state, _ = FusedAttnFwdPrimitive.inner_primitive.bind(
            q,
            k,
            v,
            bias,
            q_cu_seqlen,
            kv_cu_seqlen,
            seed,
            attn_bias_type=attn_bias_type,
            attn_mask_type=attn_mask_type,
            qkv_layout=qkv_layout,
            scaling_factor=scaling_factor,
            dropout_probability=dropout_probability,
            is_training=is_training)
        return output, softmax_aux, rng_state

    @staticmethod
    def batcher(batched_args, batch_dims, *, attn_bias_type, attn_mask_type, qkv_layout,
                scaling_factor, dropout_probability, is_training):
        _check_valid_batch_dims(batch_dims)
        assert FusedAttnFwdPrimitive.outer_primitive is not None
        q_bdim, *_, seed_bdim = batch_dims

        out_bdims = q_bdim, q_bdim, seed_bdim
        return FusedAttnFwdPrimitive.outer_primitive.bind(*batched_args,
                                                          attn_bias_type=attn_bias_type,
                                                          attn_mask_type=attn_mask_type,
                                                          qkv_layout=qkv_layout,
                                                          scaling_factor=scaling_factor,
                                                          dropout_probability=dropout_probability,
                                                          is_training=is_training), out_bdims

    @staticmethod
    def infer_sharding_from_operands(attn_bias_type, attn_mask_type, qkv_layout, scaling_factor,
                                     dropout_probability, is_training, mesh, arg_infos,
                                     result_infos):
        del attn_bias_type, attn_mask_type, scaling_factor
        del dropout_probability, is_training, result_infos
        q_spec = get_padded_spec(arg_infos[0])
        k_spec = get_padded_spec(arg_infos[1])
        match qkv_layout:
            case NVTE_QKV_Layout.NVTE_BS3HD:
                # q_spec = (...batch, q_seqlen, head, hidden)
                out_sharding = NamedSharding(mesh, PartitionSpec(*q_spec[:-3], *q_spec[-2:]))
                softmax_aux_sharding = NamedSharding(
                    mesh, PartitionSpec(*q_spec[:-4], q_spec[-2], q_spec[-4], None))
            case NVTE_QKV_Layout.NVTE_BSHD_BS2HD:
                # q_spec = (...batch, q_seqlen, head, hidden)
                # k_spec = (...batch, kv_seqlen, 2, num_gqa_groups, hidden)
                out_sharding = NamedSharding(mesh, PartitionSpec(*q_spec))
                softmax_aux_sharding = NamedSharding(
                    mesh, PartitionSpec(*q_spec[:-3], q_spec[-2], q_spec[-3], k_spec[-4]))
            case NVTE_QKV_Layout.NVTE_BSHD_BSHD_BSHD:
                # q_spec = (...batch, q_seqlen, head, hidden)
                # k_spec = (...batch, kv_seqlen, num_gqa_groups, hidden)
                out_sharding = NamedSharding(mesh, PartitionSpec(*q_spec))
                softmax_aux_sharding = NamedSharding(
                    mesh, PartitionSpec(*q_spec[:-3], q_spec[-2], q_spec[-3], k_spec[-3]))
            case _:
                raise ValueError(f"Unsupported {qkv_layout=}")
        rng_state_sharding = NamedSharding(mesh, PartitionSpec(get_all_mesh_axes(), None))
        return (out_sharding, softmax_aux_sharding, rng_state_sharding)

    @staticmethod
    def partition(attn_bias_type, attn_mask_type, qkv_layout, scaling_factor, dropout_probability,
                  is_training, mesh, arg_infos, result_infos):
        out_sharding = result_infos[0].sharding
        softmax_aux_sharding = result_infos[1].sharding
        rng_state_sharding = seed_sharding = NamedSharding(mesh,
                                                           PartitionSpec(get_all_mesh_axes(), None))
        arg_shardings = tuple([arg_i.sharding for arg_i in arg_infos[:-1]] + [seed_sharding])
        out_shardings = (out_sharding, softmax_aux_sharding, rng_state_sharding)
        impl = partial(FusedAttnFwdPrimitive.impl,
                       attn_bias_type=attn_bias_type,
                       attn_mask_type=attn_mask_type,
                       qkv_layout=qkv_layout,
                       scaling_factor=scaling_factor,
                       dropout_probability=dropout_probability,
                       is_training=is_training)
        return mesh, impl, out_shardings, arg_shardings


register_primitive(FusedAttnFwdPrimitive)


class FusedAttnBwdPrimitive(BasePrimitive):
    """
    Fused Attention Backward Primitive
    """
    name = "te_fused_attn_backward"
    multiple_results = True
    impl_static_args = (10, 11, 12, 13, 14, 15)
    inner_primitive = None
    outer_primitive = None

    @staticmethod
    def abstract(q_aval, k_aval, v_aval, bias_aval, softmax_aux_aval, rng_state_aval, output_aval,
                 doutput_aval, q_cu_seqlen_aval, kv_cu_seqlen_aval, *, attn_bias_type,
                 attn_mask_type, qkv_layout, scaling_factor, dropout_probability, is_training):
        """
        Fused attention bwd abstract
        """
        del softmax_aux_aval, rng_state_aval, output_aval

        q_dtype = dtypes.canonicalize_dtype(q_aval.dtype)
        k_dtype = dtypes.canonicalize_dtype(k_aval.dtype)
        v_dtype = dtypes.canonicalize_dtype(v_aval.dtype)
        bias_dtype = dtypes.canonicalize_dtype(bias_aval.dtype)
        doutput_dtype = dtypes.canonicalize_dtype(doutput_aval.dtype)
        assert q_dtype == k_dtype == v_dtype == bias_dtype == doutput_dtype
        assert q_cu_seqlen_aval.dtype == kv_cu_seqlen_aval.dtype

        batch_shape, q_max_seqlen, kv_max_seqlen, attn_heads, num_gqa_groups, head_dim = \
            FusedAttnHelper.parse_qkv_aval(q_aval, k_aval, v_aval, qkv_layout)

        if attn_bias_type == NVTE_Bias_Type.NVTE_NO_BIAS:
            bias_batch = bias_heads = 0
        else:
            *bias_batch_shape, bias_heads, _, _ = bias_aval.shape
            bias_batch = reduce(operator.mul, bias_batch_shape)

        input_batch = reduce(operator.mul, batch_shape)
        wkspace_shape, wkspace_dtype = \
            transformer_engine_jax.get_fused_attn_bwd_workspace_sizes(
                input_batch, bias_batch, q_max_seqlen, kv_max_seqlen, attn_heads, num_gqa_groups,
                bias_heads, head_dim, scaling_factor, dropout_probability, attn_bias_type,
                attn_mask_type, qkv_layout, jax_dtype_to_te_dtype(q_aval.dtype), is_training)

        dq_aval = q_aval.update(shape=q_aval.shape, dtype=q_dtype)
        dk_aval = k_aval.update(shape=k_aval.shape, dtype=k_dtype)
        dv_aval = v_aval.update(shape=v_aval.shape, dtype=v_dtype)
        dbias_aval = bias_aval.update(shape=bias_aval.shape, dtype=bias_dtype)
        wkspace_aval = q_aval.update(shape=wkspace_shape,
                                     dtype=te_dtype_to_jax_dtype(wkspace_dtype))

        return dq_aval, dk_aval, dv_aval, dbias_aval, wkspace_aval

    @staticmethod
    def outer_abstract(*args, **kwargs):
        """
        Fused attention fwd outer primitive abstract
        """
        dq_aval, dk_aval, dv_aval, dbias_aval, _ = \
            FusedAttnBwdPrimitive.abstract(*args, **kwargs)
        return dq_aval, dk_aval, dv_aval, dbias_aval

    @staticmethod
    def lowering(ctx, q, k, v, bias, softmax_aux, rng_state, output, doutput, q_cu_seqlen,
                 kv_cu_seqlen, *, attn_bias_type, attn_mask_type, qkv_layout, scaling_factor,
                 dropout_probability, is_training):
        """
        Fused attention bwd lowering rules
        """
        operands = [
            q, k, v, bias, softmax_aux, rng_state, output, doutput, q_cu_seqlen, kv_cu_seqlen
        ]
        operand_shapes = map(lambda x: x.type.shape, operands)
        out_types = [
            ir.RankedTensorType.get(output.shape, mlir.dtype_to_ir_type(output.dtype))
            for output in ctx.avals_out
        ]

        args = CustomCallArgsWrapper(out_types, operands, operand_shapes)

        q_aval, k_aval, v_aval, bias_aval, *_ = ctx.avals_in

        batch_shape, q_max_seqlen, kv_max_seqlen, attn_heads, num_gqa_groups, head_dim = \
            FusedAttnHelper.parse_qkv_aval(q_aval, k_aval, v_aval, qkv_layout)

        input_batch = reduce(operator.mul, batch_shape)

        if attn_bias_type == NVTE_Bias_Type.NVTE_NO_BIAS:
            bias_batch = bias_heads = 0
        else:
            *bias_batch_shape, bias_heads, _, _ = bias_aval.shape
            bias_batch = reduce(operator.mul, bias_batch_shape)

        wkspace_aval = ctx.avals_out[-1]

        opaque = transformer_engine_jax.pack_fused_attn_descriptor(
            input_batch, bias_batch, q_max_seqlen, kv_max_seqlen, attn_heads, num_gqa_groups,
            bias_heads, head_dim, wkspace_aval.size, scaling_factor, dropout_probability,
            attn_bias_type, attn_mask_type, qkv_layout, jax_dtype_to_te_dtype(q_aval.dtype),
            jax_dtype_to_te_dtype(wkspace_aval.dtype), is_training)

        out = custom_caller(FusedAttnBwdPrimitive.name, args, opaque, has_side_effect=False)

        return out

    @staticmethod
    def impl(q, k, v, bias, softmax_aux, rng_state, output, doutput, q_seqlen, kv_seqlen,
             attn_bias_type, attn_mask_type, qkv_layout, scaling_factor, dropout_probability,
             is_training):
        assert FusedAttnBwdPrimitive.inner_primitive is not None

        q_cu_seqlen = generate_cu_seqlen(q_seqlen)
        kv_cu_seqlen = generate_cu_seqlen(kv_seqlen)

        dq, dk, dv, dbias, _ = FusedAttnBwdPrimitive.inner_primitive.bind(
            q,
            k,
            v,
            bias,
            softmax_aux,
            rng_state,
            output,
            doutput,
            q_cu_seqlen,
            kv_cu_seqlen,
            attn_bias_type=attn_bias_type,
            attn_mask_type=attn_mask_type,
            qkv_layout=qkv_layout,
            scaling_factor=scaling_factor,
            dropout_probability=dropout_probability,
            is_training=is_training)
        return dq, dk, dv, dbias

    @staticmethod
    def batcher(batched_args, batch_dims, *, attn_bias_type, attn_mask_type, qkv_layout,
                scaling_factor, dropout_probability, is_training):
        _check_valid_batch_dims(batch_dims)
        assert FusedAttnBwdPrimitive.outer_primitive is not None
        q_bdim, k_bdim, v_bdim, *_ = batch_dims

        out_bdims = q_bdim, k_bdim, v_bdim, q_bdim
        return FusedAttnBwdPrimitive.outer_primitive.bind(*batched_args,
                                                          attn_bias_type=attn_bias_type,
                                                          attn_mask_type=attn_mask_type,
                                                          qkv_layout=qkv_layout,
                                                          scaling_factor=scaling_factor,
                                                          dropout_probability=dropout_probability,
                                                          is_training=is_training), out_bdims

    @staticmethod
    def infer_sharding_from_operands(attn_bias_type, attn_mask_type, qkv_layout, scaling_factor,
                                     dropout_probability, is_training, mesh, arg_infos,
                                     result_infos):
        del attn_bias_type, attn_mask_type, qkv_layout, scaling_factor
        del dropout_probability, is_training, result_infos
        q_spec = get_padded_spec(arg_infos[0])
        k_spec = get_padded_spec(arg_infos[1])
        v_spec = get_padded_spec(arg_infos[2])
        bias_spec = get_padded_spec(arg_infos[3])
        dq_sharding = NamedSharding(mesh, PartitionSpec(*q_spec))
        dk_sharding = NamedSharding(mesh, PartitionSpec(*k_spec))
        dv_sharding = NamedSharding(mesh, PartitionSpec(*v_spec))
        dbias_sharding = NamedSharding(mesh, PartitionSpec(*bias_spec))
        return (dq_sharding, dk_sharding, dv_sharding, dbias_sharding)

    @staticmethod
    def partition(attn_bias_type, attn_mask_type, qkv_layout, scaling_factor, dropout_probability,
                  is_training, mesh, arg_infos, result_infos):
        del result_infos
        q_spec = get_padded_spec(arg_infos[0])
        k_spec = get_padded_spec(arg_infos[1])
        v_spec = get_padded_spec(arg_infos[2])
        bias_spec = get_padded_spec(arg_infos[3])
        dq_sharding = NamedSharding(mesh, PartitionSpec(*q_spec))
        dk_sharding = NamedSharding(mesh, PartitionSpec(*k_spec))
        dv_sharding = NamedSharding(mesh, PartitionSpec(*v_spec))
        dbias_sharding = NamedSharding(mesh, PartitionSpec(*bias_spec))
        arg_shardings = tuple(arg_i.sharding for arg_i in arg_infos)
        out_shardings = (dq_sharding, dk_sharding, dv_sharding, dbias_sharding)

        def sharded_impl(q, k, v, bias, softmax_aux, rng_state, output, doutput, q_cu_seqlen,
                         kv_cu_seqlen):
            local_dq, local_dk, local_dv, local_dbias = FusedAttnBwdPrimitive.impl(
                q,
                k,
                v,
                bias,
                softmax_aux,
                rng_state,
                output,
                doutput,
                q_cu_seqlen,
                kv_cu_seqlen,
                attn_bias_type=attn_bias_type,
                attn_mask_type=attn_mask_type,
                qkv_layout=qkv_layout,
                scaling_factor=scaling_factor,
                dropout_probability=dropout_probability,
                is_training=is_training)
            global_dbias = local_dbias
            if attn_bias_type is not NVTE_Bias_Type.NVTE_NO_BIAS:
                global_dbias = all_reduce_sum_along_dp_fsdp(local_dbias)
            return local_dq, local_dk, local_dv, global_dbias

        return mesh, sharded_impl, out_shardings, arg_shardings


register_primitive(FusedAttnBwdPrimitive)


def fused_attn_fwd_qkvpacked(qkv: jnp.ndarray, bias: jnp.ndarray, seqlen: jnp.ndarray,
                             seed: jnp.ndarray, attn_bias_type: NVTE_Bias_Type,
                             attn_mask_type: NVTE_Mask_Type, scaling_factor: float,
                             dropout_probability: float, is_training: bool):
    """
    Wrapper for TE self fused attention fwd
    Return BMM1 -> (PreBias) -> ScaleMaskSoftmax -> (PostBias) -> (Dropout) -> BMM2
    """
    checker = _FusedAttnRNGStateChecker()
    seed = checker.check_seed(seed, dropout_probability, is_training)

    if attn_bias_type == NVTE_Bias_Type.NVTE_NO_BIAS:
        assert bias is None
        bias = jnp.zeros(0, dtype=qkv.dtype)

    _not_used = jnp.zeros(0, qkv.dtype)
    return FusedAttnFwdPrimitive.outer_primitive.bind(qkv,
                                                      _not_used,
                                                      _not_used,
                                                      bias,
                                                      seqlen,
                                                      seqlen,
                                                      seed,
                                                      attn_bias_type=attn_bias_type,
                                                      attn_mask_type=attn_mask_type,
                                                      qkv_layout=NVTE_QKV_Layout.NVTE_BS3HD,
                                                      scaling_factor=scaling_factor,
                                                      dropout_probability=dropout_probability,
                                                      is_training=is_training)


def fused_attn_bwd_qkvpacked(qkv: jnp.ndarray, bias: jnp.ndarray, softmax_aux: jnp.ndarray,
                             rng_state: jnp.ndarray, output: jnp.ndarray, doutput: jnp.ndarray,
                             seqlen: jnp.ndarray, attn_bias_type: NVTE_Bias_Type,
                             attn_mask_type: NVTE_Mask_Type, scaling_factor: float,
                             dropout_probability: float, is_training: bool):
    """
    Wrapper for TE self fused attention bwd
    Return the gradients of self fused attention with packed qkv input
    """
    if attn_bias_type == NVTE_Bias_Type.NVTE_NO_BIAS:
        assert bias is None
        bias = jnp.zeros(0, dtype=qkv.dtype)
    dummy_input = jnp.zeros(0, dtype=qkv.dtype)
    dqkv, *_, dbias = FusedAttnBwdPrimitive.outer_primitive.bind(
        qkv,
        dummy_input,
        dummy_input,
        bias,
        softmax_aux,
        rng_state,
        output,
        doutput,
        seqlen,
        seqlen,
        attn_bias_type=attn_bias_type,
        attn_mask_type=attn_mask_type,
        qkv_layout=NVTE_QKV_Layout.NVTE_BS3HD,
        scaling_factor=scaling_factor,
        dropout_probability=dropout_probability,
        is_training=is_training)
    return dqkv, dbias


def fused_attn_fwd_kvpacked(q: jnp.ndarray, kv: jnp.ndarray, bias: jnp.ndarray,
                            q_seqlen: jnp.ndarray, kv_seqlen: jnp.ndarray, seed: jnp.ndarray,
                            attn_bias_type: NVTE_Bias_Type, attn_mask_type: NVTE_Mask_Type,
                            scaling_factor: float, dropout_probability: float, is_training: bool):
    """
    Wrapper for TE fused attention fwd with kvpacked inputs
    Return BMM1 -> (PreBias) -> ScaleMaskSoftmax -> (PostBias) -> (Dropout) -> BMM2
    """
    checker = _FusedAttnRNGStateChecker()
    seed = checker.check_seed(seed, dropout_probability, is_training)

    if attn_bias_type == NVTE_Bias_Type.NVTE_NO_BIAS:
        assert bias is None
        bias = jnp.zeros(0, dtype=q.dtype)

    return FusedAttnFwdPrimitive.outer_primitive.bind(q,
                                                      kv,
                                                      jnp.zeros(0, q.dtype),
                                                      bias,
                                                      q_seqlen,
                                                      kv_seqlen,
                                                      seed,
                                                      attn_bias_type=attn_bias_type,
                                                      attn_mask_type=attn_mask_type,
                                                      qkv_layout=NVTE_QKV_Layout.NVTE_BSHD_BS2HD,
                                                      scaling_factor=scaling_factor,
                                                      dropout_probability=dropout_probability,
                                                      is_training=is_training)


def fused_attn_bwd_kvpacked(q: jnp.ndarray, kv: jnp.ndarray, bias: jnp.ndarray,
                            softmax_aux: jnp.ndarray, rng_state: jnp.ndarray, output: jnp.ndarray,
                            doutput: jnp.ndarray, q_seqlen: jnp.ndarray, kv_seqlen: jnp.ndarray,
                            attn_bias_type: NVTE_Bias_Type, attn_mask_type: NVTE_Mask_Type,
                            scaling_factor: float, dropout_probability: float, is_training: bool):
    """
    Wrapper for TE fused attention bwd with kvpacked inputs
    Return the gradients of fused attention with packed kv input
    """
    if attn_bias_type == NVTE_Bias_Type.NVTE_NO_BIAS:
        assert bias is None
        bias = jnp.zeros(0, dtype=q.dtype)
    dummy_input = jnp.zeros(0, q.dtype)
    dq, dkv, _, dbias = FusedAttnBwdPrimitive.outer_primitive.bind(
        q,
        kv,
        dummy_input,
        bias,
        softmax_aux,
        rng_state,
        output,
        doutput,
        q_seqlen,
        kv_seqlen,
        attn_bias_type=attn_bias_type,
        attn_mask_type=attn_mask_type,
        qkv_layout=NVTE_QKV_Layout.NVTE_BSHD_BS2HD,
        scaling_factor=scaling_factor,
        dropout_probability=dropout_probability,
        is_training=is_training)
    return dq, dkv, dbias


def fused_attn_fwd(q: jnp.ndarray, k: jnp.ndarray, v: jnp.ndarray, bias: jnp.ndarray,
                   q_seqlen: jnp.ndarray, kv_seqlen: jnp.ndarray, seed: jnp.ndarray,
                   attn_bias_type: NVTE_Bias_Type, attn_mask_type: NVTE_Mask_Type,
                   scaling_factor: float, dropout_probability: float, is_training: bool):
    """
    Wrapper for TE fused attention fwd, where query, key, value are seperated tensors
    Return BMM1 -> (PreBias) -> ScaleMaskSoftmax -> (PostBias) -> (Dropout) -> BMM2
    """
    checker = _FusedAttnRNGStateChecker()
    seed = checker.check_seed(seed, dropout_probability, is_training)

    if attn_bias_type == NVTE_Bias_Type.NVTE_NO_BIAS:
        assert bias is None
        bias = jnp.zeros(0, dtype=q.dtype)

    return FusedAttnFwdPrimitive.outer_primitive.bind(
        q,
        k,
        v,
        bias,
        q_seqlen,
        kv_seqlen,
        seed,
        attn_bias_type=attn_bias_type,
        attn_mask_type=attn_mask_type,
        qkv_layout=NVTE_QKV_Layout.NVTE_BSHD_BSHD_BSHD,
        scaling_factor=scaling_factor,
        dropout_probability=dropout_probability,
        is_training=is_training)


def fused_attn_bwd(q: jnp.ndarray, k: jnp.ndarray, v: jnp.ndarray, bias: jnp.ndarray,
                   softmax_aux: jnp.ndarray, rng_state: jnp.ndarray, output: jnp.ndarray,
                   doutput: jnp.ndarray, q_seqlen: jnp.ndarray, kv_seqlen: jnp.ndarray,
                   attn_bias_type: NVTE_Bias_Type, attn_mask_type: NVTE_Mask_Type,
                   scaling_factor: float, dropout_probability: float, is_training: bool):
    """
    Wrapper for TE fused attention bwd
    Return the gradients of fused attention with seperated query, key, value tensors
    """
    if attn_bias_type == NVTE_Bias_Type.NVTE_NO_BIAS:
        assert bias is None
        bias = jnp.zeros(0, dtype=q.dtype)
    return FusedAttnBwdPrimitive.outer_primitive.bind(
        q,
        k,
        v,
        bias,
        softmax_aux,
        rng_state,
        output,
        doutput,
        q_seqlen,
        kv_seqlen,
        attn_bias_type=attn_bias_type,
        attn_mask_type=attn_mask_type,
        qkv_layout=NVTE_QKV_Layout.NVTE_BSHD_BSHD_BSHD,
        scaling_factor=scaling_factor,
        dropout_probability=dropout_probability,
        is_training=is_training)


class ActLuPrimitive(BasePrimitive):
    """
    Activation Forward Primitive
    """
    name = "te_act_lu"
    multiple_results = False
    inner_primitive = None
    outer_primitive = None
    impl_static_args = (1,)

    @staticmethod
    def abstract(x_aval, *, act_enum):  # pylint: disable=unused-argument
        """
        act_lu abstract
        """
        dtype = dtypes.canonicalize_dtype(x_aval.dtype)
        assert dtype in [jnp.float32, jnp.float16, jnp.bfloat16]

        x_shape = x_aval.shape
        assert (x_shape[-2] == 2 or x_shape[-2] == 1)
        hidden_size = x_shape[-1]
        batch_shapes = x_shape[:-2]
        out_aval = core.raise_to_shaped(x_aval)
        out_shape = (batch_shapes) + (hidden_size,)
        out_aval = out_aval.update(shape=out_shape, dtype=dtype)

        return out_aval

    @staticmethod
    def lowering(ctx, x, *, act_enum):
        """
        act_lu lowering rules
        """
        (x_aval,) = ctx.avals_in
        assert x_aval.dtype in [jnp.float32, jnp.float16, jnp.bfloat16]
        ir_x_type = ir.RankedTensorType(x.type)
        ir_x_shape = ir_x_type.shape
        out_shape = ir_x_shape[:-2] + [ir_x_shape[-1]]

        out_types = [
            ir.RankedTensorType.get(out_shape, ir_x_type.element_type),
        ]
        operands = [x]
        operand_shapes = [ir_x_shape]
        args = CustomCallArgsWrapper(out_types, operands, operand_shapes)

        hidden_size = ir_x_shape[-1]
        batch_size = reduce(operator.mul, ir_x_shape[:-2])
        in_dtype = jax_dtype_to_te_dtype(x_aval.dtype)
        opaque = transformer_engine_jax.pack_common_descriptor(
            (batch_size, hidden_size), in_dtype, in_dtype, act_enum)

        out = custom_caller(ActLuPrimitive.name, args, opaque, False)

        return [out]

    @staticmethod
    def impl(x, act_enum):
        assert ActLuPrimitive.inner_primitive is not None
        out = ActLuPrimitive.inner_primitive.bind(x, act_enum=act_enum)
        return out

    @staticmethod
    def batcher(batched_args, batch_dims, *, act_enum):
        """
        act_lu batcher
        """
        _check_valid_batch_dims(batch_dims)
        assert ActLuPrimitive.outer_primitive is not None
        inputs, = batched_args
        inputs_bdim, = batch_dims

        out_bdims = inputs_bdim
        return ActLuPrimitive.outer_primitive.bind(inputs, act_enum=act_enum), out_bdims

    @staticmethod
    def infer_sharding_from_operands(act_enum, mesh, arg_infos, result_infos):
        """
        act_lu infer_sharding_from_operands
        """
        del result_infos, act_enum    # Unused.
        x_spec = get_padded_spec(arg_infos[0])
        out_sharding = NamedSharding(mesh, PartitionSpec(*x_spec[:-2], x_spec[-1]))
        return out_sharding

    @staticmethod
    def partition(act_enum, mesh, arg_infos, result_infos):
        """
        act_lu partitioning
        """
        del result_infos, act_enum
        x_spec = get_padded_spec(arg_infos[0])
        arg_shardings = tuple(arg_i.sharding for arg_i in arg_infos)
        out_sharding = NamedSharding(mesh, PartitionSpec(*x_spec[:-2], x_spec[-1]))
<<<<<<< HEAD
        impl = ActLuPrimitive.impl
        return mesh, impl, out_sharding, arg_shardings


register_primitive(ActLuPrimitive)
=======

        def sharded_impl(x):
            return ActLuPrimitive.impl(x, act_enum=act_enum)

        return mesh, sharded_impl, out_sharding, arg_shardings


register_primitive(ActLuPrimitive)

>>>>>>> 87e4d6c3

def act_lu(inputs: jnp.ndarray, activation_type: Sequence[Union[str, Callable]]) -> jnp.ndarray:
    """
    act_lu wrapper
    Return act_lu(inputs)
    Input shape: (N, 1, H) for non-gated activations
                 (N, 2, H) for gated activations
    """
    act_type_id = ActivationEnum[activation_type]
    return ActLuPrimitive.outer_primitive.bind(inputs, act_enum=act_type_id)


class DActLuPrimitive(BasePrimitive):
    """
    Dgated ActLu Primitive
    """
    name = "te_dact_lu"
    multiple_results = False
    inner_primitive = None
    outer_primitive = None
    impl_static_args = (2,)

    @staticmethod
    def abstract(dz_aval, x_aval, *, act_enum):  # pylint: disable=unused-argument
        """
        dact_lu abstract
        """
        dtype = dtypes.canonicalize_dtype(dz_aval.dtype)
        assert dtype in [jnp.float32, jnp.float16, jnp.bfloat16]
        assert x_aval.dtype == dtype
        for axis in range(len(dz_aval.shape) - 1):
            assert dz_aval.shape[axis] == x_aval.shape[axis]
        assert (x_aval.shape[-2] == 2 or x_aval.shape[-2] == 1)

        i_hidden_size = dz_aval.shape[-1]
        g_hidden_size = x_aval.shape[-1]
        assert i_hidden_size == g_hidden_size
        out_aval = core.raise_to_shaped(x_aval)

        return out_aval

    @staticmethod
    def lowering(ctx, dz, x, *, act_enum):
        """
        dact_lu lowering rules
        """
        in_aval, gi_aval = ctx.avals_in
        assert in_aval.dtype in [jnp.float32, jnp.float16, jnp.bfloat16]
        assert gi_aval.dtype == in_aval.dtype
        ir_in_type = ir.RankedTensorType(dz.type)
        ir_in_shape = ir_in_type.shape
        gi_type = ir.RankedTensorType(x.type)
        gi_shape = gi_type.shape
#        assert ir_in_shape == gi_shape
        for axis in range(len(ir_in_shape) - 1):
            assert ir_in_shape[axis] == gi_shape[axis]

        ir_batch_size = reduce(operator.mul, ir_in_shape[:-1])
        i_hidden_size = ir_in_shape[-1]
        g_hidden_size = gi_shape[-1]
        assert i_hidden_size == g_hidden_size
        out_dtype = ir_in_type.element_type
        out_shape = gi_shape

        out_types = [
            ir.RankedTensorType.get(out_shape, out_dtype),
        ]
        operands = [dz, x]
        operand_shapes = [ir_in_shape, gi_shape]
        args = CustomCallArgsWrapper(out_types, operands, operand_shapes)

        in_dtype = jax_dtype_to_te_dtype(in_aval.dtype)
        opaque = transformer_engine_jax.pack_common_descriptor((ir_batch_size, i_hidden_size),
                                                               in_dtype, in_dtype, act_enum)

        out = custom_caller(DActLuPrimitive.name, args, opaque, False)

        return [out]

    @staticmethod
    def impl(dz, x, act_enum):
        """
        dact_lu implementation
        """
        assert DActLuPrimitive.inner_primitive is not None
        dx = DActLuPrimitive.inner_primitive.bind(dz, x, act_enum=act_enum)
        return dx

    @staticmethod
    def batcher(batched_args, batch_dims, *, act_enum):
        """
        dact_lu batcher
        """
        _check_valid_batch_dims(batch_dims)
        assert DActLuPrimitive.outer_primitive is not None
        dz, x = batched_args
        _, x_bdim = batch_dims

        out_bdims = x_bdim
        return DActLuPrimitive.outer_primitive.bind(dz, x, act_enum=act_enum), out_bdims

    @staticmethod
    def infer_sharding_from_operands(act_enum, mesh, arg_infos, result_infos):
        """
        dact_lu infer_sharding_from_operands
        """
        del result_infos, act_enum    # Unused.
        act_lu_out_spec = get_padded_spec(arg_infos[1])
        dx_sharding = NamedSharding(mesh, PartitionSpec(*act_lu_out_spec))
        return dx_sharding

    @staticmethod
    def partition(act_enum, mesh, arg_infos, result_infos):
        """
        dact_lu partition
        """
        del result_infos, act_enum
        dx_sharding = NamedSharding(mesh, PartitionSpec(*get_padded_spec(arg_infos[1])))
        arg_shardings = tuple(arg_i.sharding for arg_i in arg_infos)
        out_shardings = dx_sharding
<<<<<<< HEAD
        impl = DActLuPrimitive.impl
        return mesh, impl, out_shardings, arg_shardings
=======

        def sharded_impl(dz, x):
            return DActLuPrimitive.impl(dz, x, act_enum=act_enum)

        return mesh, sharded_impl, out_shardings, arg_shardings
>>>>>>> 87e4d6c3


register_primitive(DActLuPrimitive)


def dact_lu(inputs: jnp.ndarray, act_lu_inputs: jnp.ndarray,
            activation_type: Sequence[Union[str, Callable]]) -> jnp.ndarray:
    """
    dact_lu fusion wrapper
    Return dgated_act_lu(inputs)
    """
    act_type_id = ActivationEnum[activation_type]
    return DActLuPrimitive.outer_primitive.bind(inputs, act_lu_inputs, act_enum=act_type_id)


def _normalize_axis_boundary(axis, ndim):
    return axis if axis >= 0 else ndim + axis


def _multidim_transpose(shape, static_axis_boundary, transpose_axis_boundary):
    """
    te_cast_transpose_p multi-dims transpose

    static_axis_boundary: int, Indicate those axes <= static_axis_boundary would not be
        involved into transpose, -1 means all axes involve into transpose.
    transpose_axis_boundary: int, Indicate how to split multi-dimensions tensors to 2D matrix for
        transpose. Note, transpose_axis_boundary should be greater than static_axis_boundary

    examples:
        X in shape (dim0, dim1, dim2, dim3, dim4)

        static_axis_boundary == -1, transpose_axis_boundary == 2
            Xt = (dim2, dim3, dim4, dim0, dim1)

        static_axis_boundary == 0, transpose_axis_boundary == 2
            Xt = (dim0, dim2, dim3, dim4, dim1)

        static_axis_boundary == 0, transpose_axis_boundary == 3
            Xt = (dim0, dim3, dim4, dim1. dim2)
    """
    if static_axis_boundary < 0:
        static_axis_boundary = -1    # means no static axes
    assert static_axis_boundary < len(shape) - 2    # at least 2 remaining for transpose.
    transpose_start_idx = static_axis_boundary + 1
    transpose_axis_boundary = _normalize_axis_boundary(transpose_axis_boundary, len(shape))
    assert transpose_start_idx < transpose_axis_boundary
    return (*shape[:transpose_start_idx], *shape[transpose_axis_boundary:],
            *shape[transpose_start_idx:transpose_axis_boundary])


class CastTransposePrimitive(BasePrimitive):
    """
    Cast Transpose Primitive
    """
    name = "te_cast_transpose"
    multiple_results = True
    impl_static_args = (4, 5, 6)
    inner_primitive = None
    outer_primitive = None

    @staticmethod
    def abstract(x_aval, amax_aval, scale_aval, scale_inv_aval, *, out_dtype, static_axis_boundary,
                 transpose_axis_boundary):
        """
        te_cast_transpose_p abstract
        """
        dtype = dtypes.canonicalize_dtype(x_aval.dtype)
        assert dtype in [jnp.float32, jnp.float16, jnp.bfloat16]
        assert amax_aval.dtype == jnp.float32
        assert scale_aval.dtype == jnp.float32
        assert scale_inv_aval.dtype == jnp.float32

        transposed_x_shape = _multidim_transpose(x_aval.shape, static_axis_boundary,
                                                 transpose_axis_boundary)

        casted_x_aval = x_aval.update(shape=x_aval.shape, dtype=out_dtype)
        casted_xt_aval = x_aval.update(shape=transposed_x_shape, dtype=out_dtype)
        updated_amax_aval = amax_aval.update(shape=amax_aval.shape, dtype=amax_aval.dtype)

        return casted_x_aval, casted_xt_aval, updated_amax_aval

    @staticmethod
    def lowering(ctx, x, amax, scale, scale_inv, *, out_dtype, static_axis_boundary,
                 transpose_axis_boundary):
        """
        te_cast_transpose_p lowering rules
        """
        x_aval, amax_aval, scale_aval, scale_inv_aval = ctx.avals_in
        assert x_aval.dtype in [jnp.float32, jnp.float16, jnp.bfloat16]
        assert amax_aval.dtype == jnp.float32
        assert scale_aval.dtype == jnp.float32
        assert scale_inv_aval.dtype == jnp.float32
        ir_x_type = ir.RankedTensorType(x.type)
        ir_x_shape = ir_x_type.shape
        if static_axis_boundary >= 0:
            for i in range(static_axis_boundary + 1):
                assert ir_x_shape[i] == 1
        ir_out_dtype = jax_dtype_to_ir_dtype(out_dtype)
        ir_amax_type = ir.RankedTensorType(amax.type)
        ir_amax_dtype = ir_amax_type.element_type
        ir_amax_shape = ir_amax_type.shape
        ir_scale_shape = ir_amax_shape
        ir_scale_inv_shape = ir_amax_shape

        transposed_x_shape = _multidim_transpose(ir_x_shape, static_axis_boundary,
                                                 transpose_axis_boundary)

        out_types = [
            ir.RankedTensorType.get(ir_x_shape, ir_out_dtype),
            ir.RankedTensorType.get(transposed_x_shape, ir_out_dtype),
            ir.RankedTensorType.get(ir_amax_shape, ir_amax_dtype),
        ]
        operands = [x, amax, scale, scale_inv]
        operand_shapes = [ir_x_shape, ir_amax_shape, ir_scale_shape, ir_scale_inv_shape]
        args = CustomCallArgsWrapper(out_types, operands, operand_shapes)

        contracted_x_shape = (reduce(operator.mul, ir_x_shape[:transpose_axis_boundary]),
                              reduce(operator.mul, ir_x_shape[transpose_axis_boundary:]))
        opaque = transformer_engine_jax.pack_common_descriptor(contracted_x_shape,
                                                               jax_dtype_to_te_dtype(x_aval.dtype),
                                                               jax_dtype_to_te_dtype(out_dtype))

        out = custom_caller(CastTransposePrimitive.name,
                            args,
                            opaque,
                            False,
                            operand_output_aliases={1: 2})

        return out

    @staticmethod
    def impl(x, amax, scale, scale_inv, out_dtype, static_axis_boundary, transpose_axis_boundary):
        """
        te_cast_transpose implementation
        """
        assert CastTransposePrimitive.inner_primitive is not None
        casted_x, casted_transposed_x, updated_amax = \
            CastTransposePrimitive.inner_primitive.bind(
                x, amax, scale, scale_inv, out_dtype=out_dtype,
                static_axis_boundary=static_axis_boundary,
                transpose_axis_boundary=transpose_axis_boundary)
        return casted_x, casted_transposed_x, updated_amax

    @staticmethod
    def batcher(batched_args, batch_dims, *, out_dtype, static_axis_boundary,
                transpose_axis_boundary):
        _check_valid_batch_dims(batch_dims)
        assert CastTransposePrimitive.outer_primitive is not None
        assert static_axis_boundary < 0

        x, amax, scale, scale_inv = batched_args
        x_bdim, amax_bdim, *_ = batch_dims

        # Minus batch dim.
        transpose_axis_boundary = _normalize_axis_boundary(transpose_axis_boundary, x.ndim - 1)
        transpose_axis_boundary += 1    # Plus batch dim

        out_bdims = x_bdim, x_bdim, amax_bdim
        return CastTransposePrimitive.outer_primitive.bind(
            x,
            amax,
            scale,
            scale_inv,
            out_dtype=out_dtype,
            static_axis_boundary=x_bdim,
            transpose_axis_boundary=transpose_axis_boundary), out_bdims

    @staticmethod
    def infer_sharding_from_operands(out_dtype, static_axis_boundary, transpose_axis_boundary, mesh,
                                     arg_infos, result_infos):
        del out_dtype, result_infos
        x_spec = get_padded_spec(arg_infos[0])
        casted_x_sharding = NamedSharding(mesh, PartitionSpec(*x_spec))
        xt_spec = _multidim_transpose(x_spec, static_axis_boundary, transpose_axis_boundary)
        casted_transposed_x_sharding = NamedSharding(mesh, PartitionSpec(*xt_spec))
        amax_sharding = NamedSharding(mesh, PartitionSpec(*get_padded_spec(arg_infos[1])))
        return (casted_x_sharding, casted_transposed_x_sharding, amax_sharding)

    @staticmethod
    def partition(out_dtype, static_axis_boundary, transpose_axis_boundary, mesh, arg_infos,
                  result_infos):
        del result_infos
        x_spec = get_padded_spec(arg_infos[0])
        casted_x_sharding = NamedSharding(mesh, PartitionSpec(*x_spec))
        xt_spec = _multidim_transpose(x_spec, static_axis_boundary, transpose_axis_boundary)
        casted_transposed_x_sharding = NamedSharding(mesh, PartitionSpec(*xt_spec))
        amax_sharding = NamedSharding(mesh, PartitionSpec(*get_padded_spec(arg_infos[1])))
        arg_shardings = tuple(arg_i.sharding for arg_i in arg_infos)
        out_shardings = (casted_x_sharding, casted_transposed_x_sharding, amax_sharding)

        def sharded_impl(x, amax, scale, scale_inv):
            local_cx, local_cxt, local_updated_amax = \
                CastTransposePrimitive.impl(x, amax, scale, scale_inv,
                     out_dtype=out_dtype,
                       static_axis_boundary=static_axis_boundary,
                       transpose_axis_boundary=transpose_axis_boundary)
            global_updated_amax = all_reduce_max_along_all_axes_except_PP(local_updated_amax)

            return local_cx, local_cxt, global_updated_amax

        return mesh, sharded_impl, out_shardings, arg_shardings


register_primitive(CastTransposePrimitive)


def cast_transpose(x: jnp.ndarray, amax: jnp.ndarray, scale: jnp.ndarray, scale_inv: jnp.ndarray,
                   out_dtype: jnp.dtype, static_axis_boundary: int,
                   transpose_axis_boundary: int) -> Tuple[jnp.ndarray, jnp.ndarray, jnp.ndarray]:
    """
    cast transpose wrapper
    Return two tensors, FP8(inputs) and FP8(inputs.T), which are scaled by `scale`
    """
    return CastTransposePrimitive.outer_primitive.bind(
        x,
        amax,
        scale,
        scale_inv,
        out_dtype=out_dtype,
        static_axis_boundary=static_axis_boundary,
        transpose_axis_boundary=transpose_axis_boundary)


class CastFP8Primitive(BasePrimitive):
    """
    Cast Primitive
    """
    name = "te_quantize"
    multiple_results = True
    impl_static_args = (4,)
    inner_primitive = None
    outer_primitive = None

    @staticmethod
    def abstract(x_aval, amax_aval, scale_aval, scale_inv_aval, *, out_dtype):
        """
        te_cast abstract
        """
        dtype = dtypes.canonicalize_dtype(x_aval.dtype)
        assert dtype in [jnp.float32, jnp.float16, jnp.bfloat16]
        assert amax_aval.dtype == jnp.float32
        assert scale_aval.dtype == jnp.float32
        assert scale_inv_aval.dtype == jnp.float32

        casted_x_aval = x_aval.update(shape=x_aval.shape, dtype=out_dtype)
        updated_amax_aval = amax_aval.update(shape=amax_aval.shape, dtype=amax_aval.dtype)

        return casted_x_aval, updated_amax_aval

    @staticmethod
    def lowering(ctx, x, amax, scale, scale_inv, *, out_dtype):
        """
        te_cast lowering rules
        """
        x_aval, amax_aval, scale_aval, scale_inv_aval = ctx.avals_in
        assert x_aval.dtype in [jnp.float32, jnp.float16, jnp.bfloat16]
        assert amax_aval.dtype == jnp.float32
        assert scale_aval.dtype == jnp.float32
        assert scale_inv_aval.dtype == jnp.float32
        ir_x_type = ir.RankedTensorType(x.type)
        ir_x_shape = ir_x_type.shape
        ir_out_dtype = jax_dtype_to_ir_dtype(out_dtype)
        ir_amax_type = ir.RankedTensorType(amax.type)
        ir_amax_dtype = ir_amax_type.element_type
        ir_amax_shape = ir_amax_type.shape
        ir_scale_shape = ir_amax_shape
        ir_scale_inv_shape = ir_amax_shape

        out_types = [
            ir.RankedTensorType.get(ir_x_shape, ir_out_dtype),
            ir.RankedTensorType.get(ir_amax_shape, ir_amax_dtype),
        ]
        operands = [x, amax, scale, scale_inv]
        operand_shapes = [ir_x_shape, ir_amax_shape, ir_scale_shape, ir_scale_inv_shape]
        args = CustomCallArgsWrapper(out_types, operands, operand_shapes)

        opaque = transformer_engine_jax.pack_common_descriptor(ir_x_shape,
                                                               jax_dtype_to_te_dtype(x_aval.dtype),
                                                               jax_dtype_to_te_dtype(out_dtype))

        out = custom_caller(CastFP8Primitive.name,
                            args,
                            opaque,
                            False,
                            operand_output_aliases={1: 1})

        return out

    @staticmethod
    def impl(x, amax, scale, scale_inv, out_dtype):
        """
        te_cast implementation
        """
        assert CastFP8Primitive.inner_primitive is not None
        casted_x, updated_amax = \
            CastFP8Primitive.inner_primitive.bind(
                x, amax, scale, scale_inv, out_dtype=out_dtype)
        return casted_x, updated_amax

    @staticmethod
    def batcher(batched_args, batch_dims, *, out_dtype):
        _check_valid_batch_dims(batch_dims)
        assert CastFP8Primitive.outer_primitive is not None

        x, amax, scale, scale_inv = batched_args
        x_bdim, amax_bdim, *_ = batch_dims

        out_bdims = x_bdim, amax_bdim
        return CastFP8Primitive.outer_primitive.bind(x, amax, scale, scale_inv,
                                                     out_dtype=out_dtype), out_bdims

    @staticmethod
    def infer_sharding_from_operands(out_dtype, mesh, arg_infos, result_infos):
        del out_dtype, result_infos
        x_spec = get_padded_spec(arg_infos[0])
        casted_x_sharding = NamedSharding(mesh, PartitionSpec(*x_spec))
        amax_sharding = NamedSharding(mesh, PartitionSpec(*get_padded_spec(arg_infos[1])))
        return (casted_x_sharding, amax_sharding)

    @staticmethod
    def partition(out_dtype, mesh, arg_infos, result_infos):
        del result_infos
        x_spec = get_padded_spec(arg_infos[0])
        casted_x_sharding = NamedSharding(mesh, PartitionSpec(*x_spec))
        amax_sharding = NamedSharding(mesh, PartitionSpec(*get_padded_spec(arg_infos[1])))
        arg_shardings = tuple(arg_i.sharding for arg_i in arg_infos)
        out_shardings = (casted_x_sharding, amax_sharding)

        def sharded_impl(x, amax, scale, scale_inv):
            local_cx, local_updated_amax = \
                CastFP8Primitive.impl(x, amax, scale, scale_inv, out_dtype=out_dtype)
            global_updated_amax = all_reduce_max_along_all_axes_except_PP(local_updated_amax)

            return local_cx, global_updated_amax

        return mesh, sharded_impl, out_shardings, arg_shardings


register_primitive(CastFP8Primitive)


def cast_fp8(x: jnp.ndarray, amax: jnp.ndarray, scale: jnp.ndarray, scale_inv: jnp.ndarray,
             out_dtype: TEDType) -> Tuple[jnp.ndarray, jnp.ndarray]:
    """
    Cast wrapper
    Return FP8 tensor
    """
    return CastFP8Primitive.outer_primitive.bind(x, amax, scale, scale_inv, out_dtype=out_dtype)


class TransposePrimitive(BasePrimitive):
    """
    Transpose Primitive
    """
    name = "te_transpose"
    multiple_results = False
    impl_static_args = (1, 2)
    inner_primitive = None
    outer_primitive = None

    @staticmethod
    def abstract(x_aval, *, static_axis_boundary, transpose_axis_boundary):
        """
        _transpose abstract
        """
        transposed_x_shape = _multidim_transpose(x_aval.shape, static_axis_boundary,
                                                 transpose_axis_boundary)
        xt_aval = x_aval.update(shape=transposed_x_shape, dtype=x_aval.dtype)

        return xt_aval

    @staticmethod
    def lowering(ctx, x, *, static_axis_boundary, transpose_axis_boundary):
        """
        _transpose cuda lowering
        """

        x_aval = ctx.avals_in[0]
        assert x_aval.dtype in [
            jnp.float32, jnp.float16, jnp.bfloat16, jnp.float8_e4m3fn, jnp.float8_e5m2
        ]

        ir_x_type = ir.RankedTensorType(x.type)
        ir_x_shape = ir_x_type.shape
        ir_out_dtype = jax_dtype_to_ir_dtype(x_aval.dtype)
        if static_axis_boundary >= 0:
            for i in range(static_axis_boundary + 1):
                assert ir_x_shape[i] == 1

        transposed_x_shape = _multidim_transpose(ir_x_shape, static_axis_boundary,
                                                 transpose_axis_boundary)

        out_types = [ir.RankedTensorType.get(transposed_x_shape, ir_out_dtype)]
        operands = [x]
        operand_shapes = [ir_x_shape]
        args = CustomCallArgsWrapper(out_types, operands, operand_shapes)

        te_dtype = jax_dtype_to_te_dtype(x_aval.dtype)
        contracted_x_shape = (reduce(operator.mul, ir_x_shape[:transpose_axis_boundary]),
                              reduce(operator.mul, ir_x_shape[transpose_axis_boundary:]))
        opaque = transformer_engine_jax.pack_common_descriptor(contracted_x_shape, te_dtype,
                                                               te_dtype)

        out = custom_caller(TransposePrimitive.name, args, opaque, False)

        return [out]

    @staticmethod
    def impl(x, static_axis_boundary, transpose_axis_boundary):
        """
        tcast_transpose implementation
        """
        assert TransposePrimitive.inner_primitive is not None
        transposed_x = \
            TransposePrimitive.inner_primitive.bind(x,
                                                    static_axis_boundary=static_axis_boundary,
                                                    transpose_axis_boundary=transpose_axis_boundary)
        return transposed_x

    @staticmethod
    def batcher(batched_args, batch_dims, *, static_axis_boundary, transpose_axis_boundary):
        _check_valid_batch_dims(batch_dims)
        assert TransposePrimitive.outer_primitive is not None
        assert static_axis_boundary < 0

        x, = batched_args
        x_bdim, = batch_dims

        # Minus batch dim.
        transpose_axis_boundary = _normalize_axis_boundary(transpose_axis_boundary, x.ndim - 1)
        transpose_axis_boundary += 1    # Plus batch dim

        out_bdims = x_bdim
        return TransposePrimitive.outer_primitive.bind(
            x, static_axis_boundary=x_bdim,
            transpose_axis_boundary=transpose_axis_boundary), out_bdims

    @staticmethod
    def infer_sharding_from_operands(static_axis_boundary, transpose_axis_boundary, mesh, arg_infos,
                                     result_infos):
        del result_infos
        x_spec = get_padded_spec(arg_infos[0])
        xt_spec = _multidim_transpose(x_spec, static_axis_boundary, transpose_axis_boundary)
        transposed_x_sharding = NamedSharding(mesh, PartitionSpec(*xt_spec))
        return transposed_x_sharding

    @staticmethod
    def partition(static_axis_boundary, transpose_axis_boundary, mesh, arg_infos, result_infos):
        del result_infos
        x_spec = get_padded_spec(arg_infos[0])
        xt_spec = _multidim_transpose(x_spec, static_axis_boundary, transpose_axis_boundary)
        transposed_x_sharding = NamedSharding(mesh, PartitionSpec(*xt_spec))
        arg_shardings = tuple(arg_i.sharding for arg_i in arg_infos)
        out_shardings = transposed_x_sharding

        impl = partial(TransposePrimitive.impl,
                       static_axis_boundary=static_axis_boundary,
                       transpose_axis_boundary=transpose_axis_boundary)

        return mesh, impl, out_shardings, arg_shardings


register_primitive(TransposePrimitive)


def transpose(x: jnp.ndarray, static_axis_boundary: int,
              transpose_axis_boundary: int) -> jnp.ndarray:
    """
    transpose wrapper
    """
    return TransposePrimitive.outer_primitive.bind(x,
                                                   static_axis_boundary=static_axis_boundary,
                                                   transpose_axis_boundary=transpose_axis_boundary)


class LayerNormFwdFp8Primitive(BasePrimitive):
    """
    Layer Normalization Forward FP8 Primitive
    """
    name = "te_layernorm_forward_fp8"
    multiple_results = True
    impl_static_args = (6, 7, 8)    # out_type, zero_centered_gamma, epsilon
    inner_primitive = None
    outer_primitive = None

    @staticmethod
    def abstract(x_aval, gamma_aval, beta_aval, amax_aval, scale_aval, scale_inv_aval, *, out_dtype,
                 zero_centered_gamma, epsilon):
        """
        LayerNorm fwd (fp8 out) inner primitive abstract
        """
        x_dtype = dtypes.canonicalize_dtype(x_aval.dtype)

        assert x_dtype in [jnp.float32, jnp.float16, jnp.bfloat16]
        assert amax_aval.dtype == jnp.float32
        assert scale_aval.dtype == jnp.float32
        assert scale_inv_aval.dtype == jnp.float32

        mu_rsigama_dtype = jnp.float32

        assert gamma_aval.size == beta_aval.size

        wkspace_info, barrier_info = transformer_engine_jax.get_layernorm_fwd_workspace_sizes(
            x_aval.size // gamma_aval.size,    # batch size
            gamma_aval.size,    # hidden size
            jax_dtype_to_te_dtype(x_aval.dtype),    # in type
            jax_dtype_to_te_dtype(gamma_aval.dtype),    # weight type
            jax_dtype_to_te_dtype(out_dtype),
            True,
            zero_centered_gamma,
            epsilon)

        out_aval = x_aval.update(shape=x_aval.shape, dtype=out_dtype)
        mu_aval = rsigma_aval = out_aval.update(shape=out_aval.shape[:-1], dtype=mu_rsigama_dtype)
        updated_amax_aval = amax_aval.update(shape=amax_aval.shape, dtype=amax_aval.dtype)
        wkspace_aval = x_aval.update(shape=wkspace_info[0],
                                     dtype=te_dtype_to_jax_dtype(wkspace_info[1]))
        barrier_aval = x_aval.update(shape=barrier_info[0],
                                     dtype=te_dtype_to_jax_dtype(barrier_info[1]))

        return out_aval, mu_aval, rsigma_aval, updated_amax_aval, wkspace_aval, barrier_aval

    @staticmethod
    def outer_abstract(*args, **kwargs):
        """
        LayerNorm fwd (fp8 out) outer primitive abstract
        """
        out_aval, mu_aval, rsigma_aval, updated_amax_aval, _, _ = \
            LayerNormFwdFp8Primitive.abstract(*args, **kwargs)
        return out_aval, mu_aval, rsigma_aval, updated_amax_aval

    @staticmethod
    def lowering(ctx, x, gamma, beta, amax, scale, scale_inv, *, out_dtype, zero_centered_gamma,
                 epsilon):
        """
        LayerNorm fwd (fp8 out) lowering rules
        """
        x_aval, gamma_aval, beta_aval, amax_aval, scale_aval, scale_inv_aval = ctx.avals_in

        # Currently only support casting to E4M3 only in C side.
        assert out_dtype == jnp.float8_e4m3fn

        assert x_aval.dtype in [jnp.float32, jnp.float16, jnp.bfloat16]
        assert gamma_aval.dtype == beta_aval.dtype
        assert amax_aval.dtype == jnp.float32
        assert scale_aval.dtype == jnp.float32
        assert scale_inv_aval.dtype == jnp.float32

        x_type = ir.RankedTensorType(x.type)
        x_shape = x_type.shape
        g_type = ir.RankedTensorType(gamma.type)
        g_shape = g_type.shape
        b_type = ir.RankedTensorType(beta.type)
        b_shape = b_type.shape

        assert g_type == b_type
        assert g_shape == b_shape

        ir_out_dtype = jax_dtype_to_ir_dtype(out_dtype)
        ir_mu_dtype = ir.F32Type.get()
        ir_rsigma_dtype = ir.F32Type.get()
        ir_amax_type = ir.RankedTensorType(amax.type)
        ir_amax_dtype = ir_amax_type.element_type
        ir_amax_shape = ir_amax_type.shape
        ir_scale_shape = ir_amax_shape
        ir_scale_inv_shape = ir_amax_shape

        out_shape = x_shape
        hidden_size = reduce(operator.mul, g_shape)
        batch_shape = out_shape[:-1]
        batch_size = reduce(operator.mul, x_shape) // hidden_size

        wkspace_aval, barrier_aval = ctx.avals_out[-2:]

        out_types = [
            ir.RankedTensorType.get(out_shape, ir_out_dtype),
            ir.RankedTensorType.get(batch_shape, ir_mu_dtype),
            ir.RankedTensorType.get(batch_shape, ir_rsigma_dtype),
            ir.RankedTensorType.get(ir_amax_shape, ir_amax_dtype),
            ir.RankedTensorType.get(wkspace_aval.shape, jax_dtype_to_ir_dtype(wkspace_aval.dtype)),
            ir.RankedTensorType.get(barrier_aval.shape, jax_dtype_to_ir_dtype(barrier_aval.dtype))
        ]
        operands = [x, gamma, beta, amax, scale, scale_inv]
        operand_shapes = [
            x_shape, g_shape, b_shape, ir_amax_shape, ir_scale_shape, ir_scale_inv_shape
        ]
        args = CustomCallArgsWrapper(out_types, operands, operand_shapes)

        sm_margin = int(os.getenv("NVTE_FWD_LAYERNORM_SM_MARGIN", "0"))

        opaque = transformer_engine_jax.pack_norm_descriptor(
            batch_size,
            hidden_size,
            wkspace_aval.size,
            barrier_aval.size,
            (0,),    # no dgamma_part in FWD pass
            (0,),    # no dbeta_part in BWD pass
            jax_dtype_to_te_dtype(x_aval.dtype),
            jax_dtype_to_te_dtype(gamma_aval.dtype),
            jax_dtype_to_te_dtype(wkspace_aval.dtype),
            jax_dtype_to_te_dtype(barrier_aval.dtype),
            TEDType.kByte,    # dummy dgamma_part te_dtype
            TEDType.kByte,    # dummy dbeta_part te_dtype
            zero_centered_gamma,
            epsilon,
            sm_margin,
        )

        out = custom_caller(LayerNormFwdFp8Primitive.name,
                            args,
                            opaque,
                            False,
                            operand_output_aliases={3: 3})

        return out

    @staticmethod
    def impl(x, gamma, beta, amax, scale, scale_inv, out_dtype, zero_centered_gamma, epsilon):
        """
        to describe implementation
        """
        assert LayerNormFwdFp8Primitive.inner_primitive is not None
        out, mu, rsigma, updated_amax, _, _ = LayerNormFwdFp8Primitive.inner_primitive.bind(
            x,
            gamma,
            beta,
            amax,
            scale,
            scale_inv,
            out_dtype=out_dtype,
            zero_centered_gamma=zero_centered_gamma,
            epsilon=epsilon)
        return out, mu, rsigma, updated_amax

    @staticmethod
    def batcher(batched_args, batch_dims, *, out_dtype, zero_centered_gamma, epsilon):
        """
        to describe batch rules for vmap
        """
        _check_valid_batch_dims(batch_dims)
        assert LayerNormFwdFp8Primitive.outer_primitive is not None
        x, gamma, beta, amax, scale, scale_inv = batched_args
        x_bdim, _, _, amax_bdim, _, _ = batch_dims

        out_bdims = x_bdim, x_bdim, x_bdim, amax_bdim
        return LayerNormFwdFp8Primitive.outer_primitive.bind(
            x,
            gamma,
            beta,
            amax,
            scale,
            scale_inv,
            out_dtype=out_dtype,
            zero_centered_gamma=zero_centered_gamma,
            epsilon=epsilon), out_bdims

    @staticmethod
    def infer_sharding_from_operands(out_dtype, zero_centered_gamma, epsilon, mesh, arg_infos,
                                     result_infos):
        del out_dtype, zero_centered_gamma, epsilon, result_infos
        x_spec = get_padded_spec(arg_infos[0])
        if x_spec[-1] is not None:
            warnings.warn(
                f"Does not support to shard hidden dim in {LayerNormFwdPrimitive.name}! " \
                f"Force to not shard the hidden dim, which might introduce extra collective ops, " \
                f"and hurt performance.")

        out_sharding = NamedSharding(mesh, PartitionSpec(*x_spec[:-1], None))
        mu_sharding = rsigma_sharding = NamedSharding(mesh, PartitionSpec(*x_spec[:-1]))
        amax_sharding = NamedSharding(mesh, PartitionSpec(*get_padded_spec(arg_infos[3])))
        return (out_sharding, mu_sharding, rsigma_sharding, amax_sharding)

    @staticmethod
    def partition(out_dtype, zero_centered_gamma, epsilon, mesh, arg_infos, result_infos):
        del result_infos
        x_spec = get_padded_spec(arg_infos[0])
        g_spec = get_padded_spec(arg_infos[1])
        b_spec = get_padded_spec(arg_infos[2])
        if x_spec[-1] is not None:
            warnings.warn(
                f"Does not support to shard hidden dim in {LayerNormFwdFp8Primitive.name}! " \
                f"Force to not shard the hidden dim, which might introduce extra collective ops, " \
                f"and hurt performance."
            )
        if g_spec[-1] is not None:
            warnings.warn(
                f"{LayerNormFwdFp8Primitive.name} does not support sharding of parameter gamma " \
                f"Enforcing no sharding of parameters hidden dim! " \
            )
        if b_spec[-1] is not None:
            warnings.warn(
                f"{LayerNormFwdFp8Primitive.name} does not support sharding of parameter beta " \
                f"Enforcing no sharding of parameters hidden dim! " \
            )
        x_sharding = NamedSharding(mesh, PartitionSpec(*x_spec[:-1], None))
        g_sharding = NamedSharding(mesh, PartitionSpec(None))
        b_sharding = NamedSharding(mesh, PartitionSpec(None))
        out_sharding = x_sharding
        mu_sharding = rsigma_sharding = NamedSharding(
            mesh, PartitionSpec(*get_padded_spec(arg_infos[0])[:-1]))
        amax_sharding = NamedSharding(mesh, PartitionSpec(*get_padded_spec(arg_infos[3])))
        fp8_meta_sharding = amax_sharding
        arg_shardings = (x_sharding, g_sharding, b_sharding) + (fp8_meta_sharding,) * 3
        out_shardings = (out_sharding, mu_sharding, rsigma_sharding, amax_sharding)

        def sharded_impl(x, gamma, beta, amax, scale, scale_inv):
            local_x, local_mu, local_rsigma, local_amax = \
                LayerNormFwdFp8Primitive.impl(x, gamma, beta, amax, scale, scale_inv,
                                            out_dtype=out_dtype,
                                            zero_centered_gamma=zero_centered_gamma,
                                            epsilon=epsilon)
            global_updated_amax = all_reduce_max_along_all_axes_except_PP(local_amax)

            return local_x, local_mu, local_rsigma, global_updated_amax

        return mesh, sharded_impl, out_shardings, arg_shardings


register_primitive(LayerNormFwdFp8Primitive)


def layernorm_fwd_fp8(x: jnp.ndarray, gamma: jnp.ndarray, beta: jnp.ndarray, amax: jnp.ndarray,
                      scale: jnp.ndarray, scale_inv: jnp.ndarray, out_dtype: jnp.dtype,
                      zero_centered_gamma: bool, epsilon: float):
    """
    Wrapper for TE layernorm fwd (fp8 out)
    """
    return LayerNormFwdFp8Primitive.outer_primitive.bind(x,
                                                         gamma,
                                                         beta,
                                                         amax,
                                                         scale,
                                                         scale_inv,
                                                         out_dtype=out_dtype,
                                                         zero_centered_gamma=zero_centered_gamma,
                                                         epsilon=epsilon)


class RmsNormFwdFp8Primitive(BasePrimitive):
    """
    RMS Normalization Forward FP8 Primitive
    """
    name = "te_rmsnorm_forward_fp8"
    multiple_results = True
    impl_static_args = (5, 6)    # out_dtype, epsilon
    inner_primitive = None
    outer_primitive = None

    @staticmethod
    def abstract(x_aval, gamma_aval, amax_aval, scale_aval, scale_inv_aval, out_dtype, epsilon):
        """
        RMSNorm fwd (fp8 out) inner primitive abstract
        """
        x_dtype = dtypes.canonicalize_dtype(x_aval.dtype)

        assert x_dtype in [jnp.float32, jnp.float16, jnp.bfloat16]
        assert amax_aval.dtype == jnp.float32
        assert scale_aval.dtype == jnp.float32
        assert scale_inv_aval.dtype == jnp.float32

        hidden_size = gamma_aval.size
        assert x_aval.size % hidden_size == 0

        rsigama_dtype = jnp.float32

        wkspace_info, barrier_info = transformer_engine_jax.get_layernorm_fwd_workspace_sizes(
            x_aval.size // hidden_size,    # batch_size
            hidden_size,
            jax_dtype_to_te_dtype(x_aval.dtype),    # in te_dtype
            jax_dtype_to_te_dtype(gamma_aval.dtype),    # weight te_dtype
            jax_dtype_to_te_dtype(out_dtype),    # out te_dtype
            False,
            False,
            epsilon)

        out_aval = x_aval.update(shape=x_aval.shape, dtype=out_dtype)
        rsigma_aval = out_aval.update(shape=out_aval.shape[:-1], dtype=rsigama_dtype)
        amax_aval = out_aval.update(shape=amax_aval.shape, dtype=amax_aval.dtype)
        wkspace_aval = x_aval.update(shape=wkspace_info[0],
                                     dtype=te_dtype_to_jax_dtype(wkspace_info[1]))
        barrier_aval = x_aval.update(shape=barrier_info[0],
                                     dtype=te_dtype_to_jax_dtype(barrier_info[1]))

        return out_aval, rsigma_aval, amax_aval, wkspace_aval, barrier_aval

    @staticmethod
    def outer_abstract(*args, **kwargs):
        """
        RMSNorm fwd (fp8 out) outer primitive abstract
        """
        out_aval, rsigma_aval, amax_aval, _, _ = RmsNormFwdFp8Primitive.abstract(*args, **kwargs)
        return out_aval, rsigma_aval, amax_aval

    @staticmethod
    def lowering(ctx, x, gamma, amax, scale, scale_inv, *, out_dtype, epsilon):
        """
        RMSNorm fwd (fp8 out) lowering rules
        """

        # Currently only support casting to E4M3 only in C side.
        assert out_dtype == jnp.float8_e4m3fn

        x_aval, gamma_aval, amax_aval, scale_aval, scale_inv_aval = ctx.avals_in

        assert x_aval.dtype in [jnp.float32, jnp.float16, jnp.bfloat16]
        assert amax_aval.dtype == jnp.float32
        assert scale_aval.dtype == jnp.float32
        assert scale_inv_aval.dtype == jnp.float32

        x_type = ir.RankedTensorType(x.type)
        x_shape = x_type.shape
        g_type = ir.RankedTensorType(gamma.type)
        g_shape = g_type.shape

        ir_out_dtype = jax_dtype_to_ir_dtype(out_dtype)
        ir_rsigma_dtype = ir.F32Type.get()
        ir_amax_type = ir.RankedTensorType(amax.type)
        ir_amax_dtype = ir_amax_type.element_type
        ir_amax_shape = ir_amax_type.shape
        ir_scale_shape = ir_amax_shape
        ir_scale_inv_shape = ir_amax_shape

        out_shape = x_shape
        hidden_size = reduce(operator.mul, g_shape)
        batch_shape = out_shape[:-1]
        batch_size = reduce(operator.mul, x_shape) // hidden_size

        wkspace_aval, barrier_aval = ctx.avals_out[-2:]

        out_types = [
            ir.RankedTensorType.get(out_shape, ir_out_dtype),
            ir.RankedTensorType.get(batch_shape, ir_rsigma_dtype),
            ir.RankedTensorType.get(ir_amax_shape, ir_amax_dtype),
            ir.RankedTensorType.get(wkspace_aval.shape, jax_dtype_to_ir_dtype(wkspace_aval.dtype)),
            ir.RankedTensorType.get(barrier_aval.shape, jax_dtype_to_ir_dtype(barrier_aval.dtype))
        ]
        operands = [x, gamma, amax, scale, scale_inv]
        operand_shapes = [x_shape, g_shape, ir_amax_shape, ir_scale_shape, ir_scale_inv_shape]
        args = CustomCallArgsWrapper(out_types, operands, operand_shapes)

        sm_margin = int(os.getenv("NVTE_FWD_LAYERNORM_SM_MARGIN", "0"))

        opaque = transformer_engine_jax.pack_norm_descriptor(
            batch_size,
            hidden_size,
            wkspace_aval.size,
            barrier_aval.size,
            (0,),    # no dgamma_part in FWD pass
            (0,),    # no dbeta_part in BWD pass
            jax_dtype_to_te_dtype(x_aval.dtype),
            jax_dtype_to_te_dtype(gamma_aval.dtype),
            jax_dtype_to_te_dtype(wkspace_aval.dtype),
            jax_dtype_to_te_dtype(barrier_aval.dtype),
            TEDType.kByte,    # dummy dgamma_part te_dtype
            TEDType.kByte,    # dummy dbeta_part te_dtype
            False,    # RMSNorm doesn't support zero_centered_gamma
            epsilon,
            sm_margin,
        )

        out = custom_caller(RmsNormFwdFp8Primitive.name,
                            args,
                            opaque,
                            False,
                            operand_output_aliases={2: 2})

        return out

    @staticmethod
    def impl(x, gamma, amax, scale, scale_inv, out_dtype, epsilon):
        """
        to describe implementation
        """
        assert RmsNormFwdFp8Primitive.inner_primitive is not None
        out, rsigma, amax, _, _ = RmsNormFwdFp8Primitive.inner_primitive.bind(x,
                                                                              gamma,
                                                                              amax,
                                                                              scale,
                                                                              scale_inv,
                                                                              out_dtype=out_dtype,
                                                                              epsilon=epsilon)
        return out, rsigma, amax

    @staticmethod
    def batcher(batched_args, batch_dims, *, out_dtype, epsilon):
        """
        to describe batch rules for vmap
        """
        _check_valid_batch_dims(batch_dims)
        assert RmsNormFwdFp8Primitive.outer_primitive is not None
        x, gamma, amax, scale, scale_inv = batched_args
        x_bdim, _, amax_bdim, _, _ = batch_dims
        out_bdims = x_bdim, x_bdim, amax_bdim
        return RmsNormFwdFp8Primitive.outer_primitive.bind(x,
                                                           gamma,
                                                           amax,
                                                           scale,
                                                           scale_inv,
                                                           out_dtype=out_dtype,
                                                           epsilon=epsilon), out_bdims

    @staticmethod
    def infer_sharding_from_operands(out_dtype, epsilon, mesh, arg_infos, result_infos):
        del out_dtype, epsilon, result_infos
        x_spec = get_padded_spec(arg_infos[0])
        if x_spec[-1] is not None:
            warnings.warn(
                f"Does not support to shard hidden dim in {RmsNormFwdFp8Primitive.name}! " \
                f"Force to not shard the hidden dim, which might introduce extra collective ops, " \
                f"and hurt performance."
            )
        out_sharding = NamedSharding(mesh, PartitionSpec(*x_spec[:-1], None))
        rsigma_sharding = NamedSharding(mesh, PartitionSpec(*x_spec[:-1]))
        amax_sharding = NamedSharding(mesh, PartitionSpec(*get_padded_spec(arg_infos[2])))
        return (out_sharding, rsigma_sharding, amax_sharding)

    @staticmethod
    def partition(out_dtype, epsilon, mesh, arg_infos, result_infos):
        del result_infos
        x_spec = get_padded_spec(arg_infos[0])
        g_spec = get_padded_spec(arg_infos[1])
        if x_spec[-1] is not None:
            warnings.warn(
                f"Does not support to shard hidden dim in {RmsNormFwdFp8Primitive.name}! " \
                f"Force to not shard the hidden dim, which might introduce extra collective ops, " \
                f"and hurt performance."
            )
        if g_spec[-1] is not None:
            warnings.warn(
                f"{RmsNormFwdFp8Primitive.name} does not support sharding of parameter gamma " \
                f"Enforcing no sharding of parameters hidden dim! " \
            )
        x_sharding = NamedSharding(mesh, PartitionSpec(*x_spec[:-1], None))
        g_sharding = NamedSharding(mesh, PartitionSpec(None))
        out_sharding = x_sharding
        rsigma_sharding = NamedSharding(mesh, PartitionSpec(*get_padded_spec(arg_infos[0])[:-1]))
        amax_sharding = NamedSharding(mesh, PartitionSpec(*get_padded_spec(arg_infos[2])))
        fp8_meta_sharding = amax_sharding
        arg_shardings = (x_sharding, g_sharding) + (fp8_meta_sharding,) * 3
        out_shardings = (out_sharding, rsigma_sharding, amax_sharding)

        def sharded_impl(x, gamma, amax, scale, scale_inv):
            local_x, local_rsigma, local_amax= \
                RmsNormFwdFp8Primitive.impl(x, gamma, amax, scale, scale_inv,
                                            out_dtype=out_dtype, epsilon=epsilon)
            global_updated_amax = all_reduce_max_along_all_axes_except_PP(local_amax)

            return local_x, local_rsigma, global_updated_amax

        return mesh, sharded_impl, out_shardings, arg_shardings


register_primitive(RmsNormFwdFp8Primitive)


def rmsnorm_fwd_fp8(x: jnp.ndarray, gamma: jnp.ndarray, amax: jnp.ndarray, scale: jnp.ndarray,
                    scale_inv: jnp.ndarray, out_dtype: jnp.dtype, epsilon: float):
    """
    Wrapper for TE rmsnorm fwd (fp8 out)
    """
    return RmsNormFwdFp8Primitive.outer_primitive.bind(x,
                                                       gamma,
                                                       amax,
                                                       scale,
                                                       scale_inv,
                                                       out_dtype=out_dtype,
                                                       epsilon=epsilon)


class ActLuFp8Primitive(BasePrimitive):
    """
    ActLu FP8 Primitive
    """
    name = "te_act_lu_fp8"
    multiple_results = True
    impl_static_args = (4, 5)    #out_dtype, act_enum
    inner_primitive = None
    outer_primitive = None

    @staticmethod
    def abstract(x_aval, amax_aval, scale_aval, scale_inv_aval, *, out_dtype,
                 act_enum):  # pylint: disable=unused-argument
        """
        te_act_lu_p abstract
        """
        dtype = dtypes.canonicalize_dtype(x_aval.dtype)
        # Currently only support casting to E4M3 only in C side.
        assert out_dtype == jnp.float8_e4m3fn
        assert dtype in [jnp.float32, jnp.float16, jnp.bfloat16]
        assert amax_aval.dtype == jnp.float32
        assert scale_aval.dtype == jnp.float32
        assert scale_inv_aval.dtype == jnp.float32

        assert (x_aval.shape[-2] == 1 or x_aval.shape[-2] == 2)
        hidden_size = x_aval.shape[-1]
        batch_shape = x_aval.shape[:-2]
        out_shape = (batch_shape) + (hidden_size,)
        out_aval = x_aval.update(shape=out_shape, dtype=out_dtype)
        updated_amax_aval = amax_aval.update(shape=amax_aval.shape, dtype=amax_aval.dtype)

        return out_aval, updated_amax_aval

    @staticmethod
    def lowering(ctx, x, amax, scale, scale_inv, *, out_dtype, act_enum):
        """
        te_gated_act_lu_p lowering rules
        """
        x_aval, amax_aval, scale_aval, scale_inv_aval = ctx.avals_in
        assert x_aval.dtype in [jnp.float32, jnp.float16, jnp.bfloat16]
        assert amax_aval.dtype == jnp.float32
        assert scale_aval.dtype == jnp.float32
        assert scale_inv_aval.dtype == jnp.float32
        ir_x_type = ir.RankedTensorType(x.type)
        ir_x_shape = ir_x_type.shape
        ir_out_dtype = jax_dtype_to_ir_dtype(out_dtype)
        ir_amax_type = ir.RankedTensorType(amax.type)
        ir_amax_dtype = ir_amax_type.element_type
        ir_amax_shape = ir_amax_type.shape
        ir_scale_shape = ir_amax_shape
        ir_scale_inv_shape = ir_amax_shape

        hidden_size = ir_x_shape[-1]
        batch_shape = ir_x_shape[:-2]
        batch_size = reduce(operator.mul, batch_shape)
        out_shape = batch_shape + [hidden_size]
        out_types = [
            ir.RankedTensorType.get(out_shape, ir_out_dtype),
            ir.RankedTensorType.get(ir_amax_shape, ir_amax_dtype),
        ]
        operands = [x, amax, scale, scale_inv]
        operand_shapes = [ir_x_shape, ir_amax_shape, ir_scale_shape, ir_scale_inv_shape]
        args = CustomCallArgsWrapper(out_types, operands, operand_shapes)

        opaque = transformer_engine_jax.pack_common_descriptor((
            batch_size, hidden_size),
            jax_dtype_to_te_dtype(x_aval.dtype),
            jax_dtype_to_te_dtype(out_dtype),
            act_enum)

        out = custom_caller(ActLuFp8Primitive.name,
                            args,
                            opaque,
                            False,
                            operand_output_aliases={1: 1})

        return out

    @staticmethod
    def impl(x, amax, scale, scale_inv, out_dtype, act_enum):
        """
        to describe implementation
        """
        assert ActLuFp8Primitive.inner_primitive is not None
        out, updated_amax = ActLuFp8Primitive.inner_primitive.bind(x,
                                                                   amax,
                                                                   scale,
                                                                   scale_inv,
                                                                   out_dtype=out_dtype,
                                                                   act_enum=act_enum)
        return out, updated_amax

    @staticmethod
    def batcher(batched_args, batch_dims, *, out_dtype, act_enum):
        """
        to describe batch rules for vmap
        """
        _check_valid_batch_dims(batch_dims)
        assert ActLuFp8Primitive.outer_primitive is not None
        x, amax, scale, scale_inv = batched_args
        x_bdim, amax_bdim, _, _ = batch_dims

        out_bdims = x_bdim, amax_bdim
        return ActLuFp8Primitive.outer_primitive.bind(x, amax, scale, scale_inv,
                                                      out_dtype=out_dtype,
                                                      act_enum=act_enum), out_bdims

    @staticmethod
    def infer_sharding_from_operands(out_dtype, act_enum, mesh, arg_infos, result_infos):
        del out_dtype, result_infos, act_enum
        x_spec = get_padded_spec(arg_infos[0])
        out_sharding = NamedSharding(mesh, PartitionSpec(*x_spec[:-2], x_spec[-1]))
        amax_sharding = NamedSharding(mesh, PartitionSpec(*get_padded_spec(arg_infos[1])))
        return (out_sharding, amax_sharding)

    @staticmethod
    def partition(out_dtype, act_enum, mesh, arg_infos, result_infos):
        del result_infos
        x_spec = get_padded_spec(arg_infos[0])
        out_sharding = NamedSharding(mesh, PartitionSpec(*x_spec[:-2], x_spec[-1]))
        amax_sharding = NamedSharding(mesh, PartitionSpec(*get_padded_spec(arg_infos[1])))
        arg_shardings = tuple(arg_i.sharding for arg_i in arg_infos)
        out_shardings = (out_sharding, amax_sharding)

        def sharded_impl(x, amax, scale, scale_inv):
            local_x, local_amax = ActLuFp8Primitive.impl(x,
                                                         amax,
                                                         scale,
                                                         scale_inv,
                                                         out_dtype=out_dtype,
                                                         act_enum=act_enum)
            global_updated_amax = all_reduce_max_along_all_axes_except_PP(local_amax)

            return local_x, global_updated_amax

        return mesh, sharded_impl, out_shardings, arg_shardings


register_primitive(ActLuFp8Primitive)


def act_lu_fp8(x: jnp.ndarray, amax: jnp.ndarray, scale: jnp.ndarray, scale_inv: jnp.ndarray,
             out_dtype: jnp.dtype, activation_type: Sequence[Union[str, Callable]]
               ) -> Tuple[jnp.ndarray, jnp.ndarray, jnp.ndarray]:
    """
    act wrapper
    Return FP8(act_lu(x))
    Input shape: (N, 1, H) for non-gated activations
                 (N, 2, H) for gated activations
    """
    act_type_id = ActivationEnum[activation_type]
    return ActLuFp8Primitive.outer_primitive.bind(x, amax, scale, scale_inv, out_dtype=out_dtype,
                                                  act_enum = act_type_id)


class DActLuDBiasCastTransposePrimitive(BasePrimitive):
    """
    DActLu DBias Cast Transpose Primitive
    """
    name = "te_dact_lu_dbias_cast_transpose"
    multiple_results = True
    # out_dtype, static_axis_boundary, transpose_axis_boundary, act_enum
    impl_static_args = (5, 6, 7, 8)
    inner_primitive = None
    outer_primitive = None

    @staticmethod
    def abstract(dz_aval, x_aval, amax_aval, scale_aval, scale_inv_aval, *, out_dtype,
                 static_axis_boundary, transpose_axis_boundary,
                 act_enum):  # pylint: disable=unused-argument
        """
        te_dact_lu_dbais_cast_transpose_p abstract
        """
        dtype = dtypes.canonicalize_dtype(dz_aval.dtype)
        assert dtype in [jnp.float32, jnp.float16, jnp.bfloat16]
        assert x_aval.dtype == dtype
        assert amax_aval.dtype == jnp.float32
        assert scale_aval.dtype == jnp.float32
        assert scale_inv_aval.dtype == jnp.float32
        ir_hidden_szie = dz_aval.shape[-1]
        gi_hidden_size = x_aval.shape[-1]
        assert ir_hidden_szie == gi_hidden_size
        t_shape = _multidim_transpose(x_aval.shape,
                                      static_axis_boundary, transpose_axis_boundary)
        out = dz_aval.update(shape=x_aval.shape, dtype=out_dtype)
        t_out = dz_aval.update(shape=t_shape, dtype=out_dtype)

        dbias_shape = (*x_aval.shape[:static_axis_boundary + 1], gi_hidden_size)
        dbias = dz_aval.update(shape=dbias_shape, dtype=dtype)

        updated_amax_aval = amax_aval.update(shape=amax_aval.shape, dtype=amax_aval.dtype)

        wkspace_info, = transformer_engine_jax.get_dact_dbias_ct_workspace_sizes(
            x_aval.size // gi_hidden_size,
            gi_hidden_size,
            jax_dtype_to_te_dtype(x_aval.dtype),
            jax_dtype_to_te_dtype(out_dtype),
        )
        wkspace_aval = x_aval.update(shape=wkspace_info[0],
                                     dtype=te_dtype_to_jax_dtype(wkspace_info[1]))

        return out, t_out, dbias, updated_amax_aval, wkspace_aval

    @staticmethod
    def outer_abstract(*args, **kwargs):
        """
        te_dact_lu_dbais_cast_transpose_p outer abstract
        """

        out, t_out, dbias, updated_amax_aval, _ = \
            DActLuDBiasCastTransposePrimitive.abstract(*args, **kwargs)
        return out, t_out, dbias, updated_amax_aval

    @staticmethod
    def lowering(ctx, dz, x, amax, scale, scale_inv, *, out_dtype, static_axis_boundary,
                 transpose_axis_boundary, act_enum):
        """
        te_dgated_act_lu_cast_transpose_p lowering rules
        """
        dz_aval, x_aval, amax_aval, scale_aval, scale_inv_aval = ctx.avals_in
        assert dz_aval.dtype in [jnp.float32, jnp.float16, jnp.bfloat16]
        assert x_aval.dtype == dz_aval.dtype
        assert amax_aval.dtype == jnp.float32
        assert scale_aval.dtype == jnp.float32
        assert scale_inv_aval.dtype == jnp.float32
        ir_dz_type = ir.RankedTensorType(dz.type)
        ir_dz_shape = ir_dz_type.shape
        x_type = ir.RankedTensorType(x.type)
        x_shape = x_type.shape
        dz_batch_szie = reduce(operator.mul, ir_dz_shape[:-1])
        x_batch_size = reduce(operator.mul, x_shape[:-2])
        assert dz_batch_szie == x_batch_size
        ir_hidden_szie = ir_dz_shape[-1]
        contracted_x_shape = (x_batch_size, ir_hidden_szie)

        ir_out_dtype = jax_dtype_to_ir_dtype(out_dtype)
        ir_amax_type = ir.RankedTensorType(amax.type)
        ir_amax_dtype = ir_amax_type.element_type
        ir_amax_shape = ir_amax_type.shape
        ir_scale_shape = ir_amax_shape
        ir_scale_inv_shape = ir_amax_shape
        transposed_x_shape = _multidim_transpose(x_shape, static_axis_boundary,
                                                 transpose_axis_boundary)
        dbias_shape = (*x_shape[:static_axis_boundary + 1], ir_hidden_szie)

        wkspace_aval = ctx.avals_out[-1]

        out_types = [
            ir.RankedTensorType.get(x_shape, ir_out_dtype),
            ir.RankedTensorType.get(transposed_x_shape, ir_out_dtype),
            ir.RankedTensorType.get(dbias_shape, ir_dz_type.element_type),
            ir.RankedTensorType.get(ir_amax_shape, ir_amax_dtype),
            ir.RankedTensorType.get(wkspace_aval.shape, jax_dtype_to_ir_dtype(wkspace_aval.dtype)),
        ]
        operands = [dz, x, amax, scale, scale_inv]
        operand_shapes = [ir_dz_shape, x_shape, ir_amax_shape, ir_scale_shape, ir_scale_inv_shape]
        args = CustomCallArgsWrapper(out_types, operands, operand_shapes)
        opaque = transformer_engine_jax.pack_common_wk_descriptor(
            contracted_x_shape, wkspace_aval.shape, jax_dtype_to_te_dtype(dz_aval.dtype),
            jax_dtype_to_te_dtype(out_dtype), jax_dtype_to_te_dtype(wkspace_aval.dtype),
            act_enum)

        out = custom_caller(DActLuDBiasCastTransposePrimitive.name,
                            args,
                            opaque,
                            False,
                            operand_output_aliases={2: 3})

        return out

    @staticmethod
    def impl(dz, x, amax, scale, scale_inv, out_dtype, static_axis_boundary,
             transpose_axis_boundary, act_enum):
        """
        to describe implementation
        """
        assert DActLuDBiasCastTransposePrimitive.inner_primitive is not None
        out, t_out, dbias, updated_amax, _ = DActLuDBiasCastTransposePrimitive.inner_primitive.bind(
            dz,
            x,
            amax,
            scale,
            scale_inv,
            out_dtype=out_dtype,
            static_axis_boundary=static_axis_boundary,
            transpose_axis_boundary=transpose_axis_boundary,
            act_enum=act_enum)
        return out, t_out, dbias, updated_amax

    @staticmethod
    def batcher(batched_args, batch_dims, *, out_dtype, static_axis_boundary,
                transpose_axis_boundary, act_enum):
        """
        to describe batch rules for vmap
        """
        del static_axis_boundary
        _check_valid_batch_dims(batch_dims)
        assert DActLuDBiasCastTransposePrimitive.outer_primitive is not None
        dz, x, amax, scale, scale_inv = batched_args
        x_bdim, _, amax_bdim, _, _ = batch_dims

        # Minus batch dim.
        transpose_axis_boundary = _normalize_axis_boundary(transpose_axis_boundary, x.ndim - 1)
        transpose_axis_boundary += 1    # Plus batch dim

        out_bdims = x_bdim, x_bdim, x_bdim, amax_bdim
        return DActLuDBiasCastTransposePrimitive.outer_primitive.bind(
            dz,
            x,
            amax,
            scale,
            scale_inv,
            out_dtype=out_dtype,
            static_axis_boundary=x_bdim,
            transpose_axis_boundary=transpose_axis_boundary,
            act_enum=act_enum), out_bdims

    @staticmethod
    def infer_sharding_from_operands(out_dtype, static_axis_boundary, transpose_axis_boundary,
                                     act_enum, mesh, arg_infos, result_infos):
        del out_dtype, result_infos, act_enum
        x_spec = get_padded_spec(arg_infos[1])
        out_sharding = NamedSharding(mesh, PartitionSpec(*x_spec))
        xt_spec = _multidim_transpose(x_spec, static_axis_boundary, transpose_axis_boundary)
        tranposed_out_sharding = NamedSharding(mesh, PartitionSpec(*xt_spec))
        dbias_shaprding = NamedSharding(
            mesh, PartitionSpec(*x_spec[:static_axis_boundary + 1], x_spec[-1]))
        amax_sharding = NamedSharding(mesh, PartitionSpec(*get_padded_spec(arg_infos[2])))
        return (out_sharding, tranposed_out_sharding, dbias_shaprding, amax_sharding)

    @staticmethod
    def partition(out_dtype, static_axis_boundary, transpose_axis_boundary,
                  act_enum, mesh, arg_infos, result_infos):
        del result_infos
        x_spec = get_padded_spec(arg_infos[1])
        casted_x_sharding = NamedSharding(mesh, PartitionSpec(*x_spec))
        xt_spec = _multidim_transpose(x_spec, static_axis_boundary, transpose_axis_boundary)
        casted_transposed_x_sharding = NamedSharding(mesh, PartitionSpec(*xt_spec))

        dbias_shaprding = NamedSharding(
            mesh, PartitionSpec(*x_spec[:static_axis_boundary + 1], x_spec[-1]))

        amax_sharding = NamedSharding(mesh, PartitionSpec(*get_padded_spec(arg_infos[2])))
        arg_shardings = tuple(arg_i.sharding for arg_i in arg_infos)
        out_shardings = (casted_x_sharding, casted_transposed_x_sharding, dbias_shaprding,
                         amax_sharding)

        def sharded_impl(dz, x, amax, scale, scale_inv):
            local_out, local_t_out, local_dbias, local_amax =\
            DActLuDBiasCastTransposePrimitive.impl(
                dz,
                x,
                amax,
                scale,
                scale_inv,
                out_dtype=out_dtype,
                static_axis_boundary=static_axis_boundary,
                transpose_axis_boundary=transpose_axis_boundary,
                act_enum=act_enum)
            global_dbias = all_reduce_sum_along_dp_fsdp(local_dbias)
            global_updated_amax = all_reduce_max_along_all_axes_except_PP(local_amax)
            return local_out, local_t_out, global_dbias, global_updated_amax

        return mesh, sharded_impl, out_shardings, arg_shardings


register_primitive(DActLuDBiasCastTransposePrimitive)


def dact_lu_dbias_cast_transpose(
    dz: jnp.ndarray,
    x: jnp.ndarray,
    amax: jnp.ndarray,
    scale: jnp.ndarray,
    scale_inv: jnp.ndarray,
    out_dtype: TEDType,
    static_axis_boundary: int,
    transpose_axis_boundary: int = -1,
    activation_type: Sequence[Union[str, Callable]] = ('gelu',)
    ) -> Tuple[jnp.ndarray, jnp.ndarray, jnp.ndarray]:
    """
    cast transpose dact_lu and dbias fusion wrapper
    Return FP8(dact_lu(inputs)), dbias
    ONLY support non-gated activation type
    """
    if static_axis_boundary < 0:
        static_axis_boundary = -1    # means no static axes

    act_type_id = ActivationEnum[activation_type]
    return DActLuDBiasCastTransposePrimitive.outer_primitive.bind(
        dz,
        x,
        amax,
        scale,
        scale_inv,
        out_dtype=out_dtype,
        static_axis_boundary=static_axis_boundary,
        transpose_axis_boundary=transpose_axis_boundary,
        act_enum=act_type_id)


class DBiasCastTransposePrimitive(BasePrimitive):
    """
    DBias Cast Transpose Primitive
    """
    name = "te_dbias_cast_transpose"
    multiple_results = True
    # out_dtype, static_axis_boundary, transpose_axis_boundary
    impl_static_args = (4, 5, 6)
    inner_primitive = None
    outer_primitive = None

    @staticmethod
    def abstract(dz_aval, amax_aval, scale_aval, scale_inv_aval, *, out_dtype,
                 static_axis_boundary, transpose_axis_boundary):
        """
        te_dbias_cast_transpose_p abstract
        """
        dtype = dtypes.canonicalize_dtype(dz_aval.dtype)
        assert dtype in [jnp.float32, jnp.float16, jnp.bfloat16]
        assert amax_aval.dtype == jnp.float32
        assert scale_aval.dtype == jnp.float32
        assert scale_inv_aval.dtype == jnp.float32
<<<<<<< HEAD
        if dz_aval.shape[-2] == 1 or dz_aval.shape[-2] == 2:
            gi_hidden_size = reduce(operator.mul, dz_aval.shape[-2:])
        else:
            gi_hidden_size = dz_aval.shape[-1]
=======
        gi_hidden_size = reduce(operator.mul, dz_aval.shape[transpose_axis_boundary:])
>>>>>>> 87e4d6c3
        t_shape = _multidim_transpose(dz_aval.shape, static_axis_boundary, transpose_axis_boundary)
        out = dz_aval.update(shape=dz_aval.shape, dtype=out_dtype)
        t_out = dz_aval.update(shape=t_shape, dtype=out_dtype)

        dbias_shape = (*dz_aval.shape[:static_axis_boundary + 1], gi_hidden_size)
        dbias = dz_aval.update(shape=dbias_shape, dtype=dtype)

        updated_amax_aval = amax_aval.update(shape=amax_aval.shape, dtype=amax_aval.dtype)
        wkspace_info, = transformer_engine_jax.get_dbias_ct_workspace_sizes(
            dz_aval.size // gi_hidden_size,
            gi_hidden_size,
            jax_dtype_to_te_dtype(dz_aval.dtype),
            jax_dtype_to_te_dtype(out_dtype)
        )
        wkspace_aval = dz_aval.update(shape=wkspace_info[0],
                                     dtype=te_dtype_to_jax_dtype(wkspace_info[1]))

        return out, t_out, dbias, updated_amax_aval, wkspace_aval

    @staticmethod
    def outer_abstract(*args, **kwargs):
        """
        te_dbias_cast_transpose_p outer abstract
        """

        out, t_out, dbias, updated_amax_aval, _ = \
        DBiasCastTransposePrimitive.abstract(*args, **kwargs)
        return out, t_out, dbias, updated_amax_aval

    @staticmethod
    def lowering(ctx, dz, amax, scale, scale_inv, *, out_dtype, static_axis_boundary,
                 transpose_axis_boundary):
        """
        te_dbias_cast_transpose_p lowering rules
        """
        dz_aval, amax_aval, scale_aval, scale_inv_aval = ctx.avals_in
        assert dz_aval.dtype in [jnp.float32, jnp.float16, jnp.bfloat16]
        assert amax_aval.dtype == jnp.float32
        assert scale_aval.dtype == jnp.float32
        assert scale_inv_aval.dtype == jnp.float32
        ir_dz_type = ir.RankedTensorType(dz.type)
        ir_dz_shape = ir_dz_type.shape
<<<<<<< HEAD
        if ir_dz_shape[-2] == 1 or dz_aval.shape[-2] == 2:
            batch_szie = reduce(operator.mul, ir_dz_shape[:-2])
            ir_hidden_szie = reduce(operator.mul, ir_dz_shape[-2:])
        else:
            batch_szie = reduce(operator.mul, ir_dz_shape[:-1])
            ir_hidden_szie = ir_dz_shape[-1]
        contracted_dz_shape = (batch_szie, ir_hidden_szie)
=======
        batch_size = reduce(operator.mul, ir_dz_shape[:transpose_axis_boundary])
        ir_hidden_size = reduce(operator.mul, ir_dz_shape[transpose_axis_boundary:])
        contracted_dz_shape = (batch_size, ir_hidden_size)
>>>>>>> 87e4d6c3
        ir_out_dtype = jax_dtype_to_ir_dtype(out_dtype)
        ir_amax_type = ir.RankedTensorType(amax.type)
        ir_amax_dtype = ir_amax_type.element_type
        ir_amax_shape = ir_amax_type.shape
        ir_scale_shape = ir_amax_shape
        ir_scale_inv_shape = ir_amax_shape
        transposed_dz_shape = _multidim_transpose(ir_dz_shape, static_axis_boundary,
                                                 transpose_axis_boundary)
        dbias_shape = (*ir_dz_shape[:static_axis_boundary + 1], ir_hidden_size)

        wkspace_aval = ctx.avals_out[-1]

        out_types = [
            ir.RankedTensorType.get(ir_dz_shape, ir_out_dtype),
            ir.RankedTensorType.get(transposed_dz_shape, ir_out_dtype),
            ir.RankedTensorType.get(dbias_shape, ir_dz_type.element_type),
            ir.RankedTensorType.get(ir_amax_shape, ir_amax_dtype),
            ir.RankedTensorType.get(wkspace_aval.shape, jax_dtype_to_ir_dtype(wkspace_aval.dtype)),
        ]
        operands = [dz, amax, scale, scale_inv]
        operand_shapes = [ir_dz_shape, ir_amax_shape, ir_scale_shape, ir_scale_inv_shape]
        args = CustomCallArgsWrapper(out_types, operands, operand_shapes)
        opaque = transformer_engine_jax.pack_common_wk_descriptor(
            contracted_dz_shape, wkspace_aval.shape, jax_dtype_to_te_dtype(dz_aval.dtype),
            jax_dtype_to_te_dtype(out_dtype), jax_dtype_to_te_dtype(wkspace_aval.dtype))

        out = custom_caller(DBiasCastTransposePrimitive.name,
                            args,
                            opaque,
                            False,
                            operand_output_aliases={1: 3})

        return out

    @staticmethod
    def impl(dz, amax, scale, scale_inv, out_dtype, static_axis_boundary,
             transpose_axis_boundary):
        """
        to describe implementation
        """
        assert DBiasCastTransposePrimitive.inner_primitive is not None
        out, t_out, dbias, updated_amax, _ = DBiasCastTransposePrimitive.inner_primitive.bind(
            dz,
            amax,
            scale,
            scale_inv,
            out_dtype=out_dtype,
            static_axis_boundary=static_axis_boundary,
            transpose_axis_boundary=transpose_axis_boundary)
        return out, t_out, dbias, updated_amax

    @staticmethod
    def batcher(batched_args, batch_dims, *, out_dtype, static_axis_boundary,
                transpose_axis_boundary):
        """
        to describe batch rules for vmap
        """
        del static_axis_boundary
        _check_valid_batch_dims(batch_dims)
        assert DBiasCastTransposePrimitive.outer_primitive is not None
        dz, amax, scale, scale_inv = batched_args
        dz_bdim, _, amax_bdim, _, _ = batch_dims

        # Minus batch dim.
        transpose_axis_boundary = _normalize_axis_boundary(transpose_axis_boundary, dz.ndim - 1)
        transpose_axis_boundary += 1    # Plus batch dim

        out_bdims = dz_bdim, dz_bdim, dz_bdim, amax_bdim
        return DBiasCastTransposePrimitive.outer_primitive.bind(
            dz,
            amax,
            scale,
            scale_inv,
            out_dtype=out_dtype,
            static_axis_boundary=dz_bdim,
            transpose_axis_boundary=transpose_axis_boundary), out_bdims

    @staticmethod
    def infer_sharding_from_operands(out_dtype, static_axis_boundary, transpose_axis_boundary, mesh,
                                     arg_infos, result_infos):
        del out_dtype, result_infos
        x_spec = get_padded_spec(arg_infos[0])
        out_sharding = NamedSharding(mesh, PartitionSpec(*x_spec))
        xt_spec = _multidim_transpose(x_spec, static_axis_boundary, transpose_axis_boundary)
        tranposed_out_sharding = NamedSharding(mesh, PartitionSpec(*xt_spec))
        dbias_shaprding = NamedSharding(
            mesh, PartitionSpec(*x_spec[:static_axis_boundary + 1], x_spec[-1]))
        amax_sharding = NamedSharding(mesh, PartitionSpec(*get_padded_spec(arg_infos[1])))
        return (out_sharding, tranposed_out_sharding, dbias_shaprding, amax_sharding)

    @staticmethod
    def partition(out_dtype, static_axis_boundary, transpose_axis_boundary, mesh, arg_infos,
                  result_infos):
        del result_infos
        x_spec = get_padded_spec(arg_infos[0])
        casted_x_sharding = NamedSharding(mesh, PartitionSpec(*x_spec))
        xt_spec = _multidim_transpose(x_spec, static_axis_boundary, transpose_axis_boundary)
        casted_transposed_x_sharding = NamedSharding(mesh, PartitionSpec(*xt_spec))

        dbias_shaprding = NamedSharding(
            mesh, PartitionSpec(*x_spec[:static_axis_boundary + 1], x_spec[-1]))

        amax_sharding = NamedSharding(mesh, PartitionSpec(*get_padded_spec(arg_infos[1])))
        arg_shardings = tuple(arg_i.sharding for arg_i in arg_infos)
        out_shardings = (casted_x_sharding, casted_transposed_x_sharding, dbias_shaprding,
                         amax_sharding)

        def sharded_impl(dz, amax, scale, scale_inv):
            local_out, local_t_out, local_dbias, local_amax = DBiasCastTransposePrimitive.impl(
                dz,
                amax,
                scale,
                scale_inv,
                out_dtype=out_dtype,
                static_axis_boundary=static_axis_boundary,
                transpose_axis_boundary=transpose_axis_boundary)
            global_dbias = all_reduce_sum_along_dp_fsdp(local_dbias)
            global_updated_amax = all_reduce_max_along_all_axes_except_PP(local_amax)
            return local_out, local_t_out, global_dbias, global_updated_amax

        return mesh, sharded_impl, out_shardings, arg_shardings


register_primitive(DBiasCastTransposePrimitive)


def dbias_cast_transpose(
    dz: jnp.ndarray,
    amax: jnp.ndarray,
    scale: jnp.ndarray,
    scale_inv: jnp.ndarray,
    out_dtype: TEDType,
    static_axis_boundary: int,
    transpose_axis_boundary: int = -1) -> Tuple[jnp.ndarray, jnp.ndarray, jnp.ndarray]:
    """
    cast transpose dbias partial fusion wrapper
    Return FP8(inputs), dbias
    """
    if static_axis_boundary < 0:
        static_axis_boundary = -1    # means no static axes

    return DBiasCastTransposePrimitive.outer_primitive.bind(
        dz,
        amax,
        scale,
        scale_inv,
        out_dtype=out_dtype,
        static_axis_boundary=static_axis_boundary,
        transpose_axis_boundary=transpose_axis_boundary)


class DgatedActLuCastTransposePrimitive(BasePrimitive):
    """
    Dgated ActLu Cast Transpose Primitive
    """
    name = "te_dgated_act_lu_cast_transpose"
    multiple_results = True
    impl_static_args = (5, 6, 7)    # out_dtype, static_axis_boundary, act_enum
    inner_primitive = None
    outer_primitive = None

    @staticmethod
    def abstract(dz_aval, x_aval, amax_aval, scale_aval, scale_inv_aval, *, out_dtype,
                 static_axis_boundary, act_enum):  # pylint: disable=unused-argument
        """
        te_dgated_act_lu_cast_transpose_p abstract
        """
        dtype = dtypes.canonicalize_dtype(dz_aval.dtype)
        assert dtype in [jnp.float32, jnp.float16, jnp.bfloat16]
        assert x_aval.dtype == dtype
        assert x_aval.shape[-2] == 2    # Linear + GeLU
        assert amax_aval.dtype == jnp.float32
        assert scale_aval.dtype == jnp.float32
        assert scale_inv_aval.dtype == jnp.float32
        ir_hidden_szie = dz_aval.shape[-1]
        gi_hidden_size = x_aval.shape[-1]
        assert ir_hidden_szie == gi_hidden_size
        t_shape = _multidim_transpose(x_aval.shape, static_axis_boundary, -2)
        out = dz_aval.update(shape=x_aval.shape, dtype=out_dtype)
        t_out = dz_aval.update(shape=t_shape, dtype=out_dtype)
        updated_amax_aval = amax_aval.update(shape=amax_aval.shape, dtype=amax_aval.dtype)
        return out, t_out, updated_amax_aval

    @staticmethod
    def lowering(ctx, dz, x, amax, scale, scale_inv, *, out_dtype, static_axis_boundary, act_enum):
        """
        te_dgated_act_lu_cast_transpose_p lowering rules
        """
        dz_aval, x_aval, amax_aval, scale_aval, scale_inv_aval = ctx.avals_in
        assert dz_aval.dtype in [jnp.float32, jnp.float16, jnp.bfloat16]
        assert x_aval.dtype == dz_aval.dtype
        assert amax_aval.dtype == jnp.float32
        assert scale_aval.dtype == jnp.float32
        assert scale_inv_aval.dtype == jnp.float32
        ir_dz_type = ir.RankedTensorType(dz.type)
        ir_dz_shape = ir_dz_type.shape
        x_type = ir.RankedTensorType(x.type)
        x_shape = x_type.shape
        dz_batch_szie = reduce(operator.mul, ir_dz_shape[:-1])
        x_batch_size = reduce(operator.mul, x_shape[:-2])
        assert dz_batch_szie == x_batch_size
        assert x_shape[-2] == 2    # Linear + GeLU
        ir_hidden_szie = ir_dz_shape[-1]
        gi_hidden_size = x_shape[-1]
        assert ir_hidden_szie == gi_hidden_size
        ir_out_dtype = jax_dtype_to_ir_dtype(out_dtype)
        ir_amax_type = ir.RankedTensorType(amax.type)
        ir_amax_dtype = ir_amax_type.element_type
        ir_amax_shape = ir_amax_type.shape
        ir_scale_shape = ir_amax_shape
        ir_scale_inv_shape = ir_amax_shape
        transposed_x_shape = _multidim_transpose(x_shape, static_axis_boundary, -2)
        out_types = [
            ir.RankedTensorType.get(x_shape, ir_out_dtype),
            ir.RankedTensorType.get(transposed_x_shape, ir_out_dtype),
            ir.RankedTensorType.get(ir_amax_shape, ir_amax_dtype),
        ]
        operands = [dz, x, amax, scale, scale_inv]
        operand_shapes = [ir_dz_shape, x_shape, ir_amax_shape, ir_scale_shape, ir_scale_inv_shape]
        args = CustomCallArgsWrapper(out_types, operands, operand_shapes)
        contracted_x_shape = (x_batch_size, x_shape[-1])
        opaque = transformer_engine_jax.pack_common_descriptor(
            contracted_x_shape,
            jax_dtype_to_te_dtype(dz_aval.dtype),
            jax_dtype_to_te_dtype(out_dtype),
            act_enum)

        out = custom_caller(DgatedActLuCastTransposePrimitive.name,
                            args,
                            opaque,
                            False,
                            operand_output_aliases={2: 2})

        return out

    @staticmethod
    def impl(dz, x, amax, scale, scale_inv, out_dtype, static_axis_boundary, act_enum):
        """
        to describe implementation
        """
        assert DgatedActLuCastTransposePrimitive.inner_primitive is not None
        out, t_out, updated_amax = DgatedActLuCastTransposePrimitive.inner_primitive.bind(
            dz,
            x,
            amax,
            scale,
            scale_inv,
            out_dtype=out_dtype,
            static_axis_boundary=static_axis_boundary,
            act_enum=act_enum)
        return out, t_out, updated_amax

    @staticmethod
    def batcher(batched_args, batch_dims, *, out_dtype, static_axis_boundary, act_enum):
        """
        to describe batch rules for vmap
        """
        del static_axis_boundary
        _check_valid_batch_dims(batch_dims)
        assert DgatedActLuCastTransposePrimitive.outer_primitive is not None
        dz, x, amax, scale, scale_inv = batched_args
        x_bdim, _, amax_bdim, _, _ = batch_dims

        out_bdims = x_bdim, x_bdim, amax_bdim
        return DgatedActLuCastTransposePrimitive.outer_primitive.bind(
            dz, x, amax, scale, scale_inv, out_dtype=out_dtype,
            static_axis_boundary=x_bdim,
            act_enum=act_enum), out_bdims

    @staticmethod
    def infer_sharding_from_operands(out_dtype, static_axis_boundary, act_enum,
                                     mesh, arg_infos, result_infos):
        del out_dtype, result_infos, act_enum
        x_spec = get_padded_spec(arg_infos[1])
        out_sharding = NamedSharding(mesh, PartitionSpec(*x_spec))
        xt_spec = _multidim_transpose(x_spec, static_axis_boundary, -2)
        tranposed_out_sharding = NamedSharding(mesh, PartitionSpec(*xt_spec))
        amax_sharding = NamedSharding(mesh, PartitionSpec(*get_padded_spec(arg_infos[2])))
        return (out_sharding, tranposed_out_sharding, amax_sharding)

    @staticmethod
    def partition(out_dtype, static_axis_boundary, act_enum,
                  mesh, arg_infos, result_infos):
        del result_infos
        x_spec = get_padded_spec(arg_infos[1])
        casted_x_sharding = NamedSharding(mesh, PartitionSpec(*x_spec))
        xt_spec = _multidim_transpose(x_spec, static_axis_boundary, -2)
        casted_transposed_x_sharding = NamedSharding(mesh, PartitionSpec(*xt_spec))

        amax_sharding = NamedSharding(mesh, PartitionSpec(*get_padded_spec(arg_infos[2])))
        arg_shardings = tuple(arg_i.sharding for arg_i in arg_infos)
        out_shardings = (casted_x_sharding, casted_transposed_x_sharding, amax_sharding)

        def sharded_impl(dz, x, amax, scale, scale_inv):
            local_out, local_t_out, local_amax = DgatedActLuCastTransposePrimitive.impl(
                dz,
                x,
                amax,
                scale,
                scale_inv,
                out_dtype=out_dtype,
                static_axis_boundary=static_axis_boundary,
                act_enum=act_enum)
            global_updated_amax = all_reduce_max_along_all_axes_except_PP(local_amax)
            return local_out, local_t_out, global_updated_amax

        return mesh, sharded_impl, out_shardings, arg_shardings


register_primitive(DgatedActLuCastTransposePrimitive)


def dgated_act_lu_cast_transpose(
    dz: jnp.ndarray, x: jnp.ndarray, amax: jnp.ndarray, scale: jnp.ndarray,
    scale_inv: jnp.ndarray, out_dtype: TEDType,
    static_axis_boundary: int,
    activation_type: Sequence[Union[str, Callable]]
    ) -> Tuple[jnp.ndarray, jnp.ndarray, jnp.ndarray]:
    """
    cast transpose d_gated_act_lu fusion wrapper
<<<<<<< HEAD
    Return FP8(dgayed_act_lu(inputs))
=======
    Return FP8(dgated_act_lu(inputs))
>>>>>>> 87e4d6c3
    """
    act_type_id = ActivationEnum[activation_type]
    return DgatedActLuCastTransposePrimitive.outer_primitive.bind(
        dz,
        x,
        amax,
        scale,
        scale_inv,
        out_dtype=out_dtype,
        static_axis_boundary=static_axis_boundary,
        act_enum=act_type_id)<|MERGE_RESOLUTION|>--- conflicted
+++ resolved
@@ -27,11 +27,7 @@
 from transformer_engine_jax import NVTE_Mask_Type
 from transformer_engine_jax import NVTE_QKV_Layout
 from transformer_engine_jax import NVTE_Fused_Attn_Backend
-<<<<<<< HEAD
 from transformer_engine_jax import NVTE_Activation_Type
-=======
-from transformer_engine_jax import NVTE_Activation_Enum
->>>>>>> 87e4d6c3
 
 from .sharding import all_reduce_max_along_all_axes_except_PP
 from .sharding import all_reduce_sum_along_dp_fsdp
@@ -130,7 +126,6 @@
 
 
 ActivationEnum = {
-<<<<<<< HEAD
     ('gelu',): NVTE_Activation_Type.GELU,
     ('gelu', 'linear'): NVTE_Activation_Type.GEGLU,
     ('silu',): NVTE_Activation_Type.SILU,
@@ -141,12 +136,6 @@
     ('quick_gelu', 'linear'): NVTE_Activation_Type.QGEGLU,
     ('squared_relu',): NVTE_Activation_Type.SRELU,
     ('squared_relu', 'linear'): NVTE_Activation_Type.SREGLU,
-=======
-    ('gelu',): NVTE_Activation_Enum.GELU,
-    ('gelu', 'linear'): NVTE_Activation_Enum.GEGLU,
-    ('silu',): NVTE_Activation_Enum.SILU,
-    ('silu', 'linear'): NVTE_Activation_Enum.SWIGLU
->>>>>>> 87e4d6c3
 }
 
 
@@ -2676,13 +2665,6 @@
         x_spec = get_padded_spec(arg_infos[0])
         arg_shardings = tuple(arg_i.sharding for arg_i in arg_infos)
         out_sharding = NamedSharding(mesh, PartitionSpec(*x_spec[:-2], x_spec[-1]))
-<<<<<<< HEAD
-        impl = ActLuPrimitive.impl
-        return mesh, impl, out_sharding, arg_shardings
-
-
-register_primitive(ActLuPrimitive)
-=======
 
         def sharded_impl(x):
             return ActLuPrimitive.impl(x, act_enum=act_enum)
@@ -2692,7 +2674,6 @@
 
 register_primitive(ActLuPrimitive)
 
->>>>>>> 87e4d6c3
 
 def act_lu(inputs: jnp.ndarray, activation_type: Sequence[Union[str, Callable]]) -> jnp.ndarray:
     """
@@ -2813,16 +2794,11 @@
         dx_sharding = NamedSharding(mesh, PartitionSpec(*get_padded_spec(arg_infos[1])))
         arg_shardings = tuple(arg_i.sharding for arg_i in arg_infos)
         out_shardings = dx_sharding
-<<<<<<< HEAD
-        impl = DActLuPrimitive.impl
-        return mesh, impl, out_shardings, arg_shardings
-=======
 
         def sharded_impl(dz, x):
             return DActLuPrimitive.impl(dz, x, act_enum=act_enum)
 
         return mesh, sharded_impl, out_shardings, arg_shardings
->>>>>>> 87e4d6c3
 
 
 register_primitive(DActLuPrimitive)
@@ -4215,14 +4191,7 @@
         assert amax_aval.dtype == jnp.float32
         assert scale_aval.dtype == jnp.float32
         assert scale_inv_aval.dtype == jnp.float32
-<<<<<<< HEAD
-        if dz_aval.shape[-2] == 1 or dz_aval.shape[-2] == 2:
-            gi_hidden_size = reduce(operator.mul, dz_aval.shape[-2:])
-        else:
-            gi_hidden_size = dz_aval.shape[-1]
-=======
         gi_hidden_size = reduce(operator.mul, dz_aval.shape[transpose_axis_boundary:])
->>>>>>> 87e4d6c3
         t_shape = _multidim_transpose(dz_aval.shape, static_axis_boundary, transpose_axis_boundary)
         out = dz_aval.update(shape=dz_aval.shape, dtype=out_dtype)
         t_out = dz_aval.update(shape=t_shape, dtype=out_dtype)
@@ -4265,19 +4234,9 @@
         assert scale_inv_aval.dtype == jnp.float32
         ir_dz_type = ir.RankedTensorType(dz.type)
         ir_dz_shape = ir_dz_type.shape
-<<<<<<< HEAD
-        if ir_dz_shape[-2] == 1 or dz_aval.shape[-2] == 2:
-            batch_szie = reduce(operator.mul, ir_dz_shape[:-2])
-            ir_hidden_szie = reduce(operator.mul, ir_dz_shape[-2:])
-        else:
-            batch_szie = reduce(operator.mul, ir_dz_shape[:-1])
-            ir_hidden_szie = ir_dz_shape[-1]
-        contracted_dz_shape = (batch_szie, ir_hidden_szie)
-=======
         batch_size = reduce(operator.mul, ir_dz_shape[:transpose_axis_boundary])
         ir_hidden_size = reduce(operator.mul, ir_dz_shape[transpose_axis_boundary:])
         contracted_dz_shape = (batch_size, ir_hidden_size)
->>>>>>> 87e4d6c3
         ir_out_dtype = jax_dtype_to_ir_dtype(out_dtype)
         ir_amax_type = ir.RankedTensorType(amax.type)
         ir_amax_dtype = ir_amax_type.element_type
@@ -4598,11 +4557,7 @@
     ) -> Tuple[jnp.ndarray, jnp.ndarray, jnp.ndarray]:
     """
     cast transpose d_gated_act_lu fusion wrapper
-<<<<<<< HEAD
-    Return FP8(dgayed_act_lu(inputs))
-=======
     Return FP8(dgated_act_lu(inputs))
->>>>>>> 87e4d6c3
     """
     act_type_id = ActivationEnum[activation_type]
     return DgatedActLuCastTransposePrimitive.outer_primitive.bind(
