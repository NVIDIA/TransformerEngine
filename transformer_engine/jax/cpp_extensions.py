# Copyright (c) 2022-2024, NVIDIA CORPORATION & AFFILIATES. All rights reserved.
#
# See LICENSE for license information.
"""JAX te custom call"""
from abc import ABCMeta, abstractmethod
from dataclasses import dataclass
from typing import Tuple
from functools import partial, reduce
import operator
import os
import warnings

import numpy as np
import jax.numpy as jnp
from jax.lib import xla_client
from jax import core, dtypes
from jax.interpreters import xla, mlir
from jax.experimental.custom_partitioning import custom_partitioning
from jax.interpreters.mlir import ir, dtype_to_ir_type
from jax.sharding import PartitionSpec, NamedSharding
from jax._src.interpreters import batching
from jax._src import dispatch

import transformer_engine_jax
from transformer_engine_jax import DType as TEDType
from transformer_engine_jax import NVTE_Bias_Type
from transformer_engine_jax import NVTE_Mask_Type
from transformer_engine_jax import NVTE_QKV_Layout
from transformer_engine_jax import NVTE_Fused_Attn_Backend

from .sharding import all_reduce_max_along_all_axes_except_PP
from .sharding import all_reduce_sum_along_dp_fsdp
from .sharding import get_all_mesh_axes, num_of_devices

try:
    from jaxlib.hlo_helpers import custom_call
except ImportError:
    # Newer JAX changed its API. But we want to support a few JAX
    # version, so we still need this import.
    pass

for _name, _value in transformer_engine_jax.registrations().items():
    xla_client.register_custom_call_target(_name, _value, platform="CUDA")


def te_dtype_to_jax_dtype(te_dtype):
    """
    convert TE dtype to jax dtype
    """
    assert isinstance(te_dtype, TEDType)

    converter = {
        TEDType.kFloat32: jnp.float32,
        TEDType.kFloat16: jnp.float16,
        TEDType.kBFloat16: jnp.bfloat16,
        TEDType.kInt32: jnp.int32,
        TEDType.kInt64: jnp.int64,
        TEDType.kFloat8E4M3: jnp.float8_e4m3fn,
        TEDType.kFloat8E5M2: jnp.float8_e5m2,
        TEDType.kByte: jnp.uint8
    }

    if te_dtype not in converter:
        raise ValueError(f"Unsupported {te_dtype=}")

    return converter.get(te_dtype)


def te_dtype_to_ir_dtype(te_dtype):
    """
    convert TE dtype to MLIR dtype
    """
    return dtype_to_ir_type(np.dtype(te_dtype_to_jax_dtype(te_dtype)))


def jax_dtype_to_ir_dtype(jax_dtype):
    """
    convert Jax dtype to MLIR dtype
    """
    return dtype_to_ir_type(np.dtype(jax_dtype))


def jax_dtype_to_te_dtype(jax_dtype):
    """
    convert jax dtype to TE dtype
    """
    jax_dtype = dtypes.canonicalize_dtype(jax_dtype)

    converter = {
        jnp.float32.dtype: TEDType.kFloat32,
        jnp.float16.dtype: TEDType.kFloat16,
        jnp.bfloat16.dtype: TEDType.kBFloat16,
        jnp.int32.dtype: TEDType.kInt32,
        jnp.int64.dtype: TEDType.kInt64,
        jnp.float8_e4m3fn.dtype: TEDType.kFloat8E4M3,
        jnp.float8_e5m2.dtype: TEDType.kFloat8E5M2,
        jnp.uint8.dtype: TEDType.kByte,
    }

    if jax_dtype not in converter:
        raise ValueError(f"Unsupported {jax_dtype=}")

    return converter.get(jax_dtype)


def get_spec(arg_info):
    """
    Get spec for partitioning from arguments' information
    """
    return arg_info.sharding.spec


def _check_valid_batch_dims(bdims):
    """
    Assert out non-supported bath dims
    """
    for dim in bdims:
        assert dim in [0, None], \
            "Currently only support batch_dim in [0, None], " \
            f"but got {dim=}"


class BasePrimitive(metaclass=ABCMeta):
    """
    jax primitive
    """

    @staticmethod
    @abstractmethod
    def abstract():
        """
        to describe computing graph
        """
        return NotImplemented

    @classmethod
    def outer_abstract(cls, *args, **kwargs):
        """
        optional abstract wrapper to eliminate workspace tensors
        """
        return cls.abstract(*args, **kwargs)

    @staticmethod
    @abstractmethod
    def lowering():
        """
        to describe MLIR
        """
        return NotImplemented

    @staticmethod
    @abstractmethod
    def impl():
        """
        to describe implementation
        """
        return NotImplemented

    @staticmethod
    @abstractmethod
    def batcher():
        """
        to describe batch rules for vmap
        """
        return NotImplemented

    @staticmethod
    @abstractmethod
    def infer_sharding_from_operands():
        """
        to describe infer_sharding_from_operands for custom_partitioning
        """
        return NotImplemented

    @staticmethod
    @abstractmethod
    def partition():
        """
        to describe partition for custom_partitioning
        """
        return NotImplemented


def register_primitive(cls):
    """
    register jax primitive
    """

    def name_of_wrapper_p():
        return cls.name + "_wrapper"

    inner_p = core.Primitive(cls.name)
    dispatch.prim_requires_devices_during_lowering.add(inner_p)
    inner_p.multiple_results = cls.multiple_results
    inner_p.def_impl(partial(xla.apply_primitive, inner_p))
    inner_p.def_abstract_eval(cls.abstract)
    mlir.register_lowering(inner_p, cls.lowering, platform='cuda')
    cls.inner_primitive = inner_p

    outer_p = core.Primitive(name_of_wrapper_p())
    dispatch.prim_requires_devices_during_lowering.add(outer_p)
    outer_p.multiple_results = cls.multiple_results
    outer_p.def_impl(cls.impl)
    outer_p.def_abstract_eval(cls.outer_abstract)
    batching.primitive_batchers[outer_p] = cls.batcher
    outer_p_lower = custom_partitioning(cls.impl, static_argnums=cls.impl_static_args)
    outer_p_lower.def_partition(infer_sharding_from_operands=cls.infer_sharding_from_operands,
                                partition=cls.partition)
    mlir.register_lowering(outer_p,
                           mlir.lower_fun(outer_p_lower, multiple_results=cls.multiple_results))
    cls.outer_primitive = outer_p


@dataclass
class CustomCallArgsWrapper:
    """
    wrapper of XLA custom call args
    """

    def __init__(self,
                 output_types,
                 operands,
                 operand_shapes,
                 operand_specific_layouts=None,
                 output_specific_layouts=None):
        self.output_types = output_types
        self.operands = operands
        self.operand_layouts = CustomCallArgsWrapper.generate_layouts(operand_shapes,
                                                                      operand_specific_layouts)
        output_shapes = [x.shape for x in output_types]
        self.output_layouts = CustomCallArgsWrapper.generate_layouts(output_shapes,
                                                                     output_specific_layouts)

    @staticmethod
    def generate_layouts(shapes, specific_layouts):
        """
        setup layouts for XLA custom call
        """

        def default_layout(shape):
            return range(len(shape) - 1, -1, -1)

        if specific_layouts is None:
            specific_layouts = {}

        layouts = []
        for idx, shape in enumerate(shapes):
            if idx in specific_layouts:
                layouts.append(specific_layouts[idx])
            else:
                layouts.append(default_layout(shape))
        return layouts


def custom_caller(name, args, opaque, has_side_effect, **kwargs):
    """
    XLA custom call warpper
    """
    if hasattr(mlir, "custom_call"):
        out = mlir.custom_call(name,
                               result_types=args.output_types,
                               operands=args.operands,
                               operand_layouts=args.operand_layouts,
                               result_layouts=args.output_layouts,
                               backend_config=opaque,
                               has_side_effect=has_side_effect,
                               **kwargs).results
    else:
        # Need to disable one pylint error as the second function
        # parameter name recenctly in JAX. Otherwise we won't be
        # compatible with multiple JAX version.
        out = custom_call(    # pylint: disable=too-many-function-args
            name,
            args.output_types,
            operands=args.operands,
            operand_layouts=args.operand_layouts,
            result_layouts=args.output_layouts,
            backend_config=opaque,
            has_side_effect=has_side_effect,
            **kwargs)
    return out


class LayerNormFwdPrimitive(BasePrimitive):
    """
    Layer Normalization Forward Primitive
    """
    name = "te_layernorm_forward"
    multiple_results = True
    impl_static_args = (3, 4)    # zero_centered_gamma, epsilon
    inner_primitive = None
    outer_primitive = None

    @staticmethod
    def abstract(x_aval, gamma_aval, beta_aval, **kwargs):
        """
        LayerNorm fwd inner primitive abstract
        """
        x_dtype = dtypes.canonicalize_dtype(x_aval.dtype)
        assert x_dtype in [jnp.float32, jnp.float16, jnp.bfloat16]

        mu_rsigama_dtype = jnp.float32

        out_aval = core.raise_to_shaped(x_aval)
        mu_aval = rsigma_aval = out_aval.update(shape=out_aval.shape[:-1], dtype=mu_rsigama_dtype)

        assert gamma_aval.size == beta_aval.size
        hidden_size = gamma_aval.size
        assert x_aval.size % hidden_size == 0

        wkspace_info, barrier_info = transformer_engine_jax.get_layernorm_fwd_workspace_sizes(
            x_aval.size // hidden_size,    # batch size
            hidden_size,
            jax_dtype_to_te_dtype(x_aval.dtype),    # in te_dtype
            jax_dtype_to_te_dtype(gamma_aval.dtype),    # weight te_dtype
            jax_dtype_to_te_dtype(x_aval.dtype),    # out te_dtype (same as input for Fp16/Bf16)
            True,
            kwargs['zero_centered_gamma'],
            kwargs['epsilon'])
        wkspace_aval = out_aval.update(shape=wkspace_info[0],
                                       dtype=te_dtype_to_jax_dtype(wkspace_info[1]))
        barrier_aval = out_aval.update(shape=barrier_info[0],
                                       dtype=te_dtype_to_jax_dtype(barrier_info[1]))

        return out_aval, mu_aval, rsigma_aval, wkspace_aval, barrier_aval

    @staticmethod
    def outer_abstract(*args, **kwargs):
        """
        LayerNorm fwd outer primitive abstract
        """
        out_aval, mu_aval, rsigma_aval, _, _ = \
            LayerNormFwdPrimitive.abstract(*args, **kwargs)
        return out_aval, mu_aval, rsigma_aval

    @staticmethod
    def lowering(ctx, x, gamma, beta, *, zero_centered_gamma, epsilon):
        """
        LayerNorm fwd lowering rules
        """
        x_aval, gamma_aval, beta_aval = ctx.avals_in
        assert gamma_aval.dtype == beta_aval.dtype
        x_type = ir.RankedTensorType(x.type)
        x_shape = x_type.shape
        g_type = ir.RankedTensorType(gamma.type)
        g_shape = g_type.shape
        b_type = ir.RankedTensorType(beta.type)
        b_shape = b_type.shape

        assert g_type == b_type
        assert g_shape == b_shape

        # Output shape is same as the input shape, but the output type is same as the weight type.
        # See ln_api.cpp
        output_type = g_type.element_type
        ir_mu_dtype = ir.F32Type.get()
        ir_rsigma_dtype = ir.F32Type.get()

        out_shape = x_shape
        hidden_size = reduce(operator.mul, g_shape)
        batch_shape = out_shape[:-1]
        batch_size = reduce(operator.mul, x_shape) // hidden_size

        wkspace_aval, barrier_aval = ctx.avals_out[-2:]

        out_types = [
            ir.RankedTensorType.get(out_shape, output_type),
            ir.RankedTensorType.get(batch_shape, ir_mu_dtype),
            ir.RankedTensorType.get(batch_shape, ir_rsigma_dtype),
            ir.RankedTensorType.get(wkspace_aval.shape, jax_dtype_to_ir_dtype(wkspace_aval.dtype)),
            ir.RankedTensorType.get(barrier_aval.shape, jax_dtype_to_ir_dtype(barrier_aval.dtype))
        ]
        operands = [x, gamma, beta]
        operand_shapes = [x_shape, g_shape, b_shape]
        args = CustomCallArgsWrapper(out_types, operands, operand_shapes)

        sm_margin = int(os.getenv("NVTE_FWD_LAYERNORM_SM_MARGIN", "0"))

        opaque = transformer_engine_jax.pack_norm_descriptor(
            batch_size,
            hidden_size,
            wkspace_aval.size,
            barrier_aval.size,
            0,    # no dgamma_part in FWD pass
            0,    # no dbeta_part in BWD pass
            jax_dtype_to_te_dtype(x_aval.dtype),
            jax_dtype_to_te_dtype(gamma_aval.dtype),
            jax_dtype_to_te_dtype(wkspace_aval.dtype),
            jax_dtype_to_te_dtype(barrier_aval.dtype),
            TEDType.kByte,    # dummy dgamma_part te_dtype
            TEDType.kByte,    # dummy dbeta_part te_dtype
            zero_centered_gamma,
            epsilon,
            sm_margin,
        )

        out = custom_caller(LayerNormFwdPrimitive.name, args, opaque, False)

        return out

    @staticmethod
    def impl(x, gamma, beta, zero_centered_gamma, epsilon):
        """
        to describe implementation
        """
        assert LayerNormFwdPrimitive.inner_primitive is not None
        out, mu, rsigma, _, _ = LayerNormFwdPrimitive.inner_primitive.bind(
            x, gamma, beta, zero_centered_gamma=zero_centered_gamma, epsilon=epsilon)
        return out, mu, rsigma

    @staticmethod
    def batcher(batched_args, batch_dims, *, zero_centered_gamma, epsilon):
        """
        to describe batch rules for vmap
        """
        _check_valid_batch_dims(batch_dims)
        assert LayerNormFwdPrimitive.outer_primitive is not None
        x, gamma, beta = batched_args
        x_bdim, _, _ = batch_dims

        out_bdims = x_bdim, x_bdim, x_bdim
        return LayerNormFwdPrimitive.outer_primitive.bind(x,
                                                          gamma,
                                                          beta,
                                                          zero_centered_gamma=zero_centered_gamma,
                                                          epsilon=epsilon), out_bdims

    @staticmethod
    def infer_sharding_from_operands(zero_centered_gamma, epsilon, mesh, arg_infos, result_infos):
        del zero_centered_gamma, epsilon, result_infos
        x_spec = get_spec(arg_infos[0])
        if x_spec[-1] is not None:
            warnings.warn(
                f"Does not support to shard hidden dim in {LayerNormFwdPrimitive.name}! " \
                f"Force to not shard the hidden dim, which might introduce extra collective ops, " \
                f"and hurt performance."
            )
        out_sharding = NamedSharding(mesh, PartitionSpec(*x_spec[:-1], None))
        mu_sharding = rsigma_sharding = NamedSharding(mesh, PartitionSpec(*x_spec[:-1]))
        return (out_sharding, mu_sharding, rsigma_sharding)

    @staticmethod
    def partition(zero_centered_gamma, epsilon, mesh, arg_infos, result_infos):
        del result_infos
        x_spec, g_spec, b_spec = map(get_spec, arg_infos)
        if x_spec[-1] is not None:
            warnings.warn(
                f"Does not support to shard hidden dim in {LayerNormFwdPrimitive.name}! " \
                f"Force to not shard the hidden dim, which might introduce extra collective ops, " \
                f"and hurt performance."
            )
        if g_spec[-1] is not None:
            warnings.warn(
                f"{LayerNormFwdPrimitive.name} does not support sharding of parameter gamma " \
                f"Enforcing no sharding of parameters hidden dim! " \
            )
        if b_spec[-1] is not None:
            warnings.warn(
                f"{LayerNormFwdPrimitive.name} does not support sharding of parameter beta " \
                f"Enforcing no sharding of parameters hidden dim! " \
            )


        x_sharding = NamedSharding(mesh, PartitionSpec(*x_spec[:-1], None))
        g_sharding = NamedSharding(mesh, PartitionSpec(None))
        b_sharding = NamedSharding(mesh, PartitionSpec(None))
        out_sharding = x_sharding
        mu_sharding = rsigma_sharding = NamedSharding(mesh, PartitionSpec(*x_spec[:-1]))

        arg_shardings = (x_sharding, g_sharding, b_sharding)
        out_shardings = (out_sharding, mu_sharding, rsigma_sharding)
        impl = partial(LayerNormFwdPrimitive.impl,
                       zero_centered_gamma=zero_centered_gamma,
                       epsilon=epsilon)
        return mesh, impl, out_shardings, arg_shardings


register_primitive(LayerNormFwdPrimitive)


def layernorm_fwd(x: jnp.ndarray, gamma: jnp.ndarray, beta: jnp.ndarray, zero_centered_gamma: bool,
                  epsilon: float):
    """
    Wrapper for TE layernorm fwd
    """
    return LayerNormFwdPrimitive.outer_primitive.bind(x,
                                                      gamma,
                                                      beta,
                                                      zero_centered_gamma=zero_centered_gamma,
                                                      epsilon=epsilon)


class LayerNormBwdPrimitive(BasePrimitive):
    """
    Layer Normalization Backward Primitive
    """
    name = "te_layernorm_backward"
    multiple_results = True
    impl_static_args = (5, 6)    # zero_centered_gamma, epsilon
    inner_primitive = None
    outer_primitive = None

    @staticmethod
    def abstract(dz_aval, x_aval, mu_aval, rsigma_aval, gamma_aval, **kwargs):
        """
        Layernorm bwd inner primitive abstract
        """
        w_dtype = dtypes.canonicalize_dtype(gamma_aval.dtype)
        mu_dtype = dtypes.canonicalize_dtype(mu_aval.dtype)
        rsigma_dtype = dtypes.canonicalize_dtype(rsigma_aval.dtype)

        assert dtypes.canonicalize_dtype(dz_aval.dtype) == w_dtype
        assert dz_aval.shape == x_aval.shape
        assert mu_aval.shape == rsigma_aval.shape == x_aval.shape[:-1]
        assert mu_dtype == rsigma_dtype == jnp.float32

        dx_aval = core.raise_to_shaped(dz_aval)
        dgamma_aval = dbeta_aval = core.raise_to_shaped(gamma_aval)

        wkspace_info, barrier_info, dgamma_part_info, dbeta_part_info = \
            transformer_engine_jax.get_layernorm_bwd_workspace_sizes(
                x_aval.size // gamma_aval.size,           # batch size
                gamma_aval.size,                          # hidden size
                jax_dtype_to_te_dtype(x_aval.dtype),      # input te_dtype
                jax_dtype_to_te_dtype(gamma_aval.dtype),  # weight te_dtype
                True, kwargs['zero_centered_gamma'], kwargs['epsilon']
            )
        wkspace_aval = dx_aval.update(shape=wkspace_info[0],
                                      dtype=te_dtype_to_jax_dtype(wkspace_info[1]))
        barrier_aval = dx_aval.update(shape=barrier_info[0],
                                      dtype=te_dtype_to_jax_dtype(barrier_info[1]))
        dgamma_part_aval = dgamma_aval.update(shape=dgamma_part_info[0],
                                              dtype=te_dtype_to_jax_dtype(dgamma_part_info[1]))
        dbeta_part_aval = dbeta_aval.update(shape=dbeta_part_info[0],
                                            dtype=te_dtype_to_jax_dtype(dbeta_part_info[1]))

        return dx_aval, dgamma_aval, dbeta_aval, wkspace_aval, barrier_aval, \
               dgamma_part_aval, dbeta_part_aval

    @staticmethod
    def outer_abstract(*args, **kwargs):
        """
        LayerNorm bwd outer primitive abstract
        """
        dx_aval, dgamma_aval, dbeta_aval, _, _, _, _ = \
            LayerNormBwdPrimitive.abstract(*args, **kwargs)
        return dx_aval, dgamma_aval, dbeta_aval

    @staticmethod
    def lowering(ctx, dz, x, mu, rsigma, gamma, *, zero_centered_gamma, epsilon):
        """
        Layernorm bwd lowering rules
        """
        _, x_aval, _, _, gamma_aval = ctx.avals_in
        x_type = ir.RankedTensorType(x.type)
        x_shape = x_type.shape
        g_type = ir.RankedTensorType(gamma.type)
        g_shape = g_type.shape
        b_type = ir.RankedTensorType(gamma.type)
        b_shape = b_type.shape
        assert g_type == b_type
        assert g_shape == b_shape

        dz_shape = ir.RankedTensorType(dz.type).shape
        mu_shape = ir.RankedTensorType(mu.type).shape
        rsigma_shape = ir.RankedTensorType(rsigma.type).shape

        hidden_size = reduce(operator.mul, g_shape)
        batch_size = reduce(operator.mul, x_shape) // hidden_size

        out_types = [
            ir.RankedTensorType.get(output.shape, mlir.dtype_to_ir_type(output.dtype))
            for output in ctx.avals_out
        ]

        operands = [dz, mu, rsigma, x, gamma]
        operand_shapes = [dz_shape, mu_shape, rsigma_shape, x_shape, g_shape]
        args = CustomCallArgsWrapper(out_types, operands, operand_shapes)

        sm_margin = int(os.getenv("NVTE_BWD_LAYERNORM_SM_MARGIN", "0"))

        wkspace_aval, barrier_aval, dgamma_part_aval, dbeta_part_aval = ctx.avals_out[-4:]
        opaque = transformer_engine_jax.pack_norm_descriptor(
            batch_size,
            hidden_size,
            wkspace_aval.size,
            barrier_aval.size,
            dgamma_part_aval.size,
            dbeta_part_aval.size,
            jax_dtype_to_te_dtype(x_aval.dtype),
            jax_dtype_to_te_dtype(gamma_aval.dtype),
            jax_dtype_to_te_dtype(wkspace_aval.dtype),
            jax_dtype_to_te_dtype(barrier_aval.dtype),
            jax_dtype_to_te_dtype(dgamma_part_aval.dtype),
            jax_dtype_to_te_dtype(dbeta_part_aval.dtype),
            zero_centered_gamma,
            epsilon,
            sm_margin,
        )

        out = custom_caller(LayerNormBwdPrimitive.name, args, opaque, False)

        return out

    @staticmethod
    def impl(dz, x, mu, rsigma, gamma, zero_centered_gamma, epsilon):
        assert LayerNormBwdPrimitive.inner_primitive is not None
        dx, dgamma, dbeta, _, _, _, _ = LayerNormBwdPrimitive.inner_primitive.bind(
            dz, x, mu, rsigma, gamma, zero_centered_gamma=zero_centered_gamma, epsilon=epsilon)
        return dx, dgamma, dbeta

    @staticmethod
    def batcher(batched_args, batch_dims, *, zero_centered_gamma, epsilon):
        _check_valid_batch_dims(batch_dims)
        assert LayerNormBwdPrimitive.outer_primitive is not None
        dz, x, mu, rsigma, gamma = batched_args
        _, x_bdim, _, _, gamma_bdim = batch_dims

        out_bdims = x_bdim, gamma_bdim, gamma_bdim
        return LayerNormBwdPrimitive.outer_primitive.bind(dz,
                                                          x,
                                                          mu,
                                                          rsigma,
                                                          gamma,
                                                          zero_centered_gamma=zero_centered_gamma,
                                                          epsilon=epsilon), out_bdims

    @staticmethod
    def infer_sharding_from_operands(zero_centered_gamma, epsilon, mesh, arg_infos, result_infos):
        del zero_centered_gamma, epsilon, result_infos
        x_spec = get_spec(arg_infos[1])
        if x_spec[-1] is not None:
            warnings.warn(
                f"Does not support to shard hidden dim in {LayerNormBwdPrimitive.name}! " \
                f"Force to not shard the hidden dim, which might introduce extra collective ops, " \
                f"and hurt performance."
            )
        g_b_spec = get_spec(arg_infos[4])
        if g_b_spec[-1] is not None:
            warnings.warn(
                f"{LayerNormBwdPrimitive.name} does not support sharding of gradients " \
                f"of gamma and beta of Layernorm " \
                f"Enforcing no sharding of parameters hidden dim! " \
            )

        dx_sharding = NamedSharding(mesh, PartitionSpec(*x_spec[:-1], None))
        dgamma_sharding = dbeta_sharding = NamedSharding(mesh, PartitionSpec(None))
        return dx_sharding, dgamma_sharding, dbeta_sharding

    @staticmethod
    def partition(zero_centered_gamma, epsilon, mesh, arg_infos, result_infos):
        del result_infos
        x_spec = get_spec(arg_infos[1])
        if x_spec[-1] is not None:
            warnings.warn(
                f"Does not support to shard hidden dim in {LayerNormBwdPrimitive.name}! " \
                f"Force to not shard the hidden dim, which might introduce extra collective ops, " \
                f"and hurt performance."
            )
        g_b_spec = get_spec(arg_infos[4])
        if g_b_spec[-1] is not None:
            warnings.warn(
                f"{LayerNormBwdPrimitive.name} does not support sharding of gradients " \
                f"of gamma and beta of Layernorm " \
                f"Enforcing no sharding of parameters hidden dim! " \
            )

        dx_sharding = NamedSharding(mesh, PartitionSpec(*x_spec[:-1], None))
        dgamma_sharding = dbeta_sharding = NamedSharding(mesh, PartitionSpec(None))
        out_shardings = dx_sharding, dgamma_sharding, dbeta_sharding
        x_shardings = (dx_sharding,) * 2    # dz and x should have the same sharding.
        mu_shardings = (NamedSharding(mesh, PartitionSpec(*x_spec[:-1])),) * 2
        arg_shardings = (*x_shardings, *mu_shardings, NamedSharding(mesh, PartitionSpec(None)))

        def sharded_impl(dz, x, mu, rsigma, gamma):
            local_dx, local_dgamma, local_dbeta = \
                LayerNormBwdPrimitive.impl(dz, x, mu, rsigma, gamma,
                     zero_centered_gamma=zero_centered_gamma,
                     epsilon=epsilon)
            global_dgamma = all_reduce_sum_along_dp_fsdp(local_dgamma)
            global_dbeta = all_reduce_sum_along_dp_fsdp(local_dbeta)
            return local_dx, global_dgamma, global_dbeta

        return mesh, sharded_impl, out_shardings, arg_shardings


register_primitive(LayerNormBwdPrimitive)


def layernorm_bwd(dz: jnp.ndarray, x: jnp.ndarray, mu: jnp.ndarray, rsigma: jnp.ndarray,
                  gamma: jnp.ndarray, zero_centered_gamma: bool, epsilon: float):
    """
    Wrapper for TE layernorm bwd
    """
    return LayerNormBwdPrimitive.outer_primitive.bind(dz,
                                                      x,
                                                      mu,
                                                      rsigma,
                                                      gamma,
                                                      zero_centered_gamma=zero_centered_gamma,
                                                      epsilon=epsilon)


class RmsNormFwdPrimitive(BasePrimitive):
    """
    RMS Normalization Forward Primitive
    """
    name = "te_rmsnorm_forward"
    multiple_results = True
    impl_static_args = (2,)    # epsilon
    inner_primitive = None
    outer_primitive = None

    @staticmethod
    def abstract(x_aval, gamma_aval, **kwargs):
        """
        RMSNorm fwd inner primitive abstract
        """
        x_dtype = dtypes.canonicalize_dtype(x_aval.dtype)
        assert x_dtype in [jnp.float32, jnp.float16, jnp.bfloat16]

        rsigama_dtype = jnp.float32

        out_aval = core.raise_to_shaped(x_aval)
        rsigma_aval = out_aval.update(shape=out_aval.shape[:-1], dtype=rsigama_dtype)

        hidden_size = gamma_aval.size
        assert x_aval.size % hidden_size == 0

        wkspace_info, barrier_info = transformer_engine_jax.get_layernorm_fwd_workspace_sizes(
            x_aval.size // hidden_size,    # batch size
            hidden_size,
            jax_dtype_to_te_dtype(x_aval.dtype),    # in te_dtype
            jax_dtype_to_te_dtype(gamma_aval.dtype),    # weight te_dtype
            jax_dtype_to_te_dtype(x_aval.dtype),    # out te_dtype (same as input for Fp16/Bf16)
            False,
            False,
            kwargs['epsilon'])
        wkspace_aval = out_aval.update(shape=wkspace_info[0],
                                       dtype=te_dtype_to_jax_dtype(wkspace_info[1]))
        barrier_aval = out_aval.update(shape=barrier_info[0],
                                       dtype=te_dtype_to_jax_dtype(barrier_info[1]))

        return out_aval, rsigma_aval, wkspace_aval, barrier_aval

    @staticmethod
    def outer_abstract(*args, **kwargs):
        """
        RMSNorm fwd outer primitive abstract
        """
        out_aval, rsigma_aval, _, _ = RmsNormFwdPrimitive.abstract(*args, **kwargs)
        return out_aval, rsigma_aval

    @staticmethod
    def lowering(ctx, x, gamma, *, epsilon):
        """
        RMSNorm fwd lowering rules
        """
        x_aval, gamma_aval = ctx.avals_in
        x_type = ir.RankedTensorType(x.type)
        x_shape = x_type.shape
        g_type = ir.RankedTensorType(gamma.type)
        g_shape = g_type.shape
        rsigma_element_type = ir.F32Type.get()

        out_shape = x_shape
        hidden_size = reduce(operator.mul, g_shape)
        batch_shape = out_shape[:-1]
        batch_size = reduce(operator.mul, x_shape) // hidden_size

        wkspace_aval, barrier_aval = ctx.avals_out[-2:]

        out_types = [
            ir.RankedTensorType.get(out_shape, x_type.element_type),
            ir.RankedTensorType.get(batch_shape, rsigma_element_type),
            ir.RankedTensorType.get(wkspace_aval.shape, jax_dtype_to_ir_dtype(wkspace_aval.dtype)),
            ir.RankedTensorType.get(barrier_aval.shape, jax_dtype_to_ir_dtype(barrier_aval.dtype))
        ]
        operands = [x, gamma]
        operand_shapes = [x_shape, g_shape]
        args = CustomCallArgsWrapper(out_types, operands, operand_shapes)

        sm_margin = int(os.getenv("NVTE_FWD_LAYERNORM_SM_MARGIN", "0"))

        opaque = transformer_engine_jax.pack_norm_descriptor(
            batch_size,
            hidden_size,
            wkspace_aval.size,
            barrier_aval.size,
            0,    # no dgamma_part in FWD pass
            0,    # no dbeta_part in BWD pass
            jax_dtype_to_te_dtype(x_aval.dtype),
            jax_dtype_to_te_dtype(gamma_aval.dtype),
            jax_dtype_to_te_dtype(wkspace_aval.dtype),
            jax_dtype_to_te_dtype(barrier_aval.dtype),
            TEDType.kByte,    # dummy dgamma_part te_dtype
            TEDType.kByte,    # dummy dbeta_part te_dtype
            False,    # RMSNorm doesn't support zero_centered_gamma
            epsilon,
            sm_margin,
        )

        out = custom_caller(RmsNormFwdPrimitive.name, args, opaque, False)

        return out

    @staticmethod
    def impl(x, gamma, epsilon):
        """
        to describe implementation
        """
        assert RmsNormFwdPrimitive.inner_primitive is not None
        out, rsigma, _, _ = RmsNormFwdPrimitive.inner_primitive.bind(x, gamma, epsilon=epsilon)
        return out, rsigma

    @staticmethod
    def batcher(batched_args, batch_dims, *, epsilon):
        """
        to describe batch rules for vmap
        """
        _check_valid_batch_dims(batch_dims)
        assert RmsNormFwdPrimitive.outer_primitive is not None
        x, gamma = batched_args
        x_bdim, _ = batch_dims

        out_bdims = x_bdim, x_bdim
        return RmsNormFwdPrimitive.outer_primitive.bind(x, gamma, epsilon=epsilon), out_bdims

    @staticmethod
    def infer_sharding_from_operands(epsilon, mesh, arg_infos, result_infos):
        del epsilon, result_infos
        x_spec = get_spec(arg_infos[0])
        if x_spec[-1] is not None:
            warnings.warn(
                f"Does not support to shard hidden dim in {RmsNormFwdPrimitive.name}! " \
                f"Force to not shard the hidden dim, which might introduce extra collective ops, " \
                f"and hurt performance."
            )
        out_sharding = NamedSharding(mesh, PartitionSpec(*x_spec[:-1], None))
        rsigma_sharding = NamedSharding(mesh, PartitionSpec(*x_spec[:-1]))
        return (out_sharding, rsigma_sharding)

    @staticmethod
    def partition(epsilon, mesh, arg_infos, result_infos):
        del result_infos
        x_spec, g_spec = map(get_spec, arg_infos)
        if x_spec[-1] is not None:
            warnings.warn(
                f"Does not support to shard hidden dim in {RmsNormFwdPrimitive.name}! " \
                f"Force to not shard the hidden dim, which might introduce extra collective ops, " \
                f"and hurt performance."
            )
        if g_spec[-1] is not None:
            warnings.warn(
                f"{RmsNormFwdPrimitive.name} does not support sharding of parameter gamma " \
                f"Enforcing no sharding of parameters hidden dim! " \
            )

        x_sharding = NamedSharding(mesh, PartitionSpec(*x_spec[:-1], None))
        g_sharding = NamedSharding(mesh, PartitionSpec(None))
        out_sharding = x_sharding
        rsigma_sharding = NamedSharding(mesh, PartitionSpec(*x_spec[:-1]))
        arg_shardings = (x_sharding, g_sharding)
        out_shardings = (out_sharding, rsigma_sharding)
        impl = partial(RmsNormFwdPrimitive.impl, epsilon=epsilon)
        return mesh, impl, out_shardings, arg_shardings


register_primitive(RmsNormFwdPrimitive)


def rmsnorm_fwd(x: jnp.ndarray, gamma: jnp.ndarray, epsilon: float):
    """
    Wrapper for TE rmsnorm fwd
    """
    return RmsNormFwdPrimitive.outer_primitive.bind(x, gamma, epsilon=epsilon)


class RmsNormBwdPrimitive(BasePrimitive):
    """
    RMS Normalization Backward Primitive
    """
    name = "te_rmsnorm_backward"
    multiple_results = True
    impl_static_args = (4,)    # epsilon
    inner_primitive = None
    outer_primitive = None

    @staticmethod
    def abstract(dz_aval, x_aval, rsigma_aval, gamma_aval, **kwargs):
        """
        RMSNorm bwd inner primitive abstract
        """
        w_dtype = dtypes.canonicalize_dtype(gamma_aval.dtype)
        rsigma_dtype = dtypes.canonicalize_dtype(rsigma_aval.dtype)

        assert dtypes.canonicalize_dtype(dz_aval.dtype) == w_dtype
        assert dz_aval.shape == x_aval.shape
        assert rsigma_aval.shape == x_aval.shape[:-1]
        assert rsigma_dtype == jnp.float32

        dx_aval = core.raise_to_shaped(dz_aval)
        dgamma_aval = core.raise_to_shaped(gamma_aval)

        wkspace_info, barrier_info, dgamma_part_info, _ = \
            transformer_engine_jax.get_layernorm_bwd_workspace_sizes(
                x_aval.size // gamma_aval.size,           # batch size
                gamma_aval.size,                          # hidden size
                jax_dtype_to_te_dtype(x_aval.dtype),      # in te_dtype
                jax_dtype_to_te_dtype(gamma_aval.dtype),  # weight te_dtype
                False, False, kwargs['epsilon']
            )
        wkspace_aval = dx_aval.update(shape=wkspace_info[0],
                                      dtype=te_dtype_to_jax_dtype(wkspace_info[1]))
        barrier_aval = dx_aval.update(shape=barrier_info[0],
                                      dtype=te_dtype_to_jax_dtype(barrier_info[1]))
        dgamma_part_aval = dgamma_aval.update(shape=dgamma_part_info[0],
                                              dtype=te_dtype_to_jax_dtype(dgamma_part_info[1]))

        return dx_aval, dgamma_aval, wkspace_aval, barrier_aval, dgamma_part_aval

    @staticmethod
    def outer_abstract(*args, **kwargs):
        """
        RMSNorm bwd outer primitive abstract
        """
        dx_aval, dgamma_aval, _, _, _ = RmsNormBwdPrimitive.abstract(*args, **kwargs)
        return dx_aval, dgamma_aval

    @staticmethod
    def lowering(ctx, dz, x, rsigma, gamma, *, epsilon):
        """
        RMSNorm bwd lowering rules
        """
        _, x_aval, _, gamma_aval = ctx.avals_in
        x_type = ir.RankedTensorType(x.type)
        x_shape = x_type.shape
        g_type = ir.RankedTensorType(gamma.type)
        g_shape = g_type.shape
        dz_shape = ir.RankedTensorType(dz.type).shape
        rsigma_shape = ir.RankedTensorType(rsigma.type).shape

        hidden_size = reduce(operator.mul, g_shape)
        batch_size = reduce(operator.mul, x_shape) // hidden_size

        wkspace_aval, barrier_aval, dgamma_part_aval = ctx.avals_out[-3:]

        out_types = [
            ir.RankedTensorType.get(x_shape, x_type.element_type),
            ir.RankedTensorType.get(g_shape, g_type.element_type),
            ir.RankedTensorType.get(wkspace_aval.shape, jax_dtype_to_ir_dtype(wkspace_aval.dtype)),
            ir.RankedTensorType.get(barrier_aval.shape, jax_dtype_to_ir_dtype(barrier_aval.dtype)),
            ir.RankedTensorType.get(dgamma_part_aval.shape,
                                    jax_dtype_to_ir_dtype(dgamma_part_aval.dtype))
        ]
        operands = [dz, rsigma, x, gamma]
        operand_shapes = [dz_shape, rsigma_shape, x_shape, g_shape]
        args = CustomCallArgsWrapper(out_types, operands, operand_shapes)

        sm_margin = int(os.getenv("NVTE_BWD_LAYERNORM_SM_MARGIN", "0"))

        opaque = transformer_engine_jax.pack_norm_descriptor(
            batch_size,
            hidden_size,
            wkspace_aval.size,
            barrier_aval.size,
            dgamma_part_aval.size,
            0,    # no dbeta_part for RMSnorm
            jax_dtype_to_te_dtype(x_aval.dtype),
            jax_dtype_to_te_dtype(gamma_aval.dtype),
            jax_dtype_to_te_dtype(wkspace_aval.dtype),
            jax_dtype_to_te_dtype(barrier_aval.dtype),
            jax_dtype_to_te_dtype(dgamma_part_aval.dtype),
            TEDType.kByte,    # dummy dbeta_part te_dtype
            False,    # RMSNorm doesn't support zero_centered_gamma
            epsilon,
            sm_margin,
        )

        out = custom_caller(RmsNormBwdPrimitive.name, args, opaque, False)

        return out

    @staticmethod
    def impl(dz, x, rsigma, gamma, epsilon):
        assert RmsNormBwdPrimitive.inner_primitive is not None
        dx, dgamma, _, _, _ = \
            RmsNormBwdPrimitive.inner_primitive.bind(dz, x, rsigma, gamma, epsilon=epsilon)
        return dx, dgamma

    @staticmethod
    def batcher(batched_args, batch_dims, *, epsilon):
        _check_valid_batch_dims(batch_dims)
        assert RmsNormBwdPrimitive.outer_primitive is not None
        dz, x, rsigma, gamma = batched_args
        _, x_bdim, _, gamma_bdim = batch_dims

        out_bdims = x_bdim, gamma_bdim
        return RmsNormBwdPrimitive.outer_primitive.bind(dz, x, rsigma, gamma,
                                                        epsilon=epsilon), out_bdims

    @staticmethod
    def infer_sharding_from_operands(epsilon, mesh, arg_infos, result_infos):
        del epsilon, result_infos
        x_spec = get_spec(arg_infos[1])
        if x_spec[-1] is not None:
            warnings.warn(
                f"Does not support to shard hidden dim in {RmsNormBwdPrimitive.name}! " \
                f"Force to not shard the hidden dim, which might introduce extra collective ops, " \
                f"and hurt performance."
            )
        g_spec = get_spec(arg_infos[3])
        if g_spec[-1] is not None:
            warnings.warn(
                f"{RmsNormBwdPrimitive.name} does not support sharding of parameter gamma " \
                f"Enforcing no sharding of parameters hidden dim! " \
            )
        dx_sharding = NamedSharding(mesh, PartitionSpec(*x_spec[:-1], None))
        dgamma_sharding = NamedSharding(mesh, PartitionSpec(None))
        return dx_sharding, dgamma_sharding

    @staticmethod
    def partition(epsilon, mesh, arg_infos, result_infos):
        del result_infos
        x_spec = get_spec(arg_infos[1])
        if x_spec[-1] is not None:
            warnings.warn(
                f"Does not support to shard hidden dim in {RmsNormBwdPrimitive.name}! " \
                f"Force to not shard the hidden dim, which might introduce extra collective ops, " \
                f"and hurt performance."
            )
        g_spec = get_spec(arg_infos[3])
        if g_spec[-1] is not None:
            warnings.warn(
                f"{RmsNormBwdPrimitive.name} does not support sharding of parameter gamma " \
                f"Enforcing no sharding of parameters hidden dim! " \
            )
        dx_sharding = NamedSharding(mesh, PartitionSpec(*x_spec[:-1], None))
        dgamma_sharding = NamedSharding(mesh, PartitionSpec(None))
        out_shardings = dx_sharding, dgamma_sharding
        x_shardings = (dx_sharding,) * 2    # dz and x should have the same sharding.
        rsigma_sharding = NamedSharding(mesh, PartitionSpec(*x_spec[:-1]))
        arg_shardings = (*x_shardings, rsigma_sharding, NamedSharding(mesh, PartitionSpec(None)))

        def sharded_impl(dz, x, rsigma, gamma):
            local_dx, local_dgamma = \
                RmsNormBwdPrimitive.impl(dz, x, rsigma, gamma, epsilon=epsilon)
            global_dgamma = all_reduce_sum_along_dp_fsdp(local_dgamma)
            return local_dx, global_dgamma

        return mesh, sharded_impl, out_shardings, arg_shardings


register_primitive(RmsNormBwdPrimitive)


def rmsnorm_bwd(dz: jnp.ndarray, x: jnp.ndarray, rsigma: jnp.ndarray, gamma: jnp.ndarray,
                epsilon: float):
    """
    Wrapper for TE layernorm bwd
    """
    return RmsNormBwdPrimitive.outer_primitive.bind(dz, x, rsigma, gamma, epsilon=epsilon)


class SoftmaxPrimitive(BasePrimitive):
    """
    Softmax Primitive
    """
    max_k_seqlen_supported = 4096
    name = "te_softmax_internal_placeholder"

    @staticmethod
    @abstractmethod
    def is_kernel_available(batch: int, heads: int, q_seqlen: int, k_seqlen: int,
                            dtype: jnp.dtype) -> bool:
        """Check Softmax kernel availability based on size"""
        raise NotImplementedError

    @staticmethod
    def get_batch_per_block(k_seqlen: int) -> int:
        """Get batch per CTA in Softmax kernels"""
        threads_per_warp = 32
        threads_per_block = 128    # Depends on the kernel implmentation

        pow2 = 1 << (k_seqlen - 1).bit_length()
        warp_size = pow2 if pow2 < threads_per_warp else threads_per_warp
        batches_per_warp = 2 if pow2 <= 128 else 1
        warps_per_block = threads_per_block // warp_size
        batches_per_block = warps_per_block * batches_per_warp
        return batches_per_block

    @staticmethod
    def forward_abstract(logits_aval, scale_factor):
        """
        softmax_forward abstract
        """
        del scale_factor
        i_dtype = dtypes.canonicalize_dtype(logits_aval.dtype)
        assert i_dtype in [jnp.float16, jnp.bfloat16]
        i_shape = logits_aval.shape
        # Assume [...Batch, Head, Q_Seqlen, K_Seqlen]
        q_seqlen = i_shape[-2]
        k_seqlen = i_shape[-1]
        assert k_seqlen <= SoftmaxPrimitive.max_k_seqlen_supported
        assert q_seqlen > 1

        out_aval = core.raise_to_shaped(logits_aval)
        return out_aval

    @staticmethod
    def forward_lowering(name, ctx, logits, *, scale_factor):
        """
        softmax_forward lowering rules
        """
        i_aval, = ctx.avals_in
        i_type = ir.RankedTensorType(logits.type)
        i_shape = i_type.shape
        # Assume [...Batch, Head, Q_Seqlen, K_Seqlen]
        batch = reduce(operator.mul, i_shape[:-3])
        pad_batch = batch
        heads = i_shape[-3]
        q_seqlen = i_shape[-2]
        k_seqlen = i_shape[-1]

        out_types = [ir.RankedTensorType.get(i_shape, i_type.element_type)]
        operands = [logits]
        operand_shapes = [i_shape]
        args = CustomCallArgsWrapper(out_types, operands, operand_shapes)

        opaque = transformer_engine_jax.pack_softmax_descriptor(batch, pad_batch, heads, q_seqlen,
                                                                k_seqlen,
                                                                jax_dtype_to_te_dtype(i_aval.dtype),
                                                                scale_factor)

        out = custom_caller(name, args, opaque, False)

        return [out]

    @staticmethod
    def forward_impl(primitive, logits, scale_factor):
        """
        softmax_forward implementation
        """
        assert primitive is not None
        output = primitive.bind(logits, scale_factor=scale_factor)
        return output

    @staticmethod
    def forward_batcher(primitive, batched_args, batch_dims, *, scale_factor):
        """
        softmax_forward batcher
        """
        assert primitive is not None
        logits, = batched_args
        logits_bdim, = batch_dims

        out_bdims = logits_bdim
        return primitive.bind(logits, scale_factor=scale_factor), out_bdims

    @classmethod
    def forward_infer_sharding_from_operands(cls, scale_factor, mesh, arg_infos, result_infos):
        """
        softmax_forward infer_sharding_from_operands
        """
        del scale_factor, result_infos    # Unused.
        logits_spec = get_spec(arg_infos[0])
        if logits_spec[-1] is not None:
            warnings.warn(
                f"Sharding the hidden dimension is not supported in {cls.name}! " \
                f"Forcing XLA to not shard the hidden dim, which might introduce extra " \
                f"collective ops and hurt performance."
            )
        out_sharding = NamedSharding(mesh, PartitionSpec(*logits_spec[:-1], None))
        return out_sharding

    @classmethod
    def forward_partition(cls, impl, scale_factor, mesh, arg_infos, result_infos):
        """
        softmax_forward partitioning
        """
        del result_infos
        logits_spec = get_spec(arg_infos[0])
        if logits_spec[-1] is not None:
            warnings.warn(
                f"Sharding the hidden dimension is not supported in {cls.name}! " \
                f"Forcing XLA to not shard the hidden dim, which might introduce extra " \
                f"collective ops and hurt performance."
            )
        out_shardings = NamedSharding(mesh, PartitionSpec(*logits_spec[:-1], None))
        arg_shardings = (out_shardings,)
        impl = partial(impl, scale_factor=scale_factor)
        return mesh, impl, out_shardings, arg_shardings

    @staticmethod
    def backward_abstract(dz_aval, softmax_out_aval, scale_factor=None):    # pylint: disable=unused-argument
        """
        softmax_backward abstract
        """
        dz_dtype = dtypes.canonicalize_dtype(dz_aval.dtype)
        softmax_out_dtype = dtypes.canonicalize_dtype(softmax_out_aval.dtype)
        assert dz_dtype == softmax_out_dtype
        assert dz_dtype in [jnp.float16, jnp.bfloat16]
        assert softmax_out_dtype in [jnp.float16, jnp.bfloat16]

        assert dz_aval.shape == softmax_out_aval.shape

        dx_aval = core.raise_to_shaped(dz_aval)
        return dx_aval

    @staticmethod
    def backward_lowering(name, ctx, dz, softmax_out, *, scale_factor):
        """
        softmax_backward lowering rules
        """
        dz_aval, _ = ctx.avals_in

        dz_type = ir.RankedTensorType(dz.type)
        dz_shape = dz_type.shape

        # Assume [...Batch, Head, Q_Seqlen, K_Seqlen]
        batch = reduce(operator.mul, dz_shape[:-3])
        pad_batch = batch    # unused
        heads = dz_shape[-3]
        q_seqlen = dz_shape[-2]
        k_seqlen = dz_shape[-1]

        softmax_out_type = ir.RankedTensorType(softmax_out.type)
        softmax_out_shape = softmax_out_type.shape

        out_types = [ir.RankedTensorType.get(dz_shape, dz_type.element_type)]
        operands = [dz, softmax_out]
        operand_shapes = [dz_shape, softmax_out_shape]
        args = CustomCallArgsWrapper(out_types, operands, operand_shapes)

        opaque = transformer_engine_jax.pack_softmax_descriptor(
            batch, pad_batch, heads, q_seqlen, k_seqlen, jax_dtype_to_te_dtype(dz_aval.dtype),
            scale_factor)

        out = custom_caller(name, args, opaque, False)

        return [out]

    @staticmethod
    def backward_impl(primitive, dz, softmax_out, scale_factor):
        """
        softmax_backward implementation
        """
        assert primitive is not None
        dx = primitive.bind(dz, softmax_out, scale_factor=scale_factor)
        return dx

    @staticmethod
    def backward_batcher(primitive, batched_args, batch_dims, *, scale_factor):
        """
        softmax_backward batcher
        """
        assert primitive is not None
        dz, softmax_out = batched_args
        _, softmax_out_bdim = batch_dims

        out_bdims = softmax_out_bdim
        return primitive.bind(dz, softmax_out, scale_factor=scale_factor), out_bdims

    @classmethod
    def backward_infer_sharding_from_operands(cls, scale_factor, mesh, arg_infos, result_infos):
        """
        softmax_backward infer_sharding_from_operands
        """
        del scale_factor, result_infos    # Unused.
        dz_spec = get_spec(arg_infos[0])
        if dz_spec[-1] is not None:
            warnings.warn(
                f"Sharding the hidden dimension is not supported in {cls.name}! " \
                f"Forcing XLA to not shard the hidden dim, which might introduce extra " \
                f"collective ops and hurt performance."
            )
        dx_sharding = NamedSharding(mesh, PartitionSpec(*dz_spec[:-1], None))
        return dx_sharding

    @classmethod
    def backward_partition(cls, impl, scale_factor, mesh, arg_infos, result_infos):
        """
        softmax_backward partition
        """
        del result_infos

        dz_spec = get_spec(arg_infos[0])
        softmax_out_spec = get_spec(arg_infos[1])
        if dz_spec[-1] is not None or softmax_out_spec[-1] is not None:
            warnings.warn(
                f"Sharding the hidden dimension is not supported in {cls.name}! " \
                f"Forcing XLA to not shard the hidden dim, which might introduce extra " \
                f"collective ops and hurt performance."
            )

        dz_sharding = NamedSharding(mesh, PartitionSpec(*dz_spec[:-1], None))
        softmax_out_sharding = NamedSharding(mesh, PartitionSpec(*softmax_out_spec[:-1], None))
        dx_sharding = dz_sharding
        arg_shardings = (dz_sharding, softmax_out_sharding)
        out_shardings = dx_sharding

        impl = partial(impl, scale_factor=scale_factor)
        return mesh, impl, out_shardings, arg_shardings


class ScaledSoftmaxFwdPrimitive(SoftmaxPrimitive):
    """
    Scaled Softmax Fwd Primitive
    """
    name = "te_scaled_softmax_forward"
    multiple_results = False
    impl_static_args = (1,)    # scale_factor
    inner_primitive = None
    outer_primitive = None

    @staticmethod
    def is_kernel_available(batch: int, heads: int, q_seqlen: int, k_seqlen: int,
                            dtype: jnp.dtype) -> bool:
        """Check Softmax kernel availability based on size"""
        attn_batches = batch * heads

        dtype = dtypes.canonicalize_dtype(dtype)
        if (dtype in [jnp.float16, jnp.bfloat16]
                and 16 < k_seqlen <= SoftmaxPrimitive.max_k_seqlen_supported
        # k_seqlen must be 16 ~ 4096
                and q_seqlen % 4 == 0    # q_seqlen must be divisor of 4
                and attn_batches % 4 == 0    # batch * heads must be divisor of 4
           ):
            if 0 <= k_seqlen <= SoftmaxPrimitive.max_k_seqlen_supported:
                batch_per_block = SoftmaxPrimitive.get_batch_per_block(k_seqlen)
                return q_seqlen % batch_per_block == 0
        return False

    @staticmethod
    def abstract(logits_aval, scale_factor):    # pylint: disable=unused-argument
        """
        te_scaled_softmax_forward abstract
        """
        return SoftmaxPrimitive.forward_abstract(logits_aval, scale_factor)

    @staticmethod
    def lowering(ctx, logits, *, scale_factor):
        """
        te_scaled_softmax_forward lowering rules
        """
        return SoftmaxPrimitive.forward_lowering(ScaledSoftmaxFwdPrimitive.name,
                                                 ctx,
                                                 logits,
                                                 scale_factor=scale_factor)

    @staticmethod
    def impl(logits, scale_factor):
        return SoftmaxPrimitive.forward_impl(ScaledSoftmaxFwdPrimitive.inner_primitive, logits,
                                             scale_factor)

    @staticmethod
    def batcher(batched_args, batch_dims, *, scale_factor):
        _check_valid_batch_dims(batch_dims)
        return SoftmaxPrimitive.forward_batcher(ScaledSoftmaxFwdPrimitive.outer_primitive,
                                                batched_args,
                                                batch_dims,
                                                scale_factor=scale_factor)

    @staticmethod
    def infer_sharding_from_operands(scale_factor, mesh, arg_infos, result_infos):
        return ScaledSoftmaxFwdPrimitive.forward_infer_sharding_from_operands(
            scale_factor, mesh, arg_infos, result_infos)

    @staticmethod
    def partition(scale_factor, mesh, arg_infos, result_infos):
        return ScaledSoftmaxFwdPrimitive.forward_partition(ScaledSoftmaxFwdPrimitive.impl,
                                                           scale_factor, mesh, arg_infos,
                                                           result_infos)


register_primitive(ScaledSoftmaxFwdPrimitive)


def scaled_softmax_fwd(logits: jnp.ndarray, scale_factor: float) -> jnp.ndarray:
    """
    scaled_softmax_forward wrapper
    Return FP16/BF16 tensor
    """
    return ScaledSoftmaxFwdPrimitive.outer_primitive.bind(logits, scale_factor=scale_factor)


class ScaledSoftmaxBwdPrimitive(SoftmaxPrimitive):
    """
    Scaled Softmax Bwd Primitive
    """
    name = "te_scaled_softmax_backward"
    multiple_results = False
    impl_static_args = (2,)    # scale_factor
    inner_primitive = None
    outer_primitive = None

    @staticmethod
    def is_kernel_available(batch: int, heads: int, q_seqlen: int, k_seqlen: int,
                            dtype: jnp.dtype) -> bool:
        """Check Softmax kernel availability based on size"""
        return ScaledSoftmaxFwdPrimitive.is_kernel_available(batch, heads, q_seqlen, k_seqlen,
                                                             dtype)

    @staticmethod
    def abstract(dz_aval, softmax_out_aval, scale_factor):
        """
        te_scaled_softmax_backward abstract
        """
        return SoftmaxPrimitive.backward_abstract(dz_aval, softmax_out_aval, scale_factor)

    @staticmethod
    def lowering(ctx, dz, softmax_out, *, scale_factor):
        """
        te_scaled_softmax_backward lowering rules
        """
        out = SoftmaxPrimitive.backward_lowering(ScaledSoftmaxBwdPrimitive.name,
                                                 ctx,
                                                 dz,
                                                 softmax_out,
                                                 scale_factor=scale_factor)

        return out

    @staticmethod
    def impl(dz, softmax_out, scale_factor):
        return SoftmaxPrimitive.backward_impl(ScaledSoftmaxBwdPrimitive.inner_primitive,
                                              dz,
                                              softmax_out,
                                              scale_factor=scale_factor)

    @staticmethod
    def batcher(batched_args, batch_dims, *, scale_factor):
        _check_valid_batch_dims(batch_dims)
        return SoftmaxPrimitive.backward_batcher(ScaledSoftmaxBwdPrimitive.outer_primitive,
                                                 batched_args,
                                                 batch_dims,
                                                 scale_factor=scale_factor)

    @staticmethod
    def infer_sharding_from_operands(scale_factor, mesh, arg_infos, result_infos):
        return ScaledSoftmaxBwdPrimitive.backward_infer_sharding_from_operands(
            scale_factor, mesh, arg_infos, result_infos)

    @staticmethod
    def partition(scale_factor, mesh, arg_infos, result_infos):
        return ScaledSoftmaxBwdPrimitive.backward_partition(ScaledSoftmaxBwdPrimitive.impl,
                                                            scale_factor, mesh, arg_infos,
                                                            result_infos)


register_primitive(ScaledSoftmaxBwdPrimitive)


def scaled_softmax_bwd(dz: jnp.ndarray, softmax_out: jnp.ndarray,
                       scale_factor: float) -> jnp.ndarray:
    """
    scaled_backward wrapper
    Return FP16/BF16 tensor
    """
    return ScaledSoftmaxBwdPrimitive.outer_primitive.bind(dz,
                                                          softmax_out,
                                                          scale_factor=scale_factor)


class ScaledMaskedSoftmaxFwdPrimitive(SoftmaxPrimitive):
    """
    Scaled Masked Softmax Fwd Primitive
    """
    name = "te_scaled_masked_softmax_forward"
    multiple_results = False
    impl_static_args = (2,)    # scale_factor
    inner_primitive = None
    outer_primitive = None

    @staticmethod
    def is_kernel_available(batch: int, heads: int, q_seqlen: int, k_seqlen: int,
                            dtype: jnp.dtype) -> bool:
        """Check Softmax kernel availability based on size"""
        attn_batches = batch * heads

        dtype = dtypes.canonicalize_dtype(dtype)
        if (dtype in [jnp.float16, jnp.bfloat16]
                and 16 < k_seqlen <= SoftmaxPrimitive.max_k_seqlen_supported
        # k_seqlen must be 16 ~ 4096
                and q_seqlen % 4 == 0    # q_seqlen must be divisor of 4
                and attn_batches % 4 == 0    # batch * heads must be divisor of 4
           ):
            if 0 <= k_seqlen <= SoftmaxPrimitive.max_k_seqlen_supported:
                batch_per_block = SoftmaxPrimitive.get_batch_per_block(k_seqlen)
                return q_seqlen % batch_per_block == 0
        return False

    @staticmethod
    def abstract(logits_aval, mask_aval, scale_factor):    # pylint: disable=unused-argument
        """
        te_scaled_masked_softmax_forward abstract
        """

        i_dtype = dtypes.canonicalize_dtype(logits_aval.dtype)
        assert i_dtype in [jnp.float16, jnp.bfloat16]
        i_shape = logits_aval.shape

        # Assume [...Batch, Head, Q_Seqlen, K_Seqlen]
        batch = reduce(operator.mul, i_shape[:-3])
        q_seqlen = i_shape[-2]
        k_seqlen = i_shape[-1]
        assert k_seqlen <= SoftmaxPrimitive.max_k_seqlen_supported
        assert q_seqlen > 1

        mask_dtype = dtypes.canonicalize_dtype(mask_aval.dtype)
        assert mask_dtype in [
            jnp.uint8,
        ]
        mask_shape = mask_aval.shape
        pad_batch = batch = reduce(operator.mul, mask_shape[:-3])
        assert pad_batch in (1, batch)    # 1 means broadcast
        assert mask_shape[-3] == 1    # 1 means broadcast
        assert mask_shape[-2] == q_seqlen
        assert mask_shape[-1] == k_seqlen

        out_aval = core.raise_to_shaped(logits_aval)
        return out_aval

    @staticmethod
    def lowering(ctx, logits, mask, *, scale_factor):
        """
        te_scaled_masked_softmax_forward lowering rules
        """

        logits_aval, _ = ctx.avals_in
        i_type = ir.RankedTensorType(logits.type)
        i_shape = i_type.shape
        # Assume [...Batch, Head, Q_Seqlen, K_Seqlen]
        batch = reduce(operator.mul, i_shape[:-3])
        heads = i_shape[-3]
        q_seqlen = i_shape[-2]
        k_seqlen = i_shape[-1]

        mask_type = ir.RankedTensorType(mask.type)
        mask_shape = mask_type.shape
        pad_batch = reduce(operator.mul, mask_shape[:-3])

        out_types = [ir.RankedTensorType.get(i_shape, i_type.element_type)]
        operands = [logits, mask]
        operand_shapes = [i_shape, mask_shape]
        args = CustomCallArgsWrapper(out_types, operands, operand_shapes)

        opaque = transformer_engine_jax.pack_softmax_descriptor(
            batch, pad_batch, heads, q_seqlen, k_seqlen, jax_dtype_to_te_dtype(logits_aval.dtype),
            scale_factor)

        out = custom_caller(ScaledMaskedSoftmaxFwdPrimitive.name, args, opaque, False)

        return [out]

    @staticmethod
    def impl(logits, mask, scale_factor):
        assert ScaledMaskedSoftmaxFwdPrimitive.inner_primitive is not None
        output = ScaledMaskedSoftmaxFwdPrimitive.inner_primitive.bind(logits,
                                                                      mask,
                                                                      scale_factor=scale_factor)
        return output

    @staticmethod
    def batcher(batched_args, batch_dims, *, scale_factor):
        _check_valid_batch_dims(batch_dims)
        assert ScaledMaskedSoftmaxFwdPrimitive.outer_primitive is not None
        logits, mask = batched_args
        logits_bdim, _ = batch_dims

        out_bdims = logits_bdim
        return ScaledMaskedSoftmaxFwdPrimitive.outer_primitive.bind(
            logits, mask, scale_factor=scale_factor), out_bdims

    @staticmethod
    def infer_sharding_from_operands(scale_factor, mesh, arg_infos, result_infos):
        return ScaledMaskedSoftmaxFwdPrimitive.forward_infer_sharding_from_operands(
            scale_factor, mesh, arg_infos, result_infos)

    @staticmethod
    def partition(scale_factor, mesh, arg_infos, result_infos):
        return ScaledMaskedSoftmaxFwdPrimitive.backward_partition(
            ScaledMaskedSoftmaxFwdPrimitive.impl, scale_factor, mesh, arg_infos, result_infos)


register_primitive(ScaledMaskedSoftmaxFwdPrimitive)


def scaled_masked_softmax_fwd(logits: jnp.ndarray, mask: jnp.ndarray,
                              scale_factor: float) -> jnp.ndarray:
    """
    scaled_masked_softmax_forward wrapper
    Return FP16/BF16 tensor
    """
    return ScaledMaskedSoftmaxFwdPrimitive.outer_primitive.bind(logits,
                                                                mask,
                                                                scale_factor=scale_factor)


class ScaledMaskedSoftmaxBwdPrimitive(SoftmaxPrimitive):
    """
    Scaled Masked Softmax Bwd Primitive
    """
    name = "te_scaled_masked_softmax_backward"
    multiple_results = False
    impl_static_args = (2,)    # scale_factor
    inner_primitive = None
    outer_primitive = None

    @staticmethod
    def is_kernel_available(batch: int, heads: int, q_seqlen: int, k_seqlen: int,
                            dtype: jnp.dtype) -> bool:
        """Check Softmax kernel availability based on size"""
        return ScaledSoftmaxFwdPrimitive.is_kernel_available(batch, heads, q_seqlen, k_seqlen,
                                                             dtype)

    @staticmethod
    def abstract(dz_aval, softmax_out_aval, *, scale_factor):
        """
        te_scaled_upper_triang_masked_backward abstract
        """
        return SoftmaxPrimitive.backward_abstract(dz_aval, softmax_out_aval, scale_factor)

    @staticmethod
    def lowering(ctx, dz, softmax_out, *, scale_factor):
        """
        te_scaled_upper_triang_masked_backward lowering rules
        """
        out = SoftmaxPrimitive.backward_lowering(ScaledMaskedSoftmaxBwdPrimitive.name,
                                                 ctx,
                                                 dz,
                                                 softmax_out,
                                                 scale_factor=scale_factor)

        return out

    @staticmethod
    def impl(dz, softmax_out, scale_factor):
        return SoftmaxPrimitive.backward_impl(ScaledMaskedSoftmaxBwdPrimitive.inner_primitive,
                                              dz,
                                              softmax_out,
                                              scale_factor=scale_factor)

    @staticmethod
    def batcher(batched_args, batch_dims, *, scale_factor):
        _check_valid_batch_dims(batch_dims)
        return SoftmaxPrimitive.backward_batcher(ScaledMaskedSoftmaxBwdPrimitive.outer_primitive,
                                                 batched_args,
                                                 batch_dims,
                                                 scale_factor=scale_factor)

    @staticmethod
    def infer_sharding_from_operands(scale_factor, mesh, arg_infos, result_infos):
        return ScaledMaskedSoftmaxBwdPrimitive.backward_infer_sharding_from_operands(
            scale_factor, mesh, arg_infos, result_infos)

    @staticmethod
    def partition(scale_factor, mesh, arg_infos, result_infos):
        return ScaledMaskedSoftmaxBwdPrimitive.backward_partition(
            ScaledMaskedSoftmaxBwdPrimitive.impl, scale_factor, mesh, arg_infos, result_infos)


register_primitive(ScaledMaskedSoftmaxBwdPrimitive)


def scaled_masked_softmax_bwd(dz: jnp.ndarray, softmax_out: jnp.ndarray,
                              scale_factor: float) -> jnp.ndarray:
    """
    scaled_masked_backward wrapper
    Return FP16/BF16 tensor
    """
    return ScaledMaskedSoftmaxBwdPrimitive.outer_primitive.bind(dz,
                                                                softmax_out,
                                                                scale_factor=scale_factor)


class ScaledUpperTriangMaskedSoftmaxFwdPrimitive(SoftmaxPrimitive):
    """
    Scaled Upper Triang Masked Softmax Fwd Primitive
    """
    name = "te_scaled_upper_triang_masked_softmax_forward"
    multiple_results = False
    impl_static_args = (1,)    # scale_factor
    inner_primitive = None
    outer_primitive = None

    @staticmethod
    def is_kernel_available(batch: int, heads: int, q_seqlen: int, k_seqlen: int,
                            dtype: jnp.dtype) -> bool:
        """Check Softmax kernel availability based on size"""
        attn_batches = batch * heads

        dtype = dtypes.canonicalize_dtype(dtype)
        if (dtype in [jnp.float16, jnp.bfloat16]
                and 16 < k_seqlen <= SoftmaxPrimitive.max_k_seqlen_supported
        # k_seqlen must be 16 ~ 4096
                and q_seqlen % 4 == 0    # q_seqlen must be divisor of 4
                and attn_batches % 4 == 0    # batch * heads must be divisor of 4
           ):
            if 0 <= k_seqlen <= SoftmaxPrimitive.max_k_seqlen_supported:
                batch_per_block = SoftmaxPrimitive.get_batch_per_block(k_seqlen)
                return attn_batches % batch_per_block == 0
        return False

    @staticmethod
    def abstract(logits_aval, scale_factor):    # pylint: disable=unused-argument
        """
        te_scaled_upper_triang_masked_softmax_forward abstract
        """
        q_seqlen = logits_aval.shape[-2]
        k_seqlen = logits_aval.shape[-1]
        assert q_seqlen == k_seqlen
        return SoftmaxPrimitive.forward_abstract(logits_aval, scale_factor)

    @staticmethod
    def lowering(ctx, logits, *, scale_factor):
        """
        te_scaled_upper_triang_masked_softmax_forward lowering rules
        """
        return SoftmaxPrimitive.forward_lowering(ScaledUpperTriangMaskedSoftmaxFwdPrimitive.name,
                                                 ctx,
                                                 logits,
                                                 scale_factor=scale_factor)

    @staticmethod
    def impl(logits, scale_factor):
        return SoftmaxPrimitive.forward_impl(
            ScaledUpperTriangMaskedSoftmaxFwdPrimitive.inner_primitive, logits, scale_factor)

    @staticmethod
    def batcher(batched_args, batch_dims, *, scale_factor):
        _check_valid_batch_dims(batch_dims)
        return SoftmaxPrimitive.forward_batcher(
            ScaledUpperTriangMaskedSoftmaxFwdPrimitive.outer_primitive,
            batched_args,
            batch_dims,
            scale_factor=scale_factor)

    @staticmethod
    def infer_sharding_from_operands(scale_factor, mesh, arg_infos, result_infos):
        return ScaledUpperTriangMaskedSoftmaxFwdPrimitive.forward_infer_sharding_from_operands(
            scale_factor, mesh, arg_infos, result_infos)

    @staticmethod
    def partition(scale_factor, mesh, arg_infos, result_infos):
        return ScaledUpperTriangMaskedSoftmaxFwdPrimitive.forward_partition(
            ScaledUpperTriangMaskedSoftmaxFwdPrimitive.impl, scale_factor, mesh, arg_infos,
            result_infos)


register_primitive(ScaledUpperTriangMaskedSoftmaxFwdPrimitive)


def scaled_upper_triang_masked_softmax_fwd(logits: jnp.ndarray, scale_factor: float) -> jnp.ndarray:
    """
    scaled_upper_triang_masked_softmax_forward wrapper
    Return FP16/BF16 tensor
    """
    return ScaledUpperTriangMaskedSoftmaxFwdPrimitive.outer_primitive.bind(
        logits, scale_factor=scale_factor)


class ScaledUpperTriangMaskedSoftmaxBwdPrimitive(SoftmaxPrimitive):
    """
    Scaled Upper Triang Masked Softmax Bwd Primitive
    """
    name = "te_scaled_upper_triang_masked_softmax_backward"
    multiple_results = False
    impl_static_args = (2,)    # scale_factor
    inner_primitive = None
    outer_primitive = None

    @staticmethod
    def is_kernel_available(batch: int, heads: int, q_seqlen: int, k_seqlen: int,
                            dtype: jnp.dtype) -> bool:
        """Check Softmax kernel availability based on size"""
        return ScaledUpperTriangMaskedSoftmaxFwdPrimitive.is_kernel_available(
            batch, heads, q_seqlen, k_seqlen, dtype)

    @staticmethod
    def abstract(dz_aval, softmax_out_aval, *, scale_factor):
        """
        te_scaled_upper_triang_masked_backward abstract
        """
        return SoftmaxPrimitive.backward_abstract(dz_aval, softmax_out_aval, scale_factor)

    @staticmethod
    def lowering(ctx, dz, softmax_out, *, scale_factor):
        """
        te_scaled_upper_triang_masked_backward lowering rules
        """
        out = SoftmaxPrimitive.backward_lowering(ScaledUpperTriangMaskedSoftmaxBwdPrimitive.name,
                                                 ctx,
                                                 dz,
                                                 softmax_out,
                                                 scale_factor=scale_factor)

        return out

    @staticmethod
    def impl(dz, softmax_out, scale_factor):
        return SoftmaxPrimitive.backward_impl(
            ScaledUpperTriangMaskedSoftmaxBwdPrimitive.inner_primitive,
            dz,
            softmax_out,
            scale_factor=scale_factor)

    @staticmethod
    def batcher(batched_args, batch_dims, *, scale_factor):
        _check_valid_batch_dims(batch_dims)
        return SoftmaxPrimitive.backward_batcher(
            ScaledUpperTriangMaskedSoftmaxBwdPrimitive.outer_primitive,
            batched_args,
            batch_dims,
            scale_factor=scale_factor)

    @staticmethod
    def infer_sharding_from_operands(scale_factor, mesh, arg_infos, result_infos):
        return ScaledUpperTriangMaskedSoftmaxBwdPrimitive.backward_infer_sharding_from_operands(
            scale_factor, mesh, arg_infos, result_infos)

    @staticmethod
    def partition(scale_factor, mesh, arg_infos, result_infos):
        return ScaledUpperTriangMaskedSoftmaxBwdPrimitive.backward_partition(
            ScaledUpperTriangMaskedSoftmaxBwdPrimitive.impl, scale_factor, mesh, arg_infos,
            result_infos)


register_primitive(ScaledUpperTriangMaskedSoftmaxBwdPrimitive)


def scaled_upper_triang_masked_softmax_bwd(dz: jnp.ndarray, softmax_out: jnp.ndarray,
                                           scale_factor: float) -> jnp.ndarray:
    """
    scaled_upper_triang_masked_backward wrapper
    Return FP16/BF16 tensor
    """
    return ScaledUpperTriangMaskedSoftmaxBwdPrimitive.outer_primitive.bind(
        dz, softmax_out, scale_factor=scale_factor)


@dataclass(frozen=True)
class FusedAttnHelper:
    """
    Helper for the fused attention backend
    """

    q_dtype: jnp.dtype
    kv_dtype: jnp.dtype
    qkv_layout: NVTE_QKV_Layout
    attn_bias_type: NVTE_Bias_Type
    attn_mask_type: NVTE_Mask_Type
    dropout_probability: float
    q_num_heads: int
    kv_num_heads: int
    q_max_seqlen: int
    kv_max_seqlen: int
    head_dim: int

    def is_fused_attn_kernel_available(self):
        """Check if there is available fused attention kernel"""
        return self.get_fused_attn_backend() != NVTE_Fused_Attn_Backend.NVTE_No_Backend

    def get_fused_attn_backend(self):
        """Get the fused attention kernel backend"""
        return transformer_engine_jax.get_fused_attn_backend(
            jax_dtype_to_te_dtype(self.q_dtype), jax_dtype_to_te_dtype(self.kv_dtype),
            self.qkv_layout, self.attn_bias_type, self.attn_mask_type, self.dropout_probability,
            self.q_num_heads, self.kv_num_heads, self.q_max_seqlen, self.kv_max_seqlen,
            self.head_dim)

    @staticmethod
    def parse_qkv_aval(q_aval, k_aval, v_aval, qkv_layout):
        """Parse qkv aval"""
        match qkv_layout:
            case NVTE_QKV_Layout.NVTE_BS3HD:
                *q_batch_shape, q_max_seqlen, nqkv, attn_heads, q_head_dim = q_aval.shape
                kv_batch_shape = q_batch_shape
                kv_max_seqlen = q_max_seqlen
                num_gqa_groups = attn_heads
                kv_head_dim = q_head_dim
                assert nqkv == 3
            case NVTE_QKV_Layout.NVTE_BSHD_BS2HD:
                *q_batch_shape, q_max_seqlen, attn_heads, q_head_dim = q_aval.shape
                *kv_batch_shape, kv_max_seqlen, nkv, num_gqa_groups, kv_head_dim = k_aval.shape
                assert nkv == 2
            case NVTE_QKV_Layout.NVTE_BSHD_BSHD_BSHD:
                *q_batch_shape, q_max_seqlen, attn_heads, q_head_dim = q_aval.shape
                *kv_batch_shape, kv_max_seqlen, num_gqa_groups, kv_head_dim = k_aval.shape
                assert k_aval.shape == v_aval.shape
            case _:
                raise ValueError(f"Unexpected {qkv_layout=}")
        assert q_batch_shape == kv_batch_shape
        assert q_head_dim == kv_head_dim
        assert q_aval.dtype == k_aval.dtype == v_aval.dtype

        return (q_batch_shape, q_max_seqlen, kv_max_seqlen, attn_heads, num_gqa_groups, q_head_dim)


@dataclass(frozen=True)
class _FusedAttnRNGStateChecker:
    """
    Checker for guarding the fused attention rng state.
    The fused attention backend requires a 64 bits seed and a 64 bits offset.
    However, JAX doesn't enable 64 bits by default,
    so we have to emulate seed as two 32 bits array.
    The offset calculation is maintained in the backend.
    """
    rng_state_dtype: jnp.dtype = jnp.uint32
    # (seed,) with internal dtype int64
    seed_size: int = 2
    # (seed, offset) with internal dtype int64
    rng_state_size: int = 2 * 2

    def check_seed(self, seed, dropout_probability, is_training):
        """
        Check the seed and convert the data type of seed if possible.
        """
        # Jax can't bind None, create a dummy tensor for None
        if seed is None:
            dropout_enabled = dropout_probability > 0 and is_training
            assert not dropout_enabled, "seed is not allowed to be None when dropout is enabled."
            seed = jnp.zeros(2, dtype=self.rng_state_dtype)
            seed = jnp.repeat(seed, num_of_devices())

        if seed.dtype != self.rng_state_dtype:
            warnings.warn(
                f"Requested {seed.dtype=} is not available, and will be "
                f"casted to dtype {self.rng_state_dtype}. "
                f"Please use threefry/rbg/unsafe_rbg PRNG implementations to remove this warning.")
            seed = seed.astype(self.rng_state_dtype)

        assert seed.dtype == self.rng_state_dtype
        # Backend takes an int64_t seed, so only the first two u32 elements are taken
        assert seed.size >= self.seed_size

        return seed


def generate_cu_seqlen(actual_seqlen):
    """
    Generating cumsum seqlen for a batch
    """
    cu_seqlen = jnp.cumsum(actual_seqlen)
    cu_seqlen = jnp.hstack((0, cu_seqlen))
    return cu_seqlen


class FusedAttnFwdPrimitive(BasePrimitive):
    """
    Fused Attention Forward Primitive
    """
    name = "te_fused_attn_forward"
    multiple_results = True
    impl_static_args = (7, 8, 9, 10, 11, 12)
    inner_primitive = None
    outer_primitive = None

    @staticmethod
    def abstract(q_aval, k_aval, v_aval, bias_aval, q_seqlen_or_cu_seqlen_aval,
                 kv_seqlen_or_cu_seqlen_aval, seed_aval, *, attn_bias_type, attn_mask_type,
                 qkv_layout, scaling_factor, dropout_probability, is_training):
        """
        Fused attention fwd abstract
        """
        q_dtype = dtypes.canonicalize_dtype(q_aval.dtype)
        k_dtype = dtypes.canonicalize_dtype(k_aval.dtype)
        v_dtype = dtypes.canonicalize_dtype(v_aval.dtype)
        bias_dtype = dtypes.canonicalize_dtype(bias_aval.dtype)
        assert q_dtype == k_dtype == v_dtype == bias_dtype
        assert q_seqlen_or_cu_seqlen_aval.dtype == kv_seqlen_or_cu_seqlen_aval.dtype

        batch_shape, q_max_seqlen, kv_max_seqlen, attn_heads, num_gqa_groups, head_dim = \
            FusedAttnHelper.parse_qkv_aval(q_aval, k_aval, v_aval, qkv_layout)

        output_shape = (*batch_shape, q_max_seqlen, attn_heads, head_dim)
        out_aval = q_aval.update(shape=output_shape, dtype=q_dtype)

        # backend determines the softmax buffer shape/dtype
        backend = FusedAttnHelper(q_dtype, k_dtype, qkv_layout, attn_bias_type, attn_mask_type,
                                  dropout_probability, attn_heads, num_gqa_groups, q_max_seqlen,
                                  kv_max_seqlen, head_dim).get_fused_attn_backend()

        if backend == NVTE_Fused_Attn_Backend.NVTE_F16_max512_seqlen:
            softmax_shape = (*batch_shape, attn_heads, q_max_seqlen, kv_max_seqlen)
            softmax_dtype = q_dtype
        elif backend == NVTE_Fused_Attn_Backend.NVTE_F16_arbitrary_seqlen:
            softmax_shape = (*batch_shape, attn_heads, q_max_seqlen, 1)
            softmax_dtype = dtypes.canonicalize_dtype(jnp.float32)
        else:
            raise ValueError(f'Unsupported {backend=}')
        softmax_aux_aval = q_aval.update(shape=softmax_shape, dtype=softmax_dtype)

        # JAX does not enable 64-bit int by default so we get XLA to allocate x8 memory with
        # 32-bit unsigned int to get the buffer size we need in the C++ kernel
        checker = _FusedAttnRNGStateChecker()
        seed_dtype = dtypes.canonicalize_dtype(seed_aval.dtype)
        assert seed_dtype == checker.rng_state_dtype
        rng_state_shape = (seed_aval.shape[0], checker.rng_state_size)
        rng_state_aval = seed_aval.update(shape=rng_state_shape, dtype=checker.rng_state_dtype)

        if attn_bias_type == NVTE_Bias_Type.NVTE_NO_BIAS:
            bias_batch = bias_heads = 0
        else:
            *bias_batch_shape, bias_heads, _, _ = bias_aval.shape
            bias_batch = reduce(operator.mul, bias_batch_shape)

        # do a dummy kernel call here to get workspace buffer shapes/dtypes that XLA needs to
        # prepare for the active fused-attn backend
        input_batch = reduce(operator.mul, batch_shape)
        wkspace_info = transformer_engine_jax.get_fused_attn_fwd_workspace_sizes(
            input_batch, bias_batch, q_max_seqlen, kv_max_seqlen, attn_heads, num_gqa_groups,
            bias_heads, head_dim, scaling_factor, dropout_probability, attn_bias_type,
            attn_mask_type, qkv_layout, jax_dtype_to_te_dtype(q_aval.dtype), is_training)
        wkspace_aval = q_aval.update(shape=wkspace_info[0],
                                     dtype=te_dtype_to_jax_dtype(wkspace_info[1]))

        return out_aval, softmax_aux_aval, rng_state_aval, wkspace_aval

    @staticmethod
    def outer_abstract(*args, **kwargs):
        """
        Fused attention fwd outer primitive abstract
        """
        out_aval, softmax_aux_aval, rng_state_aval, _ = \
            FusedAttnFwdPrimitive.abstract(*args, **kwargs)
        return out_aval, softmax_aux_aval, rng_state_aval

    @staticmethod
    def lowering(ctx, q, k, v, bias, q_cu_seqlen, kv_cu_seqlen, seed, *, attn_bias_type,
                 attn_mask_type, qkv_layout, scaling_factor, dropout_probability, is_training):
        """
        Fused attention fwd lowering rules
        """
        operands = [q, k, v, bias, q_cu_seqlen, kv_cu_seqlen, seed]
        operand_shapes = map(lambda x: x.type.shape, operands)
        out_types = [
            ir.RankedTensorType.get(output.shape, mlir.dtype_to_ir_type(output.dtype))
            for output in ctx.avals_out
        ]
        args = CustomCallArgsWrapper(out_types, operands, operand_shapes)

        q_aval, k_aval, v_aval, bias_aval, *_ = ctx.avals_in

        batch_shape, q_max_seqlen, kv_max_seqlen, attn_heads, num_gqa_groups, head_dim = \
            FusedAttnHelper.parse_qkv_aval(q_aval, k_aval, v_aval, qkv_layout)

        input_batch = reduce(operator.mul, batch_shape)

        if attn_bias_type == NVTE_Bias_Type.NVTE_NO_BIAS:
            bias_batch = bias_heads = 0
        else:
            *bias_batch_shape, bias_heads, _, _ = bias_aval.shape
            bias_batch = reduce(operator.mul, bias_batch_shape)

        wkspace_aval = ctx.avals_out[-1]

        opaque = transformer_engine_jax.pack_fused_attn_descriptor(
            input_batch, bias_batch, q_max_seqlen, kv_max_seqlen, attn_heads, num_gqa_groups,
            bias_heads, head_dim, wkspace_aval.size, scaling_factor, dropout_probability,
            attn_bias_type, attn_mask_type, qkv_layout, jax_dtype_to_te_dtype(q_aval.dtype),
            jax_dtype_to_te_dtype(wkspace_aval.dtype), is_training)

        out = custom_caller(FusedAttnFwdPrimitive.name, args, opaque, has_side_effect=False)

        return out

    @staticmethod
    def impl(q, k, v, bias, q_seqlen, kv_seqlen, seed, attn_bias_type, attn_mask_type, qkv_layout,
             scaling_factor, dropout_probability, is_training):
        assert FusedAttnFwdPrimitive.inner_primitive is not None

        q_cu_seqlen = generate_cu_seqlen(q_seqlen)
        kv_cu_seqlen = generate_cu_seqlen(kv_seqlen)

        output, softmax_aux, rng_state, _ = FusedAttnFwdPrimitive.inner_primitive.bind(
            q,
            k,
            v,
            bias,
            q_cu_seqlen,
            kv_cu_seqlen,
            seed,
            attn_bias_type=attn_bias_type,
            attn_mask_type=attn_mask_type,
            qkv_layout=qkv_layout,
            scaling_factor=scaling_factor,
            dropout_probability=dropout_probability,
            is_training=is_training)
        return output, softmax_aux, rng_state

    @staticmethod
    def batcher(batched_args, batch_dims, *, attn_bias_type, attn_mask_type, qkv_layout,
                scaling_factor, dropout_probability, is_training):
        _check_valid_batch_dims(batch_dims)
        assert FusedAttnFwdPrimitive.outer_primitive is not None
        q_bdim, *_, seed_bdim = batch_dims

        out_bdims = q_bdim, q_bdim, seed_bdim
        return FusedAttnFwdPrimitive.outer_primitive.bind(*batched_args,
                                                          attn_bias_type=attn_bias_type,
                                                          attn_mask_type=attn_mask_type,
                                                          qkv_layout=qkv_layout,
                                                          scaling_factor=scaling_factor,
                                                          dropout_probability=dropout_probability,
                                                          is_training=is_training), out_bdims

    @staticmethod
    def infer_sharding_from_operands(attn_bias_type, attn_mask_type, qkv_layout, scaling_factor,
                                     dropout_probability, is_training, mesh, arg_infos,
                                     result_infos):
        del attn_bias_type, attn_mask_type, scaling_factor
        del dropout_probability, is_training, result_infos
<<<<<<< HEAD
        x_spec = get_spec(arg_infos[0])    # (...batch, seqlen, 3, head, hidden)
        out_sharding = NamedSharding(mesh, PartitionSpec(*x_spec[:-3], *x_spec[-2:]))
        softmax_aux_sharding = NamedSharding(
            mesh, PartitionSpec(*x_spec[:-4], x_spec[-2], x_spec[-4], None))
=======
        q_spec = get_padded_spec(arg_infos[0])
        k_spec = get_padded_spec(arg_infos[1])
        match qkv_layout:
            case NVTE_QKV_Layout.NVTE_BS3HD:
                # q_spec = (...batch, q_seqlen, head, hidden)
                out_sharding = NamedSharding(mesh, PartitionSpec(*q_spec[:-3], *q_spec[-2:]))
                softmax_aux_sharding = NamedSharding(
                    mesh, PartitionSpec(*q_spec[:-4], q_spec[-2], q_spec[-4], None))
            case NVTE_QKV_Layout.NVTE_BSHD_BS2HD:
                # q_spec = (...batch, q_seqlen, head, hidden)
                # k_spec = (...batch, kv_seqlen, 2, num_gqa_groups, hidden)
                out_sharding = NamedSharding(mesh, PartitionSpec(*q_spec))
                softmax_aux_sharding = NamedSharding(
                    mesh, PartitionSpec(*q_spec[:-3], q_spec[-2], q_spec[-3], k_spec[-4]))
            case NVTE_QKV_Layout.NVTE_BSHD_BSHD_BSHD:
                # q_spec = (...batch, q_seqlen, head, hidden)
                # k_spec = (...batch, kv_seqlen, num_gqa_groups, hidden)
                out_sharding = NamedSharding(mesh, PartitionSpec(*q_spec))
                softmax_aux_sharding = NamedSharding(
                    mesh, PartitionSpec(*q_spec[:-3], q_spec[-2], q_spec[-3], k_spec[-3]))
            case _:
                raise ValueError(f"Unsupported {qkv_layout=}")
>>>>>>> c1a68f6c
        rng_state_sharding = NamedSharding(mesh, PartitionSpec(get_all_mesh_axes(), None))
        return (out_sharding, softmax_aux_sharding, rng_state_sharding)

    @staticmethod
<<<<<<< HEAD
    def partition(attn_bias_type, attn_mask_type, scaling_factor, dropout_probability, is_training,
                  mesh, arg_infos, result_infos):
        del result_infos
        x_spec = get_spec(arg_infos[0])    # (...batch, seqlen, 3, head, hidden)
        out_sharding = NamedSharding(mesh, PartitionSpec(*x_spec[:-3], *x_spec[-2:]))
        softmax_aux_sharding = NamedSharding(
            mesh, PartitionSpec(*x_spec[:-4], x_spec[-2], x_spec[-4], None))
        rng_state_sharding = NamedSharding(mesh, PartitionSpec(get_all_mesh_axes(), None))
        arg_shardings = tuple([arg_i.sharding for arg_i in arg_infos[:-1]] + [rng_state_sharding])
=======
    def partition(attn_bias_type, attn_mask_type, qkv_layout, scaling_factor, dropout_probability,
                  is_training, mesh, arg_infos, result_infos):
        out_sharding = result_infos[0].sharding
        softmax_aux_sharding = result_infos[1].sharding
        rng_state_sharding = seed_sharding = NamedSharding(mesh,
                                                           PartitionSpec(get_all_mesh_axes(), None))
        arg_shardings = tuple([arg_i.sharding for arg_i in arg_infos[:-1]] + [seed_sharding])
>>>>>>> c1a68f6c
        out_shardings = (out_sharding, softmax_aux_sharding, rng_state_sharding)
        impl = partial(FusedAttnFwdPrimitive.impl,
                       attn_bias_type=attn_bias_type,
                       attn_mask_type=attn_mask_type,
                       qkv_layout=qkv_layout,
                       scaling_factor=scaling_factor,
                       dropout_probability=dropout_probability,
                       is_training=is_training)
        return mesh, impl, out_shardings, arg_shardings


register_primitive(FusedAttnFwdPrimitive)


class FusedAttnBwdPrimitive(BasePrimitive):
    """
    Fused Attention Backward Primitive
    """
    name = "te_fused_attn_backward"
    multiple_results = True
    impl_static_args = (10, 11, 12, 13, 14, 15)
    inner_primitive = None
    outer_primitive = None

    @staticmethod
    def abstract(q_aval, k_aval, v_aval, bias_aval, softmax_aux_aval, rng_state_aval, output_aval,
                 doutput_aval, q_cu_seqlen_aval, kv_cu_seqlen_aval, *, attn_bias_type,
                 attn_mask_type, qkv_layout, scaling_factor, dropout_probability, is_training):
        """
        Fused attention bwd abstract
        """
        del softmax_aux_aval, rng_state_aval, output_aval

        q_dtype = dtypes.canonicalize_dtype(q_aval.dtype)
        k_dtype = dtypes.canonicalize_dtype(k_aval.dtype)
        v_dtype = dtypes.canonicalize_dtype(v_aval.dtype)
        bias_dtype = dtypes.canonicalize_dtype(bias_aval.dtype)
        doutput_dtype = dtypes.canonicalize_dtype(doutput_aval.dtype)
        assert q_dtype == k_dtype == v_dtype == bias_dtype == doutput_dtype
        assert q_cu_seqlen_aval.dtype == kv_cu_seqlen_aval.dtype

        batch_shape, q_max_seqlen, kv_max_seqlen, attn_heads, num_gqa_groups, head_dim = \
            FusedAttnHelper.parse_qkv_aval(q_aval, k_aval, v_aval, qkv_layout)

        if attn_bias_type == NVTE_Bias_Type.NVTE_NO_BIAS:
            bias_batch = bias_heads = 0
        else:
            *bias_batch_shape, bias_heads, _, _ = bias_aval.shape
            bias_batch = reduce(operator.mul, bias_batch_shape)

        input_batch = reduce(operator.mul, batch_shape)
        wkspace_shape, wkspace_dtype = \
            transformer_engine_jax.get_fused_attn_bwd_workspace_sizes(
                input_batch, bias_batch, q_max_seqlen, kv_max_seqlen, attn_heads, num_gqa_groups,
                bias_heads, head_dim, scaling_factor, dropout_probability, attn_bias_type,
                attn_mask_type, qkv_layout, jax_dtype_to_te_dtype(q_aval.dtype), is_training)

        dq_aval = q_aval.update(shape=q_aval.shape, dtype=q_dtype)
        dk_aval = k_aval.update(shape=k_aval.shape, dtype=k_dtype)
        dv_aval = v_aval.update(shape=v_aval.shape, dtype=v_dtype)
        dbias_aval = bias_aval.update(shape=bias_aval.shape, dtype=bias_dtype)
        wkspace_aval = q_aval.update(shape=wkspace_shape,
                                     dtype=te_dtype_to_jax_dtype(wkspace_dtype))

        return dq_aval, dk_aval, dv_aval, dbias_aval, wkspace_aval

    @staticmethod
    def outer_abstract(*args, **kwargs):
        """
        Fused attention fwd outer primitive abstract
        """
        dq_aval, dk_aval, dv_aval, dbias_aval, _ = \
            FusedAttnBwdPrimitive.abstract(*args, **kwargs)
        return dq_aval, dk_aval, dv_aval, dbias_aval

    @staticmethod
    def lowering(ctx, q, k, v, bias, softmax_aux, rng_state, output, doutput, q_cu_seqlen,
                 kv_cu_seqlen, *, attn_bias_type, attn_mask_type, qkv_layout, scaling_factor,
                 dropout_probability, is_training):
        """
        Fused attention bwd lowering rules
        """
        operands = [
            q, k, v, bias, softmax_aux, rng_state, output, doutput, q_cu_seqlen, kv_cu_seqlen
        ]
        operand_shapes = map(lambda x: x.type.shape, operands)
        out_types = [
            ir.RankedTensorType.get(output.shape, mlir.dtype_to_ir_type(output.dtype))
            for output in ctx.avals_out
        ]

        args = CustomCallArgsWrapper(out_types, operands, operand_shapes)

        q_aval, k_aval, v_aval, bias_aval, *_ = ctx.avals_in

        batch_shape, q_max_seqlen, kv_max_seqlen, attn_heads, num_gqa_groups, head_dim = \
            FusedAttnHelper.parse_qkv_aval(q_aval, k_aval, v_aval, qkv_layout)

        input_batch = reduce(operator.mul, batch_shape)

        if attn_bias_type == NVTE_Bias_Type.NVTE_NO_BIAS:
            bias_batch = bias_heads = 0
        else:
            *bias_batch_shape, bias_heads, _, _ = bias_aval.shape
            bias_batch = reduce(operator.mul, bias_batch_shape)

        wkspace_aval = ctx.avals_out[-1]

        opaque = transformer_engine_jax.pack_fused_attn_descriptor(
            input_batch, bias_batch, q_max_seqlen, kv_max_seqlen, attn_heads, num_gqa_groups,
            bias_heads, head_dim, wkspace_aval.size, scaling_factor, dropout_probability,
            attn_bias_type, attn_mask_type, qkv_layout, jax_dtype_to_te_dtype(q_aval.dtype),
            jax_dtype_to_te_dtype(wkspace_aval.dtype), is_training)

        out = custom_caller(FusedAttnBwdPrimitive.name, args, opaque, has_side_effect=False)

        return out

    @staticmethod
    def impl(q, k, v, bias, softmax_aux, rng_state, output, doutput, q_seqlen, kv_seqlen,
             attn_bias_type, attn_mask_type, qkv_layout, scaling_factor, dropout_probability,
             is_training):
        assert FusedAttnBwdPrimitive.inner_primitive is not None

        q_cu_seqlen = generate_cu_seqlen(q_seqlen)
        kv_cu_seqlen = generate_cu_seqlen(kv_seqlen)

        dq, dk, dv, dbias, _ = FusedAttnBwdPrimitive.inner_primitive.bind(
            q,
            k,
            v,
            bias,
            softmax_aux,
            rng_state,
            output,
            doutput,
            q_cu_seqlen,
            kv_cu_seqlen,
            attn_bias_type=attn_bias_type,
            attn_mask_type=attn_mask_type,
            qkv_layout=qkv_layout,
            scaling_factor=scaling_factor,
            dropout_probability=dropout_probability,
            is_training=is_training)
        return dq, dk, dv, dbias

    @staticmethod
    def batcher(batched_args, batch_dims, *, attn_bias_type, attn_mask_type, qkv_layout,
                scaling_factor, dropout_probability, is_training):
        _check_valid_batch_dims(batch_dims)
        assert FusedAttnBwdPrimitive.outer_primitive is not None
        q_bdim, k_bdim, v_bdim, *_ = batch_dims

        out_bdims = q_bdim, k_bdim, v_bdim, q_bdim
        return FusedAttnBwdPrimitive.outer_primitive.bind(*batched_args,
                                                          attn_bias_type=attn_bias_type,
                                                          attn_mask_type=attn_mask_type,
                                                          qkv_layout=qkv_layout,
                                                          scaling_factor=scaling_factor,
                                                          dropout_probability=dropout_probability,
                                                          is_training=is_training), out_bdims

    @staticmethod
    def infer_sharding_from_operands(attn_bias_type, attn_mask_type, qkv_layout, scaling_factor,
                                     dropout_probability, is_training, mesh, arg_infos,
                                     result_infos):
<<<<<<< HEAD
        del attn_bias_type, attn_mask_type, scaling_factor, dropout_probability,
        del is_training, result_infos
        x_spec = get_spec(arg_infos[0])
        bias_spec = get_spec(arg_infos[1])
        dx_sharding = NamedSharding(mesh, PartitionSpec(*x_spec))
=======
        del attn_bias_type, attn_mask_type, qkv_layout, scaling_factor
        del dropout_probability, is_training, result_infos
        q_spec = get_padded_spec(arg_infos[0])
        k_spec = get_padded_spec(arg_infos[1])
        v_spec = get_padded_spec(arg_infos[2])
        bias_spec = get_padded_spec(arg_infos[3])
        dq_sharding = NamedSharding(mesh, PartitionSpec(*q_spec))
        dk_sharding = NamedSharding(mesh, PartitionSpec(*k_spec))
        dv_sharding = NamedSharding(mesh, PartitionSpec(*v_spec))
>>>>>>> c1a68f6c
        dbias_sharding = NamedSharding(mesh, PartitionSpec(*bias_spec))
        return (dq_sharding, dk_sharding, dv_sharding, dbias_sharding)

    @staticmethod
    def partition(attn_bias_type, attn_mask_type, qkv_layout, scaling_factor, dropout_probability,
                  is_training, mesh, arg_infos, result_infos):
        del result_infos
<<<<<<< HEAD
        x_spec = get_spec(arg_infos[0])
        bias_spec = get_spec(arg_infos[1])
        dx_sharding = NamedSharding(mesh, PartitionSpec(*x_spec))
=======
        q_spec = get_padded_spec(arg_infos[0])
        k_spec = get_padded_spec(arg_infos[1])
        v_spec = get_padded_spec(arg_infos[2])
        bias_spec = get_padded_spec(arg_infos[3])
        dq_sharding = NamedSharding(mesh, PartitionSpec(*q_spec))
        dk_sharding = NamedSharding(mesh, PartitionSpec(*k_spec))
        dv_sharding = NamedSharding(mesh, PartitionSpec(*v_spec))
>>>>>>> c1a68f6c
        dbias_sharding = NamedSharding(mesh, PartitionSpec(*bias_spec))
        arg_shardings = tuple(arg_i.sharding for arg_i in arg_infos)
        out_shardings = (dq_sharding, dk_sharding, dv_sharding, dbias_sharding)

        def sharded_impl(q, k, v, bias, softmax_aux, rng_state, output, doutput, q_cu_seqlen,
                         kv_cu_seqlen):
            local_dq, local_dk, local_dv, local_dbias = FusedAttnBwdPrimitive.impl(
                q,
                k,
                v,
                bias,
                softmax_aux,
                rng_state,
                output,
                doutput,
                q_cu_seqlen,
                kv_cu_seqlen,
                attn_bias_type=attn_bias_type,
                attn_mask_type=attn_mask_type,
                qkv_layout=qkv_layout,
                scaling_factor=scaling_factor,
                dropout_probability=dropout_probability,
                is_training=is_training)
            global_dbias = local_dbias
            if attn_bias_type is not NVTE_Bias_Type.NVTE_NO_BIAS:
                global_dbias = all_reduce_sum_along_dp_fsdp(local_dbias)
            return local_dq, local_dk, local_dv, global_dbias

        return mesh, sharded_impl, out_shardings, arg_shardings


register_primitive(FusedAttnBwdPrimitive)


def fused_attn_fwd_qkvpacked(qkv: jnp.ndarray, bias: jnp.ndarray, seqlen: jnp.ndarray,
                             seed: jnp.ndarray, attn_bias_type: NVTE_Bias_Type,
                             attn_mask_type: NVTE_Mask_Type, scaling_factor: float,
                             dropout_probability: float, is_training: bool):
    """
    Wrapper for TE self fused attention fwd
    Return BMM1 -> (PreBias) -> ScaleMaskSoftmax -> (PostBias) -> (Dropout) -> BMM2
    """
    checker = _FusedAttnRNGStateChecker()
    seed = checker.check_seed(seed, dropout_probability, is_training)

    if attn_bias_type == NVTE_Bias_Type.NVTE_NO_BIAS:
        assert bias is None
        bias = jnp.zeros(0, dtype=qkv.dtype)

    _not_used = jnp.zeros(0, qkv.dtype)
    return FusedAttnFwdPrimitive.outer_primitive.bind(qkv,
                                                      _not_used,
                                                      _not_used,
                                                      bias,
                                                      seqlen,
                                                      seqlen,
                                                      seed,
                                                      attn_bias_type=attn_bias_type,
                                                      attn_mask_type=attn_mask_type,
                                                      qkv_layout=NVTE_QKV_Layout.NVTE_BS3HD,
                                                      scaling_factor=scaling_factor,
                                                      dropout_probability=dropout_probability,
                                                      is_training=is_training)


def fused_attn_bwd_qkvpacked(qkv: jnp.ndarray, bias: jnp.ndarray, softmax_aux: jnp.ndarray,
                             rng_state: jnp.ndarray, output: jnp.ndarray, doutput: jnp.ndarray,
                             seqlen: jnp.ndarray, attn_bias_type: NVTE_Bias_Type,
                             attn_mask_type: NVTE_Mask_Type, scaling_factor: float,
                             dropout_probability: float, is_training: bool):
    """
    Wrapper for TE self fused attention bwd
    Return the gradients of self fused attention with packed qkv input
    """
    if attn_bias_type == NVTE_Bias_Type.NVTE_NO_BIAS:
        assert bias is None
        bias = jnp.zeros(0, dtype=qkv.dtype)
    dummy_input = jnp.zeros(0, dtype=qkv.dtype)
    dqkv, *_, dbias = FusedAttnBwdPrimitive.outer_primitive.bind(
        qkv,
        dummy_input,
        dummy_input,
        bias,
        softmax_aux,
        rng_state,
        output,
        doutput,
        seqlen,
        seqlen,
        attn_bias_type=attn_bias_type,
        attn_mask_type=attn_mask_type,
        qkv_layout=NVTE_QKV_Layout.NVTE_BS3HD,
        scaling_factor=scaling_factor,
        dropout_probability=dropout_probability,
        is_training=is_training)
    return dqkv, dbias


def fused_attn_fwd_kvpacked(q: jnp.ndarray, kv: jnp.ndarray, bias: jnp.ndarray,
                            q_seqlen: jnp.ndarray, kv_seqlen: jnp.ndarray, seed: jnp.ndarray,
                            attn_bias_type: NVTE_Bias_Type, attn_mask_type: NVTE_Mask_Type,
                            scaling_factor: float, dropout_probability: float, is_training: bool):
    """
    Wrapper for TE fused attention fwd with kvpacked inputs
    Return BMM1 -> (PreBias) -> ScaleMaskSoftmax -> (PostBias) -> (Dropout) -> BMM2
    """
    checker = _FusedAttnRNGStateChecker()
    seed = checker.check_seed(seed, dropout_probability, is_training)

    if attn_bias_type == NVTE_Bias_Type.NVTE_NO_BIAS:
        assert bias is None
        bias = jnp.zeros(0, dtype=q.dtype)

    return FusedAttnFwdPrimitive.outer_primitive.bind(q,
                                                      kv,
                                                      jnp.zeros(0, q.dtype),
                                                      bias,
                                                      q_seqlen,
                                                      kv_seqlen,
                                                      seed,
                                                      attn_bias_type=attn_bias_type,
                                                      attn_mask_type=attn_mask_type,
                                                      qkv_layout=NVTE_QKV_Layout.NVTE_BSHD_BS2HD,
                                                      scaling_factor=scaling_factor,
                                                      dropout_probability=dropout_probability,
                                                      is_training=is_training)


<<<<<<< HEAD
        if backend == NVTE_Fused_Attn_Backend.NVTE_F16_max512_seqlen:
            softmax_shape = (*q_batch_shape, attn_heads, q_max_seqlen, kv_max_seqlen)
            softmax_dtype = q_dtype
        elif backend == NVTE_Fused_Attn_Backend.NVTE_F16_arbitrary_seqlen:
            softmax_shape = (*q_batch_shape, attn_heads, q_max_seqlen, 1)
            softmax_dtype = dtypes.canonicalize_dtype(jnp.float32)
        else:
            raise ValueError(f'Unsupported {backend=}')
        softmax_aux_aval = q_aval.update(shape=softmax_shape, dtype=softmax_dtype)

        # JAX does not enable 64-bit int by default so we get XLA to allocate x8 memory with
        # 32-bit unsigned int to get the buffer size we need in the C++ kernel
        checker = _FusedAttnRNGStateChecker()
        seed_dtype = dtypes.canonicalize_dtype(seed_aval.dtype)
        assert seed_dtype == checker.rng_state_dtype
        rng_state_shape = (seed_aval.shape[0], checker.rng_state_size)
        rng_state_aval = seed_aval.update(shape=rng_state_shape, dtype=checker.rng_state_dtype)

        if attn_bias_type == NVTE_Bias_Type.NVTE_NO_BIAS:
            bias_batch = bias_heads = 0
        else:
            *bias_batch_shape, bias_heads, _, _ = bias_aval.shape
            bias_batch = reduce(operator.mul, bias_batch_shape)

        # do a dummy kernel call here to get workspace buffer shapes/dtypes that XLA needs to
        # prepare for the active fused-attn backend
        input_batch = reduce(operator.mul, q_batch_shape)
        wkspace_info = transformer_engine_jax.get_cross_fused_attn_fwd_workspace_sizes(
            input_batch, bias_batch, q_max_seqlen, kv_max_seqlen,
            attn_heads, num_gqa_groups, bias_heads, q_head_dim,
            scaling_factor, dropout_probability, attn_bias_type, attn_mask_type,
            jax_dtype_to_te_dtype(q_aval.dtype), is_training)
        wkspace_aval = q_aval.update(shape=wkspace_info[0],
                                     dtype=te_dtype_to_jax_dtype(wkspace_info[1]))

        return out_aval, softmax_aux_aval, rng_state_aval, wkspace_aval

    @staticmethod
    def outer_abstract(*args, **kwargs):
        """
        Cross fused attention fwd outer primitive abstract
        """
        out_aval, softmax_aux_aval, rng_state_aval, _ = \
            CrossFusedAttnFwdPrimitive.abstract(*args, **kwargs)
        return out_aval, softmax_aux_aval, rng_state_aval

    @staticmethod
    def lowering(ctx, q, kv, bias, q_cu_seqlen, kv_cu_seqlen, seed, *, attn_bias_type,
                 attn_mask_type, scaling_factor, dropout_probability, is_training):
        """
        Cross fused attention fwd lowering rules
        """
        operands = [q, kv, bias, q_cu_seqlen, kv_cu_seqlen, seed]
        operand_shapes = map(lambda x: x.type.shape, operands)
        out_types = [
            ir.RankedTensorType.get(output.shape, mlir.dtype_to_ir_type(output.dtype))
            for output in ctx.avals_out
        ]
        args = CustomCallArgsWrapper(out_types, operands, operand_shapes)

        q_aval, kv_aval, bias_aval, *_ = ctx.avals_in
        *input_batch_shape, q_max_seqlen, attn_heads, head_dim = q_aval.shape
        *_, kv_max_seqlen, _, num_gqa_groups, _ = kv_aval.shape
        input_batch = reduce(operator.mul, input_batch_shape)

        if attn_bias_type == NVTE_Bias_Type.NVTE_NO_BIAS:
            bias_batch = bias_heads = 0
        else:
            *bias_batch_shape, bias_heads, _, _ = bias_aval.shape
            bias_batch = reduce(operator.mul, bias_batch_shape)

        wkspace_aval = ctx.avals_out[-1]

        opaque = transformer_engine_jax.pack_fused_attn_descriptor(
            input_batch, bias_batch, q_max_seqlen, kv_max_seqlen,
            attn_heads, num_gqa_groups, bias_heads, head_dim,
            wkspace_aval.size, scaling_factor, dropout_probability, attn_bias_type, attn_mask_type,
            jax_dtype_to_te_dtype(q_aval.dtype), jax_dtype_to_te_dtype(wkspace_aval.dtype),
            is_training)

        out = custom_caller(CrossFusedAttnFwdPrimitive.name, args, opaque, has_side_effect=False)

        return out

    @staticmethod
    def impl(q, kv, bias, q_seqlen, kv_seqlen, seed, attn_bias_type, attn_mask_type, scaling_factor,
             dropout_probability, is_training):
        assert CrossFusedAttnFwdPrimitive.inner_primitive is not None

        q_cu_seqlen = generate_cu_seqlen(q_seqlen)
        kv_cu_seqlen = generate_cu_seqlen(kv_seqlen)

        output, softmax_aux, rng_state, _ = CrossFusedAttnFwdPrimitive.inner_primitive.bind(
            q,
            kv,
            bias,
            q_cu_seqlen,
            kv_cu_seqlen,
            seed,
            attn_bias_type=attn_bias_type,
            attn_mask_type=attn_mask_type,
            scaling_factor=scaling_factor,
            dropout_probability=dropout_probability,
            is_training=is_training)
        return output, softmax_aux, rng_state

    @staticmethod
    def batcher(batched_args, batch_dims, *, attn_bias_type, attn_mask_type, scaling_factor,
                dropout_probability, is_training):
        _check_valid_batch_dims(batch_dims)
        assert CrossFusedAttnFwdPrimitive.outer_primitive is not None
        q_bdim, *_, seed_bdim = batch_dims

        out_bdims = q_bdim, q_bdim, seed_bdim
        return CrossFusedAttnFwdPrimitive.outer_primitive.bind(
            *batched_args,
            attn_bias_type=attn_bias_type,
            attn_mask_type=attn_mask_type,
            scaling_factor=scaling_factor,
            dropout_probability=dropout_probability,
            is_training=is_training), out_bdims

    @staticmethod
    def infer_sharding_from_operands(attn_bias_type, attn_mask_type, scaling_factor,
                                     dropout_probability, is_training, mesh, arg_infos,
                                     result_infos):
        del attn_bias_type, attn_mask_type, scaling_factor
        del dropout_probability, is_training, result_infos
        q_spec = get_spec(arg_infos[0])    # (...batch, q_seqlen, head, hidden)
        kv_spec = get_spec(arg_infos[1])    # (...batch, kv_seqlen, 2, head, hidden)
        out_sharding = NamedSharding(mesh, PartitionSpec(*q_spec))
        softmax_aux_sharding = NamedSharding(
            mesh, PartitionSpec(*q_spec[:-3], q_spec[-2], q_spec[-3], kv_spec[-4]))
        rng_state_sharding = NamedSharding(mesh, PartitionSpec(get_all_mesh_axes(), None))
        return (out_sharding, softmax_aux_sharding, rng_state_sharding)

    @staticmethod
    def partition(attn_bias_type, attn_mask_type, scaling_factor, dropout_probability, is_training,
                  mesh, arg_infos, result_infos):
        del result_infos
        q_spec = get_spec(arg_infos[0])    # (...batch, q_seqlen, head, hidden)
        kv_spec = get_spec(arg_infos[1])    # (...batch, kv_seqlen, 2, head, hidden)
        out_sharding = NamedSharding(mesh, PartitionSpec(*q_spec))
        softmax_aux_sharding = NamedSharding(
            mesh, PartitionSpec(*q_spec[:-3], q_spec[-2], q_spec[-3], kv_spec[-4]))
        rng_state_sharding = seed_sharding = NamedSharding(mesh,
                                                           PartitionSpec(get_all_mesh_axes(), None))
        arg_shardings = tuple([arg_i.sharding for arg_i in arg_infos[:-1]] + [seed_sharding])
        out_shardings = (out_sharding, softmax_aux_sharding, rng_state_sharding)
        impl = partial(CrossFusedAttnFwdPrimitive.impl,
                       attn_bias_type=attn_bias_type,
                       attn_mask_type=attn_mask_type,
                       scaling_factor=scaling_factor,
                       dropout_probability=dropout_probability,
                       is_training=is_training)
        return mesh, impl, out_shardings, arg_shardings


register_primitive(CrossFusedAttnFwdPrimitive)


def cross_fused_attn_fwd(q: jnp.ndarray, kv: jnp.ndarray, bias: jnp.ndarray, q_seqlen: jnp.ndarray,
                         kv_seqlen: jnp.ndarray, seed: jnp.ndarray, attn_bias_type: NVTE_Bias_Type,
                         attn_mask_type: NVTE_Mask_Type, scaling_factor: float,
                         dropout_probability: float, is_training: bool):
    """
    Wrapper for TE cross fused attention fwd
    Return BMM1 -> (PreScaleBias) -> Scale -> (PostScaleBias) -> Softmax -> (Dropout) -> BMM2
    """
    checker = _FusedAttnRNGStateChecker()
    seed = checker.check_seed(seed, dropout_probability, is_training)

    if attn_bias_type == NVTE_Bias_Type.NVTE_NO_BIAS:
        assert bias is None
        bias = jnp.zeros(0, dtype=q.dtype)

    return CrossFusedAttnFwdPrimitive.outer_primitive.bind(q,
                                                           kv,
                                                           bias,
                                                           q_seqlen,
                                                           kv_seqlen,
                                                           seed,
                                                           attn_bias_type=attn_bias_type,
                                                           attn_mask_type=attn_mask_type,
                                                           scaling_factor=scaling_factor,
                                                           dropout_probability=dropout_probability,
                                                           is_training=is_training)


class CrossFusedAttnBwdPrimitive(BasePrimitive):
    """
    Cross Fused Attention Backward Primitive
    """
    name = "te_cross_fused_attn_backward"
    multiple_results = True
    impl_static_args = (9, 10, 11, 12, 13)
    inner_primitive = None
    outer_primitive = None

    @staticmethod
    def abstract(q_aval, kv_aval, bias_aval, softmax_aux_aval, rng_state_aval, output_aval,
                 doutput_aval, q_cu_seqlen_aval, kv_cu_seqlen_aval, *, attn_bias_type,
                 attn_mask_type, scaling_factor, dropout_probability, is_training):
        """
        Cross fused attention bwd abstract
        """
        del softmax_aux_aval, rng_state_aval, output_aval

        q_dtype = dtypes.canonicalize_dtype(q_aval.dtype)
        kv_dtype = dtypes.canonicalize_dtype(kv_aval.dtype)
        bias_dtype = dtypes.canonicalize_dtype(bias_aval.dtype)
        doutput_dtype = dtypes.canonicalize_dtype(doutput_aval.dtype)
        assert q_dtype == kv_dtype == bias_dtype == doutput_dtype
        assert q_cu_seqlen_aval.dtype == kv_cu_seqlen_aval.dtype

        *q_batch_shape, q_max_seqlen, attn_heads, q_head_dim = q_aval.shape
        *kv_batch_shape, kv_max_seqlen, nkv, num_gqa_groups, kv_head_dim = kv_aval.shape
        assert q_batch_shape == kv_batch_shape
        assert q_head_dim == kv_head_dim
        assert nkv == 2

        if attn_bias_type == NVTE_Bias_Type.NVTE_NO_BIAS:
            bias_batch = bias_heads = 0
        else:
            *bias_batch_shape, bias_heads, _, _ = bias_aval.shape
            bias_batch = reduce(operator.mul, bias_batch_shape)

        input_batch = reduce(operator.mul, q_batch_shape)
        wkspace_shape, wkspace_dtype = \
            transformer_engine_jax.get_cross_fused_attn_bwd_workspace_sizes(
                input_batch, bias_batch, q_max_seqlen, kv_max_seqlen,
                attn_heads, num_gqa_groups, bias_heads, q_head_dim,
                scaling_factor, dropout_probability, attn_bias_type, attn_mask_type,
                jax_dtype_to_te_dtype(q_aval.dtype), is_training
            )

        dq_aval = q_aval.update(shape=q_aval.shape, dtype=q_dtype)
        dkv_aval = kv_aval.update(shape=kv_aval.shape, dtype=kv_dtype)
        dbias_aval = bias_aval.update(shape=bias_aval.shape, dtype=bias_dtype)
        wkspace_aval = q_aval.update(shape=wkspace_shape,
                                     dtype=te_dtype_to_jax_dtype(wkspace_dtype))

        return dq_aval, dkv_aval, dbias_aval, wkspace_aval

    @staticmethod
    def outer_abstract(*args, **kwargs):
        """
        Cross fused attention fwd outer primitive abstract
        """
        dq_aval, dkv_aval, dbias_aval, _ = \
            CrossFusedAttnBwdPrimitive.abstract(*args, **kwargs)
        return dq_aval, dkv_aval, dbias_aval

    @staticmethod
    def lowering(ctx, q, kv, bias, softmax_aux, rng_state, output, doutput, q_cu_seqlen,
                 kv_cu_seqlen, *, attn_bias_type, attn_mask_type, scaling_factor,
                 dropout_probability, is_training):
        """
        Cross fused attention bwd lowering rules
        """
        operands = [q, kv, bias, softmax_aux, rng_state, output, doutput, q_cu_seqlen, kv_cu_seqlen]
        operand_shapes = map(lambda x: x.type.shape, operands)
        out_types = [
            ir.RankedTensorType.get(output.shape, mlir.dtype_to_ir_type(output.dtype))
            for output in ctx.avals_out
        ]

        args = CustomCallArgsWrapper(out_types, operands, operand_shapes)

        q_aval, kv_aval, bias_aval, *_ = ctx.avals_in
        *input_batch_shape, q_max_seqlen, attn_heads, head_dim = q_aval.shape
        *_, kv_max_seqlen, _, num_gqa_groups, _ = kv_aval.shape
        input_batch = reduce(operator.mul, input_batch_shape)

        if attn_bias_type == NVTE_Bias_Type.NVTE_NO_BIAS:
            bias_batch = bias_heads = 0
        else:
            *bias_batch_shape, bias_heads, _, _ = bias_aval.shape
            bias_batch = reduce(operator.mul, bias_batch_shape)

        wkspace_aval = ctx.avals_out[-1]

        opaque = transformer_engine_jax.pack_fused_attn_descriptor(
            input_batch, bias_batch, q_max_seqlen, kv_max_seqlen,
            attn_heads, num_gqa_groups, bias_heads, head_dim,
            wkspace_aval.size, scaling_factor, dropout_probability, attn_bias_type, attn_mask_type,
            jax_dtype_to_te_dtype(q_aval.dtype), jax_dtype_to_te_dtype(wkspace_aval.dtype),
            is_training)

        out = custom_caller(CrossFusedAttnBwdPrimitive.name, args, opaque, has_side_effect=False)

        return out

    @staticmethod
    def impl(q, kv, bias, softmax_aux, rng_state, output, doutput, q_seqlen, kv_seqlen,
             attn_bias_type, attn_mask_type, scaling_factor, dropout_probability, is_training):
        assert CrossFusedAttnBwdPrimitive.inner_primitive is not None

        q_cu_seqlen = generate_cu_seqlen(q_seqlen)
        kv_cu_seqlen = generate_cu_seqlen(kv_seqlen)

        dq, dkv, dbias, _ = CrossFusedAttnBwdPrimitive.inner_primitive.bind(
            q,
            kv,
            bias,
            softmax_aux,
            rng_state,
            output,
            doutput,
            q_cu_seqlen,
            kv_cu_seqlen,
            attn_bias_type=attn_bias_type,
            attn_mask_type=attn_mask_type,
            scaling_factor=scaling_factor,
            dropout_probability=dropout_probability,
            is_training=is_training)
        return dq, dkv, dbias

    @staticmethod
    def batcher(batched_args, batch_dims, *, attn_bias_type, attn_mask_type, scaling_factor,
                dropout_probability, is_training):
        _check_valid_batch_dims(batch_dims)
        assert CrossFusedAttnBwdPrimitive.outer_primitive is not None
        q_bdim, kv_bdim, *_ = batch_dims

        out_bdims = q_bdim, kv_bdim, q_bdim
        return CrossFusedAttnBwdPrimitive.outer_primitive.bind(
            *batched_args,
            attn_bias_type=attn_bias_type,
            attn_mask_type=attn_mask_type,
            scaling_factor=scaling_factor,
            dropout_probability=dropout_probability,
            is_training=is_training), out_bdims

    @staticmethod
    def infer_sharding_from_operands(attn_bias_type, attn_mask_type, scaling_factor,
                                     dropout_probability, is_training, mesh, arg_infos,
                                     result_infos):
        del attn_bias_type, attn_mask_type, scaling_factor
        del dropout_probability, is_training, result_infos
        q_spec = get_spec(arg_infos[0])
        kv_spec = get_spec(arg_infos[1])
        bias_spec = get_spec(arg_infos[2])
        dq_sharding = NamedSharding(mesh, PartitionSpec(*q_spec))
        dkv_sharding = NamedSharding(mesh, PartitionSpec(*kv_spec))
        dbias_sharding = NamedSharding(mesh, PartitionSpec(*bias_spec))
        return (dq_sharding, dkv_sharding, dbias_sharding)

    @staticmethod
    def partition(attn_bias_type, attn_mask_type, scaling_factor, dropout_probability, is_training,
                  mesh, arg_infos, result_infos):
        del result_infos
        q_spec = get_spec(arg_infos[0])
        kv_spec = get_spec(arg_infos[1])
        bias_spec = get_spec(arg_infos[2])
        dq_sharding = NamedSharding(mesh, PartitionSpec(*q_spec))
        dkv_sharding = NamedSharding(mesh, PartitionSpec(*kv_spec))
        dbias_sharding = NamedSharding(mesh, PartitionSpec(*bias_spec))
        arg_shardings = tuple(arg_i.sharding for arg_i in arg_infos)
        out_shardings = (dq_sharding, dkv_sharding, dbias_sharding)

        def sharded_impl(q, kv, bias, softmax_aux, rng_state, output, doutput, q_cu_seqlen,
                         kv_cu_seqlen):
            local_dq, local_dkv, local_dbias = CrossFusedAttnBwdPrimitive.impl(
                q,
                kv,
                bias,
                softmax_aux,
                rng_state,
                output,
                doutput,
                q_cu_seqlen,
                kv_cu_seqlen,
                attn_bias_type=attn_bias_type,
                attn_mask_type=attn_mask_type,
                scaling_factor=scaling_factor,
                dropout_probability=dropout_probability,
                is_training=is_training)
            global_dbias = local_dbias
            if attn_bias_type is not NVTE_Bias_Type.NVTE_NO_BIAS:
                global_dbias = all_reduce_sum_along_dp_fsdp(local_dbias)
            return local_dq, local_dkv, global_dbias

        return mesh, sharded_impl, out_shardings, arg_shardings


register_primitive(CrossFusedAttnBwdPrimitive)


def cross_fused_attn_bwd(q: jnp.ndarray, kv: jnp.ndarray, bias: jnp.ndarray,
                         softmax_aux: jnp.ndarray, rng_state: jnp.ndarray, output: jnp.ndarray,
                         doutput: jnp.ndarray, q_seqlen: jnp.ndarray, kv_seqlen: jnp.ndarray,
                         attn_bias_type: NVTE_Bias_Type, attn_mask_type: NVTE_Mask_Type,
                         scaling_factor: float, dropout_probability: float, is_training: bool):
    """
    Wrapper for TE cross fused attention bwd
    Return the gradients of cross fused attention with packed kv input
    """
    if attn_bias_type == NVTE_Bias_Type.NVTE_NO_BIAS:
        assert bias is None
        bias = jnp.zeros(0, dtype=q.dtype)

    return CrossFusedAttnBwdPrimitive.outer_primitive.bind(q,
                                                           kv,
                                                           bias,
                                                           softmax_aux,
                                                           rng_state,
                                                           output,
                                                           doutput,
                                                           q_seqlen,
                                                           kv_seqlen,
                                                           attn_bias_type=attn_bias_type,
                                                           attn_mask_type=attn_mask_type,
                                                           scaling_factor=scaling_factor,
                                                           dropout_probability=dropout_probability,
                                                           is_training=is_training)


class FusedAttnFwdPrimitive(BasePrimitive):
    """
    Fused Attention Forward Primitive
    Query, key, value are seperated tensors
    """
    name = "te_fused_attn_forward"
    multiple_results = True
    impl_static_args = (7, 8, 9, 10, 11)
    inner_primitive = None
    outer_primitive = None

    @staticmethod
    def abstract(q_aval, k_aval, v_aval, bias_aval, q_seqlen_or_cu_seqlen_aval,
                 kv_seqlen_or_cu_seqlen_aval, seed_aval, *, attn_bias_type, attn_mask_type,
                 scaling_factor, dropout_probability, is_training):
        """
        Fused attention fwd abstract
        """
        q_dtype = dtypes.canonicalize_dtype(q_aval.dtype)
        k_dtype = dtypes.canonicalize_dtype(k_aval.dtype)
        v_dtype = dtypes.canonicalize_dtype(v_aval.dtype)
        bias_dtype = dtypes.canonicalize_dtype(bias_aval.dtype)
        assert q_dtype == k_dtype == v_dtype == bias_dtype
        assert q_seqlen_or_cu_seqlen_aval.dtype == kv_seqlen_or_cu_seqlen_aval.dtype

        *q_batch_shape, q_max_seqlen, attn_heads, q_head_dim = q_aval.shape
        *kv_batch_shape, kv_max_seqlen, num_gqa_groups, kv_head_dim = k_aval.shape
        assert q_batch_shape == kv_batch_shape
        assert q_head_dim == kv_head_dim
        assert k_aval.shape == v_aval.shape
        out_aval = q_aval.update(shape=q_aval.shape, dtype=q_dtype)

        # backend determines the softmax buffer shape/dtype
        backend = FusedAttnHelper(q_dtype, k_dtype, NVTE_QKV_Layout.NVTE_BSHD_BS2HD, attn_bias_type,
                                  attn_mask_type, dropout_probability, attn_heads, num_gqa_groups,
                                  q_max_seqlen, kv_max_seqlen, q_head_dim).get_fused_attn_backend()

        if backend == NVTE_Fused_Attn_Backend.NVTE_F16_max512_seqlen:
            softmax_shape = (*q_batch_shape, attn_heads, q_max_seqlen, kv_max_seqlen)
            softmax_dtype = q_dtype
        elif backend == NVTE_Fused_Attn_Backend.NVTE_F16_arbitrary_seqlen:
            softmax_shape = (*q_batch_shape, attn_heads, q_max_seqlen, 1)
            softmax_dtype = dtypes.canonicalize_dtype(jnp.float32)
        else:
            raise ValueError(f'Unsupported {backend=}')
        softmax_aux_aval = q_aval.update(shape=softmax_shape, dtype=softmax_dtype)

        # JAX does not enable 64-bit int by default so we get XLA to allocate x8 memory with
        # 32-bit unsigned int to get the buffer size we need in the C++ kernel
        checker = _FusedAttnRNGStateChecker()
        seed_dtype = dtypes.canonicalize_dtype(seed_aval.dtype)
        assert seed_dtype == checker.rng_state_dtype
        rng_state_shape = (seed_aval.shape[0], checker.rng_state_size)
        rng_state_aval = seed_aval.update(shape=rng_state_shape, dtype=checker.rng_state_dtype)

        if attn_bias_type == NVTE_Bias_Type.NVTE_NO_BIAS:
            bias_batch = bias_heads = 0
        else:
            *bias_batch_shape, bias_heads, _, _ = bias_aval.shape
            bias_batch = reduce(operator.mul, bias_batch_shape)

        # do a dummy kernel call here to get workspace buffer shapes/dtypes that XLA needs to
        # prepare for the active fused-attn backend
        input_batch = reduce(operator.mul, q_batch_shape)
        wkspace_info = transformer_engine_jax.get_fused_attn_fwd_workspace_sizes(
            input_batch, bias_batch, q_max_seqlen, kv_max_seqlen,
            attn_heads, num_gqa_groups, bias_heads, q_head_dim,
            scaling_factor, dropout_probability, attn_bias_type, attn_mask_type,
            jax_dtype_to_te_dtype(q_aval.dtype), is_training)
        wkspace_aval = q_aval.update(shape=wkspace_info[0],
                                     dtype=te_dtype_to_jax_dtype(wkspace_info[1]))

        return out_aval, softmax_aux_aval, rng_state_aval, wkspace_aval

    @staticmethod
    def outer_abstract(*args, **kwargs):
        """
        Fused attention fwd outer primitive abstract
        """
        out_aval, softmax_aux_aval, rng_state_aval, _ = \
            FusedAttnFwdPrimitive.abstract(*args, **kwargs)
        return out_aval, softmax_aux_aval, rng_state_aval

    @staticmethod
    def lowering(ctx, q, k, v, bias, q_cu_seqlen, kv_cu_seqlen, seed, *, attn_bias_type,
                 attn_mask_type, scaling_factor, dropout_probability, is_training):
        """
        Fused attention fwd lowering rules
        """
        operands = [q, k, v, bias, q_cu_seqlen, kv_cu_seqlen, seed]
        operand_shapes = map(lambda x: x.type.shape, operands)
        out_types = [
            ir.RankedTensorType.get(output.shape, mlir.dtype_to_ir_type(output.dtype))
            for output in ctx.avals_out
        ]
        args = CustomCallArgsWrapper(out_types, operands, operand_shapes)

        q_aval, k_aval, v_aval, bias_aval, *_ = ctx.avals_in
        *batch_shape, q_max_seqlen, attn_heads, head_dim = q_aval.shape
        *_, kv_max_seqlen, num_gqa_groups, _ = k_aval.shape
        assert k_aval.shape == v_aval.shape
        input_batch = reduce(operator.mul, batch_shape)

        if attn_bias_type == NVTE_Bias_Type.NVTE_NO_BIAS:
            bias_batch = bias_heads = 0
        else:
            *bias_batch_shape, bias_heads, _, _ = bias_aval.shape
            bias_batch = reduce(operator.mul, bias_batch_shape)

        wkspace_aval = ctx.avals_out[-1]

        opaque = transformer_engine_jax.pack_fused_attn_descriptor(
            input_batch, bias_batch, q_max_seqlen, kv_max_seqlen,
            attn_heads, num_gqa_groups, bias_heads, head_dim,
            wkspace_aval.size, scaling_factor, dropout_probability, attn_bias_type, attn_mask_type,
            jax_dtype_to_te_dtype(q_aval.dtype), jax_dtype_to_te_dtype(wkspace_aval.dtype),
            is_training)

        out = custom_caller(FusedAttnFwdPrimitive.name, args, opaque, has_side_effect=False)

        return out

    @staticmethod
    def impl(q, k, v, bias, q_seqlen, kv_seqlen, seed, attn_bias_type, attn_mask_type,
             scaling_factor, dropout_probability, is_training):
        assert FusedAttnFwdPrimitive.inner_primitive is not None

        q_cu_seqlen = generate_cu_seqlen(q_seqlen)
        kv_cu_seqlen = generate_cu_seqlen(kv_seqlen)

        output, softmax_aux, rng_state, _ = FusedAttnFwdPrimitive.inner_primitive.bind(
            q,
            k,
            v,
            bias,
            q_cu_seqlen,
            kv_cu_seqlen,
            seed,
            attn_bias_type=attn_bias_type,
            attn_mask_type=attn_mask_type,
            scaling_factor=scaling_factor,
            dropout_probability=dropout_probability,
            is_training=is_training)
        return output, softmax_aux, rng_state

    @staticmethod
    def batcher(batched_args, batch_dims, *, attn_bias_type, attn_mask_type, scaling_factor,
                dropout_probability, is_training):
        _check_valid_batch_dims(batch_dims)
        assert FusedAttnFwdPrimitive.outer_primitive is not None
        q_bdim, *_, seed_bdim = batch_dims

        out_bdims = q_bdim, q_bdim, seed_bdim
        return FusedAttnFwdPrimitive.outer_primitive.bind(*batched_args,
                                                          attn_bias_type=attn_bias_type,
                                                          attn_mask_type=attn_mask_type,
                                                          scaling_factor=scaling_factor,
                                                          dropout_probability=dropout_probability,
                                                          is_training=is_training), out_bdims

    @staticmethod
    def infer_sharding_from_operands(attn_bias_type, attn_mask_type, scaling_factor,
                                     dropout_probability, is_training, mesh, arg_infos,
                                     result_infos):
        del attn_bias_type, attn_mask_type, scaling_factor
        del dropout_probability, is_training, result_infos
        q_spec = get_spec(arg_infos[0])    # (...batch, q_seqlen, head, hidden)
        k_spec = get_spec(arg_infos[1])    # (...batch, kv_seqlen, head, hidden)
        out_sharding = NamedSharding(mesh, PartitionSpec(*q_spec))
        softmax_aux_sharding = NamedSharding(
            mesh, PartitionSpec(*q_spec[:-3], q_spec[-2], q_spec[-3], k_spec[-3]))
        rng_state_sharding = NamedSharding(mesh, PartitionSpec(get_all_mesh_axes(), None))
        return (out_sharding, softmax_aux_sharding, rng_state_sharding)

    @staticmethod
    def partition(attn_bias_type, attn_mask_type, scaling_factor, dropout_probability, is_training,
                  mesh, arg_infos, result_infos):
        del result_infos
        q_spec = get_spec(arg_infos[0])    # (...batch, q_seqlen, head, hidden)
        k_spec = get_spec(arg_infos[1])    # (...batch, kv_seqlen, head, hidden)
        out_sharding = NamedSharding(mesh, PartitionSpec(*q_spec))
        softmax_aux_sharding = NamedSharding(
            mesh, PartitionSpec(*q_spec[:-3], q_spec[-2], q_spec[-3], k_spec[-3]))
        rng_state_sharding = seed_sharding = NamedSharding(mesh,
                                                           PartitionSpec(get_all_mesh_axes(), None))
        arg_shardings = tuple([arg_i.sharding for arg_i in arg_infos[:-1]] + [seed_sharding])
        out_shardings = (out_sharding, softmax_aux_sharding, rng_state_sharding)
        impl = partial(FusedAttnFwdPrimitive.impl,
                       attn_bias_type=attn_bias_type,
                       attn_mask_type=attn_mask_type,
                       scaling_factor=scaling_factor,
                       dropout_probability=dropout_probability,
                       is_training=is_training)
        return mesh, impl, out_shardings, arg_shardings


register_primitive(FusedAttnFwdPrimitive)
=======
def fused_attn_bwd_kvpacked(q: jnp.ndarray, kv: jnp.ndarray, bias: jnp.ndarray,
                            softmax_aux: jnp.ndarray, rng_state: jnp.ndarray, output: jnp.ndarray,
                            doutput: jnp.ndarray, q_seqlen: jnp.ndarray, kv_seqlen: jnp.ndarray,
                            attn_bias_type: NVTE_Bias_Type, attn_mask_type: NVTE_Mask_Type,
                            scaling_factor: float, dropout_probability: float, is_training: bool):
    """
    Wrapper for TE fused attention bwd with kvpacked inputs
    Return the gradients of fused attention with packed kv input
    """
    if attn_bias_type == NVTE_Bias_Type.NVTE_NO_BIAS:
        assert bias is None
        bias = jnp.zeros(0, dtype=q.dtype)
    dummy_input = jnp.zeros(0, q.dtype)
    dq, dkv, _, dbias = FusedAttnBwdPrimitive.outer_primitive.bind(
        q,
        kv,
        dummy_input,
        bias,
        softmax_aux,
        rng_state,
        output,
        doutput,
        q_seqlen,
        kv_seqlen,
        attn_bias_type=attn_bias_type,
        attn_mask_type=attn_mask_type,
        qkv_layout=NVTE_QKV_Layout.NVTE_BSHD_BS2HD,
        scaling_factor=scaling_factor,
        dropout_probability=dropout_probability,
        is_training=is_training)
    return dq, dkv, dbias
>>>>>>> c1a68f6c


def fused_attn_fwd(q: jnp.ndarray, k: jnp.ndarray, v: jnp.ndarray, bias: jnp.ndarray,
                   q_seqlen: jnp.ndarray, kv_seqlen: jnp.ndarray, seed: jnp.ndarray,
                   attn_bias_type: NVTE_Bias_Type, attn_mask_type: NVTE_Mask_Type,
                   scaling_factor: float, dropout_probability: float, is_training: bool):
    """
    Wrapper for TE fused attention fwd, where query, key, value are seperated tensors
    Return BMM1 -> (PreBias) -> ScaleMaskSoftmax -> (PostBias) -> (Dropout) -> BMM2
    """
    checker = _FusedAttnRNGStateChecker()
    seed = checker.check_seed(seed, dropout_probability, is_training)

    if attn_bias_type == NVTE_Bias_Type.NVTE_NO_BIAS:
        assert bias is None
        bias = jnp.zeros(0, dtype=q.dtype)

<<<<<<< HEAD
    return FusedAttnFwdPrimitive.outer_primitive.bind(q,
                                                      k,
                                                      v,
                                                      bias,
                                                      q_seqlen,
                                                      kv_seqlen,
                                                      seed,
                                                      attn_bias_type=attn_bias_type,
                                                      attn_mask_type=attn_mask_type,
                                                      scaling_factor=scaling_factor,
                                                      dropout_probability=dropout_probability,
                                                      is_training=is_training)


class FusedAttnBwdPrimitive(BasePrimitive):
    """
    Fused Attention Backward Primitive
    """
    name = "te_fused_attn_backward"
    multiple_results = True
    impl_static_args = (10, 11, 12, 13, 14)
    inner_primitive = None
    outer_primitive = None

    @staticmethod
    def abstract(q_aval, k_aval, v_aval, bias_aval, softmax_aux_aval, rng_state_aval, output_aval,
                 doutput_aval, q_cu_seqlen_aval, kv_cu_seqlen_aval, *, attn_bias_type,
                 attn_mask_type, scaling_factor, dropout_probability, is_training):
        """
        Fused attention bwd abstract
        """
        del softmax_aux_aval, rng_state_aval, output_aval

        q_dtype = dtypes.canonicalize_dtype(q_aval.dtype)
        k_dtype = dtypes.canonicalize_dtype(k_aval.dtype)
        v_dtype = dtypes.canonicalize_dtype(v_aval.dtype)
        bias_dtype = dtypes.canonicalize_dtype(bias_aval.dtype)
        doutput_dtype = dtypes.canonicalize_dtype(doutput_aval.dtype)
        assert q_dtype == k_dtype == v_dtype == bias_dtype == doutput_dtype
        assert q_cu_seqlen_aval.dtype == kv_cu_seqlen_aval.dtype

        *q_batch_shape, q_max_seqlen, attn_heads, q_head_dim = q_aval.shape
        *kv_batch_shape, kv_max_seqlen, num_gqa_groups, kv_head_dim = k_aval.shape
        assert q_batch_shape == kv_batch_shape
        assert q_head_dim == kv_head_dim
        assert k_aval.shape == v_aval.shape

        if attn_bias_type == NVTE_Bias_Type.NVTE_NO_BIAS:
            bias_batch = bias_heads = 0
        else:
            *bias_batch_shape, bias_heads, _, _ = bias_aval.shape
            bias_batch = reduce(operator.mul, bias_batch_shape)

        input_batch = reduce(operator.mul, q_batch_shape)
        wkspace_shape, wkspace_dtype = \
            transformer_engine_jax.get_fused_attn_bwd_workspace_sizes(
                input_batch, bias_batch, q_max_seqlen, kv_max_seqlen,
                attn_heads, num_gqa_groups, bias_heads, q_head_dim,
                scaling_factor, dropout_probability, attn_bias_type, attn_mask_type,
                jax_dtype_to_te_dtype(q_aval.dtype), is_training
            )

        dq_aval = q_aval.update(shape=q_aval.shape, dtype=q_dtype)
        dk_aval = k_aval.update(shape=k_aval.shape, dtype=k_dtype)
        dv_aval = v_aval.update(shape=v_aval.shape, dtype=v_dtype)
        dbias_aval = bias_aval.update(shape=bias_aval.shape, dtype=bias_dtype)
        wkspace_aval = q_aval.update(shape=wkspace_shape,
                                     dtype=te_dtype_to_jax_dtype(wkspace_dtype))

        return dq_aval, dk_aval, dv_aval, dbias_aval, wkspace_aval

    @staticmethod
    def outer_abstract(*args, **kwargs):
        """
        Fused attention fwd outer primitive abstract
        """
        dq_aval, dk_aval, dv_aval, dbias_aval, _ = \
            FusedAttnBwdPrimitive.abstract(*args, **kwargs)
        return dq_aval, dk_aval, dv_aval, dbias_aval

    @staticmethod
    def lowering(ctx, q, k, v, bias, softmax_aux, rng_state, output, doutput, q_cu_seqlen,
                 kv_cu_seqlen, *, attn_bias_type, attn_mask_type, scaling_factor,
                 dropout_probability, is_training):
        """
        Fused attention bwd lowering rules
        """
        operands = [
            q, k, v, bias, softmax_aux, rng_state, output, doutput, q_cu_seqlen, kv_cu_seqlen
        ]
        operand_shapes = map(lambda x: x.type.shape, operands)
        out_types = [
            ir.RankedTensorType.get(output.shape, mlir.dtype_to_ir_type(output.dtype))
            for output in ctx.avals_out
        ]

        args = CustomCallArgsWrapper(out_types, operands, operand_shapes)

        q_aval, k_aval, v_aval, bias_aval, *_ = ctx.avals_in
        *batch_shape, q_max_seqlen, attn_heads, head_dim = q_aval.shape
        *_, kv_max_seqlen, num_gqa_groups, _ = k_aval.shape
        assert k_aval.shape == v_aval.shape
        input_batch = reduce(operator.mul, batch_shape)

        if attn_bias_type == NVTE_Bias_Type.NVTE_NO_BIAS:
            bias_batch = bias_heads = 0
        else:
            *bias_batch_shape, bias_heads, _, _ = bias_aval.shape
            bias_batch = reduce(operator.mul, bias_batch_shape)

        wkspace_aval = ctx.avals_out[-1]

        opaque = transformer_engine_jax.pack_fused_attn_descriptor(
            input_batch, bias_batch, q_max_seqlen, kv_max_seqlen,
            attn_heads, num_gqa_groups, bias_heads, head_dim,
            wkspace_aval.size, scaling_factor, dropout_probability, attn_bias_type, attn_mask_type,
            jax_dtype_to_te_dtype(q_aval.dtype), jax_dtype_to_te_dtype(wkspace_aval.dtype),
            is_training)

        out = custom_caller(FusedAttnBwdPrimitive.name, args, opaque, has_side_effect=False)

        return out

    @staticmethod
    def impl(q, k, v, bias, softmax_aux, rng_state, output, doutput, q_seqlen, kv_seqlen,
             attn_bias_type, attn_mask_type, scaling_factor, dropout_probability, is_training):
        assert FusedAttnBwdPrimitive.inner_primitive is not None

        q_cu_seqlen = generate_cu_seqlen(q_seqlen)
        kv_cu_seqlen = generate_cu_seqlen(kv_seqlen)

        dq, dk, dv, dbias, _ = FusedAttnBwdPrimitive.inner_primitive.bind(
            q,
            k,
            v,
            bias,
            softmax_aux,
            rng_state,
            output,
            doutput,
            q_cu_seqlen,
            kv_cu_seqlen,
            attn_bias_type=attn_bias_type,
            attn_mask_type=attn_mask_type,
            scaling_factor=scaling_factor,
            dropout_probability=dropout_probability,
            is_training=is_training)
        return dq, dk, dv, dbias

    @staticmethod
    def batcher(batched_args, batch_dims, *, attn_bias_type, attn_mask_type, scaling_factor,
                dropout_probability, is_training):
        _check_valid_batch_dims(batch_dims)
        assert FusedAttnBwdPrimitive.outer_primitive is not None
        q_bdim, k_bdim, v_bdim, *_ = batch_dims

        out_bdims = q_bdim, k_bdim, v_bdim, q_bdim
        return FusedAttnBwdPrimitive.outer_primitive.bind(*batched_args,
                                                          attn_bias_type=attn_bias_type,
                                                          attn_mask_type=attn_mask_type,
                                                          scaling_factor=scaling_factor,
                                                          dropout_probability=dropout_probability,
                                                          is_training=is_training), out_bdims

    @staticmethod
    def infer_sharding_from_operands(attn_bias_type, attn_mask_type, scaling_factor,
                                     dropout_probability, is_training, mesh, arg_infos,
                                     result_infos):
        del attn_bias_type, attn_mask_type, scaling_factor
        del dropout_probability, is_training, result_infos
        q_spec = get_spec(arg_infos[0])
        k_spec = get_spec(arg_infos[1])
        v_spec = get_spec(arg_infos[2])
        bias_spec = get_spec(arg_infos[3])
        dq_sharding = NamedSharding(mesh, PartitionSpec(*q_spec))
        dk_sharding = NamedSharding(mesh, PartitionSpec(*k_spec))
        dv_sharding = NamedSharding(mesh, PartitionSpec(*v_spec))
        dbias_sharding = NamedSharding(mesh, PartitionSpec(*bias_spec))
        return (dq_sharding, dk_sharding, dv_sharding, dbias_sharding)

    @staticmethod
    def partition(attn_bias_type, attn_mask_type, scaling_factor, dropout_probability, is_training,
                  mesh, arg_infos, result_infos):
        del result_infos
        q_spec = get_spec(arg_infos[0])
        k_spec = get_spec(arg_infos[1])
        v_spec = get_spec(arg_infos[2])
        bias_spec = get_spec(arg_infos[3])
        dq_sharding = NamedSharding(mesh, PartitionSpec(*q_spec))
        dk_sharding = NamedSharding(mesh, PartitionSpec(*k_spec))
        dv_sharding = NamedSharding(mesh, PartitionSpec(*v_spec))
        dbias_sharding = NamedSharding(mesh, PartitionSpec(*bias_spec))
        arg_shardings = tuple(arg_i.sharding for arg_i in arg_infos)
        out_shardings = (dq_sharding, dk_sharding, dv_sharding, dbias_sharding)

        def sharded_impl(q, k, v, bias, softmax_aux, rng_state, output, doutput, q_cu_seqlen,
                         kv_cu_seqlen):
            local_dq, local_dk, local_dv, local_dbias = FusedAttnBwdPrimitive.impl(
                q,
                k,
                v,
                bias,
                softmax_aux,
                rng_state,
                output,
                doutput,
                q_cu_seqlen,
                kv_cu_seqlen,
                attn_bias_type=attn_bias_type,
                attn_mask_type=attn_mask_type,
                scaling_factor=scaling_factor,
                dropout_probability=dropout_probability,
                is_training=is_training)
            global_dbias = local_dbias
            if attn_bias_type is not NVTE_Bias_Type.NVTE_NO_BIAS:
                global_dbias = all_reduce_sum_along_dp_fsdp(local_dbias)
            return local_dq, local_dk, local_dv, global_dbias

        return mesh, sharded_impl, out_shardings, arg_shardings


register_primitive(FusedAttnBwdPrimitive)
=======
    return FusedAttnFwdPrimitive.outer_primitive.bind(
        q,
        k,
        v,
        bias,
        q_seqlen,
        kv_seqlen,
        seed,
        attn_bias_type=attn_bias_type,
        attn_mask_type=attn_mask_type,
        qkv_layout=NVTE_QKV_Layout.NVTE_BSHD_BSHD_BSHD,
        scaling_factor=scaling_factor,
        dropout_probability=dropout_probability,
        is_training=is_training)
>>>>>>> c1a68f6c


def fused_attn_bwd(q: jnp.ndarray, k: jnp.ndarray, v: jnp.ndarray, bias: jnp.ndarray,
                   softmax_aux: jnp.ndarray, rng_state: jnp.ndarray, output: jnp.ndarray,
                   doutput: jnp.ndarray, q_seqlen: jnp.ndarray, kv_seqlen: jnp.ndarray,
                   attn_bias_type: NVTE_Bias_Type, attn_mask_type: NVTE_Mask_Type,
                   scaling_factor: float, dropout_probability: float, is_training: bool):
    """
    Wrapper for TE fused attention bwd
    Return the gradients of fused attention with seperated query, key, value tensors
    """
    if attn_bias_type == NVTE_Bias_Type.NVTE_NO_BIAS:
        assert bias is None
        bias = jnp.zeros(0, dtype=q.dtype)
    return FusedAttnBwdPrimitive.outer_primitive.bind(
        q,
        k,
        v,
        bias,
        softmax_aux,
        rng_state,
        output,
        doutput,
        q_seqlen,
        kv_seqlen,
        attn_bias_type=attn_bias_type,
        attn_mask_type=attn_mask_type,
        qkv_layout=NVTE_QKV_Layout.NVTE_BSHD_BSHD_BSHD,
        scaling_factor=scaling_factor,
        dropout_probability=dropout_probability,
        is_training=is_training)


class GeluPrimitive(BasePrimitive):
    """
    Gelu Froward Primitive
    """
    name = "te_gelu"
    multiple_results = False
    inner_primitive = None
    outer_primitive = None
    impl_static_args = ()

    @staticmethod
    def abstract(x_aval):
        """
        gated_gelu abstract
        """
        dtype = dtypes.canonicalize_dtype(x_aval.dtype)
        assert dtype in [jnp.float32, jnp.float16, jnp.bfloat16]

        out_aval = core.raise_to_shaped(x_aval)
        return out_aval

    @staticmethod
    def lowering(ctx, x):
        """
        gated_gelu lowering rules
        """
        (x_aval,) = ctx.avals_in
        assert x_aval.dtype in [jnp.float32, jnp.float16, jnp.bfloat16]
        ir_x_type = ir.RankedTensorType(x.type)
        ir_x_shape = ir_x_type.shape
        out_shape = ir_x_shape

        out_types = [
            ir.RankedTensorType.get(out_shape, ir_x_type.element_type),
        ]
        operands = [x]
        operand_shapes = [ir_x_shape]
        args = CustomCallArgsWrapper(out_types, operands, operand_shapes)

        hidden_size = ir_x_shape[-1]
        batch_size = reduce(operator.mul, ir_x_shape[:-1])
        in_dtype = jax_dtype_to_te_dtype(x_aval.dtype)
        opaque = transformer_engine_jax.pack_common_descriptor((batch_size, hidden_size), in_dtype,
                                                               in_dtype)

        out = custom_caller(GeluPrimitive.name, args, opaque, False)

        return [out]

    @staticmethod
    def impl(x):
        assert GeluPrimitive.inner_primitive is not None
        out = GeluPrimitive.inner_primitive.bind(x)
        return out

    @staticmethod
    def batcher(batched_args, batch_dims):
        """
        gated_gelu batcher
        """
        _check_valid_batch_dims(batch_dims)
        assert GeluPrimitive.outer_primitive is not None
        inputs, = batched_args
        inputs_bdim, = batch_dims

        out_bdims = inputs_bdim
        return GeluPrimitive.outer_primitive.bind(inputs), out_bdims

    @staticmethod
    def infer_sharding_from_operands(mesh, arg_infos, result_infos):
        """
        gated_gelu infer_sharding_from_operands
        """
        del result_infos    # Unused.
        x_spec = get_spec(arg_infos[0])
        out_sharding = NamedSharding(mesh, PartitionSpec(*x_spec))
        return out_sharding

    @staticmethod
    def partition(mesh, arg_infos, result_infos):
        """
        gated_gelu partitioning
        """
        del result_infos
        x_spec = get_spec(arg_infos[0])
        arg_shardings = tuple(arg_i.sharding for arg_i in arg_infos)
        out_sharding = NamedSharding(mesh, PartitionSpec(*x_spec))
        impl = GeluPrimitive.impl
        return mesh, impl, out_sharding, arg_shardings


register_primitive(GeluPrimitive)


def gelu(inputs: jnp.ndarray) -> jnp.ndarray:
    """
    gelu wrapper
    Return geglu(inputs)
    Assume inputs has two dimensions shape and the memory layout is (N..., H)
    """
    return GeluPrimitive.outer_primitive.bind(inputs)


class DGeluPrimitive(BasePrimitive):
    """
    Dgated Gelu Primitive
    """
    name = "te_dgelu"
    multiple_results = False
    inner_primitive = None
    outer_primitive = None
    impl_static_args = ()

    @staticmethod
    def abstract(dz_aval, x_aval):
        """
        dgelu abstract
        """
        dtype = dtypes.canonicalize_dtype(dz_aval.dtype)
        assert dtype in [jnp.float32, jnp.float16, jnp.bfloat16]
        assert x_aval.dtype == dtype
        assert dz_aval.shape == x_aval.shape

        out_aval = core.raise_to_shaped(x_aval)
        return out_aval

    @staticmethod
    def lowering(ctx, dz, x):
        """
        dgelu lowering rules
        """
        in_aval, gi_aval = ctx.avals_in
        assert in_aval.dtype in [jnp.float32, jnp.float16, jnp.bfloat16]
        assert gi_aval.dtype == in_aval.dtype
        ir_in_type = ir.RankedTensorType(dz.type)
        ir_in_shape = ir_in_type.shape
        gi_type = ir.RankedTensorType(x.type)
        gi_shape = gi_type.shape
        assert ir_in_shape == gi_shape

        ir_batch_size = reduce(operator.mul, ir_in_shape[:-1])
        i_hidden_size = ir_in_shape[-1]
        out_dtype = ir_in_type.element_type
        out_shape = gi_shape

        out_types = [
            ir.RankedTensorType.get(out_shape, out_dtype),
        ]
        operands = [dz, x]
        operand_shapes = [ir_in_shape, gi_shape]
        args = CustomCallArgsWrapper(out_types, operands, operand_shapes)

        in_dtype = jax_dtype_to_te_dtype(in_aval.dtype)
        opaque = transformer_engine_jax.pack_common_descriptor((ir_batch_size, i_hidden_size),
                                                               in_dtype, in_dtype)

        out = custom_caller(DGeluPrimitive.name, args, opaque, False)

        return [out]

    @staticmethod
    def impl(dz, x):
        """
        dgelu implementation
        """
        assert DGeluPrimitive.inner_primitive is not None
        dx = DGeluPrimitive.inner_primitive.bind(dz, x)
        return dx

    @staticmethod
    def batcher(batched_args, batch_dims):
        """
        dgelu batcher
        """
        _check_valid_batch_dims(batch_dims)
        assert DGeluPrimitive.outer_primitive is not None
        dz, x = batched_args
        _, x_bdim = batch_dims

        out_bdims = x_bdim
        return DGeluPrimitive.outer_primitive.bind(dz, x), out_bdims

    @staticmethod
    def infer_sharding_from_operands(mesh, arg_infos, result_infos):
        """
        dgelu infer_sharding_from_operands
        """
        del result_infos    # Unused.
        gelu_out_spec = get_spec(arg_infos[1])
        dx_sharding = NamedSharding(mesh, PartitionSpec(*gelu_out_spec))
        return dx_sharding

    @staticmethod
    def partition(mesh, arg_infos, result_infos):
        """
        dgelu partition
        """
        del result_infos
        dx_sharding = NamedSharding(mesh, get_spec(arg_infos[1]))
        arg_shardings = tuple(arg_i.sharding for arg_i in arg_infos)
        out_shardings = dx_sharding
        impl = DGeluPrimitive.impl
        return mesh, impl, out_shardings, arg_shardings


register_primitive(DGeluPrimitive)


def dgelu(inputs: jnp.ndarray, gelu_inputs: jnp.ndarray) -> jnp.ndarray:
    """
    dgelu fusion wrapper
    Return dgeglu(inputs)
    """
    return DGeluPrimitive.outer_primitive.bind(inputs, gelu_inputs)


class GatedGeluPrimitive(BasePrimitive):
    """
    Gated Gelu Froward Primitive
    """
    name = "te_gated_gelu"
    multiple_results = False
    inner_primitive = None
    outer_primitive = None
    impl_static_args = ()

    @staticmethod
    def abstract(x_aval):
        """
        gated_gelu abstract
        """
        dtype = dtypes.canonicalize_dtype(x_aval.dtype)
        assert dtype in [jnp.float32, jnp.float16, jnp.bfloat16]
        x_shape = x_aval.shape
        assert x_shape[-2] == 2    # Assume x in (....., 2, hidden)
        hidden_size = x_shape[-1]
        batch_shapes = x_shape[:-2]
        x_shape = x_aval.shape
        out_aval = core.raise_to_shaped(x_aval)
        out_shape = (batch_shapes) + (hidden_size,)
        out_aval = out_aval.update(shape=out_shape, dtype=dtype)

        return out_aval

    @staticmethod
    def lowering(ctx, x):
        """
        gated_gelu lowering rules
        """
        (x_aval,) = ctx.avals_in
        assert x_aval.dtype in [jnp.float32, jnp.float16, jnp.bfloat16]
        ir_x_type = ir.RankedTensorType(x.type)
        ir_x_shape = ir_x_type.shape
        out_shape = ir_x_shape[:-2] + [ir_x_shape[-1]]

        out_types = [
            ir.RankedTensorType.get(out_shape, ir_x_type.element_type),
        ]
        operands = [x]
        operand_shapes = [ir_x_shape]
        args = CustomCallArgsWrapper(out_types, operands, operand_shapes)

        hidden_size = ir_x_shape[-1]
        batch_size = reduce(operator.mul, ir_x_shape[:-2])
        in_dtype = jax_dtype_to_te_dtype(x_aval.dtype)
        opaque = transformer_engine_jax.pack_common_descriptor((batch_size, hidden_size), in_dtype,
                                                               in_dtype)

        out = custom_caller(GatedGeluPrimitive.name, args, opaque, False)

        return [out]

    @staticmethod
    def impl(x):
        assert GatedGeluPrimitive.inner_primitive is not None
        out = GatedGeluPrimitive.inner_primitive.bind(x)
        return out

    @staticmethod
    def batcher(batched_args, batch_dims):
        """
        gated_gelu batcher
        """
        _check_valid_batch_dims(batch_dims)
        assert GatedGeluPrimitive.outer_primitive is not None
        inputs, = batched_args
        inputs_bdim, = batch_dims

        out_bdims = inputs_bdim
        return GatedGeluPrimitive.outer_primitive.bind(inputs), out_bdims

    @staticmethod
    def infer_sharding_from_operands(mesh, arg_infos, result_infos):
        """
        gated_gelu infer_sharding_from_operands
        """
        del result_infos    # Unused.
        x_spec = get_spec(arg_infos[0])
        out_sharding = NamedSharding(mesh, PartitionSpec(*x_spec[:-2], x_spec[-1]))
        return out_sharding

    @staticmethod
    def partition(mesh, arg_infos, result_infos):
        """
        gated_gelu partitioning
        """
        del result_infos
        x_spec = get_spec(arg_infos[0])
        arg_shardings = tuple(arg_i.sharding for arg_i in arg_infos)
        out_sharding = NamedSharding(mesh, PartitionSpec(*x_spec[:-2], x_spec[-1]))
        impl = GatedGeluPrimitive.impl
        return mesh, impl, out_sharding, arg_shardings


register_primitive(GatedGeluPrimitive)


def gated_gelu(inputs: jnp.ndarray) -> jnp.ndarray:
    """
    gated gelu wrapper
    Return FP8(geglu(inputs))
    Assume inputs has two dimensions shape and the memory layout is (N, 2, H)
    """
    return GatedGeluPrimitive.outer_primitive.bind(inputs)


class DgatedGeluPrimitive(BasePrimitive):
    """
    Dgated Gelu Primitive
    """
    name = "te_dgated_gelu"
    multiple_results = False
    inner_primitive = None
    outer_primitive = None
    impl_static_args = ()

    @staticmethod
    def abstract(dz_aval, x_aval):
        """
        dgated_gelu abstract
        """
        dtype = dtypes.canonicalize_dtype(dz_aval.dtype)
        assert dtype in [jnp.float32, jnp.float16, jnp.bfloat16]
        assert x_aval.dtype == dtype
        for axis in range(len(dz_aval.shape) - 1):
            assert dz_aval.shape[axis] == x_aval.shape[axis]

        assert x_aval.shape[-2] == 2    # Assume x in (....., 2, hidden)

        i_hidden_size = dz_aval.shape[-1]
        g_hidden_size = x_aval.shape[-1]
        assert i_hidden_size == g_hidden_size
        out_aval = core.raise_to_shaped(x_aval)
        return out_aval

    @staticmethod
    def lowering(ctx, dz, x):
        """
        dgated_gelu lowering rules
        """
        in_aval, gi_aval = ctx.avals_in
        assert in_aval.dtype in [jnp.float32, jnp.float16, jnp.bfloat16]
        assert gi_aval.dtype == in_aval.dtype
        ir_in_type = ir.RankedTensorType(dz.type)
        ir_in_shape = ir_in_type.shape
        gi_type = ir.RankedTensorType(x.type)
        gi_shape = gi_type.shape
        for axis in range(len(ir_in_shape) - 1):
            assert ir_in_shape[axis] == gi_shape[axis]

        ir_batch_size = reduce(operator.mul, ir_in_shape[:-1])
        i_hidden_size = ir_in_shape[-1]
        g_hidden_size = gi_shape[-1]
        assert i_hidden_size == g_hidden_size
        out_dtype = ir_in_type.element_type
        out_shape = gi_shape

        out_types = [
            ir.RankedTensorType.get(out_shape, out_dtype),
        ]
        operands = [dz, x]
        operand_shapes = [ir_in_shape, gi_shape]
        args = CustomCallArgsWrapper(out_types, operands, operand_shapes)

        in_dtype = jax_dtype_to_te_dtype(in_aval.dtype)
        opaque = transformer_engine_jax.pack_common_descriptor((ir_batch_size, i_hidden_size),
                                                               in_dtype, in_dtype)

        out = custom_caller(DgatedGeluPrimitive.name, args, opaque, False)

        return [out]

    @staticmethod
    def impl(dz, x):
        """
        dgated_gelu implementation
        """
        assert DgatedGeluPrimitive.inner_primitive is not None
        dx = DgatedGeluPrimitive.inner_primitive.bind(dz, x)
        return dx

    @staticmethod
    def batcher(batched_args, batch_dims):
        """
        dgated_gelu batcher
        """
        _check_valid_batch_dims(batch_dims)
        assert DgatedGeluPrimitive.outer_primitive is not None
        dz, x = batched_args
        _, x_bdim = batch_dims

        out_bdims = x_bdim
        return DgatedGeluPrimitive.outer_primitive.bind(dz, x), out_bdims

    @staticmethod
    def infer_sharding_from_operands(mesh, arg_infos, result_infos):
        """
        dgated_gelu infer_sharding_from_operands
        """
        del result_infos    # Unused.
        gelu_out_spec = get_spec(arg_infos[1])
        dx_sharding = NamedSharding(mesh, PartitionSpec(*gelu_out_spec))
        return dx_sharding

    @staticmethod
    def partition(mesh, arg_infos, result_infos):
        """
        dgated_gelu partition
        """
        del result_infos
        dx_sharding = NamedSharding(mesh, get_spec(arg_infos[1]))
        arg_shardings = tuple(arg_i.sharding for arg_i in arg_infos)
        out_shardings = dx_sharding
        impl = DgatedGeluPrimitive.impl
        return mesh, impl, out_shardings, arg_shardings


register_primitive(DgatedGeluPrimitive)


def dgated_gelu(inputs: jnp.ndarray, gelu_inputs: jnp.ndarray) -> jnp.ndarray:
    """
    dgated_gelu fusion wrapper
    Return dgeglu(inputs)
    """
    return DgatedGeluPrimitive.outer_primitive.bind(inputs, gelu_inputs)


def _normalize_axis_boundary(axis, ndim):
    return axis if axis >= 0 else ndim + axis


def _multidim_transpose(shape, static_axis_boundary, transpose_axis_boundary):
    """
    te_cast_transpose_p multi-dims transpose

    static_axis_boundary: int, Indicate those axes <= static_axis_boundary would not be
        involved into transpose, -1 means all axes involve into transpose.
    transpose_axis_boundary: int, Indicate how to split multi-dimensions tensors to 2D matrix for
        transpose. Note, transpose_axis_boundary should be greater than static_axis_boundary

    examples:
        X in shape (dim0, dim1, dim2, dim3, dim4)

        static_axis_boundary == -1, transpose_axis_boundary == 2
            Xt = (dim2, dim3, dim4, dim0, dim1)

        static_axis_boundary == 0, transpose_axis_boundary == 2
            Xt = (dim0, dim2, dim3, dim4, dim1)

        static_axis_boundary == 0, transpose_axis_boundary == 3
            Xt = (dim0, dim3, dim4, dim1. dim2)
    """
    if static_axis_boundary < 0:
        static_axis_boundary = -1    # means no static axes
    assert static_axis_boundary < len(shape) - 2    # at least 2 remaining for transpose.
    transpose_start_idx = static_axis_boundary + 1
    transpose_axis_boundary = _normalize_axis_boundary(transpose_axis_boundary, len(shape))
    assert transpose_start_idx < transpose_axis_boundary
    return (*shape[:transpose_start_idx], *shape[transpose_axis_boundary:],
            *shape[transpose_start_idx:transpose_axis_boundary])


class CastTransposePrimitive(BasePrimitive):
    """
    Cast Transpose Primitive
    """
    name = "te_cast_transpose"
    multiple_results = True
    impl_static_args = (4, 5, 6)
    inner_primitive = None
    outer_primitive = None

    @staticmethod
    def abstract(x_aval, amax_aval, scale_aval, scale_inv_aval, *, out_dtype, static_axis_boundary,
                 transpose_axis_boundary):
        """
        te_cast_transpose_p abstract
        """
        dtype = dtypes.canonicalize_dtype(x_aval.dtype)
        assert dtype in [jnp.float32, jnp.float16, jnp.bfloat16]
        assert amax_aval.dtype == jnp.float32
        assert scale_aval.dtype == jnp.float32
        assert scale_inv_aval.dtype == jnp.float32

        transposed_x_shape = _multidim_transpose(x_aval.shape, static_axis_boundary,
                                                 transpose_axis_boundary)

        casted_x_aval = x_aval.update(shape=x_aval.shape, dtype=out_dtype)
        casted_xt_aval = x_aval.update(shape=transposed_x_shape, dtype=out_dtype)
        updated_amax_aval = amax_aval.update(shape=amax_aval.shape, dtype=amax_aval.dtype)

        return casted_x_aval, casted_xt_aval, updated_amax_aval

    @staticmethod
    def lowering(ctx, x, amax, scale, scale_inv, *, out_dtype, static_axis_boundary,
                 transpose_axis_boundary):
        """
        te_cast_transpose_p lowering rules
        """
        x_aval, amax_aval, scale_aval, scale_inv_aval = ctx.avals_in
        assert x_aval.dtype in [jnp.float32, jnp.float16, jnp.bfloat16]
        assert amax_aval.dtype == jnp.float32
        assert scale_aval.dtype == jnp.float32
        assert scale_inv_aval.dtype == jnp.float32
        ir_x_type = ir.RankedTensorType(x.type)
        ir_x_shape = ir_x_type.shape
        if static_axis_boundary >= 0:
            for i in range(static_axis_boundary + 1):
                assert ir_x_shape[i] == 1
        ir_out_dtype = jax_dtype_to_ir_dtype(out_dtype)
        ir_amax_type = ir.RankedTensorType(amax.type)
        ir_amax_dtype = ir_amax_type.element_type
        ir_amax_shape = ir_amax_type.shape
        ir_scale_shape = ir_amax_shape
        ir_scale_inv_shape = ir_amax_shape

        transposed_x_shape = _multidim_transpose(ir_x_shape, static_axis_boundary,
                                                 transpose_axis_boundary)

        out_types = [
            ir.RankedTensorType.get(ir_x_shape, ir_out_dtype),
            ir.RankedTensorType.get(transposed_x_shape, ir_out_dtype),
            ir.RankedTensorType.get(ir_amax_shape, ir_amax_dtype),
        ]
        operands = [x, amax, scale, scale_inv]
        operand_shapes = [ir_x_shape, ir_amax_shape, ir_scale_shape, ir_scale_inv_shape]
        args = CustomCallArgsWrapper(out_types, operands, operand_shapes)

        contracted_x_shape = (reduce(operator.mul, ir_x_shape[:transpose_axis_boundary]),
                              reduce(operator.mul, ir_x_shape[transpose_axis_boundary:]))
        opaque = transformer_engine_jax.pack_common_descriptor(contracted_x_shape,
                                                               jax_dtype_to_te_dtype(x_aval.dtype),
                                                               jax_dtype_to_te_dtype(out_dtype))

        out = custom_caller(CastTransposePrimitive.name,
                            args,
                            opaque,
                            False,
                            operand_output_aliases={1: 2})

        return out

    @staticmethod
    def impl(x, amax, scale, scale_inv, out_dtype, static_axis_boundary, transpose_axis_boundary):
        """
        te_cast_transpose implementation
        """
        assert CastTransposePrimitive.inner_primitive is not None
        casted_x, casted_transposed_x, updated_amax = \
            CastTransposePrimitive.inner_primitive.bind(
                x, amax, scale, scale_inv, out_dtype=out_dtype,
                static_axis_boundary=static_axis_boundary,
                transpose_axis_boundary=transpose_axis_boundary)
        return casted_x, casted_transposed_x, updated_amax

    @staticmethod
    def batcher(batched_args, batch_dims, *, out_dtype, static_axis_boundary,
                transpose_axis_boundary):
        _check_valid_batch_dims(batch_dims)
        assert CastTransposePrimitive.outer_primitive is not None
        assert static_axis_boundary < 0

        x, amax, scale, scale_inv = batched_args
        x_bdim, amax_bdim, *_ = batch_dims

        # Minus batch dim.
        transpose_axis_boundary = _normalize_axis_boundary(transpose_axis_boundary, x.ndim - 1)
        transpose_axis_boundary += 1    # Plus batch dim

        out_bdims = x_bdim, x_bdim, amax_bdim
        return CastTransposePrimitive.outer_primitive.bind(
            x,
            amax,
            scale,
            scale_inv,
            out_dtype=out_dtype,
            static_axis_boundary=x_bdim,
            transpose_axis_boundary=transpose_axis_boundary), out_bdims

    @staticmethod
    def infer_sharding_from_operands(out_dtype, static_axis_boundary, transpose_axis_boundary, mesh,
                                     arg_infos, result_infos):
        del out_dtype, result_infos
        x_spec = get_spec(arg_infos[0])
        casted_x_sharding = NamedSharding(mesh, PartitionSpec(*x_spec))
        xt_spec = _multidim_transpose(x_spec, static_axis_boundary, transpose_axis_boundary)
        casted_transposed_x_sharding = NamedSharding(mesh, PartitionSpec(*xt_spec))
        amax_sharding = NamedSharding(mesh, get_spec(arg_infos[1]))
        return (casted_x_sharding, casted_transposed_x_sharding, amax_sharding)

    @staticmethod
    def partition(out_dtype, static_axis_boundary, transpose_axis_boundary, mesh, arg_infos,
                  result_infos):
        del result_infos
        x_spec = get_spec(arg_infos[0])
        casted_x_sharding = NamedSharding(mesh, PartitionSpec(*x_spec))
        xt_spec = _multidim_transpose(x_spec, static_axis_boundary, transpose_axis_boundary)
        casted_transposed_x_sharding = NamedSharding(mesh, PartitionSpec(*xt_spec))
        amax_sharding = NamedSharding(mesh, get_spec(arg_infos[1]))
        arg_shardings = tuple(arg_i.sharding for arg_i in arg_infos)
        out_shardings = (casted_x_sharding, casted_transposed_x_sharding, amax_sharding)

        def sharded_impl(x, amax, scale, scale_inv):
            local_cx, local_cxt, local_updated_amax = \
                CastTransposePrimitive.impl(x, amax, scale, scale_inv,
                     out_dtype=out_dtype,
                       static_axis_boundary=static_axis_boundary,
                       transpose_axis_boundary=transpose_axis_boundary)
            global_updated_amax = all_reduce_max_along_all_axes_except_PP(local_updated_amax)

            return local_cx, local_cxt, global_updated_amax

        return mesh, sharded_impl, out_shardings, arg_shardings


register_primitive(CastTransposePrimitive)


def cast_transpose(x: jnp.ndarray, amax: jnp.ndarray, scale: jnp.ndarray, scale_inv: jnp.ndarray,
                   out_dtype: jnp.dtype, static_axis_boundary: int,
                   transpose_axis_boundary: int) -> Tuple[jnp.ndarray, jnp.ndarray, jnp.ndarray]:
    """
    cast transpose wrapper
    Return two tensors, FP8(inputs) and FP8(inputs.T), which are scaled by `scale`
    """
    return CastTransposePrimitive.outer_primitive.bind(
        x,
        amax,
        scale,
        scale_inv,
        out_dtype=out_dtype,
        static_axis_boundary=static_axis_boundary,
        transpose_axis_boundary=transpose_axis_boundary)


class CastFP8Primitive(BasePrimitive):
    """
    Cast Primitive
    """
    name = "te_quantize"
    multiple_results = True
    impl_static_args = (4,)
    inner_primitive = None
    outer_primitive = None

    @staticmethod
    def abstract(x_aval, amax_aval, scale_aval, scale_inv_aval, *, out_dtype):
        """
        te_cast abstract
        """
        dtype = dtypes.canonicalize_dtype(x_aval.dtype)
        assert dtype in [jnp.float32, jnp.float16, jnp.bfloat16]
        assert amax_aval.dtype == jnp.float32
        assert scale_aval.dtype == jnp.float32
        assert scale_inv_aval.dtype == jnp.float32

        casted_x_aval = x_aval.update(shape=x_aval.shape, dtype=out_dtype)
        updated_amax_aval = amax_aval.update(shape=amax_aval.shape, dtype=amax_aval.dtype)

        return casted_x_aval, updated_amax_aval

    @staticmethod
    def lowering(ctx, x, amax, scale, scale_inv, *, out_dtype):
        """
        te_cast lowering rules
        """
        x_aval, amax_aval, scale_aval, scale_inv_aval = ctx.avals_in
        assert x_aval.dtype in [jnp.float32, jnp.float16, jnp.bfloat16]
        assert amax_aval.dtype == jnp.float32
        assert scale_aval.dtype == jnp.float32
        assert scale_inv_aval.dtype == jnp.float32
        ir_x_type = ir.RankedTensorType(x.type)
        ir_x_shape = ir_x_type.shape
        ir_out_dtype = jax_dtype_to_ir_dtype(out_dtype)
        ir_amax_type = ir.RankedTensorType(amax.type)
        ir_amax_dtype = ir_amax_type.element_type
        ir_amax_shape = ir_amax_type.shape
        ir_scale_shape = ir_amax_shape
        ir_scale_inv_shape = ir_amax_shape

        out_types = [
            ir.RankedTensorType.get(ir_x_shape, ir_out_dtype),
            ir.RankedTensorType.get(ir_amax_shape, ir_amax_dtype),
        ]
        operands = [x, amax, scale, scale_inv]
        operand_shapes = [ir_x_shape, ir_amax_shape, ir_scale_shape, ir_scale_inv_shape]
        args = CustomCallArgsWrapper(out_types, operands, operand_shapes)

        opaque = transformer_engine_jax.pack_common_descriptor(ir_x_shape,
                                                               jax_dtype_to_te_dtype(x_aval.dtype),
                                                               jax_dtype_to_te_dtype(out_dtype))

        out = custom_caller(CastFP8Primitive.name,
                            args,
                            opaque,
                            False,
                            operand_output_aliases={1: 1})

        return out

    @staticmethod
    def impl(x, amax, scale, scale_inv, out_dtype):
        """
        te_cast implementation
        """
        assert CastFP8Primitive.inner_primitive is not None
        casted_x, updated_amax = \
            CastFP8Primitive.inner_primitive.bind(
                x, amax, scale, scale_inv, out_dtype=out_dtype)
        return casted_x, updated_amax

    @staticmethod
    def batcher(batched_args, batch_dims, *, out_dtype):
        _check_valid_batch_dims(batch_dims)
        assert CastFP8Primitive.outer_primitive is not None

        x, amax, scale, scale_inv = batched_args
        x_bdim, amax_bdim, *_ = batch_dims

        out_bdims = x_bdim, amax_bdim
        return CastFP8Primitive.outer_primitive.bind(x, amax, scale, scale_inv,
                                                     out_dtype=out_dtype), out_bdims

    @staticmethod
    def infer_sharding_from_operands(out_dtype, mesh, arg_infos, result_infos):
        del out_dtype, result_infos
        x_spec = get_spec(arg_infos[0])
        casted_x_sharding = NamedSharding(mesh, PartitionSpec(*x_spec))
        amax_sharding = NamedSharding(mesh, get_spec(arg_infos[1]))
        return (casted_x_sharding, amax_sharding)

    @staticmethod
    def partition(out_dtype, mesh, arg_infos, result_infos):
        del result_infos
        x_spec = get_spec(arg_infos[0])
        casted_x_sharding = NamedSharding(mesh, PartitionSpec(*x_spec))
        amax_sharding = NamedSharding(mesh, get_spec(arg_infos[1]))
        arg_shardings = tuple(arg_i.sharding for arg_i in arg_infos)
        out_shardings = (casted_x_sharding, amax_sharding)

        def sharded_impl(x, amax, scale, scale_inv):
            local_cx, local_updated_amax = \
                CastFP8Primitive.impl(x, amax, scale, scale_inv, out_dtype=out_dtype)
            global_updated_amax = all_reduce_max_along_all_axes_except_PP(local_updated_amax)

            return local_cx, global_updated_amax

        return mesh, sharded_impl, out_shardings, arg_shardings


register_primitive(CastFP8Primitive)


def cast_fp8(x: jnp.ndarray, amax: jnp.ndarray, scale: jnp.ndarray, scale_inv: jnp.ndarray,
             out_dtype: TEDType) -> Tuple[jnp.ndarray, jnp.ndarray]:
    """
    Cast wrapper
    Return FP8 tensor
    """
    return CastFP8Primitive.outer_primitive.bind(x, amax, scale, scale_inv, out_dtype=out_dtype)


class TransposePrimitive(BasePrimitive):
    """
    Transpose Primitive
    """
    name = "te_transpose"
    multiple_results = False
    impl_static_args = (1, 2)
    inner_primitive = None
    outer_primitive = None

    @staticmethod
    def abstract(x_aval, *, static_axis_boundary, transpose_axis_boundary):
        """
        _transpose abstract
        """
        transposed_x_shape = _multidim_transpose(x_aval.shape, static_axis_boundary,
                                                 transpose_axis_boundary)
        xt_aval = x_aval.update(shape=transposed_x_shape, dtype=x_aval.dtype)

        return xt_aval

    @staticmethod
    def lowering(ctx, x, *, static_axis_boundary, transpose_axis_boundary):
        """
        _transpose cuda lowering
        """

        x_aval = ctx.avals_in[0]
        assert x_aval.dtype in [
            jnp.float32, jnp.float16, jnp.bfloat16, jnp.float8_e4m3fn, jnp.float8_e5m2
        ]

        ir_x_type = ir.RankedTensorType(x.type)
        ir_x_shape = ir_x_type.shape
        ir_out_dtype = jax_dtype_to_ir_dtype(x_aval.dtype)
        if static_axis_boundary >= 0:
            for i in range(static_axis_boundary + 1):
                assert ir_x_shape[i] == 1

        transposed_x_shape = _multidim_transpose(ir_x_shape, static_axis_boundary,
                                                 transpose_axis_boundary)

        out_types = [ir.RankedTensorType.get(transposed_x_shape, ir_out_dtype)]
        operands = [x]
        operand_shapes = [ir_x_shape]
        args = CustomCallArgsWrapper(out_types, operands, operand_shapes)

        te_dtype = jax_dtype_to_te_dtype(x_aval.dtype)
        contracted_x_shape = (reduce(operator.mul, ir_x_shape[:transpose_axis_boundary]),
                              reduce(operator.mul, ir_x_shape[transpose_axis_boundary:]))
        opaque = transformer_engine_jax.pack_common_descriptor(contracted_x_shape, te_dtype,
                                                               te_dtype)

        out = custom_caller(TransposePrimitive.name, args, opaque, False)

        return [out]

    @staticmethod
    def impl(x, static_axis_boundary, transpose_axis_boundary):
        """
        tcast_transpose implementation
        """
        assert TransposePrimitive.inner_primitive is not None
        transposed_x = \
            TransposePrimitive.inner_primitive.bind(x,
                                                    static_axis_boundary=static_axis_boundary,
                                                    transpose_axis_boundary=transpose_axis_boundary)
        return transposed_x

    @staticmethod
    def batcher(batched_args, batch_dims, *, static_axis_boundary, transpose_axis_boundary):
        _check_valid_batch_dims(batch_dims)
        assert TransposePrimitive.outer_primitive is not None
        assert static_axis_boundary < 0

        x, = batched_args
        x_bdim, = batch_dims

        # Minus batch dim.
        transpose_axis_boundary = _normalize_axis_boundary(transpose_axis_boundary, x.ndim - 1)
        transpose_axis_boundary += 1    # Plus batch dim

        out_bdims = x_bdim
        return TransposePrimitive.outer_primitive.bind(
            x, static_axis_boundary=x_bdim,
            transpose_axis_boundary=transpose_axis_boundary), out_bdims

    @staticmethod
    def infer_sharding_from_operands(static_axis_boundary, transpose_axis_boundary, mesh, arg_infos,
                                     result_infos):
        del result_infos
        x_spec = get_spec(arg_infos[0])
        xt_spec = _multidim_transpose(x_spec, static_axis_boundary, transpose_axis_boundary)
        transposed_x_sharding = NamedSharding(mesh, PartitionSpec(*xt_spec))
        return transposed_x_sharding

    @staticmethod
    def partition(static_axis_boundary, transpose_axis_boundary, mesh, arg_infos, result_infos):
        del result_infos
        x_spec = get_spec(arg_infos[0])
        xt_spec = _multidim_transpose(x_spec, static_axis_boundary, transpose_axis_boundary)
        transposed_x_sharding = NamedSharding(mesh, PartitionSpec(*xt_spec))
        arg_shardings = tuple(arg_i.sharding for arg_i in arg_infos)
        out_shardings = transposed_x_sharding

        impl = partial(TransposePrimitive.impl,
                       static_axis_boundary=static_axis_boundary,
                       transpose_axis_boundary=transpose_axis_boundary)

        return mesh, impl, out_shardings, arg_shardings


register_primitive(TransposePrimitive)


def transpose(x: jnp.ndarray, static_axis_boundary: int,
              transpose_axis_boundary: int) -> jnp.ndarray:
    """
    transpose wrapper
    """
    return TransposePrimitive.outer_primitive.bind(x,
                                                   static_axis_boundary=static_axis_boundary,
                                                   transpose_axis_boundary=transpose_axis_boundary)


class LayerNormFwdFp8Primitive(BasePrimitive):
    """
    Layer Normalization Forward FP8 Primitive
    """
    name = "te_layernorm_forward_fp8"
    multiple_results = True
    impl_static_args = (6, 7, 8)    # out_type, zero_centered_gamma, epsilon
    inner_primitive = None
    outer_primitive = None

    @staticmethod
    def abstract(x_aval, gamma_aval, beta_aval, amax_aval, scale_aval, scale_inv_aval, *, out_dtype,
                 zero_centered_gamma, epsilon):
        """
        LayerNorm fwd (fp8 out) inner primitive abstract
        """
        x_dtype = dtypes.canonicalize_dtype(x_aval.dtype)

        assert x_dtype in [jnp.float32, jnp.float16, jnp.bfloat16]
        assert amax_aval.dtype == jnp.float32
        assert scale_aval.dtype == jnp.float32
        assert scale_inv_aval.dtype == jnp.float32

        mu_rsigama_dtype = jnp.float32

        assert gamma_aval.size == beta_aval.size

        wkspace_info, barrier_info = transformer_engine_jax.get_layernorm_fwd_workspace_sizes(
            x_aval.size // gamma_aval.size,    # batch size
            gamma_aval.size,    # hidden size
            jax_dtype_to_te_dtype(x_aval.dtype),    # in type
            jax_dtype_to_te_dtype(gamma_aval.dtype),    # weight type
            jax_dtype_to_te_dtype(out_dtype),
            True,
            zero_centered_gamma,
            epsilon)

        out_aval = x_aval.update(shape=x_aval.shape, dtype=out_dtype)
        mu_aval = rsigma_aval = out_aval.update(shape=out_aval.shape[:-1], dtype=mu_rsigama_dtype)
        updated_amax_aval = amax_aval.update(shape=amax_aval.shape, dtype=amax_aval.dtype)
        wkspace_aval = x_aval.update(shape=wkspace_info[0],
                                     dtype=te_dtype_to_jax_dtype(wkspace_info[1]))
        barrier_aval = x_aval.update(shape=barrier_info[0],
                                     dtype=te_dtype_to_jax_dtype(barrier_info[1]))

        return out_aval, mu_aval, rsigma_aval, updated_amax_aval, wkspace_aval, barrier_aval

    @staticmethod
    def outer_abstract(*args, **kwargs):
        """
        LayerNorm fwd (fp8 out) outer primitive abstract
        """
        out_aval, mu_aval, rsigma_aval, updated_amax_aval, _, _ = \
            LayerNormFwdFp8Primitive.abstract(*args, **kwargs)
        return out_aval, mu_aval, rsigma_aval, updated_amax_aval

    @staticmethod
    def lowering(ctx, x, gamma, beta, amax, scale, scale_inv, *, out_dtype, zero_centered_gamma,
                 epsilon):
        """
        LayerNorm fwd (fp8 out) lowering rules
        """
        x_aval, gamma_aval, beta_aval, amax_aval, scale_aval, scale_inv_aval = ctx.avals_in

        # Currently only support casting to E4M3 only in C side.
        assert out_dtype == jnp.float8_e4m3fn

        assert x_aval.dtype in [jnp.float32, jnp.float16, jnp.bfloat16]
        assert gamma_aval.dtype == beta_aval.dtype
        assert amax_aval.dtype == jnp.float32
        assert scale_aval.dtype == jnp.float32
        assert scale_inv_aval.dtype == jnp.float32

        x_type = ir.RankedTensorType(x.type)
        x_shape = x_type.shape
        g_type = ir.RankedTensorType(gamma.type)
        g_shape = g_type.shape
        b_type = ir.RankedTensorType(beta.type)
        b_shape = b_type.shape

        assert g_type == b_type
        assert g_shape == b_shape

        ir_out_dtype = jax_dtype_to_ir_dtype(out_dtype)
        ir_mu_dtype = ir.F32Type.get()
        ir_rsigma_dtype = ir.F32Type.get()
        ir_amax_type = ir.RankedTensorType(amax.type)
        ir_amax_dtype = ir_amax_type.element_type
        ir_amax_shape = ir_amax_type.shape
        ir_scale_shape = ir_amax_shape
        ir_scale_inv_shape = ir_amax_shape

        out_shape = x_shape
        hidden_size = reduce(operator.mul, g_shape)
        batch_shape = out_shape[:-1]
        batch_size = reduce(operator.mul, x_shape) // hidden_size

        wkspace_aval, barrier_aval = ctx.avals_out[-2:]

        out_types = [
            ir.RankedTensorType.get(out_shape, ir_out_dtype),
            ir.RankedTensorType.get(batch_shape, ir_mu_dtype),
            ir.RankedTensorType.get(batch_shape, ir_rsigma_dtype),
            ir.RankedTensorType.get(ir_amax_shape, ir_amax_dtype),
            ir.RankedTensorType.get(wkspace_aval.shape, jax_dtype_to_ir_dtype(wkspace_aval.dtype)),
            ir.RankedTensorType.get(barrier_aval.shape, jax_dtype_to_ir_dtype(barrier_aval.dtype))
        ]
        operands = [x, gamma, beta, amax, scale, scale_inv]
        operand_shapes = [
            x_shape, g_shape, b_shape, ir_amax_shape, ir_scale_shape, ir_scale_inv_shape
        ]
        args = CustomCallArgsWrapper(out_types, operands, operand_shapes)

        sm_margin = int(os.getenv("NVTE_FWD_LAYERNORM_SM_MARGIN", "0"))

        opaque = transformer_engine_jax.pack_norm_descriptor(
            batch_size,
            hidden_size,
            wkspace_aval.size,
            barrier_aval.size,
            0,    # no dgamma_part in FWD pass
            0,    # no dbeta_part in BWD pass
            jax_dtype_to_te_dtype(x_aval.dtype),
            jax_dtype_to_te_dtype(gamma_aval.dtype),
            jax_dtype_to_te_dtype(wkspace_aval.dtype),
            jax_dtype_to_te_dtype(barrier_aval.dtype),
            TEDType.kByte,    # dummy dgamma_part te_dtype
            TEDType.kByte,    # dummy dbeta_part te_dtype
            zero_centered_gamma,
            epsilon,
            sm_margin,
        )

        out = custom_caller(LayerNormFwdFp8Primitive.name,
                            args,
                            opaque,
                            False,
                            operand_output_aliases={3: 3})

        return out

    @staticmethod
    def impl(x, gamma, beta, amax, scale, scale_inv, out_dtype, zero_centered_gamma, epsilon):
        """
        to describe implementation
        """
        assert LayerNormFwdFp8Primitive.inner_primitive is not None
        out, mu, rsigma, updated_amax, _, _ = LayerNormFwdFp8Primitive.inner_primitive.bind(
            x,
            gamma,
            beta,
            amax,
            scale,
            scale_inv,
            out_dtype=out_dtype,
            zero_centered_gamma=zero_centered_gamma,
            epsilon=epsilon)
        return out, mu, rsigma, updated_amax

    @staticmethod
    def batcher(batched_args, batch_dims, *, out_dtype, zero_centered_gamma, epsilon):
        """
        to describe batch rules for vmap
        """
        _check_valid_batch_dims(batch_dims)
        assert LayerNormFwdFp8Primitive.outer_primitive is not None
        x, gamma, beta, amax, scale, scale_inv = batched_args
        x_bdim, _, _, amax_bdim, _, _ = batch_dims

        out_bdims = x_bdim, x_bdim, x_bdim, amax_bdim
        return LayerNormFwdFp8Primitive.outer_primitive.bind(
            x,
            gamma,
            beta,
            amax,
            scale,
            scale_inv,
            out_dtype=out_dtype,
            zero_centered_gamma=zero_centered_gamma,
            epsilon=epsilon), out_bdims

    @staticmethod
    def infer_sharding_from_operands(out_dtype, zero_centered_gamma, epsilon, mesh, arg_infos,
                                     result_infos):
        del out_dtype, zero_centered_gamma, epsilon, result_infos
        x_spec = get_spec(arg_infos[0])
        if x_spec[-1] is not None:
            warnings.warn(
                f"Does not support to shard hidden dim in {LayerNormFwdPrimitive.name}! " \
                f"Force to not shard the hidden dim, which might introduce extra collective ops, " \
                f"and hurt performance.")

        out_sharding = NamedSharding(mesh, PartitionSpec(*x_spec[:-1], None))
        mu_sharding = rsigma_sharding = NamedSharding(mesh, PartitionSpec(*x_spec[:-1]))
        amax_sharding = NamedSharding(mesh, get_spec(arg_infos[3]))
        return (out_sharding, mu_sharding, rsigma_sharding, amax_sharding)

    @staticmethod
    def partition(out_dtype, zero_centered_gamma, epsilon, mesh, arg_infos, result_infos):
        del result_infos
        x_spec = get_spec(arg_infos[0])
        g_spec = get_spec(arg_infos[1])
        b_spec = get_spec(arg_infos[2])
        if x_spec[-1] is not None:
            warnings.warn(
                f"Does not support to shard hidden dim in {LayerNormFwdFp8Primitive.name}! " \
                f"Force to not shard the hidden dim, which might introduce extra collective ops, " \
                f"and hurt performance."
            )
        if g_spec[-1] is not None:
            warnings.warn(
                f"{LayerNormFwdFp8Primitive.name} does not support sharding of parameter gamma " \
                f"Enforcing no sharding of parameters hidden dim! " \
            )
        if b_spec[-1] is not None:
            warnings.warn(
                f"{LayerNormFwdFp8Primitive.name} does not support sharding of parameter beta " \
                f"Enforcing no sharding of parameters hidden dim! " \
            )
        x_sharding = NamedSharding(mesh, PartitionSpec(*x_spec[:-1], None))
        g_sharding = NamedSharding(mesh, PartitionSpec(None))
        b_sharding = NamedSharding(mesh, PartitionSpec(None))
        out_sharding = x_sharding
        mu_sharding = rsigma_sharding = NamedSharding(
            mesh, get_spec(arg_infos[0])[:-1])
        amax_sharding = NamedSharding(mesh, get_spec(arg_infos[3]))
        fp8_meta_sharding = amax_sharding
        arg_shardings = (x_sharding, g_sharding, b_sharding) + (fp8_meta_sharding,) * 3
        out_shardings = (out_sharding, mu_sharding, rsigma_sharding, amax_sharding)

        def sharded_impl(x, gamma, beta, amax, scale, scale_inv):
            local_x, local_mu, local_rsigma, local_amax = \
                LayerNormFwdFp8Primitive.impl(x, gamma, beta, amax, scale, scale_inv,
                                            out_dtype=out_dtype,
                                            zero_centered_gamma=zero_centered_gamma,
                                            epsilon=epsilon)
            global_updated_amax = all_reduce_max_along_all_axes_except_PP(local_amax)

            return local_x, local_mu, local_rsigma, global_updated_amax

        return mesh, sharded_impl, out_shardings, arg_shardings


register_primitive(LayerNormFwdFp8Primitive)


def layernorm_fwd_fp8(x: jnp.ndarray, gamma: jnp.ndarray, beta: jnp.ndarray, amax: jnp.ndarray,
                      scale: jnp.ndarray, scale_inv: jnp.ndarray, out_dtype: jnp.dtype,
                      zero_centered_gamma: bool, epsilon: float):
    """
    Wrapper for TE layernorm fwd (fp8 out)
    """
    return LayerNormFwdFp8Primitive.outer_primitive.bind(x,
                                                         gamma,
                                                         beta,
                                                         amax,
                                                         scale,
                                                         scale_inv,
                                                         out_dtype=out_dtype,
                                                         zero_centered_gamma=zero_centered_gamma,
                                                         epsilon=epsilon)


class RmsNormFwdFp8Primitive(BasePrimitive):
    """
    RMS Normalization Forward FP8 Primitive
    """
    name = "te_rmsnorm_forward_fp8"
    multiple_results = True
    impl_static_args = (5, 6)    # out_dtype, epsilon
    inner_primitive = None
    outer_primitive = None

    @staticmethod
    def abstract(x_aval, gamma_aval, amax_aval, scale_aval, scale_inv_aval, out_dtype, epsilon):
        """
        RMSNorm fwd (fp8 out) inner primitive abstract
        """
        x_dtype = dtypes.canonicalize_dtype(x_aval.dtype)

        assert x_dtype in [jnp.float32, jnp.float16, jnp.bfloat16]
        assert amax_aval.dtype == jnp.float32
        assert scale_aval.dtype == jnp.float32
        assert scale_inv_aval.dtype == jnp.float32

        hidden_size = gamma_aval.size
        assert x_aval.size % hidden_size == 0

        rsigama_dtype = jnp.float32

        wkspace_info, barrier_info = transformer_engine_jax.get_layernorm_fwd_workspace_sizes(
            x_aval.size // hidden_size,    # batch_size
            hidden_size,
            jax_dtype_to_te_dtype(x_aval.dtype),    # in te_dtype
            jax_dtype_to_te_dtype(gamma_aval.dtype),    # weight te_dtype
            jax_dtype_to_te_dtype(out_dtype),    # out te_dtype
            False,
            False,
            epsilon)

        out_aval = x_aval.update(shape=x_aval.shape, dtype=out_dtype)
        rsigma_aval = out_aval.update(shape=out_aval.shape[:-1], dtype=rsigama_dtype)
        amax_aval = out_aval.update(shape=amax_aval.shape, dtype=amax_aval.dtype)
        wkspace_aval = x_aval.update(shape=wkspace_info[0],
                                     dtype=te_dtype_to_jax_dtype(wkspace_info[1]))
        barrier_aval = x_aval.update(shape=barrier_info[0],
                                     dtype=te_dtype_to_jax_dtype(barrier_info[1]))

        return out_aval, rsigma_aval, amax_aval, wkspace_aval, barrier_aval

    @staticmethod
    def outer_abstract(*args, **kwargs):
        """
        RMSNorm fwd (fp8 out) outer primitive abstract
        """
        out_aval, rsigma_aval, amax_aval, _, _ = RmsNormFwdFp8Primitive.abstract(*args, **kwargs)
        return out_aval, rsigma_aval, amax_aval

    @staticmethod
    def lowering(ctx, x, gamma, amax, scale, scale_inv, *, out_dtype, epsilon):
        """
        RMSNorm fwd (fp8 out) lowering rules
        """

        # Currently only support casting to E4M3 only in C side.
        assert out_dtype == jnp.float8_e4m3fn

        x_aval, gamma_aval, amax_aval, scale_aval, scale_inv_aval = ctx.avals_in

        assert x_aval.dtype in [jnp.float32, jnp.float16, jnp.bfloat16]
        assert amax_aval.dtype == jnp.float32
        assert scale_aval.dtype == jnp.float32
        assert scale_inv_aval.dtype == jnp.float32

        x_type = ir.RankedTensorType(x.type)
        x_shape = x_type.shape
        g_type = ir.RankedTensorType(gamma.type)
        g_shape = g_type.shape

        ir_out_dtype = jax_dtype_to_ir_dtype(out_dtype)
        ir_rsigma_dtype = ir.F32Type.get()
        ir_amax_type = ir.RankedTensorType(amax.type)
        ir_amax_dtype = ir_amax_type.element_type
        ir_amax_shape = ir_amax_type.shape
        ir_scale_shape = ir_amax_shape
        ir_scale_inv_shape = ir_amax_shape

        out_shape = x_shape
        hidden_size = reduce(operator.mul, g_shape)
        batch_shape = out_shape[:-1]
        batch_size = reduce(operator.mul, x_shape) // hidden_size

        wkspace_aval, barrier_aval = ctx.avals_out[-2:]

        out_types = [
            ir.RankedTensorType.get(out_shape, ir_out_dtype),
            ir.RankedTensorType.get(batch_shape, ir_rsigma_dtype),
            ir.RankedTensorType.get(ir_amax_shape, ir_amax_dtype),
            ir.RankedTensorType.get(wkspace_aval.shape, jax_dtype_to_ir_dtype(wkspace_aval.dtype)),
            ir.RankedTensorType.get(barrier_aval.shape, jax_dtype_to_ir_dtype(barrier_aval.dtype))
        ]
        operands = [x, gamma, amax, scale, scale_inv]
        operand_shapes = [x_shape, g_shape, ir_amax_shape, ir_scale_shape, ir_scale_inv_shape]
        args = CustomCallArgsWrapper(out_types, operands, operand_shapes)

        sm_margin = int(os.getenv("NVTE_FWD_LAYERNORM_SM_MARGIN", "0"))

        opaque = transformer_engine_jax.pack_norm_descriptor(
            batch_size,
            hidden_size,
            wkspace_aval.size,
            barrier_aval.size,
            0,    # no dgamma_part in FWD pass
            0,    # no dbeta_part in BWD pass
            jax_dtype_to_te_dtype(x_aval.dtype),
            jax_dtype_to_te_dtype(gamma_aval.dtype),
            jax_dtype_to_te_dtype(wkspace_aval.dtype),
            jax_dtype_to_te_dtype(barrier_aval.dtype),
            TEDType.kByte,    # dummy dgamma_part te_dtype
            TEDType.kByte,    # dummy dbeta_part te_dtype
            False,    # RMSNorm doesn't support zero_centered_gamma
            epsilon,
            sm_margin,
        )

        out = custom_caller(RmsNormFwdFp8Primitive.name,
                            args,
                            opaque,
                            False,
                            operand_output_aliases={2: 2})

        return out

    @staticmethod
    def impl(x, gamma, amax, scale, scale_inv, out_dtype, epsilon):
        """
        to describe implementation
        """
        assert RmsNormFwdFp8Primitive.inner_primitive is not None
        out, rsigma, amax, _, _ = RmsNormFwdFp8Primitive.inner_primitive.bind(x,
                                                                              gamma,
                                                                              amax,
                                                                              scale,
                                                                              scale_inv,
                                                                              out_dtype=out_dtype,
                                                                              epsilon=epsilon)
        return out, rsigma, amax

    @staticmethod
    def batcher(batched_args, batch_dims, *, out_dtype, epsilon):
        """
        to describe batch rules for vmap
        """
        _check_valid_batch_dims(batch_dims)
        assert RmsNormFwdFp8Primitive.outer_primitive is not None
        x, gamma, amax, scale, scale_inv = batched_args
        x_bdim, _, amax_bdim, _, _ = batch_dims
        out_bdims = x_bdim, x_bdim, amax_bdim
        return RmsNormFwdFp8Primitive.outer_primitive.bind(x,
                                                           gamma,
                                                           amax,
                                                           scale,
                                                           scale_inv,
                                                           out_dtype=out_dtype,
                                                           epsilon=epsilon), out_bdims

    @staticmethod
    def infer_sharding_from_operands(out_dtype, epsilon, mesh, arg_infos, result_infos):
        del out_dtype, epsilon, result_infos
        x_spec = get_spec(arg_infos[0])
        if x_spec[-1] is not None:
            warnings.warn(
                f"Does not support to shard hidden dim in {RmsNormFwdFp8Primitive.name}! " \
                f"Force to not shard the hidden dim, which might introduce extra collective ops, " \
                f"and hurt performance."
            )
        out_sharding = NamedSharding(mesh, PartitionSpec(*x_spec[:-1], None))
        rsigma_sharding = NamedSharding(mesh, PartitionSpec(*x_spec[:-1]))
        amax_sharding = NamedSharding(mesh, get_spec(arg_infos[2]))
        return (out_sharding, rsigma_sharding, amax_sharding)

    @staticmethod
    def partition(out_dtype, epsilon, mesh, arg_infos, result_infos):
        del result_infos
        x_spec = get_spec(arg_infos[0])
        g_spec = get_spec(arg_infos[1])
        if x_spec[-1] is not None:
            warnings.warn(
                f"Does not support to shard hidden dim in {RmsNormFwdFp8Primitive.name}! " \
                f"Force to not shard the hidden dim, which might introduce extra collective ops, " \
                f"and hurt performance."
            )
        if g_spec[-1] is not None:
            warnings.warn(
                f"{RmsNormFwdFp8Primitive.name} does not support sharding of parameter gamma " \
                f"Enforcing no sharding of parameters hidden dim! " \
            )
        x_sharding = NamedSharding(mesh, PartitionSpec(*x_spec[:-1], None))
        g_sharding = NamedSharding(mesh, PartitionSpec(None))
        out_sharding = x_sharding
        rsigma_sharding = NamedSharding(mesh, get_spec(arg_infos[0])[:-1])
        amax_sharding = NamedSharding(mesh, get_spec(arg_infos[2]))
        fp8_meta_sharding = amax_sharding
        arg_shardings = (x_sharding, g_sharding) + (fp8_meta_sharding,) * 3
        out_shardings = (out_sharding, rsigma_sharding, amax_sharding)

        def sharded_impl(x, gamma, amax, scale, scale_inv):
            local_x, local_rsigma, local_amax= \
                RmsNormFwdFp8Primitive.impl(x, gamma, amax, scale, scale_inv,
                                            out_dtype=out_dtype, epsilon=epsilon)
            global_updated_amax = all_reduce_max_along_all_axes_except_PP(local_amax)

            return local_x, local_rsigma, global_updated_amax

        return mesh, sharded_impl, out_shardings, arg_shardings


register_primitive(RmsNormFwdFp8Primitive)


def rmsnorm_fwd_fp8(x: jnp.ndarray, gamma: jnp.ndarray, amax: jnp.ndarray, scale: jnp.ndarray,
                    scale_inv: jnp.ndarray, out_dtype: jnp.dtype, epsilon: float):
    """
    Wrapper for TE rmsnorm fwd (fp8 out)
    """
    return RmsNormFwdFp8Primitive.outer_primitive.bind(x,
                                                       gamma,
                                                       amax,
                                                       scale,
                                                       scale_inv,
                                                       out_dtype=out_dtype,
                                                       epsilon=epsilon)


class GeluFp8Primitive(BasePrimitive):
    """
    Gelu FP8 Primitive
    """
    name = "te_gelu_fp8"
    multiple_results = True
    impl_static_args = (4,)    #out_dtype
    inner_primitive = None
    outer_primitive = None

    @staticmethod
    def abstract(x_aval, amax_aval, scale_aval, scale_inv_aval, *, out_dtype):
        """
        te_gelu_p abstract
        """
        dtype = dtypes.canonicalize_dtype(x_aval.dtype)
        # Currently only support casting to E4M3 only in C side.
        assert out_dtype == jnp.float8_e4m3fn
        assert dtype in [jnp.float32, jnp.float16, jnp.bfloat16]
        assert amax_aval.dtype == jnp.float32
        assert scale_aval.dtype == jnp.float32
        assert scale_inv_aval.dtype == jnp.float32

        out_aval = x_aval.update(shape=x_aval.shape, dtype=out_dtype)
        updated_amax_aval = amax_aval.update(shape=amax_aval.shape, dtype=amax_aval.dtype)

        return out_aval, updated_amax_aval

    @staticmethod
    def lowering(ctx, x, amax, scale, scale_inv, *, out_dtype):
        """
        te_gated_gelu_p lowering rules
        """
        x_aval, amax_aval, scale_aval, scale_inv_aval = ctx.avals_in
        assert x_aval.dtype in [jnp.float32, jnp.float16, jnp.bfloat16]
        assert amax_aval.dtype == jnp.float32
        assert scale_aval.dtype == jnp.float32
        assert scale_inv_aval.dtype == jnp.float32
        ir_x_type = ir.RankedTensorType(x.type)
        ir_x_shape = ir_x_type.shape
        ir_out_dtype = jax_dtype_to_ir_dtype(out_dtype)
        ir_amax_type = ir.RankedTensorType(amax.type)
        ir_amax_dtype = ir_amax_type.element_type
        ir_amax_shape = ir_amax_type.shape
        ir_scale_shape = ir_amax_shape
        ir_scale_inv_shape = ir_amax_shape

        hidden_size = ir_x_shape[-1]
        batch_size = reduce(operator.mul, ir_x_shape[:-1])
        out_shape = ir_x_shape
        out_types = [
            ir.RankedTensorType.get(out_shape, ir_out_dtype),
            ir.RankedTensorType.get(ir_amax_shape, ir_amax_dtype),
        ]
        operands = [x, amax, scale, scale_inv]
        operand_shapes = [ir_x_shape, ir_amax_shape, ir_scale_shape, ir_scale_inv_shape]
        args = CustomCallArgsWrapper(out_types, operands, operand_shapes)

        opaque = transformer_engine_jax.pack_common_descriptor((batch_size, hidden_size),
                                                               jax_dtype_to_te_dtype(x_aval.dtype),
                                                               jax_dtype_to_te_dtype(out_dtype))

        out = custom_caller(GeluFp8Primitive.name,
                            args,
                            opaque,
                            False,
                            operand_output_aliases={1: 1})

        return out

    @staticmethod
    def impl(x, amax, scale, scale_inv, out_dtype):
        """
        to describe implementation
        """
        assert GeluFp8Primitive.inner_primitive is not None
        out, updated_amax = GeluFp8Primitive.inner_primitive.bind(x,
                                                                  amax,
                                                                  scale,
                                                                  scale_inv,
                                                                  out_dtype=out_dtype)
        return out, updated_amax

    @staticmethod
    def batcher(batched_args, batch_dims, *, out_dtype):
        """
        to describe batch rules for vmap
        """
        _check_valid_batch_dims(batch_dims)
        assert GeluFp8Primitive.outer_primitive is not None
        x, amax, scale, scale_inv = batched_args
        x_bdim, amax_bdim, _, _ = batch_dims

        out_bdims = x_bdim, amax_bdim
        return GeluFp8Primitive.outer_primitive.bind(x, amax, scale, scale_inv,
                                                     out_dtype=out_dtype), out_bdims

    @staticmethod
    def infer_sharding_from_operands(out_dtype, mesh, arg_infos, result_infos):
        del out_dtype, result_infos
        x_spec = get_spec(arg_infos[0])
        out_sharding = NamedSharding(mesh, PartitionSpec(*x_spec))
        amax_sharding = NamedSharding(mesh, get_spec(arg_infos[1]))
        return (out_sharding, amax_sharding)

    @staticmethod
    def partition(out_dtype, mesh, arg_infos, result_infos):
        del result_infos
        x_spec = get_spec(arg_infos[0])
        out_sharding = NamedSharding(mesh, PartitionSpec(*x_spec))
        amax_sharding = NamedSharding(mesh, get_spec(arg_infos[1]))
        arg_shardings = tuple(arg_i.sharding for arg_i in arg_infos)
        out_shardings = (out_sharding, amax_sharding)

        def sharded_impl(x, amax, scale, scale_inv):
            local_x, local_amax = GeluFp8Primitive.impl(x,
                                                        amax,
                                                        scale,
                                                        scale_inv,
                                                        out_dtype=out_dtype)
            global_updated_amax = all_reduce_max_along_all_axes_except_PP(local_amax)

            return local_x, global_updated_amax

        return mesh, sharded_impl, out_shardings, arg_shardings


register_primitive(GeluFp8Primitive)


def gelu_fp8(x: jnp.ndarray, amax: jnp.ndarray, scale: jnp.ndarray, scale_inv: jnp.ndarray,
             out_dtype: jnp.dtype) -> Tuple[jnp.ndarray, jnp.ndarray, jnp.ndarray]:
    """
    gated gelu wrapper
    Return FP8(geglu(x))
    """
    return GeluFp8Primitive.outer_primitive.bind(x, amax, scale, scale_inv, out_dtype=out_dtype)


class DGeluDBiasCastTransposePrimitive(BasePrimitive):
    """
    DGelu DBias Cast Transpose Primitive
    """
    name = "te_dgelu_dbias_cast_transpose"
    multiple_results = True
    # out_dtype, static_axis_boundary, transpose_axis_boundary
    impl_static_args = (5, 6, 7)
    inner_primitive = None
    outer_primitive = None

    @staticmethod
    def abstract(dz_aval, x_aval, amax_aval, scale_aval, scale_inv_aval, *, out_dtype,
                 static_axis_boundary, transpose_axis_boundary):
        """
        te_dgelu_dbais_cast_transpose_p abstract
        """
        dtype = dtypes.canonicalize_dtype(dz_aval.dtype)
        assert dtype in [jnp.float32, jnp.float16, jnp.bfloat16]
        assert x_aval.dtype == dtype
        assert amax_aval.dtype == jnp.float32
        assert scale_aval.dtype == jnp.float32
        assert scale_inv_aval.dtype == jnp.float32
        ir_hidden_szie = dz_aval.shape[-1]
        gi_hidden_size = x_aval.shape[-1]
        assert ir_hidden_szie == gi_hidden_size
        t_shape = _multidim_transpose(x_aval.shape, static_axis_boundary, transpose_axis_boundary)
        out = dz_aval.update(shape=x_aval.shape, dtype=out_dtype)
        t_out = dz_aval.update(shape=t_shape, dtype=out_dtype)

        dbias_shape = (*x_aval.shape[:static_axis_boundary + 1], gi_hidden_size)
        dbias = dz_aval.update(shape=dbias_shape, dtype=dtype)

        updated_amax_aval = amax_aval.update(shape=amax_aval.shape, dtype=amax_aval.dtype)

        wkspace_info, = transformer_engine_jax.get_dgelu_dbias_ct_workspace_sizes(
            x_aval.size // gi_hidden_size,
            gi_hidden_size,
            jax_dtype_to_te_dtype(x_aval.dtype),
            jax_dtype_to_te_dtype(out_dtype),
        )
        wkspace_aval = x_aval.update(shape=wkspace_info[0],
                                     dtype=te_dtype_to_jax_dtype(wkspace_info[1]))

        return out, t_out, dbias, updated_amax_aval, wkspace_aval

    @staticmethod
    def outer_abstract(*args, **kwargs):
        """
        te_dgelu_dbais_cast_transpose_p outer abstract
        """

        out, t_out, dbias, updated_amax_aval, _ = \
            DGeluDBiasCastTransposePrimitive.abstract(*args, **kwargs)
        return out, t_out, dbias, updated_amax_aval

    @staticmethod
    def lowering(ctx, dz, x, amax, scale, scale_inv, *, out_dtype, static_axis_boundary,
                 transpose_axis_boundary):
        """
        te_dgated_gelu_cast_transpose_p lowering rules
        """
        dz_aval, x_aval, amax_aval, scale_aval, scale_inv_aval = ctx.avals_in
        assert dz_aval.dtype in [jnp.float32, jnp.float16, jnp.bfloat16]
        assert x_aval.dtype == dz_aval.dtype
        assert amax_aval.dtype == jnp.float32
        assert scale_aval.dtype == jnp.float32
        assert scale_inv_aval.dtype == jnp.float32
        ir_dz_type = ir.RankedTensorType(dz.type)
        ir_dz_shape = ir_dz_type.shape
        x_type = ir.RankedTensorType(x.type)
        x_shape = x_type.shape
        assert ir_dz_shape == x_shape

        batch_szie = reduce(operator.mul, ir_dz_shape[:-1])
        ir_hidden_szie = ir_dz_shape[-1]
        contracted_x_shape = (batch_szie, ir_hidden_szie)

        ir_out_dtype = jax_dtype_to_ir_dtype(out_dtype)
        ir_amax_type = ir.RankedTensorType(amax.type)
        ir_amax_dtype = ir_amax_type.element_type
        ir_amax_shape = ir_amax_type.shape
        ir_scale_shape = ir_amax_shape
        ir_scale_inv_shape = ir_amax_shape
        transposed_x_shape = _multidim_transpose(x_shape, static_axis_boundary,
                                                 transpose_axis_boundary)
        dbias_shape = (*x_shape[:static_axis_boundary + 1], ir_hidden_szie)

        wkspace_aval = ctx.avals_out[-1]

        out_types = [
            ir.RankedTensorType.get(x_shape, ir_out_dtype),
            ir.RankedTensorType.get(transposed_x_shape, ir_out_dtype),
            ir.RankedTensorType.get(dbias_shape, ir_dz_type.element_type),
            ir.RankedTensorType.get(ir_amax_shape, ir_amax_dtype),
            ir.RankedTensorType.get(wkspace_aval.shape, jax_dtype_to_ir_dtype(wkspace_aval.dtype)),
        ]
        operands = [dz, x, amax, scale, scale_inv]
        operand_shapes = [ir_dz_shape, x_shape, ir_amax_shape, ir_scale_shape, ir_scale_inv_shape]
        args = CustomCallArgsWrapper(out_types, operands, operand_shapes)
        opaque = transformer_engine_jax.pack_common_wk_descriptor(
            contracted_x_shape, wkspace_aval.shape, jax_dtype_to_te_dtype(dz_aval.dtype),
            jax_dtype_to_te_dtype(out_dtype), jax_dtype_to_te_dtype(wkspace_aval.dtype))

        out = custom_caller(DGeluDBiasCastTransposePrimitive.name,
                            args,
                            opaque,
                            False,
                            operand_output_aliases={2: 3})

        return out

    @staticmethod
    def impl(dz, x, amax, scale, scale_inv, out_dtype, static_axis_boundary,
             transpose_axis_boundary):
        """
        to describe implementation
        """
        assert DGeluDBiasCastTransposePrimitive.inner_primitive is not None
        out, t_out, dbias, updated_amax, _ = DGeluDBiasCastTransposePrimitive.inner_primitive.bind(
            dz,
            x,
            amax,
            scale,
            scale_inv,
            out_dtype=out_dtype,
            static_axis_boundary=static_axis_boundary,
            transpose_axis_boundary=transpose_axis_boundary)
        return out, t_out, dbias, updated_amax

    @staticmethod
    def batcher(batched_args, batch_dims, *, out_dtype, static_axis_boundary,
                transpose_axis_boundary):
        """
        to describe batch rules for vmap
        """
        del static_axis_boundary
        _check_valid_batch_dims(batch_dims)
        assert DGeluDBiasCastTransposePrimitive.outer_primitive is not None
        dz, x, amax, scale, scale_inv = batched_args
        x_bdim, _, amax_bdim, _, _ = batch_dims

        # Minus batch dim.
        transpose_axis_boundary = _normalize_axis_boundary(transpose_axis_boundary, x.ndim - 1)
        transpose_axis_boundary += 1    # Plus batch dim

        out_bdims = x_bdim, x_bdim, x_bdim, amax_bdim
        return DGeluDBiasCastTransposePrimitive.outer_primitive.bind(
            dz,
            x,
            amax,
            scale,
            scale_inv,
            out_dtype=out_dtype,
            static_axis_boundary=x_bdim,
            transpose_axis_boundary=transpose_axis_boundary), out_bdims

    @staticmethod
    def infer_sharding_from_operands(out_dtype, static_axis_boundary, transpose_axis_boundary, mesh,
                                     arg_infos, result_infos):
        del out_dtype, result_infos
        x_spec = get_spec(arg_infos[1])
        out_sharding = NamedSharding(mesh, PartitionSpec(*x_spec))
        xt_spec = _multidim_transpose(x_spec, static_axis_boundary, transpose_axis_boundary)
        tranposed_out_sharding = NamedSharding(mesh, PartitionSpec(*xt_spec))
        dbias_shaprding = NamedSharding(
            mesh, PartitionSpec(*x_spec[:static_axis_boundary + 1], x_spec[-1]))
        amax_sharding = NamedSharding(mesh, get_spec(arg_infos[2]))
        return (out_sharding, tranposed_out_sharding, dbias_shaprding, amax_sharding)

    @staticmethod
    def partition(out_dtype, static_axis_boundary, transpose_axis_boundary, mesh, arg_infos,
                  result_infos):
        del result_infos
        x_spec = get_spec(arg_infos[1])
        casted_x_sharding = NamedSharding(mesh, PartitionSpec(*x_spec))
        xt_spec = _multidim_transpose(x_spec, static_axis_boundary, transpose_axis_boundary)
        casted_transposed_x_sharding = NamedSharding(mesh, PartitionSpec(*xt_spec))

        dbias_shaprding = NamedSharding(
            mesh, PartitionSpec(*x_spec[:static_axis_boundary + 1], x_spec[-1]))

        amax_sharding = NamedSharding(mesh, get_spec(arg_infos[2]))
        arg_shardings = tuple(arg_i.sharding for arg_i in arg_infos)
        out_shardings = (casted_x_sharding, casted_transposed_x_sharding, dbias_shaprding,
                         amax_sharding)

        def sharded_impl(dz, x, amax, scale, scale_inv):
            local_out, local_t_out, local_dbias, local_amax = DGeluDBiasCastTransposePrimitive.impl(
                dz,
                x,
                amax,
                scale,
                scale_inv,
                out_dtype=out_dtype,
                static_axis_boundary=static_axis_boundary,
                transpose_axis_boundary=transpose_axis_boundary)
            global_dbias = all_reduce_sum_along_dp_fsdp(local_dbias)
            global_updated_amax = all_reduce_max_along_all_axes_except_PP(local_amax)
            return local_out, local_t_out, global_dbias, global_updated_amax

        return mesh, sharded_impl, out_shardings, arg_shardings


register_primitive(DGeluDBiasCastTransposePrimitive)


def dgelu_dbias_cast_transpose(
        dz: jnp.ndarray,
        x: jnp.ndarray,
        amax: jnp.ndarray,
        scale: jnp.ndarray,
        scale_inv: jnp.ndarray,
        out_dtype: TEDType,
        static_axis_boundary: int,
        transpose_axis_boundary: int = -1) -> Tuple[jnp.ndarray, jnp.ndarray, jnp.ndarray]:
    """
    cast transpose dgelu and dbias fusion wrapper
    Return FP8(dgeglu(inputs)), dbias
    """
    if static_axis_boundary < 0:
        static_axis_boundary = -1    # means no static axes

    return DGeluDBiasCastTransposePrimitive.outer_primitive.bind(
        dz,
        x,
        amax,
        scale,
        scale_inv,
        out_dtype=out_dtype,
        static_axis_boundary=static_axis_boundary,
        transpose_axis_boundary=transpose_axis_boundary)


class GatedGeluFp8Primitive(BasePrimitive):
    """
    Gated Gelu FP8 Primitive
    """
    name = "te_gated_gelu_fp8"
    multiple_results = True
    impl_static_args = (4,)    #out_dtype
    inner_primitive = None
    outer_primitive = None

    @staticmethod
    def abstract(x_aval, amax_aval, scale_aval, scale_inv_aval, *, out_dtype):
        """
        te_gated_gelu_p abstract
        """
        dtype = dtypes.canonicalize_dtype(x_aval.dtype)
        # Currently only support casting to E4M3 only in C side.
        assert out_dtype == jnp.float8_e4m3fn
        assert dtype in [jnp.float32, jnp.float16, jnp.bfloat16]
        assert amax_aval.dtype == jnp.float32
        assert scale_aval.dtype == jnp.float32
        assert scale_inv_aval.dtype == jnp.float32

        assert x_aval.shape[-2] == 2    # Assume x in (....., 2, hidden)
        hidden_size = x_aval.shape[-1]
        batch_shape = x_aval.shape[:-2]
        out_shape = (batch_shape) + (hidden_size,)
        out_aval = x_aval.update(shape=out_shape, dtype=out_dtype)
        updated_amax_aval = amax_aval.update(shape=amax_aval.shape, dtype=amax_aval.dtype)

        return out_aval, updated_amax_aval

    @staticmethod
    def lowering(ctx, x, amax, scale, scale_inv, *, out_dtype):
        """
        te_gated_gelu_p lowering rules
        """
        x_aval, amax_aval, scale_aval, scale_inv_aval = ctx.avals_in
        assert x_aval.dtype in [jnp.float32, jnp.float16, jnp.bfloat16]
        assert amax_aval.dtype == jnp.float32
        assert scale_aval.dtype == jnp.float32
        assert scale_inv_aval.dtype == jnp.float32
        ir_x_type = ir.RankedTensorType(x.type)
        ir_x_shape = ir_x_type.shape
        ir_out_dtype = jax_dtype_to_ir_dtype(out_dtype)
        ir_amax_type = ir.RankedTensorType(amax.type)
        ir_amax_dtype = ir_amax_type.element_type
        ir_amax_shape = ir_amax_type.shape
        ir_scale_shape = ir_amax_shape
        ir_scale_inv_shape = ir_amax_shape

        hidden_size = ir_x_shape[-1]
        batch_shape = ir_x_shape[:-2]
        batch_size = reduce(operator.mul, batch_shape)
        out_shape = batch_shape + [hidden_size]
        out_types = [
            ir.RankedTensorType.get(out_shape, ir_out_dtype),
            ir.RankedTensorType.get(ir_amax_shape, ir_amax_dtype),
        ]
        operands = [x, amax, scale, scale_inv]
        operand_shapes = [ir_x_shape, ir_amax_shape, ir_scale_shape, ir_scale_inv_shape]
        args = CustomCallArgsWrapper(out_types, operands, operand_shapes)

        opaque = transformer_engine_jax.pack_common_descriptor((batch_size, out_shape[-1]),
                                                               jax_dtype_to_te_dtype(x_aval.dtype),
                                                               jax_dtype_to_te_dtype(out_dtype))

        out = custom_caller(GatedGeluFp8Primitive.name,
                            args,
                            opaque,
                            False,
                            operand_output_aliases={1: 1})

        return out

    @staticmethod
    def impl(x, amax, scale, scale_inv, out_dtype):
        """
        to describe implementation
        """
        assert GatedGeluFp8Primitive.inner_primitive is not None
        out, updated_amax = GatedGeluFp8Primitive.inner_primitive.bind(x,
                                                                       amax,
                                                                       scale,
                                                                       scale_inv,
                                                                       out_dtype=out_dtype)
        return out, updated_amax

    @staticmethod
    def batcher(batched_args, batch_dims, *, out_dtype):
        """
        to describe batch rules for vmap
        """
        _check_valid_batch_dims(batch_dims)
        assert GatedGeluFp8Primitive.outer_primitive is not None
        x, amax, scale, scale_inv = batched_args
        x_bdim, amax_bdim, _, _ = batch_dims

        out_bdims = x_bdim, amax_bdim
        return GatedGeluFp8Primitive.outer_primitive.bind(x,
                                                          amax,
                                                          scale,
                                                          scale_inv,
                                                          out_dtype=out_dtype), out_bdims

    @staticmethod
    def infer_sharding_from_operands(out_dtype, mesh, arg_infos, result_infos):
        del out_dtype, result_infos
        x_spec = get_spec(arg_infos[0])
        out_sharding = NamedSharding(mesh, PartitionSpec(*x_spec[:-2], x_spec[-1]))
        amax_sharding = NamedSharding(mesh, get_spec(arg_infos[1]))
        return (out_sharding, amax_sharding)

    @staticmethod
    def partition(out_dtype, mesh, arg_infos, result_infos):
        del result_infos
        x_spec = get_spec(arg_infos[0])
        out_sharding = NamedSharding(mesh, PartitionSpec(*x_spec[:-2], x_spec[-1]))
        amax_sharding = NamedSharding(mesh, get_spec(arg_infos[1]))
        arg_shardings = tuple(arg_i.sharding for arg_i in arg_infos)
        out_shardings = (out_sharding, amax_sharding)

        def sharded_impl(x, amax, scale, scale_inv):
            local_x, local_amax = GatedGeluFp8Primitive.impl(x,
                                                             amax,
                                                             scale,
                                                             scale_inv,
                                                             out_dtype=out_dtype)
            global_updated_amax = all_reduce_max_along_all_axes_except_PP(local_amax)

            return local_x, global_updated_amax

        return mesh, sharded_impl, out_shardings, arg_shardings


register_primitive(GatedGeluFp8Primitive)


def gated_gelu_fp8(x: jnp.ndarray, amax: jnp.ndarray, scale: jnp.ndarray, scale_inv: jnp.ndarray,
                   out_dtype: jnp.dtype) -> Tuple[jnp.ndarray, jnp.ndarray, jnp.ndarray]:
    """
    gated gelu wrapper
    Return FP8(geglu(x))
    """
    return GatedGeluFp8Primitive.outer_primitive.bind(x,
                                                      amax,
                                                      scale,
                                                      scale_inv,
                                                      out_dtype=out_dtype)


class DgatedGeluCastTransposePrimitive(BasePrimitive):
    """
    Dgated Gelu Cast Transpose Primitive
    """
    name = "te_dgated_gelu_cast_transpose"
    multiple_results = True
    impl_static_args = (5, 6)    # out_dtype, static_axis_boundary
    inner_primitive = None
    outer_primitive = None

    @staticmethod
    def abstract(dz_aval, x_aval, amax_aval, scale_aval, scale_inv_aval, *, out_dtype,
                 static_axis_boundary):
        """
        te_dgated_gelu_cast_transpose_p abstract
        """
        dtype = dtypes.canonicalize_dtype(dz_aval.dtype)
        assert dtype in [jnp.float32, jnp.float16, jnp.bfloat16]
        assert x_aval.dtype == dtype
        assert x_aval.shape[-2] == 2    # Linear + GeLU
        assert amax_aval.dtype == jnp.float32
        assert scale_aval.dtype == jnp.float32
        assert scale_inv_aval.dtype == jnp.float32
        ir_hidden_szie = dz_aval.shape[-1]
        gi_hidden_size = x_aval.shape[-1]
        assert ir_hidden_szie == gi_hidden_size
        t_shape = _multidim_transpose(x_aval.shape, static_axis_boundary, -2)
        out = dz_aval.update(shape=x_aval.shape, dtype=out_dtype)
        t_out = dz_aval.update(shape=t_shape, dtype=out_dtype)
        updated_amax_aval = amax_aval.update(shape=amax_aval.shape, dtype=amax_aval.dtype)
        return out, t_out, updated_amax_aval

    @staticmethod
    def lowering(ctx, dz, x, amax, scale, scale_inv, *, out_dtype, static_axis_boundary):
        """
        te_dgated_gelu_cast_transpose_p lowering rules
        """
        dz_aval, x_aval, amax_aval, scale_aval, scale_inv_aval = ctx.avals_in
        assert dz_aval.dtype in [jnp.float32, jnp.float16, jnp.bfloat16]
        assert x_aval.dtype == dz_aval.dtype
        assert amax_aval.dtype == jnp.float32
        assert scale_aval.dtype == jnp.float32
        assert scale_inv_aval.dtype == jnp.float32
        ir_dz_type = ir.RankedTensorType(dz.type)
        ir_dz_shape = ir_dz_type.shape
        x_type = ir.RankedTensorType(x.type)
        x_shape = x_type.shape
        dz_batch_szie = reduce(operator.mul, ir_dz_shape[:-1])
        x_batch_size = reduce(operator.mul, x_shape[:-2])
        assert dz_batch_szie == x_batch_size
        assert x_shape[-2] == 2    # Linear + GeLU
        ir_hidden_szie = ir_dz_shape[-1]
        gi_hidden_size = x_shape[-1]
        assert ir_hidden_szie == gi_hidden_size
        ir_out_dtype = jax_dtype_to_ir_dtype(out_dtype)
        ir_amax_type = ir.RankedTensorType(amax.type)
        ir_amax_dtype = ir_amax_type.element_type
        ir_amax_shape = ir_amax_type.shape
        ir_scale_shape = ir_amax_shape
        ir_scale_inv_shape = ir_amax_shape
        transposed_x_shape = _multidim_transpose(x_shape, static_axis_boundary, -2)
        out_types = [
            ir.RankedTensorType.get(x_shape, ir_out_dtype),
            ir.RankedTensorType.get(transposed_x_shape, ir_out_dtype),
            ir.RankedTensorType.get(ir_amax_shape, ir_amax_dtype),
        ]
        operands = [dz, x, amax, scale, scale_inv]
        operand_shapes = [ir_dz_shape, x_shape, ir_amax_shape, ir_scale_shape, ir_scale_inv_shape]
        args = CustomCallArgsWrapper(out_types, operands, operand_shapes)
        contracted_x_shape = (x_batch_size, x_shape[-1])
        opaque = transformer_engine_jax.pack_common_descriptor(contracted_x_shape,
                                                               jax_dtype_to_te_dtype(dz_aval.dtype),
                                                               jax_dtype_to_te_dtype(out_dtype))

        out = custom_caller(DgatedGeluCastTransposePrimitive.name,
                            args,
                            opaque,
                            False,
                            operand_output_aliases={2: 2})

        return out

    @staticmethod
    def impl(dz, x, amax, scale, scale_inv, out_dtype, static_axis_boundary):
        """
        to describe implementation
        """
        assert DgatedGeluCastTransposePrimitive.inner_primitive is not None
        out, t_out, updated_amax = DgatedGeluCastTransposePrimitive.inner_primitive.bind(
            dz,
            x,
            amax,
            scale,
            scale_inv,
            out_dtype=out_dtype,
            static_axis_boundary=static_axis_boundary)
        return out, t_out, updated_amax

    @staticmethod
    def batcher(batched_args, batch_dims, *, out_dtype, static_axis_boundary):
        """
        to describe batch rules for vmap
        """
        del static_axis_boundary
        _check_valid_batch_dims(batch_dims)
        assert DgatedGeluCastTransposePrimitive.outer_primitive is not None
        dz, x, amax, scale, scale_inv = batched_args
        x_bdim, _, amax_bdim, _, _ = batch_dims

        out_bdims = x_bdim, x_bdim, amax_bdim
        return DgatedGeluCastTransposePrimitive.outer_primitive.bind(
            dz, x, amax, scale, scale_inv, out_dtype=out_dtype,
            static_axis_boundary=x_bdim), out_bdims

    @staticmethod
    def infer_sharding_from_operands(out_dtype, static_axis_boundary, mesh, arg_infos,
                                     result_infos):
        del out_dtype, result_infos
        x_spec = get_spec(arg_infos[1])
        out_sharding = NamedSharding(mesh, PartitionSpec(*x_spec))
        xt_spec = _multidim_transpose(x_spec, static_axis_boundary, -2)
        tranposed_out_sharding = NamedSharding(mesh, PartitionSpec(*xt_spec))
        amax_sharding = NamedSharding(mesh, get_spec(arg_infos[2]))
        return (out_sharding, tranposed_out_sharding, amax_sharding)

    @staticmethod
    def partition(out_dtype, static_axis_boundary, mesh, arg_infos, result_infos):
        del result_infos
        x_spec = get_spec(arg_infos[1])
        casted_x_sharding = NamedSharding(mesh, PartitionSpec(*x_spec))
        xt_spec = _multidim_transpose(x_spec, static_axis_boundary, -2)
        casted_transposed_x_sharding = NamedSharding(mesh, PartitionSpec(*xt_spec))

        amax_sharding = NamedSharding(mesh, get_spec(arg_infos[2]))
        arg_shardings = tuple(arg_i.sharding for arg_i in arg_infos)
        out_shardings = (casted_x_sharding, casted_transposed_x_sharding, amax_sharding)

        def sharded_impl(dz, x, amax, scale, scale_inv):
            local_out, local_t_out, local_amax = DgatedGeluCastTransposePrimitive.impl(
                dz,
                x,
                amax,
                scale,
                scale_inv,
                out_dtype=out_dtype,
                static_axis_boundary=static_axis_boundary)
            global_updated_amax = all_reduce_max_along_all_axes_except_PP(local_amax)
            return local_out, local_t_out, global_updated_amax

        return mesh, sharded_impl, out_shardings, arg_shardings


register_primitive(DgatedGeluCastTransposePrimitive)


def dgated_gelu_cast_transpose(
        dz: jnp.ndarray, x: jnp.ndarray, amax: jnp.ndarray, scale: jnp.ndarray,
        scale_inv: jnp.ndarray, out_dtype: TEDType,
        static_axis_boundary: int) -> Tuple[jnp.ndarray, jnp.ndarray, jnp.ndarray]:
    """
    cast transpose d_gated_gelu fusion wrapper
    Return FP8(dgeglu(inputs))
    """
    return DgatedGeluCastTransposePrimitive.outer_primitive.bind(
        dz,
        x,
        amax,
        scale,
        scale_inv,
        out_dtype=out_dtype,
        static_axis_boundary=static_axis_boundary)<|MERGE_RESOLUTION|>--- conflicted
+++ resolved
@@ -2111,14 +2111,8 @@
                                      result_infos):
         del attn_bias_type, attn_mask_type, scaling_factor
         del dropout_probability, is_training, result_infos
-<<<<<<< HEAD
-        x_spec = get_spec(arg_infos[0])    # (...batch, seqlen, 3, head, hidden)
-        out_sharding = NamedSharding(mesh, PartitionSpec(*x_spec[:-3], *x_spec[-2:]))
-        softmax_aux_sharding = NamedSharding(
-            mesh, PartitionSpec(*x_spec[:-4], x_spec[-2], x_spec[-4], None))
-=======
-        q_spec = get_padded_spec(arg_infos[0])
-        k_spec = get_padded_spec(arg_infos[1])
+        q_spec = get_spec(arg_infos[0])
+        k_spec = get_spec(arg_infos[1])
         match qkv_layout:
             case NVTE_QKV_Layout.NVTE_BS3HD:
                 # q_spec = (...batch, q_seqlen, head, hidden)
@@ -2139,22 +2133,10 @@
                     mesh, PartitionSpec(*q_spec[:-3], q_spec[-2], q_spec[-3], k_spec[-3]))
             case _:
                 raise ValueError(f"Unsupported {qkv_layout=}")
->>>>>>> c1a68f6c
         rng_state_sharding = NamedSharding(mesh, PartitionSpec(get_all_mesh_axes(), None))
         return (out_sharding, softmax_aux_sharding, rng_state_sharding)
 
     @staticmethod
-<<<<<<< HEAD
-    def partition(attn_bias_type, attn_mask_type, scaling_factor, dropout_probability, is_training,
-                  mesh, arg_infos, result_infos):
-        del result_infos
-        x_spec = get_spec(arg_infos[0])    # (...batch, seqlen, 3, head, hidden)
-        out_sharding = NamedSharding(mesh, PartitionSpec(*x_spec[:-3], *x_spec[-2:]))
-        softmax_aux_sharding = NamedSharding(
-            mesh, PartitionSpec(*x_spec[:-4], x_spec[-2], x_spec[-4], None))
-        rng_state_sharding = NamedSharding(mesh, PartitionSpec(get_all_mesh_axes(), None))
-        arg_shardings = tuple([arg_i.sharding for arg_i in arg_infos[:-1]] + [rng_state_sharding])
-=======
     def partition(attn_bias_type, attn_mask_type, qkv_layout, scaling_factor, dropout_probability,
                   is_training, mesh, arg_infos, result_infos):
         out_sharding = result_infos[0].sharding
@@ -2162,7 +2144,6 @@
         rng_state_sharding = seed_sharding = NamedSharding(mesh,
                                                            PartitionSpec(get_all_mesh_axes(), None))
         arg_shardings = tuple([arg_i.sharding for arg_i in arg_infos[:-1]] + [seed_sharding])
->>>>>>> c1a68f6c
         out_shardings = (out_sharding, softmax_aux_sharding, rng_state_sharding)
         impl = partial(FusedAttnFwdPrimitive.impl,
                        attn_bias_type=attn_bias_type,
@@ -2329,43 +2310,28 @@
     def infer_sharding_from_operands(attn_bias_type, attn_mask_type, qkv_layout, scaling_factor,
                                      dropout_probability, is_training, mesh, arg_infos,
                                      result_infos):
-<<<<<<< HEAD
-        del attn_bias_type, attn_mask_type, scaling_factor, dropout_probability,
-        del is_training, result_infos
-        x_spec = get_spec(arg_infos[0])
-        bias_spec = get_spec(arg_infos[1])
-        dx_sharding = NamedSharding(mesh, PartitionSpec(*x_spec))
-=======
         del attn_bias_type, attn_mask_type, qkv_layout, scaling_factor
         del dropout_probability, is_training, result_infos
-        q_spec = get_padded_spec(arg_infos[0])
-        k_spec = get_padded_spec(arg_infos[1])
-        v_spec = get_padded_spec(arg_infos[2])
-        bias_spec = get_padded_spec(arg_infos[3])
+        q_spec = get_spec(arg_infos[0])
+        k_spec = get_spec(arg_infos[1])
+        v_spec = get_spec(arg_infos[2])
+        bias_spec = get_spec(arg_infos[3])
         dq_sharding = NamedSharding(mesh, PartitionSpec(*q_spec))
         dk_sharding = NamedSharding(mesh, PartitionSpec(*k_spec))
         dv_sharding = NamedSharding(mesh, PartitionSpec(*v_spec))
->>>>>>> c1a68f6c
         dbias_sharding = NamedSharding(mesh, PartitionSpec(*bias_spec))
         return (dq_sharding, dk_sharding, dv_sharding, dbias_sharding)
 
     @staticmethod
     def partition(attn_bias_type, attn_mask_type, qkv_layout, scaling_factor, dropout_probability,
                   is_training, mesh, arg_infos, result_infos):
-        del result_infos
-<<<<<<< HEAD
-        x_spec = get_spec(arg_infos[0])
-        bias_spec = get_spec(arg_infos[1])
-        dx_sharding = NamedSharding(mesh, PartitionSpec(*x_spec))
-=======
-        q_spec = get_padded_spec(arg_infos[0])
-        k_spec = get_padded_spec(arg_infos[1])
-        v_spec = get_padded_spec(arg_infos[2])
-        bias_spec = get_padded_spec(arg_infos[3])
+        q_spec = get_spec(arg_infos[0])
+        k_spec = get_spec(arg_infos[1])
+        v_spec = get_spec(arg_infos[2])
+        bias_spec = get_spec(arg_infos[3])
         dq_sharding = NamedSharding(mesh, PartitionSpec(*q_spec))
         dk_sharding = NamedSharding(mesh, PartitionSpec(*k_spec))
         dv_sharding = NamedSharding(mesh, PartitionSpec(*v_spec))
->>>>>>> c1a68f6c
         dbias_sharding = NamedSharding(mesh, PartitionSpec(*bias_spec))
         arg_shardings = tuple(arg_i.sharding for arg_i in arg_infos)
         out_shardings = (dq_sharding, dk_sharding, dv_sharding, dbias_sharding)
@@ -2494,623 +2460,6 @@
                                                       is_training=is_training)
 
 
-<<<<<<< HEAD
-        if backend == NVTE_Fused_Attn_Backend.NVTE_F16_max512_seqlen:
-            softmax_shape = (*q_batch_shape, attn_heads, q_max_seqlen, kv_max_seqlen)
-            softmax_dtype = q_dtype
-        elif backend == NVTE_Fused_Attn_Backend.NVTE_F16_arbitrary_seqlen:
-            softmax_shape = (*q_batch_shape, attn_heads, q_max_seqlen, 1)
-            softmax_dtype = dtypes.canonicalize_dtype(jnp.float32)
-        else:
-            raise ValueError(f'Unsupported {backend=}')
-        softmax_aux_aval = q_aval.update(shape=softmax_shape, dtype=softmax_dtype)
-
-        # JAX does not enable 64-bit int by default so we get XLA to allocate x8 memory with
-        # 32-bit unsigned int to get the buffer size we need in the C++ kernel
-        checker = _FusedAttnRNGStateChecker()
-        seed_dtype = dtypes.canonicalize_dtype(seed_aval.dtype)
-        assert seed_dtype == checker.rng_state_dtype
-        rng_state_shape = (seed_aval.shape[0], checker.rng_state_size)
-        rng_state_aval = seed_aval.update(shape=rng_state_shape, dtype=checker.rng_state_dtype)
-
-        if attn_bias_type == NVTE_Bias_Type.NVTE_NO_BIAS:
-            bias_batch = bias_heads = 0
-        else:
-            *bias_batch_shape, bias_heads, _, _ = bias_aval.shape
-            bias_batch = reduce(operator.mul, bias_batch_shape)
-
-        # do a dummy kernel call here to get workspace buffer shapes/dtypes that XLA needs to
-        # prepare for the active fused-attn backend
-        input_batch = reduce(operator.mul, q_batch_shape)
-        wkspace_info = transformer_engine_jax.get_cross_fused_attn_fwd_workspace_sizes(
-            input_batch, bias_batch, q_max_seqlen, kv_max_seqlen,
-            attn_heads, num_gqa_groups, bias_heads, q_head_dim,
-            scaling_factor, dropout_probability, attn_bias_type, attn_mask_type,
-            jax_dtype_to_te_dtype(q_aval.dtype), is_training)
-        wkspace_aval = q_aval.update(shape=wkspace_info[0],
-                                     dtype=te_dtype_to_jax_dtype(wkspace_info[1]))
-
-        return out_aval, softmax_aux_aval, rng_state_aval, wkspace_aval
-
-    @staticmethod
-    def outer_abstract(*args, **kwargs):
-        """
-        Cross fused attention fwd outer primitive abstract
-        """
-        out_aval, softmax_aux_aval, rng_state_aval, _ = \
-            CrossFusedAttnFwdPrimitive.abstract(*args, **kwargs)
-        return out_aval, softmax_aux_aval, rng_state_aval
-
-    @staticmethod
-    def lowering(ctx, q, kv, bias, q_cu_seqlen, kv_cu_seqlen, seed, *, attn_bias_type,
-                 attn_mask_type, scaling_factor, dropout_probability, is_training):
-        """
-        Cross fused attention fwd lowering rules
-        """
-        operands = [q, kv, bias, q_cu_seqlen, kv_cu_seqlen, seed]
-        operand_shapes = map(lambda x: x.type.shape, operands)
-        out_types = [
-            ir.RankedTensorType.get(output.shape, mlir.dtype_to_ir_type(output.dtype))
-            for output in ctx.avals_out
-        ]
-        args = CustomCallArgsWrapper(out_types, operands, operand_shapes)
-
-        q_aval, kv_aval, bias_aval, *_ = ctx.avals_in
-        *input_batch_shape, q_max_seqlen, attn_heads, head_dim = q_aval.shape
-        *_, kv_max_seqlen, _, num_gqa_groups, _ = kv_aval.shape
-        input_batch = reduce(operator.mul, input_batch_shape)
-
-        if attn_bias_type == NVTE_Bias_Type.NVTE_NO_BIAS:
-            bias_batch = bias_heads = 0
-        else:
-            *bias_batch_shape, bias_heads, _, _ = bias_aval.shape
-            bias_batch = reduce(operator.mul, bias_batch_shape)
-
-        wkspace_aval = ctx.avals_out[-1]
-
-        opaque = transformer_engine_jax.pack_fused_attn_descriptor(
-            input_batch, bias_batch, q_max_seqlen, kv_max_seqlen,
-            attn_heads, num_gqa_groups, bias_heads, head_dim,
-            wkspace_aval.size, scaling_factor, dropout_probability, attn_bias_type, attn_mask_type,
-            jax_dtype_to_te_dtype(q_aval.dtype), jax_dtype_to_te_dtype(wkspace_aval.dtype),
-            is_training)
-
-        out = custom_caller(CrossFusedAttnFwdPrimitive.name, args, opaque, has_side_effect=False)
-
-        return out
-
-    @staticmethod
-    def impl(q, kv, bias, q_seqlen, kv_seqlen, seed, attn_bias_type, attn_mask_type, scaling_factor,
-             dropout_probability, is_training):
-        assert CrossFusedAttnFwdPrimitive.inner_primitive is not None
-
-        q_cu_seqlen = generate_cu_seqlen(q_seqlen)
-        kv_cu_seqlen = generate_cu_seqlen(kv_seqlen)
-
-        output, softmax_aux, rng_state, _ = CrossFusedAttnFwdPrimitive.inner_primitive.bind(
-            q,
-            kv,
-            bias,
-            q_cu_seqlen,
-            kv_cu_seqlen,
-            seed,
-            attn_bias_type=attn_bias_type,
-            attn_mask_type=attn_mask_type,
-            scaling_factor=scaling_factor,
-            dropout_probability=dropout_probability,
-            is_training=is_training)
-        return output, softmax_aux, rng_state
-
-    @staticmethod
-    def batcher(batched_args, batch_dims, *, attn_bias_type, attn_mask_type, scaling_factor,
-                dropout_probability, is_training):
-        _check_valid_batch_dims(batch_dims)
-        assert CrossFusedAttnFwdPrimitive.outer_primitive is not None
-        q_bdim, *_, seed_bdim = batch_dims
-
-        out_bdims = q_bdim, q_bdim, seed_bdim
-        return CrossFusedAttnFwdPrimitive.outer_primitive.bind(
-            *batched_args,
-            attn_bias_type=attn_bias_type,
-            attn_mask_type=attn_mask_type,
-            scaling_factor=scaling_factor,
-            dropout_probability=dropout_probability,
-            is_training=is_training), out_bdims
-
-    @staticmethod
-    def infer_sharding_from_operands(attn_bias_type, attn_mask_type, scaling_factor,
-                                     dropout_probability, is_training, mesh, arg_infos,
-                                     result_infos):
-        del attn_bias_type, attn_mask_type, scaling_factor
-        del dropout_probability, is_training, result_infos
-        q_spec = get_spec(arg_infos[0])    # (...batch, q_seqlen, head, hidden)
-        kv_spec = get_spec(arg_infos[1])    # (...batch, kv_seqlen, 2, head, hidden)
-        out_sharding = NamedSharding(mesh, PartitionSpec(*q_spec))
-        softmax_aux_sharding = NamedSharding(
-            mesh, PartitionSpec(*q_spec[:-3], q_spec[-2], q_spec[-3], kv_spec[-4]))
-        rng_state_sharding = NamedSharding(mesh, PartitionSpec(get_all_mesh_axes(), None))
-        return (out_sharding, softmax_aux_sharding, rng_state_sharding)
-
-    @staticmethod
-    def partition(attn_bias_type, attn_mask_type, scaling_factor, dropout_probability, is_training,
-                  mesh, arg_infos, result_infos):
-        del result_infos
-        q_spec = get_spec(arg_infos[0])    # (...batch, q_seqlen, head, hidden)
-        kv_spec = get_spec(arg_infos[1])    # (...batch, kv_seqlen, 2, head, hidden)
-        out_sharding = NamedSharding(mesh, PartitionSpec(*q_spec))
-        softmax_aux_sharding = NamedSharding(
-            mesh, PartitionSpec(*q_spec[:-3], q_spec[-2], q_spec[-3], kv_spec[-4]))
-        rng_state_sharding = seed_sharding = NamedSharding(mesh,
-                                                           PartitionSpec(get_all_mesh_axes(), None))
-        arg_shardings = tuple([arg_i.sharding for arg_i in arg_infos[:-1]] + [seed_sharding])
-        out_shardings = (out_sharding, softmax_aux_sharding, rng_state_sharding)
-        impl = partial(CrossFusedAttnFwdPrimitive.impl,
-                       attn_bias_type=attn_bias_type,
-                       attn_mask_type=attn_mask_type,
-                       scaling_factor=scaling_factor,
-                       dropout_probability=dropout_probability,
-                       is_training=is_training)
-        return mesh, impl, out_shardings, arg_shardings
-
-
-register_primitive(CrossFusedAttnFwdPrimitive)
-
-
-def cross_fused_attn_fwd(q: jnp.ndarray, kv: jnp.ndarray, bias: jnp.ndarray, q_seqlen: jnp.ndarray,
-                         kv_seqlen: jnp.ndarray, seed: jnp.ndarray, attn_bias_type: NVTE_Bias_Type,
-                         attn_mask_type: NVTE_Mask_Type, scaling_factor: float,
-                         dropout_probability: float, is_training: bool):
-    """
-    Wrapper for TE cross fused attention fwd
-    Return BMM1 -> (PreScaleBias) -> Scale -> (PostScaleBias) -> Softmax -> (Dropout) -> BMM2
-    """
-    checker = _FusedAttnRNGStateChecker()
-    seed = checker.check_seed(seed, dropout_probability, is_training)
-
-    if attn_bias_type == NVTE_Bias_Type.NVTE_NO_BIAS:
-        assert bias is None
-        bias = jnp.zeros(0, dtype=q.dtype)
-
-    return CrossFusedAttnFwdPrimitive.outer_primitive.bind(q,
-                                                           kv,
-                                                           bias,
-                                                           q_seqlen,
-                                                           kv_seqlen,
-                                                           seed,
-                                                           attn_bias_type=attn_bias_type,
-                                                           attn_mask_type=attn_mask_type,
-                                                           scaling_factor=scaling_factor,
-                                                           dropout_probability=dropout_probability,
-                                                           is_training=is_training)
-
-
-class CrossFusedAttnBwdPrimitive(BasePrimitive):
-    """
-    Cross Fused Attention Backward Primitive
-    """
-    name = "te_cross_fused_attn_backward"
-    multiple_results = True
-    impl_static_args = (9, 10, 11, 12, 13)
-    inner_primitive = None
-    outer_primitive = None
-
-    @staticmethod
-    def abstract(q_aval, kv_aval, bias_aval, softmax_aux_aval, rng_state_aval, output_aval,
-                 doutput_aval, q_cu_seqlen_aval, kv_cu_seqlen_aval, *, attn_bias_type,
-                 attn_mask_type, scaling_factor, dropout_probability, is_training):
-        """
-        Cross fused attention bwd abstract
-        """
-        del softmax_aux_aval, rng_state_aval, output_aval
-
-        q_dtype = dtypes.canonicalize_dtype(q_aval.dtype)
-        kv_dtype = dtypes.canonicalize_dtype(kv_aval.dtype)
-        bias_dtype = dtypes.canonicalize_dtype(bias_aval.dtype)
-        doutput_dtype = dtypes.canonicalize_dtype(doutput_aval.dtype)
-        assert q_dtype == kv_dtype == bias_dtype == doutput_dtype
-        assert q_cu_seqlen_aval.dtype == kv_cu_seqlen_aval.dtype
-
-        *q_batch_shape, q_max_seqlen, attn_heads, q_head_dim = q_aval.shape
-        *kv_batch_shape, kv_max_seqlen, nkv, num_gqa_groups, kv_head_dim = kv_aval.shape
-        assert q_batch_shape == kv_batch_shape
-        assert q_head_dim == kv_head_dim
-        assert nkv == 2
-
-        if attn_bias_type == NVTE_Bias_Type.NVTE_NO_BIAS:
-            bias_batch = bias_heads = 0
-        else:
-            *bias_batch_shape, bias_heads, _, _ = bias_aval.shape
-            bias_batch = reduce(operator.mul, bias_batch_shape)
-
-        input_batch = reduce(operator.mul, q_batch_shape)
-        wkspace_shape, wkspace_dtype = \
-            transformer_engine_jax.get_cross_fused_attn_bwd_workspace_sizes(
-                input_batch, bias_batch, q_max_seqlen, kv_max_seqlen,
-                attn_heads, num_gqa_groups, bias_heads, q_head_dim,
-                scaling_factor, dropout_probability, attn_bias_type, attn_mask_type,
-                jax_dtype_to_te_dtype(q_aval.dtype), is_training
-            )
-
-        dq_aval = q_aval.update(shape=q_aval.shape, dtype=q_dtype)
-        dkv_aval = kv_aval.update(shape=kv_aval.shape, dtype=kv_dtype)
-        dbias_aval = bias_aval.update(shape=bias_aval.shape, dtype=bias_dtype)
-        wkspace_aval = q_aval.update(shape=wkspace_shape,
-                                     dtype=te_dtype_to_jax_dtype(wkspace_dtype))
-
-        return dq_aval, dkv_aval, dbias_aval, wkspace_aval
-
-    @staticmethod
-    def outer_abstract(*args, **kwargs):
-        """
-        Cross fused attention fwd outer primitive abstract
-        """
-        dq_aval, dkv_aval, dbias_aval, _ = \
-            CrossFusedAttnBwdPrimitive.abstract(*args, **kwargs)
-        return dq_aval, dkv_aval, dbias_aval
-
-    @staticmethod
-    def lowering(ctx, q, kv, bias, softmax_aux, rng_state, output, doutput, q_cu_seqlen,
-                 kv_cu_seqlen, *, attn_bias_type, attn_mask_type, scaling_factor,
-                 dropout_probability, is_training):
-        """
-        Cross fused attention bwd lowering rules
-        """
-        operands = [q, kv, bias, softmax_aux, rng_state, output, doutput, q_cu_seqlen, kv_cu_seqlen]
-        operand_shapes = map(lambda x: x.type.shape, operands)
-        out_types = [
-            ir.RankedTensorType.get(output.shape, mlir.dtype_to_ir_type(output.dtype))
-            for output in ctx.avals_out
-        ]
-
-        args = CustomCallArgsWrapper(out_types, operands, operand_shapes)
-
-        q_aval, kv_aval, bias_aval, *_ = ctx.avals_in
-        *input_batch_shape, q_max_seqlen, attn_heads, head_dim = q_aval.shape
-        *_, kv_max_seqlen, _, num_gqa_groups, _ = kv_aval.shape
-        input_batch = reduce(operator.mul, input_batch_shape)
-
-        if attn_bias_type == NVTE_Bias_Type.NVTE_NO_BIAS:
-            bias_batch = bias_heads = 0
-        else:
-            *bias_batch_shape, bias_heads, _, _ = bias_aval.shape
-            bias_batch = reduce(operator.mul, bias_batch_shape)
-
-        wkspace_aval = ctx.avals_out[-1]
-
-        opaque = transformer_engine_jax.pack_fused_attn_descriptor(
-            input_batch, bias_batch, q_max_seqlen, kv_max_seqlen,
-            attn_heads, num_gqa_groups, bias_heads, head_dim,
-            wkspace_aval.size, scaling_factor, dropout_probability, attn_bias_type, attn_mask_type,
-            jax_dtype_to_te_dtype(q_aval.dtype), jax_dtype_to_te_dtype(wkspace_aval.dtype),
-            is_training)
-
-        out = custom_caller(CrossFusedAttnBwdPrimitive.name, args, opaque, has_side_effect=False)
-
-        return out
-
-    @staticmethod
-    def impl(q, kv, bias, softmax_aux, rng_state, output, doutput, q_seqlen, kv_seqlen,
-             attn_bias_type, attn_mask_type, scaling_factor, dropout_probability, is_training):
-        assert CrossFusedAttnBwdPrimitive.inner_primitive is not None
-
-        q_cu_seqlen = generate_cu_seqlen(q_seqlen)
-        kv_cu_seqlen = generate_cu_seqlen(kv_seqlen)
-
-        dq, dkv, dbias, _ = CrossFusedAttnBwdPrimitive.inner_primitive.bind(
-            q,
-            kv,
-            bias,
-            softmax_aux,
-            rng_state,
-            output,
-            doutput,
-            q_cu_seqlen,
-            kv_cu_seqlen,
-            attn_bias_type=attn_bias_type,
-            attn_mask_type=attn_mask_type,
-            scaling_factor=scaling_factor,
-            dropout_probability=dropout_probability,
-            is_training=is_training)
-        return dq, dkv, dbias
-
-    @staticmethod
-    def batcher(batched_args, batch_dims, *, attn_bias_type, attn_mask_type, scaling_factor,
-                dropout_probability, is_training):
-        _check_valid_batch_dims(batch_dims)
-        assert CrossFusedAttnBwdPrimitive.outer_primitive is not None
-        q_bdim, kv_bdim, *_ = batch_dims
-
-        out_bdims = q_bdim, kv_bdim, q_bdim
-        return CrossFusedAttnBwdPrimitive.outer_primitive.bind(
-            *batched_args,
-            attn_bias_type=attn_bias_type,
-            attn_mask_type=attn_mask_type,
-            scaling_factor=scaling_factor,
-            dropout_probability=dropout_probability,
-            is_training=is_training), out_bdims
-
-    @staticmethod
-    def infer_sharding_from_operands(attn_bias_type, attn_mask_type, scaling_factor,
-                                     dropout_probability, is_training, mesh, arg_infos,
-                                     result_infos):
-        del attn_bias_type, attn_mask_type, scaling_factor
-        del dropout_probability, is_training, result_infos
-        q_spec = get_spec(arg_infos[0])
-        kv_spec = get_spec(arg_infos[1])
-        bias_spec = get_spec(arg_infos[2])
-        dq_sharding = NamedSharding(mesh, PartitionSpec(*q_spec))
-        dkv_sharding = NamedSharding(mesh, PartitionSpec(*kv_spec))
-        dbias_sharding = NamedSharding(mesh, PartitionSpec(*bias_spec))
-        return (dq_sharding, dkv_sharding, dbias_sharding)
-
-    @staticmethod
-    def partition(attn_bias_type, attn_mask_type, scaling_factor, dropout_probability, is_training,
-                  mesh, arg_infos, result_infos):
-        del result_infos
-        q_spec = get_spec(arg_infos[0])
-        kv_spec = get_spec(arg_infos[1])
-        bias_spec = get_spec(arg_infos[2])
-        dq_sharding = NamedSharding(mesh, PartitionSpec(*q_spec))
-        dkv_sharding = NamedSharding(mesh, PartitionSpec(*kv_spec))
-        dbias_sharding = NamedSharding(mesh, PartitionSpec(*bias_spec))
-        arg_shardings = tuple(arg_i.sharding for arg_i in arg_infos)
-        out_shardings = (dq_sharding, dkv_sharding, dbias_sharding)
-
-        def sharded_impl(q, kv, bias, softmax_aux, rng_state, output, doutput, q_cu_seqlen,
-                         kv_cu_seqlen):
-            local_dq, local_dkv, local_dbias = CrossFusedAttnBwdPrimitive.impl(
-                q,
-                kv,
-                bias,
-                softmax_aux,
-                rng_state,
-                output,
-                doutput,
-                q_cu_seqlen,
-                kv_cu_seqlen,
-                attn_bias_type=attn_bias_type,
-                attn_mask_type=attn_mask_type,
-                scaling_factor=scaling_factor,
-                dropout_probability=dropout_probability,
-                is_training=is_training)
-            global_dbias = local_dbias
-            if attn_bias_type is not NVTE_Bias_Type.NVTE_NO_BIAS:
-                global_dbias = all_reduce_sum_along_dp_fsdp(local_dbias)
-            return local_dq, local_dkv, global_dbias
-
-        return mesh, sharded_impl, out_shardings, arg_shardings
-
-
-register_primitive(CrossFusedAttnBwdPrimitive)
-
-
-def cross_fused_attn_bwd(q: jnp.ndarray, kv: jnp.ndarray, bias: jnp.ndarray,
-                         softmax_aux: jnp.ndarray, rng_state: jnp.ndarray, output: jnp.ndarray,
-                         doutput: jnp.ndarray, q_seqlen: jnp.ndarray, kv_seqlen: jnp.ndarray,
-                         attn_bias_type: NVTE_Bias_Type, attn_mask_type: NVTE_Mask_Type,
-                         scaling_factor: float, dropout_probability: float, is_training: bool):
-    """
-    Wrapper for TE cross fused attention bwd
-    Return the gradients of cross fused attention with packed kv input
-    """
-    if attn_bias_type == NVTE_Bias_Type.NVTE_NO_BIAS:
-        assert bias is None
-        bias = jnp.zeros(0, dtype=q.dtype)
-
-    return CrossFusedAttnBwdPrimitive.outer_primitive.bind(q,
-                                                           kv,
-                                                           bias,
-                                                           softmax_aux,
-                                                           rng_state,
-                                                           output,
-                                                           doutput,
-                                                           q_seqlen,
-                                                           kv_seqlen,
-                                                           attn_bias_type=attn_bias_type,
-                                                           attn_mask_type=attn_mask_type,
-                                                           scaling_factor=scaling_factor,
-                                                           dropout_probability=dropout_probability,
-                                                           is_training=is_training)
-
-
-class FusedAttnFwdPrimitive(BasePrimitive):
-    """
-    Fused Attention Forward Primitive
-    Query, key, value are seperated tensors
-    """
-    name = "te_fused_attn_forward"
-    multiple_results = True
-    impl_static_args = (7, 8, 9, 10, 11)
-    inner_primitive = None
-    outer_primitive = None
-
-    @staticmethod
-    def abstract(q_aval, k_aval, v_aval, bias_aval, q_seqlen_or_cu_seqlen_aval,
-                 kv_seqlen_or_cu_seqlen_aval, seed_aval, *, attn_bias_type, attn_mask_type,
-                 scaling_factor, dropout_probability, is_training):
-        """
-        Fused attention fwd abstract
-        """
-        q_dtype = dtypes.canonicalize_dtype(q_aval.dtype)
-        k_dtype = dtypes.canonicalize_dtype(k_aval.dtype)
-        v_dtype = dtypes.canonicalize_dtype(v_aval.dtype)
-        bias_dtype = dtypes.canonicalize_dtype(bias_aval.dtype)
-        assert q_dtype == k_dtype == v_dtype == bias_dtype
-        assert q_seqlen_or_cu_seqlen_aval.dtype == kv_seqlen_or_cu_seqlen_aval.dtype
-
-        *q_batch_shape, q_max_seqlen, attn_heads, q_head_dim = q_aval.shape
-        *kv_batch_shape, kv_max_seqlen, num_gqa_groups, kv_head_dim = k_aval.shape
-        assert q_batch_shape == kv_batch_shape
-        assert q_head_dim == kv_head_dim
-        assert k_aval.shape == v_aval.shape
-        out_aval = q_aval.update(shape=q_aval.shape, dtype=q_dtype)
-
-        # backend determines the softmax buffer shape/dtype
-        backend = FusedAttnHelper(q_dtype, k_dtype, NVTE_QKV_Layout.NVTE_BSHD_BS2HD, attn_bias_type,
-                                  attn_mask_type, dropout_probability, attn_heads, num_gqa_groups,
-                                  q_max_seqlen, kv_max_seqlen, q_head_dim).get_fused_attn_backend()
-
-        if backend == NVTE_Fused_Attn_Backend.NVTE_F16_max512_seqlen:
-            softmax_shape = (*q_batch_shape, attn_heads, q_max_seqlen, kv_max_seqlen)
-            softmax_dtype = q_dtype
-        elif backend == NVTE_Fused_Attn_Backend.NVTE_F16_arbitrary_seqlen:
-            softmax_shape = (*q_batch_shape, attn_heads, q_max_seqlen, 1)
-            softmax_dtype = dtypes.canonicalize_dtype(jnp.float32)
-        else:
-            raise ValueError(f'Unsupported {backend=}')
-        softmax_aux_aval = q_aval.update(shape=softmax_shape, dtype=softmax_dtype)
-
-        # JAX does not enable 64-bit int by default so we get XLA to allocate x8 memory with
-        # 32-bit unsigned int to get the buffer size we need in the C++ kernel
-        checker = _FusedAttnRNGStateChecker()
-        seed_dtype = dtypes.canonicalize_dtype(seed_aval.dtype)
-        assert seed_dtype == checker.rng_state_dtype
-        rng_state_shape = (seed_aval.shape[0], checker.rng_state_size)
-        rng_state_aval = seed_aval.update(shape=rng_state_shape, dtype=checker.rng_state_dtype)
-
-        if attn_bias_type == NVTE_Bias_Type.NVTE_NO_BIAS:
-            bias_batch = bias_heads = 0
-        else:
-            *bias_batch_shape, bias_heads, _, _ = bias_aval.shape
-            bias_batch = reduce(operator.mul, bias_batch_shape)
-
-        # do a dummy kernel call here to get workspace buffer shapes/dtypes that XLA needs to
-        # prepare for the active fused-attn backend
-        input_batch = reduce(operator.mul, q_batch_shape)
-        wkspace_info = transformer_engine_jax.get_fused_attn_fwd_workspace_sizes(
-            input_batch, bias_batch, q_max_seqlen, kv_max_seqlen,
-            attn_heads, num_gqa_groups, bias_heads, q_head_dim,
-            scaling_factor, dropout_probability, attn_bias_type, attn_mask_type,
-            jax_dtype_to_te_dtype(q_aval.dtype), is_training)
-        wkspace_aval = q_aval.update(shape=wkspace_info[0],
-                                     dtype=te_dtype_to_jax_dtype(wkspace_info[1]))
-
-        return out_aval, softmax_aux_aval, rng_state_aval, wkspace_aval
-
-    @staticmethod
-    def outer_abstract(*args, **kwargs):
-        """
-        Fused attention fwd outer primitive abstract
-        """
-        out_aval, softmax_aux_aval, rng_state_aval, _ = \
-            FusedAttnFwdPrimitive.abstract(*args, **kwargs)
-        return out_aval, softmax_aux_aval, rng_state_aval
-
-    @staticmethod
-    def lowering(ctx, q, k, v, bias, q_cu_seqlen, kv_cu_seqlen, seed, *, attn_bias_type,
-                 attn_mask_type, scaling_factor, dropout_probability, is_training):
-        """
-        Fused attention fwd lowering rules
-        """
-        operands = [q, k, v, bias, q_cu_seqlen, kv_cu_seqlen, seed]
-        operand_shapes = map(lambda x: x.type.shape, operands)
-        out_types = [
-            ir.RankedTensorType.get(output.shape, mlir.dtype_to_ir_type(output.dtype))
-            for output in ctx.avals_out
-        ]
-        args = CustomCallArgsWrapper(out_types, operands, operand_shapes)
-
-        q_aval, k_aval, v_aval, bias_aval, *_ = ctx.avals_in
-        *batch_shape, q_max_seqlen, attn_heads, head_dim = q_aval.shape
-        *_, kv_max_seqlen, num_gqa_groups, _ = k_aval.shape
-        assert k_aval.shape == v_aval.shape
-        input_batch = reduce(operator.mul, batch_shape)
-
-        if attn_bias_type == NVTE_Bias_Type.NVTE_NO_BIAS:
-            bias_batch = bias_heads = 0
-        else:
-            *bias_batch_shape, bias_heads, _, _ = bias_aval.shape
-            bias_batch = reduce(operator.mul, bias_batch_shape)
-
-        wkspace_aval = ctx.avals_out[-1]
-
-        opaque = transformer_engine_jax.pack_fused_attn_descriptor(
-            input_batch, bias_batch, q_max_seqlen, kv_max_seqlen,
-            attn_heads, num_gqa_groups, bias_heads, head_dim,
-            wkspace_aval.size, scaling_factor, dropout_probability, attn_bias_type, attn_mask_type,
-            jax_dtype_to_te_dtype(q_aval.dtype), jax_dtype_to_te_dtype(wkspace_aval.dtype),
-            is_training)
-
-        out = custom_caller(FusedAttnFwdPrimitive.name, args, opaque, has_side_effect=False)
-
-        return out
-
-    @staticmethod
-    def impl(q, k, v, bias, q_seqlen, kv_seqlen, seed, attn_bias_type, attn_mask_type,
-             scaling_factor, dropout_probability, is_training):
-        assert FusedAttnFwdPrimitive.inner_primitive is not None
-
-        q_cu_seqlen = generate_cu_seqlen(q_seqlen)
-        kv_cu_seqlen = generate_cu_seqlen(kv_seqlen)
-
-        output, softmax_aux, rng_state, _ = FusedAttnFwdPrimitive.inner_primitive.bind(
-            q,
-            k,
-            v,
-            bias,
-            q_cu_seqlen,
-            kv_cu_seqlen,
-            seed,
-            attn_bias_type=attn_bias_type,
-            attn_mask_type=attn_mask_type,
-            scaling_factor=scaling_factor,
-            dropout_probability=dropout_probability,
-            is_training=is_training)
-        return output, softmax_aux, rng_state
-
-    @staticmethod
-    def batcher(batched_args, batch_dims, *, attn_bias_type, attn_mask_type, scaling_factor,
-                dropout_probability, is_training):
-        _check_valid_batch_dims(batch_dims)
-        assert FusedAttnFwdPrimitive.outer_primitive is not None
-        q_bdim, *_, seed_bdim = batch_dims
-
-        out_bdims = q_bdim, q_bdim, seed_bdim
-        return FusedAttnFwdPrimitive.outer_primitive.bind(*batched_args,
-                                                          attn_bias_type=attn_bias_type,
-                                                          attn_mask_type=attn_mask_type,
-                                                          scaling_factor=scaling_factor,
-                                                          dropout_probability=dropout_probability,
-                                                          is_training=is_training), out_bdims
-
-    @staticmethod
-    def infer_sharding_from_operands(attn_bias_type, attn_mask_type, scaling_factor,
-                                     dropout_probability, is_training, mesh, arg_infos,
-                                     result_infos):
-        del attn_bias_type, attn_mask_type, scaling_factor
-        del dropout_probability, is_training, result_infos
-        q_spec = get_spec(arg_infos[0])    # (...batch, q_seqlen, head, hidden)
-        k_spec = get_spec(arg_infos[1])    # (...batch, kv_seqlen, head, hidden)
-        out_sharding = NamedSharding(mesh, PartitionSpec(*q_spec))
-        softmax_aux_sharding = NamedSharding(
-            mesh, PartitionSpec(*q_spec[:-3], q_spec[-2], q_spec[-3], k_spec[-3]))
-        rng_state_sharding = NamedSharding(mesh, PartitionSpec(get_all_mesh_axes(), None))
-        return (out_sharding, softmax_aux_sharding, rng_state_sharding)
-
-    @staticmethod
-    def partition(attn_bias_type, attn_mask_type, scaling_factor, dropout_probability, is_training,
-                  mesh, arg_infos, result_infos):
-        del result_infos
-        q_spec = get_spec(arg_infos[0])    # (...batch, q_seqlen, head, hidden)
-        k_spec = get_spec(arg_infos[1])    # (...batch, kv_seqlen, head, hidden)
-        out_sharding = NamedSharding(mesh, PartitionSpec(*q_spec))
-        softmax_aux_sharding = NamedSharding(
-            mesh, PartitionSpec(*q_spec[:-3], q_spec[-2], q_spec[-3], k_spec[-3]))
-        rng_state_sharding = seed_sharding = NamedSharding(mesh,
-                                                           PartitionSpec(get_all_mesh_axes(), None))
-        arg_shardings = tuple([arg_i.sharding for arg_i in arg_infos[:-1]] + [seed_sharding])
-        out_shardings = (out_sharding, softmax_aux_sharding, rng_state_sharding)
-        impl = partial(FusedAttnFwdPrimitive.impl,
-                       attn_bias_type=attn_bias_type,
-                       attn_mask_type=attn_mask_type,
-                       scaling_factor=scaling_factor,
-                       dropout_probability=dropout_probability,
-                       is_training=is_training)
-        return mesh, impl, out_shardings, arg_shardings
-
-
-register_primitive(FusedAttnFwdPrimitive)
-=======
 def fused_attn_bwd_kvpacked(q: jnp.ndarray, kv: jnp.ndarray, bias: jnp.ndarray,
                             softmax_aux: jnp.ndarray, rng_state: jnp.ndarray, output: jnp.ndarray,
                             doutput: jnp.ndarray, q_seqlen: jnp.ndarray, kv_seqlen: jnp.ndarray,
@@ -3142,7 +2491,6 @@
         dropout_probability=dropout_probability,
         is_training=is_training)
     return dq, dkv, dbias
->>>>>>> c1a68f6c
 
 
 def fused_attn_fwd(q: jnp.ndarray, k: jnp.ndarray, v: jnp.ndarray, bias: jnp.ndarray,
@@ -3160,230 +2508,6 @@
         assert bias is None
         bias = jnp.zeros(0, dtype=q.dtype)
 
-<<<<<<< HEAD
-    return FusedAttnFwdPrimitive.outer_primitive.bind(q,
-                                                      k,
-                                                      v,
-                                                      bias,
-                                                      q_seqlen,
-                                                      kv_seqlen,
-                                                      seed,
-                                                      attn_bias_type=attn_bias_type,
-                                                      attn_mask_type=attn_mask_type,
-                                                      scaling_factor=scaling_factor,
-                                                      dropout_probability=dropout_probability,
-                                                      is_training=is_training)
-
-
-class FusedAttnBwdPrimitive(BasePrimitive):
-    """
-    Fused Attention Backward Primitive
-    """
-    name = "te_fused_attn_backward"
-    multiple_results = True
-    impl_static_args = (10, 11, 12, 13, 14)
-    inner_primitive = None
-    outer_primitive = None
-
-    @staticmethod
-    def abstract(q_aval, k_aval, v_aval, bias_aval, softmax_aux_aval, rng_state_aval, output_aval,
-                 doutput_aval, q_cu_seqlen_aval, kv_cu_seqlen_aval, *, attn_bias_type,
-                 attn_mask_type, scaling_factor, dropout_probability, is_training):
-        """
-        Fused attention bwd abstract
-        """
-        del softmax_aux_aval, rng_state_aval, output_aval
-
-        q_dtype = dtypes.canonicalize_dtype(q_aval.dtype)
-        k_dtype = dtypes.canonicalize_dtype(k_aval.dtype)
-        v_dtype = dtypes.canonicalize_dtype(v_aval.dtype)
-        bias_dtype = dtypes.canonicalize_dtype(bias_aval.dtype)
-        doutput_dtype = dtypes.canonicalize_dtype(doutput_aval.dtype)
-        assert q_dtype == k_dtype == v_dtype == bias_dtype == doutput_dtype
-        assert q_cu_seqlen_aval.dtype == kv_cu_seqlen_aval.dtype
-
-        *q_batch_shape, q_max_seqlen, attn_heads, q_head_dim = q_aval.shape
-        *kv_batch_shape, kv_max_seqlen, num_gqa_groups, kv_head_dim = k_aval.shape
-        assert q_batch_shape == kv_batch_shape
-        assert q_head_dim == kv_head_dim
-        assert k_aval.shape == v_aval.shape
-
-        if attn_bias_type == NVTE_Bias_Type.NVTE_NO_BIAS:
-            bias_batch = bias_heads = 0
-        else:
-            *bias_batch_shape, bias_heads, _, _ = bias_aval.shape
-            bias_batch = reduce(operator.mul, bias_batch_shape)
-
-        input_batch = reduce(operator.mul, q_batch_shape)
-        wkspace_shape, wkspace_dtype = \
-            transformer_engine_jax.get_fused_attn_bwd_workspace_sizes(
-                input_batch, bias_batch, q_max_seqlen, kv_max_seqlen,
-                attn_heads, num_gqa_groups, bias_heads, q_head_dim,
-                scaling_factor, dropout_probability, attn_bias_type, attn_mask_type,
-                jax_dtype_to_te_dtype(q_aval.dtype), is_training
-            )
-
-        dq_aval = q_aval.update(shape=q_aval.shape, dtype=q_dtype)
-        dk_aval = k_aval.update(shape=k_aval.shape, dtype=k_dtype)
-        dv_aval = v_aval.update(shape=v_aval.shape, dtype=v_dtype)
-        dbias_aval = bias_aval.update(shape=bias_aval.shape, dtype=bias_dtype)
-        wkspace_aval = q_aval.update(shape=wkspace_shape,
-                                     dtype=te_dtype_to_jax_dtype(wkspace_dtype))
-
-        return dq_aval, dk_aval, dv_aval, dbias_aval, wkspace_aval
-
-    @staticmethod
-    def outer_abstract(*args, **kwargs):
-        """
-        Fused attention fwd outer primitive abstract
-        """
-        dq_aval, dk_aval, dv_aval, dbias_aval, _ = \
-            FusedAttnBwdPrimitive.abstract(*args, **kwargs)
-        return dq_aval, dk_aval, dv_aval, dbias_aval
-
-    @staticmethod
-    def lowering(ctx, q, k, v, bias, softmax_aux, rng_state, output, doutput, q_cu_seqlen,
-                 kv_cu_seqlen, *, attn_bias_type, attn_mask_type, scaling_factor,
-                 dropout_probability, is_training):
-        """
-        Fused attention bwd lowering rules
-        """
-        operands = [
-            q, k, v, bias, softmax_aux, rng_state, output, doutput, q_cu_seqlen, kv_cu_seqlen
-        ]
-        operand_shapes = map(lambda x: x.type.shape, operands)
-        out_types = [
-            ir.RankedTensorType.get(output.shape, mlir.dtype_to_ir_type(output.dtype))
-            for output in ctx.avals_out
-        ]
-
-        args = CustomCallArgsWrapper(out_types, operands, operand_shapes)
-
-        q_aval, k_aval, v_aval, bias_aval, *_ = ctx.avals_in
-        *batch_shape, q_max_seqlen, attn_heads, head_dim = q_aval.shape
-        *_, kv_max_seqlen, num_gqa_groups, _ = k_aval.shape
-        assert k_aval.shape == v_aval.shape
-        input_batch = reduce(operator.mul, batch_shape)
-
-        if attn_bias_type == NVTE_Bias_Type.NVTE_NO_BIAS:
-            bias_batch = bias_heads = 0
-        else:
-            *bias_batch_shape, bias_heads, _, _ = bias_aval.shape
-            bias_batch = reduce(operator.mul, bias_batch_shape)
-
-        wkspace_aval = ctx.avals_out[-1]
-
-        opaque = transformer_engine_jax.pack_fused_attn_descriptor(
-            input_batch, bias_batch, q_max_seqlen, kv_max_seqlen,
-            attn_heads, num_gqa_groups, bias_heads, head_dim,
-            wkspace_aval.size, scaling_factor, dropout_probability, attn_bias_type, attn_mask_type,
-            jax_dtype_to_te_dtype(q_aval.dtype), jax_dtype_to_te_dtype(wkspace_aval.dtype),
-            is_training)
-
-        out = custom_caller(FusedAttnBwdPrimitive.name, args, opaque, has_side_effect=False)
-
-        return out
-
-    @staticmethod
-    def impl(q, k, v, bias, softmax_aux, rng_state, output, doutput, q_seqlen, kv_seqlen,
-             attn_bias_type, attn_mask_type, scaling_factor, dropout_probability, is_training):
-        assert FusedAttnBwdPrimitive.inner_primitive is not None
-
-        q_cu_seqlen = generate_cu_seqlen(q_seqlen)
-        kv_cu_seqlen = generate_cu_seqlen(kv_seqlen)
-
-        dq, dk, dv, dbias, _ = FusedAttnBwdPrimitive.inner_primitive.bind(
-            q,
-            k,
-            v,
-            bias,
-            softmax_aux,
-            rng_state,
-            output,
-            doutput,
-            q_cu_seqlen,
-            kv_cu_seqlen,
-            attn_bias_type=attn_bias_type,
-            attn_mask_type=attn_mask_type,
-            scaling_factor=scaling_factor,
-            dropout_probability=dropout_probability,
-            is_training=is_training)
-        return dq, dk, dv, dbias
-
-    @staticmethod
-    def batcher(batched_args, batch_dims, *, attn_bias_type, attn_mask_type, scaling_factor,
-                dropout_probability, is_training):
-        _check_valid_batch_dims(batch_dims)
-        assert FusedAttnBwdPrimitive.outer_primitive is not None
-        q_bdim, k_bdim, v_bdim, *_ = batch_dims
-
-        out_bdims = q_bdim, k_bdim, v_bdim, q_bdim
-        return FusedAttnBwdPrimitive.outer_primitive.bind(*batched_args,
-                                                          attn_bias_type=attn_bias_type,
-                                                          attn_mask_type=attn_mask_type,
-                                                          scaling_factor=scaling_factor,
-                                                          dropout_probability=dropout_probability,
-                                                          is_training=is_training), out_bdims
-
-    @staticmethod
-    def infer_sharding_from_operands(attn_bias_type, attn_mask_type, scaling_factor,
-                                     dropout_probability, is_training, mesh, arg_infos,
-                                     result_infos):
-        del attn_bias_type, attn_mask_type, scaling_factor
-        del dropout_probability, is_training, result_infos
-        q_spec = get_spec(arg_infos[0])
-        k_spec = get_spec(arg_infos[1])
-        v_spec = get_spec(arg_infos[2])
-        bias_spec = get_spec(arg_infos[3])
-        dq_sharding = NamedSharding(mesh, PartitionSpec(*q_spec))
-        dk_sharding = NamedSharding(mesh, PartitionSpec(*k_spec))
-        dv_sharding = NamedSharding(mesh, PartitionSpec(*v_spec))
-        dbias_sharding = NamedSharding(mesh, PartitionSpec(*bias_spec))
-        return (dq_sharding, dk_sharding, dv_sharding, dbias_sharding)
-
-    @staticmethod
-    def partition(attn_bias_type, attn_mask_type, scaling_factor, dropout_probability, is_training,
-                  mesh, arg_infos, result_infos):
-        del result_infos
-        q_spec = get_spec(arg_infos[0])
-        k_spec = get_spec(arg_infos[1])
-        v_spec = get_spec(arg_infos[2])
-        bias_spec = get_spec(arg_infos[3])
-        dq_sharding = NamedSharding(mesh, PartitionSpec(*q_spec))
-        dk_sharding = NamedSharding(mesh, PartitionSpec(*k_spec))
-        dv_sharding = NamedSharding(mesh, PartitionSpec(*v_spec))
-        dbias_sharding = NamedSharding(mesh, PartitionSpec(*bias_spec))
-        arg_shardings = tuple(arg_i.sharding for arg_i in arg_infos)
-        out_shardings = (dq_sharding, dk_sharding, dv_sharding, dbias_sharding)
-
-        def sharded_impl(q, k, v, bias, softmax_aux, rng_state, output, doutput, q_cu_seqlen,
-                         kv_cu_seqlen):
-            local_dq, local_dk, local_dv, local_dbias = FusedAttnBwdPrimitive.impl(
-                q,
-                k,
-                v,
-                bias,
-                softmax_aux,
-                rng_state,
-                output,
-                doutput,
-                q_cu_seqlen,
-                kv_cu_seqlen,
-                attn_bias_type=attn_bias_type,
-                attn_mask_type=attn_mask_type,
-                scaling_factor=scaling_factor,
-                dropout_probability=dropout_probability,
-                is_training=is_training)
-            global_dbias = local_dbias
-            if attn_bias_type is not NVTE_Bias_Type.NVTE_NO_BIAS:
-                global_dbias = all_reduce_sum_along_dp_fsdp(local_dbias)
-            return local_dq, local_dk, local_dv, global_dbias
-
-        return mesh, sharded_impl, out_shardings, arg_shardings
-
-
-register_primitive(FusedAttnBwdPrimitive)
-=======
     return FusedAttnFwdPrimitive.outer_primitive.bind(
         q,
         k,
@@ -3398,7 +2522,6 @@
         scaling_factor=scaling_factor,
         dropout_probability=dropout_probability,
         is_training=is_training)
->>>>>>> c1a68f6c
 
 
 def fused_attn_bwd(q: jnp.ndarray, k: jnp.ndarray, v: jnp.ndarray, bias: jnp.ndarray,
