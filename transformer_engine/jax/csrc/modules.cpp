/*************************************************************************
 * Copyright (c) 2022-2024, NVIDIA CORPORATION & AFFILIATES. All rights reserved.
 *
 * See LICENSE for license information.
 ************************************************************************/

#include "jax/csrc/modules.h"

#include <cublasLt.h>
#include <cublas_v2.h>
#include <cuda_runtime_api.h>
#include <cudnn.h>

#include <functional>
#include <numeric>
#include <stdexcept>
#include <string>
#include <vector>

#include "common/common.h"
#include "common/util/cuda_runtime.h"
#include "transformer_engine/activation.h"
#include "transformer_engine/cast.h"
#include "transformer_engine/fused_attn.h"
#include "transformer_engine/layer_norm.h"
#include "transformer_engine/rmsnorm.h"
#include "transformer_engine/softmax.h"
#include "transformer_engine/transformer_engine.h"
#include "transformer_engine/transpose.h"
#include "utils.h"

namespace transformer_engine {
namespace jax {

inline bool use_fp8(DType type) { return type == DType::kFloat8E4M3 || type == DType::kFloat8E5M2; }

<<<<<<< HEAD
// Calculation total workspace size based on the give workspace shape and type.
inline size_t calculate_wk_size(const NVTEShape &shape, const DType type) {
    size_t total_size = std::accumulate(shape.data, shape.data + shape.ndim, typeToSize(type),
                                        std::multiplies<size_t>());
    return total_size;
=======
std::vector<size_t> MakeShapeVector(NVTEShape shape) {
    return std::vector<size_t>(shape.data, shape.data + shape.ndim);
>>>>>>> 44574def
}

template <typename T>
pybind11::bytes PackOpaque(const T &descriptor) {
    auto str = std::string(reinterpret_cast<const char *>(&descriptor), sizeof(T));
    return pybind11::bytes(str);
}

template <typename T>
const T *UnpackOpaque(const char *opaque, size_t opaque_len) {
    if (opaque_len != sizeof(T)) {
        throw std::runtime_error("Invalid opaque object size");
    }
    return reinterpret_cast<const T *>(opaque);
}

pybind11::bytes PackCustomCallCommonDescriptor(const std::vector<size_t> &shape, DType in_dtype,
                                               DType out_dtype) {
    CustomCallCommonDescriptor desc;
    desc.shape.from_vector(shape);
    desc.in_dtype = in_dtype;
    desc.out_dtype = out_dtype;
    return PackOpaque(desc);
}

pybind11::bytes PackCustomCallNormDescriptor(size_t batch_size, size_t hidden_size,
                                             size_t wkspace_size, size_t barrier_size,
                                             size_t *dgamma_part_sizes, size_t *dbeta_part_sizes,
                                             DType x_dtype, DType w_dtype,
                                             DType wkspace_dtype, DType barrier_dtype,
                                             DType dgamma_part_dtype, DType dbeta_part_dtype,
                                             bool zero_centered_gamma, float eps, int sm_margin) {
    return PackOpaque(CustomCallNormDescriptor{batch_size, hidden_size, wkspace_size, barrier_size,
                                               dgamma_part_sizes, dbeta_part_sizes,
                                               x_dtype, w_dtype, wkspace_dtype, barrier_dtype,
                                               dgamma_part_dtype, dbeta_part_dtype,
                                               zero_centered_gamma, eps, sm_margin});
}

pybind11::bytes PackCustomCallSoftmaxDescriptor(size_t batch_size, size_t padding_size,
                                                size_t head_dim, size_t q_seqlen, size_t k_seqlen,
                                                DType dtype, float scale_factor) {
    return PackOpaque(SoftmaxDescriptor{batch_size, padding_size, head_dim, q_seqlen, k_seqlen,
                                        dtype, scale_factor});
}

pybind11::bytes PackCustomCallFusedAttnDescriptor(
    size_t batch_size, size_t q_max_seqlen, size_t kv_max_seqlen,
    size_t num_heads, size_t num_gqa_groups, size_t head_dim, size_t wkspace_size,
    float scaling_factor, float dropout_probability,
    NVTE_Bias_Type bias_type, NVTE_Mask_Type mask_type,
    DType dtype, DType wkspace_dtype, bool is_training) {
    return PackOpaque(CustomCallFusedAttnDescriptor{
        batch_size, q_max_seqlen, kv_max_seqlen, num_heads, num_gqa_groups, head_dim, wkspace_size,
        scaling_factor, dropout_probability, bias_type, mask_type, dtype, wkspace_dtype,
        is_training});
}

void TransposeImpl(void *input, size_t rows, size_t cols, DType dtype, cudaStream_t stream,
                   void *output) {
    auto input_shape = std::vector<size_t>{rows, cols};
    auto output_shape = std::vector<size_t>{cols, rows};

    auto input_tensor = TensorWrapper(input, input_shape, dtype);
    auto transposed_tensor = TensorWrapper(output, output_shape, dtype);

    nvte_transpose(input_tensor.data(), transposed_tensor.data(), stream);
}

void Transpose(cudaStream_t stream, void **buffers, const char *opaque, size_t opaque_len) {
    void *input = buffers[0];
    void *output = buffers[1];

    const auto &desc = *UnpackOpaque<CustomCallCommonDescriptor>(opaque, opaque_len);
    auto rows = desc.shape.dims[0];
    auto cols = desc.shape.dims[1];
    assert(desc.in_dtype == desc.out_dtype);
    auto dtype = desc.out_dtype;

    TransposeImpl(input, rows, cols, dtype, stream, output);
}

void CastTranspose(cudaStream_t stream, void **buffers, const char *opaque, size_t opaque_len) {
    auto *input = buffers[0];
    float *amax = reinterpret_cast<float *>(buffers[1]);
    float *scale = reinterpret_cast<float *>(buffers[2]);
    float *scale_inv = reinterpret_cast<float *>(buffers[3]);
    auto *input_cast = buffers[4];
    auto *input_cast_trans = buffers[5];
    float *amax_out = reinterpret_cast<float *>(buffers[6]);
    assert(amax == amax_out);

    const auto &desc = *UnpackOpaque<CustomCallCommonDescriptor>(opaque, opaque_len);
    if (!use_fp8(desc.out_dtype)) {
        scale = nullptr;
        scale_inv = nullptr;
        amax_out = nullptr;
    }
    auto m = desc.shape.dims[0];
    auto n = desc.shape.dims[1];
    auto input_shape = std::vector<size_t>{m, n};
    auto input_trans_shape = std::vector<size_t>{n, m};

    auto input_tensor = TensorWrapper(input, input_shape, desc.in_dtype);
    auto input_cast_tensor =
        TensorWrapper(input_cast, input_shape, desc.out_dtype, amax_out, scale, scale_inv);
    auto input_cast_trans_tensor = TensorWrapper(input_cast_trans, input_trans_shape,
                                                 desc.out_dtype, amax_out, scale, scale_inv);

    nvte_cast_transpose(input_tensor.data(), input_cast_tensor.data(),
                        input_cast_trans_tensor.data(), stream);
}

void GeluImpl(void *input, size_t m, size_t n, DType in_dtype, DType out_dtype, float *scale,
              cudaStream_t stream, float *scale_inverse, float *amax, void *output) {
    auto input_shape = std::vector<size_t>{m, n};
    auto output_shape = std::vector<size_t>{m, n};

    auto input_tensor = TensorWrapper(input, input_shape, static_cast<DType>(in_dtype));

    auto output_tensor = TensorWrapper(output, output_shape, static_cast<DType>(out_dtype), amax,
                                       scale, scale_inverse);

    nvte_gelu(input_tensor.data(), output_tensor.data(), stream);
}

void Gelu(cudaStream_t stream, void **buffers, const char *opaque, size_t opaque_len) {
    auto *input = buffers[0];
    auto *output = buffers[1];

    const auto &desc = *UnpackOpaque<CustomCallCommonDescriptor>(opaque, opaque_len);
    auto m = desc.shape.dims[0];
    auto n = desc.shape.dims[1];

    GeluImpl(input, m, n, desc.in_dtype, desc.out_dtype, nullptr, stream, nullptr, nullptr, output);
}

void GeluFP8(cudaStream_t stream, void **buffers, const char *opaque, size_t opaque_len) {
    auto *input = buffers[0];
    float *amax = reinterpret_cast<float *>(buffers[1]);
    float *scale = reinterpret_cast<float *>(buffers[2]);
    float *scale_inv = reinterpret_cast<float *>(buffers[3]);
    auto *output = buffers[4];
    float *amax_out = reinterpret_cast<float *>(buffers[5]);
    assert(amax == amax_out);

    const auto &desc = *UnpackOpaque<CustomCallCommonDescriptor>(opaque, opaque_len);
    if (!use_fp8(desc.out_dtype)) {
        scale = nullptr;
        scale_inv = nullptr;
        amax_out = nullptr;
    }
    auto m = desc.shape.dims[0];
    auto n = desc.shape.dims[1];

    GeluImpl(input, m, n, desc.in_dtype, desc.out_dtype, scale, stream, scale_inv, amax_out,
             output);
}

void DGelu(cudaStream_t stream, void **buffers, const char *opaque, size_t opaque_len) {
    auto *input = buffers[0];
    auto *gelu_input = buffers[1];
    auto *output = buffers[2];

    const auto &desc = *UnpackOpaque<CustomCallCommonDescriptor>(opaque, opaque_len);
    auto m = desc.shape.dims[0];
    auto n = desc.shape.dims[1];
    auto input_shape = std::vector<size_t>{m, n};
    auto gelu_input_shape = std::vector<size_t>{m, n};
    auto output_shape = std::vector<size_t>{m, n};

    auto input_tensor = TensorWrapper(input, input_shape, desc.in_dtype);
    auto gelu_input_tensor = TensorWrapper(gelu_input, gelu_input_shape, desc.in_dtype);
    auto output_tensor = TensorWrapper(output, output_shape, desc.out_dtype);

    nvte_dgelu(input_tensor.data(), gelu_input_tensor.data(), output_tensor.data(), stream);
}

void DGeluDBiasCastTranspose(cudaStream_t stream, void **buffers, const char *opaque,
                             size_t opaque_len) {
    auto *input = buffers[0];
    auto *gelu_input = buffers[1];
    float *amax = reinterpret_cast<float *>(buffers[2]);
    float *scale = reinterpret_cast<float *>(buffers[3]);
    float *scale_inv = reinterpret_cast<float *>(buffers[4]);
    auto *output = buffers[5];
    auto *output_trans = buffers[6];
    auto *dbias = buffers[7];
    float *amax_out = reinterpret_cast<float *>(buffers[8]);

    const auto &desc = *UnpackOpaque<CustomCallCommonDescriptor>(opaque, opaque_len);
    assert(amax == amax_out);
    if (!use_fp8(desc.out_dtype)) {
        scale = nullptr;
        scale_inv = nullptr;
        amax_out = nullptr;
    }
    auto m = desc.shape.dims[0];
    auto n = desc.shape.dims[1];
    auto input_shape = std::vector<size_t>{m, n};
    auto gelu_input_shape = std::vector<size_t>{m, n};
    auto output_shape = std::vector<size_t>{m, n};
    auto output_trans_shape = std::vector<size_t>{n, m};
    auto dbias_shape = std::vector<size_t>{n};

    auto input_tensor = TensorWrapper(input, input_shape, desc.in_dtype);
    auto gelu_input_tensor = TensorWrapper(gelu_input, gelu_input_shape, desc.in_dtype);
    auto output_tensor =
        TensorWrapper(output, output_shape, desc.out_dtype, amax_out, scale, scale_inv);
    auto output_trans_tensor =
        TensorWrapper(output_trans, output_trans_shape, desc.out_dtype, amax_out, scale, scale_inv);
    auto dbias_tensor = TensorWrapper(dbias, dbias_shape, desc.in_dtype);

    // Create uninitialized workspace, and init them on the first
    TensorWrapper dummy_workspace;

    nvte_cast_transpose_dbias_dgelu(input_tensor.data(), gelu_input_tensor.data(),
                                    output_tensor.data(), output_trans_tensor.data(),
                                    dbias_tensor.data(), dummy_workspace.data(), stream);

    size_t workspace_size = calculate_wk_size(dummy_workspace.shape(), dummy_workspace.dtype());
    void *workspace_ptr = WorkspaceManager::Instance().GetWorkspace(workspace_size);

    auto workspace = TensorWrapper(workspace_ptr, dummy_workspace.shape(), dummy_workspace.dtype());

    nvte_cast_transpose_dbias_dgelu(input_tensor.data(), gelu_input_tensor.data(),
                                    output_tensor.data(), output_trans_tensor.data(),
                                    dbias_tensor.data(), workspace.data(), stream);
}

void GatedGeluImpl(void *input, size_t m, size_t n, DType in_dtype, DType out_dtype, float *scale,
                   cudaStream_t stream, float *scale_inverse, float *amax, void *output) {
    auto input_shape = std::vector<size_t>{m, n * 2};
    auto output_shape = std::vector<size_t>{m, n};

    auto input_tensor = TensorWrapper(input, input_shape, static_cast<DType>(in_dtype));

    auto output_tensor = TensorWrapper(output, output_shape, static_cast<DType>(out_dtype), amax,
                                       scale, scale_inverse);

    nvte_geglu(input_tensor.data(), output_tensor.data(), stream);
}

void GatedGelu(cudaStream_t stream, void **buffers, const char *opaque, size_t opaque_len) {
    auto *input = buffers[0];
    auto *output = buffers[1];

    const auto &desc = *UnpackOpaque<CustomCallCommonDescriptor>(opaque, opaque_len);
    auto m = desc.shape.dims[0];
    auto n = desc.shape.dims[1];

    GatedGeluImpl(input, m, n, desc.in_dtype, desc.out_dtype, nullptr, stream, nullptr, nullptr,
                  output);
}

void GatedGeluFP8(cudaStream_t stream, void **buffers, const char *opaque, size_t opaque_len) {
    auto *input = buffers[0];
    float *amax = reinterpret_cast<float *>(buffers[1]);
    float *scale = reinterpret_cast<float *>(buffers[2]);
    float *scale_inv = reinterpret_cast<float *>(buffers[3]);
    auto *output = buffers[4];
    float *amax_out = reinterpret_cast<float *>(buffers[5]);
    assert(amax == amax_out);

    const auto &desc = *UnpackOpaque<CustomCallCommonDescriptor>(opaque, opaque_len);
    if (!use_fp8(desc.out_dtype)) {
        scale = nullptr;
        scale_inv = nullptr;
        amax_out = nullptr;
    }
    auto m = desc.shape.dims[0];
    auto n = desc.shape.dims[1];

    GatedGeluImpl(input, m, n, desc.in_dtype, desc.out_dtype, scale, stream, scale_inv, amax_out,
                  output);
}

void DGatedGelu(cudaStream_t stream, void **buffers, const char *opaque, size_t opaque_len) {
    auto *input = buffers[0];
    auto *gelu_input = buffers[1];
    auto *output = buffers[2];

    const auto &desc = *UnpackOpaque<CustomCallCommonDescriptor>(opaque, opaque_len);
    auto m = desc.shape.dims[0];
    auto n = desc.shape.dims[1];
    auto input_shape = std::vector<size_t>{m, n};
    auto gelu_input_shape = std::vector<size_t>{m, n * 2};
    auto output_shape = std::vector<size_t>{m, n * 2};

    auto input_tensor = TensorWrapper(input, input_shape, desc.in_dtype);
    auto gelu_input_tensor = TensorWrapper(gelu_input, gelu_input_shape, desc.in_dtype);
    auto output_tensor = TensorWrapper(output, output_shape, desc.out_dtype);

    nvte_dgeglu(input_tensor.data(), gelu_input_tensor.data(), output_tensor.data(), stream);
}

void DGatedGeluCastTranspose(cudaStream_t stream, void **buffers, const char *opaque,
                             size_t opaque_len) {
    auto *input = buffers[0];
    auto *gelu_input = buffers[1];
    float *amax = reinterpret_cast<float *>(buffers[2]);
    float *scale = reinterpret_cast<float *>(buffers[3]);
    float *scale_inv = reinterpret_cast<float *>(buffers[4]);
    auto *output = buffers[5];
    auto *output_trans = buffers[6];
    float *amax_out = reinterpret_cast<float *>(buffers[7]);

    const auto &desc = *UnpackOpaque<CustomCallCommonDescriptor>(opaque, opaque_len);
    assert(amax == amax_out);
    if (!use_fp8(desc.out_dtype)) {
        scale = nullptr;
        scale_inv = nullptr;
        amax_out = nullptr;
    }
    auto m = desc.shape.dims[0];
    auto n = desc.shape.dims[1];
    auto input_shape = desc.shape.to_vector();
    auto gelu_input_shape = std::vector<size_t>{m, n * 2};
    auto output_shape = std::vector<size_t>{m, n * 2};
    auto output_trans_shape = std::vector<size_t>{n * 2, m};

    auto input_tensor = TensorWrapper(input, input_shape, desc.in_dtype);
    auto gelu_input_tensor = TensorWrapper(gelu_input, gelu_input_shape, desc.in_dtype);
    auto output_tensor =
        TensorWrapper(output, output_shape, desc.out_dtype, amax_out, scale, scale_inv);
    auto output_trans_tensor =
        TensorWrapper(output_trans, output_trans_shape, desc.out_dtype, amax_out, scale, scale_inv);

    nvte_dgeglu_cast_transpose(input_tensor.data(), gelu_input_tensor.data(), output_tensor.data(),
                               output_trans_tensor.data(), stream);
}

pybind11::tuple GetLayerNormForwardWorkspaceSizes(
    size_t batch_size, size_t hidden_size, DType in_dtype, DType w_dtype, DType out_dtype,
    bool is_layer_norm, bool zero_centered_gamma, float eps
) {
    auto input_shape = std::vector<size_t>{batch_size, hidden_size};
    auto weight_shape = std::vector<size_t>{hidden_size};
    auto intermediates_shape = std::vector<size_t>{batch_size};

    // empty tensor wrappers are okay just to get workspace size
    auto input_tensor = TensorWrapper(nullptr, input_shape, in_dtype);
    auto gamma_tensor = TensorWrapper(nullptr, weight_shape, in_dtype);
    auto output_tensor = TensorWrapper(nullptr, input_shape, out_dtype);
    auto rsigma_tensor = TensorWrapper(nullptr, intermediates_shape, DType::kFloat32);

    // dummy tensor wrappers that will carry workspace size info later
    TensorWrapper dummy_work_tensor, dummy_barrier_tensor;
    auto num_sm = cudaDevicePropertiesManager::Instance().GetMultiProcessorCount();
    auto layernorm_fwd_func = zero_centered_gamma ? nvte_layernorm1p_fwd : nvte_layernorm_fwd;
    if (is_layer_norm) {
        auto beta_tensor = TensorWrapper(nullptr, weight_shape, w_dtype);
        auto mu_tensor = TensorWrapper(nullptr, intermediates_shape, DType::kFloat32);

        layernorm_fwd_func(input_tensor.data(), gamma_tensor.data(), beta_tensor.data(), eps,
                           output_tensor.data(), mu_tensor.data(), rsigma_tensor.data(), nullptr,
                           num_sm, dummy_work_tensor.data(), dummy_barrier_tensor.data());
    } else {
        NVTE_CHECK(!zero_centered_gamma, "rmsnorm doesn't support zero_centered_gamma.");
        nvte_rmsnorm_fwd(input_tensor.data(), gamma_tensor.data(), eps, output_tensor.data(),
                         rsigma_tensor.data(), nullptr, num_sm, dummy_work_tensor.data(),
                         dummy_barrier_tensor.data());
    }

    auto work_shape = MakeShapeVector(dummy_work_tensor.shape());
    auto barrier_shape = MakeShapeVector(dummy_barrier_tensor.shape());
    return pybind11::make_tuple(std::make_pair(work_shape, dummy_work_tensor.dtype()),
                                std::make_pair(barrier_shape, dummy_barrier_tensor.dtype()));
}

void LayerNormForwardImpl(size_t batch_size, size_t hidden_size,
                          size_t workspace_size, size_t barrier_size,
                          bool zero_centered_gamma, float eps, void *input, DType in_dtype,
                          void *weight, DType w_dtype, void *bias, void *output, DType out_dtype,
                          void *workspace, DType work_dtype, void *barrier, DType barrier_dtype,
                          void *mu, void *rsigma, float *amax, float *scale, float *scale_inv,
                          cudaStream_t stream) {
    auto input_shape = std::vector<size_t>{batch_size, hidden_size};
    auto weight_shape = std::vector<size_t>{hidden_size};
    auto intermediates_shape = std::vector<size_t>{batch_size};
    auto workspace_shape = std::vector<size_t>{workspace_size};
    auto barrier_shape = std::vector<size_t>{barrier_size};
    auto is_layer_norm = (bias) ? true : false;

    auto input_tensor = TensorWrapper(input, input_shape, in_dtype);
    auto gamma_tensor = TensorWrapper(weight, weight_shape, in_dtype);

    // assume output dtype = input dtype
    // If we need mixed I/O precision in the future, we need an additional
    // parameter for output type
    auto output_tensor = TensorWrapper(output, input_shape, out_dtype, amax, scale, scale_inv);
    auto rsigma_tensor = TensorWrapper(rsigma, intermediates_shape, DType::kFloat32);

    auto num_sm = cudaDevicePropertiesManager::Instance().GetMultiProcessorCount();
    auto layernorm_fwd_func = zero_centered_gamma ? nvte_layernorm1p_fwd : nvte_layernorm_fwd;

    auto workspace_tensor = TensorWrapper(workspace, workspace_shape, work_dtype);
    auto barrier_tensor = TensorWrapper(barrier, barrier_shape, barrier_dtype);

    if (is_layer_norm) {
        auto beta_tensor = TensorWrapper(bias, weight_shape, w_dtype);
        auto mu_tensor = TensorWrapper(mu, intermediates_shape, DType::kFloat32);

        layernorm_fwd_func(input_tensor.data(), gamma_tensor.data(), beta_tensor.data(), eps,
                           output_tensor.data(), mu_tensor.data(), rsigma_tensor.data(), stream,
                           num_sm, workspace_tensor.data(), barrier_tensor.data());
    } else {
        NVTE_CHECK(!zero_centered_gamma, "rmsnorm doesn't support zero_centered_gamma.");
        nvte_rmsnorm_fwd(input_tensor.data(), gamma_tensor.data(), eps, output_tensor.data(),
                         rsigma_tensor.data(), stream, num_sm, workspace_tensor.data(),
                         barrier_tensor.data());
    }
}

<<<<<<< HEAD
    size_t workspace_size =
        calculate_wk_size(dummy_workspace_tensor.shape(), dummy_workspace_tensor.dtype()) +
        calculate_wk_size(dummy_barrier_tensor.shape(), dummy_barrier_tensor.dtype());

    void *workspace = WorkspaceManager::Instance().GetWorkspace(workspace_size);
=======
pybind11::tuple GetLayerNormBackwardWorkspaceSizes(
    size_t batch_size, size_t hidden_size, DType in_dtype, DType w_dtype, bool is_layer_norm,
    bool zero_centered_gamma, float eps
) {
    auto input_shape = std::vector<size_t>{batch_size, hidden_size};
    auto weight_shape = std::vector<size_t>{hidden_size};
    auto intermediates_shape = std::vector<size_t>{batch_size};
    auto intermediates_dtype = DType::kFloat32;
>>>>>>> 44574def

    // empty tensor wrappers are okay just to get workspace size
    auto dz_tensor = TensorWrapper(nullptr, input_shape, in_dtype);
    auto rsigma_tensor = TensorWrapper(nullptr, intermediates_shape, intermediates_dtype);
    auto x_tensor = TensorWrapper(nullptr, input_shape, in_dtype);
    auto gamma_tensor = TensorWrapper(nullptr, weight_shape, w_dtype);
    auto xgrad_tensor = TensorWrapper(nullptr, input_shape, in_dtype);
    auto wgrad_tensor = TensorWrapper(nullptr, weight_shape, w_dtype);

    // dummy tensor wrappers that will carry workspace size info later
    TensorWrapper dummy_work_tensor, dummy_barrier_tensor;
    TensorWrapper dummy_dgamma_part_tensor, dummy_dbeta_part_tensor;
    auto num_sm = cudaDevicePropertiesManager::Instance().GetMultiProcessorCount();
    auto layernorm_bwd_func = zero_centered_gamma ? nvte_layernorm1p_bwd : nvte_layernorm_bwd;

    // initialize dBeta information here -- layernorm will modify but RMSnorm will not
    std::vector<size_t> dbeta_part_shape;
    if (is_layer_norm) {
        auto mu_tensor = TensorWrapper(nullptr, intermediates_shape, intermediates_dtype);
        auto dbeta_tensor = TensorWrapper(nullptr, weight_shape, w_dtype);

        layernorm_bwd_func(dz_tensor.data(), x_tensor.data(), mu_tensor.data(),
                           rsigma_tensor.data(), gamma_tensor.data(), xgrad_tensor.data(),
                           wgrad_tensor.data(), dbeta_tensor.data(),
                           dummy_dgamma_part_tensor.data(), dummy_dbeta_part_tensor.data(), nullptr,
                           num_sm, dummy_work_tensor.data(), dummy_barrier_tensor.data());

        dbeta_part_shape = MakeShapeVector(dummy_dbeta_part_tensor.shape());
    } else {
        NVTE_CHECK(!zero_centered_gamma, "rmsnorm doesn't support zero_centered_gamma.");
        nvte_rmsnorm_bwd(dz_tensor.data(), x_tensor.data(), rsigma_tensor.data(),
                         gamma_tensor.data(), xgrad_tensor.data(), wgrad_tensor.data(),
                         dummy_dgamma_part_tensor.data(), nullptr,
                         num_sm, dummy_work_tensor.data(), dummy_barrier_tensor.data());

        dbeta_part_shape = std::vector<size_t>{0, 0};
    }

    auto work_shape = MakeShapeVector(dummy_work_tensor.shape());
    auto barrier_shape = MakeShapeVector(dummy_barrier_tensor.shape());
    auto dgamma_part_shape = MakeShapeVector(dummy_dgamma_part_tensor.shape());
    return pybind11::make_tuple(std::make_pair(work_shape, dummy_work_tensor.dtype()),
                                std::make_pair(barrier_shape, dummy_barrier_tensor.dtype()),
                                std::make_pair(dgamma_part_shape, dummy_dgamma_part_tensor.dtype()),
                                std::make_pair(dbeta_part_shape, dummy_dbeta_part_tensor.dtype()));
}

void LayerNormBackwardImpl(size_t batch_size, size_t hidden_size,
                           size_t wkspace_size, size_t barrier_size,
                           size_t *dgamma_part_sizes, size_t *dbeta_part_sizes,
                           bool zero_centered_gamma, float eps,
                           void *input, DType in_dtype, void *weight, DType w_dtype, void *ograd,
                           void *workspace, DType wkspace_dtype, void *barrier, DType barrier_dtype,
                           void *mu, void *rsigma, void *xgrad, void *wgrad, void *dbeta,
                           void *dgamma_part, DType dgamma_dtype,
                           void* dbeta_part, DType dbeta_dtype,
                           cudaStream_t stream) {
    auto input_shape = std::vector<size_t>{batch_size, hidden_size};
    auto weight_shape = std::vector<size_t>{hidden_size};
    auto intermediates_shape = std::vector<size_t>{batch_size};
    auto intermediates_dtype = DType::kFloat32;
    auto is_layer_norm = (dbeta) ? true : false;

    // assume input type = output type
    auto *grad_output = ograd;
    auto x_dtype = in_dtype;
    auto dz_tensor = TensorWrapper(grad_output, input_shape, x_dtype);

    auto rsigma_tensor = TensorWrapper(rsigma, intermediates_shape, intermediates_dtype);

    auto *x = input;
    auto x_tensor = TensorWrapper(x, input_shape, x_dtype);

    auto gamma_tensor = TensorWrapper(weight, weight_shape, w_dtype);
    auto xgrad_tensor = TensorWrapper(xgrad, input_shape, x_dtype);
    auto wgrad_tensor = TensorWrapper(wgrad, weight_shape, w_dtype);

    auto num_sm = cudaDevicePropertiesManager::Instance().GetMultiProcessorCount();
    auto layernorm_bwd_func = zero_centered_gamma ? nvte_layernorm1p_bwd : nvte_layernorm_bwd;

<<<<<<< HEAD
        dbeta_part_size = dummy_dbeta_part_tensor.shape().data[0] *
                          dummy_dbeta_part_tensor.shape().data[1] *
                          typeToSize(dummy_dbeta_part_tensor.dtype());
    } else {
        nvte_rmsnorm_bwd(dz_tensor.data(), x_tensor.data(), rsigma_tensor.data(),
                         gamma_tensor.data(), xgrad_tensor.data(), wgrad_tensor.data(),
                         dummy_dgamma_part_tensor.data(), stream, num_sm,
                         dummy_workspace_tensor.data(), dummy_barrier_tensor.data());
    }

    size_t workspace_size =
        calculate_wk_size(dummy_workspace_tensor.shape(), dummy_workspace_tensor.dtype());
    size_t barrier_size =
        calculate_wk_size(dummy_barrier_tensor.shape(), dummy_barrier_tensor.dtype());
    size_t dgamma_part_size =
        calculate_wk_size(dummy_dgamma_part_tensor.shape(), dummy_dgamma_part_tensor.dtype());

    auto [workspace, dgamma_part, dbeta_part, barrier] = WorkspaceManager::Instance().GetWorkspace(
        workspace_size, dgamma_part_size, dbeta_part_size, barrier_size);

    auto workspace_tensor =
        TensorWrapper(workspace, dummy_workspace_tensor.shape(), dummy_workspace_tensor.dtype());

    auto barrier_tensor =
        TensorWrapper(barrier, dummy_barrier_tensor.shape(), dummy_barrier_tensor.dtype());

    auto dgamma_part_tensor = TensorWrapper(dgamma_part, dummy_dgamma_part_tensor.shape(),
                                            dummy_dgamma_part_tensor.dtype());
=======
    auto workspace_shape = std::vector<size_t>{wkspace_size};
    auto workspace_tensor = TensorWrapper(workspace, workspace_shape, wkspace_dtype);
    auto barrier_shape = std::vector<size_t>{barrier_size};
    auto barrier_tensor = TensorWrapper(barrier, barrier_shape, barrier_dtype);
    auto dgamma_part_shape = std::vector<size_t>{dgamma_part_sizes[0], dgamma_part_sizes[1]};
    auto dgamma_part_tensor = TensorWrapper(dgamma_part, dgamma_part_shape, dgamma_dtype);
>>>>>>> 44574def

    if (is_layer_norm) {
        auto mu_tensor = TensorWrapper(mu, intermediates_shape, intermediates_dtype);
        auto dbeta_tensor = TensorWrapper(dbeta, weight_shape, w_dtype);
        auto dbeta_part_shape = std::vector<size_t>{dbeta_part_sizes[0], dbeta_part_sizes[1]};
        auto dbeta_part_tensor = TensorWrapper(dbeta_part, dbeta_part_shape, dbeta_dtype);

        layernorm_bwd_func(dz_tensor.data(), x_tensor.data(), mu_tensor.data(),
                           rsigma_tensor.data(), gamma_tensor.data(), xgrad_tensor.data(),
                           wgrad_tensor.data(), dbeta_tensor.data(), dgamma_part_tensor.data(),
                           dbeta_part_tensor.data(), stream, num_sm, workspace_tensor.data(),
                           barrier_tensor.data());
    } else {
        NVTE_CHECK(!zero_centered_gamma, "rmsnorm doesn't support zero_centered_gamma.");
        nvte_rmsnorm_bwd(dz_tensor.data(), x_tensor.data(), rsigma_tensor.data(),
                         gamma_tensor.data(), xgrad_tensor.data(), wgrad_tensor.data(),
                         dgamma_part_tensor.data(), stream, num_sm, workspace_tensor.data(),
                         barrier_tensor.data());
    }
}

void LayerNormForwardFP8(cudaStream_t stream, void **buffers, const char *opaque,
                         size_t opaque_len) {
    auto *input = buffers[0];
    auto *weight = buffers[1];
    auto *bias = buffers[2];
    auto *amax = reinterpret_cast<float *>(buffers[3]);
    auto *scale = reinterpret_cast<float *>(buffers[4]);
    auto *scale_inv = reinterpret_cast<float *>(buffers[5]);
    auto *output = buffers[6];
    auto *mu = buffers[7];
    auto *rsigma = buffers[8];
    auto *amax_out = buffers[9];
    auto *workspace = buffers[10];
    auto *barrier = buffers[11];
    assert(amax_out == amax);

    const auto &desc = *UnpackOpaque<CustomCallNormDescriptor>(opaque, opaque_len);
    auto batch_size = desc.batch_size;
    auto hidden_size = desc.hidden_size;
    auto wkspace_size = desc.wkspace_size;
    auto barrier_size = desc.barrier_size;
    auto in_dtype = desc.x_dtype;
    auto w_dtype = desc.w_dtype;
    auto wkspace_dtype = desc.wkspace_dtype;
    auto barrier_dtype = desc.barrier_dtype;
    auto eps = desc.eps;
    auto zero_centered_gamma = desc.zero_centered_gamma;
    auto sm_margin = desc.sm_margin;

    auto out_dtype = DType::kFloat8E4M3;

    LayerNormForwardImpl(batch_size, hidden_size, wkspace_size, barrier_size,
                         zero_centered_gamma, eps, input, in_dtype, weight, w_dtype, bias,
                         output, out_dtype, workspace, wkspace_dtype, barrier, barrier_dtype,
                         mu, rsigma, amax, scale, scale_inv, stream);
}

void LayerNormForward(cudaStream_t stream, void **buffers, const char *opaque, size_t opaque_len) {
    auto *input = buffers[0];
    auto *weight = buffers[1];
    auto *bias = buffers[2];
    auto *output = buffers[3];
    auto *mu = buffers[4];
    auto *rsigma = buffers[5];
    auto *workspace = buffers[6];
    auto *barrier = buffers[7];

    float *amax = nullptr;
    float *scale = nullptr;
    float *scale_inv = nullptr;

    const auto &desc = *UnpackOpaque<CustomCallNormDescriptor>(opaque, opaque_len);
    auto batch_size = desc.batch_size;
    auto hidden_size = desc.hidden_size;
    auto wkspace_size = desc.wkspace_size;
    auto barrier_size = desc.barrier_size;
    auto in_dtype = desc.x_dtype;
    auto w_dtype = desc.w_dtype;
    auto wkspace_dtype = desc.wkspace_dtype;
    auto barrier_dtype = desc.barrier_dtype;
    auto eps = desc.eps;
    auto out_dtype = in_dtype;
    auto zero_centered_gamma = desc.zero_centered_gamma;
    auto sm_margin = desc.sm_margin;

    LayerNormForwardImpl(batch_size, hidden_size, wkspace_size, barrier_size,
                         zero_centered_gamma, eps, input, in_dtype, weight, w_dtype, bias,
                         output, out_dtype, workspace, wkspace_dtype, barrier, barrier_dtype,
                         mu, rsigma, amax, scale, scale_inv, stream);
}

void LayerNormBackward(cudaStream_t stream, void **buffers, const char *opaque, size_t opaque_len) {
    const auto &desc = *UnpackOpaque<CustomCallNormDescriptor>(opaque, opaque_len);

    auto batch_size = desc.batch_size;
    auto hidden_size = desc.hidden_size;
    auto wkspace_size = desc.wkspace_size;
    auto barrier_size = desc.barrier_size;
    auto *dgamma_part_sizes = desc.dgamma_part_sizes;
    auto *dbeta_part_sizes = desc.dbeta_part_sizes;
    auto in_dtype = desc.x_dtype;
    auto w_dtype = desc.w_dtype;
    auto wkspace_dtype = desc.wkspace_dtype;
    auto barrier_dtype = desc.barrier_dtype;
    auto dgamma_part_dtype = desc.dgamma_part_dtype;
    auto dbeta_part_dtype = desc.dbeta_part_dtype;
    auto eps = desc.eps;
    auto zero_centered_gamma = desc.zero_centered_gamma;
    auto sm_margin = desc.sm_margin;

    auto *ograd = buffers[0];
    auto *mu = buffers[1];
    auto *rsigma = buffers[2];
    auto *input = buffers[3];
    auto *weight = buffers[4];
    auto *xgrad = buffers[5];
    auto *wgrad = buffers[6];
    auto *dbeta = buffers[7];
    auto *workspace = buffers[8];
    auto *barrier = buffers[9];
    auto *dgamma_part = buffers[10];
    auto *dbeta_part = buffers[11];

    LayerNormBackwardImpl(batch_size, hidden_size, wkspace_size, barrier_size,
                          dgamma_part_sizes, dbeta_part_sizes, zero_centered_gamma, eps,
                          input, in_dtype, weight, w_dtype, ograd, workspace, wkspace_dtype,
                          barrier, barrier_dtype, mu, rsigma, xgrad, wgrad, dbeta,
                          dgamma_part, dgamma_part_dtype, dbeta_part, dbeta_part_dtype, stream);
}

void RMSNormForwardFP8(cudaStream_t stream, void **buffers, const char *opaque, size_t opaque_len) {
    auto *input = buffers[0];
    auto *weight = buffers[1];
    auto *amax = reinterpret_cast<float *>(buffers[2]);
    auto *scale = reinterpret_cast<float *>(buffers[3]);
    auto *scale_inv = reinterpret_cast<float *>(buffers[4]);
    auto *output = buffers[5];
    auto *rsigma = buffers[6];
    auto *amax_out = buffers[7];
    auto *workspace = buffers[8];
    auto *barrier = buffers[9];
    assert(amax_out == amax);

    void *bias = nullptr;
    void *mu = nullptr;

    const auto &desc = *UnpackOpaque<CustomCallNormDescriptor>(opaque, opaque_len);
    auto batch_size = desc.batch_size;
    auto hidden_size = desc.hidden_size;
    auto wkspace_size = desc.wkspace_size;
    auto barrier_size = desc.barrier_size;
    auto in_dtype = desc.x_dtype;
    auto w_dtype = desc.w_dtype;
    auto wkspace_dtype = desc.wkspace_dtype;
    auto barrier_dtype = desc.barrier_dtype;
    auto eps = desc.eps;
    auto zero_centered_gamma = desc.zero_centered_gamma;
    auto sm_margin = desc.sm_margin;
    auto out_dtype = DType::kFloat8E4M3;

    LayerNormForwardImpl(batch_size, hidden_size, wkspace_size, barrier_size,
                         zero_centered_gamma, eps, input, in_dtype, weight, w_dtype, bias,
                         output, out_dtype, workspace, wkspace_dtype, barrier, barrier_dtype,
                         mu, rsigma, amax, scale, scale_inv, stream);
}

void RMSNormForward(cudaStream_t stream, void **buffers, const char *opaque, size_t opaque_len) {
    auto *input = buffers[0];
    auto *weight = buffers[1];
    auto *output = buffers[2];
    auto *rsigma = buffers[3];
    auto *workspace = buffers[4];
    auto *barrier = buffers[5];

    void *bias = nullptr;
    void *mu = nullptr;
    float *amax = nullptr;
    float *scale = nullptr;
    float *scale_inv = nullptr;

    const auto &desc = *UnpackOpaque<CustomCallNormDescriptor>(opaque, opaque_len);
    auto batch_size = desc.batch_size;
    auto hidden_size = desc.hidden_size;
    auto wkspace_size = desc.wkspace_size;
    auto barrier_size = desc.barrier_size;
    auto in_dtype = desc.x_dtype;
    auto w_dtype = desc.w_dtype;
    auto wkspace_dtype = desc.wkspace_dtype;
    auto barrier_dtype = desc.barrier_dtype;
    auto eps = desc.eps;
    auto zero_centered_gamma = desc.zero_centered_gamma;
    auto sm_margin = desc.sm_margin;
    auto out_dtype = in_dtype;

    LayerNormForwardImpl(batch_size, hidden_size, wkspace_size, barrier_size,
                         zero_centered_gamma, eps, input, in_dtype, weight, w_dtype, bias,
                         output, out_dtype, workspace, wkspace_dtype, barrier, barrier_dtype,
                         mu, rsigma, amax, scale, scale_inv, stream);
}

void RMSNormBackward(cudaStream_t stream, void **buffers, const char *opaque, size_t opaque_len) {
    auto *ograd = buffers[0];
    auto *rsigma = buffers[1];
    auto *input = buffers[2];
    auto *weight = buffers[3];
    auto *xgrad = buffers[4];
    auto *wgrad = buffers[5];
    auto *workspace = buffers[6];
    auto *barrier = buffers[7];
    auto *dgamma_part = buffers[8];

    void *mu = nullptr;
    void *dbeta = nullptr;
    void *dbeta_part = nullptr;

    const auto &desc = *UnpackOpaque<CustomCallNormDescriptor>(opaque, opaque_len);
    auto batch_size = desc.batch_size;
    auto hidden_size = desc.hidden_size;
    auto wkspace_size = desc.wkspace_size;
    auto barrier_size = desc.barrier_size;
    auto dgamma_part_sizes = desc.dgamma_part_sizes;
    size_t dbeta_part_sizes[2] = {0, 0};
    auto in_dtype = desc.x_dtype;
    auto w_dtype = desc.w_dtype;
    auto wkspace_dtype = desc.wkspace_dtype;
    auto barrier_dtype = desc.barrier_dtype;
    auto dgamma_part_dtype = desc.dgamma_part_dtype;
    auto dbeta_part_dtype = DType::kByte;
    auto eps = desc.eps;
    auto zero_centered_gamma = desc.zero_centered_gamma;

    LayerNormBackwardImpl(batch_size, hidden_size, wkspace_size, barrier_size,
                          dgamma_part_sizes, dbeta_part_sizes, zero_centered_gamma, eps,
                          input, in_dtype, weight, w_dtype, ograd, workspace, wkspace_dtype,
                          barrier, barrier_dtype, mu, rsigma, xgrad, wgrad, dbeta,
                          dgamma_part, dgamma_part_dtype, dbeta_part, dbeta_part_dtype, stream);
}

void Quantize(cudaStream_t stream, void **buffers, const char *opaque, size_t opaque_len) {
    auto *input = buffers[0];
    auto *amax = reinterpret_cast<float *>(buffers[1]);
    auto *scale = reinterpret_cast<float *>(buffers[2]);
    auto *scale_inv = reinterpret_cast<float *>(buffers[3]);
    auto *output = buffers[4];
    auto *amax_out = reinterpret_cast<float *>(buffers[5]);
    assert(amax == amax_out);

    const auto &desc = *UnpackOpaque<CustomCallCommonDescriptor>(opaque, opaque_len);
    auto shape = desc.shape.to_vector();
    auto input_tensor = TensorWrapper(input, shape, desc.in_dtype);
    auto output_tensor = TensorWrapper(output, shape, desc.out_dtype, amax_out, scale, scale_inv);

    nvte_fp8_quantize(input_tensor.data(), output_tensor.data(), stream);
}

void Dequantize(cudaStream_t stream, void **buffers, const char *opaque, size_t opaque_len) {
    auto *input = buffers[0];
    auto *amax = reinterpret_cast<float *>(buffers[1]);
    auto *scale = reinterpret_cast<float *>(buffers[2]);
    auto *scale_inv = reinterpret_cast<float *>(buffers[3]);
    auto *output = buffers[4];

    const auto &desc = *UnpackOpaque<CustomCallCommonDescriptor>(opaque, opaque_len);

    auto shape = desc.shape.to_vector();
    auto input_tensor = TensorWrapper(input, shape, desc.in_dtype, amax, scale, scale_inv);

    auto output_tensor = TensorWrapper(output, shape, desc.out_dtype);

    nvte_fp8_dequantize(input_tensor.data(), output_tensor.data(), stream);
}

void ScaledSoftmaxForward(cudaStream_t stream, void **buffers, const char *opaque,
                          size_t opaque_len) {
    auto *input = buffers[0];
    auto *output = buffers[1];

    const auto &desc = *UnpackOpaque<SoftmaxDescriptor>(opaque, opaque_len);
    auto shape = std::vector<size_t>{desc.batch_size, desc.head_dim, desc.q_seqlen, desc.k_seqlen};
    auto dtype = desc.dtype;

    auto input_tensor = TensorWrapper(input, shape, dtype);
    auto output_tensor = TensorWrapper(output, shape, dtype);

    nvte_scaled_softmax_forward(input_tensor.data(), output_tensor.data(), desc.scale_factor,
                                stream);
}

void ScaledSoftmaxBackward(cudaStream_t stream, void **buffers, const char *opaque,
                           size_t opaque_len) {
    auto *grad_output = buffers[0];
    auto *softmax_output = buffers[1];
    auto *dgrad = buffers[2];

    const auto &desc = *UnpackOpaque<SoftmaxDescriptor>(opaque, opaque_len);
    auto shape = std::vector<size_t>{desc.batch_size, desc.head_dim, desc.q_seqlen, desc.k_seqlen};
    auto dtype = desc.dtype;

    auto grad_output_tensor = TensorWrapper(grad_output, shape, dtype);
    auto softmax_output_tensor = TensorWrapper(softmax_output, shape, dtype);
    auto dgrad_tensor = TensorWrapper(dgrad, shape, dtype);

    nvte_scaled_softmax_backward(grad_output_tensor.data(), softmax_output_tensor.data(),
                                 dgrad_tensor.data(), desc.scale_factor, stream);
}

void ScaledMaskedSoftmaxForward(cudaStream_t stream, void **buffers, const char *opaque,
                                size_t opaque_len) {
    auto *input = buffers[0];
    auto *mask = buffers[1];
    auto *output = buffers[2];

    const auto &desc = *UnpackOpaque<SoftmaxDescriptor>(opaque, opaque_len);
    auto io_shape = std::vector<size_t>{desc.batch_size, desc.head_dim,
                                        desc.q_seqlen, desc.k_seqlen};
    auto mask_shape = std::vector<size_t>{desc.padding_size, 1, desc.q_seqlen, desc.k_seqlen};
    auto dtype = desc.dtype;

    auto input_tensor = TensorWrapper(input, io_shape, dtype);
    // Mask would be casted to uint8_t
    auto mask_tensor = TensorWrapper(mask, mask_shape, DType::kByte);
    auto output_tensor = TensorWrapper(output, io_shape, dtype);

    nvte_scaled_masked_softmax_forward(input_tensor.data(), mask_tensor.data(),
                                       output_tensor.data(), desc.scale_factor, stream);
}

void ScaledMaskedSoftmaxBackward(cudaStream_t stream, void **buffers, const char *opaque,
                                 size_t opaque_len) {
    // The backward of ScaledMaskedSoftmax is equivalent to ScaledSoftmax.
    ScaledSoftmaxBackward(stream, buffers, opaque, opaque_len);
}

void ScaledUpperTriangMaskedSoftmaxForward(cudaStream_t stream, void **buffers, const char *opaque,
                                           size_t opaque_len) {
    auto *input = buffers[0];
    auto *output = buffers[1];

    const auto &desc = *UnpackOpaque<SoftmaxDescriptor>(opaque, opaque_len);
    auto attn_batch = desc.batch_size * desc.head_dim;
    auto shape = std::vector<size_t>{attn_batch, desc.q_seqlen, desc.k_seqlen};
    auto dtype = desc.dtype;

    auto input_tensor = TensorWrapper(input, shape, dtype);

    auto output_tensor = TensorWrapper(output, shape, dtype);

    nvte_scaled_upper_triang_masked_softmax_forward(input_tensor.data(), output_tensor.data(),
                                                    desc.scale_factor, stream);
}

void ScaledUpperTriangMaskedSoftmaxBackward(cudaStream_t stream, void **buffers, const char *opaque,
                                            size_t opaque_len) {
    auto *grad_output = buffers[0];
    auto *softmax_output = buffers[1];
    auto *dgrad = buffers[2];

    const auto &desc = *UnpackOpaque<SoftmaxDescriptor>(opaque, opaque_len);
    auto attn_batch = desc.batch_size * desc.head_dim;
    auto shape = std::vector<size_t>{attn_batch, desc.q_seqlen, desc.k_seqlen};
    auto dtype = desc.dtype;

    auto grad_output_tensor = TensorWrapper(grad_output, shape, dtype);
    auto softmax_output_tensor = TensorWrapper(softmax_output, shape, dtype);
    auto dgrad_tensor = TensorWrapper(dgrad, shape, dtype);

    nvte_scaled_upper_triang_masked_softmax_backward(
        grad_output_tensor.data(), softmax_output_tensor.data(), dgrad_tensor.data(),
        desc.scale_factor, stream);
}

NVTE_Fused_Attn_Backend GetFusedAttnBackend(DType q_dtype, DType kv_dtype,
                                            NVTE_QKV_Layout qkv_layout, NVTE_Bias_Type bias_type,
                                            NVTE_Mask_Type mask_type, float dropout_probability,
                                            size_t q_num_heads, size_t kv_num_heads,
                                            size_t q_max_seqlen, size_t kv_max_seqlen,
                                            size_t head_dim) {
    auto backend = nvte_get_fused_attn_backend(
        static_cast<NVTEDType>(q_dtype), static_cast<NVTEDType>(kv_dtype), qkv_layout, bias_type,
        mask_type, dropout_probability, q_num_heads, kv_num_heads, q_max_seqlen, kv_max_seqlen,
        head_dim);
    return backend;
}

/*
    NOTE: PrepareFusedAttnForwardAuxTensors unifies the auxiliary tensor pack logic from the fused
    attention forward kernels in:
        - common/fused_attn/fused_attn_f16_max512_seqlen.cu lines 594-634 and 773-812
        - common/fused_attn/fused_attn_f16_arbitrary_seqlen.cu lines 1270-1281 and 1348-1359
*/
void PrepareFusedAttnForwardAuxTensors(
    NVTETensorPack *tensor_pack, const CustomCallFusedAttnDescriptor *desc,
    NVTE_Bias_Type bias_type, NVTE_Fused_Attn_Backend backend,
    void *softmax_buf, void *rng_state_buf = nullptr, void *bias_buf = nullptr
) {
    auto batch_size = desc->batch_size;
    auto num_heads = desc->num_heads;
    auto q_max_seqlen = desc->q_max_seqlen;
    auto kv_max_seqlen = desc->kv_max_seqlen;

    // all backends need softmax but expect different shapes/dtypes
    // start with the max512 sequence length softmax shape/dtype and correct later
    tensor_pack->size = 1;
    Tensor *softmax_aux = reinterpret_cast<Tensor *>(tensor_pack->tensors[0]);
    softmax_aux->data.dptr = softmax_buf;
    softmax_aux->data.shape = std::vector<size_t>{
        batch_size, num_heads, q_max_seqlen, kv_max_seqlen};
    softmax_aux->data.dtype = desc->dtype;

    // arbitrary sequence length backend needs the RNG state and a different shape/dtype softmax
    if (backend == NVTE_Fused_Attn_Backend::NVTE_F16_arbitrary_seqlen) {
        tensor_pack->size = 2;
        Tensor *rng_state_aux = reinterpret_cast<Tensor *>(tensor_pack->tensors[1]);
        rng_state_aux->data.dptr = rng_state_buf;
        rng_state_aux->data.shape = std::vector<size_t>{2};
        rng_state_aux->data.dtype = DType::kInt64;
        // correct softmax shape/dtype
        softmax_aux->data.shape.at(3) = 1;  // {B,H,Qs,Ks} -> {B,H,Qs,1}
        softmax_aux->data.dtype = DType::kFloat32;

        // include bias if enabled
        if (bias_type != NVTE_Bias_Type::NVTE_NO_BIAS && bias_type != NVTE_Bias_Type::NVTE_ALIBI) {
            tensor_pack->size = 3;
            Tensor *bias_aux = reinterpret_cast<Tensor *>(tensor_pack->tensors[2]);
            bias_aux->data.dptr = bias_buf;
            bias_aux->data.shape = std::vector<size_t>{1, num_heads, q_max_seqlen, kv_max_seqlen};
            bias_aux->data.dtype = desc->dtype;
        }
    }
}

/*
    NOTE: Backward fused attention kernels accept auxiliary tensors as explicit function arguments
    instead of an NVTETensorPack and nvte_fused_attn_bwd() API does all the logic for pulling the
    necessary tensors out of the tensor pack for the active kernel. That means we can just dump
    everything we got into the tensor pack and not worry about its sizing for the backward pass.

    TODO(Alp): Refactor the nvte_fused_attn_fwd() to work like nvte_fused_attn_bwd()?
*/
void PrepareFusedAttnBackwardAuxTensors(
    NVTETensorPack* tensor_pack, const CustomCallFusedAttnDescriptor *desc,
    NVTE_Fused_Attn_Backend backend, void* softmax_buf, void* rng_state_buf, void* bias_buf
) {
    // Backward calls put everything into the tensor pack for every backend
    // so we set dummy bias_type and backend choices here to follow the correct code path
    auto dummy_bias_type = NVTE_Bias_Type::NVTE_POST_SCALE_BIAS;
    auto dummy_backend = NVTE_Fused_Attn_Backend::NVTE_F16_arbitrary_seqlen;
    PrepareFusedAttnForwardAuxTensors(tensor_pack, desc, dummy_bias_type, dummy_backend,
                                      softmax_buf, rng_state_buf, bias_buf);

    // correct softmax shape for max512 sequence length kernel
    if (backend == NVTE_Fused_Attn_Backend::NVTE_F16_max512_seqlen) {
        Tensor* softmax_aux = reinterpret_cast<Tensor *>(tensor_pack->tensors[0]);
        softmax_aux->data.shape.at(3) = desc->kv_max_seqlen;  // {B,H,Qs,1} -> {B,H,Qs,Ks}
        softmax_aux->data.dtype = desc->dtype;
    }
}

pybind11::tuple GetSelfFusedAttnForwardWorkspaceSizes(
    size_t batch_size, size_t max_seqlen, size_t num_heads, size_t head_dim,
    float scaling_factor, float dropout_probability,
    NVTE_Bias_Type bias_type, NVTE_Mask_Type mask_type, DType dtype, bool is_training
) {
    constexpr auto qkv_layout = NVTE_QKV_Layout::NVTE_BS3HD;

    auto qkv_shape = std::vector<size_t>{batch_size * max_seqlen, 3, num_heads, head_dim};
    auto bias_shape = std::vector<size_t>{1, num_heads, max_seqlen, max_seqlen};

    auto qkv_tensor = TensorWrapper(nullptr, qkv_shape, dtype);
    auto bias_tensor = TensorWrapper(nullptr, bias_shape, dtype);
    auto cu_seqlens_tensor = TensorWrapper(
        nullptr, std::vector<size_t>{batch_size + 1}, DType::kInt32);
    auto o_tensor = TensorWrapper(
        nullptr, std::vector<size_t>{batch_size * max_seqlen, num_heads, head_dim}, dtype);
    auto s_tensor = TensorWrapper(nullptr, std::vector<size_t>{1}, dtype);
    auto rng_state_tensor = TensorWrapper(nullptr, std::vector<size_t>{2}, DType::kInt64);

    auto backend = nvte_get_fused_attn_backend(
        static_cast<NVTEDType>(dtype), static_cast<NVTEDType>(dtype), qkv_layout,
        bias_type, mask_type, dropout_probability, num_heads, num_heads,
        max_seqlen, max_seqlen, head_dim);

    NVTETensorPack aux_output_tensors;
    nvte_tensor_pack_create(&aux_output_tensors);

    TensorWrapper query_workspace_tensor;
    nvte_fused_attn_fwd_qkvpacked(qkv_tensor.data(), bias_tensor.data(), s_tensor.data(),
                                  o_tensor.data(), &aux_output_tensors, cu_seqlens_tensor.data(),
                                  rng_state_tensor.data(), max_seqlen, is_training,
                                  scaling_factor, dropout_probability, qkv_layout,
                                  bias_type, mask_type, query_workspace_tensor.data(), nullptr);

    auto work_shape = MakeShapeVector(query_workspace_tensor.shape());
    return pybind11::make_tuple(work_shape, query_workspace_tensor.dtype());
}

void SelfFusedAttnForward(cudaStream_t stream, void **buffers, const char *opaque,
                          size_t opaque_len) {
    const CustomCallFusedAttnDescriptor &descriptor =
        *UnpackOpaque<CustomCallFusedAttnDescriptor>(opaque, opaque_len);

    // input buffers from XLA
    void *qkv = buffers[0];
    void *bias = buffers[1];
    void *cu_seqlens = buffers[2];
    void *seed = buffers[3];

    // output buffers from XLA
    void *output = buffers[4];
    void *softmax_aux = buffers[5];
    void *rng_state = buffers[6];
    void *workspace = buffers[7];

    // tensor sizes
    auto batch_size = descriptor.batch_size;
    auto max_seqlen = descriptor.q_max_seqlen;
    auto num_heads = descriptor.num_heads;
    auto head_dim = descriptor.head_dim;
    auto dropout_probability = descriptor.dropout_probability;
    auto bias_type = descriptor.bias_type;
    auto mask_type = descriptor.mask_type;

    auto dtype = descriptor.dtype;
    auto qkv_shape = std::vector<size_t>{batch_size * max_seqlen, 3, num_heads, head_dim};
    auto bias_shape = std::vector<size_t>{1, num_heads, max_seqlen, max_seqlen};

    // input tensors
    auto qkv_tensor = TensorWrapper(qkv, qkv_shape, dtype);
    auto bias_tensor = TensorWrapper(bias, bias_shape, dtype);
    auto cu_seqlens_tensor = TensorWrapper(
        cu_seqlens, std::vector<size_t>{batch_size + 1}, DType::kInt32);

    // output tensors
    auto s_tensor = TensorWrapper(nullptr, std::vector<size_t>{1}, dtype);  // not used in FP16/BF16
    auto o_tensor = TensorWrapper(
        output, std::vector<size_t>{batch_size * max_seqlen, num_heads, head_dim}, dtype);

    // prep RNG state
    constexpr auto qkv_layout = NVTE_QKV_Layout::NVTE_BS3HD;
    auto rng_state_tensor = TensorWrapper(rng_state, std::vector<size_t>{2}, DType::kInt64);
    auto backend = nvte_get_fused_attn_backend(
        static_cast<NVTEDType>(dtype), static_cast<NVTEDType>(dtype), qkv_layout,
        bias_type, mask_type, dropout_probability, num_heads, num_heads,
        max_seqlen, max_seqlen, head_dim);
    PopulateRngStateAsync(rng_state, seed, max_seqlen, max_seqlen, backend, stream);

    // auxiliary tensors (to be propagated to the backward pass later)
    NVTETensorPack aux_output_tensors;
    nvte_tensor_pack_create(&aux_output_tensors);
    PrepareFusedAttnForwardAuxTensors(&aux_output_tensors, &descriptor, bias_type, backend,
                                      softmax_aux);

    // cuDNN workspace
    auto wkspace_size = std::vector<size_t>{descriptor.wkspace_size};
    auto wkspace_dtype = descriptor.wkspace_dtype;
    auto workspace_tensor = TensorWrapper(workspace, wkspace_size, wkspace_dtype);

    nvte_fused_attn_fwd_qkvpacked(qkv_tensor.data(), bias_tensor.data(), s_tensor.data(),
                                  o_tensor.data(), &aux_output_tensors, cu_seqlens_tensor.data(),
                                  rng_state_tensor.data(), max_seqlen, descriptor.is_training,
                                  descriptor.scaling_factor, dropout_probability, qkv_layout,
                                  bias_type, mask_type, workspace_tensor.data(), stream);

    nvte_tensor_pack_destroy(&aux_output_tensors);
}

pybind11::tuple GetSelfFusedAttnBackwardWorkspaceSizes(
    size_t batch_size, size_t max_seqlen, size_t num_heads, size_t head_dim,
    float scaling_factor, float dropout_probability,
    NVTE_Bias_Type bias_type, NVTE_Mask_Type mask_type, DType dtype, bool is_training
) {
    constexpr auto qkv_layout = NVTE_QKV_Layout::NVTE_BS3HD;

    auto qkv_shape = std::vector<size_t>{batch_size * max_seqlen, 3, num_heads, head_dim};
    auto output_shape = std::vector<size_t>{batch_size * max_seqlen, num_heads, head_dim};
    auto bias_shape = std::vector<size_t>{1, num_heads, max_seqlen, max_seqlen};

    auto qkv_tensor = TensorWrapper(nullptr, qkv_shape, dtype);
    auto output_tensor = TensorWrapper(nullptr, output_shape, dtype);
    auto doutput_tensor = TensorWrapper(nullptr, output_shape, dtype);
    // F16 doesn't use this tensor
    auto s_tensor = TensorWrapper(nullptr, std::vector<size_t>{1}, dtype);

    auto dqkv_tensor = TensorWrapper(nullptr, qkv_shape, dtype);
    auto dbias_tensor = TensorWrapper(nullptr, bias_shape, dtype);

    auto cu_seqlens_tensor = TensorWrapper(nullptr, std::vector<size_t>{batch_size + 1},
                                           DType::kInt32);

    NVTETensorPack aux_input_tensors;
    nvte_tensor_pack_create(&aux_input_tensors);

    TensorWrapper query_workspace_tensor;
    nvte_fused_attn_bwd_qkvpacked(qkv_tensor.data(), output_tensor.data(), doutput_tensor.data(),
                                  s_tensor.data(),  // not used for F16
                                  s_tensor.data(),  // not used for F16
                                  &aux_input_tensors, dqkv_tensor.data(), dbias_tensor.data(),
                                  cu_seqlens_tensor.data(), max_seqlen, scaling_factor,
                                  dropout_probability, qkv_layout, bias_type, mask_type,
                                  query_workspace_tensor.data(), nullptr);

    auto work_shape = MakeShapeVector(query_workspace_tensor.shape());
    return pybind11::make_tuple(work_shape, query_workspace_tensor.dtype());
}

void SelfFusedAttnBackward(cudaStream_t stream, void **buffers, const char *opaque,
                           size_t opaque_len) {
    const CustomCallFusedAttnDescriptor &descriptor =
        *UnpackOpaque<CustomCallFusedAttnDescriptor>(opaque, opaque_len);

    // input buffers from XLA
    void *qkv = buffers[0];
    void *bias = buffers[1];
    void *softmax_aux = buffers[2];
    void *rng_state = buffers[3];
    void *output = buffers[4];
    void *doutput = buffers[5];
    void *cu_seqlens = buffers[6];

    // output buffers from XLA
    void *dqkv = buffers[7];
    void *dbias = buffers[8];
    void *workspace = buffers[9];

    // tensor sizes
    auto batch_size = descriptor.batch_size;
    auto max_seqlen = descriptor.q_max_seqlen;
    auto num_heads = descriptor.num_heads;
    auto head_dim = descriptor.head_dim;
    auto scaling_factor = descriptor.scaling_factor;
    auto dropout_probability = descriptor.dropout_probability;
    auto bias_type = descriptor.bias_type;
    auto mask_type = descriptor.mask_type;

    auto dtype = descriptor.dtype;
    auto qkv_shape = std::vector<size_t>{batch_size * max_seqlen, 3, num_heads, head_dim};
    auto output_shape = std::vector<size_t>{batch_size * max_seqlen, num_heads, head_dim};
    auto bias_shape = std::vector<size_t>{1, num_heads, max_seqlen, max_seqlen};

    // input tensors
    auto qkv_tensor = TensorWrapper(qkv, qkv_shape, dtype);
    auto output_tensor = TensorWrapper(output, output_shape, dtype);
    auto doutput_tensor = TensorWrapper(doutput, output_shape, dtype);

    // output tensors
    auto s_tensor = TensorWrapper(nullptr, std::vector<size_t>{1}, dtype);  // not used in FP16/BF16
    auto dqkv_tensor = TensorWrapper(dqkv, qkv_shape, dtype);
    auto dbias_tensor = TensorWrapper(dbias, bias_shape, dtype);
    auto cu_seqlens_tensor =
        TensorWrapper(cu_seqlens, std::vector<size_t>{batch_size + 1}, DType::kInt32);

    // auxiliary tensors (propagated from the forward pass)
    NVTETensorPack aux_input_tensors;
    nvte_tensor_pack_create(&aux_input_tensors);
    constexpr auto qkv_layout = NVTE_QKV_Layout::NVTE_BS3HD;
    auto backend = nvte_get_fused_attn_backend(
        static_cast<NVTEDType>(dtype), static_cast<NVTEDType>(dtype), qkv_layout,
        bias_type, mask_type, dropout_probability, num_heads, num_heads,
        max_seqlen, max_seqlen, head_dim);
    PrepareFusedAttnBackwardAuxTensors(&aux_input_tensors, &descriptor, backend,
                                       softmax_aux, rng_state, bias);

    // cuDNN workspace
    auto wkspace_size = std::vector<size_t>{descriptor.wkspace_size};
    auto wkspace_dtype = descriptor.wkspace_dtype;
    auto workspace_tensor = TensorWrapper(workspace, wkspace_size, wkspace_dtype);

    nvte_fused_attn_bwd_qkvpacked(qkv_tensor.data(), output_tensor.data(), doutput_tensor.data(),
                                  s_tensor.data(),  // not used for F16
                                  s_tensor.data(),  // not used for F16
                                  &aux_input_tensors, dqkv_tensor.data(), dbias_tensor.data(),
                                  cu_seqlens_tensor.data(), max_seqlen, scaling_factor,
                                  dropout_probability, qkv_layout, bias_type, mask_type,
                                  workspace_tensor.data(), stream);

    nvte_tensor_pack_destroy(&aux_input_tensors);
}

pybind11::tuple GetCrossFusedAttnForwardWorkspaceSizes(
    size_t batch_size, size_t q_max_seqlen, size_t kv_max_seqlen,
    size_t num_heads, size_t num_gqa_groups, size_t head_dim,
    float scaling_factor, float dropout_probability,
    NVTE_Bias_Type bias_type, NVTE_Mask_Type mask_type, DType dtype, bool is_training
) {
    constexpr auto qkv_layout = NVTE_QKV_Layout::NVTE_BSHD_BS2HD;

    auto q_shape = std::vector<size_t>{batch_size * q_max_seqlen, num_heads, head_dim};
    auto kv_shape = std::vector<size_t>{batch_size * kv_max_seqlen, 2, num_gqa_groups, head_dim};
    auto bias_shape = std::vector<size_t>{1, num_heads, q_max_seqlen, kv_max_seqlen};

    auto q_tensor = TensorWrapper(nullptr, q_shape, dtype);
    auto kv_tensor = TensorWrapper(nullptr, kv_shape, dtype);

    // TODO(rewang): add bias for cross attn?
    auto bias_tensor = TensorWrapper(nullptr, bias_shape, dtype);

    // FP16/BF16 doesn't use this tensor
    auto s_tensor = TensorWrapper(nullptr, std::vector<size_t>{1}, dtype);
    auto o_tensor = TensorWrapper(nullptr, q_shape, dtype);

    auto q_cu_seqlens_tensor = TensorWrapper(
        nullptr, std::vector<size_t>{batch_size + 1}, DType::kInt32);
    auto kv_cu_seqlens_tensor = TensorWrapper(
        nullptr, std::vector<size_t>{batch_size + 1}, DType::kInt32);

    auto dummy_rng_state_tensor = TensorWrapper(nullptr, std::vector<size_t>{2}, DType::kInt64);

    NVTETensorPack aux_output_tensors;
    nvte_tensor_pack_create(&aux_output_tensors);

    TensorWrapper query_workspace_tensor;
    nvte_fused_attn_fwd_kvpacked(
        q_tensor.data(), kv_tensor.data(), bias_tensor.data(), s_tensor.data(), o_tensor.data(),
        &aux_output_tensors, q_cu_seqlens_tensor.data(), kv_cu_seqlens_tensor.data(),
        dummy_rng_state_tensor.data(), q_max_seqlen, kv_max_seqlen, is_training,
        scaling_factor, dropout_probability, qkv_layout, bias_type, mask_type,
        query_workspace_tensor.data(), nullptr);

    auto work_shape = MakeShapeVector(query_workspace_tensor.shape());
    return pybind11::make_tuple(work_shape, query_workspace_tensor.dtype());
}

void CrossFusedAttnForward(cudaStream_t stream, void **buffers, const char *opaque,
                           size_t opaque_len) {
    const CustomCallFusedAttnDescriptor &descriptor =
        *UnpackOpaque<CustomCallFusedAttnDescriptor>(opaque, opaque_len);

    // input buffers from XLA
    void *q = buffers[0];
    void *kv = buffers[1];
    void *bias = buffers[2];
    void *q_cu_seqlens = buffers[3];
    void *kv_cu_seqlens = buffers[4];
    void *seed = buffers[5];

    // output buffers from XLA
    void *output = buffers[6];
    void *softmax_aux = buffers[7];
    void *rng_state = buffers[8];
    void *workspace = buffers[9];

    // tensor sizes
    auto batch_size = descriptor.batch_size;
    auto q_max_seqlen = descriptor.q_max_seqlen;
    auto kv_max_seqlen = descriptor.kv_max_seqlen;
    auto num_heads = descriptor.num_heads;
    auto num_gqa_groups = descriptor.num_gqa_groups;
    auto head_dim = descriptor.head_dim;
    auto scaling_factor = descriptor.scaling_factor;
    auto dropout_probability = descriptor.dropout_probability;
    auto bias_type = descriptor.bias_type;
    auto mask_type = descriptor.mask_type;

    auto q_shape = std::vector<size_t>{batch_size * q_max_seqlen, num_heads, head_dim};
    auto kv_shape = std::vector<size_t>{batch_size * kv_max_seqlen, 2, num_gqa_groups, head_dim};
    auto bias_shape = std::vector<size_t>{1, num_heads, q_max_seqlen, kv_max_seqlen};

    // input tensors
    auto dtype = descriptor.dtype;
    auto q_tensor = TensorWrapper(q, q_shape, dtype);
    auto kv_tensor = TensorWrapper(kv, kv_shape, dtype);
    auto bias_tensor = TensorWrapper(bias, bias_shape, dtype);

    // output tensors
    auto s_tensor = TensorWrapper(nullptr, std::vector<size_t>{1}, dtype);  // not used in FP16/BF16
    auto o_tensor = TensorWrapper(output, q_shape, dtype);
    auto q_cu_seqlens_tensor =
        TensorWrapper(q_cu_seqlens, std::vector<size_t>{batch_size + 1}, DType::kInt32);
    auto kv_cu_seqlens_tensor =
        TensorWrapper(kv_cu_seqlens, std::vector<size_t>{batch_size + 1}, DType::kInt32);

    // prep RNG state
    constexpr auto qkv_layout = NVTE_QKV_Layout::NVTE_BSHD_BS2HD;
    auto rng_state_tensor = TensorWrapper(rng_state, std::vector<size_t>{2}, DType::kInt64);
    auto backend = nvte_get_fused_attn_backend(
        static_cast<NVTEDType>(dtype), static_cast<NVTEDType>(dtype), qkv_layout,
        bias_type, mask_type, dropout_probability, num_heads, num_gqa_groups,
        q_max_seqlen, kv_max_seqlen, head_dim);
    PopulateRngStateAsync(rng_state, seed, q_max_seqlen, kv_max_seqlen, backend, stream);

    // auxiliary tensors (to be propagated to the backward pass later)
    NVTETensorPack aux_output_tensors;
    nvte_tensor_pack_create(&aux_output_tensors);
    PrepareFusedAttnForwardAuxTensors(&aux_output_tensors, &descriptor, bias_type, backend,
                                      softmax_aux);

    // cuDNN workspace
    auto workspace_tensor = TensorWrapper(
        workspace, std::vector<size_t>{descriptor.wkspace_size}, descriptor.wkspace_dtype);

    nvte_fused_attn_fwd_kvpacked(
        q_tensor.data(), kv_tensor.data(), bias_tensor.data(), s_tensor.data(), o_tensor.data(),
        &aux_output_tensors, q_cu_seqlens_tensor.data(), kv_cu_seqlens_tensor.data(),
        rng_state_tensor.data(), q_max_seqlen, kv_max_seqlen, descriptor.is_training,
        scaling_factor, dropout_probability, qkv_layout, bias_type, mask_type,
        workspace_tensor.data(), stream);

    nvte_tensor_pack_destroy(&aux_output_tensors);
}

pybind11::tuple GetCrossFusedAttnBackwardWorkspaceSizes(
    size_t batch_size, size_t q_max_seqlen, size_t kv_max_seqlen,
    size_t num_heads, size_t num_gqa_groups, size_t head_dim,
    float scaling_factor, float dropout_probability,
    NVTE_Bias_Type bias_type, NVTE_Mask_Type mask_type, DType dtype, bool is_training
) {
    constexpr auto qkv_layout = NVTE_QKV_Layout::NVTE_BSHD_BS2HD;

    auto q_shape = std::vector<size_t>{batch_size * q_max_seqlen, num_heads, head_dim};
    auto kv_shape = std::vector<size_t>{batch_size * kv_max_seqlen, 2, num_gqa_groups, head_dim};
    auto output_shape = std::vector<size_t>{batch_size * q_max_seqlen, num_heads, head_dim};
    auto bias_shape = std::vector<size_t>{1, num_heads, q_max_seqlen, kv_max_seqlen};

    auto q_tensor = TensorWrapper(nullptr, q_shape, dtype);
    auto kv_tensor = TensorWrapper(nullptr, kv_shape, dtype);
    auto doutput_tensor = TensorWrapper(nullptr, output_shape, dtype);
    auto output_tensor = TensorWrapper(nullptr, output_shape, dtype);
    // FP16/BF16 doesn't use this tensor
    auto s_tensor = TensorWrapper(nullptr, std::vector<size_t>{1}, dtype);

    auto dq_tensor = TensorWrapper(nullptr, q_shape, dtype);
    auto dkv_tensor = TensorWrapper(nullptr, kv_shape, dtype);
    auto dbias_tensor = TensorWrapper(nullptr, bias_shape, dtype);

    auto q_cu_seqlens_tensor = TensorWrapper(
        nullptr, std::vector<size_t>{batch_size + 1}, DType::kInt32);
    auto kv_cu_seqlens_tensor = TensorWrapper(
        nullptr, std::vector<size_t>{batch_size + 1}, DType::kInt32);

    NVTETensorPack aux_input_tensors;
    nvte_tensor_pack_create(&aux_input_tensors);

    TensorWrapper query_workspace_tensor;
    nvte_fused_attn_bwd_kvpacked(
        q_tensor.data(), kv_tensor.data(), output_tensor.data(), doutput_tensor.data(),
        s_tensor.data(),  // not used for FP16/BF16
        s_tensor.data(),  // not used for FP16/BF16
        &aux_input_tensors, dq_tensor.data(), dkv_tensor.data(), dbias_tensor.data(),
        q_cu_seqlens_tensor.data(), kv_cu_seqlens_tensor.data(), q_max_seqlen, kv_max_seqlen,
        scaling_factor, dropout_probability, qkv_layout,
        bias_type, mask_type, query_workspace_tensor.data(), nullptr);

    auto work_shape = MakeShapeVector(query_workspace_tensor.shape());
    return pybind11::make_tuple(work_shape, query_workspace_tensor.dtype());
}

void CrossFusedAttnBackward(cudaStream_t stream, void **buffers, const char *opaque,
                            size_t opaque_len) {
    const CustomCallFusedAttnDescriptor &descriptor =
        *UnpackOpaque<CustomCallFusedAttnDescriptor>(opaque, opaque_len);

    // input buffers from XLA
    void *q = buffers[0];
    void *kv = buffers[1];
    void *bias = buffers[2];
    void *softmax_aux = buffers[3];
    void *rng_state = buffers[4];
    void *output = buffers[5];
    void *doutput = buffers[6];
    void *q_cu_seqlens = buffers[7];
    void *kv_cu_seqlens = buffers[8];

    // output buffers from XLA
    void *dq = buffers[9];
    void *dkv = buffers[10];
    void *dbias = buffers[11];
    void *workspace = buffers[12];

    // tensor sizes
    auto batch_size = descriptor.batch_size;
    auto q_max_seqlen = descriptor.q_max_seqlen;
    auto kv_max_seqlen = descriptor.kv_max_seqlen;
    auto num_heads = descriptor.num_heads;
    auto num_gqa_groups = descriptor.num_gqa_groups;
    auto head_dim = descriptor.head_dim;
    auto scaling_factor = descriptor.scaling_factor;
    auto dropout_probability = descriptor.dropout_probability;
    auto bias_type = descriptor.bias_type;
    auto mask_type = descriptor.mask_type;

    auto q_shape = std::vector<size_t>{batch_size * q_max_seqlen, num_heads, head_dim};
    auto kv_shape = std::vector<size_t>{batch_size * kv_max_seqlen, 2, num_gqa_groups, head_dim};
    auto output_shape = std::vector<size_t>{batch_size * q_max_seqlen, num_heads, head_dim};
    auto bias_shape = std::vector<size_t>{1, num_heads, q_max_seqlen, kv_max_seqlen};

    // input tensors
    auto dtype = descriptor.dtype;
    auto q_tensor = TensorWrapper(q, q_shape, dtype);
    auto kv_tensor = TensorWrapper(kv, kv_shape, dtype);
    auto output_tensor = TensorWrapper(output, output_shape, dtype);
    auto doutput_tensor = TensorWrapper(doutput, output_shape, dtype);

    // output tensors
    auto s_tensor = TensorWrapper(nullptr, std::vector<size_t>{1}, dtype);  // not used in FP16/BF16
    auto dq_tensor = TensorWrapper(dq, q_shape, dtype);
    auto dkv_tensor = TensorWrapper(dkv, kv_shape, dtype);
    auto dbias_tensor = TensorWrapper(dbias, bias_shape, dtype);
    auto q_cu_seqlens_tensor = TensorWrapper(
        q_cu_seqlens, std::vector<size_t>{batch_size + 1}, DType::kInt32);
    auto kv_cu_seqlens_tensor = TensorWrapper(
        kv_cu_seqlens, std::vector<size_t>{batch_size + 1}, DType::kInt32);

    // auxiliary tensors (propagated from the forward pass)
    NVTETensorPack aux_input_tensors;
    nvte_tensor_pack_create(&aux_input_tensors);
    constexpr auto qkv_layout = NVTE_QKV_Layout::NVTE_BSHD_BS2HD;
    auto backend = nvte_get_fused_attn_backend(
        static_cast<NVTEDType>(dtype), static_cast<NVTEDType>(dtype), qkv_layout,
        bias_type, mask_type, dropout_probability, num_heads, num_gqa_groups,
        q_max_seqlen, kv_max_seqlen, head_dim);
    PrepareFusedAttnBackwardAuxTensors(&aux_input_tensors, &descriptor, backend,
                                       softmax_aux, rng_state, bias);

    // cuDNN workspace
    auto wkspace_size = std::vector<size_t>{descriptor.wkspace_size};
    auto wkspace_dtype = descriptor.wkspace_dtype;
    auto workspace_tensor = TensorWrapper(workspace, wkspace_size, wkspace_dtype);

    nvte_fused_attn_bwd_kvpacked(
        q_tensor.data(), kv_tensor.data(), output_tensor.data(), doutput_tensor.data(),
        s_tensor.data(),  // not used for FP16/BF16
        s_tensor.data(),  // not used for FP16/BF16
        &aux_input_tensors, dq_tensor.data(), dkv_tensor.data(), dbias_tensor.data(),
        q_cu_seqlens_tensor.data(), kv_cu_seqlens_tensor.data(), q_max_seqlen, kv_max_seqlen,
        scaling_factor, dropout_probability, qkv_layout,
        bias_type, mask_type, workspace_tensor.data(), stream);

    nvte_tensor_pack_destroy(&aux_input_tensors);
}

}  // namespace jax
}  // namespace transformer_engine<|MERGE_RESOLUTION|>--- conflicted
+++ resolved
@@ -34,16 +34,8 @@
 
 inline bool use_fp8(DType type) { return type == DType::kFloat8E4M3 || type == DType::kFloat8E5M2; }
 
-<<<<<<< HEAD
-// Calculation total workspace size based on the give workspace shape and type.
-inline size_t calculate_wk_size(const NVTEShape &shape, const DType type) {
-    size_t total_size = std::accumulate(shape.data, shape.data + shape.ndim, typeToSize(type),
-                                        std::multiplies<size_t>());
-    return total_size;
-=======
 std::vector<size_t> MakeShapeVector(NVTEShape shape) {
     return std::vector<size_t>(shape.data, shape.data + shape.ndim);
->>>>>>> 44574def
 }
 
 template <typename T>
@@ -69,18 +61,29 @@
     return PackOpaque(desc);
 }
 
+pybind11::bytes PackCustomCallCommonWkDescriptor(const std::vector<size_t> &shape,
+                                                 const std::vector<size_t> &wkshape, DType in_dtype,
+                                                 DType out_dtype, DType wk_dtype) {
+    CustomCallCommonWkDescriptor desc;
+    desc.shape.from_vector(shape);
+    desc.wkshape.from_vector(wkshape);
+    desc.in_dtype = in_dtype;
+    desc.out_dtype = out_dtype;
+    desc.wk_dtype = wk_dtype;
+    return PackOpaque(desc);
+}
+
 pybind11::bytes PackCustomCallNormDescriptor(size_t batch_size, size_t hidden_size,
                                              size_t wkspace_size, size_t barrier_size,
                                              size_t *dgamma_part_sizes, size_t *dbeta_part_sizes,
-                                             DType x_dtype, DType w_dtype,
-                                             DType wkspace_dtype, DType barrier_dtype,
-                                             DType dgamma_part_dtype, DType dbeta_part_dtype,
-                                             bool zero_centered_gamma, float eps, int sm_margin) {
-    return PackOpaque(CustomCallNormDescriptor{batch_size, hidden_size, wkspace_size, barrier_size,
-                                               dgamma_part_sizes, dbeta_part_sizes,
-                                               x_dtype, w_dtype, wkspace_dtype, barrier_dtype,
-                                               dgamma_part_dtype, dbeta_part_dtype,
-                                               zero_centered_gamma, eps, sm_margin});
+                                             DType x_dtype, DType w_dtype, DType wkspace_dtype,
+                                             DType barrier_dtype, DType dgamma_part_dtype,
+                                             DType dbeta_part_dtype, bool zero_centered_gamma,
+                                             float eps, int sm_margin) {
+    return PackOpaque(CustomCallNormDescriptor{
+        batch_size, hidden_size, wkspace_size, barrier_size, dgamma_part_sizes, dbeta_part_sizes,
+        x_dtype, w_dtype, wkspace_dtype, barrier_dtype, dgamma_part_dtype, dbeta_part_dtype,
+        zero_centered_gamma, eps, sm_margin});
 }
 
 pybind11::bytes PackCustomCallSoftmaxDescriptor(size_t batch_size, size_t padding_size,
@@ -91,11 +94,10 @@
 }
 
 pybind11::bytes PackCustomCallFusedAttnDescriptor(
-    size_t batch_size, size_t q_max_seqlen, size_t kv_max_seqlen,
-    size_t num_heads, size_t num_gqa_groups, size_t head_dim, size_t wkspace_size,
-    float scaling_factor, float dropout_probability,
-    NVTE_Bias_Type bias_type, NVTE_Mask_Type mask_type,
-    DType dtype, DType wkspace_dtype, bool is_training) {
+    size_t batch_size, size_t q_max_seqlen, size_t kv_max_seqlen, size_t num_heads,
+    size_t num_gqa_groups, size_t head_dim, size_t wkspace_size, float scaling_factor,
+    float dropout_probability, NVTE_Bias_Type bias_type, NVTE_Mask_Type mask_type, DType dtype,
+    DType wkspace_dtype, bool is_training) {
     return PackOpaque(CustomCallFusedAttnDescriptor{
         batch_size, q_max_seqlen, kv_max_seqlen, num_heads, num_gqa_groups, head_dim, wkspace_size,
         scaling_factor, dropout_probability, bias_type, mask_type, dtype, wkspace_dtype,
@@ -222,6 +224,30 @@
     nvte_dgelu(input_tensor.data(), gelu_input_tensor.data(), output_tensor.data(), stream);
 }
 
+pybind11::tuple GetDGeluDBiasCastTransposeWorkspaceSizes(size_t batch_size, size_t hidden_size,
+                                                         DType in_dtype, DType out_dtype) {
+    auto input_shape = std::vector<size_t>{batch_size, hidden_size};
+    auto gelu_input_shape = std::vector<size_t>{batch_size, hidden_size};
+    auto output_shape = std::vector<size_t>{batch_size, hidden_size};
+    auto output_trans_shape = std::vector<size_t>{hidden_size, batch_size};
+    auto dbias_shape = std::vector<size_t>{hidden_size};
+
+    auto input_tensor = TensorWrapper(nullptr, input_shape, in_dtype);
+    auto gelu_input_tensor = TensorWrapper(nullptr, gelu_input_shape, in_dtype);
+    auto output_tensor = TensorWrapper(nullptr, output_shape, out_dtype);
+    auto output_trans_tensor = TensorWrapper(nullptr, output_trans_shape, out_dtype);
+    auto dbias_tensor = TensorWrapper(nullptr, dbias_shape, in_dtype);
+
+    TensorWrapper dummy_workspace;
+
+    nvte_cast_transpose_dbias_dgelu(input_tensor.data(), gelu_input_tensor.data(),
+                                    output_tensor.data(), output_trans_tensor.data(),
+                                    dbias_tensor.data(), dummy_workspace.data(), nullptr);
+
+    auto work_shape = MakeShapeVector(dummy_workspace.shape());
+    return pybind11::make_tuple(std::make_pair(work_shape, dummy_workspace.dtype()));
+}
+
 void DGeluDBiasCastTranspose(cudaStream_t stream, void **buffers, const char *opaque,
                              size_t opaque_len) {
     auto *input = buffers[0];
@@ -233,8 +259,9 @@
     auto *output_trans = buffers[6];
     auto *dbias = buffers[7];
     float *amax_out = reinterpret_cast<float *>(buffers[8]);
-
-    const auto &desc = *UnpackOpaque<CustomCallCommonDescriptor>(opaque, opaque_len);
+    void *workspace_ptr = buffers[9];
+
+    const auto &desc = *UnpackOpaque<CustomCallCommonWkDescriptor>(opaque, opaque_len);
     assert(amax == amax_out);
     if (!use_fp8(desc.out_dtype)) {
         scale = nullptr;
@@ -257,17 +284,7 @@
         TensorWrapper(output_trans, output_trans_shape, desc.out_dtype, amax_out, scale, scale_inv);
     auto dbias_tensor = TensorWrapper(dbias, dbias_shape, desc.in_dtype);
 
-    // Create uninitialized workspace, and init them on the first
-    TensorWrapper dummy_workspace;
-
-    nvte_cast_transpose_dbias_dgelu(input_tensor.data(), gelu_input_tensor.data(),
-                                    output_tensor.data(), output_trans_tensor.data(),
-                                    dbias_tensor.data(), dummy_workspace.data(), stream);
-
-    size_t workspace_size = calculate_wk_size(dummy_workspace.shape(), dummy_workspace.dtype());
-    void *workspace_ptr = WorkspaceManager::Instance().GetWorkspace(workspace_size);
-
-    auto workspace = TensorWrapper(workspace_ptr, dummy_workspace.shape(), dummy_workspace.dtype());
+    auto workspace = TensorWrapper(workspace_ptr, desc.wkshape.to_vector(), desc.wk_dtype);
 
     nvte_cast_transpose_dbias_dgelu(input_tensor.data(), gelu_input_tensor.data(),
                                     output_tensor.data(), output_trans_tensor.data(),
@@ -376,10 +393,10 @@
                                output_trans_tensor.data(), stream);
 }
 
-pybind11::tuple GetLayerNormForwardWorkspaceSizes(
-    size_t batch_size, size_t hidden_size, DType in_dtype, DType w_dtype, DType out_dtype,
-    bool is_layer_norm, bool zero_centered_gamma, float eps
-) {
+pybind11::tuple GetLayerNormForwardWorkspaceSizes(size_t batch_size, size_t hidden_size,
+                                                  DType in_dtype, DType w_dtype, DType out_dtype,
+                                                  bool is_layer_norm, bool zero_centered_gamma,
+                                                  float eps) {
     auto input_shape = std::vector<size_t>{batch_size, hidden_size};
     auto weight_shape = std::vector<size_t>{hidden_size};
     auto intermediates_shape = std::vector<size_t>{batch_size};
@@ -414,13 +431,12 @@
                                 std::make_pair(barrier_shape, dummy_barrier_tensor.dtype()));
 }
 
-void LayerNormForwardImpl(size_t batch_size, size_t hidden_size,
-                          size_t workspace_size, size_t barrier_size,
-                          bool zero_centered_gamma, float eps, void *input, DType in_dtype,
-                          void *weight, DType w_dtype, void *bias, void *output, DType out_dtype,
-                          void *workspace, DType work_dtype, void *barrier, DType barrier_dtype,
-                          void *mu, void *rsigma, float *amax, float *scale, float *scale_inv,
-                          cudaStream_t stream) {
+void LayerNormForwardImpl(size_t batch_size, size_t hidden_size, size_t workspace_size,
+                          size_t barrier_size, bool zero_centered_gamma, float eps, void *input,
+                          DType in_dtype, void *weight, DType w_dtype, void *bias, void *output,
+                          DType out_dtype, void *workspace, DType work_dtype, void *barrier,
+                          DType barrier_dtype, void *mu, void *rsigma, float *amax, float *scale,
+                          float *scale_inv, cudaStream_t stream) {
     auto input_shape = std::vector<size_t>{batch_size, hidden_size};
     auto weight_shape = std::vector<size_t>{hidden_size};
     auto intermediates_shape = std::vector<size_t>{batch_size};
@@ -458,22 +474,14 @@
     }
 }
 
-<<<<<<< HEAD
-    size_t workspace_size =
-        calculate_wk_size(dummy_workspace_tensor.shape(), dummy_workspace_tensor.dtype()) +
-        calculate_wk_size(dummy_barrier_tensor.shape(), dummy_barrier_tensor.dtype());
-
-    void *workspace = WorkspaceManager::Instance().GetWorkspace(workspace_size);
-=======
-pybind11::tuple GetLayerNormBackwardWorkspaceSizes(
-    size_t batch_size, size_t hidden_size, DType in_dtype, DType w_dtype, bool is_layer_norm,
-    bool zero_centered_gamma, float eps
-) {
+pybind11::tuple GetLayerNormBackwardWorkspaceSizes(size_t batch_size, size_t hidden_size,
+                                                   DType in_dtype, DType w_dtype,
+                                                   bool is_layer_norm, bool zero_centered_gamma,
+                                                   float eps) {
     auto input_shape = std::vector<size_t>{batch_size, hidden_size};
     auto weight_shape = std::vector<size_t>{hidden_size};
     auto intermediates_shape = std::vector<size_t>{batch_size};
     auto intermediates_dtype = DType::kFloat32;
->>>>>>> 44574def
 
     // empty tensor wrappers are okay just to get workspace size
     auto dz_tensor = TensorWrapper(nullptr, input_shape, in_dtype);
@@ -506,8 +514,8 @@
         NVTE_CHECK(!zero_centered_gamma, "rmsnorm doesn't support zero_centered_gamma.");
         nvte_rmsnorm_bwd(dz_tensor.data(), x_tensor.data(), rsigma_tensor.data(),
                          gamma_tensor.data(), xgrad_tensor.data(), wgrad_tensor.data(),
-                         dummy_dgamma_part_tensor.data(), nullptr,
-                         num_sm, dummy_work_tensor.data(), dummy_barrier_tensor.data());
+                         dummy_dgamma_part_tensor.data(), nullptr, num_sm, dummy_work_tensor.data(),
+                         dummy_barrier_tensor.data());
 
         dbeta_part_shape = std::vector<size_t>{0, 0};
     }
@@ -521,15 +529,13 @@
                                 std::make_pair(dbeta_part_shape, dummy_dbeta_part_tensor.dtype()));
 }
 
-void LayerNormBackwardImpl(size_t batch_size, size_t hidden_size,
-                           size_t wkspace_size, size_t barrier_size,
-                           size_t *dgamma_part_sizes, size_t *dbeta_part_sizes,
-                           bool zero_centered_gamma, float eps,
-                           void *input, DType in_dtype, void *weight, DType w_dtype, void *ograd,
-                           void *workspace, DType wkspace_dtype, void *barrier, DType barrier_dtype,
-                           void *mu, void *rsigma, void *xgrad, void *wgrad, void *dbeta,
-                           void *dgamma_part, DType dgamma_dtype,
-                           void* dbeta_part, DType dbeta_dtype,
+void LayerNormBackwardImpl(size_t batch_size, size_t hidden_size, size_t wkspace_size,
+                           size_t barrier_size, size_t *dgamma_part_sizes, size_t *dbeta_part_sizes,
+                           bool zero_centered_gamma, float eps, void *input, DType in_dtype,
+                           void *weight, DType w_dtype, void *ograd, void *workspace,
+                           DType wkspace_dtype, void *barrier, DType barrier_dtype, void *mu,
+                           void *rsigma, void *xgrad, void *wgrad, void *dbeta, void *dgamma_part,
+                           DType dgamma_dtype, void *dbeta_part, DType dbeta_dtype,
                            cudaStream_t stream) {
     auto input_shape = std::vector<size_t>{batch_size, hidden_size};
     auto weight_shape = std::vector<size_t>{hidden_size};
@@ -554,43 +560,12 @@
     auto num_sm = cudaDevicePropertiesManager::Instance().GetMultiProcessorCount();
     auto layernorm_bwd_func = zero_centered_gamma ? nvte_layernorm1p_bwd : nvte_layernorm_bwd;
 
-<<<<<<< HEAD
-        dbeta_part_size = dummy_dbeta_part_tensor.shape().data[0] *
-                          dummy_dbeta_part_tensor.shape().data[1] *
-                          typeToSize(dummy_dbeta_part_tensor.dtype());
-    } else {
-        nvte_rmsnorm_bwd(dz_tensor.data(), x_tensor.data(), rsigma_tensor.data(),
-                         gamma_tensor.data(), xgrad_tensor.data(), wgrad_tensor.data(),
-                         dummy_dgamma_part_tensor.data(), stream, num_sm,
-                         dummy_workspace_tensor.data(), dummy_barrier_tensor.data());
-    }
-
-    size_t workspace_size =
-        calculate_wk_size(dummy_workspace_tensor.shape(), dummy_workspace_tensor.dtype());
-    size_t barrier_size =
-        calculate_wk_size(dummy_barrier_tensor.shape(), dummy_barrier_tensor.dtype());
-    size_t dgamma_part_size =
-        calculate_wk_size(dummy_dgamma_part_tensor.shape(), dummy_dgamma_part_tensor.dtype());
-
-    auto [workspace, dgamma_part, dbeta_part, barrier] = WorkspaceManager::Instance().GetWorkspace(
-        workspace_size, dgamma_part_size, dbeta_part_size, barrier_size);
-
-    auto workspace_tensor =
-        TensorWrapper(workspace, dummy_workspace_tensor.shape(), dummy_workspace_tensor.dtype());
-
-    auto barrier_tensor =
-        TensorWrapper(barrier, dummy_barrier_tensor.shape(), dummy_barrier_tensor.dtype());
-
-    auto dgamma_part_tensor = TensorWrapper(dgamma_part, dummy_dgamma_part_tensor.shape(),
-                                            dummy_dgamma_part_tensor.dtype());
-=======
     auto workspace_shape = std::vector<size_t>{wkspace_size};
     auto workspace_tensor = TensorWrapper(workspace, workspace_shape, wkspace_dtype);
     auto barrier_shape = std::vector<size_t>{barrier_size};
     auto barrier_tensor = TensorWrapper(barrier, barrier_shape, barrier_dtype);
     auto dgamma_part_shape = std::vector<size_t>{dgamma_part_sizes[0], dgamma_part_sizes[1]};
     auto dgamma_part_tensor = TensorWrapper(dgamma_part, dgamma_part_shape, dgamma_dtype);
->>>>>>> 44574def
 
     if (is_layer_norm) {
         auto mu_tensor = TensorWrapper(mu, intermediates_shape, intermediates_dtype);
@@ -643,10 +618,10 @@
 
     auto out_dtype = DType::kFloat8E4M3;
 
-    LayerNormForwardImpl(batch_size, hidden_size, wkspace_size, barrier_size,
-                         zero_centered_gamma, eps, input, in_dtype, weight, w_dtype, bias,
-                         output, out_dtype, workspace, wkspace_dtype, barrier, barrier_dtype,
-                         mu, rsigma, amax, scale, scale_inv, stream);
+    LayerNormForwardImpl(batch_size, hidden_size, wkspace_size, barrier_size, zero_centered_gamma,
+                         eps, input, in_dtype, weight, w_dtype, bias, output, out_dtype, workspace,
+                         wkspace_dtype, barrier, barrier_dtype, mu, rsigma, amax, scale, scale_inv,
+                         stream);
 }
 
 void LayerNormForward(cudaStream_t stream, void **buffers, const char *opaque, size_t opaque_len) {
@@ -677,10 +652,10 @@
     auto zero_centered_gamma = desc.zero_centered_gamma;
     auto sm_margin = desc.sm_margin;
 
-    LayerNormForwardImpl(batch_size, hidden_size, wkspace_size, barrier_size,
-                         zero_centered_gamma, eps, input, in_dtype, weight, w_dtype, bias,
-                         output, out_dtype, workspace, wkspace_dtype, barrier, barrier_dtype,
-                         mu, rsigma, amax, scale, scale_inv, stream);
+    LayerNormForwardImpl(batch_size, hidden_size, wkspace_size, barrier_size, zero_centered_gamma,
+                         eps, input, in_dtype, weight, w_dtype, bias, output, out_dtype, workspace,
+                         wkspace_dtype, barrier, barrier_dtype, mu, rsigma, amax, scale, scale_inv,
+                         stream);
 }
 
 void LayerNormBackward(cudaStream_t stream, void **buffers, const char *opaque, size_t opaque_len) {
@@ -715,11 +690,11 @@
     auto *dgamma_part = buffers[10];
     auto *dbeta_part = buffers[11];
 
-    LayerNormBackwardImpl(batch_size, hidden_size, wkspace_size, barrier_size,
-                          dgamma_part_sizes, dbeta_part_sizes, zero_centered_gamma, eps,
-                          input, in_dtype, weight, w_dtype, ograd, workspace, wkspace_dtype,
-                          barrier, barrier_dtype, mu, rsigma, xgrad, wgrad, dbeta,
-                          dgamma_part, dgamma_part_dtype, dbeta_part, dbeta_part_dtype, stream);
+    LayerNormBackwardImpl(batch_size, hidden_size, wkspace_size, barrier_size, dgamma_part_sizes,
+                          dbeta_part_sizes, zero_centered_gamma, eps, input, in_dtype, weight,
+                          w_dtype, ograd, workspace, wkspace_dtype, barrier, barrier_dtype, mu,
+                          rsigma, xgrad, wgrad, dbeta, dgamma_part, dgamma_part_dtype, dbeta_part,
+                          dbeta_part_dtype, stream);
 }
 
 void RMSNormForwardFP8(cudaStream_t stream, void **buffers, const char *opaque, size_t opaque_len) {
@@ -752,10 +727,10 @@
     auto sm_margin = desc.sm_margin;
     auto out_dtype = DType::kFloat8E4M3;
 
-    LayerNormForwardImpl(batch_size, hidden_size, wkspace_size, barrier_size,
-                         zero_centered_gamma, eps, input, in_dtype, weight, w_dtype, bias,
-                         output, out_dtype, workspace, wkspace_dtype, barrier, barrier_dtype,
-                         mu, rsigma, amax, scale, scale_inv, stream);
+    LayerNormForwardImpl(batch_size, hidden_size, wkspace_size, barrier_size, zero_centered_gamma,
+                         eps, input, in_dtype, weight, w_dtype, bias, output, out_dtype, workspace,
+                         wkspace_dtype, barrier, barrier_dtype, mu, rsigma, amax, scale, scale_inv,
+                         stream);
 }
 
 void RMSNormForward(cudaStream_t stream, void **buffers, const char *opaque, size_t opaque_len) {
@@ -786,10 +761,10 @@
     auto sm_margin = desc.sm_margin;
     auto out_dtype = in_dtype;
 
-    LayerNormForwardImpl(batch_size, hidden_size, wkspace_size, barrier_size,
-                         zero_centered_gamma, eps, input, in_dtype, weight, w_dtype, bias,
-                         output, out_dtype, workspace, wkspace_dtype, barrier, barrier_dtype,
-                         mu, rsigma, amax, scale, scale_inv, stream);
+    LayerNormForwardImpl(batch_size, hidden_size, wkspace_size, barrier_size, zero_centered_gamma,
+                         eps, input, in_dtype, weight, w_dtype, bias, output, out_dtype, workspace,
+                         wkspace_dtype, barrier, barrier_dtype, mu, rsigma, amax, scale, scale_inv,
+                         stream);
 }
 
 void RMSNormBackward(cudaStream_t stream, void **buffers, const char *opaque, size_t opaque_len) {
@@ -823,11 +798,11 @@
     auto eps = desc.eps;
     auto zero_centered_gamma = desc.zero_centered_gamma;
 
-    LayerNormBackwardImpl(batch_size, hidden_size, wkspace_size, barrier_size,
-                          dgamma_part_sizes, dbeta_part_sizes, zero_centered_gamma, eps,
-                          input, in_dtype, weight, w_dtype, ograd, workspace, wkspace_dtype,
-                          barrier, barrier_dtype, mu, rsigma, xgrad, wgrad, dbeta,
-                          dgamma_part, dgamma_part_dtype, dbeta_part, dbeta_part_dtype, stream);
+    LayerNormBackwardImpl(batch_size, hidden_size, wkspace_size, barrier_size, dgamma_part_sizes,
+                          dbeta_part_sizes, zero_centered_gamma, eps, input, in_dtype, weight,
+                          w_dtype, ograd, workspace, wkspace_dtype, barrier, barrier_dtype, mu,
+                          rsigma, xgrad, wgrad, dbeta, dgamma_part, dgamma_part_dtype, dbeta_part,
+                          dbeta_part_dtype, stream);
 }
 
 void Quantize(cudaStream_t stream, void **buffers, const char *opaque, size_t opaque_len) {
@@ -905,8 +880,8 @@
     auto *output = buffers[2];
 
     const auto &desc = *UnpackOpaque<SoftmaxDescriptor>(opaque, opaque_len);
-    auto io_shape = std::vector<size_t>{desc.batch_size, desc.head_dim,
-                                        desc.q_seqlen, desc.k_seqlen};
+    auto io_shape =
+        std::vector<size_t>{desc.batch_size, desc.head_dim, desc.q_seqlen, desc.k_seqlen};
     auto mask_shape = std::vector<size_t>{desc.padding_size, 1, desc.q_seqlen, desc.k_seqlen};
     auto dtype = desc.dtype;
 
@@ -982,11 +957,11 @@
         - common/fused_attn/fused_attn_f16_max512_seqlen.cu lines 594-634 and 773-812
         - common/fused_attn/fused_attn_f16_arbitrary_seqlen.cu lines 1270-1281 and 1348-1359
 */
-void PrepareFusedAttnForwardAuxTensors(
-    NVTETensorPack *tensor_pack, const CustomCallFusedAttnDescriptor *desc,
-    NVTE_Bias_Type bias_type, NVTE_Fused_Attn_Backend backend,
-    void *softmax_buf, void *rng_state_buf = nullptr, void *bias_buf = nullptr
-) {
+void PrepareFusedAttnForwardAuxTensors(NVTETensorPack *tensor_pack,
+                                       const CustomCallFusedAttnDescriptor *desc,
+                                       NVTE_Bias_Type bias_type, NVTE_Fused_Attn_Backend backend,
+                                       void *softmax_buf, void *rng_state_buf = nullptr,
+                                       void *bias_buf = nullptr) {
     auto batch_size = desc->batch_size;
     auto num_heads = desc->num_heads;
     auto q_max_seqlen = desc->q_max_seqlen;
@@ -997,8 +972,8 @@
     tensor_pack->size = 1;
     Tensor *softmax_aux = reinterpret_cast<Tensor *>(tensor_pack->tensors[0]);
     softmax_aux->data.dptr = softmax_buf;
-    softmax_aux->data.shape = std::vector<size_t>{
-        batch_size, num_heads, q_max_seqlen, kv_max_seqlen};
+    softmax_aux->data.shape =
+        std::vector<size_t>{batch_size, num_heads, q_max_seqlen, kv_max_seqlen};
     softmax_aux->data.dtype = desc->dtype;
 
     // arbitrary sequence length backend needs the RNG state and a different shape/dtype softmax
@@ -1031,10 +1006,10 @@
 
     TODO(Alp): Refactor the nvte_fused_attn_fwd() to work like nvte_fused_attn_bwd()?
 */
-void PrepareFusedAttnBackwardAuxTensors(
-    NVTETensorPack* tensor_pack, const CustomCallFusedAttnDescriptor *desc,
-    NVTE_Fused_Attn_Backend backend, void* softmax_buf, void* rng_state_buf, void* bias_buf
-) {
+void PrepareFusedAttnBackwardAuxTensors(NVTETensorPack *tensor_pack,
+                                        const CustomCallFusedAttnDescriptor *desc,
+                                        NVTE_Fused_Attn_Backend backend, void *softmax_buf,
+                                        void *rng_state_buf, void *bias_buf) {
     // Backward calls put everything into the tensor pack for every backend
     // so we set dummy bias_type and backend choices here to follow the correct code path
     auto dummy_bias_type = NVTE_Bias_Type::NVTE_POST_SCALE_BIAS;
@@ -1044,17 +1019,16 @@
 
     // correct softmax shape for max512 sequence length kernel
     if (backend == NVTE_Fused_Attn_Backend::NVTE_F16_max512_seqlen) {
-        Tensor* softmax_aux = reinterpret_cast<Tensor *>(tensor_pack->tensors[0]);
+        Tensor *softmax_aux = reinterpret_cast<Tensor *>(tensor_pack->tensors[0]);
         softmax_aux->data.shape.at(3) = desc->kv_max_seqlen;  // {B,H,Qs,1} -> {B,H,Qs,Ks}
         softmax_aux->data.dtype = desc->dtype;
     }
 }
 
 pybind11::tuple GetSelfFusedAttnForwardWorkspaceSizes(
-    size_t batch_size, size_t max_seqlen, size_t num_heads, size_t head_dim,
-    float scaling_factor, float dropout_probability,
-    NVTE_Bias_Type bias_type, NVTE_Mask_Type mask_type, DType dtype, bool is_training
-) {
+    size_t batch_size, size_t max_seqlen, size_t num_heads, size_t head_dim, float scaling_factor,
+    float dropout_probability, NVTE_Bias_Type bias_type, NVTE_Mask_Type mask_type, DType dtype,
+    bool is_training) {
     constexpr auto qkv_layout = NVTE_QKV_Layout::NVTE_BS3HD;
 
     auto qkv_shape = std::vector<size_t>{batch_size * max_seqlen, 3, num_heads, head_dim};
@@ -1062,17 +1036,16 @@
 
     auto qkv_tensor = TensorWrapper(nullptr, qkv_shape, dtype);
     auto bias_tensor = TensorWrapper(nullptr, bias_shape, dtype);
-    auto cu_seqlens_tensor = TensorWrapper(
-        nullptr, std::vector<size_t>{batch_size + 1}, DType::kInt32);
+    auto cu_seqlens_tensor =
+        TensorWrapper(nullptr, std::vector<size_t>{batch_size + 1}, DType::kInt32);
     auto o_tensor = TensorWrapper(
         nullptr, std::vector<size_t>{batch_size * max_seqlen, num_heads, head_dim}, dtype);
     auto s_tensor = TensorWrapper(nullptr, std::vector<size_t>{1}, dtype);
     auto rng_state_tensor = TensorWrapper(nullptr, std::vector<size_t>{2}, DType::kInt64);
 
     auto backend = nvte_get_fused_attn_backend(
-        static_cast<NVTEDType>(dtype), static_cast<NVTEDType>(dtype), qkv_layout,
-        bias_type, mask_type, dropout_probability, num_heads, num_heads,
-        max_seqlen, max_seqlen, head_dim);
+        static_cast<NVTEDType>(dtype), static_cast<NVTEDType>(dtype), qkv_layout, bias_type,
+        mask_type, dropout_probability, num_heads, num_heads, max_seqlen, max_seqlen, head_dim);
 
     NVTETensorPack aux_output_tensors;
     nvte_tensor_pack_create(&aux_output_tensors);
@@ -1080,9 +1053,9 @@
     TensorWrapper query_workspace_tensor;
     nvte_fused_attn_fwd_qkvpacked(qkv_tensor.data(), bias_tensor.data(), s_tensor.data(),
                                   o_tensor.data(), &aux_output_tensors, cu_seqlens_tensor.data(),
-                                  rng_state_tensor.data(), max_seqlen, is_training,
-                                  scaling_factor, dropout_probability, qkv_layout,
-                                  bias_type, mask_type, query_workspace_tensor.data(), nullptr);
+                                  rng_state_tensor.data(), max_seqlen, is_training, scaling_factor,
+                                  dropout_probability, qkv_layout, bias_type, mask_type,
+                                  query_workspace_tensor.data(), nullptr);
 
     auto work_shape = MakeShapeVector(query_workspace_tensor.shape());
     return pybind11::make_tuple(work_shape, query_workspace_tensor.dtype());
@@ -1121,8 +1094,8 @@
     // input tensors
     auto qkv_tensor = TensorWrapper(qkv, qkv_shape, dtype);
     auto bias_tensor = TensorWrapper(bias, bias_shape, dtype);
-    auto cu_seqlens_tensor = TensorWrapper(
-        cu_seqlens, std::vector<size_t>{batch_size + 1}, DType::kInt32);
+    auto cu_seqlens_tensor =
+        TensorWrapper(cu_seqlens, std::vector<size_t>{batch_size + 1}, DType::kInt32);
 
     // output tensors
     auto s_tensor = TensorWrapper(nullptr, std::vector<size_t>{1}, dtype);  // not used in FP16/BF16
@@ -1133,9 +1106,8 @@
     constexpr auto qkv_layout = NVTE_QKV_Layout::NVTE_BS3HD;
     auto rng_state_tensor = TensorWrapper(rng_state, std::vector<size_t>{2}, DType::kInt64);
     auto backend = nvte_get_fused_attn_backend(
-        static_cast<NVTEDType>(dtype), static_cast<NVTEDType>(dtype), qkv_layout,
-        bias_type, mask_type, dropout_probability, num_heads, num_heads,
-        max_seqlen, max_seqlen, head_dim);
+        static_cast<NVTEDType>(dtype), static_cast<NVTEDType>(dtype), qkv_layout, bias_type,
+        mask_type, dropout_probability, num_heads, num_heads, max_seqlen, max_seqlen, head_dim);
     PopulateRngStateAsync(rng_state, seed, max_seqlen, max_seqlen, backend, stream);
 
     // auxiliary tensors (to be propagated to the backward pass later)
@@ -1159,10 +1131,9 @@
 }
 
 pybind11::tuple GetSelfFusedAttnBackwardWorkspaceSizes(
-    size_t batch_size, size_t max_seqlen, size_t num_heads, size_t head_dim,
-    float scaling_factor, float dropout_probability,
-    NVTE_Bias_Type bias_type, NVTE_Mask_Type mask_type, DType dtype, bool is_training
-) {
+    size_t batch_size, size_t max_seqlen, size_t num_heads, size_t head_dim, float scaling_factor,
+    float dropout_probability, NVTE_Bias_Type bias_type, NVTE_Mask_Type mask_type, DType dtype,
+    bool is_training) {
     constexpr auto qkv_layout = NVTE_QKV_Layout::NVTE_BS3HD;
 
     auto qkv_shape = std::vector<size_t>{batch_size * max_seqlen, 3, num_heads, head_dim};
@@ -1178,8 +1149,8 @@
     auto dqkv_tensor = TensorWrapper(nullptr, qkv_shape, dtype);
     auto dbias_tensor = TensorWrapper(nullptr, bias_shape, dtype);
 
-    auto cu_seqlens_tensor = TensorWrapper(nullptr, std::vector<size_t>{batch_size + 1},
-                                           DType::kInt32);
+    auto cu_seqlens_tensor =
+        TensorWrapper(nullptr, std::vector<size_t>{batch_size + 1}, DType::kInt32);
 
     NVTETensorPack aux_input_tensors;
     nvte_tensor_pack_create(&aux_input_tensors);
@@ -1248,11 +1219,10 @@
     nvte_tensor_pack_create(&aux_input_tensors);
     constexpr auto qkv_layout = NVTE_QKV_Layout::NVTE_BS3HD;
     auto backend = nvte_get_fused_attn_backend(
-        static_cast<NVTEDType>(dtype), static_cast<NVTEDType>(dtype), qkv_layout,
-        bias_type, mask_type, dropout_probability, num_heads, num_heads,
-        max_seqlen, max_seqlen, head_dim);
-    PrepareFusedAttnBackwardAuxTensors(&aux_input_tensors, &descriptor, backend,
-                                       softmax_aux, rng_state, bias);
+        static_cast<NVTEDType>(dtype), static_cast<NVTEDType>(dtype), qkv_layout, bias_type,
+        mask_type, dropout_probability, num_heads, num_heads, max_seqlen, max_seqlen, head_dim);
+    PrepareFusedAttnBackwardAuxTensors(&aux_input_tensors, &descriptor, backend, softmax_aux,
+                                       rng_state, bias);
 
     // cuDNN workspace
     auto wkspace_size = std::vector<size_t>{descriptor.wkspace_size};
@@ -1271,11 +1241,9 @@
 }
 
 pybind11::tuple GetCrossFusedAttnForwardWorkspaceSizes(
-    size_t batch_size, size_t q_max_seqlen, size_t kv_max_seqlen,
-    size_t num_heads, size_t num_gqa_groups, size_t head_dim,
-    float scaling_factor, float dropout_probability,
-    NVTE_Bias_Type bias_type, NVTE_Mask_Type mask_type, DType dtype, bool is_training
-) {
+    size_t batch_size, size_t q_max_seqlen, size_t kv_max_seqlen, size_t num_heads,
+    size_t num_gqa_groups, size_t head_dim, float scaling_factor, float dropout_probability,
+    NVTE_Bias_Type bias_type, NVTE_Mask_Type mask_type, DType dtype, bool is_training) {
     constexpr auto qkv_layout = NVTE_QKV_Layout::NVTE_BSHD_BS2HD;
 
     auto q_shape = std::vector<size_t>{batch_size * q_max_seqlen, num_heads, head_dim};
@@ -1292,10 +1260,10 @@
     auto s_tensor = TensorWrapper(nullptr, std::vector<size_t>{1}, dtype);
     auto o_tensor = TensorWrapper(nullptr, q_shape, dtype);
 
-    auto q_cu_seqlens_tensor = TensorWrapper(
-        nullptr, std::vector<size_t>{batch_size + 1}, DType::kInt32);
-    auto kv_cu_seqlens_tensor = TensorWrapper(
-        nullptr, std::vector<size_t>{batch_size + 1}, DType::kInt32);
+    auto q_cu_seqlens_tensor =
+        TensorWrapper(nullptr, std::vector<size_t>{batch_size + 1}, DType::kInt32);
+    auto kv_cu_seqlens_tensor =
+        TensorWrapper(nullptr, std::vector<size_t>{batch_size + 1}, DType::kInt32);
 
     auto dummy_rng_state_tensor = TensorWrapper(nullptr, std::vector<size_t>{2}, DType::kInt64);
 
@@ -1303,12 +1271,12 @@
     nvte_tensor_pack_create(&aux_output_tensors);
 
     TensorWrapper query_workspace_tensor;
-    nvte_fused_attn_fwd_kvpacked(
-        q_tensor.data(), kv_tensor.data(), bias_tensor.data(), s_tensor.data(), o_tensor.data(),
-        &aux_output_tensors, q_cu_seqlens_tensor.data(), kv_cu_seqlens_tensor.data(),
-        dummy_rng_state_tensor.data(), q_max_seqlen, kv_max_seqlen, is_training,
-        scaling_factor, dropout_probability, qkv_layout, bias_type, mask_type,
-        query_workspace_tensor.data(), nullptr);
+    nvte_fused_attn_fwd_kvpacked(q_tensor.data(), kv_tensor.data(), bias_tensor.data(),
+                                 s_tensor.data(), o_tensor.data(), &aux_output_tensors,
+                                 q_cu_seqlens_tensor.data(), kv_cu_seqlens_tensor.data(),
+                                 dummy_rng_state_tensor.data(), q_max_seqlen, kv_max_seqlen,
+                                 is_training, scaling_factor, dropout_probability, qkv_layout,
+                                 bias_type, mask_type, query_workspace_tensor.data(), nullptr);
 
     auto work_shape = MakeShapeVector(query_workspace_tensor.shape());
     return pybind11::make_tuple(work_shape, query_workspace_tensor.dtype());
@@ -1367,9 +1335,9 @@
     constexpr auto qkv_layout = NVTE_QKV_Layout::NVTE_BSHD_BS2HD;
     auto rng_state_tensor = TensorWrapper(rng_state, std::vector<size_t>{2}, DType::kInt64);
     auto backend = nvte_get_fused_attn_backend(
-        static_cast<NVTEDType>(dtype), static_cast<NVTEDType>(dtype), qkv_layout,
-        bias_type, mask_type, dropout_probability, num_heads, num_gqa_groups,
-        q_max_seqlen, kv_max_seqlen, head_dim);
+        static_cast<NVTEDType>(dtype), static_cast<NVTEDType>(dtype), qkv_layout, bias_type,
+        mask_type, dropout_probability, num_heads, num_gqa_groups, q_max_seqlen, kv_max_seqlen,
+        head_dim);
     PopulateRngStateAsync(rng_state, seed, q_max_seqlen, kv_max_seqlen, backend, stream);
 
     // auxiliary tensors (to be propagated to the backward pass later)
@@ -1379,25 +1347,23 @@
                                       softmax_aux);
 
     // cuDNN workspace
-    auto workspace_tensor = TensorWrapper(
-        workspace, std::vector<size_t>{descriptor.wkspace_size}, descriptor.wkspace_dtype);
-
-    nvte_fused_attn_fwd_kvpacked(
-        q_tensor.data(), kv_tensor.data(), bias_tensor.data(), s_tensor.data(), o_tensor.data(),
-        &aux_output_tensors, q_cu_seqlens_tensor.data(), kv_cu_seqlens_tensor.data(),
-        rng_state_tensor.data(), q_max_seqlen, kv_max_seqlen, descriptor.is_training,
-        scaling_factor, dropout_probability, qkv_layout, bias_type, mask_type,
-        workspace_tensor.data(), stream);
+    auto workspace_tensor = TensorWrapper(workspace, std::vector<size_t>{descriptor.wkspace_size},
+                                          descriptor.wkspace_dtype);
+
+    nvte_fused_attn_fwd_kvpacked(q_tensor.data(), kv_tensor.data(), bias_tensor.data(),
+                                 s_tensor.data(), o_tensor.data(), &aux_output_tensors,
+                                 q_cu_seqlens_tensor.data(), kv_cu_seqlens_tensor.data(),
+                                 rng_state_tensor.data(), q_max_seqlen, kv_max_seqlen,
+                                 descriptor.is_training, scaling_factor, dropout_probability,
+                                 qkv_layout, bias_type, mask_type, workspace_tensor.data(), stream);
 
     nvte_tensor_pack_destroy(&aux_output_tensors);
 }
 
 pybind11::tuple GetCrossFusedAttnBackwardWorkspaceSizes(
-    size_t batch_size, size_t q_max_seqlen, size_t kv_max_seqlen,
-    size_t num_heads, size_t num_gqa_groups, size_t head_dim,
-    float scaling_factor, float dropout_probability,
-    NVTE_Bias_Type bias_type, NVTE_Mask_Type mask_type, DType dtype, bool is_training
-) {
+    size_t batch_size, size_t q_max_seqlen, size_t kv_max_seqlen, size_t num_heads,
+    size_t num_gqa_groups, size_t head_dim, float scaling_factor, float dropout_probability,
+    NVTE_Bias_Type bias_type, NVTE_Mask_Type mask_type, DType dtype, bool is_training) {
     constexpr auto qkv_layout = NVTE_QKV_Layout::NVTE_BSHD_BS2HD;
 
     auto q_shape = std::vector<size_t>{batch_size * q_max_seqlen, num_heads, head_dim};
@@ -1416,10 +1382,10 @@
     auto dkv_tensor = TensorWrapper(nullptr, kv_shape, dtype);
     auto dbias_tensor = TensorWrapper(nullptr, bias_shape, dtype);
 
-    auto q_cu_seqlens_tensor = TensorWrapper(
-        nullptr, std::vector<size_t>{batch_size + 1}, DType::kInt32);
-    auto kv_cu_seqlens_tensor = TensorWrapper(
-        nullptr, std::vector<size_t>{batch_size + 1}, DType::kInt32);
+    auto q_cu_seqlens_tensor =
+        TensorWrapper(nullptr, std::vector<size_t>{batch_size + 1}, DType::kInt32);
+    auto kv_cu_seqlens_tensor =
+        TensorWrapper(nullptr, std::vector<size_t>{batch_size + 1}, DType::kInt32);
 
     NVTETensorPack aux_input_tensors;
     nvte_tensor_pack_create(&aux_input_tensors);
@@ -1431,8 +1397,8 @@
         s_tensor.data(),  // not used for FP16/BF16
         &aux_input_tensors, dq_tensor.data(), dkv_tensor.data(), dbias_tensor.data(),
         q_cu_seqlens_tensor.data(), kv_cu_seqlens_tensor.data(), q_max_seqlen, kv_max_seqlen,
-        scaling_factor, dropout_probability, qkv_layout,
-        bias_type, mask_type, query_workspace_tensor.data(), nullptr);
+        scaling_factor, dropout_probability, qkv_layout, bias_type, mask_type,
+        query_workspace_tensor.data(), nullptr);
 
     auto work_shape = MakeShapeVector(query_workspace_tensor.shape());
     return pybind11::make_tuple(work_shape, query_workspace_tensor.dtype());
@@ -1489,21 +1455,21 @@
     auto dq_tensor = TensorWrapper(dq, q_shape, dtype);
     auto dkv_tensor = TensorWrapper(dkv, kv_shape, dtype);
     auto dbias_tensor = TensorWrapper(dbias, bias_shape, dtype);
-    auto q_cu_seqlens_tensor = TensorWrapper(
-        q_cu_seqlens, std::vector<size_t>{batch_size + 1}, DType::kInt32);
-    auto kv_cu_seqlens_tensor = TensorWrapper(
-        kv_cu_seqlens, std::vector<size_t>{batch_size + 1}, DType::kInt32);
+    auto q_cu_seqlens_tensor =
+        TensorWrapper(q_cu_seqlens, std::vector<size_t>{batch_size + 1}, DType::kInt32);
+    auto kv_cu_seqlens_tensor =
+        TensorWrapper(kv_cu_seqlens, std::vector<size_t>{batch_size + 1}, DType::kInt32);
 
     // auxiliary tensors (propagated from the forward pass)
     NVTETensorPack aux_input_tensors;
     nvte_tensor_pack_create(&aux_input_tensors);
     constexpr auto qkv_layout = NVTE_QKV_Layout::NVTE_BSHD_BS2HD;
     auto backend = nvte_get_fused_attn_backend(
-        static_cast<NVTEDType>(dtype), static_cast<NVTEDType>(dtype), qkv_layout,
-        bias_type, mask_type, dropout_probability, num_heads, num_gqa_groups,
-        q_max_seqlen, kv_max_seqlen, head_dim);
-    PrepareFusedAttnBackwardAuxTensors(&aux_input_tensors, &descriptor, backend,
-                                       softmax_aux, rng_state, bias);
+        static_cast<NVTEDType>(dtype), static_cast<NVTEDType>(dtype), qkv_layout, bias_type,
+        mask_type, dropout_probability, num_heads, num_gqa_groups, q_max_seqlen, kv_max_seqlen,
+        head_dim);
+    PrepareFusedAttnBackwardAuxTensors(&aux_input_tensors, &descriptor, backend, softmax_aux,
+                                       rng_state, bias);
 
     // cuDNN workspace
     auto wkspace_size = std::vector<size_t>{descriptor.wkspace_size};
@@ -1516,8 +1482,8 @@
         s_tensor.data(),  // not used for FP16/BF16
         &aux_input_tensors, dq_tensor.data(), dkv_tensor.data(), dbias_tensor.data(),
         q_cu_seqlens_tensor.data(), kv_cu_seqlens_tensor.data(), q_max_seqlen, kv_max_seqlen,
-        scaling_factor, dropout_probability, qkv_layout,
-        bias_type, mask_type, workspace_tensor.data(), stream);
+        scaling_factor, dropout_probability, qkv_layout, bias_type, mask_type,
+        workspace_tensor.data(), stream);
 
     nvte_tensor_pack_destroy(&aux_input_tensors);
 }
