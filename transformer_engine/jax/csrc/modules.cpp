--- conflicted
+++ resolved
@@ -1001,18 +1001,6 @@
     auto workspace_tensor =
         TensorWrapper(workspace, query_workspace_tensor.shape(), query_workspace_tensor.dtype());
 
-<<<<<<< HEAD
-    auto rng_state = static_cast<uint8_t *>(workspace) + plan_workspace_size;
-    auto rng_state_tensor = TensorWrapper(rng_state, std::vector<size_t>{2}, DType::kInt64);
-
-    auto backend = nvte_get_fused_attn_backend(
-        static_cast<NVTEDType>(dtype), static_cast<NVTEDType>(dtype), qkv_layout, bias_type,
-        mask_type, dropout_probability, num_head, num_head,
-        q_max_seqlen, kv_max_seqlen, head_dim);
-    PopulateRngStateAsync(rng_state, seed, q_max_seqlen, kv_max_seqlen, backend, stream);
-
-=======
->>>>>>> 4d444db1
     nvte_fused_attn_fwd_kvpacked(
         q_tensor.data(), kv_tensor.data(), bias_tensor.data(), s_tensor.data(), o_tensor.data(),
         &aux_output_tensors, q_cu_seqlens_tensor.data(), kv_cu_seqlens_tensor.data(),
