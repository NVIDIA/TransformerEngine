--- conflicted
+++ resolved
@@ -22,12 +22,8 @@
   auto backend = nvte_get_fused_attn_backend(
       is_training, static_cast<NVTEDType>(q_dtype), static_cast<NVTEDType>(kv_dtype), qkv_layout,
       bias_type, mask_type, softmax_type, dropout_probability, q_attn_heads, kv_attn_heads,
-<<<<<<< HEAD
-      q_max_seqlen, kv_max_seqlen, qk_head_dim, v_head_dim, window_size_left, window_size_right);
-=======
       q_max_seqlen, kv_max_seqlen, qk_head_dim, v_head_dim, window_size_left, window_size_right,
       false);
->>>>>>> 70f53666
   return backend;
 }
 
@@ -184,29 +180,18 @@
           qkv_tensor.data(), bias_tensor.data(), dummy_softmax_offset_tensor.data(),
           s_tensor.data(), o_tensor.data(), &aux_output_tensors, q_cu_seqlens_tensor.data(),
           ragged_offset_tensor.data(), dummy_rng_state_tensor.data(), q_max_seqlen, is_training,
-<<<<<<< HEAD
-          scaling_factor, dropout_probability, qkv_layout, bias_type, mask_type, softmax_type,
-          window_size_left, window_size_right, query_workspace_tensor.data(), nullptr);
-=======
           false, scaling_factor, dropout_probability, qkv_layout, bias_type, mask_type,
           softmax_type, window_size_left, window_size_right, query_workspace_tensor.data(),
           nullptr);
->>>>>>> 70f53666
     } else if (layout_group == NVTE_QKV_Layout_Group::NVTE_HD_2HD) {
       nvte_fused_attn_fwd_kvpacked(
           q_tensor.data(), kv_tensor.data(), bias_tensor.data(), dummy_softmax_offset_tensor.data(),
           s_tensor.data(), o_tensor.data(), &aux_output_tensors, q_cu_seqlens_tensor.data(),
           kv_cu_seqlens_tensor.data(), ragged_offset_tensor.data(), ragged_offset_tensor.data(),
           dummy_page_table_tensor.data(), dummy_page_table_tensor.data(),
-<<<<<<< HEAD
-          dummy_rng_state_tensor.data(), q_max_seqlen, kv_max_seqlen, is_training, scaling_factor,
-          dropout_probability, qkv_layout, bias_type, mask_type, softmax_type, window_size_left,
-          window_size_right, query_workspace_tensor.data(), nullptr);
-=======
           dummy_rng_state_tensor.data(), q_max_seqlen, kv_max_seqlen, is_training, false,
           scaling_factor, dropout_probability, qkv_layout, bias_type, mask_type, softmax_type,
           window_size_left, window_size_right, query_workspace_tensor.data(), nullptr);
->>>>>>> 70f53666
     } else if (layout_group == NVTE_QKV_Layout_Group::NVTE_HD_HD_HD) {
       nvte_fused_attn_fwd(
           q_tensor.data(), k_tensor.data(), v_tensor.data(), bias_tensor.data(),
@@ -214,13 +199,8 @@
           q_cu_seqlens_tensor.data(), kv_cu_seqlens_tensor.data(), ragged_offset_tensor.data(),
           ragged_offset_tensor.data(), dummy_page_table_tensor.data(),
           dummy_page_table_tensor.data(), dummy_rng_state_tensor.data(), q_max_seqlen,
-<<<<<<< HEAD
-          kv_max_seqlen, is_training, scaling_factor, dropout_probability, qkv_layout, bias_type,
-          mask_type, softmax_type, window_size_left, window_size_right,
-=======
           kv_max_seqlen, is_training, false, scaling_factor, dropout_probability, qkv_layout,
           bias_type, mask_type, softmax_type, window_size_left, window_size_right,
->>>>>>> 70f53666
           query_workspace_tensor.data(), nullptr);
     } else {
       NVTE_ERROR("Unsupported QKVLayout.");
@@ -298,12 +278,8 @@
   auto backend = nvte_get_fused_attn_backend(
       is_training, static_cast<NVTEDType>(dtype), static_cast<NVTEDType>(dtype), qkv_layout,
       bias_type, mask_type, softmax_type, dropout_probability, attn_heads, num_gqa_groups,
-<<<<<<< HEAD
-      q_max_seqlen, kv_max_seqlen, qk_head_dim, v_head_dim, window_size_left, window_size_right);
-=======
       q_max_seqlen, kv_max_seqlen, qk_head_dim, v_head_dim, window_size_left, window_size_right,
       false);
->>>>>>> 70f53666
   nvte_populate_rng_state_async(rng_state, seed, q_max_seqlen, kv_max_seqlen, backend, stream);
 
   /* Auxiliary tensors (to be propagated to the backward pass later) */
@@ -321,11 +297,7 @@
     nvte_fused_attn_fwd_qkvpacked(
         qkv_tensor.data(), bias_tensor.data(), dummy_softmax_offset_tensor.data(), s_tensor.data(),
         o_tensor.data(), &aux_output_tensors, q_cu_seqlens_tensor.data(),
-<<<<<<< HEAD
-        q_seq_offsets_tensor.data(), rng_state_tensor.data(), q_max_seqlen, is_training,
-=======
         q_seq_offsets_tensor.data(), rng_state_tensor.data(), q_max_seqlen, is_training, false,
->>>>>>> 70f53666
         scaling_factor, dropout_probability, qkv_layout, bias_type, mask_type, softmax_type,
         window_size_left, window_size_right, workspace_tensor.data(), stream);
   } else if (layout_group == NVTE_QKV_Layout_Group::NVTE_HD_2HD) {
@@ -339,13 +311,8 @@
         s_tensor.data(), o_tensor.data(), &aux_output_tensors, q_cu_seqlens_tensor.data(),
         kv_cu_seqlens_tensor.data(), q_seq_offsets_tensor.data(), k_seq_offsets_tensor.data(),
         dummy_page_table_tensor.data(), dummy_page_table_tensor.data(), rng_state_tensor.data(),
-<<<<<<< HEAD
-        q_max_seqlen, kv_max_seqlen, is_training, scaling_factor, dropout_probability, qkv_layout,
-        bias_type, mask_type, softmax_type, window_size_left, window_size_right,
-=======
         q_max_seqlen, kv_max_seqlen, is_training, false, scaling_factor, dropout_probability,
         qkv_layout, bias_type, mask_type, softmax_type, window_size_left, window_size_right,
->>>>>>> 70f53666
         workspace_tensor.data(), stream);
   } else if (layout_group == NVTE_QKV_Layout_Group::NVTE_HD_HD_HD) {
     auto q_shape = std::vector<size_t>{input_batch * q_max_seqlen, attn_heads, qk_head_dim};
@@ -359,11 +326,7 @@
         dummy_softmax_offset_tensor.data(), s_tensor.data(), o_tensor.data(), &aux_output_tensors,
         q_cu_seqlens_tensor.data(), kv_cu_seqlens_tensor.data(), q_seq_offsets_tensor.data(),
         k_seq_offsets_tensor.data(), dummy_page_table_tensor.data(), dummy_page_table_tensor.data(),
-<<<<<<< HEAD
-        rng_state_tensor.data(), q_max_seqlen, kv_max_seqlen, is_training, scaling_factor,
-=======
         rng_state_tensor.data(), q_max_seqlen, kv_max_seqlen, is_training, false, scaling_factor,
->>>>>>> 70f53666
         dropout_probability, qkv_layout, bias_type, mask_type, softmax_type, window_size_left,
         window_size_right, workspace_tensor.data(), stream);
   } else {
@@ -582,12 +545,8 @@
   auto backend = nvte_get_fused_attn_backend(
       is_training, static_cast<NVTEDType>(dtype), static_cast<NVTEDType>(dtype), qkv_layout,
       bias_type, mask_type, softmax_type, dropout_probability, attn_heads, num_gqa_groups,
-<<<<<<< HEAD
-      q_max_seqlen, kv_max_seqlen, qk_head_dim, v_head_dim, window_size_left, window_size_right);
-=======
       q_max_seqlen, kv_max_seqlen, qk_head_dim, v_head_dim, window_size_left, window_size_right,
       false);
->>>>>>> 70f53666
   PrepareFusedAttnBackwardAuxTensors(&aux_input_tensors, input_batch, bias_batch, attn_heads,
                                      bias_heads, q_max_seqlen, kv_max_seqlen, dtype, backend,
                                      softmax_aux, rng_state, bias);
