/*************************************************************************
 * Copyright (c) 2022-2025, NVIDIA CORPORATION & AFFILIATES. All rights reserved.
 *
 * See LICENSE for license information.
 ************************************************************************/

#include "../extensions.h"
#include "transformer_engine/fused_attn.h"
#include "transformer_engine/transformer_engine.h"

namespace transformer_engine {
namespace jax {

NVTE_Fused_Attn_Backend GetFusedAttnBackend(
    bool is_training, DType q_dtype, DType kv_dtype, NVTE_QKV_Layout qkv_layout,
    NVTE_Softmax_Type softmax_type, NVTE_Bias_Type bias_type, NVTE_Mask_Type mask_type,
    float dropout_probability, size_t q_attn_heads, size_t kv_attn_heads, size_t q_max_seqlen,
    size_t kv_max_seqlen, size_t qk_head_dim, size_t v_head_dim, int64_t window_size_left,
    int64_t window_size_right) {
  auto backend = nvte_get_fused_attn_backend(
      is_training, static_cast<NVTEDType>(q_dtype), static_cast<NVTEDType>(kv_dtype), qkv_layout,
      bias_type, mask_type, softmax_type, dropout_probability, q_attn_heads, kv_attn_heads,
      q_max_seqlen, kv_max_seqlen, qk_head_dim, v_head_dim, window_size_left, window_size_right,
      false);
  return backend;
}

/*
    NOTE: PrepareFusedAttnForwardAuxTensors unifies the auxiliary tensor pack logic from the fused
    attention forward kernels in:
        - common/fused_attn/fused_attn_f16_max512_seqlen.cu lines 594-634 and 773-812
        - common/fused_attn/fused_attn_f16_arbitrary_seqlen.cu lines 1270-1281 and 1348-1359
*/
void PrepareFusedAttnForwardAuxTensors(NVTETensorPack *tensor_pack, const size_t input_batch,
                                       const size_t bias_batch, const size_t attn_heads,
                                       const size_t bias_heads, const size_t q_max_seqlen,
                                       const size_t kv_max_seqlen, DType dtype,
                                       NVTE_Bias_Type bias_type, NVTE_Fused_Attn_Backend backend,
                                       void *softmax_buf, void *rng_state_buf = nullptr,
                                       void *bias_buf = nullptr,
                                       void *softmax_offset_buf = nullptr) {
  // all backends need softmax but expect different shapes/dtypes
  // start with the max512 sequence length softmax shape/dtype and correct later
  tensor_pack->size = 1;
  NVTETensor &softmax_aux = tensor_pack->tensors[0];
  NVTEBasicTensor softmax_aux_data;
  softmax_aux_data.data_ptr = softmax_buf;
  softmax_aux_data.shape.ndim = 4;
  softmax_aux_data.shape.data[0] = input_batch;
  softmax_aux_data.shape.data[1] = attn_heads;
  softmax_aux_data.shape.data[2] = q_max_seqlen;
  softmax_aux_data.shape.data[3] = kv_max_seqlen;
  softmax_aux_data.dtype = static_cast<NVTEDType>(dtype);

  // arbitrary sequence length backend needs the RNG state and a different shape/dtype softmax
  if (backend == NVTE_Fused_Attn_Backend::NVTE_F16_arbitrary_seqlen) {
    tensor_pack->size = 2;
    NVTETensor &rng_state_aux = tensor_pack->tensors[1];
    NVTEBasicTensor rng_state_aux_data;
    rng_state_aux_data.data_ptr = rng_state_buf;
    rng_state_aux_data.shape = {};
    rng_state_aux_data.shape.ndim = 2;
    rng_state_aux_data.dtype = static_cast<NVTEDType>(DType::kInt64);
    nvte_set_tensor_param(&rng_state_aux, kNVTERowwiseData, &rng_state_aux_data);
    // correct softmax shape/dtype
    softmax_aux_data.shape.data[3] = 1;  // {B,H,Qs,Ks} -> {B,H,Qs,1}
    softmax_aux_data.dtype = static_cast<NVTEDType>(DType::kFloat32);

    int size = 2;  // Start at 2 (we have softmax and rng_state at indices 0, 1)

    // include bias if enabled
    if (bias_type != NVTE_Bias_Type::NVTE_NO_BIAS && bias_type != NVTE_Bias_Type::NVTE_ALIBI) {
      NVTETensor &bias_aux = tensor_pack->tensors[size];
      size++;
      NVTEBasicTensor bias_aux_data;
      bias_aux_data.data_ptr = bias_buf;
      bias_aux_data.shape.ndim = 4;
      bias_aux_data.shape.data[0] = bias_batch;
      bias_aux_data.shape.data[1] = bias_heads;
      bias_aux_data.shape.data[2] = q_max_seqlen;
      bias_aux_data.shape.data[3] = kv_max_seqlen;
      bias_aux_data.dtype = static_cast<NVTEDType>(dtype);
      nvte_set_tensor_param(&bias_aux, kNVTERowwiseData, &bias_aux_data);
    }

    // include softmax_offset if provided
    if (softmax_offset_buf != nullptr) {
      NVTETensor &softmax_offset_aux = tensor_pack->tensors[size];
      size++;
      NVTEBasicTensor softmax_offset_aux_data;
      softmax_offset_aux_data.data_ptr = softmax_offset_buf;
      softmax_offset_aux_data.shape.ndim = 4;
      softmax_offset_aux_data.shape.data[0] = 1;
      softmax_offset_aux_data.shape.data[1] = attn_heads;
      softmax_offset_aux_data.shape.data[2] = 1;
      softmax_offset_aux_data.shape.data[3] = 1;
      softmax_offset_aux_data.dtype = static_cast<NVTEDType>(DType::kFloat32);
      nvte_set_tensor_param(&softmax_offset_aux, kNVTERowwiseData, &softmax_offset_aux_data);
    }

    // Set final size
    tensor_pack->size = size;
  }
  nvte_set_tensor_param(&softmax_aux, kNVTERowwiseData, &softmax_aux_data);
}

/*
    NOTE: Backward fused attention kernels accept auxiliary tensors as explicit function arguments
    instead of an NVTETensorPack and nvte_fused_attn_bwd() API does all the logic for pulling the
    necessary tensors out of the tensor pack for the active kernel. That means we can just dump
    everything we got into the tensor pack and not worry about its sizing for the backward pass.

    TODO(Alp): Refactor the nvte_fused_attn_fwd() to work like nvte_fused_attn_bwd()?
*/
void PrepareFusedAttnBackwardAuxTensors(NVTETensorPack *tensor_pack, const size_t input_batch,
                                        const size_t bias_batch, const size_t attn_heads,
                                        const size_t bias_heads, const size_t q_max_seqlen,
                                        const size_t kv_max_seqlen, DType dtype,
                                        NVTE_Fused_Attn_Backend backend, void *softmax_buf,
                                        void *rng_state_buf, void *bias_buf,
                                        void *softmax_offset_buf = nullptr) {
  // Backward calls put everything into the tensor pack for every backend
  // so we set dummy bias_type and backend choices here to follow the correct code path
  auto dummy_bias_type = NVTE_Bias_Type::NVTE_POST_SCALE_BIAS;
  auto dummy_backend = NVTE_Fused_Attn_Backend::NVTE_F16_arbitrary_seqlen;
  PrepareFusedAttnForwardAuxTensors(tensor_pack, input_batch, bias_batch, attn_heads, bias_heads,
                                    q_max_seqlen, kv_max_seqlen, dtype, dummy_bias_type,
                                    dummy_backend, softmax_buf, rng_state_buf, bias_buf,
                                    softmax_offset_buf);

  // correct softmax shape for max512 sequence length kernel
  if (backend == NVTE_Fused_Attn_Backend::NVTE_F16_max512_seqlen) {
    NVTEBasicTensor softmax_aux_data =
        nvte_get_tensor_param(tensor_pack->tensors[0], kNVTERowwiseData);
    softmax_aux_data.shape.data[3] = kv_max_seqlen;  // {B,H,Qs,1} -> {B,H,Qs,Ks}
    softmax_aux_data.dtype = static_cast<NVTEDType>(dtype);
    nvte_set_tensor_param(&(tensor_pack->tensors[0]), kNVTERowwiseData, &softmax_aux_data);
  }
}

pybind11::tuple GetFusedAttnForwardWorkspaceSizes(
    size_t input_batch, size_t bias_batch, size_t q_max_seqlen, size_t kv_max_seqlen,
    size_t attn_heads, size_t num_gqa_groups, size_t bias_heads, size_t qk_head_dim,
    size_t v_head_dim, float scaling_factor, float dropout_probability, NVTE_Bias_Type bias_type,
    NVTE_Mask_Type mask_type, NVTE_QKV_Layout qkv_layout, NVTE_Softmax_Type softmax_type,
    DType dtype, bool is_training, size_t max_segments_per_seq, int64_t window_size_left,
    int64_t window_size_right) {
  // For qkv_packed
  auto qkv_shape = std::vector<size_t>{input_batch * q_max_seqlen, 3, attn_heads, qk_head_dim};
  auto qkv_tensor = TensorWrapper(nullptr, qkv_shape, dtype);

  // For kv_packed
  auto q_shape = std::vector<size_t>{input_batch * q_max_seqlen, attn_heads, qk_head_dim};
  auto q_tensor = TensorWrapper(nullptr, q_shape, dtype);
  auto kv_shape = std::vector<size_t>{input_batch * kv_max_seqlen, 2, num_gqa_groups, v_head_dim};
  auto kv_tensor = TensorWrapper(nullptr, kv_shape, dtype);

  // For separate q, k, v
  auto k_shape = std::vector<size_t>{input_batch * kv_max_seqlen, num_gqa_groups, qk_head_dim};
  auto k_tensor = TensorWrapper(nullptr, k_shape, dtype);
  auto v_shape = std::vector<size_t>{input_batch * kv_max_seqlen, num_gqa_groups, v_head_dim};
  auto v_tensor = TensorWrapper(nullptr, v_shape, dtype);

  auto bias_shape = std::vector<size_t>{bias_batch, bias_heads, q_max_seqlen, kv_max_seqlen};
  auto bias_tensor = TensorWrapper(nullptr, bias_shape, dtype);

  // F16 doesn't use this tensor
  auto s_tensor = TensorWrapper(nullptr, std::vector<size_t>{1}, dtype);
  auto o_tensor = TensorWrapper(nullptr, q_shape, dtype);

  auto dummy_rng_state_tensor = TensorWrapper(nullptr, std::vector<size_t>{2}, DType::kInt64);
  auto dummy_page_table_tensor = TensorWrapper(nullptr, std::vector<size_t>{1}, DType::kInt32);
  auto dummy_softmax_offset_tensor =
      TensorWrapper(nullptr, std::vector<size_t>{1}, DType::kFloat32);

  NVTETensorPack aux_output_tensors;
  nvte_tensor_pack_create(&aux_output_tensors);

  TensorWrapper query_workspace_tensor;
  auto is_ragged = nvte_get_qkv_format(qkv_layout) == NVTE_QKV_Format::NVTE_THD;
  // It is a WAR to pre-create all possible cuDNN graph at the JIT compile time
  size_t max_num_segments = is_ragged ? input_batch * max_segments_per_seq : input_batch;
  size_t min_num_segments = input_batch;
  auto cudnn_runtime_version = cudnnGetVersion();
  if (is_ragged && cudnn_runtime_version >= 90300) {
    // For cuDNN < 9.3.0, it requires to run all possible seqlens to address act_seqlen = 0
    min_num_segments = input_batch * max_segments_per_seq;
  }
  for (auto num_segments = min_num_segments; num_segments <= max_num_segments; ++num_segments) {
    // the last one is the largest which will be the returned workspace size
    auto q_cu_seqlens_tensor =
        TensorWrapper(nullptr, std::vector<size_t>{num_segments + 1}, DType::kInt32);
    auto kv_cu_seqlens_tensor =
        TensorWrapper(nullptr, std::vector<size_t>{num_segments + 1}, DType::kInt32);
    auto ragged_offset_tensor =
        TensorWrapper(nullptr, std::vector<size_t>{num_segments + 1}, DType::kInt32);
<<<<<<< HEAD
    nvte_fused_attn_fwd(
        q_tensor.data(), k_tensor.data(), v_tensor.data(), bias_tensor.data(),
        dummy_softmax_offset_tensor.data(), s_tensor.data(), o_tensor.data(), &aux_output_tensors,
        q_cu_seqlens_tensor.data(), kv_cu_seqlens_tensor.data(), ragged_offset_tensor.data(),
        ragged_offset_tensor.data(), dummy_page_table_tensor.data(), dummy_page_table_tensor.data(),
        dummy_rng_state_tensor.data(), q_max_seqlen, kv_max_seqlen, is_training, scaling_factor,
        dropout_probability, qkv_layout, bias_type, mask_type, softmax_type, window_size_left,
        window_size_right, query_workspace_tensor.data(), nullptr);
=======
    if (layout_group == NVTE_QKV_Layout_Group::NVTE_3HD) {
      NVTE_CHECK(q_max_seqlen == kv_max_seqlen, "q_max_seqlen must equal to kv_max_seqlen");
      nvte_fused_attn_fwd_qkvpacked(
          qkv_tensor.data(), bias_tensor.data(), dummy_softmax_offset_tensor.data(),
          s_tensor.data(), o_tensor.data(), &aux_output_tensors, q_cu_seqlens_tensor.data(),
          ragged_offset_tensor.data(), dummy_rng_state_tensor.data(), q_max_seqlen, is_training,
          false, scaling_factor, dropout_probability, qkv_layout, bias_type, mask_type,
          softmax_type, window_size_left, window_size_right, query_workspace_tensor.data(),
          nullptr);
    } else if (layout_group == NVTE_QKV_Layout_Group::NVTE_HD_2HD) {
      nvte_fused_attn_fwd_kvpacked(
          q_tensor.data(), kv_tensor.data(), bias_tensor.data(), dummy_softmax_offset_tensor.data(),
          s_tensor.data(), o_tensor.data(), &aux_output_tensors, q_cu_seqlens_tensor.data(),
          kv_cu_seqlens_tensor.data(), ragged_offset_tensor.data(), ragged_offset_tensor.data(),
          dummy_page_table_tensor.data(), dummy_page_table_tensor.data(),
          dummy_rng_state_tensor.data(), q_max_seqlen, kv_max_seqlen, is_training, false,
          scaling_factor, dropout_probability, qkv_layout, bias_type, mask_type, softmax_type,
          window_size_left, window_size_right, query_workspace_tensor.data(), nullptr);
    } else if (layout_group == NVTE_QKV_Layout_Group::NVTE_HD_HD_HD) {
      nvte_fused_attn_fwd(
          q_tensor.data(), k_tensor.data(), v_tensor.data(), bias_tensor.data(),
          dummy_softmax_offset_tensor.data(), s_tensor.data(), o_tensor.data(), &aux_output_tensors,
          q_cu_seqlens_tensor.data(), kv_cu_seqlens_tensor.data(), ragged_offset_tensor.data(),
          ragged_offset_tensor.data(), dummy_page_table_tensor.data(),
          dummy_page_table_tensor.data(), dummy_rng_state_tensor.data(), q_max_seqlen,
          kv_max_seqlen, is_training, false, scaling_factor, dropout_probability, qkv_layout,
          bias_type, mask_type, softmax_type, window_size_left, window_size_right,
          query_workspace_tensor.data(), nullptr);
    } else {
      NVTE_ERROR("Unsupported QKVLayout.");
    }
>>>>>>> 3d76218e
  }

  nvte_tensor_pack_destroy(&aux_output_tensors);

  auto workspace_shape = MakeShapeVector(query_workspace_tensor.shape());
  return pybind11::make_tuple(workspace_shape, query_workspace_tensor.dtype());
}

#define FUSED_ATTN_IMPL_COMMON_BLOCK                                                          \
  auto is_ragged = nvte_get_qkv_format(qkv_layout) == NVTE_QKV_Format::NVTE_THD;              \
  auto bias_shape = std::vector<size_t>{bias_batch, bias_heads, q_max_seqlen, kv_max_seqlen}; \
  size_t num_segments = input_batch;                                                          \
  if (is_ragged) {                                                                            \
    auto cudnn_runtime_version = cudnnGetVersion();                                           \
    if (cudnn_runtime_version >= 90300) {                                                     \
      num_segments = input_batch * max_segments_per_seq;                                      \
    } else {                                                                                  \
      size_t runtime_num_segments_q = nvte_get_runtime_num_segments(                          \
          q_cu_seqlens, workspace, input_batch * q_max_seqlen, stream);                       \
      size_t runtime_num_segments_kv = nvte_get_runtime_num_segments(                         \
          kv_cu_seqlens, workspace, input_batch * kv_max_seqlen, stream);                     \
      NVTE_CHECK(runtime_num_segments_q == runtime_num_segments_kv);                          \
      NVTE_CHECK(runtime_num_segments_q <= input_batch * max_segments_per_seq);               \
      num_segments = runtime_num_segments_q;                                                  \
    }                                                                                         \
  }                                                                                           \
  std::vector<size_t> seq_shape{num_segments + 1};                                            \
  auto q_cu_seqlens_tensor = TensorWrapper(q_cu_seqlens, seq_shape, DType::kInt32);           \
  auto kv_cu_seqlens_tensor = TensorWrapper(kv_cu_seqlens, seq_shape, DType::kInt32);         \
  auto q_seq_offsets_tensor = TensorWrapper(q_seq_offsets, seq_shape, DType::kInt32);         \
  auto k_seq_offsets_tensor = TensorWrapper(k_seq_offsets, seq_shape, DType::kInt32);         \
  auto workspace_tensor =                                                                     \
      TensorWrapper(workspace, std::vector<size_t>{wkspace_size}, wkspace_dtype);             \
  auto layout_group = nvte_get_qkv_layout_group(qkv_layout);

static void FusedAttnForwardImpl(
    cudaStream_t stream, void *q, void *k, void *v, void *bias, void *softmax_offset, void *seed,
    void *q_cu_seqlens, void *kv_cu_seqlens, void *q_seq_offsets, void *k_seq_offsets, void *output,
    void *softmax_aux, void *rng_state, void *workspace, size_t input_batch, size_t bias_batch,
    size_t q_max_seqlen, size_t kv_max_seqlen, size_t attn_heads, size_t num_gqa_groups,
    size_t bias_heads, size_t qk_head_dim, size_t v_head_dim, size_t max_segments_per_seq,
    size_t wkspace_size, float scaling_factor, float dropout_probability, NVTE_Bias_Type bias_type,
    NVTE_Mask_Type mask_type, NVTE_QKV_Layout qkv_layout, NVTE_Softmax_Type softmax_type,
    DType dtype, DType wkspace_dtype, bool is_training, bool deterministic,
    int64_t window_size_left, int64_t window_size_right) {
  FUSED_ATTN_IMPL_COMMON_BLOCK;

  /* Input tensors */
  auto bias_tensor = TensorWrapper(bias, bias_shape, dtype);
  auto softmax_offset_tensor =
      TensorWrapper(softmax_offset, std::vector<size_t>{1, attn_heads, 1, 1}, DType::kFloat32);

  if (is_ragged) {
    auto output_size = input_batch * q_max_seqlen * attn_heads * v_head_dim;
    cudaMemsetAsync(output, 0, output_size * typeToSize(dtype), stream);

    // Memset to 0xF0 for filling large negative numbers
    auto softmax_aux_size = input_batch * q_max_seqlen * attn_heads;
    cudaMemsetAsync(softmax_aux, 0xF0, softmax_aux_size * sizeof(float), stream);
  }

  /* Output tensors */
  auto s_tensor = TensorWrapper(nullptr, std::vector<size_t>{1}, dtype);  // not used in F16
  auto o_shape = std::vector<size_t>{input_batch * q_max_seqlen, attn_heads, v_head_dim};
  auto o_tensor = TensorWrapper(output, o_shape, dtype);

  /* Prepare RNG state */
  auto rng_state_tensor = TensorWrapper(rng_state, std::vector<size_t>{2}, DType::kInt64);

  auto backend = nvte_get_fused_attn_backend(
      is_training, static_cast<NVTEDType>(dtype), static_cast<NVTEDType>(dtype), qkv_layout,
      bias_type, mask_type, softmax_type, dropout_probability, attn_heads, num_gqa_groups,
      q_max_seqlen, kv_max_seqlen, qk_head_dim, v_head_dim, window_size_left, window_size_right,
      false);
  nvte_populate_rng_state_async(rng_state, seed, q_max_seqlen, kv_max_seqlen, backend, stream);

  /* Auxiliary tensors (to be propagated to the backward pass later) */
  NVTETensorPack aux_output_tensors;
  nvte_tensor_pack_create(&aux_output_tensors);
  PrepareFusedAttnForwardAuxTensors(&aux_output_tensors, input_batch, bias_batch, attn_heads,
                                    bias_heads, q_max_seqlen, kv_max_seqlen, dtype, bias_type,
                                    backend, softmax_aux, softmax_offset);

  /* Call the underlying NVTE API */
  auto dummy_page_table_tensor = TensorWrapper(nullptr, std::vector<size_t>{1}, DType::kInt32);

  // Prepare Q, K, V pointers and shapes based on layout
  // Python passes dummy tensors for unused slots, so we extract from the actual packed data
  void *q_ptr = q;
  void *k_ptr = k;
  void *v_ptr = v;
  auto q_shape = std::vector<size_t>{input_batch * q_max_seqlen, attn_heads, qk_head_dim};
  auto k_shape = std::vector<size_t>{input_batch * kv_max_seqlen, num_gqa_groups, qk_head_dim};
  auto v_shape = std::vector<size_t>{input_batch * kv_max_seqlen, num_gqa_groups, v_head_dim};

  if (layout_group == NVTE_QKV_Layout_Group::NVTE_3HD) {
<<<<<<< HEAD
    // QKV packed in q: [batch*seqlen, 3, heads, dim]
    // Python passes: q=packed_qkv, k=dummy, v=dummy
    // Extract K and V pointers from the packed q data
    size_t stride = (typeToSize(dtype) * attn_heads * qk_head_dim);
    q_ptr = q;
    k_ptr = static_cast<void *>(static_cast<int8_t *>(q) + stride);
    v_ptr = static_cast<void *>(static_cast<int8_t *>(q) + 2 * stride);
    // For packed QKV, all have same shape since they're views into the same packed tensor
    k_shape = q_shape;
    v_shape = q_shape;
  } else if (layout_group == NVTE_QKV_Layout_Group::NVTE_HD_2HD) {
    // Q separate, KV packed in k: [batch*seqlen, 2, num_gqa_groups, dim]
    // Python passes: q=query, k=packed_kv, v=dummy
    // Extract V pointer from the packed k data
    size_t stride = (typeToSize(dtype) * num_gqa_groups * qk_head_dim);
    q_ptr = q;
    k_ptr = k;
    v_ptr = static_cast<void *>(static_cast<int8_t *>(k) + stride);
    // V has same shape as K since they're views into the same packed tensor
    v_shape = k_shape;
=======
    auto qkv_shape = std::vector<size_t>{input_batch * q_max_seqlen, 3, attn_heads, qk_head_dim};
    auto qkv_tensor = TensorWrapper(q, qkv_shape, dtype);
    nvte_fused_attn_fwd_qkvpacked(
        qkv_tensor.data(), bias_tensor.data(), dummy_softmax_offset_tensor.data(), s_tensor.data(),
        o_tensor.data(), &aux_output_tensors, q_cu_seqlens_tensor.data(),
        q_seq_offsets_tensor.data(), rng_state_tensor.data(), q_max_seqlen, is_training, false,
        scaling_factor, dropout_probability, qkv_layout, bias_type, mask_type, softmax_type,
        window_size_left, window_size_right, workspace_tensor.data(), stream);
  } else if (layout_group == NVTE_QKV_Layout_Group::NVTE_HD_2HD) {
    auto q_shape = std::vector<size_t>{input_batch * q_max_seqlen, attn_heads, qk_head_dim};
    auto kv_shape =
        std::vector<size_t>{input_batch * kv_max_seqlen, 2, num_gqa_groups, qk_head_dim};
    auto q_tensor = TensorWrapper(q, q_shape, dtype);
    auto kv_tensor = TensorWrapper(k, kv_shape, dtype);
    nvte_fused_attn_fwd_kvpacked(
        q_tensor.data(), kv_tensor.data(), bias_tensor.data(), dummy_softmax_offset_tensor.data(),
        s_tensor.data(), o_tensor.data(), &aux_output_tensors, q_cu_seqlens_tensor.data(),
        kv_cu_seqlens_tensor.data(), q_seq_offsets_tensor.data(), k_seq_offsets_tensor.data(),
        dummy_page_table_tensor.data(), dummy_page_table_tensor.data(), rng_state_tensor.data(),
        q_max_seqlen, kv_max_seqlen, is_training, false, scaling_factor, dropout_probability,
        qkv_layout, bias_type, mask_type, softmax_type, window_size_left, window_size_right,
        workspace_tensor.data(), stream);
  } else if (layout_group == NVTE_QKV_Layout_Group::NVTE_HD_HD_HD) {
    auto q_shape = std::vector<size_t>{input_batch * q_max_seqlen, attn_heads, qk_head_dim};
    auto k_shape = std::vector<size_t>{input_batch * kv_max_seqlen, num_gqa_groups, qk_head_dim};
    auto v_shape = std::vector<size_t>{input_batch * kv_max_seqlen, num_gqa_groups, v_head_dim};
    auto q_tensor = TensorWrapper(q, q_shape, dtype);
    auto k_tensor = TensorWrapper(k, k_shape, dtype);
    auto v_tensor = TensorWrapper(v, v_shape, dtype);
    nvte_fused_attn_fwd(
        q_tensor.data(), k_tensor.data(), v_tensor.data(), bias_tensor.data(),
        dummy_softmax_offset_tensor.data(), s_tensor.data(), o_tensor.data(), &aux_output_tensors,
        q_cu_seqlens_tensor.data(), kv_cu_seqlens_tensor.data(), q_seq_offsets_tensor.data(),
        k_seq_offsets_tensor.data(), dummy_page_table_tensor.data(), dummy_page_table_tensor.data(),
        rng_state_tensor.data(), q_max_seqlen, kv_max_seqlen, is_training, false, scaling_factor,
        dropout_probability, qkv_layout, bias_type, mask_type, softmax_type, window_size_left,
        window_size_right, workspace_tensor.data(), stream);
  } else {
    NVTE_ERROR("Unsupported qkv_layout.");
>>>>>>> 3d76218e
  }
  // else NVTE_HD_HD_HD: pointers and shapes already correct

  auto q_tensor = TensorWrapper(q_ptr, q_shape, dtype);
  auto k_tensor = TensorWrapper(k_ptr, k_shape, dtype);
  auto v_tensor = TensorWrapper(v_ptr, v_shape, dtype);

  nvte_fused_attn_fwd(
      q_tensor.data(), k_tensor.data(), v_tensor.data(), bias_tensor.data(),
      softmax_offset_tensor.data(), s_tensor.data(), o_tensor.data(), &aux_output_tensors,
      q_cu_seqlens_tensor.data(), kv_cu_seqlens_tensor.data(), q_seq_offsets_tensor.data(),
      k_seq_offsets_tensor.data(), dummy_page_table_tensor.data(), dummy_page_table_tensor.data(),
      rng_state_tensor.data(), q_max_seqlen, kv_max_seqlen, is_training, scaling_factor,
      dropout_probability, qkv_layout, bias_type, mask_type, softmax_type, window_size_left,
      window_size_right, workspace_tensor.data(), stream);

  nvte_tensor_pack_destroy(&aux_output_tensors);
}

#define FUSED_ATTN_FFI_GET_ATTRS                                                        \
  size_t input_batch = get_attr_value<int64_t>(attrs, "input_batch");                   \
  size_t bias_batch = get_attr_value<int64_t>(attrs, "bias_batch");                     \
  size_t q_max_seqlen = get_attr_value<int64_t>(attrs, "q_max_seqlen");                 \
  size_t kv_max_seqlen = get_attr_value<int64_t>(attrs, "kv_max_seqlen");               \
  size_t attn_heads = get_attr_value<int64_t>(attrs, "attn_heads");                     \
  size_t num_gqa_groups = get_attr_value<int64_t>(attrs, "num_gqa_groups");             \
  size_t bias_heads = get_attr_value<int64_t>(attrs, "bias_heads");                     \
  size_t qk_head_dim = get_attr_value<int64_t>(attrs, "qk_head_dim");                   \
  size_t v_head_dim = get_attr_value<int64_t>(attrs, "v_head_dim");                     \
  size_t max_segments_per_seq = get_attr_value<int64_t>(attrs, "max_segments_per_seq"); \
  auto window_size_left = get_attr_value<int64_t>(attrs, "window_size_left");           \
  auto window_size_right = get_attr_value<int64_t>(attrs, "window_size_right");         \
  float scaling_factor = get_attr_value<double>(attrs, "scaling_factor");               \
  float dropout_probability = get_attr_value<double>(attrs, "dropout_probability");     \
  NVTE_Bias_Type bias_type =                                                            \
      static_cast<NVTE_Bias_Type>(get_attr_value<int64_t>(attrs, "bias_type"));         \
  NVTE_Mask_Type mask_type =                                                            \
      static_cast<NVTE_Mask_Type>(get_attr_value<int64_t>(attrs, "mask_type"));         \
  NVTE_Softmax_Type softmax_type =                                                      \
      static_cast<NVTE_Softmax_Type>(get_attr_value<int64_t>(attrs, "softmax_type"));   \
  NVTE_QKV_Layout qkv_layout =                                                          \
      static_cast<NVTE_QKV_Layout>(get_attr_value<int64_t>(attrs, "qkv_layout"));       \
  bool is_training = get_attr_value<bool>(attrs, "is_training");                        \
  bool deterministic = get_attr_value<bool>(attrs, "deterministic");                    \
  auto is_ragged = nvte_get_qkv_format(qkv_layout) == NVTE_QKV_Format::NVTE_THD;        \
  size_t wkspace_size = product(workspace_buf->dimensions());                           \
  DType dtype = convert_ffi_datatype_to_te_dtype(q_buf.element_type());                 \
  DType wkspace_dtype = convert_ffi_datatype_to_te_dtype(workspace_buf->element_type());

Error_Type FusedAttnForwardFFI(cudaStream_t stream, Buffer_Type q_buf, Buffer_Type k_buf,
                               Buffer_Type v_buf, Buffer_Type bias_buf,
                               Buffer_Type softmax_offset_buf, Buffer_Type seed_buf,
                               Buffer_Type q_cu_seqlens_buf, Buffer_Type kv_cu_seqlens_buf,
                               Buffer_Type q_seq_offsets_buf, Buffer_Type k_seq_offsets_buf,
                               Variadic_Buffer_Type _unused_args, Result_Type output_buf,
                               Result_Type softmax_aux_buf, Result_Type rng_state_buf,
                               Result_Type workspace_buf, Dictionary attrs) {
  FUSED_ATTN_FFI_GET_ATTRS;

  FusedAttnForwardImpl(
      stream, q_buf.untyped_data(), k_buf.untyped_data(), v_buf.untyped_data(),
      bias_buf.untyped_data(), softmax_offset_buf.untyped_data(), seed_buf.untyped_data(),
      q_cu_seqlens_buf.untyped_data(), kv_cu_seqlens_buf.untyped_data(),
      is_ragged ? q_seq_offsets_buf.untyped_data() : nullptr,
      is_ragged ? k_seq_offsets_buf.untyped_data() : nullptr, output_buf->untyped_data(),
      softmax_aux_buf->untyped_data(), rng_state_buf->untyped_data(), workspace_buf->untyped_data(),
      input_batch, bias_batch, q_max_seqlen, kv_max_seqlen, attn_heads, num_gqa_groups, bias_heads,
      qk_head_dim, v_head_dim, max_segments_per_seq, wkspace_size, scaling_factor,
      dropout_probability, bias_type, mask_type, qkv_layout, softmax_type, dtype, wkspace_dtype,
      is_training, deterministic, window_size_left, window_size_right);
  return ffi_with_cuda_error_check();
}

XLA_FFI_DEFINE_HANDLER_SYMBOL(FusedAttnForwardHandler, FusedAttnForwardFFI,
                              FFI::Bind()
                                  .Ctx<FFI_Stream_Type>()  // stream
                                  .Arg<Buffer_Type>()      // q
                                  .Arg<Buffer_Type>()      // k
                                  .Arg<Buffer_Type>()      // v
                                  .Arg<Buffer_Type>()      // bias
                                  .Arg<Buffer_Type>()      // softmax_offset
                                  .Arg<Buffer_Type>()      // seed_buf
                                  .Arg<Buffer_Type>()      // q_cu_seqlens
                                  .Arg<Buffer_Type>()      // kv_cu_seqlens
                                  .Arg<Buffer_Type>()      // q_seq_offsets
                                  .Arg<Buffer_Type>()      // k_seq_offsets
                                  .RemainingArgs()         // _cp_aux_args unused
                                  .Ret<Buffer_Type>()      // output
                                  .Ret<Buffer_Type>()      // softmax_aux
                                  .Ret<Buffer_Type>()      // rng_state
                                  .Ret<Buffer_Type>()      // workspace
                                  .Attrs(),
                              FFI_CudaGraph_Traits);

pybind11::tuple GetFusedAttnBackwardWorkspaceSizes(
    size_t input_batch, size_t bias_batch, size_t q_max_seqlen, size_t kv_max_seqlen,
    size_t attn_heads, size_t num_gqa_groups, size_t bias_heads, size_t qk_head_dim,
    size_t v_head_dim, float scaling_factor, float dropout_probability, NVTE_Bias_Type bias_type,
    NVTE_Mask_Type mask_type, NVTE_QKV_Layout qkv_layout, NVTE_Softmax_Type softmax_type,
    DType dtype, bool is_training, bool deterministic, size_t max_segments_per_seq,
    int64_t window_size_left, int64_t window_size_right) {
  // For qkv_packed
  auto qkv_shape = std::vector<size_t>{input_batch * q_max_seqlen, 3, attn_heads, qk_head_dim};
  auto qkv_tensor = TensorWrapper(nullptr, qkv_shape, dtype);
  auto dqkv_tensor = TensorWrapper(nullptr, qkv_shape, dtype);

  // For kv_packed
  auto q_shape = std::vector<size_t>{input_batch * q_max_seqlen, attn_heads, qk_head_dim};
  auto q_tensor = TensorWrapper(nullptr, q_shape, dtype);
  auto dq_tensor = TensorWrapper(nullptr, q_shape, dtype);
  auto kv_shape = std::vector<size_t>{input_batch * kv_max_seqlen, 2, num_gqa_groups, v_head_dim};
  auto kv_tensor = TensorWrapper(nullptr, kv_shape, dtype);
  auto dkv_tensor = TensorWrapper(nullptr, kv_shape, dtype);

  // For separate q, k, v
  auto k_shape = std::vector<size_t>{input_batch * kv_max_seqlen, num_gqa_groups, qk_head_dim};
  auto k_tensor = TensorWrapper(nullptr, k_shape, dtype);
  auto dk_tensor = TensorWrapper(nullptr, k_shape, dtype);
  auto v_shape = std::vector<size_t>{input_batch * kv_max_seqlen, num_gqa_groups, v_head_dim};
  auto v_tensor = TensorWrapper(nullptr, v_shape, dtype);
  auto dv_tensor = TensorWrapper(nullptr, v_shape, dtype);

  auto output_shape = std::vector<size_t>{input_batch * q_max_seqlen, attn_heads, v_head_dim};
  auto doutput_tensor = TensorWrapper(nullptr, output_shape, dtype);
  auto output_tensor = TensorWrapper(nullptr, output_shape, dtype);

  // F16 doesn't use this tensor
  auto s_tensor = TensorWrapper(nullptr, std::vector<size_t>{1}, dtype);

  auto bias_shape = std::vector<size_t>{bias_batch, bias_heads, q_max_seqlen, kv_max_seqlen};
  auto dbias_tensor = TensorWrapper(nullptr, bias_shape, dtype);

  NVTETensorPack aux_input_tensors;
  nvte_tensor_pack_create(&aux_input_tensors);

  TensorWrapper query_workspace_tensor;

  auto layout_group = nvte_get_qkv_layout_group(qkv_layout);
  auto is_ragged = nvte_get_qkv_format(qkv_layout) == NVTE_QKV_Format::NVTE_THD;
  // It is a WAR to pre-create all possible cuDNN graph at the JIT compile time
  size_t max_num_segments = is_ragged ? input_batch * max_segments_per_seq : input_batch;
  size_t min_num_segments = input_batch;
  auto cudnn_runtime_version = cudnnGetVersion();
  if (is_ragged && cudnn_runtime_version >= 90300) {
    // For cuDNN < 9.3.0, it requires to run all possible seqlens to address act_seqlen = 0
    min_num_segments = input_batch * max_segments_per_seq;
  }

  TensorWrapper dummy_d_softmax_offset_tensor;
  if (softmax_type == NVTE_Softmax_Type::NVTE_OFF_BY_ONE_SOFTMAX ||
      softmax_type == NVTE_Softmax_Type::NVTE_LEARNABLE_SOFTMAX) {
    dummy_d_softmax_offset_tensor =
        TensorWrapper(nullptr, std::vector<size_t>{1, attn_heads, 1, 1}, DType::kFloat32);
  }

  for (auto num_segments = min_num_segments; num_segments <= max_num_segments; ++num_segments) {
    // the last one is the largest which will be the returned workspace size
    auto q_cu_seqlens_tensor =
        TensorWrapper(nullptr, std::vector<size_t>{num_segments + 1}, DType::kInt32);
    auto kv_cu_seqlens_tensor =
        TensorWrapper(nullptr, std::vector<size_t>{num_segments + 1}, DType::kInt32);
    auto dummy_ragged_offset_tensor =
        TensorWrapper(nullptr, std::vector<size_t>{num_segments + 1}, DType::kInt32);

    nvte_fused_attn_bwd(q_tensor.data(), k_tensor.data(), v_tensor.data(), output_tensor.data(),
                        doutput_tensor.data(),
                        s_tensor.data(),  // not used for F16
                        s_tensor.data(),  // not used for F16
                        &aux_input_tensors, dq_tensor.data(), dk_tensor.data(), dv_tensor.data(),
                        dbias_tensor.data(), dummy_d_softmax_offset_tensor.data(),
                        q_cu_seqlens_tensor.data(), kv_cu_seqlens_tensor.data(),
                        dummy_ragged_offset_tensor.data(), dummy_ragged_offset_tensor.data(),
                        q_max_seqlen, kv_max_seqlen, scaling_factor, dropout_probability,
                        qkv_layout, bias_type, mask_type, softmax_type, window_size_left,
                        window_size_right, deterministic, query_workspace_tensor.data(), nullptr);
  }

  nvte_tensor_pack_destroy(&aux_input_tensors);

  auto work_shape = MakeShapeVector(query_workspace_tensor.shape());
  return pybind11::make_tuple(work_shape, query_workspace_tensor.dtype());
}

static void FusedAttnBackwardImpl(
    cudaStream_t stream, void *q, void *k, void *v, void *bias, void *softmax_offset,
    void *softmax_aux, void *rng_state, void *output, void *doutput, void *q_cu_seqlens,
    void *kv_cu_seqlens, void *q_seq_offsets, void *k_seq_offsets, void *dq, void *dk, void *dv,
    void *dbias, void *dsoftmax_offset, void *workspace, size_t input_batch, size_t bias_batch,
    size_t q_max_seqlen, size_t kv_max_seqlen, size_t attn_heads, size_t num_gqa_groups,
    size_t bias_heads, size_t qk_head_dim, size_t v_head_dim, size_t max_segments_per_seq,
    size_t wkspace_size, float scaling_factor, float dropout_probability, NVTE_Bias_Type bias_type,
    NVTE_Mask_Type mask_type, NVTE_QKV_Layout qkv_layout, NVTE_Softmax_Type softmax_type,
    DType dtype, DType wkspace_dtype, bool is_training, bool deterministic,
    int64_t window_size_left, int64_t window_size_right) {
  FUSED_ATTN_IMPL_COMMON_BLOCK;

  /* Input tensors */
  auto output_shape = std::vector<size_t>{input_batch * q_max_seqlen, attn_heads, v_head_dim};
  auto output_tensor = TensorWrapper(output, output_shape, dtype);
  auto doutput_tensor = TensorWrapper(doutput, output_shape, dtype);

  /* Output tensors */
  auto s_tensor = TensorWrapper(nullptr, std::vector<size_t>{1}, dtype);  // not used in F16
  auto dbias_tensor = TensorWrapper(dbias, bias_shape, dtype);

  TensorWrapper dsoftmax_offset_tensor;
  if (softmax_type == NVTE_Softmax_Type::NVTE_OFF_BY_ONE_SOFTMAX ||
      softmax_type == NVTE_Softmax_Type::NVTE_LEARNABLE_SOFTMAX) {
    dsoftmax_offset_tensor =
        TensorWrapper(dsoftmax_offset, std::vector<size_t>{1, attn_heads, 1, 1}, DType::kFloat32);
  }

  /* Auxiliary tensors (propagated from the forward pass) */
  NVTETensorPack aux_input_tensors;
  nvte_tensor_pack_create(&aux_input_tensors);
  auto backend = nvte_get_fused_attn_backend(
      is_training, static_cast<NVTEDType>(dtype), static_cast<NVTEDType>(dtype), qkv_layout,
      bias_type, mask_type, softmax_type, dropout_probability, attn_heads, num_gqa_groups,
      q_max_seqlen, kv_max_seqlen, qk_head_dim, v_head_dim, window_size_left, window_size_right,
      false);
  PrepareFusedAttnBackwardAuxTensors(&aux_input_tensors, input_batch, bias_batch, attn_heads,
                                     bias_heads, q_max_seqlen, kv_max_seqlen, dtype, backend,
                                     softmax_aux, rng_state, bias, softmax_offset);

  /* Call the underly NVTE API */
  // Prepare Q, K, V pointers and shapes based on layout
  void *q_ptr = q;
  void *k_ptr = k;
  void *v_ptr = v;
  void *dq_ptr = dq;
  void *dk_ptr = dk;
  void *dv_ptr = dv;
  auto q_shape = std::vector<size_t>{input_batch * q_max_seqlen, attn_heads, qk_head_dim};
  auto k_shape = std::vector<size_t>{input_batch * kv_max_seqlen, num_gqa_groups, qk_head_dim};
  auto v_shape = std::vector<size_t>{input_batch * kv_max_seqlen, num_gqa_groups, v_head_dim};

  if (layout_group == NVTE_QKV_Layout_Group::NVTE_3HD) {
    // QKV packed in q: [batch*seqlen, 3, heads, dim]
    size_t stride = (typeToSize(dtype) * attn_heads * qk_head_dim);
    q_ptr = q;
    k_ptr = static_cast<void *>(static_cast<int8_t *>(q) + stride);
    v_ptr = static_cast<void *>(static_cast<int8_t *>(q) + 2 * stride);
    dq_ptr = dq;
    dk_ptr = static_cast<void *>(static_cast<int8_t *>(dq) + stride);
    dv_ptr = static_cast<void *>(static_cast<int8_t *>(dq) + 2 * stride);
    k_shape = q_shape;
    v_shape = q_shape;
  } else if (layout_group == NVTE_QKV_Layout_Group::NVTE_HD_2HD) {
    // Q separate, KV packed in k: [batch*seqlen, 2, num_gqa_groups, dim]
    size_t stride = (typeToSize(dtype) * num_gqa_groups * qk_head_dim);
    q_ptr = q;
    k_ptr = k;
    v_ptr = static_cast<void *>(static_cast<int8_t *>(k) + stride);
    dq_ptr = dq;
    dk_ptr = dk;
    dv_ptr = static_cast<void *>(static_cast<int8_t *>(dk) + stride);
    v_shape = k_shape;
  }

  auto q_tensor = TensorWrapper(q_ptr, q_shape, dtype);
  auto k_tensor = TensorWrapper(k_ptr, k_shape, dtype);
  auto v_tensor = TensorWrapper(v_ptr, v_shape, dtype);
  auto dq_tensor = TensorWrapper(dq_ptr, q_shape, dtype);
  auto dk_tensor = TensorWrapper(dk_ptr, k_shape, dtype);
  auto dv_tensor = TensorWrapper(dv_ptr, v_shape, dtype);

  if (is_ragged) {
    cudaMemsetAsync(dq, 0, transformer_engine::jax::product(q_shape) * typeToSize(dtype), stream);
    if (layout_group == NVTE_QKV_Layout_Group::NVTE_3HD) {
      // For packed QKV, dq contains all gradients, so clear it once with full size
      cudaMemsetAsync(
          static_cast<int8_t *>(dq) + transformer_engine::jax::product(q_shape) * typeToSize(dtype),
          0, 2 * transformer_engine::jax::product(q_shape) * typeToSize(dtype), stream);
    } else if (layout_group == NVTE_QKV_Layout_Group::NVTE_HD_2HD) {
      cudaMemsetAsync(dk, 0, transformer_engine::jax::product(k_shape) * typeToSize(dtype), stream);
      // For packed KV, dk contains both K and V gradients
      cudaMemsetAsync(
          static_cast<int8_t *>(dk) + transformer_engine::jax::product(k_shape) * typeToSize(dtype),
          0, transformer_engine::jax::product(k_shape) * typeToSize(dtype), stream);
    } else {
      cudaMemsetAsync(dk, 0, transformer_engine::jax::product(k_shape) * typeToSize(dtype), stream);
      cudaMemsetAsync(dv, 0, transformer_engine::jax::product(v_shape) * typeToSize(dtype), stream);
    }
  }

  nvte_fused_attn_bwd(
      q_tensor.data(), k_tensor.data(), v_tensor.data(), output_tensor.data(),
      doutput_tensor.data(),
      s_tensor.data(),  // not used for F16
      s_tensor.data(),  // not used for F16
      &aux_input_tensors, dq_tensor.data(), dk_tensor.data(), dv_tensor.data(), dbias_tensor.data(),
      dsoftmax_offset_tensor.data(), q_cu_seqlens_tensor.data(), kv_cu_seqlens_tensor.data(),
      q_seq_offsets_tensor.data(), k_seq_offsets_tensor.data(), q_max_seqlen, kv_max_seqlen,
      scaling_factor, dropout_probability, qkv_layout, bias_type, mask_type, softmax_type,
      window_size_left, window_size_right, deterministic, workspace_tensor.data(), stream);

  nvte_tensor_pack_destroy(&aux_input_tensors);
}

Error_Type FusedAttnBackwardFFI(cudaStream_t stream, Buffer_Type q_buf, Buffer_Type k_buf,
                                Buffer_Type v_buf, Buffer_Type bias_buf,
                                Buffer_Type softmax_offset_buf, Buffer_Type softmax_aux_buf,
                                Buffer_Type rng_state_buf, Buffer_Type output_buf,
                                Buffer_Type doutput_buf, Buffer_Type q_cu_seqlens_buf,
                                Buffer_Type kv_cu_seqlens_buf, Buffer_Type q_seq_offsets_buf,
                                Buffer_Type k_seq_offsets_buf, Variadic_Buffer_Type _unused_args,
                                Result_Type dq_buf, Result_Type dk_buf, Result_Type dv_buf,
                                Result_Type dbias_buf, Result_Type dsoftmax_offset_buf,
                                Result_Type workspace_buf, Dictionary attrs) {
  FUSED_ATTN_FFI_GET_ATTRS;

  FusedAttnBackwardImpl(
      stream, q_buf.untyped_data(), k_buf.untyped_data(), v_buf.untyped_data(),
      bias_buf.untyped_data(), softmax_offset_buf.untyped_data(), softmax_aux_buf.untyped_data(),
      rng_state_buf.untyped_data(), output_buf.untyped_data(), doutput_buf.untyped_data(),
      q_cu_seqlens_buf.untyped_data(), kv_cu_seqlens_buf.untyped_data(),
      is_ragged ? q_seq_offsets_buf.untyped_data() : nullptr,
      is_ragged ? k_seq_offsets_buf.untyped_data() : nullptr, dq_buf->untyped_data(),
      dk_buf->untyped_data(), dv_buf->untyped_data(), dbias_buf->untyped_data(),
      dsoftmax_offset_buf->untyped_data(), workspace_buf->untyped_data(), input_batch, bias_batch,
      q_max_seqlen, kv_max_seqlen, attn_heads, num_gqa_groups, bias_heads, qk_head_dim, v_head_dim,
      max_segments_per_seq, wkspace_size, scaling_factor, dropout_probability, bias_type, mask_type,
      qkv_layout, softmax_type, dtype, wkspace_dtype, is_training, deterministic, window_size_left,
      window_size_right);

  return ffi_with_cuda_error_check();
}

XLA_FFI_DEFINE_HANDLER_SYMBOL(FusedAttnBackwardHandler, FusedAttnBackwardFFI,
                              FFI::Bind()
                                  .Ctx<FFI_Stream_Type>()  // stream
                                  .Arg<Buffer_Type>()      // q
                                  .Arg<Buffer_Type>()      // k
                                  .Arg<Buffer_Type>()      // v
                                  .Arg<Buffer_Type>()      // bias
                                  .Arg<Buffer_Type>()      // softmax_offset
                                  .Arg<Buffer_Type>()      // softmax_aux
                                  .Arg<Buffer_Type>()      // rng_state
                                  .Arg<Buffer_Type>()      // output
                                  .Arg<Buffer_Type>()      // doutput
                                  .Arg<Buffer_Type>()      // q_cu_seqlens
                                  .Arg<Buffer_Type>()      // kv_cu_seqlens
                                  .Arg<Buffer_Type>()      // q_seq_offsets
                                  .Arg<Buffer_Type>()      // k_seq_offsets
                                  .RemainingArgs()         // _cp_aux_args unused
                                  .Ret<Buffer_Type>()      // dq
                                  .Ret<Buffer_Type>()      // dk
                                  .Ret<Buffer_Type>()      // dv
                                  .Ret<Buffer_Type>()      // dbias
                                  .Ret<Buffer_Type>()      // dsoftmax_offset
                                  .Ret<Buffer_Type>()      // workspace
                                  .Attrs(),
                              FFI_CudaGraph_Traits);

}  // namespace jax
}  // namespace transformer_engine<|MERGE_RESOLUTION|>--- conflicted
+++ resolved
@@ -194,48 +194,14 @@
         TensorWrapper(nullptr, std::vector<size_t>{num_segments + 1}, DType::kInt32);
     auto ragged_offset_tensor =
         TensorWrapper(nullptr, std::vector<size_t>{num_segments + 1}, DType::kInt32);
-<<<<<<< HEAD
     nvte_fused_attn_fwd(
         q_tensor.data(), k_tensor.data(), v_tensor.data(), bias_tensor.data(),
         dummy_softmax_offset_tensor.data(), s_tensor.data(), o_tensor.data(), &aux_output_tensors,
         q_cu_seqlens_tensor.data(), kv_cu_seqlens_tensor.data(), ragged_offset_tensor.data(),
         ragged_offset_tensor.data(), dummy_page_table_tensor.data(), dummy_page_table_tensor.data(),
-        dummy_rng_state_tensor.data(), q_max_seqlen, kv_max_seqlen, is_training, scaling_factor,
+        dummy_rng_state_tensor.data(), q_max_seqlen, kv_max_seqlen, is_training, false, scaling_factor,
         dropout_probability, qkv_layout, bias_type, mask_type, softmax_type, window_size_left,
         window_size_right, query_workspace_tensor.data(), nullptr);
-=======
-    if (layout_group == NVTE_QKV_Layout_Group::NVTE_3HD) {
-      NVTE_CHECK(q_max_seqlen == kv_max_seqlen, "q_max_seqlen must equal to kv_max_seqlen");
-      nvte_fused_attn_fwd_qkvpacked(
-          qkv_tensor.data(), bias_tensor.data(), dummy_softmax_offset_tensor.data(),
-          s_tensor.data(), o_tensor.data(), &aux_output_tensors, q_cu_seqlens_tensor.data(),
-          ragged_offset_tensor.data(), dummy_rng_state_tensor.data(), q_max_seqlen, is_training,
-          false, scaling_factor, dropout_probability, qkv_layout, bias_type, mask_type,
-          softmax_type, window_size_left, window_size_right, query_workspace_tensor.data(),
-          nullptr);
-    } else if (layout_group == NVTE_QKV_Layout_Group::NVTE_HD_2HD) {
-      nvte_fused_attn_fwd_kvpacked(
-          q_tensor.data(), kv_tensor.data(), bias_tensor.data(), dummy_softmax_offset_tensor.data(),
-          s_tensor.data(), o_tensor.data(), &aux_output_tensors, q_cu_seqlens_tensor.data(),
-          kv_cu_seqlens_tensor.data(), ragged_offset_tensor.data(), ragged_offset_tensor.data(),
-          dummy_page_table_tensor.data(), dummy_page_table_tensor.data(),
-          dummy_rng_state_tensor.data(), q_max_seqlen, kv_max_seqlen, is_training, false,
-          scaling_factor, dropout_probability, qkv_layout, bias_type, mask_type, softmax_type,
-          window_size_left, window_size_right, query_workspace_tensor.data(), nullptr);
-    } else if (layout_group == NVTE_QKV_Layout_Group::NVTE_HD_HD_HD) {
-      nvte_fused_attn_fwd(
-          q_tensor.data(), k_tensor.data(), v_tensor.data(), bias_tensor.data(),
-          dummy_softmax_offset_tensor.data(), s_tensor.data(), o_tensor.data(), &aux_output_tensors,
-          q_cu_seqlens_tensor.data(), kv_cu_seqlens_tensor.data(), ragged_offset_tensor.data(),
-          ragged_offset_tensor.data(), dummy_page_table_tensor.data(),
-          dummy_page_table_tensor.data(), dummy_rng_state_tensor.data(), q_max_seqlen,
-          kv_max_seqlen, is_training, false, scaling_factor, dropout_probability, qkv_layout,
-          bias_type, mask_type, softmax_type, window_size_left, window_size_right,
-          query_workspace_tensor.data(), nullptr);
-    } else {
-      NVTE_ERROR("Unsupported QKVLayout.");
-    }
->>>>>>> 3d76218e
   }
 
   nvte_tensor_pack_destroy(&aux_output_tensors);
@@ -332,7 +298,6 @@
   auto v_shape = std::vector<size_t>{input_batch * kv_max_seqlen, num_gqa_groups, v_head_dim};
 
   if (layout_group == NVTE_QKV_Layout_Group::NVTE_3HD) {
-<<<<<<< HEAD
     // QKV packed in q: [batch*seqlen, 3, heads, dim]
     // Python passes: q=packed_qkv, k=dummy, v=dummy
     // Extract K and V pointers from the packed q data
@@ -353,47 +318,6 @@
     v_ptr = static_cast<void *>(static_cast<int8_t *>(k) + stride);
     // V has same shape as K since they're views into the same packed tensor
     v_shape = k_shape;
-=======
-    auto qkv_shape = std::vector<size_t>{input_batch * q_max_seqlen, 3, attn_heads, qk_head_dim};
-    auto qkv_tensor = TensorWrapper(q, qkv_shape, dtype);
-    nvte_fused_attn_fwd_qkvpacked(
-        qkv_tensor.data(), bias_tensor.data(), dummy_softmax_offset_tensor.data(), s_tensor.data(),
-        o_tensor.data(), &aux_output_tensors, q_cu_seqlens_tensor.data(),
-        q_seq_offsets_tensor.data(), rng_state_tensor.data(), q_max_seqlen, is_training, false,
-        scaling_factor, dropout_probability, qkv_layout, bias_type, mask_type, softmax_type,
-        window_size_left, window_size_right, workspace_tensor.data(), stream);
-  } else if (layout_group == NVTE_QKV_Layout_Group::NVTE_HD_2HD) {
-    auto q_shape = std::vector<size_t>{input_batch * q_max_seqlen, attn_heads, qk_head_dim};
-    auto kv_shape =
-        std::vector<size_t>{input_batch * kv_max_seqlen, 2, num_gqa_groups, qk_head_dim};
-    auto q_tensor = TensorWrapper(q, q_shape, dtype);
-    auto kv_tensor = TensorWrapper(k, kv_shape, dtype);
-    nvte_fused_attn_fwd_kvpacked(
-        q_tensor.data(), kv_tensor.data(), bias_tensor.data(), dummy_softmax_offset_tensor.data(),
-        s_tensor.data(), o_tensor.data(), &aux_output_tensors, q_cu_seqlens_tensor.data(),
-        kv_cu_seqlens_tensor.data(), q_seq_offsets_tensor.data(), k_seq_offsets_tensor.data(),
-        dummy_page_table_tensor.data(), dummy_page_table_tensor.data(), rng_state_tensor.data(),
-        q_max_seqlen, kv_max_seqlen, is_training, false, scaling_factor, dropout_probability,
-        qkv_layout, bias_type, mask_type, softmax_type, window_size_left, window_size_right,
-        workspace_tensor.data(), stream);
-  } else if (layout_group == NVTE_QKV_Layout_Group::NVTE_HD_HD_HD) {
-    auto q_shape = std::vector<size_t>{input_batch * q_max_seqlen, attn_heads, qk_head_dim};
-    auto k_shape = std::vector<size_t>{input_batch * kv_max_seqlen, num_gqa_groups, qk_head_dim};
-    auto v_shape = std::vector<size_t>{input_batch * kv_max_seqlen, num_gqa_groups, v_head_dim};
-    auto q_tensor = TensorWrapper(q, q_shape, dtype);
-    auto k_tensor = TensorWrapper(k, k_shape, dtype);
-    auto v_tensor = TensorWrapper(v, v_shape, dtype);
-    nvte_fused_attn_fwd(
-        q_tensor.data(), k_tensor.data(), v_tensor.data(), bias_tensor.data(),
-        dummy_softmax_offset_tensor.data(), s_tensor.data(), o_tensor.data(), &aux_output_tensors,
-        q_cu_seqlens_tensor.data(), kv_cu_seqlens_tensor.data(), q_seq_offsets_tensor.data(),
-        k_seq_offsets_tensor.data(), dummy_page_table_tensor.data(), dummy_page_table_tensor.data(),
-        rng_state_tensor.data(), q_max_seqlen, kv_max_seqlen, is_training, false, scaling_factor,
-        dropout_probability, qkv_layout, bias_type, mask_type, softmax_type, window_size_left,
-        window_size_right, workspace_tensor.data(), stream);
-  } else {
-    NVTE_ERROR("Unsupported qkv_layout.");
->>>>>>> 3d76218e
   }
   // else NVTE_HD_HD_HD: pointers and shapes already correct
 
@@ -406,7 +330,7 @@
       softmax_offset_tensor.data(), s_tensor.data(), o_tensor.data(), &aux_output_tensors,
       q_cu_seqlens_tensor.data(), kv_cu_seqlens_tensor.data(), q_seq_offsets_tensor.data(),
       k_seq_offsets_tensor.data(), dummy_page_table_tensor.data(), dummy_page_table_tensor.data(),
-      rng_state_tensor.data(), q_max_seqlen, kv_max_seqlen, is_training, scaling_factor,
+      rng_state_tensor.data(), q_max_seqlen, kv_max_seqlen, is_training, false, scaling_factor,
       dropout_probability, qkv_layout, bias_type, mask_type, softmax_type, window_size_left,
       window_size_right, workspace_tensor.data(), stream);
 
