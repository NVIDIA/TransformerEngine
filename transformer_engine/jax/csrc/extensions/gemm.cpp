/*************************************************************************
 * Copyright (c) 2022-2025, NVIDIA CORPORATION & AFFILIATES. All rights reserved.
 *
 * See LICENSE for license information.
 ************************************************************************/
#include "transformer_engine/gemm.h"

#include <memory>
#include <string_view>
#include <tuple>

#include "../extensions.h"
#include "common/util/cuda_runtime.h"
#include "common/util/string.h"
#include "common/util/system.h"
<<<<<<< HEAD
#include "transformer_engine/multi_stream.h"
=======
>>>>>>> c90a7207
#include "transformer_engine/swizzle.h"
#include "xla/ffi/api/c_api.h"

#define MXFP8_BLOCK_SIZE 32

namespace transformer_engine {
namespace jax {

static uint8_t *move_ptr_to_next_256B_aligned(uint8_t *ptr) {
  // Move the pointer to the next 256B aligned address
  return reinterpret_cast<uint8_t *>((reinterpret_cast<uintptr_t>(ptr) + 255) &
                                     ~static_cast<uintptr_t>(255));
}

<<<<<<< HEAD
=======
std::tuple<TensorWrapper, std::vector<size_t>> xla_buffer_to_nvte_gemm_operand(
    cudaStream_t stream, Buffer_Type buffer, Buffer_Type scale_inv, Result_Type swizzled_scale_inv,
    JAXX_Scaling_Mode scaling_mode, size_t axis_boundary, bool rowwise) {
  // Set tensor data with collapsed 2D shape
  auto buffer_dims = buffer.dimensions();
  std::vector<size_t> input_shape = {product(buffer_dims, 0, axis_boundary),
                                     product(buffer_dims, axis_boundary, buffer_dims.size())};
  auto input_dtype = convert_ffi_datatype_to_te_dtype(buffer.element_type());
  TensorWrapper input(get_nvte_scaling_mode(scaling_mode));

  if (rowwise) {
    input.set_rowwise_data(buffer.untyped_data(), input_dtype, input_shape);
  } else {
    input.set_columnwise_data(buffer.untyped_data(), input_dtype, input_shape);
  }

  // Set scaling factor for quantized tensors
  if (scaling_mode != JAXX_Scaling_Mode::NO_SCALING) {
    NVTE_CHECK(typeToSize(input_dtype) == 1, "Quantized GEMM requires 8-bit operands.");
    NVTE_CHECK(scale_inv.element_count() > 0, "Missing inverse scaling factor for quantized GEMM.");

    std::vector<size_t> scale_shape = {1};
    if (scaling_mode == JAXX_Scaling_Mode::MXFP8_1D_SCALING) {
      // Block scaling also needs to be collapsed to match 2D data
      scale_shape = {product(scale_inv.dimensions(), 0, axis_boundary),
                     product(scale_inv.dimensions(), axis_boundary, scale_inv.dimensions().size())};
    }

    auto scale_dtype = convert_ffi_datatype_to_te_dtype(scale_inv.element_type());
    if (rowwise) {
      input.set_rowwise_scale_inv(scale_inv.untyped_data(), scale_dtype, scale_shape);
    } else {
      input.set_columnwise_scale_inv(scale_inv.untyped_data(), scale_dtype, scale_shape);
    }

    // Swizzle scaling factors for MXFP8
    if (scaling_mode == JAXX_Scaling_Mode::MXFP8_1D_SCALING) {
      // Get the swizzle buffer
      NVTE_CHECK(swizzled_scale_inv->element_count() > 0,
                 "Missing swizzled inverse scale buffer in the JAX primitive.");
      auto scale_inv_dtype = convert_ffi_datatype_to_te_dtype(scale_inv.element_type());
      auto swizzled_scale_inv_dtype =
          convert_ffi_datatype_to_te_dtype(swizzled_scale_inv->element_type());
      NVTE_CHECK(typeToSize(scale_inv_dtype) == 1 && typeToSize(swizzled_scale_inv_dtype) == 1,
                 "Inverse scale factors need to have an 8-bit data type.");

      // Create tensor to hold swizzled scale factor
      TensorWrapper output(get_nvte_scaling_mode(scaling_mode));
      if (rowwise) {
        output.set_rowwise_data(buffer.untyped_data(), input_dtype, input_shape);
        output.set_rowwise_scale_inv(swizzled_scale_inv->untyped_data(), scale_dtype, scale_shape);
      } else {
        output.set_columnwise_data(buffer.untyped_data(), input_dtype, input_shape);
        output.set_columnwise_scale_inv(swizzled_scale_inv->untyped_data(), scale_dtype,
                                        scale_shape);
      }

      // Launch swizzle kernel
      nvte_swizzle_scaling_factors(input.data(), output.data(), stream);

      // Set swizzled scales into the input tensor
      if (rowwise) {
        input.set_rowwise_scale_inv(swizzled_scale_inv->untyped_data(), scale_dtype, scale_shape);
      } else {
        input.set_columnwise_scale_inv(swizzled_scale_inv->untyped_data(), scale_dtype,
                                       scale_shape);
      }
    }
  }

  return std::make_tuple(std::move(input), input_shape);
}

Error_Type GemmFFI(cudaStream_t stream, Buffer_Type lhs, Buffer_Type lhs_scale_inv, Buffer_Type rhs,
                   Buffer_Type rhs_scale_inv, Buffer_Type bias, Buffer_Type gelu_input,
                   Result_Type output, Result_Type bias_grad, Result_Type pre_gelu_out,
                   Result_Type lhs_swizzle, Result_Type rhs_swizzle, Result_Type workspace,
                   JAXX_Scaling_Mode scaling_mode, int64_t lhs_axis_boundary,
                   int64_t rhs_axis_boundary, bool lhs_transposed, bool rhs_transposed,
                   bool fuse_bias, bool fuse_gelu, bool grad, bool use_split_accumulator) {
  // Operands (this includes swizzling MXFP8 scaling factors)
  // NOTE: TensorWrapper operands are always rowwise for full-precision GEMM, or FP8 GEMM when
  //       device supports non-TN layouts (compute capability >= 10.0, excluding 12.x)
  bool always_rowwise = (scaling_mode == JAXX_Scaling_Mode::NO_SCALING ||
                         (is_tensor_scaling(scaling_mode) && nvte_is_non_tn_fp8_gemm_supported()));
  bool make_lhs_rowwise = (always_rowwise) ? true : !lhs_transposed;
  bool make_rhs_rowwise = (always_rowwise) ? true : rhs_transposed;
  auto [lhs_, lhs_shape] = xla_buffer_to_nvte_gemm_operand(
      stream, lhs, lhs_scale_inv, lhs_swizzle, scaling_mode, lhs_axis_boundary, make_lhs_rowwise);
  auto [rhs_, rhs_shape] = xla_buffer_to_nvte_gemm_operand(
      stream, rhs, rhs_scale_inv, rhs_swizzle, scaling_mode, rhs_axis_boundary, make_rhs_rowwise);

  // Output tensor
  std::vector<size_t> out_shape = {(lhs_transposed) ? lhs_shape[1] : lhs_shape[0],
                                   (rhs_transposed) ? rhs_shape[0] : rhs_shape[1]};
  auto out_dtype = convert_ffi_datatype_to_te_dtype(output->element_type());
  auto out_ = TensorWrapper(output->untyped_data(), out_shape, out_dtype);
  NVTE_CHECK(out_.numel() == output->element_count(),
             "cuBLAS GEMM output buffer size is incorrect, "
             "expected ",
             out_.numel(), " elements ", to_string_like(out_shape), " but got ",
             output->element_count(), " elements ", to_string_like(output->dimensions()));

  // Bias input to forward pass or bias gradient output from backward pass
  void *bias_ptr = nullptr;
  std::vector<size_t> bias_shape = {0};
  DType bias_dtype = out_dtype;
  if (fuse_bias) {
    if (!grad) {
      NVTE_CHECK(bias_grad->untyped_data() == bias.untyped_data(),
                 "Missing operand-output aliasing in GemmPrimitive: bias <-> bias_grad");
    }
    bias_ptr = bias_grad->untyped_data();
    bias_shape.at(0) = bias_grad->dimensions().front();
    bias_dtype = convert_ffi_datatype_to_te_dtype(bias_grad->element_type());
  }
  auto bias_ = TensorWrapper(bias_ptr, bias_shape, bias_dtype);

  // Pre-GeLU output from forward pass or input to backward pass
  void *pre_gelu_ptr = nullptr;
  std::vector<size_t> pre_gelu_shape = {0};
  DType pre_gelu_dtype = out_dtype;
  if (gelu_input.element_count() > 0) {
    if (grad) {
      NVTE_CHECK(pre_gelu_out->untyped_data() == gelu_input.untyped_data(),
                 "Missing operand-output aliasing in GemmPrimitive: gelu_input <-> pre_gelu_out");
    }
    pre_gelu_ptr = pre_gelu_out->untyped_data();
    pre_gelu_shape = {product(pre_gelu_out->dimensions(), 0, pre_gelu_out->dimensions().size() - 1),
                      static_cast<size_t>(pre_gelu_out->dimensions().back())};
    pre_gelu_dtype = convert_ffi_datatype_to_te_dtype(pre_gelu_out->element_type());
  }
  auto pre_gelu_ = TensorWrapper(pre_gelu_ptr, pre_gelu_shape, pre_gelu_dtype);

  // cuBLAS workspace + 256 alignment enforcement
  auto workspace_ptr = reinterpret_cast<uint8_t *>(workspace->untyped_data());
  workspace_ptr = move_ptr_to_next_256B_aligned(workspace_ptr);
  std::vector<size_t> workspace_shape = {static_cast<size_t>(workspace->element_count()) - 256};
  auto workspace_ = TensorWrapper(workspace_ptr, workspace_shape, DType::kByte);

  // Launch TE/common kernel with swapped LHS/RHS for cuBLAS column-major order
  auto num_math_sm = cuda::sm_count() - getenv<int>("NVTE_EXT_MARGIN_SM", 0);
  nvte_cublas_gemm(rhs_.data(), lhs_.data(), out_.data(), bias_.data(), pre_gelu_.data(),
                   rhs_transposed, lhs_transposed, grad, workspace_.data(), false,
                   use_split_accumulator, num_math_sm, stream);

  return ffi_with_cuda_error_check();
}

XLA_FFI_DEFINE_HANDLER_SYMBOL(GemmHandler, GemmFFI,
                              FFI::Bind()
                                  .Ctx<FFI_Stream_Type>()  // stream
                                  .Arg<Buffer_Type>()      // lhs
                                  .Arg<Buffer_Type>()      // lhs_scale_inv
                                  .Arg<Buffer_Type>()      // rhs
                                  .Arg<Buffer_Type>()      // rhs_scale_inv
                                  .Arg<Buffer_Type>()      // bias
                                  .Arg<Buffer_Type>()      // gelu_input
                                  .Ret<Buffer_Type>()      // output
                                  .Ret<Buffer_Type>()      // bias_grad
                                  .Ret<Buffer_Type>()      // pre_gelu_out
                                  .Ret<Buffer_Type>()      // lhs_swizzled
                                  .Ret<Buffer_Type>()      // rhs_swizzled
                                  .Ret<Buffer_Type>()      // workspace
                                  .Attr<JAXX_Scaling_Mode>("scaling_mode")
                                  .Attr<int64_t>("lhs_axis_boundary")
                                  .Attr<int64_t>("rhs_axis_boundary")
                                  .Attr<bool>("lhs_transposed")
                                  .Attr<bool>("rhs_transposed")
                                  .Attr<bool>("fuse_bias")
                                  .Attr<bool>("fuse_gelu")
                                  .Attr<bool>("grad")
                                  .Attr<bool>("use_split_accumulator"),
                              FFI_CudaGraph_Traits);

>>>>>>> c90a7207
Error_Type GroupedGemmFFI(cudaStream_t stream, Buffer_Type lhs_data, Buffer_Type lhs_sinv,
                          Buffer_Type rhs_data, Buffer_Type rhs_sinv, Buffer_Type bias,
                          Buffer_Type group_sizes, Buffer_Type group_offset, Result_Type output,
                          Result_Type workspace, size_t m, size_t n, size_t k, bool lhs_is_trans,
                          bool rhs_is_trans, JAXX_Scaling_Mode scaling_mode, bool has_bias,
                          bool is_grouped_dense_wgrad) {
  // Notes on matrix layouts and transpose:
  // Jax uses row-major data_layout, on entering this function, each input matrix pair:
  //   A: row-major [m, k] for N - [k, m] for T
  //   B: row-major [k, n] for N - [n, k] for T
  // on exiting this function, JAX expect:
  //   C: row-major with size [m, n].
  // cuBLAS uses column-major data_layout, in this view, each input matrix pair:
  //   A: column-major with size [k, m] for T - [m, k] for N
  //   B: column-major with size [n, k] for T - [k, n] for N
  //
  // If we call cuBLAS GEMM for A * B, the output will be:
  //   C: column-major with size [m, n] --> row-major with size [n, m].
  // To make the output compatible with JAX, we need to swap A and B in cuBLAS GEMM call.

  int num_streams = nvte_get_num_compute_streams();

  // Inputs
  auto lhs_ptr = reinterpret_cast<uint8_t *>(lhs_data.untyped_data());
  auto rhs_ptr = reinterpret_cast<uint8_t *>(rhs_data.untyped_data());
  auto lhs_sinv_ptr = reinterpret_cast<uint8_t *>(lhs_sinv.untyped_data());
  auto rhs_sinv_ptr = reinterpret_cast<uint8_t *>(rhs_sinv.untyped_data());
  auto lhs_dtype = convert_ffi_datatype_to_te_dtype(lhs_data.element_type());
  auto rhs_dtype = convert_ffi_datatype_to_te_dtype(rhs_data.element_type());
  auto lhs_sinv_dtype = convert_ffi_datatype_to_te_dtype(lhs_sinv.element_type());
  auto rhs_sinv_dtype = convert_ffi_datatype_to_te_dtype(rhs_sinv.element_type());
  auto bias_ptr = has_bias ? reinterpret_cast<uint8_t *>(bias.untyped_data()) : nullptr;
  auto bias_dtype = convert_ffi_datatype_to_te_dtype(bias.element_type());

  NVTE_CHECK(group_sizes.dimensions().size() == 1);
  size_t num_gemms = group_sizes.dimensions()[0];

  // It is weird that TE/Common GEMM only use colwise for MXFP8
  const bool is_fp8_gemm = is_fp8_dtype(lhs_dtype);
  const bool is_tensor_scaling = scaling_mode == JAXX_Scaling_Mode::DELAYED_TENSOR_SCALING ||
                                 scaling_mode == JAXX_Scaling_Mode::CURRENT_TENSOR_SCALING;
  const bool is_mxfp8_scaling = scaling_mode == JAXX_Scaling_Mode::MXFP8_1D_SCALING;
  const bool rhs_use_colwise = is_mxfp8_scaling && !rhs_is_trans;
  const bool lhs_use_colwise = is_mxfp8_scaling && lhs_is_trans;

  // Outputs
  auto out_ptr = reinterpret_cast<uint8_t *>(output->untyped_data());
  auto out_dtype = convert_ffi_datatype_to_te_dtype(output->element_type());
  // Here we clear the lower 8 bits of the buffer address to ensure the buffer is 256-aligned
  auto workspace_ptr = reinterpret_cast<uint8_t *>(workspace->untyped_data());
  workspace_ptr = move_ptr_to_next_256B_aligned(workspace_ptr);
  auto workspace_total_size = product(workspace->dimensions());

  auto lhs_sinv_size = product(lhs_sinv.dimensions());
  auto rhs_sinv_size = product(rhs_sinv.dimensions());
<<<<<<< HEAD
  auto workspace_size =
      (workspace_total_size - lhs_sinv_size - rhs_sinv_size - 3 * 256) / num_streams;
=======
  const size_t workspace_alignment_padding = 256;
  const size_t tensor_scaling_sinv_aligment = 16;
  const size_t mxfp8_scaling_sinv_alignment_padding = 256;
  auto workspace_size = workspace_total_size - workspace_alignment_padding;
  if (is_mxfp8_scaling) {
    // For MXFP8 swizzled scale_inv buffers, only the first pointer needs to be with 256B alignment padding. Later pointers are guaranteed to be 256-aligned as the scale_inv shapes are padded by 128x4.
    workspace_size -= (lhs_sinv_size + rhs_sinv_size + 2 * mxfp8_scaling_sinv_alignment_padding);
  } else if (is_tensor_scaling) {
    // For tensor scaling, each matrix has a single scale value, and all scales need to be aligned
    // by 16 bytes to meet the requirement of CUDA 12.9.1 and later.
    workspace_size -= tensor_scaling_sinv_aligment * (lhs_sinv_size + rhs_sinv_size);
  }
  workspace_size = workspace_size / num_streams;
>>>>>>> c90a7207
  auto swizzled_lhs_sinv_ptr = workspace_ptr + workspace_size * num_streams;
  swizzled_lhs_sinv_ptr = move_ptr_to_next_256B_aligned(swizzled_lhs_sinv_ptr);
  auto swizzled_rhs_sinv_ptr = swizzled_lhs_sinv_ptr + lhs_sinv_size;
  swizzled_rhs_sinv_ptr = move_ptr_to_next_256B_aligned(swizzled_rhs_sinv_ptr);
<<<<<<< HEAD
=======
  auto lhs_scatter_aligned_ptr = swizzled_lhs_sinv_ptr;  // Already 256B aligned
  auto rhs_scatter_aligned_ptr = lhs_scatter_aligned_ptr + num_gemms * tensor_scaling_sinv_aligment;
>>>>>>> c90a7207

  size_t lhs_dtype_bytes = te_dtype_bytes(lhs_dtype);
  size_t rhs_dtype_bytes = te_dtype_bytes(rhs_dtype);
  size_t lhs_sinv_dtype_bytes = te_dtype_bytes(lhs_sinv_dtype);
  size_t rhs_sinv_dtype_bytes = te_dtype_bytes(rhs_sinv_dtype);
  size_t bias_dtype_bytes = te_dtype_bytes(bias_dtype);
  size_t out_dtype_bytes = te_dtype_bytes(out_dtype);

  if (is_tensor_scaling) {
    cudaStream_t stream_0 = nvte_get_compute_stream(0);
    size_t dpitch = tensor_scaling_sinv_aligment;
    size_t spitch = lhs_sinv_dtype_bytes;
    size_t width = lhs_sinv_dtype_bytes;
    size_t height = lhs_sinv_size;
    cudaMemcpy2DAsync(lhs_scatter_aligned_ptr, dpitch, lhs_sinv_ptr, spitch, width, height,
                      cudaMemcpyDeviceToDevice, stream_0);
    spitch = rhs_sinv_dtype_bytes;
    width = rhs_sinv_dtype_bytes;
    height = rhs_sinv_size;
    cudaMemcpy2DAsync(rhs_scatter_aligned_ptr, dpitch, rhs_sinv_ptr, spitch, width, height,
                      cudaMemcpyDeviceToDevice, stream_0);
    lhs_sinv_ptr = lhs_scatter_aligned_ptr;
    rhs_sinv_ptr = rhs_scatter_aligned_ptr;
  }

  NVTE_CHECK(lhs_dtype_bytes == rhs_dtype_bytes, "sizeof(lhs_dtype) != sizeof(rhs_dtype)");
  NVTE_CHECK(lhs_sinv_dtype_bytes == rhs_sinv_dtype_bytes,
             "sizeof(lhs_sinv_dtype) != sizeof(rhs_sinv_dtype)");

  size_t expected_lhs_size = m * k;
  size_t expected_rhs_size = is_grouped_dense_wgrad ? (k * n) : (num_gemms * k * n);
  size_t expected_out_size = is_grouped_dense_wgrad ? (num_gemms * m * n) : (m * n);
  size_t actual_lhs_size = product(lhs_data.dimensions());
  size_t actual_rhs_size = product(rhs_data.dimensions());
  size_t actual_out_size = product(output->dimensions());
  NVTE_CHECK(expected_lhs_size == actual_lhs_size, "Unexpected lhs size! Expect ",
             expected_lhs_size, ", got ", actual_lhs_size);
  if (!is_grouped_dense_wgrad) {
    NVTE_CHECK(expected_rhs_size == actual_rhs_size,
               "Unexpected rhs size! Expect num_gemms * n * k = ", num_gemms, " * ", n, " * ", k,
               " = ", expected_rhs_size, ", got ", actual_rhs_size);
    NVTE_CHECK(expected_out_size == actual_out_size, "Unexpected output size! Expect m * n = ", m,
               " * ", n, " = ", expected_out_size, ", got ", actual_out_size);
  } else {
    NVTE_CHECK(expected_rhs_size == actual_rhs_size, "Unexpected rhs size! Expect k * n = ", k,
               " * ", n, " = ", expected_rhs_size, ", got ", actual_rhs_size);
    NVTE_CHECK(expected_out_size == actual_out_size,
               "Unexpected output size! Expect num_gemms * m * n = ", num_gemms, " * ", m, " * ", n,
               " = ", expected_out_size, ", got ", actual_out_size);
  }

  size_t dim_list_bytes = sizeof(int32_t) * num_gemms;
  std::vector<int32_t> dim_list_host(num_gemms);
  auto dim_list_ptr = reinterpret_cast<int32_t *>(group_sizes.untyped_data());
  cudaMemcpyAsync(dim_list_host.data(), dim_list_ptr, dim_list_bytes, cudaMemcpyDeviceToHost,
                  stream);
  // Note: This may break cudaGraph.
  cudaStreamSynchronize(stream);
  size_t sum_group_sizes = std::accumulate(dim_list_host.begin(), dim_list_host.end(), 0);
  if (!is_grouped_dense_wgrad) {
    NVTE_CHECK(m == sum_group_sizes, "Unexpected group_sizes! M = ", m,
               ", got sum(group_sizes)=", sum_group_sizes);
  } else {
    NVTE_CHECK(k == sum_group_sizes, "Unexpected group_sizes! K = ", k,
               ", got sum(group_sizes)=", sum_group_sizes);
  }

  auto num_math_sm = cuda::sm_count() - getenv<int>("NVTE_EXT_MARGIN_SM", 0);
  bool grad = false;
  bool accumulate = false;
  bool use_split_accumulator = false;
  auto bias_shape = std::vector<size_t>{has_bias ? n : 0};
  const int arch = cuda::sm_arch();

<<<<<<< HEAD
  // It is weird that TE/Common GEMM only use colwise for MXFP8
  const bool is_fp8_gemm = is_fp8_dtype(lhs_dtype);
  const bool is_tensor_scaling = scaling_mode == JAXX_Scaling_Mode::DELAYED_TENSOR_SCALING ||
                                 scaling_mode == JAXX_Scaling_Mode::CURRENT_TENSOR_SCALING;
  const bool is_mxfp8_scaling = scaling_mode == JAXX_Scaling_Mode::MXFP8_1D_SCALING;
  const bool rhs_use_colwise = is_mxfp8_scaling && !rhs_is_trans;
  const bool lhs_use_colwise = is_mxfp8_scaling && lhs_is_trans;

=======
>>>>>>> c90a7207
  if (arch < 100 && is_fp8_gemm) {
    NVTE_CHECK(!lhs_is_trans && rhs_is_trans,
               "For SM90 or older archs and FP8 input, only NT (row-major) GEMM is supported, ",
               "got lhs_is_trans=", lhs_is_trans, ", rhs_is_trans=", rhs_is_trans);
  }

  // These lists are to keep the TensorWrapper objects alive
  std::vector<TensorWrapper> lhs_wrapper_list;
  std::vector<TensorWrapper> rhs_wrapper_list;
  std::vector<TensorWrapper> lhs_swizzle_wrapper_list;  // For MXFP8 scale_inv swizzling
  std::vector<TensorWrapper> rhs_swizzle_wrapper_list;
  std::vector<TensorWrapper> bias_wrapper_list;
  std::vector<TensorWrapper> pre_gelu_wrapper_list;
  std::vector<TensorWrapper> out_wrapper_list;
  std::vector<TensorWrapper> workspace_wrapper_list;

  // These lists are the actual NVTETensor (void *) lists for multi-stream GEMM
  std::vector<NVTETensor> lhs_list;
  std::vector<NVTETensor> rhs_list;
  std::vector<NVTETensor> lhs_swizzle_list;
  std::vector<NVTETensor> rhs_swizzle_list;
  std::vector<NVTETensor> bias_list;
  std::vector<NVTETensor> pre_gelu_list;
  std::vector<NVTETensor> out_list;
  std::vector<NVTETensor> workspace_list;

  size_t lhs_sinv_total_size = 0;
  size_t rhs_sinv_total_size = 0;

  std::vector<void *> zero_out_dptr_list;
  std::vector<size_t> zero_out_size_list;

  for (size_t i = 0; i < num_gemms; i++) {
    // Matrix data shapes
    size_t m_i = dim_list_host[i];
    auto lhs_shape_i = std::vector<size_t>{m_i, k};
    auto rhs_shape_i = std::vector<size_t>{rhs_is_trans ? n : k, rhs_is_trans ? k : n};
    auto out_shape_i = std::vector<size_t>{m_i, n};
    if (is_grouped_dense_wgrad) {
      size_t k_i = dim_list_host[i];
      lhs_shape_i[0] = lhs_is_trans ? k_i : m;
      lhs_shape_i[1] = lhs_is_trans ? m : k_i;
      rhs_shape_i[0] = rhs_is_trans ? n : k_i;
      rhs_shape_i[1] = rhs_is_trans ? k_i : n;
      out_shape_i[0] = m;
      out_shape_i[1] = n;
    }

    size_t lhs_size = lhs_shape_i[0] * lhs_shape_i[1];
    size_t rhs_size = rhs_shape_i[0] * rhs_shape_i[1];
    size_t out_size = out_shape_i[0] * out_shape_i[1];
    bool is_empty_gemm = lhs_size == 0 || rhs_size == 0;
    if (is_empty_gemm && out_size > 0) {
      zero_out_dptr_list.push_back(out_ptr);
      zero_out_size_list.push_back(out_size * out_dtype_bytes);
    }

    // Set matrix data pointers
    auto lhs_i = TensorWrapper(get_nvte_scaling_mode(scaling_mode));
    auto rhs_i = TensorWrapper(get_nvte_scaling_mode(scaling_mode));
    auto out_i = TensorWrapper(static_cast<void *>(out_ptr), out_shape_i, out_dtype);
    void *lhs_vptr = static_cast<void *>(lhs_ptr);
    void *rhs_vptr = static_cast<void *>(rhs_ptr);
    if (rhs_use_colwise)  // MatA to enter cuBLAS
      rhs_i.set_columnwise_data(rhs_vptr, rhs_dtype, rhs_shape_i);
    else
      rhs_i.set_rowwise_data(rhs_vptr, rhs_dtype, rhs_shape_i);
    if (lhs_use_colwise)  // MatB to enter cuBLAS
      lhs_i.set_columnwise_data(lhs_vptr, lhs_dtype, lhs_shape_i);
    else
      lhs_i.set_rowwise_data(lhs_vptr, lhs_dtype, lhs_shape_i);

    // Set scale_inv shapes and pointers
    void *rhs_sinv_vptr = static_cast<void *>(rhs_sinv_ptr);
    void *lhs_sinv_vptr = static_cast<void *>(lhs_sinv_ptr);
    size_t lhs_sinv_size_i = 0;
    size_t rhs_sinv_size_i = 0;
    if (is_tensor_scaling) {
      auto tensor_scaling_sinv_shape = std::vector<size_t>{1};
      // If is_empty_gemm, scale_inv does not have the corresponding value, do not move the pointers
      if (!is_empty_gemm) {
<<<<<<< HEAD
        lhs_sinv_size_i = 1;
        rhs_sinv_size_i = 1;
=======
        lhs_sinv_size_i = tensor_scaling_sinv_aligment / lhs_sinv_dtype_bytes;
        rhs_sinv_size_i = tensor_scaling_sinv_aligment / rhs_sinv_dtype_bytes;
>>>>>>> c90a7207
      }
      if (rhs_use_colwise)  // MatA to enter cuBLAS
        rhs_i.set_columnwise_scale_inv(rhs_sinv_vptr, rhs_sinv_dtype, tensor_scaling_sinv_shape);
      else
        rhs_i.set_rowwise_scale_inv(rhs_sinv_vptr, rhs_sinv_dtype, tensor_scaling_sinv_shape);
      if (lhs_use_colwise)  // MatB to enter cuBLAS
        lhs_i.set_columnwise_scale_inv(lhs_sinv_vptr, lhs_sinv_dtype, tensor_scaling_sinv_shape);
      else
        lhs_i.set_rowwise_scale_inv(lhs_sinv_vptr, lhs_sinv_dtype, tensor_scaling_sinv_shape);
    } else if (is_mxfp8_scaling) {
      auto lhs_swizzle_i = TensorWrapper(get_nvte_scaling_mode(scaling_mode));
      auto rhs_swizzle_i = TensorWrapper(get_nvte_scaling_mode(scaling_mode));
      void *swizzled_lhs_sinv_vptr = static_cast<void *>(swizzled_lhs_sinv_ptr);
      void *swizzled_rhs_sinv_vptr = static_cast<void *>(swizzled_rhs_sinv_ptr);

      // {lhs, rhs}_swizzle_i point to unswizzled scale_inv data as input, while {lhs, rhs}_i
      // point to swizzled scale_inv data (store on workspace, only used for GEMM).
      // Note: even if is_empty_gemm is true, sinv are still non-empty, need to move the pointers
      auto lhs_sinv_shape_i =
          get_mxfp8_scale_shape(lhs_shape_i[0], lhs_shape_i[1], lhs_use_colwise);
      auto rhs_sinv_shape_i =
          get_mxfp8_scale_shape(rhs_shape_i[0], rhs_shape_i[1], rhs_use_colwise);
      lhs_sinv_size_i = lhs_sinv_shape_i[0] * lhs_sinv_shape_i[1];
      rhs_sinv_size_i = rhs_sinv_shape_i[0] * rhs_sinv_shape_i[1];
      if (lhs_use_colwise) {
        lhs_swizzle_i.set_columnwise_data(lhs_vptr, lhs_dtype, lhs_shape_i);
        lhs_swizzle_i.set_columnwise_scale_inv(lhs_sinv_vptr, lhs_sinv_dtype, lhs_sinv_shape_i);
        lhs_i.set_columnwise_scale_inv(swizzled_lhs_sinv_vptr, lhs_sinv_dtype, lhs_sinv_shape_i);
      } else {
        lhs_swizzle_i.set_rowwise_data(lhs_vptr, lhs_dtype, lhs_shape_i);
        lhs_swizzle_i.set_rowwise_scale_inv(lhs_sinv_vptr, lhs_sinv_dtype, lhs_sinv_shape_i);
        lhs_i.set_rowwise_scale_inv(swizzled_lhs_sinv_vptr, lhs_sinv_dtype, lhs_sinv_shape_i);
      }
      if (rhs_use_colwise) {
        rhs_swizzle_i.set_columnwise_data(rhs_vptr, rhs_dtype, rhs_shape_i);
        rhs_swizzle_i.set_columnwise_scale_inv(rhs_sinv_vptr, rhs_sinv_dtype, rhs_sinv_shape_i);
        rhs_i.set_columnwise_scale_inv(swizzled_rhs_sinv_vptr, rhs_sinv_dtype, rhs_sinv_shape_i);
      } else {
        rhs_swizzle_i.set_rowwise_data(rhs_vptr, rhs_dtype, rhs_shape_i);
        rhs_swizzle_i.set_rowwise_scale_inv(rhs_sinv_vptr, rhs_sinv_dtype, rhs_sinv_shape_i);
        rhs_i.set_rowwise_scale_inv(swizzled_rhs_sinv_vptr, rhs_sinv_dtype, rhs_sinv_shape_i);
      }

      if (!is_empty_gemm) {
        lhs_swizzle_wrapper_list.push_back(std::move(lhs_swizzle_i));
        rhs_swizzle_wrapper_list.push_back(std::move(rhs_swizzle_i));
        lhs_swizzle_list.push_back(lhs_swizzle_wrapper_list.back().data());
        rhs_swizzle_list.push_back(rhs_swizzle_wrapper_list.back().data());
      }
    } else {
      NVTE_CHECK(scaling_mode == JAXX_Scaling_Mode::NO_SCALING,
                 "Unsupported scaling mode: ", static_cast<int>(scaling_mode));
    }

    auto bias_i = TensorWrapper(bias_ptr, bias_shape, bias_dtype);
    auto pre_gelu_i = TensorWrapper(nullptr, std::vector<size_t>{0}, out_dtype);

    // Update pointer for the next GEMM pair
    lhs_ptr += lhs_size * lhs_dtype_bytes;
    rhs_ptr += rhs_size * rhs_dtype_bytes;
    out_ptr += out_size * out_dtype_bytes;
    if (is_fp8_gemm) {
      lhs_sinv_ptr += lhs_sinv_size_i * lhs_sinv_dtype_bytes;
      rhs_sinv_ptr += rhs_sinv_size_i * rhs_sinv_dtype_bytes;
      lhs_sinv_total_size += lhs_sinv_size_i;
      rhs_sinv_total_size += rhs_sinv_size_i;
      if (is_mxfp8_scaling) {
        swizzled_lhs_sinv_ptr += lhs_sinv_size_i * lhs_sinv_dtype_bytes;
        swizzled_rhs_sinv_ptr += rhs_sinv_size_i * rhs_sinv_dtype_bytes;
      }
    }
    if (has_bias) bias_ptr += n * bias_dtype_bytes;

    // Move objects to the lists to keep them alive
    if (is_empty_gemm) continue;
    lhs_wrapper_list.push_back(std::move(lhs_i));
    rhs_wrapper_list.push_back(std::move(rhs_i));
    out_wrapper_list.push_back(std::move(out_i));
    bias_wrapper_list.push_back(std::move(bias_i));
    pre_gelu_wrapper_list.push_back(std::move(pre_gelu_i));

    lhs_list.push_back(lhs_wrapper_list.back().data());
    rhs_list.push_back(rhs_wrapper_list.back().data());
    bias_list.push_back(bias_wrapper_list.back().data());
    pre_gelu_list.push_back(pre_gelu_wrapper_list.back().data());
    out_list.push_back(out_wrapper_list.back().data());
  }

  auto workspace_shape = std::vector<size_t>{workspace_size};
  for (int i = 0; i < num_streams; i++) {
    auto workspace_i =
        TensorWrapper(static_cast<void *>(workspace_ptr), workspace_shape, DType::kByte);
    workspace_wrapper_list.push_back(std::move(workspace_i));
    workspace_list.push_back(workspace_wrapper_list.back().data());
    workspace_ptr += workspace_size;
  }

  if (is_fp8_gemm) {
<<<<<<< HEAD
=======
    if (is_tensor_scaling) {
      lhs_sinv_size *= tensor_scaling_sinv_aligment;
      rhs_sinv_size *= tensor_scaling_sinv_aligment;
    }
>>>>>>> c90a7207
    NVTE_CHECK(lhs_sinv_total_size <= lhs_sinv_size, "Actual total lhs_sinv size ",
               lhs_sinv_total_size, " exceeds estimated upper bound ", lhs_sinv_size);
    NVTE_CHECK(rhs_sinv_total_size <= rhs_sinv_size, "Actual total rhs_sinv size ",
               rhs_sinv_total_size, " exceeds estimated upper bound ", rhs_sinv_size);
  }

  size_t num_non_empty_gemms = lhs_list.size();

  if (is_mxfp8_scaling) {
    for (int i = 0; i < num_non_empty_gemms; i++) {
      // The i-th GEMM will use the (i % num_streams)-th stream to compute,
      // use the same stream to swizzle the scaling factors to make sure that
      // the swizzling is done before the GEMM computation starts.
      int stream_id = i % num_streams;
      cudaStream_t stream_i = nvte_get_compute_stream(stream_id);
      nvte_swizzle_scaling_factors(lhs_swizzle_list[i], lhs_list[i], stream_i);
      nvte_swizzle_scaling_factors(rhs_swizzle_list[i], rhs_list[i], stream_i);
    }
  }

  // Launch zero-out kernels before the GEMM calls to use the sync in the multi-stream GEMM
  size_t num_zero_outs = zero_out_dptr_list.size();
  for (int i = 0; i < num_zero_outs; i++) {
    int stream_id = i % num_streams;
    cudaStream_t stream_i = nvte_get_compute_stream(stream_id);
    void *dptr = zero_out_dptr_list[i];
    size_t count = zero_out_size_list[i];
    NVTE_CHECK_CUDA(cudaMemsetAsync(dptr, 0, count, stream_i));
  }

  nvte_multi_stream_cublas_gemm(rhs_list.data(), lhs_list.data(), out_list.data(), bias_list.data(),
                                pre_gelu_list.data(), num_non_empty_gemms, rhs_is_trans,
                                lhs_is_trans, grad, workspace_list.data(), accumulate,
                                use_split_accumulator, num_math_sm, stream);

  return ffi_with_cuda_error_check();
}

XLA_FFI_DEFINE_HANDLER_SYMBOL(GroupedGemmHandler, GroupedGemmFFI,
                              FFI::Bind()
                                  .Ctx<FFI_Stream_Type>()  // stream
                                  .Arg<Buffer_Type>()      // lhs_data
                                  .Arg<Buffer_Type>()      // lhs_sinv
                                  .Arg<Buffer_Type>()      // rhs_data
                                  .Arg<Buffer_Type>()      // rhs_sinv
                                  .Arg<Buffer_Type>()      // bias
                                  .Arg<Buffer_Type>()      // group_sizes
                                  .Arg<Buffer_Type>()      // group_offset
                                  .Ret<Buffer_Type>()      // output
                                  .Ret<Buffer_Type>()      // workspace
                                  .Attr<int64_t>("M")
                                  .Attr<int64_t>("N")
                                  .Attr<int64_t>("K")
                                  .Attr<bool>("lhs_is_trans")
                                  .Attr<bool>("rhs_is_trans")
                                  .Attr<JAXX_Scaling_Mode>("scaling_mode")
                                  .Attr<bool>("has_bias")
                                  .Attr<bool>("is_grouped_dense_wgrad"),
                              FFI_CudaGraph_Traits);

}  // namespace jax
}  // namespace transformer_engine<|MERGE_RESOLUTION|>--- conflicted
+++ resolved
@@ -13,10 +13,6 @@
 #include "common/util/cuda_runtime.h"
 #include "common/util/string.h"
 #include "common/util/system.h"
-<<<<<<< HEAD
-#include "transformer_engine/multi_stream.h"
-=======
->>>>>>> c90a7207
 #include "transformer_engine/swizzle.h"
 #include "xla/ffi/api/c_api.h"
 
@@ -31,8 +27,6 @@
                                      ~static_cast<uintptr_t>(255));
 }
 
-<<<<<<< HEAD
-=======
 std::tuple<TensorWrapper, std::vector<size_t>> xla_buffer_to_nvte_gemm_operand(
     cudaStream_t stream, Buffer_Type buffer, Buffer_Type scale_inv, Result_Type swizzled_scale_inv,
     JAXX_Scaling_Mode scaling_mode, size_t axis_boundary, bool rowwise) {
@@ -208,7 +202,6 @@
                                   .Attr<bool>("use_split_accumulator"),
                               FFI_CudaGraph_Traits);
 
->>>>>>> c90a7207
 Error_Type GroupedGemmFFI(cudaStream_t stream, Buffer_Type lhs_data, Buffer_Type lhs_sinv,
                           Buffer_Type rhs_data, Buffer_Type rhs_sinv, Buffer_Type bias,
                           Buffer_Type group_sizes, Buffer_Type group_offset, Result_Type output,
@@ -264,10 +257,6 @@
 
   auto lhs_sinv_size = product(lhs_sinv.dimensions());
   auto rhs_sinv_size = product(rhs_sinv.dimensions());
-<<<<<<< HEAD
-  auto workspace_size =
-      (workspace_total_size - lhs_sinv_size - rhs_sinv_size - 3 * 256) / num_streams;
-=======
   const size_t workspace_alignment_padding = 256;
   const size_t tensor_scaling_sinv_aligment = 16;
   const size_t mxfp8_scaling_sinv_alignment_padding = 256;
@@ -281,16 +270,12 @@
     workspace_size -= tensor_scaling_sinv_aligment * (lhs_sinv_size + rhs_sinv_size);
   }
   workspace_size = workspace_size / num_streams;
->>>>>>> c90a7207
   auto swizzled_lhs_sinv_ptr = workspace_ptr + workspace_size * num_streams;
   swizzled_lhs_sinv_ptr = move_ptr_to_next_256B_aligned(swizzled_lhs_sinv_ptr);
   auto swizzled_rhs_sinv_ptr = swizzled_lhs_sinv_ptr + lhs_sinv_size;
   swizzled_rhs_sinv_ptr = move_ptr_to_next_256B_aligned(swizzled_rhs_sinv_ptr);
-<<<<<<< HEAD
-=======
   auto lhs_scatter_aligned_ptr = swizzled_lhs_sinv_ptr;  // Already 256B aligned
   auto rhs_scatter_aligned_ptr = lhs_scatter_aligned_ptr + num_gemms * tensor_scaling_sinv_aligment;
->>>>>>> c90a7207
 
   size_t lhs_dtype_bytes = te_dtype_bytes(lhs_dtype);
   size_t rhs_dtype_bytes = te_dtype_bytes(rhs_dtype);
@@ -365,17 +350,6 @@
   auto bias_shape = std::vector<size_t>{has_bias ? n : 0};
   const int arch = cuda::sm_arch();
 
-<<<<<<< HEAD
-  // It is weird that TE/Common GEMM only use colwise for MXFP8
-  const bool is_fp8_gemm = is_fp8_dtype(lhs_dtype);
-  const bool is_tensor_scaling = scaling_mode == JAXX_Scaling_Mode::DELAYED_TENSOR_SCALING ||
-                                 scaling_mode == JAXX_Scaling_Mode::CURRENT_TENSOR_SCALING;
-  const bool is_mxfp8_scaling = scaling_mode == JAXX_Scaling_Mode::MXFP8_1D_SCALING;
-  const bool rhs_use_colwise = is_mxfp8_scaling && !rhs_is_trans;
-  const bool lhs_use_colwise = is_mxfp8_scaling && lhs_is_trans;
-
-=======
->>>>>>> c90a7207
   if (arch < 100 && is_fp8_gemm) {
     NVTE_CHECK(!lhs_is_trans && rhs_is_trans,
                "For SM90 or older archs and FP8 input, only NT (row-major) GEMM is supported, ",
@@ -457,13 +431,8 @@
       auto tensor_scaling_sinv_shape = std::vector<size_t>{1};
       // If is_empty_gemm, scale_inv does not have the corresponding value, do not move the pointers
       if (!is_empty_gemm) {
-<<<<<<< HEAD
-        lhs_sinv_size_i = 1;
-        rhs_sinv_size_i = 1;
-=======
         lhs_sinv_size_i = tensor_scaling_sinv_aligment / lhs_sinv_dtype_bytes;
         rhs_sinv_size_i = tensor_scaling_sinv_aligment / rhs_sinv_dtype_bytes;
->>>>>>> c90a7207
       }
       if (rhs_use_colwise)  // MatA to enter cuBLAS
         rhs_i.set_columnwise_scale_inv(rhs_sinv_vptr, rhs_sinv_dtype, tensor_scaling_sinv_shape);
@@ -562,13 +531,10 @@
   }
 
   if (is_fp8_gemm) {
-<<<<<<< HEAD
-=======
     if (is_tensor_scaling) {
       lhs_sinv_size *= tensor_scaling_sinv_aligment;
       rhs_sinv_size *= tensor_scaling_sinv_aligment;
     }
->>>>>>> c90a7207
     NVTE_CHECK(lhs_sinv_total_size <= lhs_sinv_size, "Actual total lhs_sinv size ",
                lhs_sinv_total_size, " exceeds estimated upper bound ", lhs_sinv_size);
     NVTE_CHECK(rhs_sinv_total_size <= rhs_sinv_size, "Actual total rhs_sinv size ",
