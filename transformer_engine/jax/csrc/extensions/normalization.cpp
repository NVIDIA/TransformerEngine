/*************************************************************************
 * Copyright (c) 2022-2025, NVIDIA CORPORATION & AFFILIATES. All rights reserved.
 *
 * See LICENSE for license information.
 ************************************************************************/
#include "transformer_engine/normalization.h"

#include <cuda_runtime.h>

#include "../extensions.h"

namespace transformer_engine {
namespace jax {

pybind11::tuple GetNormForwardWorkspaceSizes(size_t batch_size, size_t hidden_size, DType in_dtype,
                                             DType w_dtype, DType out_dtype,
                                             NVTE_Norm_Type norm_type,
                                             JAXX_Scaling_Mode scaling_mode,
                                             bool zero_centered_gamma, float epsilon, int sm_margin,
                                             bool is_training) {
  auto input_shape = std::vector<size_t>{batch_size, hidden_size};
  auto weight_shape = std::vector<size_t>{hidden_size};
  auto intermediates_shape = std::vector<size_t>{batch_size};

  // empty tensor wrappers are okay just to get workspace size
  auto input_tensor = TensorWrapper(nullptr, input_shape, in_dtype);
  auto gamma_tensor = TensorWrapper(nullptr, weight_shape, w_dtype);
  auto rsigma_tensor = TensorWrapper(nullptr, intermediates_shape, DType::kFloat32);

  auto output_tensor = TensorWrapper(get_nvte_scaling_mode(scaling_mode));
  output_tensor.set_rowwise_data(nullptr, out_dtype, input_shape);
  output_tensor.set_amax(nullptr, DType::kFloat32, std::vector<size_t>{1});

  // WAR: NVTE Norms query the is_training from whereas columwise_data is allocated
  if (is_training && scaling_mode == JAXX_Scaling_Mode::MXFP8_1D_SCALING) {
    int temp = 1;
    output_tensor.set_columnwise_data(static_cast<void *>(&temp), out_dtype, input_shape);
  }

  // dummy tensor wrappers that will carry workspace size info later
  TensorWrapper dummy_work_tensor;
  auto num_sm = cudaDevicePropertiesManager::Instance().GetMultiProcessorCount() - sm_margin;
  if (norm_type == NVTE_Norm_Type::LayerNorm) {
    auto beta_tensor = TensorWrapper(nullptr, weight_shape, w_dtype);
    auto mu_tensor = TensorWrapper(nullptr, intermediates_shape, DType::kFloat32);

    nvte_layernorm_fwd(input_tensor.data(), gamma_tensor.data(), beta_tensor.data(), epsilon,
                       output_tensor.data(), mu_tensor.data(), rsigma_tensor.data(),
                       dummy_work_tensor.data(), num_sm, zero_centered_gamma, nullptr);
  } else {
    NVTE_CHECK(scaling_mode != JAXX_Scaling_Mode::DELAYED_TENSOR_SCALING || !zero_centered_gamma,
               "rmsnorm doesn't support zero_centered_gamma.");
    nvte_rmsnorm_fwd(input_tensor.data(), gamma_tensor.data(), epsilon, output_tensor.data(),
                     rsigma_tensor.data(), dummy_work_tensor.data(), num_sm, zero_centered_gamma,
                     nullptr);
  }

  auto work_shape = MakeShapeVector(dummy_work_tensor.shape());
  return pybind11::make_tuple(std::make_pair(work_shape, dummy_work_tensor.dtype()));
}

Error_Type NormForwardFFI(cudaStream_t stream, Buffer_Type x_buf, Buffer_Type scale_buf,
                          Buffer_Type amax_buf, Buffer_Type gamma_buf, Buffer_Type beta_buf,
                          Result_Type output_buf, Result_Type colwise_output_buf,
                          Result_Type scale_inv_buf, Result_Type colwise_scale_inv_buf,
                          Result_Type updated_amax_buf, Result_Type mu_buf, Result_Type rsigma_buf,
                          Result_Type wkspace_buf, int norm_type, bool zero_centered_gamma,
                          double epsilon, int64_t sm_margin, JAXX_Scaling_Mode scaling_mode,
                          bool is_2x, bool output_amax_when_no_scaling) {
  auto in_dtype = convert_ffi_datatype_to_te_dtype(x_buf.element_type());
  auto out_dtype = convert_ffi_datatype_to_te_dtype(output_buf->element_type());
  auto w_dtype = convert_ffi_datatype_to_te_dtype(gamma_buf.element_type());
  auto wkspace_dtype = convert_ffi_datatype_to_te_dtype(wkspace_buf->element_type());

  auto *input = x_buf.untyped_data();
  auto *scale = reinterpret_cast<float *>(scale_buf.untyped_data());
  auto *gamma = gamma_buf.untyped_data();
  auto *beta = beta_buf.untyped_data();
  auto *output = output_buf->untyped_data();
  auto *rsigma = rsigma_buf->untyped_data();
  auto *mu = mu_buf->untyped_data();
  auto *workspace = wkspace_buf->untyped_data();

  auto *amax = reinterpret_cast<float *>(amax_buf.untyped_data());
  auto *updated_amax = reinterpret_cast<float *>(updated_amax_buf->untyped_data());
  NVTE_CHECK(amax == updated_amax && amax != nullptr, "amax and updated_amax should be aliased");

  auto _norm_type = static_cast<NVTE_Norm_Type>(norm_type);
  auto _is_2x = static_cast<bool>(is_2x);

  auto x_size = product(x_buf.dimensions());
  auto gamma_size = product(gamma_buf.dimensions());
  auto workspace_size = product(wkspace_buf->dimensions());
  auto hidden_size = gamma_size;
  auto batch_size = x_size / gamma_size;

  float _epsilon = static_cast<float>(epsilon);
  int _sm_margin = static_cast<int>(sm_margin);

  auto input_shape = std::vector<size_t>{batch_size, hidden_size};
  auto gamma_shape = std::vector<size_t>{hidden_size};
  auto intermediates_shape = std::vector<size_t>{batch_size};
  auto workspace_shape = std::vector<size_t>{workspace_size};

  auto input_tensor = TensorWrapper(input, input_shape, in_dtype);
  auto gamma_tensor = TensorWrapper(gamma, gamma_shape, w_dtype);

  auto rsigma_tensor = TensorWrapper(rsigma, intermediates_shape, DType::kFloat32);
  auto num_sm = cudaDevicePropertiesManager::Instance().GetMultiProcessorCount() - _sm_margin;
  auto workspace_tensor = TensorWrapper(workspace, workspace_shape, wkspace_dtype);

  auto output_tensor = TensorWrapper(get_nvte_scaling_mode(scaling_mode));
  output_tensor.set_rowwise_data(output, static_cast<DType>(out_dtype), input_shape);
  if (scaling_mode == JAXX_Scaling_Mode::DELAYED_TENSOR_SCALING ||
      (scaling_mode == JAXX_Scaling_Mode::NO_SCALING && output_amax_when_no_scaling)) {
    output_tensor.set_amax(amax, DType::kFloat32, std::vector<size_t>{1});
  }

  NVTE_CHECK(
      scaling_mode != JAXX_Scaling_Mode::CURRENT_TENSOR_SCALING,
      "Current tensor scaling does not support fused operations yet. Please call this primitive "
      "in higher-precision then quantize with current scaling.");

  if (is_fp8_dtype(out_dtype)) {
    output_tensor.set_rowwise_scale_inv(
        scale_inv_buf->untyped_data(),
        convert_ffi_datatype_to_te_dtype(scale_inv_buf->element_type()),
        std::vector<size_t>{
            product(scale_inv_buf->dimensions(), 0, scale_inv_buf->dimensions().size() - 1),
            static_cast<size_t>(scale_inv_buf->dimensions().back())});
  }

  if (scaling_mode == JAXX_Scaling_Mode::DELAYED_TENSOR_SCALING && is_fp8_dtype(out_dtype)) {
    output_tensor.set_scale(scale, DType::kFloat32, std::vector<size_t>{1});
  }

  if (_is_2x) {
    output_tensor.set_columnwise_data(colwise_output_buf->untyped_data(),
                                      static_cast<DType>(out_dtype), input_shape);
    output_tensor.set_columnwise_scale_inv(
        colwise_scale_inv_buf->untyped_data(),
        convert_ffi_datatype_to_te_dtype(colwise_scale_inv_buf->element_type()),
        std::vector<size_t>{product(colwise_scale_inv_buf->dimensions(), 0,
                                    colwise_scale_inv_buf->dimensions().size() - 1),
                            static_cast<size_t>(colwise_scale_inv_buf->dimensions().back())});
  }

  if (_norm_type == NVTE_Norm_Type::LayerNorm) {
    NVTE_CHECK(w_dtype == convert_ffi_datatype_to_te_dtype(beta_buf.element_type()),
               "gamma and beta must have the same data type.");
    auto beta_tensor = TensorWrapper(beta, gamma_shape, w_dtype);
    auto mu_tensor = TensorWrapper(mu, intermediates_shape, DType::kFloat32);

    nvte_layernorm_fwd(input_tensor.data(), gamma_tensor.data(), beta_tensor.data(), _epsilon,
                       output_tensor.data(), mu_tensor.data(), rsigma_tensor.data(),
                       workspace_tensor.data(), num_sm, zero_centered_gamma, stream);
  } else {
    NVTE_CHECK(scaling_mode != JAXX_Scaling_Mode::DELAYED_TENSOR_SCALING || !zero_centered_gamma,
               "rmsnorm doesn't support zero_centered_gamma.");
    nvte_rmsnorm_fwd(input_tensor.data(), gamma_tensor.data(), _epsilon, output_tensor.data(),
                     rsigma_tensor.data(), workspace_tensor.data(), num_sm, zero_centered_gamma,
                     stream);
  }
  return ffi_with_cuda_error_check();
}

XLA_FFI_DEFINE_HANDLER_SYMBOL(NormForwardHandler, NormForwardFFI,
                              FFI::Bind()
                                  .Ctx<FFI_Stream_Type>()  // stream
                                  .Arg<Buffer_Type>()      // x
                                  .Arg<Buffer_Type>()      // scale
                                  .Arg<Buffer_Type>()      // amax
                                  .Arg<Buffer_Type>()      // gamma
                                  .Arg<Buffer_Type>()      // beta
                                  .Ret<Buffer_Type>()      // output
                                  .Ret<Buffer_Type>()      // colwise_output
                                  .Ret<Buffer_Type>()      // scale_inv
                                  .Ret<Buffer_Type>()      // colwise_scale_inv
                                  .Ret<Buffer_Type>()      // updated_amax
                                  .Ret<Buffer_Type>()      // mu
                                  .Ret<Buffer_Type>()      // rsigma
                                  .Ret<Buffer_Type>()      // wkspace
                                  .Attr<int64_t>("norm_type")
                                  .Attr<bool>("zero_centered_gamma")
                                  .Attr<double>("epsilon")
                                  .Attr<int64_t>("sm_margin")
                                  .Attr<JAXX_Scaling_Mode>("scaling_mode")
                                  .Attr<bool>("is_2x")
                                  .Attr<bool>("output_amax_when_no_scaling"),
                              FFI_CudaGraph_Traits);

Error_Type NormForwardInitializeFFI(cudaStream_t stream, Buffer_Type x_buf, Buffer_Type scale_buf,
<<<<<<< HEAD
                                    Buffer_Type gamma_buf, Buffer_Type beta_buf,
                                    Result_Type output_buf, Result_Type colwise_output_buf,
                                    Result_Type scale_inv_buf, Result_Type colwise_scale_inv_buf,
                                    Result_Type amax_buf, Result_Type mu_buf,
                                    Result_Type rsigma_buf, Result_Type wkspace_buf, int norm_type,
                                    bool zero_centered_gamma, double epsilon, int64_t sm_margin,
                                    JAXX_Scaling_Mode scaling_mode, bool is_2x) {
  return wrapInStreamCapture(
      std::function(NormForwardFFI), stream, x_buf, scale_buf, gamma_buf, beta_buf, output_buf,
      colwise_output_buf, scale_inv_buf, colwise_scale_inv_buf, amax_buf, mu_buf, rsigma_buf,
      wkspace_buf, norm_type, zero_centered_gamma, epsilon, sm_margin, scaling_mode, is_2x);
=======
                                    Buffer_Type amax_buf, Buffer_Type gamma_buf,
                                    Buffer_Type beta_buf, Result_Type output_buf,
                                    Result_Type colwise_output_buf, Result_Type scale_inv_buf,
                                    Result_Type colwise_scale_inv_buf, Result_Type updated_amax_buf,
                                    Result_Type mu_buf, Result_Type rsigma_buf,
                                    Result_Type wkspace_buf, int norm_type,
                                    bool zero_centered_gamma, double epsilon, int64_t sm_margin,
                                    JAXX_Scaling_Mode scaling_mode, bool is_2x,
                                    bool output_amax_when_no_scaling) {
  return wrapInStreamCapture(std::function(NormForwardFFI), stream, x_buf, scale_buf, amax_buf,
                             gamma_buf, beta_buf, output_buf, colwise_output_buf, scale_inv_buf,
                             colwise_scale_inv_buf, updated_amax_buf, mu_buf, rsigma_buf,
                             wkspace_buf, norm_type, zero_centered_gamma, epsilon, sm_margin,
                             scaling_mode, is_2x, output_amax_when_no_scaling);
>>>>>>> 70f53666
}

XLA_FFI_DEFINE_HANDLER_SYMBOL(NormForwardInitializeHandler, NormForwardInitializeFFI,
                              FFI::Bind<FFI_Initialize>()
                                  .Ctx<FFI_Stream_Type>()  // stream
                                  .Arg<Buffer_Type>()      // x
                                  .Arg<Buffer_Type>()      // scale
<<<<<<< HEAD
=======
                                  .Arg<Buffer_Type>()      // amax
>>>>>>> 70f53666
                                  .Arg<Buffer_Type>()      // gamma
                                  .Arg<Buffer_Type>()      // beta
                                  .Ret<Buffer_Type>()      // output
                                  .Ret<Buffer_Type>()      // colwise_output
                                  .Ret<Buffer_Type>()      // scale_inv
                                  .Ret<Buffer_Type>()      // colwise_scale_inv
<<<<<<< HEAD
                                  .Ret<Buffer_Type>()      // amax
=======
                                  .Ret<Buffer_Type>()      // updated_amax
>>>>>>> 70f53666
                                  .Ret<Buffer_Type>()      // mu
                                  .Ret<Buffer_Type>()      // rsigma
                                  .Ret<Buffer_Type>()      // wkspace
                                  .Attr<int64_t>("norm_type")
                                  .Attr<bool>("zero_centered_gamma")
                                  .Attr<double>("epsilon")
                                  .Attr<int64_t>("sm_margin")
                                  .Attr<JAXX_Scaling_Mode>("scaling_mode")
<<<<<<< HEAD
                                  .Attr<bool>("is_2x"));
=======
                                  .Attr<bool>("is_2x")
                                  .Attr<bool>("output_amax_when_no_scaling"));
>>>>>>> 70f53666

pybind11::tuple GetNormBackwardWorkspaceSizes(size_t batch_size, size_t hidden_size, DType in_dtype,
                                              DType w_dtype, NVTE_Norm_Type norm_type,
                                              bool zero_centered_gamma, int sm_margin) {
  auto input_shape = std::vector<size_t>{batch_size, hidden_size};
  auto weight_shape = std::vector<size_t>{hidden_size};
  auto intermediates_shape = std::vector<size_t>{batch_size};
  auto intermediates_dtype = DType::kFloat32;

  // empty tensor wrappers are okay just to get workspace size
  auto dz_tensor = TensorWrapper(nullptr, input_shape, in_dtype);
  auto rsigma_tensor = TensorWrapper(nullptr, intermediates_shape, intermediates_dtype);
  auto x_tensor = TensorWrapper(nullptr, input_shape, in_dtype);
  auto gamma_tensor = TensorWrapper(nullptr, weight_shape, w_dtype);
  auto xgrad_tensor = TensorWrapper(nullptr, input_shape, in_dtype);
  auto wgrad_tensor = TensorWrapper(nullptr, weight_shape, w_dtype);

  // dummy tensor wrappers that will carry workspace size info later
  TensorWrapper dummy_work_tensor;
  auto num_sm = cudaDevicePropertiesManager::Instance().GetMultiProcessorCount() - sm_margin;

  if (norm_type == NVTE_Norm_Type::LayerNorm) {
    auto mu_tensor = TensorWrapper(nullptr, intermediates_shape, intermediates_dtype);
    auto dbeta_tensor = TensorWrapper(nullptr, weight_shape, w_dtype);

    nvte_layernorm_bwd(dz_tensor.data(), x_tensor.data(), mu_tensor.data(), rsigma_tensor.data(),
                       gamma_tensor.data(), xgrad_tensor.data(), wgrad_tensor.data(),
                       dbeta_tensor.data(), dummy_work_tensor.data(), num_sm, zero_centered_gamma,
                       nullptr);

  } else {
    NVTE_CHECK(!zero_centered_gamma, "rmsnorm doesn't support zero_centered_gamma.");
    nvte_rmsnorm_bwd(dz_tensor.data(), x_tensor.data(), rsigma_tensor.data(), gamma_tensor.data(),
                     xgrad_tensor.data(), wgrad_tensor.data(), dummy_work_tensor.data(), num_sm,
                     zero_centered_gamma, nullptr);
  }

  auto work_shape = MakeShapeVector(dummy_work_tensor.shape());
  return pybind11::make_tuple(std::make_pair(work_shape, dummy_work_tensor.dtype()));
}

Error_Type NormBackwardFFI(cudaStream_t stream, Buffer_Type dz_buf, Buffer_Type x_buf,
                           Buffer_Type mu_buf, Buffer_Type rsigma_buf, Buffer_Type gamma_buf,
                           Result_Type xgrad_buf, Result_Type wgrad_buf, Result_Type dbeta_buf,
                           Result_Type wkspace_buf, int64_t norm_type, bool zero_centered_gamma,
                           int64_t sm_margin) {
  auto in_dtype = convert_ffi_datatype_to_te_dtype(x_buf.element_type());
  auto w_dtype = convert_ffi_datatype_to_te_dtype(gamma_buf.element_type());
  auto wkspace_dtype = convert_ffi_datatype_to_te_dtype(wkspace_buf->element_type());

  auto *ograd = dz_buf.untyped_data();
  auto *input = x_buf.untyped_data();
  void *mu = mu_buf.untyped_data();
  auto *rsigma = rsigma_buf.untyped_data();
  auto *gamma = gamma_buf.untyped_data();
  auto *xgrad = xgrad_buf->untyped_data();
  auto *wgrad = wgrad_buf->untyped_data();
  void *dbeta = dbeta_buf->untyped_data();
  auto *workspace = wkspace_buf->untyped_data();

  auto x_size = product(x_buf.dimensions());
  auto gamma_size = product(gamma_buf.dimensions());
  auto wkspace_size = product(wkspace_buf->dimensions());
  auto hidden_size = gamma_size;
  auto batch_size = x_size / gamma_size;

  int _sm_margin = static_cast<int>(sm_margin);

  auto input_shape = std::vector<size_t>{batch_size, hidden_size};
  auto weight_shape = std::vector<size_t>{hidden_size};
  auto intermediates_shape = std::vector<size_t>{batch_size};
  auto intermediates_dtype = DType::kFloat32;

  // assume input type = output type
  auto *grad_output = ograd;
  auto x_dtype = in_dtype;
  auto dz_tensor = TensorWrapper(grad_output, input_shape, x_dtype);

  auto rsigma_tensor = TensorWrapper(rsigma, intermediates_shape, intermediates_dtype);

  auto x_tensor = TensorWrapper(input, input_shape, x_dtype);

  auto gamma_tensor = TensorWrapper(gamma, weight_shape, w_dtype);
  auto xgrad_tensor = TensorWrapper(xgrad, input_shape, x_dtype);
  auto wgrad_tensor = TensorWrapper(wgrad, weight_shape, w_dtype);

  auto num_sm = cudaDevicePropertiesManager::Instance().GetMultiProcessorCount() - _sm_margin;

  auto workspace_shape = std::vector<size_t>{wkspace_size};
  auto workspace_tensor = TensorWrapper(workspace, workspace_shape, wkspace_dtype);

  if (static_cast<NVTE_Norm_Type>(norm_type) == NVTE_Norm_Type::LayerNorm) {
    auto mu_tensor = TensorWrapper(mu, intermediates_shape, intermediates_dtype);
    auto dbeta_tensor = TensorWrapper(dbeta, weight_shape, w_dtype);

    nvte_layernorm_bwd(dz_tensor.data(), x_tensor.data(), mu_tensor.data(), rsigma_tensor.data(),
                       gamma_tensor.data(), xgrad_tensor.data(), wgrad_tensor.data(),
                       dbeta_tensor.data(), workspace_tensor.data(), num_sm, zero_centered_gamma,
                       stream);
  } else {
    NVTE_CHECK(!zero_centered_gamma, "rmsnorm doesn't support zero_centered_gamma.");
    nvte_rmsnorm_bwd(dz_tensor.data(), x_tensor.data(), rsigma_tensor.data(), gamma_tensor.data(),
                     xgrad_tensor.data(), wgrad_tensor.data(), workspace_tensor.data(), num_sm,
                     zero_centered_gamma, stream);
  }

  return ffi_with_cuda_error_check();
}

XLA_FFI_DEFINE_HANDLER_SYMBOL(NormBackwardHandler, NormBackwardFFI,
                              FFI::Bind()
                                  .Ctx<FFI_Stream_Type>()  // stream
                                  .Arg<Buffer_Type>()      // dz
                                  .Arg<Buffer_Type>()      // x
                                  .Arg<Buffer_Type>()      // mu
                                  .Arg<Buffer_Type>()      // rsigma
                                  .Arg<Buffer_Type>()      // gamma
                                  .Ret<Buffer_Type>()      // xgrad
                                  .Ret<Buffer_Type>()      // wgrad
                                  .Ret<Buffer_Type>()      // dbeta
                                  .Ret<Buffer_Type>()      // wkspace
                                  .Attr<int64_t>("norm_type")
                                  .Attr<bool>("zero_centered_gamma")
                                  .Attr<int64_t>("sm_margin"),
                              FFI_CudaGraph_Traits);

Error_Type NormBackwardInitializeFFI(cudaStream_t stream, Buffer_Type dz_buf, Buffer_Type x_buf,
                                     Buffer_Type mu_buf, Buffer_Type rsigma_buf,
                                     Buffer_Type gamma_buf, Result_Type xgrad_buf,
                                     Result_Type wgrad_buf, Result_Type dbeta_buf,
                                     Result_Type wkspace_buf, int64_t norm_type,
                                     bool zero_centered_gamma, int64_t sm_margin) {
  return wrapInStreamCapture(std::function(NormBackwardFFI), stream, dz_buf, x_buf, mu_buf,
                             rsigma_buf, gamma_buf, xgrad_buf, wgrad_buf, dbeta_buf, wkspace_buf,
                             norm_type, zero_centered_gamma, sm_margin);
}

XLA_FFI_DEFINE_HANDLER_SYMBOL(NormBackwardInitializeHandler, NormBackwardInitializeFFI,
                              FFI::Bind<FFI_Initialize>()
                                  .Ctx<FFI_Stream_Type>()  // stream
                                  .Arg<Buffer_Type>()      // dz
                                  .Arg<Buffer_Type>()      // x
                                  .Arg<Buffer_Type>()      // mu
                                  .Arg<Buffer_Type>()      // rsigma
                                  .Arg<Buffer_Type>()      // gamma
                                  .Ret<Buffer_Type>()      // xgrad
                                  .Ret<Buffer_Type>()      // wgrad
                                  .Ret<Buffer_Type>()      // dbeta
                                  .Ret<Buffer_Type>()      // wkspace
                                  .Attr<int64_t>("norm_type")
                                  .Attr<bool>("zero_centered_gamma")
                                  .Attr<int64_t>("sm_margin"));

}  // namespace jax
}  // namespace transformer_engine<|MERGE_RESOLUTION|>--- conflicted
+++ resolved
@@ -190,19 +190,6 @@
                               FFI_CudaGraph_Traits);
 
 Error_Type NormForwardInitializeFFI(cudaStream_t stream, Buffer_Type x_buf, Buffer_Type scale_buf,
-<<<<<<< HEAD
-                                    Buffer_Type gamma_buf, Buffer_Type beta_buf,
-                                    Result_Type output_buf, Result_Type colwise_output_buf,
-                                    Result_Type scale_inv_buf, Result_Type colwise_scale_inv_buf,
-                                    Result_Type amax_buf, Result_Type mu_buf,
-                                    Result_Type rsigma_buf, Result_Type wkspace_buf, int norm_type,
-                                    bool zero_centered_gamma, double epsilon, int64_t sm_margin,
-                                    JAXX_Scaling_Mode scaling_mode, bool is_2x) {
-  return wrapInStreamCapture(
-      std::function(NormForwardFFI), stream, x_buf, scale_buf, gamma_buf, beta_buf, output_buf,
-      colwise_output_buf, scale_inv_buf, colwise_scale_inv_buf, amax_buf, mu_buf, rsigma_buf,
-      wkspace_buf, norm_type, zero_centered_gamma, epsilon, sm_margin, scaling_mode, is_2x);
-=======
                                     Buffer_Type amax_buf, Buffer_Type gamma_buf,
                                     Buffer_Type beta_buf, Result_Type output_buf,
                                     Result_Type colwise_output_buf, Result_Type scale_inv_buf,
@@ -217,7 +204,6 @@
                              colwise_scale_inv_buf, updated_amax_buf, mu_buf, rsigma_buf,
                              wkspace_buf, norm_type, zero_centered_gamma, epsilon, sm_margin,
                              scaling_mode, is_2x, output_amax_when_no_scaling);
->>>>>>> 70f53666
 }
 
 XLA_FFI_DEFINE_HANDLER_SYMBOL(NormForwardInitializeHandler, NormForwardInitializeFFI,
@@ -225,21 +211,14 @@
                                   .Ctx<FFI_Stream_Type>()  // stream
                                   .Arg<Buffer_Type>()      // x
                                   .Arg<Buffer_Type>()      // scale
-<<<<<<< HEAD
-=======
                                   .Arg<Buffer_Type>()      // amax
->>>>>>> 70f53666
                                   .Arg<Buffer_Type>()      // gamma
                                   .Arg<Buffer_Type>()      // beta
                                   .Ret<Buffer_Type>()      // output
                                   .Ret<Buffer_Type>()      // colwise_output
                                   .Ret<Buffer_Type>()      // scale_inv
                                   .Ret<Buffer_Type>()      // colwise_scale_inv
-<<<<<<< HEAD
-                                  .Ret<Buffer_Type>()      // amax
-=======
                                   .Ret<Buffer_Type>()      // updated_amax
->>>>>>> 70f53666
                                   .Ret<Buffer_Type>()      // mu
                                   .Ret<Buffer_Type>()      // rsigma
                                   .Ret<Buffer_Type>()      // wkspace
@@ -248,12 +227,8 @@
                                   .Attr<double>("epsilon")
                                   .Attr<int64_t>("sm_margin")
                                   .Attr<JAXX_Scaling_Mode>("scaling_mode")
-<<<<<<< HEAD
-                                  .Attr<bool>("is_2x"));
-=======
                                   .Attr<bool>("is_2x")
                                   .Attr<bool>("output_amax_when_no_scaling"));
->>>>>>> 70f53666
 
 pybind11::tuple GetNormBackwardWorkspaceSizes(size_t batch_size, size_t hidden_size, DType in_dtype,
                                               DType w_dtype, NVTE_Norm_Type norm_type,
