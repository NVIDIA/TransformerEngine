/*************************************************************************
 * Copyright (c) 2022-2025, NVIDIA CORPORATION & AFFILIATES. All rights reserved.
 *
 * See LICENSE for license information.
 ************************************************************************/

#ifndef TRANSFORMER_ENGINE_JAX_CSRC_FP8_MODULES_H_
#define TRANSFORMER_ENGINE_JAX_CSRC_FP8_MODULES_H_

#include <cublasLt.h>
#include <cublas_v2.h>
#include <cuda_runtime_api.h>
#include <cudnn.h>
#include <pybind11/pybind11.h>
#include <pybind11/stl.h>
#include <transformer_engine/comm_gemm_overlap.h>
#include <transformer_engine/normalization.h>
#include <transformer_engine/transformer_engine.h>

#include <cassert>
#include <cstddef>
#include <cstdint>
#include <iostream>
#include <stdexcept>
#include <string>
#include <vector>

#include "common/common.h"
#include "common/util/logging.h"
#include "extensions/ffi.h"
#include "extensions/misc.h"
#include "extensions/utils.h"
#include "transformer_engine/activation.h"
#include "transformer_engine/multi_stream.h"

namespace transformer_engine {
namespace jax {

struct ClampedSwigluConfig {
  float limit;
  float alpha;
};

struct ActivationConfig {
  ClampedSwigluConfig clamped_swiglu;
};

inline bool use_fp8(DType type) { return type == DType::kFloat8E4M3 || type == DType::kFloat8E5M2; }

// Activation

XLA_FFI_DECLARE_HANDLER_SYMBOL(ActLuHandler);
XLA_FFI_DECLARE_HANDLER_SYMBOL(ActLuInitializeHandler);

XLA_FFI_DECLARE_HANDLER_SYMBOL(DActLuDBiasQuantizeHandler);
XLA_FFI_DECLARE_HANDLER_SYMBOL(DActLuDBiasQuantizeInitializeHandler);

pybind11::tuple GetDActDBiasQuantizeWorkspaceSizes(size_t batch_size, size_t hidden_size,
                                                   DType in_dtype, DType out_dtype,
                                                   JAXX_Scaling_Mode scaling_mode, bool is_2x);

// Normalization
XLA_FFI_DECLARE_HANDLER_SYMBOL(NormForwardInitializeHandler);
XLA_FFI_DECLARE_HANDLER_SYMBOL(NormForwardHandler);

XLA_FFI_DECLARE_HANDLER_SYMBOL(NormBackwardInitializeHandler);
XLA_FFI_DECLARE_HANDLER_SYMBOL(NormBackwardHandler);

pybind11::tuple GetNormForwardWorkspaceSizes(size_t batch_size, size_t hidden_size, DType in_dtype,
                                             DType w_dtype, DType out_dtype,
                                             NVTE_Norm_Type norm_type,
                                             JAXX_Scaling_Mode scaling_mode,
                                             bool zero_centered_gamma, float epsilon, int sm_margin,
                                             bool is_training);

pybind11::tuple GetNormBackwardWorkspaceSizes(size_t batch_size, size_t hidden_size, DType in_dtype,
                                              DType w_dtype, NVTE_Norm_Type norm_type,
                                              bool zero_centered_gamma, int sm_margin);

// Quantization
XLA_FFI_DECLARE_HANDLER_SYMBOL(DBiasQuantizeHandler);

XLA_FFI_DECLARE_HANDLER_SYMBOL(GroupedQuantizeHandler);

XLA_FFI_DECLARE_HANDLER_SYMBOL(DequantizeHandler);

pybind11::tuple GetDBiasQuantizeWorkspaceSizes(size_t batch_size, size_t hidden_size,
                                               DType in_dtype, DType out_dtype, DType scale_dtype,
                                               JAXX_Scaling_Mode scaling_mode,
                                               QuantizeLayout q_layout);

// Softmax
XLA_FFI_DECLARE_HANDLER_SYMBOL(ScaledSoftmaxForwardHandler);

XLA_FFI_DECLARE_HANDLER_SYMBOL(ScaledSoftmaxBackwardHandler);

XLA_FFI_DECLARE_HANDLER_SYMBOL(ScaledMaskedSoftmaxForwardHandler);

XLA_FFI_DECLARE_HANDLER_SYMBOL(ScaledMaskedSoftmaxBackwardHandler);

XLA_FFI_DECLARE_HANDLER_SYMBOL(ScaledUpperTriangMaskedSoftmaxForwardHandler);

XLA_FFI_DECLARE_HANDLER_SYMBOL(ScaledUpperTriangMaskedSoftmaxBackwardHandler);

// Attention
XLA_FFI_DECLARE_HANDLER_SYMBOL(FusedAttnForwardHandler);

XLA_FFI_DECLARE_HANDLER_SYMBOL(FusedAttnBackwardHandler);

NVTE_Fused_Attn_Backend GetFusedAttnBackend(bool is_training, DType q_dtype, DType kv_dtype,
                                            NVTE_QKV_Layout qkv_layout, NVTE_Bias_Type bias_type,
                                            NVTE_Mask_Type mask_type, float dropout_probability,
                                            size_t q_num_heads, size_t kv_num_heads,
                                            size_t q_max_seqlen, size_t kv_max_seqlen,
                                            size_t qk_head_dim, size_t v_head_dim,
                                            int64_t window_size_left, int64_t window_size_right);

pybind11::tuple GetFusedAttnForwardWorkspaceSizes(
    size_t input_batch, size_t bias_batch, size_t q_max_seqlen, size_t kv_max_seqlen,
    size_t attn_heads, size_t num_gqa_groups, size_t bias_heads, size_t qk_head_dim,
    size_t v_head_dim, float scaling_factor, float dropout_probability, NVTE_Bias_Type bias_type,
    NVTE_Mask_Type mask_type, NVTE_QKV_Layout qkv_layout, DType dtype, bool is_training,
    size_t max_segments_per_seq, int64_t window_size_left, int64_t window_size_right);

pybind11::tuple GetFusedAttnBackwardWorkspaceSizes(
    size_t input_batch, size_t bias_batch, size_t q_max_seqlen, size_t kv_max_seqlen,
    size_t attn_heads, size_t num_gqa_groups, size_t bias_heads, size_t qk_head_dim,
    size_t v_head_dim, float scaling_factor, float dropout_probability, NVTE_Bias_Type bias_type,
    NVTE_Mask_Type mask_type, NVTE_QKV_Layout qkv_layout, DType dtype, bool is_training,
    bool deterministic, size_t max_segments_per_seq, int64_t window_size_left,
    int64_t window_size_right);

// GEMM
XLA_FFI_DECLARE_HANDLER_SYMBOL(GemmHandler);
XLA_FFI_DECLARE_HANDLER_SYMBOL(CollectiveGemmInitHandler);

// Grouped GEMM
XLA_FFI_DECLARE_HANDLER_SYMBOL(GroupedGemmD2HGroupSizesHandler);
XLA_FFI_DECLARE_HANDLER_SYMBOL(GroupedGemmHandler);

// Amax
XLA_FFI_DECLARE_HANDLER_SYMBOL(RHTAmaxCalculationInitializeHandler);
XLA_FFI_DECLARE_HANDLER_SYMBOL(RHTAmaxCalculationHandler);

// Cudnn helpers
XLA_FFI_DECLARE_HANDLER_SYMBOL(CudnnHandleInitHandler);

// CuBLAS helpers
XLA_FFI_DECLARE_HANDLER_SYMBOL(CublasHandleInitHandler);

}  // namespace jax
}  // namespace transformer_engine

<<<<<<< HEAD
=======
XLA_FFI_REGISTER_STRUCT_ATTR_DECODING(transformer_engine::jax::ClampedSwigluConfig,
                                      ::xla::ffi::StructMember<float>("limit"),
                                      ::xla::ffi::StructMember<float>("alpha"));

XLA_FFI_REGISTER_STRUCT_ATTR_DECODING(
    transformer_engine::jax::ActivationConfig,
    ::xla::ffi::StructMember<transformer_engine::jax::ClampedSwigluConfig>("clamped_swiglu"));

>>>>>>> 70f53666
// ENUM_ATTR and DICT_ATTR recoding need to be registered in the global namespace
XLA_FFI_REGISTER_ENUM_ATTR_DECODING(transformer_engine::jax::JAXX_Scaling_Mode);
XLA_FFI_REGISTER_ENUM_ATTR_DECODING(transformer_engine::jax::JAXX_Collective_Op);

#endif  // TRANSFORMER_ENGINE_JAX_CSRC_FP8_MODULES_H_<|MERGE_RESOLUTION|>--- conflicted
+++ resolved
@@ -151,8 +151,6 @@
 }  // namespace jax
 }  // namespace transformer_engine
 
-<<<<<<< HEAD
-=======
 XLA_FFI_REGISTER_STRUCT_ATTR_DECODING(transformer_engine::jax::ClampedSwigluConfig,
                                       ::xla::ffi::StructMember<float>("limit"),
                                       ::xla::ffi::StructMember<float>("alpha"));
@@ -161,7 +159,6 @@
     transformer_engine::jax::ActivationConfig,
     ::xla::ffi::StructMember<transformer_engine::jax::ClampedSwigluConfig>("clamped_swiglu"));
 
->>>>>>> 70f53666
 // ENUM_ATTR and DICT_ATTR recoding need to be registered in the global namespace
 XLA_FFI_REGISTER_ENUM_ATTR_DECODING(transformer_engine::jax::JAXX_Scaling_Mode);
 XLA_FFI_REGISTER_ENUM_ATTR_DECODING(transformer_engine::jax::JAXX_Collective_Op);
