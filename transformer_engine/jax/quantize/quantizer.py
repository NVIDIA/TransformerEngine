# Copyright (c) 2022-2025, NVIDIA CORPORATION & AFFILIATES. All rights reserved.
#
# See LICENSE for license information.
"""
Tensor quantization classes for TE/JAX.

This module provides classes and utilities for quantizing tensors in JAX.
"""
from abc import ABC, abstractmethod
from dataclasses import dataclass, field
from functools import partial
from typing import Union, Optional, List
import warnings

import jax
import jax.numpy as jnp
from jax.tree_util import register_pytree_node_class
from transformer_engine_jax import QuantizeLayout

from .scaling_modes import ScalingMode
from .tensor import ScaledTensor, ScaledTensor1x, ScaledTensor2x, ScaledTensorFactory
from .helper import (
    QuantizeConfig,
    AmaxComputeAlgo,
)

__all__ = [
    "QuantizeLayout",
    "Quantizer",
    "QuantizerSet",
    "CurrentScaleQuantizer",
    "DelayedScaleQuantizer",
    "BlockScaleQuantizer",
    "GroupedQuantizer",
    "QuantizerFactory",
    "noop_quantizer_set",
    "compute_scale_from_amax",
]


def compute_scale_from_amax(
    amax: jnp.ndarray, q_dtype: jnp.dtype, scale: Optional[jnp.ndarray] = None
) -> jnp.ndarray:
    """Compute scale from amax value.

    Args:
        amax: Maximum absolute value of the tensor
        q_dtype: Quantization data type

    Returns:
        Scale value
    """
    fp8_max = jnp.astype(jnp.finfo(q_dtype).max, jnp.float32)
    if scale is None:
        scale = jnp.ones((1,))
    sf = (fp8_max / amax) / (2**QuantizeConfig.MARGIN)
    sf = jnp.where(amax > 0.0, sf, scale)
    sf = jnp.where(jnp.isfinite(amax), sf, scale)
    return sf


@register_pytree_node_class
@dataclass
class Quantizer(ABC):
    """Base class for quantizers.

    This abstract class defines the interface for tensor quantization, providing
    methods for quantization and scale management.

    Attributes:
        q_dtype: The data type for quantized values
        scaling_mode: The scaling mode to use for quantization
        q_layout: The quantization axis (row-wise, column-wise, or both)
    """

    q_dtype: jnp.dtype
    scaling_mode: ScalingMode
    q_layout: QuantizeLayout
    data_layout: str

    def tree_flatten(self):
        """Flatten the quantizer for JAX tree operations.

        Returns:
            Tuple of (children, aux_data) for tree operations
        """
        children = ()
        aux_data = (self.q_dtype, self.scaling_mode, self.q_layout, self.data_layout)
        return (children, aux_data)

    @classmethod
    def tree_unflatten(cls, aux_data, children):
        """Reconstruct a quantizer from its flattened representation.

        Args:
            aux_data: Auxiliary data containing quantizer parameters
            children: Unused children data

        Returns:
            A reconstructed Quantizer instance
        """
        return cls(*aux_data, *children)

    def update(self, *args, **kwargs):
        """Update quantizer state (no-op in base class)."""
        del args, kwargs

    def is_2x2x(self) -> bool:
        """Check if quantizer uses both row-wise and column-wise quantization.

        Returns:
            True if using both row-wise and column-wise quantization
        """
        return self.q_layout == QuantizeLayout.ROWWISE_COLWISE

    def get_data_layout(self) -> str:
        """Get the data data_layout string.

        Returns:
            Data data_layout in string format

        Raises:
            ValueError: If quantization axis is invalid
        """
        if self.q_layout == QuantizeLayout.ROWWISE_COLWISE:
            return self.data_layout
        if self.q_layout == QuantizeLayout.ROWWISE:
            return self.data_layout[0]
        if self.q_layout == QuantizeLayout.COLWISE:
            return self.data_layout[1]
        raise ValueError(f"Invalid q_layout: {self.q_layout}")

    @abstractmethod
    def _quantize_func(self, x, is_colwise=False, dq_dtype=None, flatten_axis=-1) -> ScaledTensor1x:
        """Core quantization function to be implemented by subclasses.

        Args:
            x: Input tensor to quantize
            is_colwise: Whether to use column-wise quantization
            dq_dtype: Data type for dequantized values, default is x.dtype
            flatten_axis: The quantization axis for the tensor

        Returns:
            A ScaledTensor1x containing the quantized data
        """

    def quantize(
        self, x, is_rowwise=False, is_colwise=False, dq_dtype=None, flatten_axis=-1, **kwargs
    ) -> ScaledTensor:
        """Quantize a tensor using the internal _quantize_func().

        Args:
            x: Input tensor to quantize
            is_rowwise: Whether to use row-wise quantization
            is_colwise: Whether to use column-wise quantization
            dq_dtype: Data type for dequantized values
            flatten_axis: The quantization axis for the tensor

        Returns:
            A ScaledTensor1x or ScaledTensor2x containing the quantized data
        """
        del kwargs
        if (is_rowwise and is_colwise) or self.is_2x2x():
            rowwise_tensor = self._quantize_func(x, dq_dtype=dq_dtype, flatten_axis=flatten_axis)
            colwise_tensor = self._quantize_func(
                x, is_colwise=True, dq_dtype=dq_dtype, flatten_axis=flatten_axis
            )
            return ScaledTensor2x(rowwise_tensor, colwise_tensor)

        if is_colwise:
            return self._quantize_func(
                x, is_colwise=True, dq_dtype=dq_dtype, flatten_axis=flatten_axis
            )

        return self._quantize_func(x, dq_dtype=dq_dtype, flatten_axis=flatten_axis)

    def get_scale_shapes(self, data_shape, is_padded=True, flatten_axis=-1, **kwargs):
        """Get shapes for scale tensors.

        Args:
            data_shape: Shape of the input tensor
            is_padded: Whether to use padded shapes

        Returns:
            Tuple of (rowwise_scale_shape, colwise_scale_shape)
        """
        del kwargs
        return self.scaling_mode.get_scale_shape_2x(data_shape, is_padded, flatten_axis)

    def get_scale_dtype(self):
        """Get the data type for scale tensors.

        Returns:
            The data type for scale tensors
        """
        return self.scaling_mode.get_scale_dtype()


@register_pytree_node_class
@dataclass
class CurrentScaleQuantizer(Quantizer):
    """Quantizer implementation using current scaling.

    This quantizer uses current scaling mode with float32 scales

    Attributes:
        scaling_mode: Set to NVTE_DELAYED_TENSOR_SCALING
        q_layout: Quantization axis (default: ROWWISE_COLWISE)
    """

    scaling_mode: ScalingMode = ScalingMode.CURRENT_TENSOR_SCALING
    q_layout: QuantizeLayout = QuantizeLayout.ROWWISE_COLWISE
    data_layout: str = "NT"

<<<<<<< HEAD
    scale: jnp.ndarray = field(default_factory=lambda: jnp.ones((1,), jnp.float32))
    amax_history: jnp.ndarray = field(
        default_factory=lambda: jnp.zeros((QuantizeConfig.AMAX_HISTORY_LEN,), jnp.float32)
    )

    def tree_flatten(self):
        """Flatten the quantizer for JAX tree operations.

        Returns:
            Tuple of (children, aux_data) for tree operations
        """
        children = (self.scale, self.amax_history)
        aux_data = (self.q_dtype, self.scaling_mode, self.q_layout, self.data_layout)
        return (children, aux_data)
=======
    def get_data_layout(self) -> str:
        """Get the data data_layout string.

        Returns:
            Data data_layout in string format

        Raises:
            ValueError: If quantization axis is invalid
        """
        data_layout = "NT"
        if self.q_layout == QuantizeLayout.ROWWISE_COLWISE:
            return data_layout
        if self.q_layout == QuantizeLayout.ROWWISE:
            return data_layout[0]
        if self.q_layout == QuantizeLayout.COLWISE:
            return data_layout[1]
        raise ValueError(f"Invalid q_layout: {self.q_layout}")
>>>>>>> 5bee81e2

    def _quantize_func(
        self, x: jnp.ndarray, is_colwise=False, dq_dtype=None, flatten_axis=-1
    ) -> ScaledTensor1x:
        """Quantize function helper for delayed scaling FP8.

        Args:
            x: Input tensor to quantize
            is_colwise: Whether to use column-wise quantization
            dq_dtype: Data type for dequantized values

        Returns:
            A ScaledTensor1x containing the quantized data
        """
        dq_dtype = dq_dtype if dq_dtype is not None else x.dtype

        compute_dtype = jnp.float32
        dtype_max = (jnp.finfo(self.q_dtype).max).astype(compute_dtype)
        amax = jnp.max(jnp.abs(x)).reshape((1,))
        fp8_max = jnp.astype(jnp.finfo(self.q_dtype).max, jnp.float32)
        scale = (fp8_max / amax) / (2**QuantizeConfig.MARGIN)
        scaled_x = x.astype(compute_dtype) * scale

        clipped_scaled_x = jnp.clip(scaled_x, -dtype_max, dtype_max).astype(self.q_dtype)
        scale_inv = 1.0 / scale
        return ScaledTensorFactory.create_1x(
            data=clipped_scaled_x,
            scale_inv=scale_inv,
            scaling_mode=self.scaling_mode,
            dq_dtype=dq_dtype,
            flatten_axis=flatten_axis,
        )

    def quantize(
        self, x, is_rowwise: bool = None, is_colwise: bool = None, dq_dtype=None, flatten_axis=-1
    ):
        """Quantize a tensor using the internal _quantize_func().

        Args:
            x: Input tensor to quantize
            is_rowwise: Whether to use row-wise quantization
            is_colwise: Whether to use column-wise quantization
            dq_dtype: Data type for dequantized values
            flatten_axis: The quantization axis for the tensor

        Returns:
            A ScaledTensor1x or ScaledTensor2x containing the quantized data
        """
        dq_dtype = dq_dtype if dq_dtype is not None else x.dtype
        if flatten_axis < 0:
            flatten_axis += x.ndim
        assert 0 < flatten_axis < x.ndim, "flatten_axis is out of bounds!"

        is_rowwise = (
            is_rowwise
            if is_rowwise is not None
            else (self.q_layout == QuantizeLayout.ROWWISE or self.is_2x2x())
        )
        is_colwise = (
            is_colwise
            if is_colwise is not None
            else (self.q_layout == QuantizeLayout.COLWISE or self.is_2x2x())
        )

        rowwise_tensor = self._quantize_func(x, dq_dtype=dq_dtype, flatten_axis=flatten_axis)
        colwise_tensor = None
        if is_colwise:
            colwise_tensor = ScaledTensorFactory.create_1x(
                data=jnp.transpose(
                    rowwise_tensor.data, (*range(flatten_axis, x.ndim), *range(flatten_axis))
                ),
                scale_inv=rowwise_tensor.scale_inv,
                scaling_mode=self.scaling_mode,
                dq_dtype=dq_dtype,
                is_colwise=True,
                data_layout="T",
                flatten_axis=flatten_axis,
            )

        if is_colwise and is_rowwise:
            return ScaledTensor2x(rowwise_tensor, colwise_tensor)
        if is_colwise:
            return colwise_tensor
        return rowwise_tensor


@register_pytree_node_class
@dataclass
class DelayedScaleQuantizer(CurrentScaleQuantizer):
    """Quantizer implementation using delayed scaling.

    This quantizer uses delayed scaling mode with float32 scales and maintains
    a history of maximum absolute values for dynamic scaling.

    Attributes:
        scaling_mode: Set to NVTE_DELAYED_TENSOR_SCALING
        q_layout: Quantization axis (default: ROWWISE_COLWISE)
        scale: Current scaling factor
        amax_history: History of maximum absolute values
    """

    scaling_mode: ScalingMode = ScalingMode.DELAYED_TENSOR_SCALING
    q_layout: QuantizeLayout = QuantizeLayout.ROWWISE_COLWISE

    scale: jnp.ndarray = field(default_factory=lambda: jnp.ones((1,), jnp.float32))
    amax_history: jnp.ndarray = field(
        default_factory=lambda: jnp.zeros((QuantizeConfig.AMAX_HISTORY_LEN,), jnp.float32)
    )

    def tree_flatten(self):
        """Flatten the quantizer for JAX tree operations.

        Returns:
            Tuple of (children, aux_data) for tree operations
        """
        children = (self.scale, self.amax_history)
        aux_data = (self.q_dtype, self.scaling_mode, self.q_layout)
        return (children, aux_data)

    def _quantize_func(
        self, x: jnp.ndarray, is_colwise=False, dq_dtype=None, flatten_axis=-1
    ) -> ScaledTensor1x:
        """Quantize function helper for delayed scaling FP8.

        Args:
            x: Input tensor to quantize
            is_colwise: Whether to use column-wise quantization
            dq_dtype: Data type for dequantized values
            flatten_axis: The quantization axis for the tensor
        Returns:
            A ScaledTensor1x containing the quantized data
        """
        dq_dtype = dq_dtype if dq_dtype is not None else x.dtype

        compute_dtype = jnp.float32
        dtype_max = (jnp.finfo(self.q_dtype).max).astype(compute_dtype)
        scaled_x = x.astype(compute_dtype) * self.scale

        # quantize() in the old dot.py do this way, leave this code block here for future debugging
        # compute_dtype = x.dtype
        # dtype_max = (jnp.finfo(self.q_dtype).max).astype(compute_dtype)
        # scaled_x = x * self.scale.astype(compute_dtype)

        clipped_scaled_x = jnp.clip(scaled_x, -dtype_max, dtype_max).astype(self.q_dtype)
        scale_inv = 1.0 / self.scale
        self.update(jnp.max(jnp.abs(x)).reshape((1,)))
        return ScaledTensorFactory.create_1x(
            data=clipped_scaled_x,
            scale_inv=scale_inv,
            scaling_mode=self.scaling_mode,
            dq_dtype=dq_dtype,
            flatten_axis=flatten_axis,
        )

    @staticmethod
    @jax.jit
    def _update_amax_history(amax_history, new_amax):
        """Update AMAX history with new maximum value.

        Args:
            amax_history: Current AMAX history
            new_amax: New maximum value to add

        Returns:
            Updated AMAX history
        """
        amax_history = amax_history.at[0].set(new_amax[0])
        return amax_history

    @staticmethod
    @partial(jax.jit, static_argnums=(2,))
    def _compute_scale(amax_history, scale, q_dtype):
        """Compute new scale based on AMAX history.

        Args:
            amax_history: History of maximum absolute values
            scale: Current scale
            q_dtype: Quantization data type

        Returns:
            Updated scale value
        """
        # 2. Calculate the current scale
        if QuantizeConfig.AMAX_COMPUTE_ALGO is AmaxComputeAlgo.MAX:
            amax = jnp.max(amax_history, axis=-1, keepdims=True)
        else:
            amax = amax_history[0:1]

        return compute_scale_from_amax(amax, q_dtype, scale=scale)

    @staticmethod
    @jax.jit
    def _roll_and_reset_amax_history(amax_history):
        """Roll AMAX history and reset first element.

        Args:
            amax_history: Current AMAX history

        Returns:
            Updated AMAX history
        """
        updated_amax_history = jnp.roll(amax_history, -1, -1)
        amax_history = updated_amax_history.at[0].set(0.0)
        return amax_history

    def update(self, new_amax: jnp.ndarray):
        """Update AMAX history and compute new scale.

        Args:
            new_amax: New maximum absolute value to add to history
        """
        amax_history = self._update_amax_history(self.amax_history, new_amax)
        self.scale = self._compute_scale(amax_history, self.scale, self.q_dtype)
        self.amax_history = self._roll_and_reset_amax_history(amax_history)


@register_pytree_node_class
@dataclass
class BlockScaleQuantizer(Quantizer):
    """Quantizer implementation using block-based scaling.

    This quantizer uses block scaling mode with FP8 scales and block-based
    quantization for improved efficiency.

    Attributes:
        scaling_mode: Set to NVTE_MXFP8_1D_SCALING
        q_layout: Quantization axis (default: ROWWISE_COLWISE)
    """

    scaling_mode: ScalingMode = ScalingMode.MXFP8_1D_SCALING
    q_layout: QuantizeLayout = QuantizeLayout.ROWWISE_COLWISE
    data_layout: str = "NN"

    def _quantize_func(self, x, is_colwise=False, dq_dtype=None, flatten_axis=-1) -> ScaledTensor1x:
        """Quantize function helper for block scaling FP8.

        Args:
            x: Input tensor to quantize
            is_colwise: Whether to use column-wise quantization
            dq_dtype: Data type for dequantized values
            flatten_axis: The quantization axis for the tensor

        Returns:
            A ScaledTensor1x containing the quantized data
        """
        # TODO(Phuong): use quantize_func from JAX
        if flatten_axis < 0:
            flatten_axis = x.ndim + flatten_axis
        assert (
            0 <= flatten_axis < x.ndim
        ), f"Invalid flatten_axis: {flatten_axis} for tensor of shape {x.shape}"

        dq_dtype = dq_dtype if dq_dtype is not None else x.dtype
        x_shape = x.shape
        scale_shape = self.scaling_mode.get_scale_shape(
            x_shape, is_colwise, is_padded=False, flatten_axis=flatten_axis
        )
        scale_dtype = self.scaling_mode.get_scale_dtype()
        x = x.reshape(
            *x_shape[: flatten_axis - 1],
            scale_shape[flatten_axis - 1],
            int(x_shape[flatten_axis - 1] / scale_shape[flatten_axis - 1]),
            *x_shape[flatten_axis:-1],
            scale_shape[-1],
            int(x_shape[-1] / scale_shape[-1]),
        )
        amax = jnp.max(jnp.abs(x), axis=(flatten_axis + 2 - 2, -1), keepdims=True)
        MAX = jnp.finfo(self.q_dtype).max.astype(jnp.float32)
        scales = amax.astype(jnp.float32) / MAX

        scales_q = self._cast_to_e8m0_with_rounding_up(scales)
        scaled_x = x / self._e8m0_to_dtype(scales_q, jnp.float32)

        clipped_x = jnp.clip(scaled_x, -MAX, MAX)
        x_q = clipped_x.astype(self.q_dtype).reshape(x_shape)
        scales_q = scales_q.reshape(scale_shape).view(scale_dtype)

        return ScaledTensorFactory.create_1x(
            x_q,
            scales_q,
            self.scaling_mode,
            is_colwise=is_colwise,
            dq_dtype=dq_dtype,
            flatten_axis=flatten_axis,
        )

    def _cast_to_e8m0_with_rounding_up(self, scales):
        """Cast scales to E8M0 format with rounding up.

        Args:
            scales: Input scales to convert

        Returns:
            Scales in E8M0 format
        """
        temp = scales.astype(jnp.float32).view(jnp.uint32)
        exp = temp >> 23
        mant = temp & 0x7FFFFF
        is_ru = jnp.logical_and(
            jnp.logical_and((mant > 0), (exp != 0xFE)),
            ~jnp.logical_and((exp == 0), (mant <= 0x400000)),
        )
        exp = jnp.where(is_ru, exp + 1, exp)
        new_scales = exp.astype(jnp.uint8)
        return new_scales

    def _e8m0_to_dtype(self, x, dtype):
        """Convert E8M0 format to specified data type.

        Args:
            x: Input in E8M0 format
            dtype: Target data type

        Returns:
            Converted values in target data type
        """
        temp = x.astype(jnp.uint32)
        exp = temp << 23
        new_x = exp.view(jnp.float32)
        near_zero_value = 2**-15 if dtype == jnp.float16 else 2**-127
        new_x = jnp.where(new_x == 0, jnp.array(near_zero_value, jnp.float32), new_x)
        return new_x.astype(dtype)


@register_pytree_node_class
@dataclass
class QuantizerSet:
    """Set of quantizers for different tensor types.

    This class manages quantizers for input tensors, kernel tensors, and
    gradient tensors.

    Attributes:
        x: Quantizer for input tensors
        kernel: Quantizer for kernel tensors
        dgrad: Quantizer for gradient tensors
    """

    x: Optional[Quantizer]
    kernel: Optional[Quantizer]
    dgrad: Optional[Quantizer]

    def tree_flatten(self):
        """Flatten the quantizer set for JAX tree operations.

        Returns:
            Tuple of (children, aux_data) for tree operations
        """
        children = (self.x, self.kernel, self.dgrad)
        aux_data = ()
        return (children, aux_data)

    @classmethod
    def tree_unflatten(cls, aux_data, children):
        """Reconstruct a quantizer set from its flattened representation.

        Args:
            aux_data: Unused auxiliary data
            children: Tuple of quantizers

        Returns:
            A reconstructed QuantizerSet instance
        """
        return cls(*aux_data, *children)


@register_pytree_node_class
@dataclass
class GroupedQuantizer(Quantizer):
    """Base class for quantizers.

    This abstract class defines the interface for tensor quantization, providing
    methods for quantization and scale management.

    Attributes:
        q_dtype: The data type for quantized values
        scaling_mode: The scaling mode to use for quantization
        q_layout: The quantization axis (row-wise, column-wise, or both)

    """

    q_dtype: jnp.dtype
    scaling_mode: ScalingMode
    q_layout: QuantizeLayout
    data_layout: str = None
    quantizers: List[Quantizer] = None
    n_groups: int = 1

    def tree_flatten(self):
        """Flatten the quantizer for JAX tree operations.

        Returns:
            Tuple of (children, aux_data) for tree operations
        """
        children = (self.quantizers,)
        aux_data = (self.q_dtype, self.scaling_mode, self.q_layout, self.data_layout, self.n_groups)
        return (aux_data, children)

    def __post_init__(self):
        if not self.quantizers:
            self.quantizers = QuantizerFactory.create(
                self.n_groups, self.scaling_mode, self.q_dtype, self.q_layout
            )
        self.data_layout = self.quantizers[0].data_layout

    def _create_grouped_tensor_from_tensor_list(self, tensor_list, group_sizes, other_sizes):
        grouped_data = []
        grouped_scale_inv = []

        for tensor in tensor_list:
            grouped_data.append(tensor.data.flatten())
            grouped_scale_inv.append(tensor.scale_inv.flatten())

        grouped_data = jnp.concatenate(grouped_data)
        grouped_scale_inv = jnp.concatenate(grouped_scale_inv)

        return ScaledTensorFactory.create_1x(
            grouped_data,
            grouped_scale_inv,
            self.scaling_mode,
            tensor_list[0].dq_dtype,
            tensor_list[0].is_colwise,
            tensor_list[0].data_layout,
            tensor_list[0].flatten_axis,
            group_sizes=group_sizes,
            other_sizes=other_sizes,
        )

    def _quantize_func(self, *args, **kwargs):
        pass

    def quantize(
        self,
        x,
        is_rowwise: bool = None,
        is_colwise: bool = None,
        dq_dtype=None,
        flatten_axis=-1,
        group_sizes=None,
    ):
        assert group_sizes is not None, "Expect group_sizes input!"
        dq_dtype = dq_dtype if dq_dtype is not None else x.dtype
        if flatten_axis < 0:
            flatten_axis += x.ndim
        assert 0 < flatten_axis < x.ndim, "flatten_axis is out of bounds!"

        is_rowwise = (
            is_rowwise
            if is_rowwise is not None
            else (self.q_layout == QuantizeLayout.ROWWISE or self.is_2x2x())
        )
        is_colwise = (
            is_colwise
            if is_colwise is not None
            else (self.q_layout == QuantizeLayout.COLWISE or self.is_2x2x())
        )
        assert is_rowwise or is_colwise, "No quantization layout is specified"

        assert (
            flatten_axis == 1
        ), f"GroupedQuantizer only support flatten_axis == 1, got {flatten_axis}"
        assert group_sizes.ndim == 1, (
            "GroupedQuantizer only support 1D group_sizes, got group_sizes.ndim ="
            f" {group_sizes.ndim}"
        )

        assert jnp.sum(group_sizes) == x.shape[flatten_axis - 1], (
            f"Unable to split x. x.shape[{flatten_axis - 1}] = {x.shape[flatten_axis -1]} while"
            f" sum(group_sizes) = {jnp.sum(group_sizes)}."
        )

        other_sizes = x.shape[flatten_axis:]

        x = jnp.split(x, jnp.cumulative_sum(group_sizes)[:-1], axis=flatten_axis - 1)
        tensor_list = []
        for i in range(len(group_sizes)):
            tensor = self.quantizers[i].quantize(
                x[i], is_rowwise, is_colwise, dq_dtype, flatten_axis
            )
            tensor_list.append(tensor)

        grouped_rowwise_tensor = grouped_colwise_tensor = None
        if is_rowwise:
            rowwise_tensor_list = [tensor.get_rowwise_tensor() for tensor in tensor_list]
            grouped_rowwise_tensor = self._create_grouped_tensor_from_tensor_list(
                rowwise_tensor_list, group_sizes, other_sizes
            )
        if is_colwise:
            colwise_tensor_list = [tensor.get_colwise_tensor() for tensor in tensor_list]
            grouped_colwise_tensor = self._create_grouped_tensor_from_tensor_list(
                colwise_tensor_list, group_sizes, other_sizes
            )

        if is_colwise and is_rowwise:
            return ScaledTensor2x(grouped_rowwise_tensor, grouped_colwise_tensor)
        if is_colwise:
            return grouped_colwise_tensor
        return grouped_rowwise_tensor

    def get_scale_shapes(self, data_shape, is_padded=True, flatten_axis=-1, group_sizes=None):
        assert group_sizes, "Empty group_sizes was given!"
        return self.scaling_mode.get_grouped_scale_shape_2x(
            data_shape, group_sizes, is_padded, flatten_axis
        )


@dataclass
class QuantizerFactory:
    """Factory class for creating quantizers.

    This class provides static methods to create individual quantizers and
    sets of quantizers with various configurations.
    """

    quantizer_type_map = {
        ScalingMode.DELAYED_TENSOR_SCALING: DelayedScaleQuantizer,
        ScalingMode.CURRENT_TENSOR_SCALING: CurrentScaleQuantizer,
        ScalingMode.MXFP8_1D_SCALING: BlockScaleQuantizer,
    }

    @staticmethod
    def create(
        n_quantizers: int = 1,
        scaling_mode: ScalingMode = None,
        q_dtype: jnp.dtype = None,
        q_layout: QuantizeLayout = None,
        n_groups: int = None,
        **kwargs,
    ) -> Quantizer:
        """Create one or more quantizers with specified parameters.

        Args:
            n_quantizers: Number of quantizers to create
            scaling_mode: Scaling mode to use
            q_dtype: Quantization data type
            q_layout: Quantization axis
            flatten_axis: The quantization axis for the tensor
            n_groups: Number of quantizers if GroupedQuantizer
            **kwargs: Additional arguments for quantizer initialization

        Returns:
            A single quantizer or tuple of quantizers
        """
        # (Phuong): add this assert back when NVTE_NO_SCALING is fully implememted
        assert isinstance(scaling_mode, ScalingMode), "Invalid scaling_mode type"
        if n_groups:
            if n_quantizers != 1:
                warnings.warn(
                    "Using more than one GroupedQuantizer for a grouped input is not recommended"
                )
            quantizer_type = GroupedQuantizer
            kwargs["n_groups"] = n_groups
        else:
            quantizer_type = QuantizerFactory.quantizer_type_map.get(scaling_mode)

        if scaling_mode == ScalingMode.NO_SCALING:
            quantizers = [None] * n_quantizers
        else:
            quantizers = []
            for _ in range(n_quantizers):
                quantizers.append(
                    quantizer_type(
                        q_dtype=q_dtype, scaling_mode=scaling_mode, q_layout=q_layout, **kwargs
                    )
                )
        return quantizers[0] if len(quantizers) == 1 else tuple(quantizers)

    @staticmethod
    def _create_set(
        scaling_mode, fwd_dtype, bwd_dtype, is_2x2x, n_groups, **kwargs
    ) -> QuantizerSet:
        """Create a set of quantizers for forward and backward passes.

        Args:
            scaling_mode: Scaling mode to use
            fwd_dtype: Data type for forward pass
            bwd_dtype: Data type for backward pass
            is_2x2x: Whether to use 2x2x quantization
            n_groups
            **kwargs: Additional arguments for quantizer initialization

        Returns:
            A QuantizerSet instance
        """
        if is_2x2x:
            q_layout_x = q_layout_kernel = q_layout_dgrad = QuantizeLayout.ROWWISE_COLWISE
        else:
            q_layout_x = QuantizeLayout.ROWWISE
            q_layout_kernel = QuantizeLayout.COLWISE
            q_layout_dgrad = None

        if "quantize_meta_set" in kwargs:
            quantize_meta_set = kwargs.get("quantize_meta_set")
            args_x = {
                "scale": quantize_meta_set.x.scale,
                "amax_history": quantize_meta_set.x.amax_history,
            }
            args_kernel = {
                "scale": quantize_meta_set.kernel.scale,
                "amax_history": quantize_meta_set.kernel.amax_history,
            }
            args_grad = {
                "scale": quantize_meta_set.grad.scale,
                "amax_history": quantize_meta_set.grad.amax_history,
            }
        else:
            args_x = args_kernel = args_grad = {}

        q_x = QuantizerFactory.create(1, scaling_mode, fwd_dtype, q_layout_x, n_groups, **args_x)
        q_kernel = QuantizerFactory.create(
            1, scaling_mode, fwd_dtype, q_layout_kernel, n_groups, **args_kernel
        )
        q_dgrad = QuantizerFactory.create(
            1, scaling_mode, bwd_dtype, q_layout_dgrad, n_groups, **args_grad
        )
        return QuantizerSet(x=q_x, kernel=q_kernel, dgrad=q_dgrad)

    @staticmethod
    def create_set(
        n_quantizer_sets: int = 1,
        scaling_mode: ScalingMode = None,
        fwd_dtype: jnp.dtype = None,
        bwd_dtype: jnp.dtype = None,
        is_2x2x: bool = None,
        n_groups: int = None,
        **kwargs,
    ) -> tuple[Union[tuple[Quantizer], None]]:
        """Create one or more sets of quantizers.

        Args:
            n_quantizer_sets: Number of quantizer sets to create
            scaling_mode: Scaling mode to use, default is QuantizeConfig.SCALING_MODE
            fwd_dtype: Data type for forward pass, default is QuantizeConfig.FWD_DTYPE
            bwd_dtype: Data type for backward pass, default is QuantizeConfig.BWD_DTYPE
            is_2x2x: Whether to use 2x2x quantization, default is QuantizeConfig.IF_QUANTIZE_2X
            n_groups:
            **kwargs: Additional arguments for quantizer initialization

        Returns:
            A single quantizer set or tuple of quantizer sets
        """
        scaling_mode = scaling_mode or QuantizeConfig.SCALING_MODE
        fwd_dtype = fwd_dtype or QuantizeConfig.FWD_DTYPE
        bwd_dtype = bwd_dtype or QuantizeConfig.BWD_DTYPE
        is_2x2x = is_2x2x or QuantizeConfig.IF_QUANTIZE_2X

        q_set = []
        for _ in range(n_quantizer_sets):
            q_set.append(
                QuantizerFactory._create_set(
                    scaling_mode, fwd_dtype, bwd_dtype, is_2x2x, n_groups, **kwargs
                )
            )

        return q_set[0] if len(q_set) == 1 else tuple(q_set)


noop_quantizer_set = QuantizerFactory.create_set(scaling_mode=ScalingMode.NO_SCALING)<|MERGE_RESOLUTION|>--- conflicted
+++ resolved
@@ -211,41 +211,6 @@
     scaling_mode: ScalingMode = ScalingMode.CURRENT_TENSOR_SCALING
     q_layout: QuantizeLayout = QuantizeLayout.ROWWISE_COLWISE
     data_layout: str = "NT"
-
-<<<<<<< HEAD
-    scale: jnp.ndarray = field(default_factory=lambda: jnp.ones((1,), jnp.float32))
-    amax_history: jnp.ndarray = field(
-        default_factory=lambda: jnp.zeros((QuantizeConfig.AMAX_HISTORY_LEN,), jnp.float32)
-    )
-
-    def tree_flatten(self):
-        """Flatten the quantizer for JAX tree operations.
-
-        Returns:
-            Tuple of (children, aux_data) for tree operations
-        """
-        children = (self.scale, self.amax_history)
-        aux_data = (self.q_dtype, self.scaling_mode, self.q_layout, self.data_layout)
-        return (children, aux_data)
-=======
-    def get_data_layout(self) -> str:
-        """Get the data data_layout string.
-
-        Returns:
-            Data data_layout in string format
-
-        Raises:
-            ValueError: If quantization axis is invalid
-        """
-        data_layout = "NT"
-        if self.q_layout == QuantizeLayout.ROWWISE_COLWISE:
-            return data_layout
-        if self.q_layout == QuantizeLayout.ROWWISE:
-            return data_layout[0]
-        if self.q_layout == QuantizeLayout.COLWISE:
-            return data_layout[1]
-        raise ValueError(f"Invalid q_layout: {self.q_layout}")
->>>>>>> 5bee81e2
 
     def _quantize_func(
         self, x: jnp.ndarray, is_colwise=False, dq_dtype=None, flatten_axis=-1
