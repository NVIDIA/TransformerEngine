# Copyright (c) 2022-2025, NVIDIA CORPORATION & AFFILIATES. All rights reserved.
#
# See LICENSE for license information.

"""
Scaling mode implementations for quantization in JAX.

This module provides implementations of different scaling modes for tensor quantization,
including delayed scaling and block scaling strategies.
"""

from abc import ABC, abstractmethod
from dataclasses import dataclass
from enum import Enum
import math
from typing import Tuple, Dict
from functools import reduce
import operator

from jax.experimental.custom_partitioning import CompoundFactor
from jax.tree_util import register_pytree_node_class
import jax.numpy as jnp

from transformer_engine_jax import JAXX_Scaling_Mode


__all__ = ["QuantizeShardyRules", "ScalingMode"]


def DIVUP(a, b):
    return -(a // -b)


@dataclass
class QuantizeShardyRules:
    """Information necessary to shard scale tensors with Shardy.

    Attributes:
        input_spec: Specification for the input axes
        rowwise_rule: Sharding rule for the row-wise scale tensor, depends on
          the axes in `input_spec`
        colwise_rule: Likewise for the column-wise scale tensor.
        factor_sizes: For block scaling, contains the block size factor, which is
          used in `input_spec`.
    """

    input_spec: Tuple[str]
    rowwise_rule: Tuple[str]
    colwise_rule: Tuple[str]
    factor_sizes: Dict[str, int]


class ScalingModeMetadataImpl(ABC):
    """Base class for scaling mode implementations.

    This abstract class defines the interface for different scaling mode implementations,
    providing methods to get scale data types and shapes.
    """

    @abstractmethod
    def get_scale_dtype(self) -> jnp.dtype:
        """Get the data type for scale tensors.

        Returns:
            The data type used for scale tensors
        """

    @abstractmethod
    def get_scale_shape(
        self,
        data_shape: Tuple[int, ...],
        is_colwise: bool = False,
        is_padded: bool = True,
        flatten_axis: int = -1,
    ) -> Tuple[int, ...]:
        """Get the shape for scale tensors.

        Args:
            data_shape: The shape of the tensor being quantized
            is_colwise: Whether the scaling is column-wise
            is_padded: Whether to return padded shape
            flatten_axis: Axis along which data can be flattened to 2D for quantization. Defaults to -1.
        Returns:
            The shape for scale tensors
        """

    @abstractmethod
    def get_grouped_scale_shape(
        self, data_shape, n_groups, group_axis, is_colwise, is_padded=True, flatten_axis=-1
    ) -> Tuple[int]:
        """Get the shape for scale tensors in this mode.

        Args:
            data_shape: Original shape of the data tensor
            is_colwise: Whether to use column-wise scaling
            is_padded: Whether to use padded shapes
            flatten_axis: Axis along which data can be flattened to 2D for quantization. Defaults to -1.

        Returns:
            The shape for scale tensors
        """

    @abstractmethod
    def get_shardy_sharding_rules(
        self, input_rank, unique_var, flatten_axis
    ) -> QuantizeShardyRules:
        """Sharding rules for the input and (row, col)wise scale tensors.

        Args:
            input_rank: The rank of the input tensor (for which we produce the scale tensor)
            unique_var: An otherwise unused Shardy variable name prefix
            flatten_axis: Axis along which data can be flattened to 2D for quantization.

        Returns:
            The Shardy rules for the scaling mode
        """


class CurrentScalingModeMetadataImpl(ScalingModeMetadataImpl):
    """Implementation for current scaling mode.

    This implementation provides metadata for current scaling mode, including scale data type and shape.
    """

    def get_scale_dtype(self) -> jnp.dtype:
        """Get the data type for scale tensors in delayed scaling.

        Returns:
            The data type used for scale tensors (float32)
        """
        return jnp.float32

    def get_scale_shape(
        self,
        data_shape: Tuple[int, ...],
        is_colwise: bool = False,
        is_padded: bool = True,
        flatten_axis: int = -1,
    ) -> Tuple[int, ...]:
        """Get the shape for scale tensors in delayed scaling.

        Args:
            data_shape: The shape of the tensor being scaled
            is_colwise: Whether the scaling is column-wise
            is_padded: Whether to return padded shape
            flatten_axis: Axis along which data can be flattened to 2D for quantization. Defaults to -1.

        Returns:
            The shape for scale tensors - (1,)
        """
        del data_shape, is_colwise
        return (1,)

    def get_grouped_scale_shape(
        self, data_shape, n_groups, group_axis, is_colwise, is_padded=True, flatten_axis=-1
    ) -> Tuple[int]:
        """Get the shape for scale tensors in this mode.

        Args:
            data_shape: Original shape of the data tensor
            is_colwise: Whether to use column-wise scaling
            is_padded: Whether to use padded shapes
            flatten_axis: Axis along which data can be flattened to 2D for quantization. Defaults to -1.

        Returns:
            The shape for scale tensors
        """
        del data_shape, group_axis, is_colwise
        assert isinstance(n_groups, int)
        return (n_groups,)

    def get_shardy_sharding_rules(
        self, input_rank, unique_var, flatten_axis
    ) -> QuantizeShardyRules:
        """Sharding rules for the input and (row, col)wise scale tensors.

        Args:
            input_rank: The rank of the input tensor (for which we produce the scale tensor)
            unique_var: An otherwise unused Shardy variable name prefix
            flatten_axis: Axis along which data can be flattened to 2D for quantization.

        Returns:
            The Shardy rules for the scaling mode
        """
        del flatten_axis
        input_spec = tuple(f"x{i}" for i in range(input_rank))
        return QuantizeShardyRules(input_spec, (unique_var,), (unique_var,), {})


class DelayedScalingModeMetadataImpl(CurrentScalingModeMetadataImpl):
    """Implementation for delayed scaling mode.

    This implementation provides metadata for delayed scaling mode, including scale data type and shape.
    """


class BlockScalingModeMetadataImpl(ScalingModeMetadataImpl):
    """Implementation for block scaling mode.

    This implementation provides metadata for block scaling mode, which uses
    block-based scaling with specific alignment requirements.

    Attributes:
        _block_dims: Dimensions of the scaling blocks
        _block_alignment: Alignment requirements for blocks
    """

    def __init__(self, block_dims: Tuple[int]):
        """Initialize block scaling mode implementation.

        Args:
            block_dims: Dimensions of the scaling blocks
        """
        self._block_dims = block_dims
        self._block_alignment = (128, 4)

    def get_scale_dtype(self) -> jnp.dtype:
        """Get the data type for scale tensors in block scaling.

        Returns:
            The data type used for scale tensors (float8_e8m0fnu)
        """
        return jnp.float8_e8m0fnu

    def _apply_scale_shape_correction(self, data_shape, n_scale_blocks, scale_block_dim):
        """Remove excess padding from the scale shape and return the shape with respect to the original data shape."""
        if len(data_shape) > 1:
            # handle last dim
            assert data_shape[-1] % scale_block_dim == 0
            last = data_shape[-1] // scale_block_dim
            scale_shape = (last,)
            assert n_scale_blocks % last == 0
            n_scale_blocks //= last
            # handle middle dim, exclude first and last
            for mid in reversed(data_shape[1:-1]):
                scale_shape = (mid,) + scale_shape
                assert n_scale_blocks % mid == 0
                n_scale_blocks //= mid
            scale_shape = (n_scale_blocks,) + scale_shape
        else:
            scale_shape = (n_scale_blocks,)

        assert len(scale_shape) == len(
            data_shape
        ), f"scale_shape {scale_shape}, data_shape {data_shape}"
        return scale_shape

    def get_scale_shape(
        self,
        data_shape: Tuple[int, ...],
        is_colwise: bool = False,
        is_padded: bool = True,
        flatten_axis: int = -1,
    ) -> Tuple[int, ...]:
        """Get the shape for scale tensors in block scaling.

        Args:
            data_shape: The shape of the tensor being quantized
            is_colwise: Whether the scaling is column-wise
            is_padded: Whether to return padded shape
            flatten_axis: Axis along which data can be flattened to 2D for quantization. Defaults to -1.

        Returns:
            The shape for scale tensors
        """
        block_alignment = self._block_alignment if is_padded else (1, 1)

        if is_colwise:
            block_y, block_x = self._block_dims
            alignment_y, alignment_x = block_alignment
        else:
            block_x, block_y = self._block_dims
            alignment_x, alignment_y = block_alignment

        if flatten_axis < 0:
            flatten_axis = len(data_shape) + flatten_axis
        assert (
            0 < flatten_axis < len(data_shape)
        ), f"flatten_axis {flatten_axis} is out of bounds for shape {data_shape}"

        assert data_shape[flatten_axis - 1] % block_x == 0, (
            f"Data shape {data_shape} should be divisible by block_x {block_x} in axis"
            f" {flatten_axis - 1}"
        )
        assert (
            data_shape[-1] % block_y == 0
        ), f"Data shape {data_shape} should be divisible by block_y {block_y} in axis -1"

        flattened_first_dim = reduce(operator.mul, data_shape[:flatten_axis], 1)
        flattened_last_dim = reduce(operator.mul, data_shape[flatten_axis:], 1)

        assert flattened_first_dim % block_x == 0, (
            f"Flattened first dim - mutiplication of axes={tuple(range(0, flatten_axis))} of shape"
            f" {data_shape} - should be divisible by block_x {block_x}"
        )
        assert flattened_last_dim % block_y == 0, (
            "Flattened last dim - mutiplication of"
            f" axes={tuple(range(flatten_axis, len(data_shape)))} of shape {data_shape} - should be"
            f" divisible by block_y {block_y}"
        )

        n_block_x = int(flattened_first_dim / block_x)
        n_block_y = int(flattened_last_dim / block_y)

        # padding
        n_block_x = int(((n_block_x + alignment_x - 1) // alignment_x) * alignment_x)
        n_block_y = int(((n_block_y + alignment_y - 1) // alignment_y) * alignment_y)

        first_dim_scale_shape = self._apply_scale_shape_correction(
            data_shape[:flatten_axis], n_block_x, block_x
        )
        last_dim_scale_shape = self._apply_scale_shape_correction(
            data_shape[flatten_axis:], n_block_y, block_y
        )

        return (*first_dim_scale_shape, *last_dim_scale_shape)

    def get_grouped_scale_shape(
        self, data_shape, n_groups, group_axis, is_colwise, is_padded=True, flatten_axis=-1
    ) -> Tuple[int]:
        """Get the shape for grouped scale tensors in this mode.
        If padded: The estimiated maximal possible shape for grouped scale tensor is return instead.

        Args:
            data_shape: Original shape of the data tensor
            is_colwise: Whether to use column-wise scaling
            is_padded: Whether to use padded shapes
            flatten_axis: Axis along which data can be flattened to 2D for quantization. Defaults to -1.

        Returns:
            The shape for scale tensors
        """
        assert isinstance(n_groups, int)
        block_alignment = self._block_alignment if is_padded else (1, 1)

        if is_colwise:
            block_y, block_x = self._block_dims
            alignment_y, alignment_x = block_alignment
        else:
            block_x, block_y = self._block_dims
            alignment_x, alignment_y = block_alignment

        if flatten_axis < 0:
            flatten_axis = len(data_shape) + flatten_axis
        assert (
            0 < flatten_axis < len(data_shape)
        ), f"flatten_axis {flatten_axis} is out of bounds for shape {data_shape}"

        assert data_shape[flatten_axis - 1] % block_x == 0, (
            f"Data shape {data_shape} should be divisible by block_x {block_x} in axis"
            f" {flatten_axis - 1}"
        )
        assert (
            data_shape[-1] % block_y == 0
        ), f"Data shape {data_shape} should be divisible by block_y {block_y} in axis -1"

        flattened_first_dim = reduce(operator.mul, data_shape[:flatten_axis], 1)
        flattened_last_dim = reduce(operator.mul, data_shape[flatten_axis:], 1)

        assert flattened_first_dim % block_x == 0, (
            f"Flattened first dim - mutiplication of axes={tuple(range(0, flatten_axis))} of shape"
            f" {data_shape} - should be divisible by block_x {block_x}"
        )
        assert flattened_last_dim % block_y == 0, (
            "Flattened last dim - mutiplication of"
            f" axes={tuple(range(flatten_axis, len(data_shape)))} of shape {data_shape} - should be"
            f" divisible by block_y {block_y}"
        )

        n_block_x = int(flattened_first_dim // block_x)
        n_block_y = int(flattened_last_dim // block_y)

        """
            Given the scale shape of [M, N], and G groups, and padding alignment (128, 4),
            The worst scenario is when we have (G-1) groups with 1 rows and 1 group with (M-G+1) rows.
            Then:
                max_padded_rows = (G-1) * 128 + DIVUP(M-G+1, 128) * 128
                max_padded_cols = DIVUP(N, 4) * 4
                max_scale_size = max_padded_rows * max_padded_cols
        """
        if is_padded:
            n_block_x = (n_groups - 1) * alignment_x + DIVUP(
                n_block_x - n_groups + 1, alignment_x
            ) * alignment_x
            n_block_y = DIVUP(n_block_y, alignment_y) * alignment_y

        return (n_block_x * n_block_y,)

    def get_shardy_sharding_rules(
        self, input_rank, unique_var, flatten_axis
    ) -> QuantizeShardyRules:
        """Sharding rules for the input and (row, col)wise scale tensors.

        Args:
            input_rank: The rank of the input tensor (for which we produce the scale tensor)
            unique_var: An otherwise unused Shardy variable name prefix

        Returns:
            The Shardy rules for the scaling mode
        """
        input_spec = [f"x{i}" for i in range(input_rank)]

        # We have to use two different factors in the two CompoundFactors because of Shardy
        # verifier requirements, even though they are the same.
        rowwise_var = unique_var
        colwise_var = f"{unique_var}_"
        input_spec[flatten_axis - 1] = CompoundFactor(colwise_var, "block_size_colwise")
        input_spec[-1] = CompoundFactor(rowwise_var, "block_size_rowwise")

        # The rowwise and colwise scale tensors should be sharded the same way as the input.
        # However, we need to adjust the dimensions where the block scaling factor applies.
        rowwise = input_spec.copy()
        rowwise[-1] = rowwise_var

        colwise = input_spec.copy()
        colwise[flatten_axis - 1] = colwise_var

        # This implementation needs to be updated for different block dims.
        assert self._block_dims == (1, 32)

        return QuantizeShardyRules(
            tuple(input_spec),
            tuple(rowwise),
            tuple(colwise),
            {"block_size_rowwise": 32, "block_size_colwise": 32},
        )


@dataclass(frozen=True)
@register_pytree_node_class
class ScalingMode(Enum):
    """Enumeration of tensor scaling modes with their corresponding metadata implementations.

    This class defines the available scaling modes for tensor quantization:
    - DELAYED_TENSOR_SCALING: Uses delayed scaling with FP8 data type and float32 scales
    - MXFP8_1D_SCALING: Uses block-based scaling with FP8 data type and E8M0 scales
    - CURRENT_TENSOR_SCALING: Uses current scaling with FP8 data type and float32 scales
    - NO_SCALING: No scaling applied
    """

    NO_SCALING = JAXX_Scaling_Mode.NO_SCALING
    DELAYED_TENSOR_SCALING = JAXX_Scaling_Mode.DELAYED_TENSOR_SCALING
    MXFP8_1D_SCALING = JAXX_Scaling_Mode.MXFP8_1D_SCALING
    CURRENT_TENSOR_SCALING = JAXX_Scaling_Mode.CURRENT_TENSOR_SCALING

    def _get_impl(self) -> ScalingModeMetadataImpl:
        """Get the implementation for this scaling mode.

        Returns:
            The scaling mode implementation

        Raises:
            ValueError: If the scaling mode is invalid
        """
        impl = SCALING_MODES_TO_IMPL.get(self)
        if impl is None:
            raise ValueError("Invalid scaling mode")
        return impl

    def get_scale_dtype(self):
        """Get the data type for scale tensors in this mode.

        Returns:
            The data type for scale tensors
        """
        return self._get_impl().get_scale_dtype()

    def get_scale_shape_2x(self, data_shape, is_padded=True, flatten_axis=-1) -> Tuple[Tuple[int]]:
        """Get shapes for both row-wise and column-wise scaling.

        Args:
            data_shape: Shape of the data tensor
            is_padded: Whether to use padded shapes
            flatten_axis: Axis along which data can be flattened to 2D for quantization. Defaults to -1.

        Returns:
            Tuple of (rowwise_scale_shape, colwise_scale_shape)
        """
        rowwise_scale_shape = self.get_scale_shape(
            data_shape, is_colwise=False, is_padded=is_padded, flatten_axis=flatten_axis
        )
        colwise_scale_shape = self.get_scale_shape(
            data_shape, is_colwise=True, is_padded=is_padded, flatten_axis=flatten_axis
        )
        return (rowwise_scale_shape, colwise_scale_shape)

    def get_scale_shape(
        self, data_shape, is_colwise, is_padded=True, flatten_axis=-1
    ) -> Tuple[int]:
        """Get the shape for scale tensors in this mode.

        Args:
            data_shape: Shape of the data tensor
            is_colwise: Whether to use column-wise scaling
            is_padded: Whether to use padded shapes
            flatten_axis: Axis along which data can be flattened to 2D for quantization. Defaults to -1.

        Returns:
            The shape for scale tensors
        """
        return self._get_impl().get_scale_shape(data_shape, is_colwise, is_padded, flatten_axis)

    def get_shardy_sharding_rules(
        self, input_rank, unique_var, flatten_axis=-1
    ) -> Tuple[Tuple[str]]:
        """Sharding rules for the input and (row, col)wise scale tensors.

        Args:
            input_rank: The rank of the input tensor (for which we produce the scale tensor)
            unique_var: An otherwise unused Shardy variable name prefix

        Returns:
            The Shardy rules for the scaling mode
        """
        return self._get_impl().get_shardy_sharding_rules(input_rank, unique_var, flatten_axis)

<<<<<<< HEAD
    def get_grouped_scale_shape_2x(
        self, data_shape, n_groups, group_axis, is_padded=True, flatten_axis=-1
    ) -> Tuple[Tuple[int]]:
        """Get shapes for both row-wise and column-wise scaling.

        Args:
            data_shape: Shape of the data tensor
            is_padded: Whether to use padded shapes
            flatten_axis: Axis along which data can be flattened to 2D for quantization. Defaults to -1.

        Returns:
            Tuple of (rowwise_scale_shape, colwise_scale_shape)
        """
        rowwise_scale_shape = self.get_grouped_scale_shape(
            data_shape,
            n_groups,
            group_axis,
            is_colwise=False,
            is_padded=is_padded,
            flatten_axis=flatten_axis,
        )
        colwise_scale_shape = self.get_grouped_scale_shape(
            data_shape,
            n_groups,
            group_axis,
            is_colwise=True,
            is_padded=is_padded,
            flatten_axis=flatten_axis,
        )
        return (rowwise_scale_shape, colwise_scale_shape)

    def get_grouped_scale_shape(
        self, data_shape, n_groups, group_axis, is_colwise, is_padded=True, flatten_axis=-1
    ) -> Tuple[Tuple[int]]:
        """Get shapes for both row-wise and column-wise scaling.

        Args:
            data_shape: Shape of the data tensor
            is_padded: Whether to use padded shapes
            flatten_axis: Axis along which data can be flattened to 2D for quantization. Defaults to -1.

        Returns:
            Tuple of (rowwise_scale_shape, colwise_scale_shape)
        """
        return self._get_impl().get_grouped_scale_shape(
            data_shape,
            n_groups,
            group_axis,
            is_colwise=is_colwise,
            is_padded=is_padded,
            flatten_axis=flatten_axis,
        )
=======
    def is_tensor_scaling(self) -> bool:
        """Check if this scaling mode is per-tensor scaling.

        Returns:
            True if the scaling mode is tensor scaling, False otherwise
        """
        return self in (
            ScalingMode.DELAYED_TENSOR_SCALING,
            ScalingMode.CURRENT_TENSOR_SCALING,
        )

    def is_1d_block_scaling(self) -> bool:
        """Check if this scaling mode is 1D block scaling.

        Returns:
            True if the scaling mode is 1D block scaling, False otherwise
        """
        return self == ScalingMode.MXFP8_1D_SCALING
>>>>>>> 5bee81e2

    def __eq__(self, other):
        """Compare this scaling mode with another.

        Args:
            other: The other scaling mode to compare with

        Returns:
            True if the modes are equal, False otherwise
        """
        if not isinstance(other, ScalingMode):
            return False
        return self.value == other.value

    def tree_flatten(self):
        """Flatten this scaling mode for JAX tree operations.

        Returns:
            Tuple of (children, aux_data) for tree operations
        """
        return (), (self.value)

    @classmethod
    def tree_unflatten(cls, aux_data, _children):
        """Reconstruct a scaling mode from its flattened representation.

        Args:
            aux_data: Auxiliary data containing the mode value
            _children: Unused children data

        Returns:
            A reconstructed ScalingMode instance
        """
        return cls(aux_data)


SCALING_MODES_TO_IMPL: Dict[ScalingMode, ScalingModeMetadataImpl] = {
    ScalingMode.DELAYED_TENSOR_SCALING: DelayedScalingModeMetadataImpl(),
    ScalingMode.MXFP8_1D_SCALING: BlockScalingModeMetadataImpl(block_dims=(1, 32)),
    # WAR
    ScalingMode.CURRENT_TENSOR_SCALING: CurrentScalingModeMetadataImpl(),
    ScalingMode.NO_SCALING: DelayedScalingModeMetadataImpl(),
}<|MERGE_RESOLUTION|>--- conflicted
+++ resolved
@@ -514,7 +514,6 @@
         """
         return self._get_impl().get_shardy_sharding_rules(input_rank, unique_var, flatten_axis)
 
-<<<<<<< HEAD
     def get_grouped_scale_shape_2x(
         self, data_shape, n_groups, group_axis, is_padded=True, flatten_axis=-1
     ) -> Tuple[Tuple[int]]:
@@ -567,7 +566,7 @@
             is_padded=is_padded,
             flatten_axis=flatten_axis,
         )
-=======
+
     def is_tensor_scaling(self) -> bool:
         """Check if this scaling mode is per-tensor scaling.
 
@@ -586,7 +585,6 @@
             True if the scaling mode is 1D block scaling, False otherwise
         """
         return self == ScalingMode.MXFP8_1D_SCALING
->>>>>>> 5bee81e2
 
     def __eq__(self, other):
         """Compare this scaling mode with another.
