# Copyright (c) 2022-2025, NVIDIA CORPORATION & AFFILIATES. All rights reserved.
#
# See LICENSE for license information.
"""Fused Layer normalization and dense layer transformation operations for Transformer Engine in JAX.

This module provides optimized implementations of layer normalization followed by
dense layer transformation (GEMM) operations, which are commonly used in transformer
architectures. It supports various normalization types, quantization, and
distributed training through sharding constraints.
"""

import warnings
from functools import partial
from typing import Tuple

import jax
import jax.numpy as jnp

from . import cpp_extensions as tex

from .quantize import (
    QuantizerSet,
    noop_quantizer_set,
    with_sharding_constraint_by_logical_axes,
    TensorUsage,
)
from .sharding import get_sequence_parallel_dim


LAYERNORM_DENSE_BATCH_FIRST_WARNING_ISSUED = False


def _issue_batch_first_warning(msg):
    global LAYERNORM_DENSE_BATCH_FIRST_WARNING_ISSUED
    if not LAYERNORM_DENSE_BATCH_FIRST_WARNING_ISSUED:
        warnings.warn(msg, UserWarning)
        LAYERNORM_DENSE_BATCH_FIRST_WARNING_ISSUED = True


def layernorm_dense(
    x: jnp.ndarray,
    kernel: jnp.ndarray,
    gamma: jnp.ndarray,
    beta: jnp.ndarray,
    bias: jnp.ndarray = None,
    norm_type: str = "layernorm",
    zero_centered_gamma: bool = False,
    epsilon: float = 1e-6,
    layernorm_input_axes: Tuple[str, ...] = None,
    dot_input_axes: Tuple[str, ...] = None,
    kernel_axes: Tuple[str, ...] = None,
    batch_first: bool = True,
    quantizer_set: QuantizerSet = noop_quantizer_set,
) -> jnp.ndarray:
    """Apply layer normalization followed by dense layer transformation.

    This function implements the following sequence of operations:
        1. Layer normalization: (x - mean) / sqrt(var + epsilon) * gamma + beta
        2. Linear transformation: y = x * kernel + bias

    Args:
        x: Input tensor with shape [batch..., hidden_in]
        kernel: Weight matrix with shape [hidden_in, hidden_out]
        gamma: Scale parameter for normalization with shape [hidden_in]
        beta: Bias parameter for normalization with shape [hidden_in]
        bias: Optional bias term for dense layer transformation with shape [hidden_out]
        norm_type: Type of normalization ("layernorm" or "rmsnorm")
        zero_centered_gamma: Whether to use zero-centered gamma for normalization
        epsilon: Small constant for numerical stability in normalization
        layernorm_input_axes: Logical axes for sharding the layernorm input
        dot_input_axes: Logical axes for sharding the matrix multiplication input
        kernel_axes: Logical axes for sharding the weight matrix
        batch_first: Assume that X is batched in the first dimension if it has more than 2 dims.
        quantizer_set: Set of quantizers for different tensor types

    Returns:
        Output tensor with shape [batch..., hidden_out]

    Note:
        - For RMSNorm (norm_type="rmsnorm"), beta must be None and zero_centered_gamma
          must be False
        - The function supports automatic differentiation through JAX's custom VJP
        - Quantization is applied to both the normalized input and kernel
    """
    output = _layernorm_dense(
        x,
        kernel,
        gamma,
        beta,
        bias,
        norm_type,
        zero_centered_gamma,
        epsilon,
        layernorm_input_axes,
        dot_input_axes,
        kernel_axes,
        batch_first,
        quantizer_set,
    )
    return output


@partial(
    jax.custom_vjp,
    nondiff_argnums=(
        5,
        6,
        7,
        8,
        9,
        10,
        11,
    ),
)
def _layernorm_dense(
    x: jnp.ndarray,
    kernel: jnp.ndarray,
    gamma: jnp.ndarray,
    beta: jnp.ndarray,
    bias: jnp.ndarray,
    norm_type: str,
    zero_centered_gamma: bool,
    epsilon: float,
    layernorm_input_axes: Tuple[str, ...],
    dot_input_axes: Tuple[str, ...],
    kernel_axes: Tuple[str, ...],
    batch_first: bool,
    quantizer_set,
):
    """Internal implementation of layernorm_dense with custom VJP.

    This function implements the forward pass of layernorm_dense with support for
    automatic differentiation. It handles the normalization and dense layer transformation
    operations, including quantization and sharding constraints.

    Args:
        x: Input tensor
        kernel: Weight matrix
        gamma: Scale parameter for normalization
        beta: Bias parameter for normalization
        bias: Optional bias term
        norm_type: Type of normalization
        zero_centered_gamma: Whether to use zero-centered gamma
        epsilon: Small constant for numerical stability
        layernorm_input_axes: Logical axes for layernorm sharding
        dot_input_axes: Logical axes for matrix multiplication sharding
        batch_first: Assume that X is batched in the first dimension.
        quantizer_set: Set of quantizers

    Returns:
        Output tensor from the combined operations
    """
    output, _ = _layernorm_dense_fwd_rule(
        x,
        kernel,
        gamma,
        beta,
        bias,
        norm_type,
        zero_centered_gamma,
        epsilon,
        layernorm_input_axes,
        dot_input_axes,
        kernel_axes,
        batch_first,
        quantizer_set,
    )
    return output


def _layernorm_dense_fwd_rule(
    x,
    kernel,
    gamma,
    beta,
    bias,
    norm_type,
    zero_centered_gamma,
    epsilon,
    layernorm_input_axes,
    dot_input_axes,
    kernel_axes,
    batch_first,
    quantizer_set,
):
    """Forward pass rule for layernorm_dense.

    Implements the forward pass computation including:
    1. Layer normalization with quantization
    2. Matrix multiplication with quantized kernel
    3. Optional bias addition
    4. Sharding constraints

    Returns:
        Tuple of (output, context) for automatic differentiation
    """
    x_contracting_dims = (len(x.shape) - 1,)
    k_contracting_dims = (0,)
    assert x.shape[-1] == kernel.shape[0]

    x_bdim = None
    if x.ndim > 2:
        if not batch_first:
            _issue_batch_first_warning(
                "TE/JAX `layernorm_dense()` fused-layer implementation does not officially "
                "support sequence-first inputs and may produce incorrect results when "
                "`batch_first=False` or `transpose_batch_sequence=True`. Use sequence-first "
                "inputs at your own discretion."
            )
        x_bdim = 0 if batch_first else x.ndim - 2

    x = with_sharding_constraint_by_logical_axes(x, layernorm_input_axes)

    casted_ln_out, mu, rsigma = tex.normalization_fwd(
        x,
        gamma,
        beta,
        zero_centered_gamma,
        epsilon,
        norm_type,
        quantizer=quantizer_set.x,
        noop_scaled_tensor=True,
    )
    casted_ln_out = with_sharding_constraint_by_logical_axes(casted_ln_out, dot_input_axes)

    # Kernel in (hidden_in, hidden_out...)
    flatten_axis = 1 - len(kernel.shape)
    casted_kernel = tex.quantize(
        kernel, flatten_axis=flatten_axis, quantizer=quantizer_set.kernel, noop_scaled_tensor=True
    )
    casted_kernel = with_sharding_constraint_by_logical_axes(casted_kernel, kernel_axes)

    # NN GEMM
    # (batch..., hidden_in) x (hidden_in, hidden_out...)
    use_bias = bias is not None
    output = tex.gemm(
        casted_ln_out.get_tensor(TensorUsage.LHS),
        casted_kernel.get_tensor(TensorUsage.RHS),
<<<<<<< HEAD
        (x_contracting_dims, k_contracting_dims),
=======
        contracting_dims=(x_contracting_dims, k_contracting_dims),
        batched_dims=((x_bdim,), ()),
        bias=bias if not tex.gemm_uses_jax_dot() else None,
        fuse_bias=use_bias if not tex.gemm_uses_jax_dot() else False,
>>>>>>> c90a7207
    )

    if use_bias and tex.gemm_uses_jax_dot():
        bias_new_shape = (1,) * (output.ndim - bias.ndim) + bias.shape
        output += jnp.reshape(bias, bias_new_shape)

    ctx = (
        casted_ln_out.get_tensor(TensorUsage.LHS_TRANS),
        casted_kernel.get_tensor(TensorUsage.RHS_TRANS),
        x.shape,
        kernel.shape,
        mu,
        rsigma,
        x,
        gamma,
        beta,
        x_contracting_dims,
        k_contracting_dims,
        use_bias,
        quantizer_set,
        flatten_axis,
        x_bdim,
    )

    return output, ctx


def _layernorm_dense_bwd_rule(
    norm_type,
    zero_centered_gamma,
    epsilon,
    layernorm_input_axes,
    dot_input_axes,  # pylint: disable=unused-argument
    kernel_axes,
    batch_first,  # pylint: disable=unused-argument
    ctx,
    grad,
):
    """Backward pass rule for layernorm_dense.

    Implements the backward pass computation including:
    1. Gradient computation for matrix multiplication
    2. Gradient computation for layer normalization
    3. Gradient computation for bias terms
    4. Proper handling of quantization

    Returns:
        Tuple of gradients for all input parameters
    """
    (
        casted_ln_out,
        casted_kernel,
        x_shape,
        kernel_shape,
        mu,
        rsigma,
        x,
        gamma,
        beta,
        x_contracting_dims_in_fwd,
        k_contracting_dims_in_fwd,
        use_bias,
        quantizer_set,
        flatten_axis,
        x_bdim,
    ) = ctx

    casted_grad, dbias = tex.quantize_dbias(
        grad,
        is_dbias=use_bias,
        flatten_axis=flatten_axis,
        quantizer=quantizer_set.dgrad,
        noop_scaled_tensor=True,
    )

    # k_non_contracting_dims calibrated with the shape difference of grad.ndim vs kernel.ndim
    g_constracting_dim = tuple(
        range(grad.ndim - len(kernel_shape) + len(k_contracting_dims_in_fwd), grad.ndim)
    )
    # k_non_contracting_dims
    k_constracting_dim = tuple(
        dim for dim in range(len(kernel_shape)) if dim not in k_contracting_dims_in_fwd
    )

    # NT GEMM
    sequence_dim = get_sequence_parallel_dim(
        layernorm_input_axes, x_contracting_dims_in_fwd, (x_bdim,)
    )
    dgrad = tex.gemm(
        casted_grad.get_tensor(TensorUsage.LHS),
        casted_kernel,
<<<<<<< HEAD
        (g_constracting_dim, k_constracting_dim),
=======
        contracting_dims=(g_constracting_dim, k_constracting_dim),
        batched_dims=((x_bdim,), ()),
        sequence_parallel_output=sequence_dim is not None and not tex.gemm_uses_jax_dot(),
        sequence_dim=sequence_dim if not tex.gemm_uses_jax_dot() else None,
>>>>>>> c90a7207
    )

    dgrad = with_sharding_constraint_by_logical_axes(dgrad, layernorm_input_axes)

    g_constracting_dim = x_constracting_dim = tuple(
        range(0, len(x_shape) - len(x_contracting_dims_in_fwd))
    )

    # TN GEMM
    wgrad = tex.gemm(
        casted_ln_out,
        casted_grad.get_tensor(TensorUsage.RHS),
<<<<<<< HEAD
        (x_constracting_dim, g_constracting_dim),
=======
        contracting_dims=(x_constracting_dim, g_constracting_dim),
        batched_dims=((x_bdim,), (x_bdim,)),
>>>>>>> c90a7207
    )

    wgrad = with_sharding_constraint_by_logical_axes(wgrad, kernel_axes)

    dx, dgamma, dbeta = tex.normalization_bwd(
        dgrad,
        x,
        mu,
        rsigma,
        gamma,
        beta,
        zero_centered_gamma=zero_centered_gamma,
        epsilon=epsilon,
        norm_type=norm_type,
    )

    return dx, wgrad, dgamma, dbeta, dbias, quantizer_set


_layernorm_dense.defvjp(_layernorm_dense_fwd_rule, _layernorm_dense_bwd_rule)<|MERGE_RESOLUTION|>--- conflicted
+++ resolved
@@ -236,14 +236,10 @@
     output = tex.gemm(
         casted_ln_out.get_tensor(TensorUsage.LHS),
         casted_kernel.get_tensor(TensorUsage.RHS),
-<<<<<<< HEAD
-        (x_contracting_dims, k_contracting_dims),
-=======
         contracting_dims=(x_contracting_dims, k_contracting_dims),
         batched_dims=((x_bdim,), ()),
         bias=bias if not tex.gemm_uses_jax_dot() else None,
         fuse_bias=use_bias if not tex.gemm_uses_jax_dot() else False,
->>>>>>> c90a7207
     )
 
     if use_bias and tex.gemm_uses_jax_dot():
@@ -335,14 +331,10 @@
     dgrad = tex.gemm(
         casted_grad.get_tensor(TensorUsage.LHS),
         casted_kernel,
-<<<<<<< HEAD
-        (g_constracting_dim, k_constracting_dim),
-=======
         contracting_dims=(g_constracting_dim, k_constracting_dim),
         batched_dims=((x_bdim,), ()),
         sequence_parallel_output=sequence_dim is not None and not tex.gemm_uses_jax_dot(),
         sequence_dim=sequence_dim if not tex.gemm_uses_jax_dot() else None,
->>>>>>> c90a7207
     )
 
     dgrad = with_sharding_constraint_by_logical_axes(dgrad, layernorm_input_axes)
@@ -355,12 +347,8 @@
     wgrad = tex.gemm(
         casted_ln_out,
         casted_grad.get_tensor(TensorUsage.RHS),
-<<<<<<< HEAD
-        (x_constracting_dim, g_constracting_dim),
-=======
         contracting_dims=(x_constracting_dim, g_constracting_dim),
         batched_dims=((x_bdim,), (x_bdim,)),
->>>>>>> c90a7207
     )
 
     wgrad = with_sharding_constraint_by_logical_axes(wgrad, kernel_axes)
