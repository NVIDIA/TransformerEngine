--- conflicted
+++ resolved
@@ -668,17 +668,10 @@
       "Atomic GEMM requires cuBLAS >=12.2.5 and <13.0.0, but compile-time cuBLAS version is ",
       CUBLAS_VERSION);
 #endif
-<<<<<<< HEAD
-  NVTE_CHECK(transformer_engine::cuda::cudart_version() >= 12020 &&
-                 transformer_engine::cuda::cudart_version() < 13000,
-             "Atomic GEMM requires CUDA version >=12.2.0 and <13.0.0, but run-time CUDA verson is ",
-             transformer_engine::cuda::cudart_version());
-=======
   NVTE_CHECK(
-      cuda::cudart_version() >= 12020 && cuda::cudart_version() < 13000,
+      transformer_engine::cuda::cudart_version() >= 12020 && transformer_engine::cuda::cudart_version() < 13000,
       "Atomic GEMM requires CUDA version >=12.2.0 and <13.0.0, but run-time CUDA version is ",
-      cuda::cudart_version());
->>>>>>> 40dde4dd
+      transformer_engine::cuda::cudart_version());
   NVTE_CHECK(
       cublas_version() >= 120205 && cublas_version() < 130000,
       "Atomic GEMM requires cuBLAS version >=12.2.5 and <13.0.0, but run-time cuBLAS version is ",
