--- conflicted
+++ resolved
@@ -48,10 +48,9 @@
   }
 }
 
-<<<<<<< HEAD
 inline void CreateCublasHandle(cublasLtHandle_t *handle) {
   NVTE_CHECK_CUBLAS(cublasLtCreate(handle));
-=======
+
 struct GemmParam {
   void *A;
   void *B;
@@ -139,7 +138,6 @@
     ret.B_scale_inv = transB ? B.columnwise_scale_inv.dptr : B.scale_inv.dptr;
   }
   return ret;
->>>>>>> a7eeb28b
 }
 
 }  // namespace
