--- conflicted
+++ resolved
@@ -2,9 +2,6 @@
 #
 # See LICENSE for license information.
 
-<<<<<<< HEAD
-"""FW agnostic user-end APIs"""
-=======
 """FW agnostic user-end APIs"""
 
 import ctypes
@@ -45,18 +42,5 @@
     return ctypes.CDLL(so_path, mode=ctypes.RTLD_GLOBAL)
 
 
-def _load_userbuffers():
-    """Load shared library with userbuffers"""
-
-    so_dir = get_te_path() / "transformer_engine"
-    so_file = so_dir / f"libtransformer_engine_userbuffers.{_get_sys_extension()}"
-
-    if so_file.exists():
-        return ctypes.CDLL(so_file, mode=ctypes.RTLD_GLOBAL)
-    return None
-
-
 if "NVTE_PROJECT_BUILDING" not in os.environ:
-    _TE_LIB_CTYPES = _load_library()
-    _UB_LIB_CTYPES = _load_userbuffers()
->>>>>>> 0edf30b8
+    _TE_LIB_CTYPES = _load_library()