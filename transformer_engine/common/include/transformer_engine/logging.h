/*************************************************************************
 * Copyright (c) 2022-2023, NVIDIA CORPORATION & AFFILIATES. All rights reserved.
 *
 * See LICENSE for license information.
 ************************************************************************/

#ifndef TRANSFORMER_ENGINE_LOGGING_H_
#define TRANSFORMER_ENGINE_LOGGING_H_

#include <cuda_runtime_api.h>
#include <cublas_v2.h>
<<<<<<< HEAD
#include <nvrtc.h>
=======
#include <cudnn.h>
>>>>>>> 522753f2
#include <string>
#include <stdexcept>

#define NVTE_ERROR(x) \
    do { \
        throw std::runtime_error(std::string(__FILE__ ":") + std::to_string(__LINE__) +            \
                                 " in function " + __func__ + ": " + x);                           \
    } while (false)

#define NVTE_CHECK(x, ...)                                                                         \
    do {                                                                                           \
        if (!(x)) {                                                                                \
            NVTE_ERROR(std::string("Assertion failed: "  #x ". ") + std::string(__VA_ARGS__));     \
        }                                                                                          \
    } while (false)

namespace {

inline void check_cuda_(cudaError_t status) {
    if ( status != cudaSuccess ) {
        NVTE_ERROR("CUDA Error: " + std::string(cudaGetErrorString(status)));
    }
}

inline void check_cublas_(cublasStatus_t status) {
    if ( status != CUBLAS_STATUS_SUCCESS ) {
        NVTE_ERROR("CUBLAS Error: " + std::string(cublasGetStatusString(status)));
    }
}

<<<<<<< HEAD
inline void check_nvrtc_(nvrtcResult status) {
    if ( status != NVRTC_SUCCESS ) {
        NVTE_ERROR("NVRTC Error: " + std::string(nvrtcGetErrorString(status)));
=======
inline void check_cudnn_(cudnnStatus_t status) {
    if ( status != CUDNN_STATUS_SUCCESS ) {
        NVTE_ERROR("CUDNN Error: " + std::string(cudnnGetErrorString(status)));
>>>>>>> 522753f2
    }
}

}  // namespace

#define NVTE_CHECK_CUDA(ans) { check_cuda_(ans); }

#define NVTE_CHECK_CUBLAS(ans) { check_cublas_(ans); }

<<<<<<< HEAD
#define NVTE_CHECK_NVRTC(ans) { check_nvrtc_(ans); }
=======
#define NVTE_CHECK_CUDNN(ans) { check_cudnn_(ans); }
>>>>>>> 522753f2

#endif  // TRANSFORMER_ENGINE_LOGGING_H_<|MERGE_RESOLUTION|>--- conflicted
+++ resolved
@@ -9,11 +9,8 @@
 
 #include <cuda_runtime_api.h>
 #include <cublas_v2.h>
-<<<<<<< HEAD
+#include <cudnn.h>
 #include <nvrtc.h>
-=======
-#include <cudnn.h>
->>>>>>> 522753f2
 #include <string>
 #include <stdexcept>
 
@@ -44,15 +41,15 @@
     }
 }
 
-<<<<<<< HEAD
+inline void check_cudnn_(cudnnStatus_t status) {
+    if ( status != CUDNN_STATUS_SUCCESS ) {
+        NVTE_ERROR("CUDNN Error: " + std::string(cudnnGetErrorString(status)));
+    }
+}
+
 inline void check_nvrtc_(nvrtcResult status) {
     if ( status != NVRTC_SUCCESS ) {
         NVTE_ERROR("NVRTC Error: " + std::string(nvrtcGetErrorString(status)));
-=======
-inline void check_cudnn_(cudnnStatus_t status) {
-    if ( status != CUDNN_STATUS_SUCCESS ) {
-        NVTE_ERROR("CUDNN Error: " + std::string(cudnnGetErrorString(status)));
->>>>>>> 522753f2
     }
 }
 
@@ -62,10 +59,8 @@
 
 #define NVTE_CHECK_CUBLAS(ans) { check_cublas_(ans); }
 
-<<<<<<< HEAD
+#define NVTE_CHECK_CUDNN(ans) { check_cudnn_(ans); }
+
 #define NVTE_CHECK_NVRTC(ans) { check_nvrtc_(ans); }
-=======
-#define NVTE_CHECK_CUDNN(ans) { check_cudnn_(ans); }
->>>>>>> 522753f2
 
 #endif  // TRANSFORMER_ENGINE_LOGGING_H_