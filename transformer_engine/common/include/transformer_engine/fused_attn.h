/*************************************************************************
 * Copyright (c) 2022-2024, NVIDIA CORPORATION & AFFILIATES. All rights reserved.
 *
 * See LICENSE for license information.
 ************************************************************************/

/*! \file fused_attn.h
 *  \brief Enums and functions for fused attention.
 */

#ifndef TRANSFORMER_ENGINE_FUSED_ATTN_FP8_H_
#define TRANSFORMER_ENGINE_FUSED_ATTN_FP8_H_

#include "transformer_engine.h"

#ifdef __cplusplus
extern "C" {
#endif

/*! \enum NVTE_QKV_Layout
 *  \brief Memory layouts of QKV tensors.
 *   `S`, `B`, `H`, `D`, and `T` stand for sequence length, batch size, number of heads,
 *   head size, and the total number of sequences in a batch, i.e. `t = sum(s_i) for i = 0...b-1`.
 *   `SBHD` and `BSHD`-based layouts are used when sequences in a batch are of equal length
 *   or padded to the same length, and `THD`-based layouts are used when sequences have
 *   different lengths in a batch.
 */
enum NVTE_QKV_Layout {
  NVTE_SB3HD = 0,          /*!< SB3HD layout */
  NVTE_SBH3D = 1,          /*!< SBH3D layout */
  NVTE_SBHD_SB2HD = 2,     /*!< SBHD_SB2HD layout */
  NVTE_SBHD_SBH2D = 3,     /*!< SBHD_SBH2D layout */
  NVTE_SBHD_SBHD_SBHD = 4, /*!< SBHD_SBHD_SBHD layout */
  NVTE_BS3HD = 5,          /*!< BS3HD layout */
  NVTE_BSH3D = 6,          /*!< BSH3D layout */
  NVTE_BSHD_BS2HD = 7,     /*!< BSHD_BS2HD layout */
  NVTE_BSHD_BSH2D = 8,     /*!< BSHD_BSH2D layout */
  NVTE_BSHD_BSHD_BSHD = 9, /*!< BSHD_BSHD_BSHD layout */
  NVTE_T3HD = 10,          /*!< T3HD layout */
  NVTE_TH3D = 11,          /*!< TH3D layout */
  NVTE_THD_T2HD = 12,      /*!< THD_T2HD layout */
  NVTE_THD_TH2D = 13,      /*!< THD_TH2D layout */
  NVTE_THD_THD_THD = 14,   /*!< THD_THD_THD layout */
};

/*! \enum NVTE_QKV_Layout_Group
 *  \brief QKV layout groups
 */
enum NVTE_QKV_Layout_Group {
  /*! 3HD QKV layouts, i.e. BS3HD, SB3HD, T3HD */
  NVTE_3HD = 0,
  /*! H3D QKV layouts, i.e. BSH3D, SBH3D, TH3D */
  NVTE_H3D = 1,
  /*! HD_2HD QKV layouts, i.e. BSHD_BS2HD, SBHD_SB2HD, THD_T2HD */
  NVTE_HD_2HD = 2,
  /*! HD_H2D QKV layouts, i.e. BSHD_BSH2D, SBHD_SBH2D, THD_TH2D */
  NVTE_HD_H2D = 3,
  /*! HD_HD_HD QKV layouts, i.e. BSHD_BSHD_BSHD, SBHD_SBHD_SBHD, THD_THD_THD */
  NVTE_HD_HD_HD = 4,
};

/*! \enum NVTE_QKV_Format
 *  \brief QKV formats
 */
enum NVTE_QKV_Format {
  /*! SBHD QKV format, i.e. SB3HD, SBH3D, SBHD_SB2HD, SBHD_SBH2D, SBHD_SBHD_SBHD */
  NVTE_SBHD = 0,
  /*! BSHD QKV format, i.e. BS3HD, BSH3D, BSHD_BS2HD, BSHD_BSH2D, BSHD_BSHD_BSHD */
  NVTE_BSHD = 1,
  /*! THD QKV format, i.e. T3HD, TH3D, THD_T2HD, THD_TH2D, THD_THD_THD */
  NVTE_THD = 2,
};

/*! \enum NVTE_Bias_Type
 *  \brief Bias types
 */
enum NVTE_Bias_Type {
  /*! No bias */
  NVTE_NO_BIAS = 0,
  /*! Bias before scale */
  NVTE_PRE_SCALE_BIAS = 1,
  /*! Bias after scale */
  NVTE_POST_SCALE_BIAS = 2,
  /*! ALiBi */
  NVTE_ALIBI = 3,
};

/*! \enum NVTE_Mask_Type
 *  \brief Attention mask types
 */
enum NVTE_Mask_Type {
  /*! No masking */
  NVTE_NO_MASK = 0,
  /*! Padding attention mask */
  NVTE_PADDING_MASK = 1,
  /*! Causal attention mask */
  NVTE_CAUSAL_MASK = 2,
  /*! Padding and causal attention mask */
  NVTE_PADDING_CAUSAL_MASK = 3,
};

/*! \enum NVTE_Fused_Attn_Backend
 *  \brief Fused attention backends
 */
enum NVTE_Fused_Attn_Backend {
  /*! No supported backend */
  NVTE_No_Backend = -1,
  /*! cuDNN-based FP16/BF16 fused attention for <= 512 sequence length */
  NVTE_F16_max512_seqlen = 0,
  /*! cuDNN-based FP16/BF16 fused attention for any sequence length */
  NVTE_F16_arbitrary_seqlen = 1,
  /*! cuDNN-based FP8 fused attention for <= 512 sequence length */
  NVTE_FP8 = 2,
};

/*!  \brief Get QKV layout group for a given QKV layout.
 *
 *  \param[in]     qkv_layout       QKV layout, e.g. sbh3d.
 *
 *  \return        qkv layout group, e.g. h3d.
 */
NVTE_QKV_Layout_Group nvte_get_qkv_layout_group(NVTE_QKV_Layout qkv_layout);

/*!  \brief Get QKV format for a given QKV layout.
 *
 *  \param[in]     qkv_layout       QKV layout, e.g. sbh3d.
 *
 *  \return        qkv format, e.g. sbhd.
 */
NVTE_QKV_Format nvte_get_qkv_format(NVTE_QKV_Layout qkv_layout);

/*! \brief Get fused attention backend based on input parameters.
 *
 *  \param[in]     q_dtype          The data type of Tensor Q.
 *  \param[in]     kv_dtype         The data type of Tensors K, V.
 *  \param[in]     qkv_layout       The layout of Tensors Q, K, V.
 *  \param[in]     bias_type        The attention bias type.
 *  \param[in]     attn_mask_type   The attention mask type.
 *  \param[in]     dropout          The dropout probability.
 *  \param[in]     num_attn_heads   The number of heads in Q.
 *  \param[in]     num_gqa_groups   The number of heads in K, V.
 *  \param[in]     max_seqlen_q     The sequence length of Q.
 *  \param[in]     max_seqlen_kv    The sequence length of K, V.
 *  \param[in]     head_dim         The head dimension of Q, K, V.
 */
NVTE_Fused_Attn_Backend nvte_get_fused_attn_backend(
    NVTEDType q_dtype, NVTEDType kv_dtype, NVTE_QKV_Layout qkv_layout, NVTE_Bias_Type bias_type,
    NVTE_Mask_Type attn_mask_type, float dropout, size_t num_attn_heads, size_t num_gqa_groups,
    size_t max_seqlen_q, size_t max_seqlen_kv, size_t head_dim);

/*! \brief Compute dot product attention with packed QKV input.
 *
 * Computes:
 *  - P = Q * Transpose(K) + Bias
 *  - S = ScaleMaskSoftmax(P)
 *  - D = Dropout(S)
 *  - O = D * Transpose(V)
 *
 * Support Matrix:
   \verbatim
   | backend | precision |        qkv layout       |           bias           |                 mask                  | dropout |  sequence length  | head_dim         |
   |   0     | FP16/BF16 |       BS3HD,SB3HD       |   NO/POST_SCALE_BIAS     | NO/PADDING/CAUSAL/PADDING_CAUSAL_MASK |   Yes   | <= 512, % 64 == 0 |    64            |
   |   1     | FP16/BF16 | BS3HD,SB3HD,BSH3D,SBH3D | NO/POST_SCALE_BIAS/ALIBI | NO/PADDING/CAUSAL/PADDING_CAUSAL_MASK |   Yes   |  > 512, % 64 == 0 | <= 128, % 8 == 0 |
   |   2     |   FP8     |          T3HD           |          NO_BIAS         |               PADDING_MASK            |   Yes   | <= 512, % 64 == 0 |    64            |
   \endverbatim
 *
 * Notes:
 *
 * Tensor `cu_seqlens_padded` helps identify the correct offsets of different sequences
 * in tensors Q, K, V and O.
 * When the QKV format (`nvte_get_qkv_format(qkv_layout)`) is `bshd` or `sbhd`,
 * the offset tensor is not used in the attention calculation and can be set to empty `NVTETensor`.
 * When the QKV format is `thd`, this tensor should follow the following rules.
 * When there is no padding between sequences, the offset tensor should be equal to `cu_seqlens`,
 * When there is padding between sequences, users are responsible to adjust the offsets as needed.
 * For example, a tensor of 4 sequences `[a, PAD, b, b, c, PAD, PAD, d, d]` should have
 * `cu_seqlens = [0, 1, 3, 4, 6]` and `cu_seqlens_padded= [0, 2, 4, 7, 9]`.
 *
 *  \param[in]     QKV                      The QKV tensor in packed format, H3D or 3HD.
 *  \param[in]     Bias                     The Bias tensor.
 *  \param[in,out] S                        The S tensor.
 *  \param[out]    O                        The output O tensor.
 *  \param[out]    Aux_CTX_Tensors          Auxiliary output tensors when training,
 *                                          e.g. M, ZInv, rng_state.
 *  \param[in]     cu_seqlens               Cumulative sequence lengths, [batch_size + 1].
 *  \param[in]     cu_seqlens_padded   Cumulative sequence offsets for QKV, [batch_size + 1].
 *  \param[in]     rng_state                Seed and offset of CUDA random number generator.
 *  \param[in]     max_seqlen               Max sequence length used for computing,
 *                                          it may be >= max(seqlen_i) for i=0,...batch_size-1.
 *  \param[in]     is_training              Whether this is in training mode or inference.
 *  \param[in]     attn_scale               Scaling factor for Q * K.T.
 *  \param[in]     dropout                  Dropout probability.
 *  \param[in]     qkv_layout               QKV tensor's layout.
 *  \param[in]     bias_type                Bias type.
 *  \param[in]     attn_mask_type           Attention mask type.
 *  \param[in]     workspace                Workspace tensor.
 *  \param[in]     stream                   CUDA stream used for this operation.
 */
<<<<<<< HEAD
void nvte_fused_attn_fwd_qkvpacked(
            const NVTETensor QKV,
            const NVTETensor Bias,
            NVTETensor S,
            NVTETensor O,
            NVTETensorPack* Aux_CTX_Tensors,
            const NVTETensor cu_seqlens,
            const NVTETensor cu_seqlens_padded,
            const NVTETensor rng_state,
            size_t max_seqlen,
            bool is_training, float attn_scale, float dropout,
            NVTE_QKV_Layout qkv_layout, NVTE_Bias_Type bias_type,
            NVTE_Mask_Type attn_mask_type,
            NVTETensor workspace,
            cudaStream_t stream);
=======
void nvte_fused_attn_fwd_qkvpacked(const NVTETensor QKV, const NVTETensor Bias, NVTETensor S,
                                   NVTETensor O, NVTETensorPack* Aux_CTX_Tensors,
                                   const NVTETensor cu_seqlens, const NVTETensor seq_offsets_q,
                                   const NVTETensor seq_offsets_k, const NVTETensor seq_offsets_v,
                                   const NVTETensor seq_offsets_o, const NVTETensor rng_state,
                                   size_t max_seqlen, bool is_training, float attn_scale,
                                   float dropout, NVTE_QKV_Layout qkv_layout,
                                   NVTE_Bias_Type bias_type, NVTE_Mask_Type attn_mask_type,
                                   NVTETensor workspace, cudaStream_t stream);
>>>>>>> d71fc946

/*! \brief Compute the backward of the dot product attention with packed QKV input.
 *
 * Support Matrix:
   \verbatim
   | backend | precision |        qkv layout       |           bias           |                 mask                  | dropout |  sequence length  | head_dim         |
   |   0     | FP16/BF16 |       BS3HD,SB3HD       |   NO/POST_SCALE_BIAS     | NO/PADDING/CAUSAL/PADDING_CAUSAL_MASK |   Yes   | <= 512, % 64 == 0 |    64            |
   |   1     | FP16/BF16 | BS3HD,SB3HD,BSH3D,SBH3D | NO/POST_SCALE_BIAS/ALIBI | NO/PADDING/CAUSAL/PADDING_CAUSAL_MASK |   Yes   |  > 512, % 64 == 0 | <= 128, % 8 == 0 |
   |   2     |   FP8     |          T3HD           |          NO_BIAS         |               PADDING_MASK            |   Yes   | <= 512, % 64 == 0 |    64            |
   \endverbatim
 *
 * Notes:
 *
 * Tensor `cu_seqlens_padded` helps identify the correct offsets of different sequences
 * in tensors Q, K, V and O.
 * When the QKV format (`nvte_get_qkv_format(qkv_layout)`) is `bshd` or `sbhd`,
 * the offset tensor is not used in the attention calculation and can be set to empty `NVTETensor`.
 * When the QKV format is `thd`, this tensor should follow the following rules.
 * When there is no padding between sequences, the offset tensor should be equal to `cu_seqlens`,
 * When there is padding between sequences, users are responsible to adjust the offsets as needed.
 * For example, a tensor of 4 sequences `[a, PAD, b, b, c, PAD, PAD, d, d]` should have
 * `cu_seqlens = [0, 1, 3, 4, 6]` and `cu_seqlens_padded= [0, 2, 4, 7, 9]`.
 *
 *  \param[in]     QKV                      The QKV tensor in packed format, H3D or 3HD.
 *  \param[in]     O                        The O tensor from forward.
 *  \param[in]     dO                       The gradient of the O tensor.
 *  \param[in]     S                        The S tensor.
 *  \param[in,out] dP                       The gradient of the P tensor.
 *  \param[in]     Aux_CTX_Tensors          Auxiliary tensors from context when in training mode,
 *                                          e.g. M, ZInv, rng_state.
 *  \param[out]    dQKV                     The gradient of the QKV tensor.
 *  \param[out]    dBias                    The gradient of the Bias tensor.
 *  \param[in]     cu_seqlens               Cumulative sequence lengths, [batch_size + 1].
 *  \param[in]     cu_seqlens_padded   Cumulative sequence offsets for QKV, [batch_size + 1].
 *  \param[in]     max_seqlen               Max sequence length used for computing,
 *                                          it may be >= max(seqlen_i) for i=0,...batch_size-1.
 *  \param[in]     attn_scale               Scaling factor for Q * K.T.
 *  \param[in]     dropout                  Dropout probability.
 *  \param[in]     qkv_layout               QKV tensor's layout.
 *  \param[in]     bias_type                Bias type.
 *  \param[in]     attn_mask_type           Attention mask type.
 *  \param[in]     workspace                Workspace tensor.
 *  \param[in]     stream                   CUDA stream used for this operation.
 */
void nvte_fused_attn_bwd_qkvpacked(
<<<<<<< HEAD
            const NVTETensor QKV,
            const NVTETensor O,
            const NVTETensor dO,
            const NVTETensor S,
            NVTETensor dP,
            const NVTETensorPack* Aux_CTX_Tensors,
            NVTETensor dQKV,
            NVTETensor dBias,
            const NVTETensor cu_seqlens,
            const NVTETensor cu_seqlens_padded,
            size_t max_seqlen,
            float attn_scale, float dropout,
            NVTE_QKV_Layout qkv_layout, NVTE_Bias_Type bias_type,
            NVTE_Mask_Type attn_mask_type,
            NVTETensor workspace,
            cudaStream_t stream);
=======
    const NVTETensor QKV, const NVTETensor O, const NVTETensor dO, const NVTETensor S,
    NVTETensor dP, const NVTETensorPack* Aux_CTX_Tensors, NVTETensor dQKV, NVTETensor dBias,
    const NVTETensor cu_seqlens, const NVTETensor seq_offsets_q, const NVTETensor seq_offsets_k,
    const NVTETensor seq_offsets_v, const NVTETensor seq_offsets_o, size_t max_seqlen,
    float attn_scale, float dropout, NVTE_QKV_Layout qkv_layout, NVTE_Bias_Type bias_type,
    NVTE_Mask_Type attn_mask_type, NVTETensor workspace, cudaStream_t stream);
>>>>>>> d71fc946

/*! \brief Compute dot product attention with packed KV input.
 *
 * Computes:
 *  - P = Q * Transpose(K) + Bias
 *  - S = ScaleMaskSoftmax(P)
 *  - D = Dropout(S)
 *  - O = D * Transpose(V)
 *
 * Support Matrix:
   \verbatim
   | backend | precision |                 qkv layout                  |           bias           |                 mask                  | dropout |  sequence length  | head_dim         |
   |   0     | FP16/BF16 |            BSHD_BS2HD,SBHD_SB2HD            |   NO/POST_SCALE_BIAS     | NO/PADDING/CAUSAL/PADDING_CAUSAL_MASK |   Yes   | <= 512, % 64 == 0 |    64            |
   |   1     | FP16/BF16 | BSHD_BS2HD,BSHD_BSH2D,SBHD_SB2HD,SBHD_SBH2D | NO/POST_SCALE_BIAS/ALIBI | NO/PADDING/CAUSAL/PADDING_CAUSAL_MASK |   Yes   |  > 512, % 64 == 0 | <= 128, % 8 == 0 |
   \endverbatim
 *
 * Notes:
 *
 * Tensors `cu_seqlens_q_padded` and `cu_seqlens_kv_padded`
 * help identify the correct offsets of different sequences in tensors Q, K, V and O.
 * When the QKV format (`nvte_get_qkv_format(qkv_layout)`) is `bshd` or `sbhd`,
 * offset tensors are not used in the attention calculation and can be set to empty `NVTETensor`s.
 * When the QKV format is `thd`, these tensors should follow the following rules.
 * When there is no padding between sequences, the offset tensors should be equal to
 * `cu_seqlens_q` and `cu_seqlens_kv` respectively.
 * When there is padding between sequences, users are responsible to adjust the offsets as needed.
 * For example, a tensor of 4 sequences `[a, PAD, b, b, c, PAD, PAD, d, d]` should have
 * `cu_seqlens = [0, 1, 3, 4, 6]` and `cu_seqlens_padded= [0, 2, 4, 7, 9]`.
 *
 *  \param[in]     Q                         The Q tensor, in HD layouts.
 *  \param[in]     KV                        The KV tensor, in 2HD or H2D layouts.
 *  \param[in]     Bias                      The Bias tensor.
 *  \param[in,out] S                         The S tensor.
 *  \param[out]    O                         The output O tensor.
 *  \param[out]    Aux_CTX_Tensors           Auxiliary output tensors when training,
 *                                           e.g. M, ZInv, rng_state.
 *  \param[in]     cu_seqlens_q              Cumulative sequence lengths for Q, [batch_size + 1].
 *  \param[in]     cu_seqlens_kv             Cumulative sequence lengths for KV, [batch_size + 1].
 *  \param[in]     cu_seqlens_q_padded  Cumulative sequence offsets for Q, [batch_size + 1].
 *  \param[in]     cu_seqlens_kv_padded Cumulative sequence offsets for KV, [batch_size + 1].
 *  \param[in]     rng_state                 Seed and offset of CUDA random number generator.
 *  \param[in]     max_seqlen_q              Max sequence length used for computing for Q.
 *                                           it may be >= max(seqlen_q_i) for i=0,...batch_size-1.
 *  \param[in]     max_seqlen_kv             Max sequence length used for computing for KV.
 *                                           it may be >= max(seqlen_kv_i) for i=0,...batch_size-1.
 *  \param[in]     is_training               Whether this is in training mode or inference.
 *  \param[in]     attn_scale                Scaling factor for Q * K.T.
 *  \param[in]     dropout                   Dropout probability.
 *  \param[in]     qkv_layout                QKV tensor's layout.
 *  \param[in]     bias_type                 Bias type.
 *  \param[in]     attn_mask_type            Attention mask type.
 *  \param[in]     workspace                 Workspace tensor.
 *  \param[in]     stream                    CUDA stream used for this operation.
 */
<<<<<<< HEAD
void nvte_fused_attn_fwd_kvpacked(
            const NVTETensor Q,
            const NVTETensor KV,
            const NVTETensor Bias,
            NVTETensor S,
            NVTETensor O,
            NVTETensorPack* Aux_CTX_Tensors,
            const NVTETensor cu_seqlens_q,
            const NVTETensor cu_seqlens_kv,
            const NVTETensor cu_seqlens_q_padded,
            const NVTETensor cu_seqlens_kv_padded,
            const NVTETensor rng_state,
            size_t max_seqlen_q, size_t max_seqlen_kv,
            bool is_training, float attn_scale, float dropout,
            NVTE_QKV_Layout qkv_layout, NVTE_Bias_Type bias_type,
            NVTE_Mask_Type attn_mask_type,
            NVTETensor workspace,
            cudaStream_t stream);
=======
void nvte_fused_attn_fwd_kvpacked(const NVTETensor Q, const NVTETensor KV, const NVTETensor Bias,
                                  NVTETensor S, NVTETensor O, NVTETensorPack* Aux_CTX_Tensors,
                                  const NVTETensor cu_seqlens_q, const NVTETensor cu_seqlens_kv,
                                  const NVTETensor seq_offsets_q, const NVTETensor seq_offsets_k,
                                  const NVTETensor seq_offsets_v, const NVTETensor seq_offsets_o,
                                  const NVTETensor rng_state, size_t max_seqlen_q,
                                  size_t max_seqlen_kv, bool is_training, float attn_scale,
                                  float dropout, NVTE_QKV_Layout qkv_layout,
                                  NVTE_Bias_Type bias_type, NVTE_Mask_Type attn_mask_type,
                                  NVTETensor workspace, cudaStream_t stream);
>>>>>>> d71fc946

/*! \brief Compute the backward of the dot product attention with packed KV input.
 *
 * Support Matrix:
   \verbatim
   | backend | precision |                 qkv layout                  |           bias           |                 mask                  | dropout |  sequence length  | head_dim         |
   |   0     | FP16/BF16 |            BSHD_BS2HD,SBHD_SB2HD            |   NO/POST_SCALE_BIAS     | NO/PADDING/CAUSAL/PADDING_CAUSAL_MASK |   Yes   | <= 512, % 64 == 0 |    64            |
   |   1     | FP16/BF16 | BSHD_BS2HD,BSHD_BSH2D,SBHD_SB2HD,SBHD_SBH2D | NO/POST_SCALE_BIAS/ALIBI | NO/PADDING/CAUSAL/PADDING_CAUSAL_MASK |   Yes   |  > 512, % 64 == 0 | <= 128, % 8 == 0 |
   \endverbatim
 *
 * Notes:
 *
 * Tensors `cu_seqlens_q_padded` and `cu_seqlens_kv_padded`
 * help identify the correct offsets of different sequences in tensors Q, K, V and O.
 * When the QKV format (`nvte_get_qkv_format(qkv_layout)`) is `bshd` or `sbhd`,
 * offset tensors are not used in the attention calculation and can be set to empty `NVTETensor`s.
 * When the QKV format is `thd`, these tensors should follow the following rules.
 * When there is no padding between sequences, the offset tensors should be equal to
 * `cu_seqlens_q` and `cu_seqlens_kv` respectively.
 * When there is padding between sequences, users are responsible to adjust the offsets as needed.
 * For example, a tensor of 4 sequences `[a, PAD, b, b, c, PAD, PAD, d, d]` should have
 * `cu_seqlens = [0, 1, 3, 4, 6]` and `cu_seqlens_padded= [0, 2, 4, 7, 9]`.
 *
 *  \param[in]     Q                         The Q tensor, in HD layouts.
 *  \param[in]     KV                        The KV tensor, in H2D or 2HD layouts.
 *  \param[in]     O                         The O tensor from forward.
 *  \param[in]     dO                        The gradient of the O tensor.
 *  \param[in]     S                         The S tensor.
 *  \param[in,out] dP                        The gradient of the P tensor.
 *  \param[in]     Aux_CTX_Tensors           Auxiliary tensors from context when in training mode,
 *                                           e.g. M, ZInv, rng_state.
 *  \param[out]    dQ                        The gradient of the Q tensor.
 *  \param[out]    dKV                       The gradient of the KV tensor.
 *  \param[out]    dBias                     The gradient of the Bias tensor.
 *  \param[in]     cu_seqlens_q              Cumulative sequence lengths for Q, [batch_size + 1].
 *  \param[in]     cu_seqlens_kv             Cumulative sequence lengths for KV, [batch_size + 1].
 *  \param[in]     cu_seqlens_q_padded  Cumulative sequence offsets for Q, [batch_size + 1].
 *  \param[in]     cu_seqlens_kv_padded Cumulative sequence offsets for KV, [batch_size + 1].
 *  \param[in]     max_seqlen_q              Max sequence length used for computing for Q.
 *                                           it may be >= max(seqlen_q_i) for i=0,...batch_size-1.
 *  \param[in]     max_seqlen_kv             Max sequence length used for computing for KV.
 *                                           it may be >= max(seqlen_kv_i) for i=0,...batch_size-1.
 *  \param[in]     attn_scale                Scaling factor for Q * K.T.
 *  \param[in]     dropout                   Dropout probability.
 *  \param[in]     qkv_layout                QKV tensor's layout.
 *  \param[in]     bias_type                 Bias type.
 *  \param[in]     attn_mask_type            Attention mask type.
 *  \param[in]     workspace                 Workspace tensor.
 *  \param[in]     stream                    CUDA stream used for this operation.
 */
void nvte_fused_attn_bwd_kvpacked(
<<<<<<< HEAD
            const NVTETensor Q,
            const NVTETensor KV,
            const NVTETensor O,
            const NVTETensor dO,
            const NVTETensor S,
            NVTETensor dP,
            const NVTETensorPack* Aux_CTX_Tensors,
            NVTETensor dQ,
            NVTETensor dKV,
            NVTETensor dBias,
            const NVTETensor cu_seqlens_q,
            const NVTETensor cu_seqlens_kv,
            const NVTETensor cu_seqlens_q_padded,
            const NVTETensor cu_seqlens_kv_padded,
            size_t max_seqlen_q, size_t max_seqlen_kv,
            float attn_scale, float dropout,
            NVTE_QKV_Layout qkv_layout, NVTE_Bias_Type bias_type,
            NVTE_Mask_Type attn_mask_type,
            NVTETensor workspace,
            cudaStream_t stream);
=======
    const NVTETensor Q, const NVTETensor KV, const NVTETensor O, const NVTETensor dO,
    const NVTETensor S, NVTETensor dP, const NVTETensorPack* Aux_CTX_Tensors, NVTETensor dQ,
    NVTETensor dKV, NVTETensor dBias, const NVTETensor cu_seqlens_q, const NVTETensor cu_seqlens_kv,
    const NVTETensor seq_offsets_q, const NVTETensor seq_offsets_k, const NVTETensor seq_offsets_v,
    const NVTETensor seq_offsets_o, size_t max_seqlen_q, size_t max_seqlen_kv, float attn_scale,
    float dropout, NVTE_QKV_Layout qkv_layout, NVTE_Bias_Type bias_type,
    NVTE_Mask_Type attn_mask_type, NVTETensor workspace, cudaStream_t stream);
>>>>>>> d71fc946

/*! \brief Compute dot product attention with separate Q, K and V.
 *
 * Computes:
 *  - P = Q * Transpose(K) + Bias
 *  - S = ScaleMaskSoftmax(P)
 *  - D = Dropout(S)
 *  - O = D * Transpose(V)
 *
 * Support Matrix:
   \verbatim
   | backend | precision |                qkv layout                   |           bias           |                 mask                  | dropout |  sequence length  | head_dim         |
   |   0     | FP16/BF16 |     BS3HD,SB3HD,BSHD_BS2HD,SBHD_SB2HD       |   NO/POST_SCALE_BIAS     | NO/PADDING/CAUSAL/PADDING_CAUSAL_MASK |   Yes   | <= 512, % 64 == 0 |    64            |
   |   1     | FP16/BF16 |          BS3HD,SB3HD,BSH3D,SBH3D            | NO/POST_SCALE_BIAS/ALIBI | NO/PADDING/CAUSAL/PADDING_CAUSAL_MASK |   Yes   |  > 512, % 64 == 0 | <= 128, % 8 == 0 |
   |         |           | BSHD_BS2HD,BSHD_BSH2D,SBHD_SB2HD,SBHD_SBH2D |                          |                                       |         |                   |                  |
   |         |           |       BSHD_BSHD_BSHD,SBHD_SBHD_SBHD         |                          |                                       |         |                   |                  |
   |   2     |   FP8     |                 T3HD                        |          NO_BIAS         |               PADDING_MASK            |   Yes   | <= 512, % 64 == 0 |    64            |
   \endverbatim
 *
 * Notes:
 *
 * Tensors `cu_seqlens_q_padded` and `cu_seqlens_kv_padded`
 * help identify the correct offsets of different sequences in tensors Q, K, V and O.
 * When the QKV format (`nvte_get_qkv_format(qkv_layout)`) is `bshd` or `sbhd`,
 * offset tensors are not used in the attention calculation and can be set to empty `NVTETensor`s.
 * When the QKV format is `thd`, these tensors should follow the following rules.
 * When there is no padding between sequences, the offset tensors should be equal to
 * `cu_seqlens_q` and `cu_seqlens_kv` respectively.
 * When there is padding between sequences, users are responsible to adjust the offsets as needed.
 * For example, a tensor of 4 sequences `[a, PAD, b, b, c, PAD, PAD, d, d]` should have
 * `cu_seqlens = [0, 1, 3, 4, 6]` and `cu_seqlens_padded= [0, 2, 4, 7, 9]`.
 *
 *  \param[in]     Q                         The Q tensor.
 *  \param[in]     K                         The K tensor.
 *  \param[in]     V                         The V tensor.
 *  \param[in]     Bias                      The Bias tensor.
 *  \param[in,out] S                         The S tensor.
 *  \param[out]    O                         The output O tensor.
 *  \param[out]    Aux_CTX_Tensors           Auxiliary output tensors when training,
 *                                           e.g. M, ZInv, rng_state.
 *  \param[in]     cu_seqlens_q              Cumulative sequence lengths for Q, [batch_size + 1].
 *  \param[in]     cu_seqlens_kv             Cumulative sequence lengths for K and V, [batch_size + 1].
 *  \param[in]     cu_seqlens_q_padded  Cumulative sequence offsets for Q, [batch_size + 1].
 *  \param[in]     cu_seqlens_kv_padded Cumulative sequence offsets for KV, [batch_size + 1].
 *  \param[in]     rng_state                 Seed and offset of CUDA random number generator.
 *  \param[in]     max_seqlen_q              Max sequence length used for computing for Q.
 *                                           it may be >= max(seqlen_q_i) for i=0,...batch_size-1.
 *  \param[in]     max_seqlen_kv             Max sequence length used for computing for K and V.
 *                                           it may be >= max(seqlen_kv_i) for i=0,...batch_size-1.
 *  \param[in]     is_training               Whether this is in training mode or inference.
 *  \param[in]     attn_scale                Scaling factor for Q * K.T.
 *  \param[in]     dropout                   Dropout probability.
 *  \param[in]     qkv_layout                QKV tensors' layout.
 *  \param[in]     bias_type                 Bias type.
 *  \param[in]     attn_mask_type            Attention mask type.
 *  \param[in]     workspace                 Workspace tensor.
 *  \param[in]     stream                    CUDA stream used for this operation.
 */
<<<<<<< HEAD
void nvte_fused_attn_fwd(
            const NVTETensor Q,
            const NVTETensor K,
            const NVTETensor V,
            const NVTETensor Bias,
            NVTETensor S,
            NVTETensor O,
            NVTETensorPack* Aux_CTX_Tensors,
            const NVTETensor cu_seqlens_q,
            const NVTETensor cu_seqlens_kv,
            const NVTETensor cu_seqlens_q_padded,
            const NVTETensor cu_seqlens_kv_padded,
            const NVTETensor rng_state,
            size_t max_seqlen_q, size_t max_seqlen_kv,
            bool is_training, float attn_scale, float dropout,
            NVTE_QKV_Layout qkv_layout, NVTE_Bias_Type bias_type,
            NVTE_Mask_Type attn_mask_type,
            NVTETensor workspace,
            cudaStream_t stream);
=======
void nvte_fused_attn_fwd(const NVTETensor Q, const NVTETensor K, const NVTETensor V,
                         const NVTETensor Bias, NVTETensor S, NVTETensor O,
                         NVTETensorPack* Aux_CTX_Tensors, const NVTETensor cu_seqlens_q,
                         const NVTETensor cu_seqlens_kv, const NVTETensor seq_offsets_q,
                         const NVTETensor seq_offsets_k, const NVTETensor seq_offsets_v,
                         const NVTETensor seq_offsets_o, const NVTETensor rng_state,
                         size_t max_seqlen_q, size_t max_seqlen_kv, bool is_training,
                         float attn_scale, float dropout, NVTE_QKV_Layout qkv_layout,
                         NVTE_Bias_Type bias_type, NVTE_Mask_Type attn_mask_type,
                         NVTETensor workspace, cudaStream_t stream);
>>>>>>> d71fc946

/*! \brief Compute the backward of the dot product attention with separate Q, K and V.
 *
 * Support Matrix:
   \verbatim
   | backend | precision |                qkv layout                   |           bias           |                 mask                  | dropout |  sequence length  | head_dim         |
   |   0     | FP16/BF16 |     BS3HD,SB3HD,BSHD_BS2HD,SBHD_SB2HD       |   NO/POST_SCALE_BIAS     | NO/PADDING/CAUSAL/PADDING_CAUSAL_MASK |   Yes   | <= 512, % 64 == 0 |    64            |
   |   1     | FP16/BF16 |          BS3HD,SB3HD,BSH3D,SBH3D            | NO/POST_SCALE_BIAS/ALIBI | NO/PADDING/CAUSAL/PADDING_CAUSAL_MASK |   Yes   |  > 512, % 64 == 0 | <= 128, % 8 == 0 |
   |         |           | BSHD_BS2HD,BSHD_BSH2D,SBHD_SB2HD,SBHD_SBH2D |                          |                                       |         |                   |                  |
   |         |           |       BSHD_BSHD_BSHD,SBHD_SBHD_SBHD         |                          |                                       |         |                   |                  |
   |   2     |   FP8     |                 T3HD                        |          NO_BIAS         |               PADDING_MASK            |   Yes   | <= 512, % 64 == 0 |    64            |
   \endverbatim
 *
 * Notes:
 *
 * Tensors `cu_seqlens_q_padded` and `cu_seqlens_kv_padded`
 * help identify the correct offsets of different sequences in tensors Q, K, V and O.
 * When the QKV format (`nvte_get_qkv_format(qkv_layout)`) is `bshd` or `sbhd`,
 * offset tensors are not used in the attention calculation and can be set to empty `NVTETensor`s.
 * When the QKV format is `thd`, these tensors should follow the following rules.
 * When there is no padding between sequences, the offset tensors should be equal to
 * `cu_seqlens_q` and `cu_seqlens_kv` respectively.
 * When there is padding between sequences, users are responsible to adjust the offsets as needed.
 * For example, a tensor of 4 sequences `[a, PAD, b, b, c, PAD, PAD, d, d]` should have
 * `cu_seqlens = [0, 1, 3, 4, 6]` and `cu_seqlens_padded= [0, 2, 4, 7, 9]`.
 *
 *  \param[in]     Q                         The Q tensor.
 *  \param[in]     K                         The K tensor.
 *  \param[in]     V                         The V tensor.
 *  \param[in]     O                         The O tensor from forward.
 *  \param[in]     dO                        The gradient of the O tensor.
 *  \param[in]     S                         The S tensor.
 *  \param[in,out] dP                        The gradient of the P tensor.
 *  \param[in]     Aux_CTX_Tensors           Auxiliary tensors from context when in training mode,
 *                                           e.g. M, ZInv, rng_state.
 *  \param[out]    dQ                        The gradient of the Q tensor.
 *  \param[out]    dK                        The gradient of the K tensor.
 *  \param[out]    dV                        The gradient of the V tensor.
 *  \param[out]    dBias                     The gradient of the Bias tensor.
 *  \param[in]     cu_seqlens_q              Cumulative sequence lengths for Q, [batch_size + 1].
 *  \param[in]     cu_seqlens_kv             Cumulative sequence lengths for K and V, [batch_size + 1].
 *  \param[in]     cu_seqlens_q_padded  Cumulative sequence offsets for Q, [batch_size + 1].
 *  \param[in]     cu_seqlens_kv_padded Cumulative sequence offsets for KV, [batch_size + 1].
 *  \param[in]     max_seqlen_q              Max sequence length used for computing for Q.
 *                                           it may be >= max(seqlen_q_i) for i=0,...batch_size-1.
 *  \param[in]     max_seqlen_kv             Max sequence length used for computing for K and V.
 *                                           it may be >= max(seqlen_kv_i) for i=0,...batch_size-1.
 *  \param[in]     attn_scale                Scaling factor for Q * K.T.
 *  \param[in]     dropout                   Dropout probability.
 *  \param[in]     qkv_layout                QKV tensors' layout.
 *  \param[in]     bias_type                 Bias type.
 *  \param[in]     attn_mask_type            Attention mask type.
 *  \param[in]     workspace                 Workspace tensor.
 *  \param[in]     stream                    CUDA stream used for this operation.
 */
<<<<<<< HEAD
void nvte_fused_attn_bwd(
            const NVTETensor Q,
            const NVTETensor K,
            const NVTETensor V,
            const NVTETensor O,
            const NVTETensor dO,
            const NVTETensor S,
            NVTETensor dP,
            const NVTETensorPack* Aux_CTX_Tensors,
            NVTETensor dQ,
            NVTETensor dK,
            NVTETensor dV,
            NVTETensor dBias,
            const NVTETensor cu_seqlens_q,
            const NVTETensor cu_seqlens_kv,
            const NVTETensor cu_seqlens_q_padded,
            const NVTETensor cu_seqlens_kv_padded,
            size_t max_seqlen_q, size_t max_seqlen_kv,
            float attn_scale, float dropout,
            NVTE_QKV_Layout qkv_layout, NVTE_Bias_Type bias_type,
            NVTE_Mask_Type attn_mask_type,
            NVTETensor workspace,
            cudaStream_t stream);
=======
void nvte_fused_attn_bwd(const NVTETensor Q, const NVTETensor K, const NVTETensor V,
                         const NVTETensor O, const NVTETensor dO, const NVTETensor S, NVTETensor dP,
                         const NVTETensorPack* Aux_CTX_Tensors, NVTETensor dQ, NVTETensor dK,
                         NVTETensor dV, NVTETensor dBias, const NVTETensor cu_seqlens_q,
                         const NVTETensor cu_seqlens_kv, const NVTETensor seq_offsets_q,
                         const NVTETensor seq_offsets_k, const NVTETensor seq_offsets_v,
                         const NVTETensor seq_offsets_o, size_t max_seqlen_q, size_t max_seqlen_kv,
                         float attn_scale, float dropout, NVTE_QKV_Layout qkv_layout,
                         NVTE_Bias_Type bias_type, NVTE_Mask_Type attn_mask_type,
                         NVTETensor workspace, cudaStream_t stream);
>>>>>>> d71fc946
#ifdef __cplusplus
}  // extern "C"
#endif

#endif<|MERGE_RESOLUTION|>--- conflicted
+++ resolved
@@ -196,7 +196,6 @@
  *  \param[in]     workspace                Workspace tensor.
  *  \param[in]     stream                   CUDA stream used for this operation.
  */
-<<<<<<< HEAD
 void nvte_fused_attn_fwd_qkvpacked(
             const NVTETensor QKV,
             const NVTETensor Bias,
@@ -212,17 +211,6 @@
             NVTE_Mask_Type attn_mask_type,
             NVTETensor workspace,
             cudaStream_t stream);
-=======
-void nvte_fused_attn_fwd_qkvpacked(const NVTETensor QKV, const NVTETensor Bias, NVTETensor S,
-                                   NVTETensor O, NVTETensorPack* Aux_CTX_Tensors,
-                                   const NVTETensor cu_seqlens, const NVTETensor seq_offsets_q,
-                                   const NVTETensor seq_offsets_k, const NVTETensor seq_offsets_v,
-                                   const NVTETensor seq_offsets_o, const NVTETensor rng_state,
-                                   size_t max_seqlen, bool is_training, float attn_scale,
-                                   float dropout, NVTE_QKV_Layout qkv_layout,
-                                   NVTE_Bias_Type bias_type, NVTE_Mask_Type attn_mask_type,
-                                   NVTETensor workspace, cudaStream_t stream);
->>>>>>> d71fc946
 
 /*! \brief Compute the backward of the dot product attention with packed QKV input.
  *
@@ -268,7 +256,6 @@
  *  \param[in]     stream                   CUDA stream used for this operation.
  */
 void nvte_fused_attn_bwd_qkvpacked(
-<<<<<<< HEAD
             const NVTETensor QKV,
             const NVTETensor O,
             const NVTETensor dO,
@@ -285,14 +272,6 @@
             NVTE_Mask_Type attn_mask_type,
             NVTETensor workspace,
             cudaStream_t stream);
-=======
-    const NVTETensor QKV, const NVTETensor O, const NVTETensor dO, const NVTETensor S,
-    NVTETensor dP, const NVTETensorPack* Aux_CTX_Tensors, NVTETensor dQKV, NVTETensor dBias,
-    const NVTETensor cu_seqlens, const NVTETensor seq_offsets_q, const NVTETensor seq_offsets_k,
-    const NVTETensor seq_offsets_v, const NVTETensor seq_offsets_o, size_t max_seqlen,
-    float attn_scale, float dropout, NVTE_QKV_Layout qkv_layout, NVTE_Bias_Type bias_type,
-    NVTE_Mask_Type attn_mask_type, NVTETensor workspace, cudaStream_t stream);
->>>>>>> d71fc946
 
 /*! \brief Compute dot product attention with packed KV input.
  *
@@ -347,7 +326,6 @@
  *  \param[in]     workspace                 Workspace tensor.
  *  \param[in]     stream                    CUDA stream used for this operation.
  */
-<<<<<<< HEAD
 void nvte_fused_attn_fwd_kvpacked(
             const NVTETensor Q,
             const NVTETensor KV,
@@ -366,18 +344,6 @@
             NVTE_Mask_Type attn_mask_type,
             NVTETensor workspace,
             cudaStream_t stream);
-=======
-void nvte_fused_attn_fwd_kvpacked(const NVTETensor Q, const NVTETensor KV, const NVTETensor Bias,
-                                  NVTETensor S, NVTETensor O, NVTETensorPack* Aux_CTX_Tensors,
-                                  const NVTETensor cu_seqlens_q, const NVTETensor cu_seqlens_kv,
-                                  const NVTETensor seq_offsets_q, const NVTETensor seq_offsets_k,
-                                  const NVTETensor seq_offsets_v, const NVTETensor seq_offsets_o,
-                                  const NVTETensor rng_state, size_t max_seqlen_q,
-                                  size_t max_seqlen_kv, bool is_training, float attn_scale,
-                                  float dropout, NVTE_QKV_Layout qkv_layout,
-                                  NVTE_Bias_Type bias_type, NVTE_Mask_Type attn_mask_type,
-                                  NVTETensor workspace, cudaStream_t stream);
->>>>>>> d71fc946
 
 /*! \brief Compute the backward of the dot product attention with packed KV input.
  *
@@ -429,7 +395,6 @@
  *  \param[in]     stream                    CUDA stream used for this operation.
  */
 void nvte_fused_attn_bwd_kvpacked(
-<<<<<<< HEAD
             const NVTETensor Q,
             const NVTETensor KV,
             const NVTETensor O,
@@ -450,15 +415,6 @@
             NVTE_Mask_Type attn_mask_type,
             NVTETensor workspace,
             cudaStream_t stream);
-=======
-    const NVTETensor Q, const NVTETensor KV, const NVTETensor O, const NVTETensor dO,
-    const NVTETensor S, NVTETensor dP, const NVTETensorPack* Aux_CTX_Tensors, NVTETensor dQ,
-    NVTETensor dKV, NVTETensor dBias, const NVTETensor cu_seqlens_q, const NVTETensor cu_seqlens_kv,
-    const NVTETensor seq_offsets_q, const NVTETensor seq_offsets_k, const NVTETensor seq_offsets_v,
-    const NVTETensor seq_offsets_o, size_t max_seqlen_q, size_t max_seqlen_kv, float attn_scale,
-    float dropout, NVTE_QKV_Layout qkv_layout, NVTE_Bias_Type bias_type,
-    NVTE_Mask_Type attn_mask_type, NVTETensor workspace, cudaStream_t stream);
->>>>>>> d71fc946
 
 /*! \brief Compute dot product attention with separate Q, K and V.
  *
@@ -517,7 +473,6 @@
  *  \param[in]     workspace                 Workspace tensor.
  *  \param[in]     stream                    CUDA stream used for this operation.
  */
-<<<<<<< HEAD
 void nvte_fused_attn_fwd(
             const NVTETensor Q,
             const NVTETensor K,
@@ -537,18 +492,6 @@
             NVTE_Mask_Type attn_mask_type,
             NVTETensor workspace,
             cudaStream_t stream);
-=======
-void nvte_fused_attn_fwd(const NVTETensor Q, const NVTETensor K, const NVTETensor V,
-                         const NVTETensor Bias, NVTETensor S, NVTETensor O,
-                         NVTETensorPack* Aux_CTX_Tensors, const NVTETensor cu_seqlens_q,
-                         const NVTETensor cu_seqlens_kv, const NVTETensor seq_offsets_q,
-                         const NVTETensor seq_offsets_k, const NVTETensor seq_offsets_v,
-                         const NVTETensor seq_offsets_o, const NVTETensor rng_state,
-                         size_t max_seqlen_q, size_t max_seqlen_kv, bool is_training,
-                         float attn_scale, float dropout, NVTE_QKV_Layout qkv_layout,
-                         NVTE_Bias_Type bias_type, NVTE_Mask_Type attn_mask_type,
-                         NVTETensor workspace, cudaStream_t stream);
->>>>>>> d71fc946
 
 /*! \brief Compute the backward of the dot product attention with separate Q, K and V.
  *
@@ -604,7 +547,6 @@
  *  \param[in]     workspace                 Workspace tensor.
  *  \param[in]     stream                    CUDA stream used for this operation.
  */
-<<<<<<< HEAD
 void nvte_fused_attn_bwd(
             const NVTETensor Q,
             const NVTETensor K,
@@ -628,18 +570,7 @@
             NVTE_Mask_Type attn_mask_type,
             NVTETensor workspace,
             cudaStream_t stream);
-=======
-void nvte_fused_attn_bwd(const NVTETensor Q, const NVTETensor K, const NVTETensor V,
-                         const NVTETensor O, const NVTETensor dO, const NVTETensor S, NVTETensor dP,
-                         const NVTETensorPack* Aux_CTX_Tensors, NVTETensor dQ, NVTETensor dK,
-                         NVTETensor dV, NVTETensor dBias, const NVTETensor cu_seqlens_q,
-                         const NVTETensor cu_seqlens_kv, const NVTETensor seq_offsets_q,
-                         const NVTETensor seq_offsets_k, const NVTETensor seq_offsets_v,
-                         const NVTETensor seq_offsets_o, size_t max_seqlen_q, size_t max_seqlen_kv,
-                         float attn_scale, float dropout, NVTE_QKV_Layout qkv_layout,
-                         NVTE_Bias_Type bias_type, NVTE_Mask_Type attn_mask_type,
-                         NVTETensor workspace, cudaStream_t stream);
->>>>>>> d71fc946
+
 #ifdef __cplusplus
 }  // extern "C"
 #endif
