/*************************************************************************
 * Copyright (c) 2022-2025, NVIDIA CORPORATION & AFFILIATES. All rights reserved.
 *
 * See LICENSE for license information.
 ************************************************************************/

/*! \file fused_attn.h
 *  \brief Enums and functions for fused attention.
 */

#ifndef TRANSFORMER_ENGINE_FUSED_ATTN_FP8_H_
#define TRANSFORMER_ENGINE_FUSED_ATTN_FP8_H_

#include "stdint.h"
#include "transformer_engine.h"

#ifdef __cplusplus
extern "C" {
#endif

/*! \enum NVTE_QKV_Layout
 *  \brief Memory layouts of QKV tensors.
 *   `S`, `B`, `H`, `D`, and `T` stand for sequence length, batch size, number of heads,
 *   head size, and the total number of tokens in a batch, i.e. `t = sum(s_i) for i = 0...b-1`.
 *   `SBHD` and `BSHD`-based layouts are used when sequences in a batch are of equal length
 *   or padded to the same length, and `THD`-based layouts are used when sequences have
 *   different lengths in a batch. `Paged_KV`-based layouts are used for paged attention.
 */
enum NVTE_QKV_Layout {
  NVTE_SB3HD = 0,                    /*!< SB3HD layout */
  NVTE_SBH3D = 1,                    /*!< SBH3D layout */
  NVTE_SBHD_SB2HD = 2,               /*!< SBHD_SB2HD layout */
  NVTE_SBHD_SBH2D = 3,               /*!< SBHD_SBH2D layout */
  NVTE_SBHD_SBHD_SBHD = 4,           /*!< SBHD_SBHD_SBHD layout */
  NVTE_BS3HD = 5,                    /*!< BS3HD layout */
  NVTE_BSH3D = 6,                    /*!< BSH3D layout */
  NVTE_BSHD_BS2HD = 7,               /*!< BSHD_BS2HD layout */
  NVTE_BSHD_BSH2D = 8,               /*!< BSHD_BSH2D layout */
  NVTE_BSHD_BSHD_BSHD = 9,           /*!< BSHD_BSHD_BSHD layout */
  NVTE_T3HD = 10,                    /*!< T3HD layout */
  NVTE_TH3D = 11,                    /*!< TH3D layout */
  NVTE_THD_T2HD = 12,                /*!< THD_T2HD layout */
  NVTE_THD_TH2D = 13,                /*!< THD_TH2D layout */
  NVTE_THD_THD_THD = 14,             /*!< THD_THD_THD layout */
  NVTE_SBHD_BSHD_BSHD = 15,          /*!< SBHD_BSHD_BSHD layout */
  NVTE_BSHD_SBHD_SBHD = 16,          /*!< BSHD_SBHD_SBHD layout */
  NVTE_THD_BSHD_BSHD = 17,           /*!< THD_BSHD_BSHD layout */
  NVTE_THD_SBHD_SBHD = 18,           /*!< THD_SBHD_SBHD layout */
  NVTE_Paged_KV_BSHD_BSHD_BSHD = 19, /*!< Paged_KV_BSHD_BSHD_BSHD layout */
  NVTE_Paged_KV_BSHD_SBHD_SBHD = 20, /*!< Paged_KV_BSHD_SBHD_SBHD layout */
  NVTE_Paged_KV_SBHD_BSHD_BSHD = 21, /*!< Paged_KV_SBHD_BSHD_BSHD layout */
  NVTE_Paged_KV_SBHD_SBHD_SBHD = 22, /*!< Paged_KV_SBHD_SBHD_SBHD layout */
  NVTE_Paged_KV_THD_BSHD_BSHD = 23,  /*!< Paged_KV_THD_BSHD_BSHD layout */
  NVTE_Paged_KV_THD_SBHD_SBHD = 24,  /*!< Paged_KV_THD_SBHD_SBHD layout */
};

/*! \enum NVTE_QKV_Layout_Group
 *  \brief QKV layout groups
 */
enum NVTE_QKV_Layout_Group {
  /*! 3HD QKV layouts, i.e. BS3HD, SB3HD, T3HD */
  NVTE_3HD = 0,
  /*! H3D QKV layouts, i.e. BSH3D, SBH3D, TH3D */
  NVTE_H3D = 1,
  /*! HD_2HD QKV layouts, i.e. BSHD_BS2HD, SBHD_SB2HD, THD_T2HD */
  NVTE_HD_2HD = 2,
  /*! HD_H2D QKV layouts, i.e. BSHD_BSH2D, SBHD_SBH2D, THD_TH2D */
  NVTE_HD_H2D = 3,
  /*! HD_HD_HD QKV layouts, i.e. BSHD_BSHD_BSHD, SBHD_SBHD_SBHD, THD_THD_THD */
  NVTE_HD_HD_HD = 4,
  /*! Paged_KV_HD_HD_HD QKV layouts, e.g. Paged_KV_BSHD_BSHD_BSHD, Paged_KV_THD_SBHD_SBHD */
  NVTE_Paged_KV_HD_HD_HD = 5,
};

/*! \enum NVTE_QKV_Format
 *  \brief QKV formats
 */
enum NVTE_QKV_Format {
  /*! SBHD QKV format, i.e. SB3HD, SBH3D, SBHD_SB2HD, SBHD_SBH2D, SBHD_SBHD_SBHD, Paged_KV_SBHD_SBHD_SBHD */
  NVTE_SBHD = 0,
  /*! BSHD QKV format, i.e. BS3HD, BSH3D, BSHD_BS2HD, BSHD_BSH2D, BSHD_BSHD_BSHD, Paged_KV_BSHD_BSHD_BSHD */
  NVTE_BSHD = 1,
  /*! THD QKV format, i.e. T3HD, TH3D, THD_T2HD, THD_TH2D, THD_THD_THD */
  NVTE_THD = 2,
  /*! BSHD format for Q and SBHD format for KV, i.e. BSHD_SBHD_SBHD, Paged_KV_BSHD_SBHD_SBHD */
  NVTE_BSHD_2SBHD = 3,
  /*! SBHD format for Q and BSHD format for KV, i.e. SBHD_BSHD_BSHD, Paged_KV_SBHD_BSHD_BSHD */
  NVTE_SBHD_2BSHD = 4,
  /*! THD format for Q and BSHD format for KV, i.e. THD_BSHD_BSHD, Paged_KV_THD_BSHD_BSHD */
  NVTE_THD_2BSHD = 5,
  /*! THD format for Q and SBHD format for KV, i.e. THD_SBHD_SBHD, Paged_KV_THD_SBHD_SBHD */
  NVTE_THD_2SBHD = 6,
};

/*! \enum NVTE_Bias_Type
 *  \brief Bias types
 */
enum NVTE_Bias_Type {
  /*! No bias */
  NVTE_NO_BIAS = 0,
  /*! Bias before scale */
  NVTE_PRE_SCALE_BIAS = 1,
  /*! Bias after scale */
  NVTE_POST_SCALE_BIAS = 2,
  /*! ALiBi */
  NVTE_ALIBI = 3,
};

/*! \enum NVTE_Mask_Type
 *  \brief Attention mask types
 */
enum NVTE_Mask_Type {
  /*! No masking */
  NVTE_NO_MASK = 0,
  /*! Padding attention mask */
  NVTE_PADDING_MASK = 1,
  /*! Causal attention mask (aligned to the top left corner) */
  NVTE_CAUSAL_MASK = 2,
  /*! Padding and causal attention mask (aligned to the top left corner) */
  NVTE_PADDING_CAUSAL_MASK = 3,
  /*! Causal attention mask (aligned to the bottom right corner) */
  NVTE_CAUSAL_BOTTOM_RIGHT_MASK = 4,
  /*! Padding and causal attention mask (aligned to the bottom right corner) */
  NVTE_PADDING_CAUSAL_BOTTOM_RIGHT_MASK = 5,
};

/*! \enum NVTE_Softmax_Type
 *  \brief Attention softmax types as described in
 *  Efficient Streaming Language Models with Attention Sinks (https://arxiv.org/pdf/2309.17453v3).
 *  For a given attention score S = Q*K^T, different softmax types perform different operations on S,
 *  NVTE_VANILLA_SOFTMAX: S[:,:,:,i] = exp(S[:,:,:,i])/sum(exp(S[:,:,:,:]), dim=-1),
 *  NVTE_OFF_BY_ONE_SOFTMAX: S[:,:,:,i] = exp(S[:,:,:,i])/(1 + sum(exp(S[:,:,:,:]), dim=-1)), and
 *  NVTE_LEARNABLE_SOFTMAX: S[:,j,:,i] = exp(S[:,j,:,i])/(exp(alpha[j]) + sum(exp(S[:,j,:,:]), dim=-1)),
 *  where alpha is a learnable parameter in shape [H].
 */
enum NVTE_Softmax_Type {
  /*! Vanilla softmax */
  NVTE_VANILLA_SOFTMAX = 0,
  /*! Off-by-one softmax */
  NVTE_OFF_BY_ONE_SOFTMAX = 1,
  /*! Learnable softmax */
  NVTE_LEARNABLE_SOFTMAX = 2,
};

/*! \enum NVTE_Fused_Attn_Backend
 *  \brief Fused attention backends
 */
enum NVTE_Fused_Attn_Backend {
  /*! No supported backend */
  NVTE_No_Backend = -1,
  /*! cuDNN-based FP16/BF16 fused attention for <= 512 sequence length */
  NVTE_F16_max512_seqlen = 0,
  /*! cuDNN-based FP16/BF16 fused attention for any sequence length */
  NVTE_F16_arbitrary_seqlen = 1,
  /*! cuDNN-based FP8 fused attention for <= 512 sequence length */
  NVTE_FP8 = 2,
};

/*!  \brief Get QKV layout group for a given QKV layout.
 *
 *  \param[in]     qkv_layout       QKV layout, e.g. sbh3d.
 *
 *  \return        qkv layout group, e.g. h3d.
 */
NVTE_QKV_Layout_Group nvte_get_qkv_layout_group(NVTE_QKV_Layout qkv_layout);

/*!  \brief Get QKV format for a given QKV layout.
 *
 *  \param[in]     qkv_layout       QKV layout, e.g. sbh3d.
 *
 *  \return        qkv format, e.g. sbhd.
 */
NVTE_QKV_Format nvte_get_qkv_format(NVTE_QKV_Layout qkv_layout);

/*!  \brief Get Q format for a given QKV layout.
 *
 *  \param[in]     qkv_layout       QKV layout, e.g. sbhd_bshd_bshd.
 *
 *  \return        q format, e.g. sbhd.
 */
NVTE_QKV_Format nvte_get_q_format(NVTE_QKV_Layout qkv_layout);

/*!  \brief Get KV format for a given QKV layout.
 *
 *  \param[in]     qkv_layout       QKV layout, e.g. sbhd_bshd_bshd.
 *
 *  \return        kv format, e.g. bshd.
 */
NVTE_QKV_Format nvte_get_kv_format(NVTE_QKV_Layout qkv_layout);

/*! \brief Get fused attention backend based on input parameters.
 *
<<<<<<< HEAD
 *  \param[in]     is_training       Whether the model is in training mode.
 *  \param[in]     q_dtype           The data type of Tensor Q.
 *  \param[in]     kv_dtype          The data type of Tensors K, V.
 *  \param[in]     qkv_layout        The layout of Tensors Q, K, V.
 *  \param[in]     bias_type         The attention bias type.
 *  \param[in]     attn_mask_type    The attention mask type.
 *  \param[in]     softmax_type      The attention softmax type.
 *  \param[in]     dropout           The dropout probability.
 *  \param[in]     num_attn_heads    The number of heads in Q.
 *  \param[in]     num_gqa_groups    The number of heads in K, V.
 *  \param[in]     max_seqlen_q      The sequence length of Q.
 *  \param[in]     max_seqlen_kv     The sequence length of K, V.
 *  \param[in]     head_dim_qk       The head dimension of Q, K.
 *  \param[in]     head_dim_v        The head dimension of V.
 *  \param[in]     window_size_left  Sliding window size (the left half).
 *  \param[in]     window_size_right Sliding window size (the right half).
=======
 *  \param[in]     is_training         Whether the model is in training mode.
 *  \param[in]     q_dtype             The data type of Tensor Q.
 *  \param[in]     kv_dtype            The data type of Tensors K, V.
 *  \param[in]     qkv_layout          The layout of Tensors Q, K, V.
 *  \param[in]     bias_type           The attention bias type.
 *  \param[in]     attn_mask_type      The attention mask type.
 *  \param[in]     softmax_type        The attention softmax type.
 *  \param[in]     dropout             The dropout probability.
 *  \param[in]     num_attn_heads      The number of heads in Q.
 *  \param[in]     num_gqa_groups      The number of heads in K, V.
 *  \param[in]     max_seqlen_q        The sequence length of Q.
 *  \param[in]     max_seqlen_kv       The sequence length of K, V.
 *  \param[in]     head_dim_qk         The head dimension of Q, K.
 *  \param[in]     head_dim_v          The head dimension of V.
 *  \param[in]     window_size_left    Sliding window size (the left half).
 *  \param[in]     window_size_right   Sliding window size (the right half).
 *  \param[in]     return_max_logit    Whether to produce Max and Sum_Exp, or Stats.
>>>>>>> 70f53666
 */
NVTE_Fused_Attn_Backend nvte_get_fused_attn_backend(
    bool is_training, NVTEDType q_dtype, NVTEDType kv_dtype, NVTE_QKV_Layout qkv_layout,
    NVTE_Bias_Type bias_type, NVTE_Mask_Type attn_mask_type, NVTE_Softmax_Type softmax_type,
    float dropout, size_t num_attn_heads, size_t num_gqa_groups, size_t max_seqlen_q,
    size_t max_seqlen_kv, size_t head_dim_qk, size_t head_dim_v, int64_t window_size_left,
<<<<<<< HEAD
    int64_t window_size_right);
=======
    int64_t window_size_right, bool return_max_logit);
>>>>>>> 70f53666

/*! \brief Compute dot product attention with packed QKV input.
 *
 * Computes:
 *  - P = Q * Transpose(K) + Bias
 *  - S = ScaleMaskSoftmax(P)
 *  - D = Dropout(S)
 *  - O = D * Transpose(V)
 *
 * Support Matrix:
   \verbatim
   | backend | precision |        qkv layout       |           bias           |                 mask                  | dropout |  sequence length  | head_dim         |
   |   0     | FP16/BF16 |       BS3HD,SB3HD       |   NO/POST_SCALE_BIAS     | NO/PADDING/CAUSAL/PADDING_CAUSAL_MASK |   Yes   | <= 512, % 64 == 0 |    64            |
   |   1     | FP16/BF16 | BS3HD,SB3HD,BSH3D,SBH3D | NO/POST_SCALE_BIAS/ALIBI | NO/PADDING/CAUSAL/PADDING_CAUSAL_MASK |   Yes   |  > 512, % 64 == 0 | <= 128, % 8 == 0 |
   |   2     |   FP8     |          T3HD           |          NO_BIAS         |               PADDING_MASK            |   Yes   | <= 512, % 64 == 0 |    64            |
   \endverbatim
 *
 * Notes:
 *
 * Tensor `cu_seqlens_padded` helps identify the correct offsets of different sequences
 * in tensors Q, K, V and O.
 * When the QKV format (`nvte_get_qkv_format(qkv_layout)`) is `bshd` or `sbhd`,
 * the offset tensor is not used in the attention calculation and can be set to empty `NVTETensor`.
 * When the QKV format is `thd`, this tensor should follow the following rules.
 * When there is no padding between sequences, the offset tensor should be equal to `cu_seqlens`,
 * When there is padding between sequences, users are responsible to adjust the offsets as needed.
 * For example, a tensor of 4 sequences `[a, PAD, b, b, c, PAD, PAD, d, d]` should have
 * `cu_seqlens = [0, 1, 3, 4, 6]` and `cu_seqlens_padded= [0, 2, 4, 7, 9]`.
 *
 *  \param[in]     QKV                      The QKV tensor in packed format, H3D or 3HD.
 *  \param[in]     Bias                     The Bias tensor.
 *  \param[in]     SoftmaxOffset            The SoftmaxOffset tensor.
 *  \param[in,out] S                        The S tensor.
 *  \param[out]    O                        The output O tensor.
 *  \param[out]    Aux_CTX_Tensors          Auxiliary output tensors when training,
 *                                          e.g. M, ZInv, rng_state.
 *  \param[in]     cu_seqlens               Cumulative sequence lengths, [batch_size + 1].
 *  \param[in]     cu_seqlens_padded        Cumulative sequence offsets for QKV, [batch_size + 1].
 *  \param[in]     rng_state                Seed and offset of CUDA random number generator.
 *  \param[in]     max_seqlen               Max sequence length used for computing,
 *                                          it may be >= max(seqlen_i) for i=0,...batch_size-1.
 *  \param[in]     is_training              Whether this is in training mode or inference.
 *  \param[in]     return_max_logit         Whether to produce Max and Sum_Exp, or Stats.
 *  \param[in]     attn_scale               Scaling factor for Q * K.T.
 *  \param[in]     dropout                  Dropout probability.
 *  \param[in]     qkv_layout               QKV tensor's layout.
 *  \param[in]     bias_type                Bias type.
 *  \param[in]     attn_mask_type           Attention mask type.
 *  \param[in]     softmax_type             Attention softmax type.
 *  \param[in]     window_size_left         Sliding window size (the left half).
 *  \param[in]     window_size_right        Sliding window size (the right half).
 *  \param[in]     workspace                Workspace tensor.
 *  \param[in]     stream                   CUDA stream used for this operation.
 */
<<<<<<< HEAD
void nvte_fused_attn_fwd_qkvpacked(
    const NVTETensor QKV, const NVTETensor Bias, const NVTETensor SoftmaxOffset, NVTETensor S,
    NVTETensor O, NVTETensorPack *Aux_CTX_Tensors, const NVTETensor cu_seqlens,
    const NVTETensor cu_seqlens_padded, const NVTETensor rng_state, size_t max_seqlen,
    bool is_training, float attn_scale, float dropout, NVTE_QKV_Layout qkv_layout,
    NVTE_Bias_Type bias_type, NVTE_Mask_Type attn_mask_type, NVTE_Softmax_Type softmax_type,
    int64_t window_size_left, int64_t window_size_right, NVTETensor workspace, cudaStream_t stream);
=======
void nvte_fused_attn_fwd_qkvpacked(const NVTETensor QKV, const NVTETensor Bias,
                                   const NVTETensor SoftmaxOffset, NVTETensor S, NVTETensor O,
                                   NVTETensorPack *Aux_CTX_Tensors, const NVTETensor cu_seqlens,
                                   const NVTETensor cu_seqlens_padded, const NVTETensor rng_state,
                                   size_t max_seqlen, bool is_training, bool return_max_logit,
                                   float attn_scale, float dropout, NVTE_QKV_Layout qkv_layout,
                                   NVTE_Bias_Type bias_type, NVTE_Mask_Type attn_mask_type,
                                   NVTE_Softmax_Type softmax_type, int64_t window_size_left,
                                   int64_t window_size_right, NVTETensor workspace,
                                   cudaStream_t stream);
>>>>>>> 70f53666

/*! \brief Compute the backward of the dot product attention with packed QKV input.
 *
 * Support Matrix:
   \verbatim
   | backend | precision |        qkv layout       |           bias           |                 mask                  | dropout |  sequence length  | head_dim         |
   |   0     | FP16/BF16 |       BS3HD,SB3HD       |   NO/POST_SCALE_BIAS     | NO/PADDING/CAUSAL/PADDING_CAUSAL_MASK |   Yes   | <= 512, % 64 == 0 |    64            |
   |   1     | FP16/BF16 | BS3HD,SB3HD,BSH3D,SBH3D | NO/POST_SCALE_BIAS/ALIBI | NO/PADDING/CAUSAL/PADDING_CAUSAL_MASK |   Yes   |  > 512, % 64 == 0 | <= 128, % 8 == 0 |
   |   2     |   FP8     |          T3HD           |          NO_BIAS         |               PADDING_MASK            |   Yes   | <= 512, % 64 == 0 |    64            |
   \endverbatim
 *
 * Notes:
 *
 * Tensor `cu_seqlens_padded` helps identify the correct offsets of different sequences
 * in tensors Q, K, V and O.
 * When the QKV format (`nvte_get_qkv_format(qkv_layout)`) is `bshd` or `sbhd`,
 * the offset tensor is not used in the attention calculation and can be set to empty `NVTETensor`.
 * When the QKV format is `thd`, this tensor should follow the following rules.
 * When there is no padding between sequences, the offset tensor should be equal to `cu_seqlens`,
 * When there is padding between sequences, users are responsible to adjust the offsets as needed.
 * For example, a tensor of 4 sequences `[a, PAD, b, b, c, PAD, PAD, d, d]` should have
 * `cu_seqlens = [0, 1, 3, 4, 6]` and `cu_seqlens_padded= [0, 2, 4, 7, 9]`.
 *
 *  \param[in]     QKV                      The QKV tensor in packed format, H3D or 3HD.
 *  \param[in]     O                        The O tensor from forward.
 *  \param[in]     dO                       The gradient of the O tensor.
 *  \param[in]     S                        The S tensor.
 *  \param[in,out] dP                       The gradient of the P tensor.
 *  \param[in]     Aux_CTX_Tensors          Auxiliary tensors from context when in training mode,
 *                                          e.g. M, ZInv, rng_state.
 *  \param[out]    dQKV                     The gradient of the QKV tensor.
 *  \param[out]    dBias                    The gradient of the Bias tensor.
 *  \param[out]    dSoftmaxOffset           The gradient of the SoftmaxOffset tensor.
 *  \param[in]     cu_seqlens               Cumulative sequence lengths, [batch_size + 1].
 *  \param[in]     cu_seqlens_padded        Cumulative sequence offsets for QKV, [batch_size + 1].
 *  \param[in]     max_seqlen               Max sequence length used for computing,
 *                                          it may be >= max(seqlen_i) for i=0,...batch_size-1.
 *  \param[in]     attn_scale               Scaling factor for Q * K.T.
 *  \param[in]     dropout                  Dropout probability.
 *  \param[in]     qkv_layout               QKV tensor's layout.
 *  \param[in]     bias_type                Bias type.
 *  \param[in]     attn_mask_type           Attention mask type.
 *  \param[in]     softmax_type             Attention softmax type.
 *  \param[in]     window_size_left         Sliding window size (the left half).
 *  \param[in]     window_size_right        Sliding window size (the right half).
 *  \param[in]     deterministic            Whether to execute with deterministic behaviours.
 *  \param[in]     workspace                Workspace tensor.
 *  \param[in]     stream                   CUDA stream used for this operation.
 */
void nvte_fused_attn_bwd_qkvpacked(const NVTETensor QKV, const NVTETensor O, const NVTETensor dO,
                                   const NVTETensor S, NVTETensor dP,
                                   const NVTETensorPack *Aux_CTX_Tensors, NVTETensor dQKV,
                                   NVTETensor dBias, NVTETensor dSoftmaxOffset,
                                   const NVTETensor cu_seqlens, const NVTETensor cu_seqlens_padded,
                                   size_t max_seqlen, float attn_scale, float dropout,
                                   NVTE_QKV_Layout qkv_layout, NVTE_Bias_Type bias_type,
                                   NVTE_Mask_Type attn_mask_type, NVTE_Softmax_Type softmax_type,
                                   int64_t window_size_left, int64_t window_size_right,
                                   bool deterministic, NVTETensor workspace, cudaStream_t stream);

/*! \brief Compute dot product attention with packed KV input.
 *
 * Computes:
 *  - P = Q * Transpose(K) + Bias
 *  - S = ScaleMaskSoftmax(P)
 *  - D = Dropout(S)
 *  - O = D * Transpose(V)
 *
 * Support Matrix:
   \verbatim
   | backend | precision |                 qkv layout                  |           bias           |                 mask                  | dropout |  sequence length  | head_dim         |
   |   0     | FP16/BF16 |            BSHD_BS2HD,SBHD_SB2HD            |   NO/POST_SCALE_BIAS     | NO/PADDING/CAUSAL/PADDING_CAUSAL_MASK |   Yes   | <= 512, % 64 == 0 |    64            |
   |   1     | FP16/BF16 | BSHD_BS2HD,BSHD_BSH2D,SBHD_SB2HD,SBHD_SBH2D | NO/POST_SCALE_BIAS/ALIBI | NO/PADDING/CAUSAL/PADDING_CAUSAL_MASK |   Yes   |  > 512, % 64 == 0 | <= 128, % 8 == 0 |
   \endverbatim
 *
 * Notes:
 *
 * Tensors `cu_seqlens_q_padded` and `cu_seqlens_kv_padded`
 * help identify the correct offsets of different sequences in tensors Q, K, V and O.
 * When the QKV format (`nvte_get_qkv_format(qkv_layout)`) is `bshd` or `sbhd`,
 * offset tensors are not used in the attention calculation and can be set to empty `NVTETensor`s.
 * When the QKV format is `thd`, these tensors should follow the following rules.
 * When there is no padding between sequences, the offset tensors should be equal to
 * `cu_seqlens_q` and `cu_seqlens_kv` respectively.
 * When there is padding between sequences, users are responsible to adjust the offsets as needed.
 * For example, a tensor of 4 sequences `[a, PAD, b, b, c, PAD, PAD, d, d]` should have
 * `cu_seqlens = [0, 1, 3, 4, 6]` and `cu_seqlens_padded= [0, 2, 4, 7, 9]`.
 *
 *  \param[in]     Q                         The Q tensor, in HD layouts.
 *  \param[in]     KV                        The KV tensor, in 2HD or H2D layouts.
 *  \param[in]     Bias                      The Bias tensor.
 *  \param[in]     SoftmaxOffset             The SoftmaxOffset tensor.
 *  \param[in,out] S                         The S tensor.
 *  \param[out]    O                         The output O tensor.
 *  \param[out]    Aux_CTX_Tensors           Auxiliary output tensors when training,
 *                                           e.g. M, ZInv, rng_state.
 *  \param[in]     cu_seqlens_q              Cumulative sequence lengths for Q, [batch_size + 1].
 *  \param[in]     cu_seqlens_kv             Cumulative sequence lengths for KV, [batch_size + 1].
 *  \param[in]     cu_seqlens_q_padded       Cumulative sequence offsets for Q, [batch_size + 1].
 *  \param[in]     cu_seqlens_kv_padded      Cumulative sequence offsets for KV, [batch_size + 1].
 *  \param[in]     page_table_k              Page table for K cache, [batch_size, max_pages_per_seq_k].
 *  \param[in]     page_table_v              Page table for V cache, [batch_size, max_pages_per_seq_v].
 *  \param[in]     rng_state                 Seed and offset of CUDA random number generator.
 *  \param[in]     max_seqlen_q              Max sequence length used for computing for Q.
 *                                           it may be >= max(seqlen_q_i) for i=0,...batch_size-1.
 *  \param[in]     max_seqlen_kv             Max sequence length used for computing for KV.
 *                                           it may be >= max(seqlen_kv_i) for i=0,...batch_size-1.
 *  \param[in]     is_training               Whether this is in training mode or inference.
 *  \param[in]     return_max_logit          Whether to produce Max and Sum_Exp, or Stats.
 *  \param[in]     attn_scale                Scaling factor for Q * K.T.
 *  \param[in]     dropout                   Dropout probability.
 *  \param[in]     qkv_layout                QKV tensor's layout.
 *  \param[in]     bias_type                 Bias type.
 *  \param[in]     attn_mask_type            Attention mask type.
 *  \param[in]     softmax_type              Attention softmax type.
 *  \param[in]     window_size_left          Sliding window size (the left half).
 *  \param[in]     window_size_right         Sliding window size (the right half).
 *  \param[in]     deterministic             Whether to execute with deterministic behaviours.
 *  \param[in]     workspace                 Workspace tensor.
 *  \param[in]     stream                    CUDA stream used for this operation.
 */
void nvte_fused_attn_fwd_kvpacked(
    const NVTETensor Q, const NVTETensor KV, const NVTETensor Bias, const NVTETensor SoftmaxOffset,
    NVTETensor S, NVTETensor O, NVTETensorPack *Aux_CTX_Tensors, const NVTETensor cu_seqlens_q,
    const NVTETensor cu_seqlens_kv, const NVTETensor cu_seqlens_q_padded,
    const NVTETensor cu_seqlens_kv_padded, const NVTETensor page_table_k,
    const NVTETensor page_table_v, const NVTETensor rng_state, size_t max_seqlen_q,
<<<<<<< HEAD
    size_t max_seqlen_kv, bool is_training, float attn_scale, float dropout,
=======
    size_t max_seqlen_kv, bool is_training, bool return_max_logit, float attn_scale, float dropout,
>>>>>>> 70f53666
    NVTE_QKV_Layout qkv_layout, NVTE_Bias_Type bias_type, NVTE_Mask_Type attn_mask_type,
    NVTE_Softmax_Type softmax_type, int64_t window_size_left, int64_t window_size_right,
    NVTETensor workspace, cudaStream_t stream);

/*! \brief Compute the backward of the dot product attention with packed KV input.
 *
 * Support Matrix:
   \verbatim
   | backend | precision |                 qkv layout                  |           bias           |                 mask                  | dropout |  sequence length  | head_dim         |
   |   0     | FP16/BF16 |            BSHD_BS2HD,SBHD_SB2HD            |   NO/POST_SCALE_BIAS     | NO/PADDING/CAUSAL/PADDING_CAUSAL_MASK |   Yes   | <= 512, % 64 == 0 |    64            |
   |   1     | FP16/BF16 | BSHD_BS2HD,BSHD_BSH2D,SBHD_SB2HD,SBHD_SBH2D | NO/POST_SCALE_BIAS/ALIBI | NO/PADDING/CAUSAL/PADDING_CAUSAL_MASK |   Yes   |  > 512, % 64 == 0 | <= 128, % 8 == 0 |
   \endverbatim
 *
 * Notes:
 *
 * Tensors `cu_seqlens_q_padded` and `cu_seqlens_kv_padded`
 * help identify the correct offsets of different sequences in tensors Q, K, V and O.
 * When the QKV format (`nvte_get_qkv_format(qkv_layout)`) is `bshd` or `sbhd`,
 * offset tensors are not used in the attention calculation and can be set to empty `NVTETensor`s.
 * When the QKV format is `thd`, these tensors should follow the following rules.
 * When there is no padding between sequences, the offset tensors should be equal to
 * `cu_seqlens_q` and `cu_seqlens_kv` respectively.
 * When there is padding between sequences, users are responsible to adjust the offsets as needed.
 * For example, a tensor of 4 sequences `[a, PAD, b, b, c, PAD, PAD, d, d]` should have
 * `cu_seqlens = [0, 1, 3, 4, 6]` and `cu_seqlens_padded= [0, 2, 4, 7, 9]`.
 *
 *  \param[in]     Q                         The Q tensor, in HD layouts.
 *  \param[in]     KV                        The KV tensor, in H2D or 2HD layouts.
 *  \param[in]     O                         The O tensor from forward.
 *  \param[in]     dO                        The gradient of the O tensor.
 *  \param[in]     S                         The S tensor.
 *  \param[in,out] dP                        The gradient of the P tensor.
 *  \param[in]     Aux_CTX_Tensors           Auxiliary tensors from context when in training mode,
 *                                           e.g. M, ZInv, rng_state.
 *  \param[out]    dQ                        The gradient of the Q tensor.
 *  \param[out]    dKV                       The gradient of the KV tensor.
 *  \param[out]    dBias                     The gradient of the Bias tensor.
 *  \param[out]    dSoftmaxOffset            The gradient of the SoftmaxOffset tensor.
 *  \param[in]     cu_seqlens_q              Cumulative sequence lengths for Q, [batch_size + 1].
 *  \param[in]     cu_seqlens_kv             Cumulative sequence lengths for KV, [batch_size + 1].
 *  \param[in]     cu_seqlens_q_padded       Cumulative sequence offsets for Q, [batch_size + 1].
 *  \param[in]     cu_seqlens_kv_padded      Cumulative sequence offsets for KV, [batch_size + 1].
 *  \param[in]     max_seqlen_q              Max sequence length used for computing for Q.
 *                                           it may be >= max(seqlen_q_i) for i=0,...batch_size-1.
 *  \param[in]     max_seqlen_kv             Max sequence length used for computing for KV.
 *                                           it may be >= max(seqlen_kv_i) for i=0,...batch_size-1.
 *  \param[in]     attn_scale                Scaling factor for Q * K.T.
 *  \param[in]     dropout                   Dropout probability.
 *  \param[in]     qkv_layout                QKV tensor's layout.
 *  \param[in]     bias_type                 Bias type.
 *  \param[in]     attn_mask_type            Attention mask type.
 *  \param[in]     softmax_type              Attention softmax type.
 *  \param[in]     window_size_left          Sliding window size (the left half).
 *  \param[in]     window_size_right         Sliding window size (the right half).
 *  \param[in]     deterministic             Whether to execute with deterministic behaviours.
 *  \param[in]     workspace                 Workspace tensor.
 *  \param[in]     stream                    CUDA stream used for this operation.
 */
void nvte_fused_attn_bwd_kvpacked(
    const NVTETensor Q, const NVTETensor KV, const NVTETensor O, const NVTETensor dO,
    const NVTETensor S, NVTETensor dP, const NVTETensorPack *Aux_CTX_Tensors, NVTETensor dQ,
    NVTETensor dKV, NVTETensor dBias, NVTETensor dSoftmaxOffset, const NVTETensor cu_seqlens_q,
    const NVTETensor cu_seqlens_kv, const NVTETensor cu_seqlens_q_padded,
    const NVTETensor cu_seqlens_kv_padded, size_t max_seqlen_q, size_t max_seqlen_kv,
    float attn_scale, float dropout, NVTE_QKV_Layout qkv_layout, NVTE_Bias_Type bias_type,
    NVTE_Mask_Type attn_mask_type, NVTE_Softmax_Type softmax_type, int64_t window_size_left,
    int64_t window_size_right, bool deterministic, NVTETensor workspace, cudaStream_t stream);

/*! \brief Compute dot product attention with separate Q, K and V.
 *
 * Computes:
 *  - P = Q * Transpose(K) + Bias
 *  - S = ScaleMaskSoftmax(P)
 *  - D = Dropout(S)
 *  - O = D * Transpose(V)
 *
 * Support Matrix:
   \verbatim
   | backend | precision |                qkv layout                   |           bias           |                 mask                  | dropout |  sequence length  | head_dim         |
   |   0     | FP16/BF16 |     BS3HD,SB3HD,BSHD_BS2HD,SBHD_SB2HD       |   NO/POST_SCALE_BIAS     | NO/PADDING/CAUSAL/PADDING_CAUSAL_MASK |   Yes   | <= 512, % 64 == 0 |    64            |
   |   1     | FP16/BF16 |          BS3HD,SB3HD,BSH3D,SBH3D            | NO/POST_SCALE_BIAS/ALIBI | NO/PADDING/CAUSAL/PADDING_CAUSAL_MASK |   Yes   |  > 512, % 64 == 0 | <= 128, % 8 == 0 |
   |         |           | BSHD_BS2HD,BSHD_BSH2D,SBHD_SB2HD,SBHD_SBH2D |                          |                                       |         |                   |                  |
   |         |           |       BSHD_BSHD_BSHD,SBHD_SBHD_SBHD         |                          |                                       |         |                   |                  |
   |   2     |   FP8     |                 T3HD                        |          NO_BIAS         |               PADDING_MASK            |   Yes   | <= 512, % 64 == 0 |    64            |
   \endverbatim
 *
 * Notes:
 *
 * Tensors `cu_seqlens_q_padded` and `cu_seqlens_kv_padded`
 * help identify the correct offsets of different sequences in tensors Q, K, V and O.
 * When the QKV format (`nvte_get_qkv_format(qkv_layout)`) is `bshd` or `sbhd`,
 * offset tensors are not used in the attention calculation and can be set to empty `NVTETensor`s.
 * When the QKV format is `thd`, these tensors should follow the following rules.
 * When there is no padding between sequences, the offset tensors should be equal to
 * `cu_seqlens_q` and `cu_seqlens_kv` respectively.
 * When there is padding between sequences, users are responsible to adjust the offsets as needed.
 * For example, a tensor of 4 sequences `[a, PAD, b, b, c, PAD, PAD, d, d]` should have
 * `cu_seqlens = [0, 1, 3, 4, 6]` and `cu_seqlens_padded= [0, 2, 4, 7, 9]`.
 *
 *  \param[in]     Q                         The Q tensor.
 *  \param[in]     K                         The K tensor.
 *  \param[in]     V                         The V tensor.
 *  \param[in]     Bias                      The Bias tensor.
 *  \param[in]     SoftmaxOffset             The SoftmaxOffset tensor.
 *  \param[in,out] S                         The S tensor.
 *  \param[out]    O                         The output O tensor.
 *  \param[out]    Aux_CTX_Tensors           Auxiliary output tensors when training,
 *                                           e.g. M, ZInv, rng_state.
 *  \param[in]     cu_seqlens_q              Cumulative sequence lengths for Q, [batch_size + 1].
 *  \param[in]     cu_seqlens_kv             Cumulative sequence lengths for K and V, [batch_size + 1].
 *  \param[in]     cu_seqlens_q_padded       Cumulative sequence offsets for Q, [batch_size + 1].
 *  \param[in]     cu_seqlens_kv_padded      Cumulative sequence offsets for KV, [batch_size + 1].
 *  \param[in]     page_table_k              Page table for K cache, [batch_size, max_pages_per_seq_k].
 *  \param[in]     page_table_v              Page table for V cache, [batch_size, max_pages_per_seq_v].
 *  \param[in]     rng_state                 Seed and offset of CUDA random number generator.
 *  \param[in]     max_seqlen_q              Max sequence length used for computing for Q.
 *                                           it may be >= max(seqlen_q_i) for i=0,...batch_size-1.
 *  \param[in]     max_seqlen_kv             Max sequence length used for computing for K and V.
 *                                           it may be >= max(seqlen_kv_i) for i=0,...batch_size-1.
 *  \param[in]     is_training               Whether this is in training mode or inference.
 *  \param[in]     return_max_logit          Whether to produce Max and Sum_Exp, or Stats.
 *  \param[in]     attn_scale                Scaling factor for Q * K.T.
 *  \param[in]     dropout                   Dropout probability.
 *  \param[in]     qkv_layout                QKV tensors' layout.
 *  \param[in]     bias_type                 Bias type.
 *  \param[in]     attn_mask_type            Attention mask type.
 *  \param[in]     softmax_type              Attention softmax type.
 *  \param[in]     window_size_left          Sliding window size (the left half).
 *  \param[in]     window_size_right         Sliding window size (the right half).
 *  \param[in]     workspace                 Workspace tensor.
 *  \param[in]     stream                    CUDA stream used for this operation.
 */
<<<<<<< HEAD
void nvte_fused_attn_fwd(const NVTETensor Q, const NVTETensor K, const NVTETensor V,
                         const NVTETensor Bias, const NVTETensor SoftmaxOffset, NVTETensor S,
                         NVTETensor O, NVTETensorPack *Aux_CTX_Tensors,
                         const NVTETensor cu_seqlens_q, const NVTETensor cu_seqlens_kv,
                         const NVTETensor cu_seqlens_q_padded,
                         const NVTETensor cu_seqlens_kv_padded, const NVTETensor page_table_k,
                         const NVTETensor page_table_v, const NVTETensor rng_state,
                         size_t max_seqlen_q, size_t max_seqlen_kv, bool is_training,
                         float attn_scale, float dropout, NVTE_QKV_Layout qkv_layout,
                         NVTE_Bias_Type bias_type, NVTE_Mask_Type attn_mask_type,
                         NVTE_Softmax_Type softmax_type, int64_t window_size_left,
                         int64_t window_size_right, NVTETensor workspace, cudaStream_t stream);
=======
void nvte_fused_attn_fwd(
    const NVTETensor Q, const NVTETensor K, const NVTETensor V, const NVTETensor Bias,
    const NVTETensor SoftmaxOffset, NVTETensor S, NVTETensor O, NVTETensorPack *Aux_CTX_Tensors,
    const NVTETensor cu_seqlens_q, const NVTETensor cu_seqlens_kv,
    const NVTETensor cu_seqlens_q_padded, const NVTETensor cu_seqlens_kv_padded,
    const NVTETensor page_table_k, const NVTETensor page_table_v, const NVTETensor rng_state,
    size_t max_seqlen_q, size_t max_seqlen_kv, bool is_training, bool return_max_logit,
    float attn_scale, float dropout, NVTE_QKV_Layout qkv_layout, NVTE_Bias_Type bias_type,
    NVTE_Mask_Type attn_mask_type, NVTE_Softmax_Type softmax_type, int64_t window_size_left,
    int64_t window_size_right, NVTETensor workspace, cudaStream_t stream);
>>>>>>> 70f53666

/*! \brief Compute the backward of the dot product attention with separate Q, K and V.
 *
 * Support Matrix:
   \verbatim
   | backend | precision |                qkv layout                   |           bias           |                 mask                  | dropout |  sequence length  | head_dim         |
   |   0     | FP16/BF16 |     BS3HD,SB3HD,BSHD_BS2HD,SBHD_SB2HD       |   NO/POST_SCALE_BIAS     | NO/PADDING/CAUSAL/PADDING_CAUSAL_MASK |   Yes   | <= 512, % 64 == 0 |    64            |
   |   1     | FP16/BF16 |          BS3HD,SB3HD,BSH3D,SBH3D            | NO/POST_SCALE_BIAS/ALIBI | NO/PADDING/CAUSAL/PADDING_CAUSAL_MASK |   Yes   |  > 512, % 64 == 0 | <= 128, % 8 == 0 |
   |         |           | BSHD_BS2HD,BSHD_BSH2D,SBHD_SB2HD,SBHD_SBH2D |                          |                                       |         |                   |                  |
   |         |           |       BSHD_BSHD_BSHD,SBHD_SBHD_SBHD         |                          |                                       |         |                   |                  |
   |   2     |   FP8     |                 T3HD                        |          NO_BIAS         |               PADDING_MASK            |   Yes   | <= 512, % 64 == 0 |    64            |
   \endverbatim
 *
 * Notes:
 *
 * Tensors `cu_seqlens_q_padded` and `cu_seqlens_kv_padded`
 * help identify the correct offsets of different sequences in tensors Q, K, V and O.
 * When the QKV format (`nvte_get_qkv_format(qkv_layout)`) is `bshd` or `sbhd`,
 * offset tensors are not used in the attention calculation and can be set to empty `NVTETensor`s.
 * When the QKV format is `thd`, these tensors should follow the following rules.
 * When there is no padding between sequences, the offset tensors should be equal to
 * `cu_seqlens_q` and `cu_seqlens_kv` respectively.
 * When there is padding between sequences, users are responsible to adjust the offsets as needed.
 * For example, a tensor of 4 sequences `[a, PAD, b, b, c, PAD, PAD, d, d]` should have
 * `cu_seqlens = [0, 1, 3, 4, 6]` and `cu_seqlens_padded= [0, 2, 4, 7, 9]`.
 *
 *  \param[in]     Q                         The Q tensor.
 *  \param[in]     K                         The K tensor.
 *  \param[in]     V                         The V tensor.
 *  \param[in]     O                         The O tensor from forward.
 *  \param[in]     dO                        The gradient of the O tensor.
 *  \param[in]     S                         The S tensor.
 *  \param[in,out] dP                        The gradient of the P tensor.
 *  \param[in]     Aux_CTX_Tensors           Auxiliary tensors from context when in training mode,
 *                                           e.g. M, ZInv, rng_state.
 *  \param[out]    dQ                        The gradient of the Q tensor.
 *  \param[out]    dK                        The gradient of the K tensor.
 *  \param[out]    dV                        The gradient of the V tensor.
 *  \param[out]    dBias                     The gradient of the Bias tensor.
 *  \param[out]    dSoftmaxOffset            The gradient of the SoftmaxOffset tensor.
 *  \param[in]     cu_seqlens_q              Cumulative sequence lengths for Q, [batch_size + 1].
 *  \param[in]     cu_seqlens_kv             Cumulative sequence lengths for K and V, [batch_size + 1].
 *  \param[in]     cu_seqlens_q_padded       Cumulative sequence offsets for Q, [batch_size + 1].
 *  \param[in]     cu_seqlens_kv_padded      Cumulative sequence offsets for KV, [batch_size + 1].
 *  \param[in]     max_seqlen_q              Max sequence length used for computing for Q.
 *                                           it may be >= max(seqlen_q_i) for i=0,...batch_size-1.
 *  \param[in]     max_seqlen_kv             Max sequence length used for computing for K and V.
 *                                           it may be >= max(seqlen_kv_i) for i=0,...batch_size-1.
 *  \param[in]     attn_scale                Scaling factor for Q * K.T.
 *  \param[in]     dropout                   Dropout probability.
 *  \param[in]     qkv_layout                QKV tensors' layout.
 *  \param[in]     bias_type                 Bias type.
 *  \param[in]     attn_mask_type            Attention mask type.
 *  \param[in]     softmax_type              Attention softmax type.
 *  \param[in]     window_size_left          Sliding window size (the left half).
 *  \param[in]     window_size_right         Sliding window size (the right half).
 *  \param[in]     deterministic             Whether to execute with deterministic behaviours.
 *  \param[in]     workspace                 Workspace tensor.
 *  \param[in]     stream                    CUDA stream used for this operation.
 */
void nvte_fused_attn_bwd(const NVTETensor Q, const NVTETensor K, const NVTETensor V,
                         const NVTETensor O, const NVTETensor dO, const NVTETensor S, NVTETensor dP,
                         const NVTETensorPack *Aux_CTX_Tensors, NVTETensor dQ, NVTETensor dK,
                         NVTETensor dV, NVTETensor dBias, NVTETensor dSoftmaxOffset,
                         const NVTETensor cu_seqlens_q, const NVTETensor cu_seqlens_kv,
                         const NVTETensor cu_seqlens_q_padded,
                         const NVTETensor cu_seqlens_kv_padded, size_t max_seqlen_q,
                         size_t max_seqlen_kv, float attn_scale, float dropout,
                         NVTE_QKV_Layout qkv_layout, NVTE_Bias_Type bias_type,
                         NVTE_Mask_Type attn_mask_type, NVTE_Softmax_Type softmax_type,
                         int64_t window_size_left, int64_t window_size_right, bool deterministic,
                         NVTETensor workspace, cudaStream_t stream);

/*!  \brief Update the RNG state with the seed and calculated offset.
 *
 * \warning   This API is **experimental** and subject to change.
 *
 *  \param[in]     rng_state_dst             RNG state to store seed and offset.
 *  \param[in]     seed                      Seed for RNG state.
 *  \param[in]     q_max_seqlen              Max sequence length used for computing for Q.
 *                                           it may be >= max(seqlen_q_i) for i=0,...batch_size-1.
 *  \param[in]     kv_max_seqlen             Max sequence length used for computing for K and V.
 *                                           it may be >= max(seqlen_kv_i) for i=0,...batch_size-1.
 *  \param[in]     backend                   Fused attention backend.
 *  \param[in]     stream                    CUDA stream used for this operation.
 */
void nvte_populate_rng_state_async(NVTETensor rng_state_dst, const NVTETensor seed,
                                   size_t q_max_seqlen, size_t kv_max_seqlen,
                                   NVTE_Fused_Attn_Backend backend, cudaStream_t stream);

/*!  \brief Get KV format for a given QKV layout.
 *
 * \warning   This API is **experimental** and subject to change.
 *
 *  \param[in]     cu_seqlens               Cumulative sequence lengths, [batch_size + 1].
 *  \param[in]     workspace                Workspace tensor.
 *  \param[in]     len                      batch_size x sequence_length.
 *  \param[in]     stream                   CUDA stream used for this operation.
 */
uint32_t nvte_get_runtime_num_segments(NVTETensor cu_seqlen, NVTETensor workspace, size_t len,
                                       cudaStream_t stream);

/*!  \brief Set the seed and offset for RNG state.
 *
 * \warning   This API is **experimental** and subject to change.
 *
 *  \param[out]    rng_state_ptr            A size 2 array storing the RNG's seed and offset respectively.
 *  \param[in]     captured                 Whether a CUDA graph is being captured.
 *  \param[in]     seed_ptr                 Seed pointer.
 *  \param[in]     seed_val                 Seed value.
 *  \param[in]     offset_ptr               Offset pointer.
 *  \param[in]     offset_val               Offset value.
 *  \param[in]     offset_intragraph        Intragraph offset in RNG states. For use with CUDA Graphs.
 *  \param[in]     stream                   CUDA stream used for this operation.
 */
void nvte_extract_seed_and_offset(int64_t *rng_state_ptr, int captured, int64_t *seed_ptr,
                                  uint64_t seed_val, int64_t *offset_ptr, uint64_t offset_val,
                                  uint32_t offset_intragraph, cudaStream_t stream);

/*!  \brief Copy keys and values into the KV cache.
 *
 * \warning   This API is **experimental** and subject to change.
 *
 *  \param[in]     new_k               Key tensor.
 *  \param[in]     new_v               Value tensor.
 *  \param[out]    k_cache             Key cache.
 *  \param[out]    v_cache             Value cache.
 *  \param[in]     page_table          Page table for K cache, [batch_size, max_pages_per_seq].
 *  \param[in]     cu_new_lens         Cumulative sequence lengths.
 *  \param[in]     cu_cached_lens      Cached cumulative sequence lengths.
 *  \param[in]     qkv_format          QKV format, e.g. sbhd.
 *  \param[in]     b                   Batch size.
 *  \param[in]     max_ctx_len         Maximum context length.
 *  \param[in]     max_seq_len         Maximum sequence length.
 *  \param[in]     max_pages_per_seq   Maximum number of pages per sequence.
 *  \param[in]     is_non_paged        Whether the cache is paged or not.
 *  \param[in]     stream              CUDA stream used for this operation.
 */
void nvte_copy_to_kv_cache(NVTETensor new_k, NVTETensor new_v, NVTETensor k_cache,
                           NVTETensor v_cache, NVTETensor page_table, NVTETensor cu_new_lens,
                           NVTETensor cu_cached_lens, NVTE_QKV_Format qkv_format, int b,
                           int max_ctx_len, int max_seq_len, int max_pages_per_seq,
                           int is_non_paged, cudaStream_t stream);

/*!  \brief Extract the first half (half_idx=0) or second half (half_idx=1) of a THD tensor.
 *
 * \warning   This API is **experimental** and subject to change.
 *
 *  \param[in]     tensor              Input tensor.
 *  \param[in]     cu_seqlens          Cumulative sequence lengths, [batch_size + 1].
 *  \param[out]    half                Output tensor.
 *  \param[in]     half_idx            Whether to read first or second half of input tensor.
 *  \param[in]     stream              CUDA stream used for this operation.
 */
void nvte_cp_thd_read_half_tensor(const NVTETensor &tensor, const NVTETensor &cu_seqlens,
                                  NVTETensor half, int half_idx, cudaStream_t stream);

/*!  \brief Correct the second half of the softmax LSE (LogSumExp) for context parallelism.
 *
 * \warning   This API is **experimental** and subject to change.
 *
 *  \param[out]    lse                 Output tensor.
 *  \param[in]     lse_per_step        Input tensor.
 *  \param[in]     cu_seqlens          Cumulative sequence lengths, [batch_size + 1].
 *  \param[in]     lse_packed          Whether or not lse_per_step is packed.
 *  \param[in]     stream              CUDA stream used for this operation.
 */
void nvte_cp_thd_second_half_lse_correction(NVTETensor lse, const NVTETensor &lse_per_step,
                                            const NVTETensor &cu_seqlens, int lse_packed,
                                            cudaStream_t stream);

/*!  \brief Read the second half of the softmax LSE (LogSumExp) for context parallelism.
 *
 * \warning   This API is **experimental** and subject to change.
 *
 *  \param[in]     lse                      Input tensor.
 *  \param[in]     cu_seqlens               Cumulative sequence lengths, [batch_size + 1].
 *  \param[out]    half_lse                 Output tensor.
 *  \param[in]     lse_packed               Whether or the softmax LSE is in packed format.
 *  \param[in]     second_half_lse_seqlen   Sequence length.
 *  \param[in]     stream                   CUDA stream used for this operation.
 */
void nvte_cp_thd_read_second_half_lse(const NVTETensor &lse, const NVTETensor &cu_seqlens,
                                      NVTETensor half_lse, int lse_packed,
                                      int second_half_lse_seqlen, cudaStream_t stream);

/*!  \brief Correct the THD format output of context parallelism in forward pass.
 *
 * \warning   This API is **experimental** and subject to change.
 *
 *  \param[out]    out                   Output tensor.
 *  \param[in]     out_per_step          THD format output of context parallelism in forward pass.
 *  \param[in]     lse                   Softmax LSE.
 *  \param[in]     lse_per_step          Softmax LSE per step.
 *  \param[in]     cu_seqlens            Cumulative sequence lengths, [batch_size + 1].
 *  \param[in]     only_second_half      Whether or not to correct only second half.
 *  \param[in]     lse_packed            Whether or the softmax LSE is in packed format.
 *  \param[in]     stream                CUDA stream used for this operation.
 */
void nvte_cp_thd_out_correction(NVTETensor out, const NVTETensor &out_per_step,
                                const NVTETensor &lse, const NVTETensor &lse_per_step,
                                const NVTETensor &cu_seqlens, int only_second_half, int lse_packed,
                                cudaStream_t stream);

/*!  \brief Correct the THD format output of context parallelism in forward pass.
 *
 * \warning   This API is **experimental** and subject to change.
 *
 *  \param[out]    grad                Output tensor.
 *  \param[in]     grad_per_step       THD format gradient of context parallelism.
 *  \param[in]     cu_seqlens          Cumulative sequence lengths, [batch_size + 1].
 *  \param[in]     first_half          One of ("add", "copy", "none") correction op for first half.
 *  \param[in]     second_half         One of ("add", "copy", "none") correction op for second half.
                                       Must be different from first_half.
 *  \param[in]     stream              CUDA stream used for this operation.
 */
void nvte_cp_thd_grad_correction(NVTETensor grad, const NVTETensor &grad_per_step,
                                 const NVTETensor &cu_seqlens, const char *first_half,
                                 const char *second_half, cudaStream_t stream);

/*!  \brief Generate partitioned indices for inputs in THD format.
 *
 * \warning   This API is **experimental** and subject to change.
 *
 *  \param[in]     cu_seqlens          Cumulative sequence lengths, [batch_size + 1].
 *  \param[out]    output              Output tensor.
 *  \param[in]     total_tokens        Total number of tokens.
 *  \param[in]     world_size          Total number of devices for context parallelism.
 *  \param[in]     rank                Device ID for current device.
 *  \param[in]     stream              CUDA stream used for this operation.
 */
void nvte_cp_thd_get_partitioned_indices(const NVTETensor &cu_seqlens, NVTETensor output,
                                         int total_tokens, int world_size, int rank,
                                         cudaStream_t stream);

/*!  \brief Convert tensor from THD to BSHD format.
 *
 * \warning   This API is **experimental** and subject to change.
 *
 *  \param[in]     tensor           Input tensor.
 *  \param[in]     cu_seqlens       Cumulative sequence lengths, [batch_size + 1].
 *  \param[out]    new_tensor       Output tensor.
 *  \param[in]     b                Batch size.
 *  \param[in]     max_seq_len      Maximum sequence length.
 *  \param[in]     stream           CUDA stream used for this operation.
 */
void nvte_convert_thd_to_bshd(NVTETensor tensor, NVTETensor cu_seqlens, NVTETensor new_tensor,
                              int b, int max_seq_len, cudaStream_t stream);

/*!  \brief Convert tensor from BSHD to THD format.
 *
 * \warning   This API is **experimental** and subject to change.
 *
 *  \param[in]     tensor           Input tensor.
 *  \param[in]     cu_seqlens       Cumulative sequence lengths, [batch_size + 1].
 *  \param[out]    new_tensor       Output tensor.
 *  \param[in]     b                Batch size.
 *  \param[in]     max_seq_len      Maximum sequence length.
 *  \param[in]     stream           CUDA stream used for this operation.
 */
void nvte_convert_bshd_to_thd(NVTETensor tensor, NVTETensor cu_seqlens, NVTETensor new_tensor,
                              int t, cudaStream_t stream);

/*!  \brief Prepare QKV tensor for Flash Attention forward kernel.
 *
 * \warning   This API is **experimental** and subject to change.
 *
 *  \param[in]     qkvi             Input tensor.
 *  \param[out]    qkv              Output tensor.
 *  \param[in]     stream           CUDA stream used for this operation.
 */
void nvte_prepare_flash_attn_fwd(NVTETensor qkvi, NVTETensor qkv, cudaStream_t stream);

/*!  \brief Prepare QKV tensor for Flash Attention backward kernel.
 *
 * \warning   This API is **experimental** and subject to change.
 *
 *  \param[in]     q                Input query tensor.
 *  \param[in]     k                Input key tensor.
 *  \param[in]     v                Input value tensor.
 *  \param[out]    qkv              Output tensor.
 *  \param[in]     stream           CUDA stream used for this operation.
 */
void nvte_prepare_flash_attn_bwd(NVTETensor q, NVTETensor k, NVTETensor v, NVTETensor qkv,
                                 cudaStream_t stream);

#ifdef __cplusplus
}  // extern "C"
#endif

#endif<|MERGE_RESOLUTION|>--- conflicted
+++ resolved
@@ -190,24 +190,6 @@
 
 /*! \brief Get fused attention backend based on input parameters.
  *
-<<<<<<< HEAD
- *  \param[in]     is_training       Whether the model is in training mode.
- *  \param[in]     q_dtype           The data type of Tensor Q.
- *  \param[in]     kv_dtype          The data type of Tensors K, V.
- *  \param[in]     qkv_layout        The layout of Tensors Q, K, V.
- *  \param[in]     bias_type         The attention bias type.
- *  \param[in]     attn_mask_type    The attention mask type.
- *  \param[in]     softmax_type      The attention softmax type.
- *  \param[in]     dropout           The dropout probability.
- *  \param[in]     num_attn_heads    The number of heads in Q.
- *  \param[in]     num_gqa_groups    The number of heads in K, V.
- *  \param[in]     max_seqlen_q      The sequence length of Q.
- *  \param[in]     max_seqlen_kv     The sequence length of K, V.
- *  \param[in]     head_dim_qk       The head dimension of Q, K.
- *  \param[in]     head_dim_v        The head dimension of V.
- *  \param[in]     window_size_left  Sliding window size (the left half).
- *  \param[in]     window_size_right Sliding window size (the right half).
-=======
  *  \param[in]     is_training         Whether the model is in training mode.
  *  \param[in]     q_dtype             The data type of Tensor Q.
  *  \param[in]     kv_dtype            The data type of Tensors K, V.
@@ -225,18 +207,13 @@
  *  \param[in]     window_size_left    Sliding window size (the left half).
  *  \param[in]     window_size_right   Sliding window size (the right half).
  *  \param[in]     return_max_logit    Whether to produce Max and Sum_Exp, or Stats.
->>>>>>> 70f53666
  */
 NVTE_Fused_Attn_Backend nvte_get_fused_attn_backend(
     bool is_training, NVTEDType q_dtype, NVTEDType kv_dtype, NVTE_QKV_Layout qkv_layout,
     NVTE_Bias_Type bias_type, NVTE_Mask_Type attn_mask_type, NVTE_Softmax_Type softmax_type,
     float dropout, size_t num_attn_heads, size_t num_gqa_groups, size_t max_seqlen_q,
     size_t max_seqlen_kv, size_t head_dim_qk, size_t head_dim_v, int64_t window_size_left,
-<<<<<<< HEAD
-    int64_t window_size_right);
-=======
     int64_t window_size_right, bool return_max_logit);
->>>>>>> 70f53666
 
 /*! \brief Compute dot product attention with packed QKV input.
  *
@@ -291,15 +268,6 @@
  *  \param[in]     workspace                Workspace tensor.
  *  \param[in]     stream                   CUDA stream used for this operation.
  */
-<<<<<<< HEAD
-void nvte_fused_attn_fwd_qkvpacked(
-    const NVTETensor QKV, const NVTETensor Bias, const NVTETensor SoftmaxOffset, NVTETensor S,
-    NVTETensor O, NVTETensorPack *Aux_CTX_Tensors, const NVTETensor cu_seqlens,
-    const NVTETensor cu_seqlens_padded, const NVTETensor rng_state, size_t max_seqlen,
-    bool is_training, float attn_scale, float dropout, NVTE_QKV_Layout qkv_layout,
-    NVTE_Bias_Type bias_type, NVTE_Mask_Type attn_mask_type, NVTE_Softmax_Type softmax_type,
-    int64_t window_size_left, int64_t window_size_right, NVTETensor workspace, cudaStream_t stream);
-=======
 void nvte_fused_attn_fwd_qkvpacked(const NVTETensor QKV, const NVTETensor Bias,
                                    const NVTETensor SoftmaxOffset, NVTETensor S, NVTETensor O,
                                    NVTETensorPack *Aux_CTX_Tensors, const NVTETensor cu_seqlens,
@@ -310,7 +278,6 @@
                                    NVTE_Softmax_Type softmax_type, int64_t window_size_left,
                                    int64_t window_size_right, NVTETensor workspace,
                                    cudaStream_t stream);
->>>>>>> 70f53666
 
 /*! \brief Compute the backward of the dot product attention with packed QKV input.
  *
@@ -438,11 +405,7 @@
     const NVTETensor cu_seqlens_kv, const NVTETensor cu_seqlens_q_padded,
     const NVTETensor cu_seqlens_kv_padded, const NVTETensor page_table_k,
     const NVTETensor page_table_v, const NVTETensor rng_state, size_t max_seqlen_q,
-<<<<<<< HEAD
-    size_t max_seqlen_kv, bool is_training, float attn_scale, float dropout,
-=======
     size_t max_seqlen_kv, bool is_training, bool return_max_logit, float attn_scale, float dropout,
->>>>>>> 70f53666
     NVTE_QKV_Layout qkv_layout, NVTE_Bias_Type bias_type, NVTE_Mask_Type attn_mask_type,
     NVTE_Softmax_Type softmax_type, int64_t window_size_left, int64_t window_size_right,
     NVTETensor workspace, cudaStream_t stream);
@@ -575,20 +538,6 @@
  *  \param[in]     workspace                 Workspace tensor.
  *  \param[in]     stream                    CUDA stream used for this operation.
  */
-<<<<<<< HEAD
-void nvte_fused_attn_fwd(const NVTETensor Q, const NVTETensor K, const NVTETensor V,
-                         const NVTETensor Bias, const NVTETensor SoftmaxOffset, NVTETensor S,
-                         NVTETensor O, NVTETensorPack *Aux_CTX_Tensors,
-                         const NVTETensor cu_seqlens_q, const NVTETensor cu_seqlens_kv,
-                         const NVTETensor cu_seqlens_q_padded,
-                         const NVTETensor cu_seqlens_kv_padded, const NVTETensor page_table_k,
-                         const NVTETensor page_table_v, const NVTETensor rng_state,
-                         size_t max_seqlen_q, size_t max_seqlen_kv, bool is_training,
-                         float attn_scale, float dropout, NVTE_QKV_Layout qkv_layout,
-                         NVTE_Bias_Type bias_type, NVTE_Mask_Type attn_mask_type,
-                         NVTE_Softmax_Type softmax_type, int64_t window_size_left,
-                         int64_t window_size_right, NVTETensor workspace, cudaStream_t stream);
-=======
 void nvte_fused_attn_fwd(
     const NVTETensor Q, const NVTETensor K, const NVTETensor V, const NVTETensor Bias,
     const NVTETensor SoftmaxOffset, NVTETensor S, NVTETensor O, NVTETensorPack *Aux_CTX_Tensors,
@@ -599,7 +548,6 @@
     float attn_scale, float dropout, NVTE_QKV_Layout qkv_layout, NVTE_Bias_Type bias_type,
     NVTE_Mask_Type attn_mask_type, NVTE_Softmax_Type softmax_type, int64_t window_size_left,
     int64_t window_size_right, NVTETensor workspace, cudaStream_t stream);
->>>>>>> 70f53666
 
 /*! \brief Compute the backward of the dot product attention with separate Q, K and V.
  *
