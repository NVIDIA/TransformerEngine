--- conflicted
+++ resolved
@@ -2,11 +2,7 @@
 #
 # See LICENSE for license information.
 
-<<<<<<< HEAD
-# Configure C++ library
-=======
 # Configure Transformer Engine library
->>>>>>> c3407300
 set(transformer_engine_SOURCES)
 list(APPEND transformer_engine_SOURCES
      transformer_engine.cpp
@@ -24,22 +20,14 @@
      rmsnorm/rmsnorm_bwd_semi_cuda_kernel.cu
      rmsnorm/rmsnorm_fwd_cuda_kernel.cu
      util/cast.cu
-<<<<<<< HEAD
      util/cuda_driver.cpp
      util/cuda_runtime.cpp
      util/rtc.cpp
      util/system.cpp
      fused_softmax/scaled_masked_softmax.cu
      fused_softmax/scaled_upper_triang_masked_softmax.cu)
-if(NVTE_MPI_FOUND)
-    list(APPEND transformer_engine_SOURCES
-         comm_gemm_overlap/userbuffers.cu
-         comm_gemm_overlap/userbuffers-host.cpp)
-endif()
-=======
      fused_softmax/scaled_masked_softmax.cu
      fused_softmax/scaled_upper_triang_masked_softmax.cu)
->>>>>>> c3407300
 add_library(transformer_engine SHARED ${transformer_engine_SOURCES})
 target_include_directories(transformer_engine PUBLIC
                            "${CMAKE_CURRENT_SOURCE_DIR}/include")
@@ -47,14 +35,10 @@
 # Configure dependencies
 target_link_libraries(transformer_engine PUBLIC
                       CUDA::cublas
-<<<<<<< HEAD
                       CUDA::cuda_driver
                       CUDA::cudart
                       CUDA::nvrtc
                       CUDA::nvToolsExt)
-if(NVTE_MPI_FOUND)
-    target_link_libraries(transformer_engine PUBLIC gdrapi)
-endif()
 target_include_directories(transformer_engine PRIVATE
                            ${CMAKE_CUDA_TOOLKIT_INCLUDE_DIRECTORIES})
 
@@ -73,27 +57,10 @@
 target_include_directories(transformer_engine PRIVATE
                            "${CMAKE_CURRENT_BINARY_DIR}/string_headers")
 
-=======
-                      CUDA::cudart
-                      CUDA::nvToolsExt)
-target_include_directories(transformer_engine PRIVATE
-                           ${CMAKE_CUDA_TOOLKIT_INCLUDE_DIRECTORIES})
-
->>>>>>> c3407300
 # Compiler options
 set_source_files_properties(fused_softmax/scaled_masked_softmax.cu
                             fused_softmax/scaled_upper_triang_masked_softmax.cu
                             PROPERTIES
                             COMPILE_OPTIONS "--use_fast_math")
-<<<<<<< HEAD
-if(NVTE_MPI_FOUND)
-    set_source_files_properties(comm_gemm_overlap/userbuffers.cu
-                                comm_gemm_overlap/userbuffers-host.cpp
-                                PROPERTIES
-                                INCLUDE_DIRECTORIES ${NVTE_MPI_INCLUDE}
-                                COMPILE_OPTIONS "$<$<COMPILE_LANGUAGE:CUDA>:-maxrregcount=64>")
-endif()
-=======
->>>>>>> c3407300
 set(CMAKE_CUDA_FLAGS "${CMAKE_CUDA_FLAGS} --expt-relaxed-constexpr")
 set(CMAKE_CUDA_FLAGS "${CMAKE_CUDA_FLAGS} -O3")