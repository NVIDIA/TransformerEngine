# Copyright (c) 2022-2025, NVIDIA CORPORATION & AFFILIATES. All rights reserved.
#
# See LICENSE for license information.

cmake_minimum_required(VERSION 3.21)

# Language options
set(CMAKE_CXX_STANDARD 17)
set(CMAKE_CUDA_STANDARD 17)
set(CMAKE_CUDA_STANDARD_REQUIRED ON)
if (CMAKE_BUILD_TYPE STREQUAL "Debug")
  set(CMAKE_CUDA_FLAGS_DEBUG "${CMAKE_CUDA_FLAGS_DEBUG} -g -G")
endif()

# Hide non-necessary symbols in shared object.
set(CMAKE_CXX_FLAGS "${CMAKE_CXX_FLAGS} -Wl,--version-script=${CMAKE_CURRENT_SOURCE_DIR}/libtransformer_engine.version")
set(CMAKE_CUDA_FLAGS "${CMAKE_CUDA_FLAGS} -Wl,--version-script=${CMAKE_CURRENT_SOURCE_DIR}/libtransformer_engine.version")

# Transformer Engine library
project(transformer_engine LANGUAGES CUDA CXX)

# CUDA Toolkit
find_package(CUDAToolkit REQUIRED)
if (CUDAToolkit_VERSION VERSION_LESS 12.1)
  message(FATAL_ERROR "CUDA 12.1+ is required, but found CUDA ${CUDAToolkit_VERSION}")
endif()

# Process GPU architectures
if(NOT DEFINED CMAKE_CUDA_ARCHITECTURES)
  if (CUDAToolkit_VERSION VERSION_GREATER_EQUAL 13.0)
    set(CMAKE_CUDA_ARCHITECTURES 75 80 89 90 100 120)
  elseif (CUDAToolkit_VERSION VERSION_GREATER_EQUAL 12.8)
    set(CMAKE_CUDA_ARCHITECTURES 70 80 89 90 100 120)
  else ()
    set(CMAKE_CUDA_ARCHITECTURES 70 80 89 90)
  endif()
endif()

# Process CMAKE_CUDA_ARCHITECTURES to separate generic and specific architectures
set(NVTE_GENERIC_ARCHS)
set(NVTE_SPECIFIC_ARCHS)

# Check for architecture 100
list(FIND CMAKE_CUDA_ARCHITECTURES "100" arch_100_index)
if(NOT arch_100_index EQUAL -1)
  list(REMOVE_ITEM CMAKE_CUDA_ARCHITECTURES "100")
  list(APPEND NVTE_GENERIC_ARCHS "100")
  list(APPEND NVTE_SPECIFIC_ARCHS "100a")
  if(CUDAToolkit_VERSION VERSION_GREATER_EQUAL 12.9)
    list(APPEND NVTE_SPECIFIC_ARCHS "103a")
  endif()
endif()

# Check for architecture 101 (if we see this we are in toolkit <= 12.9)
list(FIND CMAKE_CUDA_ARCHITECTURES "101" arch_101_index)
if(NOT arch_101_index EQUAL -1)
  list(REMOVE_ITEM CMAKE_CUDA_ARCHITECTURES "101")
  list(APPEND NVTE_GENERIC_ARCHS "101")
  list(APPEND NVTE_SPECIFIC_ARCHS "101a")
endif()

# Check for architecture 110 (if we see this we are in toolkit >= 13.0)
list(FIND CMAKE_CUDA_ARCHITECTURES "110" arch_110_index)
if(NOT arch_110_index EQUAL -1)
  list(REMOVE_ITEM CMAKE_CUDA_ARCHITECTURES "110")
  list(APPEND NVTE_GENERIC_ARCHS "110")
  list(APPEND NVTE_SPECIFIC_ARCHS "110f")
endif()

# Check for architecture 120
list(FIND CMAKE_CUDA_ARCHITECTURES "120" arch_120_index)
if(NOT arch_120_index EQUAL -1)
  list(REMOVE_ITEM CMAKE_CUDA_ARCHITECTURES "120")
  list(APPEND NVTE_GENERIC_ARCHS "120")
  if(CUDAToolkit_VERSION VERSION_GREATER_EQUAL 12.9)
    list(APPEND NVTE_SPECIFIC_ARCHS "120f")
  else()
    list(APPEND NVTE_SPECIFIC_ARCHS "120a")
  endif()
endif()

# cuDNN frontend API
set(CUDNN_FRONTEND_INCLUDE_DIR
    "${CMAKE_CURRENT_SOURCE_DIR}/../../3rdparty/cudnn-frontend/include")
if(NOT EXISTS "${CUDNN_FRONTEND_INCLUDE_DIR}")
    message(FATAL_ERROR
            "Could not find cuDNN frontend API at ${CUDNN_FRONTEND_INCLUDE_DIR}. "
            "Try running 'git submodule update --init --recursive' "
            "within the Transformer Engine source.")
endif()
include(${CMAKE_CURRENT_SOURCE_DIR}/../../3rdparty/cudnn-frontend/cmake/cuDNN.cmake)

set(CUTLASS_INCLUDE_DIR
  "${CMAKE_CURRENT_SOURCE_DIR}/../../3rdparty/cutlass/include")
set(CUTLASS_TOOLS_INCLUDE_DIR
  "${CMAKE_CURRENT_SOURCE_DIR}/../../3rdparty/cutlass/tools/util/include")

# Python
find_package(Python COMPONENTS Interpreter Development.Module REQUIRED)

# NVIDIA MathDX include directory (from Python package install location)
if(NOT DEFINED MATHDX_INCLUDE_DIR)
  execute_process(
    COMMAND ${Python_EXECUTABLE} -m pip show nvidia-mathdx
    OUTPUT_VARIABLE _PIP_SHOW_MATHDX
    ERROR_VARIABLE _PIP_SHOW_MATHDX_ERR
    RESULT_VARIABLE _PIP_SHOW_MATHDX_RES
    OUTPUT_STRIP_TRAILING_WHITESPACE)
  if(NOT _PIP_SHOW_MATHDX_RES EQUAL 0)
    message(FATAL_ERROR "Failed to query 'nvidia-mathdx' with pip (using ${Python_EXECUTABLE}): ${_PIP_SHOW_MATHDX_ERR}")
  endif()
  string(REGEX MATCH "Location: ([^\n\r]+)" _MATHDX_LOC_MATCH "${_PIP_SHOW_MATHDX}")
  if(NOT _MATHDX_LOC_MATCH)
    message(FATAL_ERROR "Could not parse installation location for 'nvidia-mathdx'. Output was:\n${_PIP_SHOW_MATHDX}")
  endif()
  set(MATHDX_LOCATION "${CMAKE_MATCH_1}")
  set(MATHDX_INCLUDE_DIR "${MATHDX_LOCATION}/nvidia/mathdx/include")
endif()
if(NOT EXISTS "${MATHDX_INCLUDE_DIR}")
  message(FATAL_ERROR "MATHDX include directory not found at ${MATHDX_INCLUDE_DIR}. Set MATHDX_INCLUDE_DIR or ensure 'nvidia-mathdx' is installed for ${Python_EXECUTABLE}.")
endif()

# Configure Transformer Engine library
include_directories(${PROJECT_SOURCE_DIR}/..)
set(transformer_engine_SOURCES)
set(transformer_engine_cpp_sources)
set(transformer_engine_cuda_sources)
set(transformer_engine_cuda_arch_specific_sources)

list(APPEND transformer_engine_cpp_sources
     cudnn_utils.cpp
     transformer_engine.cpp
     fused_attn/fused_attn.cpp
     gemm/config.cpp
     normalization/common.cpp
     normalization/layernorm/ln_api.cpp
     normalization/rmsnorm/rmsnorm_api.cpp
     util/cuda_driver.cpp
     util/cuda_nvml.cpp
     util/cuda_runtime.cpp
     util/multi_stream.cpp
     util/rtc.cpp
     comm_gemm_overlap/userbuffers/ipcsocket.cc
     comm_gemm_overlap/userbuffers/userbuffers-host.cpp
     comm_gemm_overlap/comm_gemm_overlap.cpp)

list(APPEND transformer_engine_cuda_sources
     common.cu
     multi_tensor/adam.cu
     multi_tensor/compute_scale.cu
     multi_tensor/l2norm.cu
     multi_tensor/scale.cu
     multi_tensor/sgd.cu
     transpose/cast_transpose.cu
     transpose/transpose.cu
     transpose/cast_transpose_fusion.cu
     transpose/transpose_fusion.cu
     transpose/multi_cast_transpose.cu
     transpose/quantize_transpose_vector_blockwise.cu
     transpose/swap_first_dims.cu
<<<<<<< HEAD
     transpose/quantize_transpose_vector_blockwise_fp4.cu
     activation/gelu.cu
=======
>>>>>>> 70f53666
     dropout/dropout.cu
     fused_attn/flash_attn.cu
     fused_attn/context_parallel.cu
     fused_attn/kv_cache.cu
     fused_attn/fused_attn_f16_max512_seqlen.cu
     fused_attn/fused_attn_f16_arbitrary_seqlen.cu
     fused_attn/fused_attn_fp8.cu
     fused_attn/utils.cu
     gemm/config.cpp
     gemm/cublaslt_gemm.cu
     normalization/layernorm/ln_bwd_semi_cuda_kernel.cu
     normalization/layernorm/ln_fwd_cuda_kernel.cu
     normalization/rmsnorm/rmsnorm_bwd_semi_cuda_kernel.cu
     normalization/rmsnorm/rmsnorm_fwd_cuda_kernel.cu
     permutation/permutation.cu
     util/padding.cu
     swizzle/swizzle.cu
     swizzle/swizzle_block_scaling.cu
     fused_softmax/scaled_masked_softmax.cu
     fused_softmax/scaled_upper_triang_masked_softmax.cu
     fused_softmax/scaled_aligned_causal_masked_softmax.cu
     fused_rope/fused_rope.cu
     fused_router/fused_moe_aux_loss.cu
     fused_router/fused_score_for_moe_aux_loss.cu
     fused_router/fused_topk_with_score_function.cu
     recipe/current_scaling.cu
     recipe/delayed_scaling.cu
     recipe/fp8_block_scaling.cu
     recipe/nvfp4.cu
<<<<<<< HEAD
     hadamard_transform/hadamard_transform.cu
     hadamard_transform/hadamard_transform_cast_fusion.cu
     comm_gemm_overlap/userbuffers/ipcsocket.cc
     comm_gemm_overlap/userbuffers/userbuffers-host.cpp
     comm_gemm_overlap/userbuffers/userbuffers.cu
     comm_gemm_overlap/comm_gemm_overlap.cpp)
=======
     comm_gemm_overlap/userbuffers/userbuffers.cu)

list(APPEND transformer_engine_cuda_arch_specific_sources
     gemm/cutlass_grouped_gemm.cu
     util/cast.cu
     activation/gelu.cu
     activation/relu.cu
     activation/swiglu.cu
     transpose/quantize_transpose_square_blockwise.cu
     transpose/quantize_transpose_vector_blockwise_fp4.cu
     hadamard_transform/hadamard_transform.cu
     hadamard_transform/hadamard_transform_cast_fusion.cu)

# Compiling the files with the worst compilation time first to hopefully overlap
# better with the faster-compiling cpp files
list(APPEND transformer_engine_SOURCES ${transformer_engine_cuda_arch_specific_sources}
                                       ${transformer_engine_cuda_sources}
                                       ${transformer_engine_cpp_sources})

# Set compile options for CUDA sources with generic architectures
foreach(cuda_source IN LISTS transformer_engine_cuda_sources)
  set(arch_compile_options)
  foreach(arch IN LISTS NVTE_GENERIC_ARCHS)
    list(APPEND arch_compile_options "--generate-code=arch=compute_${arch},code=sm_${arch}")
  endforeach()

  if(arch_compile_options)
    set_property(
      SOURCE ${cuda_source}
      APPEND
      PROPERTY
      COMPILE_OPTIONS ${arch_compile_options}
    )
  endif()
endforeach()

# Set compile options for CUDA sources with specific architectures
foreach(cuda_source IN LISTS transformer_engine_cuda_arch_specific_sources)
  set(arch_compile_options)
  foreach(arch IN LISTS NVTE_SPECIFIC_ARCHS)
    list(APPEND arch_compile_options "--generate-code=arch=compute_${arch},code=sm_${arch}")
  endforeach()

  if(arch_compile_options)
    set_property(
      SOURCE ${cuda_source}
      APPEND
      PROPERTY
      COMPILE_OPTIONS ${arch_compile_options}
    )
  endif()
endforeach()
>>>>>>> 70f53666

if (NVTE_WITH_CUBLASMP)
list(APPEND transformer_engine_SOURCES
     comm_gemm/comm_gemm.cpp)
endif()

add_library(transformer_engine SHARED ${transformer_engine_SOURCES})
target_include_directories(transformer_engine PUBLIC
                           "${CMAKE_CURRENT_SOURCE_DIR}/include")

# CUTLASS kernels require SM90a and cause hang in debug build
set_property(
  SOURCE gemm/cutlass_grouped_gemm.cu
  APPEND
  PROPERTY
  COMPILE_OPTIONS "--generate-code=arch=compute_90a,code=sm_90a;-g0")

# Configure dependencies
target_link_libraries(transformer_engine PUBLIC
                      CUDA::cublas
                      CUDA::cudart
                      CUDNN::cudnn_all)

target_include_directories(transformer_engine PRIVATE
                           ${CMAKE_CUDA_TOOLKIT_INCLUDE_DIRECTORIES})
target_include_directories(transformer_engine PRIVATE ${MATHDX_INCLUDE_DIR})
target_include_directories(transformer_engine SYSTEM PRIVATE
                           ${CMAKE_CUDA_TOOLKIT_INCLUDE_DIRECTORIES}/cccl)
target_include_directories(transformer_engine PRIVATE "${CUDNN_FRONTEND_INCLUDE_DIR}")
target_include_directories(transformer_engine PRIVATE
                          ${CUTLASS_INCLUDE_DIR}
                          ${CUTLASS_TOOLS_INCLUDE_DIR})

# Compiling Userbuffers with native MPI bootstrapping requires linking against MPI
option(NVTE_UB_WITH_MPI "Bootstrap Userbuffers with MPI" OFF)
if (NVTE_UB_WITH_MPI)
    find_package(MPI REQUIRED)
    target_link_libraries(transformer_engine PUBLIC MPI::MPI_CXX)
    target_include_directories(transformer_engine PRIVATE ${MPI_CXX_INCLUDES})
    target_compile_definitions(transformer_engine PUBLIC NVTE_UB_WITH_MPI)
endif()

option(NVTE_ENABLE_NVSHMEM "Compile with NVSHMEM library" OFF)
if (NVTE_ENABLE_NVSHMEM)
    add_subdirectory(nvshmem_api)
    target_link_libraries(transformer_engine PUBLIC nvshmemapi)
    target_include_directories(transformer_engine PUBLIC ${NVSHMEMAPI_INCLUDE_DIR})
endif()

option(NVTE_WITH_CUBLASMP "Use cuBLASMp for tensor parallel GEMMs" OFF)
if (NVTE_WITH_CUBLASMP)
    target_compile_definitions(transformer_engine PRIVATE NVTE_WITH_CUBLASMP)
    target_include_directories(transformer_engine PRIVATE ${CUBLASMP_DIR}/include ${NVSHMEM_DIR}/include)
    find_library(CUBLASMP_LIB
                 NAMES cublasmp libcublasmp
                 PATHS ${CUBLASMP_DIR}
                 PATH_SUFFIXES lib
                 REQUIRED)
    find_library(NVSHMEM_HOST_LIB
                 NAMES nvshmem_host libnvshmem_host.so.3
                 PATHS ${NVSHMEM_DIR}
                 PATH_SUFFIXES lib
                 REQUIRED)
  target_link_libraries(transformer_engine PUBLIC ${CUBLASMP_LIB} ${NVSHMEM_HOST_LIB})
  message(STATUS "Using cuBLASMp at: ${CUBLASMP_DIR}")
  message(STATUS "Using nvshmem at: ${NVSHMEM_DIR}")
endif()

# Hack to enable dynamic loading in cuDNN frontend
target_compile_definitions(transformer_engine PUBLIC NV_CUDNN_FRONTEND_USE_DYNAMIC_LOADING)

# Helper functions to make header files with C++ strings
function(make_string_header STRING STRING_NAME)
    configure_file(util/string_header.h.in
                   "string_headers/${STRING_NAME}.h"
                   @ONLY)
endfunction()
function(make_string_header_from_file file_ STRING_NAME)
    file(READ "${file_}" STRING)
    configure_file(util/string_header.h.in
                   "string_headers/${STRING_NAME}.h"
                   @ONLY)
endfunction()

# Header files with C++ strings
list(GET CMAKE_CUDA_TOOLKIT_INCLUDE_DIRECTORIES 0 cuda_include_path)
make_string_header("${cuda_include_path}"
                   string_path_cuda_include)
make_string_header_from_file(transpose/rtc/cast_transpose_fusion.cu
                             string_code_transpose_rtc_cast_transpose_fusion_cu)
make_string_header_from_file(transpose/rtc/cast_transpose.cu
                             string_code_transpose_rtc_cast_transpose_cu)
make_string_header_from_file(transpose/rtc/transpose.cu
                             string_code_transpose_rtc_transpose_cu)
make_string_header_from_file(transpose/rtc/swap_first_dims.cu
                             string_code_transpose_rtc_swap_first_dims_cu)
make_string_header_from_file(utils.cuh
                             string_code_utils_cuh)
make_string_header_from_file(util/math.h
                             string_code_util_math_h)
target_include_directories(transformer_engine PRIVATE
                           "${CMAKE_CURRENT_BINARY_DIR}/string_headers")

# Compiler options
set(nvte_sources_with_fast_math)
list(APPEND nvte_sources_with_fast_math fused_softmax/scaled_masked_softmax.cu
                                        fused_softmax/scaled_upper_triang_masked_softmax.cu
                                        fused_softmax/scaled_aligned_causal_masked_softmax.cu
                                        multi_tensor/adam.cu
                                        multi_tensor/compute_scale.cu
                                        multi_tensor/l2norm.cu
                                        multi_tensor/scale.cu
                                        multi_tensor/sgd.cu
                                        fused_attn/flash_attn.cu
                                        fused_attn/context_parallel.cu
                                        fused_attn/kv_cache.cu)

option(NVTE_BUILD_ACTIVATION_WITH_FAST_MATH "Compile activation kernels with --use_fast_math option" OFF)
if (NVTE_BUILD_ACTIVATION_WITH_FAST_MATH)
  list(APPEND nvte_sources_with_fast_math activation/gelu.cu
                                          activation/relu.cu
                                          activation/swiglu.cu
                                          util/cast.cu)
endif()

foreach(cuda_source IN LISTS nvte_sources_with_fast_math)
  set_property(
    SOURCE ${cuda_source}
    APPEND
    PROPERTY
    COMPILE_OPTIONS "--use_fast_math")
endforeach()

set(CMAKE_CUDA_FLAGS "${CMAKE_CUDA_FLAGS} --expt-relaxed-constexpr")
set(CMAKE_CUDA_FLAGS "${CMAKE_CUDA_FLAGS} -O3")

# Number of parallel build jobs
if(ENV{MAX_JOBS})
  set(BUILD_JOBS_STR "$ENV{MAX_JOBS}")
elseif(ENV{NVTE_BUILD_MAX_JOBS})
  set(BUILD_JOBS_STR "$ENV{NVTE_BUILD_MAX_JOBS}")
else()
  set(BUILD_JOBS_STR "max")
endif()
message(STATUS "Parallel build jobs: ${BUILD_JOBS_STR}")

# Number of threads per parallel build job
set(BUILD_THREADS_PER_JOB $ENV{NVTE_BUILD_THREADS_PER_JOB})
if (NOT BUILD_THREADS_PER_JOB)
  set(BUILD_THREADS_PER_JOB 1)
endif()
set(CMAKE_CUDA_FLAGS "${CMAKE_CUDA_FLAGS} --threads ${BUILD_THREADS_PER_JOB}")
message(STATUS "Threads per parallel build job: ${BUILD_THREADS_PER_JOB}")

# Install library
install(TARGETS transformer_engine DESTINATION .)<|MERGE_RESOLUTION|>--- conflicted
+++ resolved
@@ -158,11 +158,6 @@
      transpose/multi_cast_transpose.cu
      transpose/quantize_transpose_vector_blockwise.cu
      transpose/swap_first_dims.cu
-<<<<<<< HEAD
-     transpose/quantize_transpose_vector_blockwise_fp4.cu
-     activation/gelu.cu
-=======
->>>>>>> 70f53666
      dropout/dropout.cu
      fused_attn/flash_attn.cu
      fused_attn/context_parallel.cu
@@ -171,7 +166,6 @@
      fused_attn/fused_attn_f16_arbitrary_seqlen.cu
      fused_attn/fused_attn_fp8.cu
      fused_attn/utils.cu
-     gemm/config.cpp
      gemm/cublaslt_gemm.cu
      normalization/layernorm/ln_bwd_semi_cuda_kernel.cu
      normalization/layernorm/ln_fwd_cuda_kernel.cu
@@ -192,14 +186,6 @@
      recipe/delayed_scaling.cu
      recipe/fp8_block_scaling.cu
      recipe/nvfp4.cu
-<<<<<<< HEAD
-     hadamard_transform/hadamard_transform.cu
-     hadamard_transform/hadamard_transform_cast_fusion.cu
-     comm_gemm_overlap/userbuffers/ipcsocket.cc
-     comm_gemm_overlap/userbuffers/userbuffers-host.cpp
-     comm_gemm_overlap/userbuffers/userbuffers.cu
-     comm_gemm_overlap/comm_gemm_overlap.cpp)
-=======
      comm_gemm_overlap/userbuffers/userbuffers.cu)
 
 list(APPEND transformer_engine_cuda_arch_specific_sources
@@ -252,7 +238,6 @@
     )
   endif()
 endforeach()
->>>>>>> 70f53666
 
 if (NVTE_WITH_CUBLASMP)
 list(APPEND transformer_engine_SOURCES
