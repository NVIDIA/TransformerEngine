# Copyright (c) 2022-2023, NVIDIA CORPORATION & AFFILIATES. All rights reserved.
#
# See LICENSE for license information.

# Configure Transformer Engine library
set(transformer_engine_SOURCES)
list(APPEND transformer_engine_SOURCES
     transformer_engine.cpp
     transpose/cast_transpose.cu
     transpose/transpose.cu
     transpose/cast_transpose_fusion.cu
     transpose/transpose_fusion.cu
     transpose/multi_cast_transpose.cu
     activation/gelu.cu
     fused_attn/fused_attn_fp8.cu
     fused_attn/fused_attn.cpp
     fused_attn/utils.cu
     gemm/cublaslt_gemm.cu
     layer_norm/ln_api.cpp
     layer_norm/ln_bwd_semi_cuda_kernel.cu
     layer_norm/ln_fwd_cuda_kernel.cu
     rmsnorm/rmsnorm_api.cpp
     rmsnorm/rmsnorm_bwd_semi_cuda_kernel.cu
     rmsnorm/rmsnorm_fwd_cuda_kernel.cu
     util/cast.cu
     util/cuda_driver.cpp
     util/cuda_runtime.cpp
     util/rtc.cpp
     util/system.cpp
     fused_softmax/scaled_masked_softmax.cu
     fused_softmax/scaled_upper_triang_masked_softmax.cu
     fused_softmax/scaled_masked_softmax.cu
     fused_softmax/scaled_upper_triang_masked_softmax.cu)
add_library(transformer_engine SHARED ${transformer_engine_SOURCES})
target_include_directories(transformer_engine PUBLIC
                           "${CMAKE_CURRENT_SOURCE_DIR}/include")

# Configure dependencies
target_link_libraries(transformer_engine PUBLIC
                      CUDA::cublas
                      CUDA::cuda_driver
                      CUDA::cudart
<<<<<<< HEAD
                      CUDA::nvrtc
                      CUDA::nvToolsExt)
=======
                      CUDA::nvToolsExt
		      CUDNN::cudnn)
>>>>>>> 522753f2
target_include_directories(transformer_engine PRIVATE
                           ${CMAKE_CUDA_TOOLKIT_INCLUDE_DIRECTORIES})
target_include_directories(transformer_engine PRIVATE "${CMAKE_SOURCE_DIR}/../3rdparty/cudnn-frontend/include")

# Convert files to C++ strings
function(convert_file_to_string_header file_ string_name)
    file(READ "${file_}" STRING)
    set(STRING_NAME "${string_name}")
    configure_file(util/string_header.h.in
                   "string_headers/${string_name}.h"
                   @ONLY)
endfunction()
convert_file_to_string_header(utils.cuh
                              code_string_utils_cuh)
convert_file_to_string_header(transpose/rtc/transpose.cu
                              code_string_transpose_rtc_transpose_cu)
target_include_directories(transformer_engine PRIVATE
                           "${CMAKE_CURRENT_BINARY_DIR}/string_headers")

# Compiler options
set_source_files_properties(fused_softmax/scaled_masked_softmax.cu
                            fused_softmax/scaled_upper_triang_masked_softmax.cu
                            PROPERTIES
                            COMPILE_OPTIONS "--use_fast_math")
set(CMAKE_CUDA_FLAGS "${CMAKE_CUDA_FLAGS} --expt-relaxed-constexpr")
set(CMAKE_CUDA_FLAGS "${CMAKE_CUDA_FLAGS} -O3")<|MERGE_RESOLUTION|>--- conflicted
+++ resolved
@@ -40,13 +40,9 @@
                       CUDA::cublas
                       CUDA::cuda_driver
                       CUDA::cudart
-<<<<<<< HEAD
                       CUDA::nvrtc
-                      CUDA::nvToolsExt)
-=======
                       CUDA::nvToolsExt
-		      CUDNN::cudnn)
->>>>>>> 522753f2
+                      CUDNN::cudnn)
 target_include_directories(transformer_engine PRIVATE
                            ${CMAKE_CUDA_TOOLKIT_INCLUDE_DIRECTORIES})
 target_include_directories(transformer_engine PRIVATE "${CMAKE_SOURCE_DIR}/../3rdparty/cudnn-frontend/include")
