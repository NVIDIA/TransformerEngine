--- conflicted
+++ resolved
@@ -96,13 +96,8 @@
 # Configure dependencies
 target_link_libraries(transformer_engine PUBLIC
                       CUDA::cublas
-<<<<<<< HEAD
-                      CUDA::cuda_driver
                       CUDA::cudart
                       nvshmemapi)
-=======
-                      CUDA::cudart)
->>>>>>> 2fce82b7
 target_include_directories(transformer_engine PRIVATE
                            ${CMAKE_CUDA_TOOLKIT_INCLUDE_DIRECTORIES})
 target_include_directories(transformer_engine PRIVATE "${CUDNN_FRONTEND_INCLUDE_DIR}")
