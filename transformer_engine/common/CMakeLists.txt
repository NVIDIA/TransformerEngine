# Copyright (c) 2022-2025, NVIDIA CORPORATION & AFFILIATES. All rights reserved.
#
# See LICENSE for license information.

cmake_minimum_required(VERSION 3.21)

# Language options
if(NOT DEFINED CMAKE_CUDA_ARCHITECTURES)
  if (CUDAToolkit_VERSION VERSION_GREATER_EQUAL 13.0)
    set(CMAKE_CUDA_ARCHITECTURES 75 80 89 90 100 120)
  elseif (CUDAToolkit_VERSION VERSION_GREATER_EQUAL 12.8)
    set(CMAKE_CUDA_ARCHITECTURES 70 80 89 90 100 120)
  else ()
    set(CMAKE_CUDA_ARCHITECTURES 70 80 89 90)
  endif()
endif()
set(CMAKE_CXX_STANDARD 17)
set(CMAKE_CUDA_STANDARD 17)
set(CMAKE_CUDA_STANDARD_REQUIRED ON)
if (CMAKE_BUILD_TYPE STREQUAL "Debug")
  set(CMAKE_CUDA_FLAGS_DEBUG "${CMAKE_CUDA_FLAGS_DEBUG} -g -G")
endif()

# Hide non-necessary symbols in shared object.
set(CMAKE_CXX_FLAGS "${CMAKE_CXX_FLAGS} -Wl,--version-script=${CMAKE_CURRENT_SOURCE_DIR}/libtransformer_engine.version")
set(CMAKE_CUDA_FLAGS "${CMAKE_CUDA_FLAGS} -Wl,--version-script=${CMAKE_CURRENT_SOURCE_DIR}/libtransformer_engine.version")

# Transformer Engine library
project(transformer_engine LANGUAGES CUDA CXX)

# CUDA Toolkit
find_package(CUDAToolkit REQUIRED)
if (CUDAToolkit_VERSION VERSION_LESS 12.0)
  message(FATAL_ERROR "CUDA 12.0+ is required, but found CUDA ${CUDAToolkit_VERSION}")
endif()

# cuDNN frontend API
set(CUDNN_FRONTEND_INCLUDE_DIR
    "${CMAKE_CURRENT_SOURCE_DIR}/../../3rdparty/cudnn-frontend/include")
if(NOT EXISTS "${CUDNN_FRONTEND_INCLUDE_DIR}")
    message(FATAL_ERROR
            "Could not find cuDNN frontend API at ${CUDNN_FRONTEND_INCLUDE_DIR}. "
            "Try running 'git submodule update --init --recursive' "
            "within the Transformer Engine source.")
endif()
include(${CMAKE_CURRENT_SOURCE_DIR}/../../3rdparty/cudnn-frontend/cmake/cuDNN.cmake)

set(CUTLASS_INCLUDE_DIR
  "${CMAKE_CURRENT_SOURCE_DIR}/../../3rdparty/cutlass/include")
set(CUTLASS_TOOLS_INCLUDE_DIR
  "${CMAKE_CURRENT_SOURCE_DIR}/../../3rdparty/cutlass/tools/util/include")

<<<<<<< HEAD

=======
>>>>>>> c334fc46
# Python
find_package(Python COMPONENTS Interpreter Development.Module REQUIRED)

# NVIDIA MathDX include directory (from Python package install location)
if(NOT DEFINED MATHDX_INCLUDE_DIR)
  execute_process(
    COMMAND ${Python_EXECUTABLE} -m pip show nvidia-mathdx
    OUTPUT_VARIABLE _PIP_SHOW_MATHDX
    ERROR_VARIABLE _PIP_SHOW_MATHDX_ERR
    RESULT_VARIABLE _PIP_SHOW_MATHDX_RES
    OUTPUT_STRIP_TRAILING_WHITESPACE)
  if(NOT _PIP_SHOW_MATHDX_RES EQUAL 0)
    message(FATAL_ERROR "Failed to query 'nvidia-mathdx' with pip (using ${Python_EXECUTABLE}): ${_PIP_SHOW_MATHDX_ERR}")
  endif()
  string(REGEX MATCH "Location: ([^\n\r]+)" _MATHDX_LOC_MATCH "${_PIP_SHOW_MATHDX}")
  if(NOT _MATHDX_LOC_MATCH)
    message(FATAL_ERROR "Could not parse installation location for 'nvidia-mathdx'. Output was:\n${_PIP_SHOW_MATHDX}")
  endif()
  set(MATHDX_LOCATION "${CMAKE_MATCH_1}")
  set(MATHDX_INCLUDE_DIR "${MATHDX_LOCATION}/nvidia/mathdx/include")
endif()
if(NOT EXISTS "${MATHDX_INCLUDE_DIR}")
  message(FATAL_ERROR "MATHDX include directory not found at ${MATHDX_INCLUDE_DIR}. Set MATHDX_INCLUDE_DIR or ensure 'nvidia-mathdx' is installed for ${Python_EXECUTABLE}.")
endif()

# Configure Transformer Engine library
include_directories(${PROJECT_SOURCE_DIR}/..)
set(transformer_engine_SOURCES)
list(APPEND transformer_engine_SOURCES
     cudnn_utils.cpp
     transformer_engine.cpp
     common.cu
     multi_tensor/adam.cu
     multi_tensor/compute_scale.cu
     multi_tensor/l2norm.cu
     multi_tensor/scale.cu
     multi_tensor/sgd.cu
     transpose/cast_transpose.cu
     transpose/transpose.cu
     transpose/cast_transpose_fusion.cu
     transpose/transpose_fusion.cu
     transpose/multi_cast_transpose.cu
     transpose/quantize_transpose_square_blockwise.cu
     transpose/quantize_transpose_vector_blockwise.cu
     transpose/swap_first_dims.cu
     transpose/quantize_transpose_vector_blockwise_fp4.cu
     activation/gelu.cu
     dropout/dropout.cu
     fused_attn/flash_attn.cu
     fused_attn/context_parallel.cu
     fused_attn/kv_cache.cu
     fused_attn/fused_attn_f16_max512_seqlen.cu
     fused_attn/fused_attn_f16_arbitrary_seqlen.cu
     activation/relu.cu
     activation/swiglu.cu
     fused_attn/fused_attn_fp8.cu
     fused_attn/fused_attn.cpp
     fused_attn/utils.cu
     gemm/config.cpp
     gemm/cublaslt_gemm.cu
     gemm/cutlass_grouped_gemm.cu
     normalization/common.cpp
     normalization/layernorm/ln_api.cpp
     normalization/layernorm/ln_bwd_semi_cuda_kernel.cu
     normalization/layernorm/ln_fwd_cuda_kernel.cu
     normalization/rmsnorm/rmsnorm_api.cpp
     normalization/rmsnorm/rmsnorm_bwd_semi_cuda_kernel.cu
     normalization/rmsnorm/rmsnorm_fwd_cuda_kernel.cu
     permutation/permutation.cu
     util/cast.cu
     util/padding.cu
     util/cuda_driver.cpp
     util/cuda_nvml.cpp
     util/cuda_runtime.cpp
     util/multi_stream.cpp
     util/rtc.cpp
     swizzle/swizzle.cu
     fused_softmax/scaled_masked_softmax.cu
     fused_softmax/scaled_upper_triang_masked_softmax.cu
     fused_softmax/scaled_aligned_causal_masked_softmax.cu
     fused_rope/fused_rope.cu
     fused_router/fused_moe_aux_loss.cu
     fused_router/fused_score_for_moe_aux_loss.cu
     fused_router/fused_topk_with_score_function.cu
     recipe/current_scaling.cu
     recipe/delayed_scaling.cu
     recipe/fp8_block_scaling.cu
     recipe/nvfp4.cu
     hadamard_transform/hadamard_transform.cu
     hadamard_transform/hadamard_transform_cast_fusion.cu
     comm_gemm_overlap/userbuffers/ipcsocket.cc
     comm_gemm_overlap/userbuffers/userbuffers-host.cpp
     comm_gemm_overlap/userbuffers/userbuffers.cu
     comm_gemm_overlap/comm_gemm_overlap.cpp)

if (NVTE_WITH_CUBLASMP)
list(APPEND transformer_engine_SOURCES
     comm_gemm/comm_gemm.cpp)
endif()

add_library(transformer_engine SHARED ${transformer_engine_SOURCES})
target_include_directories(transformer_engine PUBLIC
                           "${CMAKE_CURRENT_SOURCE_DIR}/include")

<<<<<<< HEAD
=======
if(${CMAKE_CUDA_COMPILER_VERSION} VERSION_GREATER 12.0)
  set_source_files_properties(
    "gemm/cutlass_grouped_gemm.cu"
    PROPERTIES
    COMPILE_FLAGS
    "-gencode arch=compute_90a,code=sm_90a")
else()
  message(FATAL_ERROR "cutlass gemm/cutlass_grouped_gemm.cu kernel required sm 90a")
endif()

>>>>>>> c334fc46
# Configure dependencies
target_link_libraries(transformer_engine PUBLIC
                      CUDA::cublas
                      CUDA::cudart
                      CUDNN::cudnn_all)

target_include_directories(transformer_engine PRIVATE
<<<<<<< HEAD
                           ${CMAKE_CUDA_TOOLKIT_INCLUDE_DIRECTORIES}
                           ${CUTLASS_INCLUDE_DIR}
                           ${CUTLASS_TOOLS_INCLUDE_DIR})
target_include_directories(transformer_engine PRIVATE ${MATHDX_INCLUDE_DIR})
=======
                          ${CMAKE_CUDA_TOOLKIT_INCLUDE_DIRECTORIES})
>>>>>>> c334fc46
target_include_directories(transformer_engine SYSTEM PRIVATE
                           ${CMAKE_CUDA_TOOLKIT_INCLUDE_DIRECTORIES}/cccl)
target_include_directories(transformer_engine PRIVATE "${CUDNN_FRONTEND_INCLUDE_DIR}")
target_include_directories(transformer_engine PRIVATE
                          ${CUTLASS_INCLUDE_DIR}
                          ${CUTLASS_TOOLS_INCLUDE_DIR})

# Compiling Userbuffers with native MPI bootstrapping requires linking against MPI
option(NVTE_UB_WITH_MPI "Bootstrap Userbuffers with MPI" OFF)
if (NVTE_UB_WITH_MPI)
    find_package(MPI REQUIRED)
    target_link_libraries(transformer_engine PUBLIC MPI::MPI_CXX)
    target_include_directories(transformer_engine PRIVATE ${MPI_CXX_INCLUDES})
    target_compile_definitions(transformer_engine PUBLIC NVTE_UB_WITH_MPI)
endif()

option(NVTE_ENABLE_NVSHMEM "Compile with NVSHMEM library" OFF)
if (NVTE_ENABLE_NVSHMEM)
    add_subdirectory(nvshmem_api)
    target_link_libraries(transformer_engine PUBLIC nvshmemapi)
    target_include_directories(transformer_engine PUBLIC ${NVSHMEMAPI_INCLUDE_DIR})
endif()

option(NVTE_WITH_CUBLASMP "Use cuBLASMp for tensor parallel GEMMs" OFF)
if (NVTE_WITH_CUBLASMP)
    target_compile_definitions(transformer_engine PRIVATE NVTE_WITH_CUBLASMP)
    target_include_directories(transformer_engine PRIVATE ${CUBLASMP_DIR}/include ${NVSHMEM_DIR}/include)
    find_library(CUBLASMP_LIB
                 NAMES cublasmp libcublasmp
                 PATHS ${CUBLASMP_DIR}
                 PATH_SUFFIXES lib
                 REQUIRED)
    find_library(NVSHMEM_HOST_LIB
                 NAMES nvshmem_host libnvshmem_host.so.3
                 PATHS ${NVSHMEM_DIR}
                 PATH_SUFFIXES lib
                 REQUIRED)
  target_link_libraries(transformer_engine PUBLIC ${CUBLASMP_LIB} ${NVSHMEM_HOST_LIB})
  message(STATUS "Using cuBLASMp at: ${CUBLASMP_DIR}")
  message(STATUS "Using nvshmem at: ${NVSHMEM_DIR}")
endif()

# Hack to enable dynamic loading in cuDNN frontend
target_compile_definitions(transformer_engine PUBLIC NV_CUDNN_FRONTEND_USE_DYNAMIC_LOADING)

# Helper functions to make header files with C++ strings
function(make_string_header STRING STRING_NAME)
    configure_file(util/string_header.h.in
                   "string_headers/${STRING_NAME}.h"
                   @ONLY)
endfunction()
function(make_string_header_from_file file_ STRING_NAME)
    file(READ "${file_}" STRING)
    configure_file(util/string_header.h.in
                   "string_headers/${STRING_NAME}.h"
                   @ONLY)
endfunction()

# Header files with C++ strings
list(GET CMAKE_CUDA_TOOLKIT_INCLUDE_DIRECTORIES 0 cuda_include_path)
make_string_header("${cuda_include_path}"
                   string_path_cuda_include)
make_string_header_from_file(transpose/rtc/cast_transpose_fusion.cu
                             string_code_transpose_rtc_cast_transpose_fusion_cu)
make_string_header_from_file(transpose/rtc/cast_transpose.cu
                             string_code_transpose_rtc_cast_transpose_cu)
make_string_header_from_file(transpose/rtc/transpose.cu
                             string_code_transpose_rtc_transpose_cu)
make_string_header_from_file(transpose/rtc/swap_first_dims.cu
                             string_code_transpose_rtc_swap_first_dims_cu)
make_string_header_from_file(utils.cuh
                             string_code_utils_cuh)
make_string_header_from_file(util/math.h
                             string_code_util_math_h)
target_include_directories(transformer_engine PRIVATE
                           "${CMAKE_CURRENT_BINARY_DIR}/string_headers")

# Compiler options
set_source_files_properties(fused_softmax/scaled_masked_softmax.cu
                            fused_softmax/scaled_upper_triang_masked_softmax.cu
                            fused_softmax/scaled_aligned_causal_masked_softmax.cu
                            multi_tensor/adam.cu
                            multi_tensor/compute_scale.cu
                            multi_tensor/l2norm.cu
                            multi_tensor/scale.cu
                            multi_tensor/sgd.cu
                            fused_attn/flash_attn.cu
                            fused_attn/context_parallel.cu
                            fused_attn/kv_cache.cu
                            PROPERTIES
                            COMPILE_OPTIONS "--use_fast_math")
option(NVTE_BUILD_ACTIVATION_WITH_FAST_MATH "Compile activation kernels with --use_fast_math option" OFF)
if (NVTE_BUILD_ACTIVATION_WITH_FAST_MATH)
  set_source_files_properties(activation/gelu.cu
                              activation/relu.cu
                              activation/swiglu.cu
                              util/cast.cu
                              PROPERTIES
                              COMPILE_OPTIONS "--use_fast_math")
endif()
set(CMAKE_CUDA_FLAGS "${CMAKE_CUDA_FLAGS} --expt-relaxed-constexpr")
set(CMAKE_CUDA_FLAGS "${CMAKE_CUDA_FLAGS} -O3")

# Number of parallel build jobs
if(ENV{MAX_JOBS})
  set(BUILD_JOBS_STR "$ENV{MAX_JOBS}")
elseif(ENV{NVTE_BUILD_MAX_JOBS})
  set(BUILD_JOBS_STR "$ENV{NVTE_BUILD_MAX_JOBS}")
else()
  set(BUILD_JOBS_STR "max")
endif()
message(STATUS "Parallel build jobs: ${BUILD_JOBS_STR}")

# Number of threads per parallel build job
set(BUILD_THREADS_PER_JOB $ENV{NVTE_BUILD_THREADS_PER_JOB})
if (NOT BUILD_THREADS_PER_JOB)
  set(BUILD_THREADS_PER_JOB 1)
endif()
set(CMAKE_CUDA_FLAGS "${CMAKE_CUDA_FLAGS} --threads ${BUILD_THREADS_PER_JOB}")
message(STATUS "Threads per parallel build job: ${BUILD_THREADS_PER_JOB}")

# Install library
install(TARGETS transformer_engine DESTINATION .)<|MERGE_RESOLUTION|>--- conflicted
+++ resolved
@@ -50,10 +50,6 @@
 set(CUTLASS_TOOLS_INCLUDE_DIR
   "${CMAKE_CURRENT_SOURCE_DIR}/../../3rdparty/cutlass/tools/util/include")
 
-<<<<<<< HEAD
-
-=======
->>>>>>> c334fc46
 # Python
 find_package(Python COMPONENTS Interpreter Development.Module REQUIRED)
 
@@ -158,8 +154,6 @@
 target_include_directories(transformer_engine PUBLIC
                            "${CMAKE_CURRENT_SOURCE_DIR}/include")
 
-<<<<<<< HEAD
-=======
 if(${CMAKE_CUDA_COMPILER_VERSION} VERSION_GREATER 12.0)
   set_source_files_properties(
     "gemm/cutlass_grouped_gemm.cu"
@@ -170,7 +164,6 @@
   message(FATAL_ERROR "cutlass gemm/cutlass_grouped_gemm.cu kernel required sm 90a")
 endif()
 
->>>>>>> c334fc46
 # Configure dependencies
 target_link_libraries(transformer_engine PUBLIC
                       CUDA::cublas
@@ -178,14 +171,8 @@
                       CUDNN::cudnn_all)
 
 target_include_directories(transformer_engine PRIVATE
-<<<<<<< HEAD
-                           ${CMAKE_CUDA_TOOLKIT_INCLUDE_DIRECTORIES}
-                           ${CUTLASS_INCLUDE_DIR}
-                           ${CUTLASS_TOOLS_INCLUDE_DIR})
+                           ${CMAKE_CUDA_TOOLKIT_INCLUDE_DIRECTORIES})
 target_include_directories(transformer_engine PRIVATE ${MATHDX_INCLUDE_DIR})
-=======
-                          ${CMAKE_CUDA_TOOLKIT_INCLUDE_DIRECTORIES})
->>>>>>> c334fc46
 target_include_directories(transformer_engine SYSTEM PRIVATE
                            ${CMAKE_CUDA_TOOLKIT_INCLUDE_DIRECTORIES}/cccl)
 target_include_directories(transformer_engine PRIVATE "${CUDNN_FRONTEND_INCLUDE_DIR}")
