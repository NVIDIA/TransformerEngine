/*************************************************************************
 * Copyright (c) 2022-2025, NVIDIA CORPORATION & AFFILIATES. All rights reserved.
 *
 * See LICENSE for license information.
 ************************************************************************/

#ifndef TRANSFORMER_ENGINE_COMMON_COMMON_H_
#define TRANSFORMER_ENGINE_COMMON_COMMON_H_

#include <cudaTypedefs.h>
#include <cuda_bf16.h>
#include <cuda_fp16.h>
#include <cuda_fp8.h>
#include <cuda_runtime_api.h>
#include <transformer_engine/transformer_engine.h>

#include <cstdint>
#include <functional>
#include <stdexcept>
#include <string>
#include <tuple>
#include <type_traits>
#include <unordered_map>
#include <vector>

#include "./nvtx.h"
#include "./util/cuda_driver.h"
#include "./util/logging.h"

namespace transformer_engine {

inline size_t product(const std::vector<size_t> &shape, const size_t begin, const size_t end) {
  NVTE_CHECK(begin <= end && end <= shape.size(), "Attempted to access entries ", begin, " to ",
             end, " in a vector with ", shape.size(), " entries");
  size_t ret = 1;
  for (size_t i = begin; i < end; ++i) {
    ret *= shape[i];
  }
  return ret;
}

inline size_t product(const std::vector<size_t> &shape) {
  size_t ret = 1;
  for (const auto &elem : shape) {
    ret *= elem;
  }
  return ret;
}

struct SimpleTensor {
  void *dptr;
  std::vector<size_t> shape;
  DType dtype;

  SimpleTensor(void *dptr, const std::vector<size_t> &shape, DType dtype)
      : dptr(dptr), shape(shape), dtype(dtype) {}

  SimpleTensor(const NVTEBasicTensor &tensor)  // NOLINT
      : dptr(tensor.data_ptr),
        shape(tensor.shape.data, tensor.shape.data + tensor.shape.ndim),
        dtype(static_cast<DType>(tensor.dtype)) {}

  SimpleTensor() : SimpleTensor(nullptr, {}, DType::kFloat32) {}

  operator NVTEBasicTensor() const {
    const NVTEShape shape = {this->shape.data(), this->shape.size()};
    return {dptr, static_cast<NVTEDType>(dtype), shape};
  }

  int numel() const {
    size_t acc = 1;
    for (const auto &dim : shape) {
      acc *= dim;
    }
    return acc;
  }
};

struct Tensor {
  SimpleTensor data;
  SimpleTensor columnwise_data;
  SimpleTensor amax;
  SimpleTensor scale;
  SimpleTensor scale_inv;
  SimpleTensor columnwise_scale_inv;

  NVTEScalingMode scaling_mode;

  Tensor()
      : data(),
        columnwise_data(),
        amax(nullptr, {1}, DType::kFloat32),
        scale(nullptr, {1}, DType::kFloat32),
        scale_inv(nullptr, {1}, DType::kFloat32),
        columnwise_scale_inv(nullptr, {1}, DType::kFloat32),
        scaling_mode(NVTE_DELAYED_TENSOR_SCALING) {}

  int numel() const {
    NVTE_CHECK(data.dptr != nullptr || columnwise_data.dptr != nullptr,
               "Tensor does not hold any data!");
    size_t acc = 1;
    if (data.dptr != nullptr) {
      for (const auto &dim : data.shape) {
        acc *= dim;
      }
      return acc;
    }
    // data is empty, use columnwise_data
    for (const auto &dim : columnwise_data.shape) {
      acc *= dim;
    }
    return acc;
  }

  bool has_data() const noexcept { return data.dptr != nullptr; }

  bool has_columnwise_data() const noexcept { return columnwise_data.dptr != nullptr; }

  DType dtype() const {
    if (has_data()) return data.dtype;
    if (has_columnwise_data()) return columnwise_data.dtype;
    // Fallback, used e.g. in workspace
    return data.dtype;
  }

  /*! Matrix height after tensor is flattened to 2D
   *
   * If a tensor has dimensions (D1, D2, ..., Dn), it is reinterpreted
   * as a (D1*D2*...*D(n-1), Dn) matrix.
   */
  size_t flat_first_dim() const {
    if (!has_data() && has_columnwise_data()) {
      const auto &data_shape = columnwise_data.shape;
      if (data_shape.empty()) return 1;
      if (scaling_mode == NVTE_DELAYED_TENSOR_SCALING) {
        return product(data_shape, 1, data_shape.size());
      } else {
        return product(data_shape, 0, data_shape.size() - 1);
      }
    }
    const auto &data_shape = data.shape;
    if (data_shape.empty()) return 1;
    return product(data_shape, 0, data_shape.size() - 1);
  }

  /*! Matrix width after tensor is flattened to 2D
   *
   * If a tensor has dimensions (D1, D2, ..., Dn), it is reinterpreted
   * as a (D1*D2*...*D(n-1), Dn) matrix.
   */
  size_t flat_last_dim() const {
    if (!has_data() && has_columnwise_data()) {
      const auto &data_shape = columnwise_data.shape;
      if (data_shape.empty()) return 1;
      if (scaling_mode == NVTE_DELAYED_TENSOR_SCALING) {
        return data_shape.front();
      } else {
        return data_shape.back();
      }
    }
    const auto &data_shape = data.shape;
    if (data_shape.empty()) return 1;
    return data_shape.back();
  }
};

template <typename T>
constexpr T DIVUP(const T &x, const T &y) {
  return (((x) + ((y)-1)) / (y));
}

using byte = uint8_t;
using int32 = int32_t;
using int64 = int64_t;
using fp32 = float;
using fp16 = half;
using bf16 = nv_bfloat16;
using fp8e4m3 = __nv_fp8_e4m3;
using fp8e5m2 = __nv_fp8_e5m2;
#if CUDA_VERSION >= 12080
using fp8e8m0 = __nv_fp8_e8m0;
#endif
using e8m0_t = uint8_t;

namespace detail {

template <typename T>
constexpr inline const char *type_name() noexcept;
#define TRANSFORMER_ENGINE_TYPE_NAME(T)                  \
  template <>                                            \
  inline constexpr const char *type_name<T>() noexcept { \
    return #T;                                           \
  }
TRANSFORMER_ENGINE_TYPE_NAME(uint8_t)
TRANSFORMER_ENGINE_TYPE_NAME(int32_t)
TRANSFORMER_ENGINE_TYPE_NAME(int64_t)
TRANSFORMER_ENGINE_TYPE_NAME(float)
TRANSFORMER_ENGINE_TYPE_NAME(half)
TRANSFORMER_ENGINE_TYPE_NAME(nv_bfloat16)
TRANSFORMER_ENGINE_TYPE_NAME(__nv_fp8_e4m3)
TRANSFORMER_ENGINE_TYPE_NAME(__nv_fp8_e5m2)
#if CUDA_VERSION >= 12080
TRANSFORMER_ENGINE_TYPE_NAME(__nv_fp8_e8m0)
#endif
#undef TRANSFORMER_ENGINE_TYPE_NAME

}  // namespace detail

template <typename T>
struct TypeInfo {
  using types = std::tuple<byte, int32, int64, fp32, fp16, bf16, fp8e4m3, fp8e5m2>;

  template <typename U, DType current>
  struct Helper {
    constexpr static DType getType() {
      constexpr int i = static_cast<int>(current);
      if (std::is_same<U, typename std::tuple_element<i, types>::type>::value) {
        return current;
      } else {
        return Helper<U, static_cast<DType>(i + 1)>::getType();
      }
    }
  };

  template <typename U>
  struct Helper<U, DType::kNumTypes> {
    constexpr static DType getType() { return DType::kNumTypes; }
  };

  template <typename U>
  constexpr static DType getType() {
    return Helper<U, DType::kByte>::getType();
  }

  constexpr static DType dtype = getType<T>();
  constexpr static size_t size = sizeof(T);
  constexpr static const char *name = detail::type_name<T>();
};

#define TRANSFORMER_ENGINE_TYPE_SWITCH_ALL(dtype, type, ...) \
  switch (dtype) {                                           \
    using namespace transformer_engine;                      \
    case DType::kByte: {                                     \
      using type = unsigned char;                            \
      { __VA_ARGS__ }                                        \
    } break;                                                 \
    case DType::kInt32: {                                    \
      using type = int32_t;                                  \
      { __VA_ARGS__ }                                        \
    } break;                                                 \
    case DType::kInt64: {                                    \
      using type = int64_t;                                  \
      { __VA_ARGS__ }                                        \
    } break;                                                 \
    case DType::kFloat32: {                                  \
      using type = float;                                    \
      { __VA_ARGS__ }                                        \
    } break;                                                 \
    case DType::kFloat16: {                                  \
      using type = fp16;                                     \
      { __VA_ARGS__ }                                        \
    } break;                                                 \
    case DType::kBFloat16: {                                 \
      using type = bf16;                                     \
      { __VA_ARGS__ }                                        \
    } break;                                                 \
    case DType::kFloat8E4M3: {                               \
      using type = fp8e4m3;                                  \
      { __VA_ARGS__ }                                        \
    } break;                                                 \
    case DType::kFloat8E5M2: {                               \
      using type = fp8e5m2;                                  \
      { __VA_ARGS__ }                                        \
    } break;                                                 \
    case DType::kFloat8E8M0: {                               \
      using type = byte;                                     \
      { __VA_ARGS__ }                                        \
    } break;                                                 \
    default:                                                 \
      NVTE_ERROR("Invalid type.");                           \
  }

#define TRANSFORMER_ENGINE_TYPE_SWITCH_OUTPUT(dtype, type, ...) \
  switch (dtype) {                                              \
    using namespace transformer_engine;                         \
    case DType::kFloat32: {                                     \
      using type = float;                                       \
      { __VA_ARGS__ }                                           \
    } break;                                                    \
    case DType::kFloat16: {                                     \
      using type = fp16;                                        \
      { __VA_ARGS__ }                                           \
    } break;                                                    \
    case DType::kBFloat16: {                                    \
      using type = bf16;                                        \
      { __VA_ARGS__ }                                           \
    } break;                                                    \
    case DType::kFloat8E5M2: {                                  \
      using type = fp8e5m2;                                     \
      { __VA_ARGS__ }                                           \
    } break;                                                    \
    case DType::kFloat8E4M3: {                                  \
      using type = fp8e4m3;                                     \
      { __VA_ARGS__ }                                           \
    } break;                                                    \
    default:                                                    \
      NVTE_ERROR("Invalid type.");                              \
  }

#define TRANSFORMER_ENGINE_TYPE_SWITCH_NON_FP8ONLY(dtype, type, ...) \
  switch (dtype) {                                                   \
    using namespace transformer_engine;                              \
    case DType::kFloat32: {                                          \
      using type = float;                                            \
      { __VA_ARGS__ }                                                \
    } break;                                                         \
    case DType::kFloat16: {                                          \
      using type = fp16;                                             \
      { __VA_ARGS__ }                                                \
    } break;                                                         \
    case DType::kBFloat16: {                                         \
      using type = bf16;                                             \
      { __VA_ARGS__ }                                                \
    } break;                                                         \
    default:                                                         \
      NVTE_ERROR("Invalid type.");                                   \
  }

#define TRANSFORMER_ENGINE_TYPE_SWITCH_FP8ONLY(dtype, type, ...) \
  switch (dtype) {                                               \
    using namespace transformer_engine;                          \
    case DType::kFloat8E5M2: {                                   \
      using type = fp8e5m2;                                      \
      { __VA_ARGS__ }                                            \
    } break;                                                     \
    case DType::kFloat8E4M3: {                                   \
      using type = fp8e4m3;                                      \
      { __VA_ARGS__ }                                            \
    } break;                                                     \
    default:                                                     \
      NVTE_ERROR("Invalid type.");                               \
  }

#define TRANSFORMER_ENGINE_TYPE_SWITCH_INPUT(dtype, type, ...) \
  switch (dtype) {                                             \
    using namespace transformer_engine;                        \
    case DType::kFloat32: {                                    \
      using type = float;                                      \
      { __VA_ARGS__ }                                          \
    } break;                                                   \
    case DType::kFloat16: {                                    \
      using type = fp16;                                       \
      { __VA_ARGS__ }                                          \
    } break;                                                   \
    case DType::kBFloat16: {                                   \
      using type = bf16;                                       \
      { __VA_ARGS__ }                                          \
    } break;                                                   \
    case DType::kFloat8E5M2:                                   \
    case DType::kFloat8E4M3: {                                 \
      NVTE_ERROR("FP8 type not instantiated for input.");      \
    } break;                                                   \
    default:                                                   \
      NVTE_ERROR("Invalid type.");                             \
  }

#define TRANSFORMER_ENGINE_TYPE_SWITCH_16BIT(dtype, type, ...) \
  switch (dtype) {                                             \
    using namespace transformer_engine;                        \
    case DType::kFloat16: {                                    \
      using type = fp16;                                       \
      __VA_ARGS__;                                             \
      break;                                                   \
    }                                                          \
    case DType::kBFloat16: {                                   \
      using type = bf16;                                       \
      __VA_ARGS__;                                             \
      break;                                                   \
    }                                                          \
    default:                                                   \
      NVTE_ERROR("Invalid type for 16 bit.");                  \
  }

#define TRANSFORMER_ENGINE_MX_SCALE_DIM_SWITCH(SCALE_DIM, DIM, ...) \
  switch (SCALE_DIM) {                                              \
    case 1: {                                                       \
      constexpr size_t DIM = 1;                                     \
      { __VA_ARGS__ }                                               \
    } break;                                                        \
    case 32: {                                                      \
      constexpr size_t DIM = 32;                                    \
      { __VA_ARGS__ }                                               \
    } break;                                                        \
    default: {                                                      \
      NVTE_ERROR("Invalid size of the MX scaling factor.");         \
    }                                                               \
  }

////////////////////////////////////////////////////////////////////////////////////////////////////

inline int log2_ceil(int value) {
  int log2_value = 0;
  while ((1 << log2_value) < value) ++log2_value;
  return log2_value;
}

template <size_t B>
inline size_t alignTo(size_t x) {
  size_t r = x % B;
  if (r == 0) return x;

  return x + B - r;
}

template <typename T>
struct is_fp8 : std::false_type {};

template <>
struct is_fp8<fp8e4m3> : std::true_type {};

template <>
struct is_fp8<fp8e5m2> : std::true_type {};

// [128,4] rowwise and [4,128] colwise alignment requirements for the tensor with scaling factors
constexpr size_t scale_tensor_alignment_X_rowwise = 4;
constexpr size_t scale_tensor_alignment_Y_rowwise = 128;
constexpr size_t scale_tensor_alignment_X_colwise = 128;
constexpr size_t scale_tensor_alignment_Y_colwise = 4;

<<<<<<< HEAD
=======
// Alignment requirements for the Tensor Memory Accelerator (TMA)
constexpr int TMA_gmem_alignment = 16;  // global memory address alignment

inline bool is_aligned_ptr(const void *ptr, size_t alignment) {
  return reinterpret_cast<uintptr_t>(ptr) % alignment == 0;
}

inline bool is_aligned_tensor_data(const Tensor &t, size_t alignment) {
  return is_aligned_ptr(static_cast<const void *>(t.data.dptr), alignment);
}

>>>>>>> 450146ae
size_t typeToSize(const DType type);

void CheckNoopTensor(const Tensor &t, const std::string &name);
void CheckInputTensor(const Tensor &t, const std::string &name);
void CheckOutputTensor(const Tensor &t, const std::string &name, bool allow_empty = false);

bool is_fp8_dtype(const DType t);

std::string to_string(const DType type);
std::string to_string(const NVTEScalingMode &type);

inline bool is_tensor_scaling(const NVTEScalingMode &mode) {
  return mode == NVTE_DELAYED_TENSOR_SCALING;
}

inline bool is_block_scaling(const NVTEScalingMode &mode) {
  return mode != NVTE_DELAYED_TENSOR_SCALING;
}

inline bool is_delayed_tensor_scaling(const NVTEScalingMode &mode) {
  return is_tensor_scaling(mode);
}

inline bool is_mxfp_scaling(const NVTEScalingMode &mode) { return mode == NVTE_MXFP8_1D_SCALING; }

/*! \brief Update a tensor's FP8 scale-inverse
 *
 * The FP8 scale-inverse (dequantization scaling factor) is updated
 * with the reciprocal of the FP8 scale (quantization scaling factor).
 */
void update_tensor_scale_inv(Tensor *t, cudaStream_t stream);

#define NVTE_API_CALL(api_name) \
  transformer_engine::nvtx::NVTXWrapper _##api_name##_nvtx_wrapper(#api_name);

void checkCuDriverContext(CUstream stream);

CUtensorMapDataType get_CUtensorMapDataType(DType dtype);

<<<<<<< HEAD
inline bool isPointerAligned(const void *const ptr, const int alignment);

=======
>>>>>>> 450146ae
// Set up parameters to create TMA descriptor.
void create_2D_tensor_map(CUtensorMap &tensorMap, const SimpleTensor &tensor,
                          const uint64_t globalY, const uint64_t globalX, const uint32_t shmemY,
                          const uint32_t shmemX, const uint32_t stride_elems,
                          const uint32_t offset_elems, const size_t type_size);

bool is_supported_by_CC_100();

}  // namespace transformer_engine

#endif  // TRANSFORMER_ENGINE_COMMON_COMMON_H_<|MERGE_RESOLUTION|>--- conflicted
+++ resolved
@@ -427,8 +427,6 @@
 constexpr size_t scale_tensor_alignment_X_colwise = 128;
 constexpr size_t scale_tensor_alignment_Y_colwise = 4;
 
-<<<<<<< HEAD
-=======
 // Alignment requirements for the Tensor Memory Accelerator (TMA)
 constexpr int TMA_gmem_alignment = 16;  // global memory address alignment
 
@@ -440,7 +438,6 @@
   return is_aligned_ptr(static_cast<const void *>(t.data.dptr), alignment);
 }
 
->>>>>>> 450146ae
 size_t typeToSize(const DType type);
 
 void CheckNoopTensor(const Tensor &t, const std::string &name);
@@ -480,11 +477,6 @@
 
 CUtensorMapDataType get_CUtensorMapDataType(DType dtype);
 
-<<<<<<< HEAD
-inline bool isPointerAligned(const void *const ptr, const int alignment);
-
-=======
->>>>>>> 450146ae
 // Set up parameters to create TMA descriptor.
 void create_2D_tensor_map(CUtensorMap &tensorMap, const SimpleTensor &tensor,
                           const uint64_t globalY, const uint64_t globalX, const uint32_t shmemY,
