--- conflicted
+++ resolved
@@ -544,11 +544,7 @@
       if constexpr (std::is_same<Param, ClampedSwiGLUParam>::value) {
         // In case of GPT OSS, clamp the activation and gate values
         const ComputeType limit = p.limit;
-<<<<<<< HEAD
-        dgate_in = gate_in < limit && gate_in > -limit;  // Derivative of clamp
-=======
         dgate_in = gate_in <= limit && gate_in >= -limit;  // Derivative of clamp
->>>>>>> ce18bee7
         gate_in = std::min(std::max(-limit, gate_in), limit) + 1.0f;
       }
 
