--- conflicted
+++ resolved
@@ -13,6 +13,7 @@
 
 #include <cuda.h>
 #include <cudaTypedefs.h>
+
 #include <cuda_runtime.h>
 #include <transformer_engine/activation.h>
 #include <transformer_engine/cast.h>
@@ -997,12 +998,7 @@
           cast_fp8_gated_kernel<IS_DGATED, ParamOP, ActOP, DActOP, IType, OType>
           <<<grid_dim, block_dim, shmem_size, stream>>>(
               tensor_map_grad, tensor_map_input_act, tensor_map_input_gate, tensor_map_output_act,
-<<<<<<< HEAD
               tensor_map_output_gate, amax_ptr, scale_inv_ptr, scale_ptr, rows, cols, p);
-=======
-              tensor_map_output_gate, amax_ptr, scale_inv_ptr, scale_ptr, rows,
-              cols);
->>>>>>> 7f77127c
           NVTE_CHECK_CUDA(cudaGetLastError()););  // NOLINT(*)
   );                                              // NOLINT(*)
 }
@@ -1140,17 +1136,13 @@
                       tensor_map_output_act_rowwise, tensor_map_output_gate_rowwise,
                       tensor_map_output_act_colwise, tensor_map_output_gate_colwise,
                       scales_rowwise_ptr, scales_colwise_ptr, rows, cols, scale_stride_rowwise,
-<<<<<<< HEAD
                       scale_stride_colwise, p);
-              break;
-=======
-                      scale_stride_colwise);
+
               NVTE_CHECK_CUDA(cudaGetLastError());
               break;
             case ScalingType::COLWISE:
               NVTE_CHECK_CUDA(cudaFuncSetAttribute(
                   mxfp8_kernel::cast_mxfp8_gated_kernel<IS_DGATED, ParamOP, ActOP, DActOP, IType,
->>>>>>> 7f77127c
                                                         OType, false, true,
                                                         THREADS_PER_CHUNK_COLWISE>,
                   cudaFuncAttributeMaxDynamicSharedMemorySize, shmem_size));
@@ -1162,24 +1154,16 @@
                       tensor_map_output_act_rowwise, tensor_map_output_gate_rowwise,
                       tensor_map_output_act_colwise, tensor_map_output_gate_colwise,
                       scales_rowwise_ptr, scales_colwise_ptr, rows, cols, scale_stride_rowwise,
-<<<<<<< HEAD
+
                       scale_stride_colwise, p);
-=======
-                      scale_stride_colwise);
->>>>>>> 7f77127c
               NVTE_CHECK_CUDA(cudaGetLastError());
               break;
             case ScalingType::BIDIMENSIONAL:
               NVTE_CHECK_CUDA(cudaFuncSetAttribute(
-<<<<<<< HEAD
-                                                        OType, true, true,
-=======
                   mxfp8_kernel::cast_mxfp8_gated_kernel<IS_DGATED, ParamOP, ActOP, DActOP, IType,
                                                         OType, true, true,
                                                         THREADS_PER_CHUNK_NON_COLWISE>,
                   cudaFuncAttributeMaxDynamicSharedMemorySize, shmem_size));
-
->>>>>>> 7f77127c
               mxfp8_kernel::cast_mxfp8_gated_kernel<IS_DGATED, ParamOP, ActOP, DActOP, IType, OType,
                                                     true, true, THREADS_PER_CHUNK_NON_COLWISE>
                   <<<grid, block_size, shmem_size, stream>>>(
@@ -1187,11 +1171,7 @@
                       tensor_map_output_act_rowwise, tensor_map_output_gate_rowwise,
                       tensor_map_output_act_colwise, tensor_map_output_gate_colwise,
                       scales_rowwise_ptr, scales_colwise_ptr, rows, cols, scale_stride_rowwise,
-<<<<<<< HEAD
                       scale_stride_colwise, p);
-=======
-                      scale_stride_colwise);
->>>>>>> 7f77127c
               NVTE_CHECK_CUDA(cudaGetLastError());
               break;
           });  // NOLINT(*)
