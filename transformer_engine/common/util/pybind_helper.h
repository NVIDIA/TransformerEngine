/*************************************************************************
 * Copyright (c) 2022-2025, NVIDIA CORPORATION & AFFILIATES. All rights reserved.
 *
 * See LICENSE for license information.
 ************************************************************************/

#ifndef TRANSFORMER_ENGINE_COMMON_UTIL_PYBIND_HELPER_H_
#define TRANSFORMER_ENGINE_COMMON_UTIL_PYBIND_HELPER_H_

#include <pybind11/pybind11.h>
#include <transformer_engine/comm_gemm_overlap.h>
#include <transformer_engine/fused_attn.h>
#include <transformer_engine/transformer_engine.h>

#include "cuda_runtime.h"

<<<<<<< HEAD
#define NVTE_DECLARE_COMMON_PYBIND11_HANDLES(m)                                               \
  pybind11::enum_<transformer_engine::DType>(m, "DType")                                      \
      .value("kByte", transformer_engine::DType::kByte)                                       \
      .value("kInt32", transformer_engine::DType::kInt32)                                     \
      .value("kFloat32", transformer_engine::DType::kFloat32)                                 \
      .value("kFloat16", transformer_engine::DType::kFloat16)                                 \
      .value("kBFloat16", transformer_engine::DType::kBFloat16)                               \
      .value("kFloat8E4M3", transformer_engine::DType::kFloat8E4M3)                           \
      .value("kFloat8E5M2", transformer_engine::DType::kFloat8E5M2);                          \
  pybind11::enum_<NVTE_Bias_Type>(m, "NVTE_Bias_Type")                                        \
      .value("NVTE_NO_BIAS", NVTE_Bias_Type::NVTE_NO_BIAS)                                    \
      .value("NVTE_PRE_SCALE_BIAS", NVTE_Bias_Type::NVTE_PRE_SCALE_BIAS)                      \
      .value("NVTE_POST_SCALE_BIAS", NVTE_Bias_Type::NVTE_POST_SCALE_BIAS)                    \
      .value("NVTE_ALIBI", NVTE_Bias_Type::NVTE_ALIBI);                                       \
  pybind11::enum_<NVTE_Mask_Type>(m, "NVTE_Mask_Type")                                        \
      .value("NVTE_NO_MASK", NVTE_Mask_Type::NVTE_NO_MASK)                                    \
      .value("NVTE_PADDING_MASK", NVTE_Mask_Type::NVTE_PADDING_MASK)                          \
      .value("NVTE_CAUSAL_MASK", NVTE_Mask_Type::NVTE_CAUSAL_MASK)                            \
      .value("NVTE_PADDING_CAUSAL_MASK", NVTE_Mask_Type::NVTE_PADDING_CAUSAL_MASK)            \
      .value("NVTE_CAUSAL_BOTTOM_RIGHT_MASK", NVTE_Mask_Type::NVTE_CAUSAL_BOTTOM_RIGHT_MASK)  \
      .value("NVTE_PADDING_CAUSAL_BOTTOM_RIGHT_MASK",                                         \
             NVTE_Mask_Type::NVTE_PADDING_CAUSAL_BOTTOM_RIGHT_MASK);                          \
  pybind11::enum_<NVTE_QKV_Layout>(m, "NVTE_QKV_Layout")                                      \
      .value("NVTE_SB3HD", NVTE_QKV_Layout::NVTE_SB3HD)                                       \
      .value("NVTE_SBH3D", NVTE_QKV_Layout::NVTE_SBH3D)                                       \
      .value("NVTE_SBHD_SB2HD", NVTE_QKV_Layout::NVTE_SBHD_SB2HD)                             \
      .value("NVTE_SBHD_SBH2D", NVTE_QKV_Layout::NVTE_SBHD_SBH2D)                             \
      .value("NVTE_SBHD_SBHD_SBHD", NVTE_QKV_Layout::NVTE_SBHD_SBHD_SBHD)                     \
      .value("NVTE_BS3HD", NVTE_QKV_Layout::NVTE_BS3HD)                                       \
      .value("NVTE_BSH3D", NVTE_QKV_Layout::NVTE_BSH3D)                                       \
      .value("NVTE_BSHD_BS2HD", NVTE_QKV_Layout::NVTE_BSHD_BS2HD)                             \
      .value("NVTE_BSHD_BSH2D", NVTE_QKV_Layout::NVTE_BSHD_BSH2D)                             \
      .value("NVTE_BSHD_BSHD_BSHD", NVTE_QKV_Layout::NVTE_BSHD_BSHD_BSHD)                     \
      .value("NVTE_T3HD", NVTE_QKV_Layout::NVTE_T3HD)                                         \
      .value("NVTE_TH3D", NVTE_QKV_Layout::NVTE_TH3D)                                         \
      .value("NVTE_THD_T2HD", NVTE_QKV_Layout::NVTE_THD_T2HD)                                 \
      .value("NVTE_THD_TH2D", NVTE_QKV_Layout::NVTE_THD_TH2D)                                 \
      .value("NVTE_THD_THD_THD", NVTE_QKV_Layout::NVTE_THD_THD_THD)                           \
      .value("NVTE_Paged_KV_BSHD_2BSHD", NVTE_QKV_Layout::NVTE_Paged_KV_BSHD_2BSHD)           \
      .value("NVTE_Paged_KV_BSHD_2SBHD", NVTE_QKV_Layout::NVTE_Paged_KV_BSHD_2SBHD)           \
      .value("NVTE_Paged_KV_SBHD_2BSHD", NVTE_QKV_Layout::NVTE_Paged_KV_SBHD_2BSHD)           \
      .value("NVTE_Paged_KV_SBHD_2SBHD", NVTE_QKV_Layout::NVTE_Paged_KV_SBHD_2SBHD)           \
      .value("NVTE_Paged_KV_THD_2BSHD", NVTE_QKV_Layout::NVTE_Paged_KV_THD_2BSHD)             \
      .value("NVTE_Paged_KV_THD_2SBHD", NVTE_QKV_Layout::NVTE_Paged_KV_THD_2SBHD);            \
  pybind11::enum_<NVTE_Fused_Attn_Backend>(m, "NVTE_Fused_Attn_Backend")                      \
      .value("NVTE_F16_max512_seqlen", NVTE_Fused_Attn_Backend::NVTE_F16_max512_seqlen)       \
      .value("NVTE_F16_arbitrary_seqlen", NVTE_Fused_Attn_Backend::NVTE_F16_arbitrary_seqlen) \
      .value("NVTE_FP8", NVTE_Fused_Attn_Backend::NVTE_FP8)                                   \
      .value("NVTE_No_Backend", NVTE_Fused_Attn_Backend::NVTE_No_Backend);                    \
  pybind11::enum_<transformer_engine::CommOverlapType>(m, "CommOverlapType")                  \
      .value("RS", transformer_engine::CommOverlapType::RS)                                   \
      .value("AG", transformer_engine::CommOverlapType::AG);                                  \
  pybind11::enum_<transformer_engine::CommOverlapAlgo>(m, "CommOverlapAlgo")                  \
      .value("BULK_OVERLAP_AG", transformer_engine::CommOverlapAlgo::BULK_OVERLAP_AG)         \
      .value("BULK_OVERLAP_RS", transformer_engine::CommOverlapAlgo::BULK_OVERLAP_RS)         \
      .value("SPLIT_PIPELINED_AG_P2P",                                                        \
             transformer_engine::CommOverlapAlgo::SPLIT_PIPELINED_AG_P2P)                     \
      .value("SPLIT_PIPELINED_RS", transformer_engine::CommOverlapAlgo::SPLIT_PIPELINED_RS)   \
      .value("SPLIT_PIPELINED_RS_P2P",                                                        \
             transformer_engine::CommOverlapAlgo::SPLIT_PIPELINED_RS_P2P)                     \
      .value("ATOMIC_GEMM_RS", transformer_engine::CommOverlapAlgo::ATOMIC_GEMM_RS)           \
      .value("ATOMIC_GEMM_AG_P2P", transformer_engine::CommOverlapAlgo::ATOMIC_GEMM_AG_P2P)   \
      .value("ATOMIC_GEMM_RS_P2P", transformer_engine::CommOverlapAlgo::ATOMIC_GEMM_RS_P2P);  \
  m.def("device_supports_multicast", &transformer_engine::cuda::supports_multicast,           \
        py::call_guard<py::gil_scoped_release>(), py::arg("device_id") = -1);                 \
  m.def("ubuf_built_with_mpi", &transformer_engine::ubuf_built_with_mpi,                      \
=======
#define NVTE_DECLARE_COMMON_PYBIND11_HANDLES(m)                                                    \
  pybind11::enum_<transformer_engine::DType>(m, "DType", pybind11::module_local())                 \
      .value("kByte", transformer_engine::DType::kByte)                                            \
      .value("kInt32", transformer_engine::DType::kInt32)                                          \
      .value("kFloat32", transformer_engine::DType::kFloat32)                                      \
      .value("kFloat16", transformer_engine::DType::kFloat16)                                      \
      .value("kBFloat16", transformer_engine::DType::kBFloat16)                                    \
      .value("kFloat8E4M3", transformer_engine::DType::kFloat8E4M3)                                \
      .value("kFloat8E5M2", transformer_engine::DType::kFloat8E5M2);                               \
  pybind11::enum_<NVTE_Bias_Type>(m, "NVTE_Bias_Type", pybind11::module_local())                   \
      .value("NVTE_NO_BIAS", NVTE_Bias_Type::NVTE_NO_BIAS)                                         \
      .value("NVTE_PRE_SCALE_BIAS", NVTE_Bias_Type::NVTE_PRE_SCALE_BIAS)                           \
      .value("NVTE_POST_SCALE_BIAS", NVTE_Bias_Type::NVTE_POST_SCALE_BIAS)                         \
      .value("NVTE_ALIBI", NVTE_Bias_Type::NVTE_ALIBI);                                            \
  pybind11::enum_<NVTE_Mask_Type>(m, "NVTE_Mask_Type", pybind11::module_local())                   \
      .value("NVTE_NO_MASK", NVTE_Mask_Type::NVTE_NO_MASK)                                         \
      .value("NVTE_PADDING_MASK", NVTE_Mask_Type::NVTE_PADDING_MASK)                               \
      .value("NVTE_CAUSAL_MASK", NVTE_Mask_Type::NVTE_CAUSAL_MASK)                                 \
      .value("NVTE_PADDING_CAUSAL_MASK", NVTE_Mask_Type::NVTE_PADDING_CAUSAL_MASK)                 \
      .value("NVTE_CAUSAL_BOTTOM_RIGHT_MASK", NVTE_Mask_Type::NVTE_CAUSAL_BOTTOM_RIGHT_MASK)       \
      .value("NVTE_PADDING_CAUSAL_BOTTOM_RIGHT_MASK",                                              \
             NVTE_Mask_Type::NVTE_PADDING_CAUSAL_BOTTOM_RIGHT_MASK);                               \
  pybind11::enum_<NVTE_QKV_Layout>(m, "NVTE_QKV_Layout", pybind11::module_local())                 \
      .value("NVTE_SB3HD", NVTE_QKV_Layout::NVTE_SB3HD)                                            \
      .value("NVTE_SBH3D", NVTE_QKV_Layout::NVTE_SBH3D)                                            \
      .value("NVTE_SBHD_SB2HD", NVTE_QKV_Layout::NVTE_SBHD_SB2HD)                                  \
      .value("NVTE_SBHD_SBH2D", NVTE_QKV_Layout::NVTE_SBHD_SBH2D)                                  \
      .value("NVTE_SBHD_SBHD_SBHD", NVTE_QKV_Layout::NVTE_SBHD_SBHD_SBHD)                          \
      .value("NVTE_BS3HD", NVTE_QKV_Layout::NVTE_BS3HD)                                            \
      .value("NVTE_BSH3D", NVTE_QKV_Layout::NVTE_BSH3D)                                            \
      .value("NVTE_BSHD_BS2HD", NVTE_QKV_Layout::NVTE_BSHD_BS2HD)                                  \
      .value("NVTE_BSHD_BSH2D", NVTE_QKV_Layout::NVTE_BSHD_BSH2D)                                  \
      .value("NVTE_BSHD_BSHD_BSHD", NVTE_QKV_Layout::NVTE_BSHD_BSHD_BSHD)                          \
      .value("NVTE_T3HD", NVTE_QKV_Layout::NVTE_T3HD)                                              \
      .value("NVTE_TH3D", NVTE_QKV_Layout::NVTE_TH3D)                                              \
      .value("NVTE_THD_T2HD", NVTE_QKV_Layout::NVTE_THD_T2HD)                                      \
      .value("NVTE_THD_TH2D", NVTE_QKV_Layout::NVTE_THD_TH2D)                                      \
      .value("NVTE_THD_THD_THD", NVTE_QKV_Layout::NVTE_THD_THD_THD);                               \
  pybind11::enum_<NVTE_Fused_Attn_Backend>(m, "NVTE_Fused_Attn_Backend", pybind11::module_local()) \
      .value("NVTE_F16_max512_seqlen", NVTE_Fused_Attn_Backend::NVTE_F16_max512_seqlen)            \
      .value("NVTE_F16_arbitrary_seqlen", NVTE_Fused_Attn_Backend::NVTE_F16_arbitrary_seqlen)      \
      .value("NVTE_FP8", NVTE_Fused_Attn_Backend::NVTE_FP8)                                        \
      .value("NVTE_No_Backend", NVTE_Fused_Attn_Backend::NVTE_No_Backend);                         \
  pybind11::enum_<transformer_engine::CommOverlapType>(m, "CommOverlapType",                       \
                                                       pybind11::module_local())                   \
      .value("RS", transformer_engine::CommOverlapType::RS)                                        \
      .value("AG", transformer_engine::CommOverlapType::AG);                                       \
  pybind11::enum_<transformer_engine::CommOverlapAlgo>(m, "CommOverlapAlgo",                       \
                                                       pybind11::module_local())                   \
      .value("BULK_OVERLAP_AG", transformer_engine::CommOverlapAlgo::BULK_OVERLAP_AG)              \
      .value("BULK_OVERLAP_RS", transformer_engine::CommOverlapAlgo::BULK_OVERLAP_RS)              \
      .value("SPLIT_PIPELINED_AG_P2P",                                                             \
             transformer_engine::CommOverlapAlgo::SPLIT_PIPELINED_AG_P2P)                          \
      .value("SPLIT_PIPELINED_RS", transformer_engine::CommOverlapAlgo::SPLIT_PIPELINED_RS)        \
      .value("SPLIT_PIPELINED_RS_P2P",                                                             \
             transformer_engine::CommOverlapAlgo::SPLIT_PIPELINED_RS_P2P)                          \
      .value("ATOMIC_GEMM_RS", transformer_engine::CommOverlapAlgo::ATOMIC_GEMM_RS)                \
      .value("ATOMIC_GEMM_AG_P2P", transformer_engine::CommOverlapAlgo::ATOMIC_GEMM_AG_P2P)        \
      .value("ATOMIC_GEMM_RS_P2P", transformer_engine::CommOverlapAlgo::ATOMIC_GEMM_RS_P2P);       \
  py::class_<transformer_engine::CommOverlapCore,                                                  \
             std::shared_ptr<transformer_engine::CommOverlapCore>>(m, "CommOverlapCore",           \
                                                                   pybind11::module_local())       \
      .def(py::init([]() { return new transformer_engine::CommOverlapCore(); }),                   \
           py::call_guard<py::gil_scoped_release>())                                               \
      .def("is_atomic_gemm", &transformer_engine::CommOverlapCore::is_atomic_gemm,                 \
           py::call_guard<py::gil_scoped_release>())                                               \
      .def("is_p2p_overlap", &transformer_engine::CommOverlapCore::is_p2p_overlap,                 \
           py::call_guard<py::gil_scoped_release>())                                               \
      .def("is_fp8_ubuf", &transformer_engine::CommOverlapCore::is_fp8_ubuf,                       \
           py::call_guard<py::gil_scoped_release>());                                              \
  py::class_<transformer_engine::CommOverlapBase,                                                  \
             std::shared_ptr<transformer_engine::CommOverlapBase>,                                 \
             transformer_engine::CommOverlapCore>(m, "CommOverlapBase", pybind11::module_local())  \
      .def(py::init([]() { return new transformer_engine::CommOverlapBase(); }),                   \
           py::call_guard<py::gil_scoped_release>());                                              \
  py::class_<transformer_engine::CommOverlapP2PBase,                                               \
             std::shared_ptr<transformer_engine::CommOverlapP2PBase>,                              \
             transformer_engine::CommOverlapCore>(m, "CommOverlapP2PBase",                         \
                                                  pybind11::module_local())                        \
      .def(py::init([]() { return new transformer_engine::CommOverlapP2PBase(); }),                \
           py::call_guard<py::gil_scoped_release>());                                              \
  m.def("device_supports_multicast", &transformer_engine::cuda::supports_multicast,                \
        py::call_guard<py::gil_scoped_release>(), py::arg("device_id") = -1);                      \
  m.def(                                                                                           \
      "get_stream_priority_range",                                                                 \
      [](int device_id = -1) {                                                                     \
        int low_pri, high_pri;                                                                     \
        transformer_engine::cuda::stream_priority_range(&low_pri, &high_pri, device_id);           \
        return std::make_pair(low_pri, high_pri);                                                  \
      },                                                                                           \
      py::call_guard<py::gil_scoped_release>(), py::arg("device_id") = -1);                        \
  m.def("ubuf_built_with_mpi", &transformer_engine::ubuf_built_with_mpi,                           \
>>>>>>> 544dd14b
        py::call_guard<py::gil_scoped_release>());

#endif<|MERGE_RESOLUTION|>--- conflicted
+++ resolved
@@ -14,74 +14,6 @@
 
 #include "cuda_runtime.h"
 
-<<<<<<< HEAD
-#define NVTE_DECLARE_COMMON_PYBIND11_HANDLES(m)                                               \
-  pybind11::enum_<transformer_engine::DType>(m, "DType")                                      \
-      .value("kByte", transformer_engine::DType::kByte)                                       \
-      .value("kInt32", transformer_engine::DType::kInt32)                                     \
-      .value("kFloat32", transformer_engine::DType::kFloat32)                                 \
-      .value("kFloat16", transformer_engine::DType::kFloat16)                                 \
-      .value("kBFloat16", transformer_engine::DType::kBFloat16)                               \
-      .value("kFloat8E4M3", transformer_engine::DType::kFloat8E4M3)                           \
-      .value("kFloat8E5M2", transformer_engine::DType::kFloat8E5M2);                          \
-  pybind11::enum_<NVTE_Bias_Type>(m, "NVTE_Bias_Type")                                        \
-      .value("NVTE_NO_BIAS", NVTE_Bias_Type::NVTE_NO_BIAS)                                    \
-      .value("NVTE_PRE_SCALE_BIAS", NVTE_Bias_Type::NVTE_PRE_SCALE_BIAS)                      \
-      .value("NVTE_POST_SCALE_BIAS", NVTE_Bias_Type::NVTE_POST_SCALE_BIAS)                    \
-      .value("NVTE_ALIBI", NVTE_Bias_Type::NVTE_ALIBI);                                       \
-  pybind11::enum_<NVTE_Mask_Type>(m, "NVTE_Mask_Type")                                        \
-      .value("NVTE_NO_MASK", NVTE_Mask_Type::NVTE_NO_MASK)                                    \
-      .value("NVTE_PADDING_MASK", NVTE_Mask_Type::NVTE_PADDING_MASK)                          \
-      .value("NVTE_CAUSAL_MASK", NVTE_Mask_Type::NVTE_CAUSAL_MASK)                            \
-      .value("NVTE_PADDING_CAUSAL_MASK", NVTE_Mask_Type::NVTE_PADDING_CAUSAL_MASK)            \
-      .value("NVTE_CAUSAL_BOTTOM_RIGHT_MASK", NVTE_Mask_Type::NVTE_CAUSAL_BOTTOM_RIGHT_MASK)  \
-      .value("NVTE_PADDING_CAUSAL_BOTTOM_RIGHT_MASK",                                         \
-             NVTE_Mask_Type::NVTE_PADDING_CAUSAL_BOTTOM_RIGHT_MASK);                          \
-  pybind11::enum_<NVTE_QKV_Layout>(m, "NVTE_QKV_Layout")                                      \
-      .value("NVTE_SB3HD", NVTE_QKV_Layout::NVTE_SB3HD)                                       \
-      .value("NVTE_SBH3D", NVTE_QKV_Layout::NVTE_SBH3D)                                       \
-      .value("NVTE_SBHD_SB2HD", NVTE_QKV_Layout::NVTE_SBHD_SB2HD)                             \
-      .value("NVTE_SBHD_SBH2D", NVTE_QKV_Layout::NVTE_SBHD_SBH2D)                             \
-      .value("NVTE_SBHD_SBHD_SBHD", NVTE_QKV_Layout::NVTE_SBHD_SBHD_SBHD)                     \
-      .value("NVTE_BS3HD", NVTE_QKV_Layout::NVTE_BS3HD)                                       \
-      .value("NVTE_BSH3D", NVTE_QKV_Layout::NVTE_BSH3D)                                       \
-      .value("NVTE_BSHD_BS2HD", NVTE_QKV_Layout::NVTE_BSHD_BS2HD)                             \
-      .value("NVTE_BSHD_BSH2D", NVTE_QKV_Layout::NVTE_BSHD_BSH2D)                             \
-      .value("NVTE_BSHD_BSHD_BSHD", NVTE_QKV_Layout::NVTE_BSHD_BSHD_BSHD)                     \
-      .value("NVTE_T3HD", NVTE_QKV_Layout::NVTE_T3HD)                                         \
-      .value("NVTE_TH3D", NVTE_QKV_Layout::NVTE_TH3D)                                         \
-      .value("NVTE_THD_T2HD", NVTE_QKV_Layout::NVTE_THD_T2HD)                                 \
-      .value("NVTE_THD_TH2D", NVTE_QKV_Layout::NVTE_THD_TH2D)                                 \
-      .value("NVTE_THD_THD_THD", NVTE_QKV_Layout::NVTE_THD_THD_THD)                           \
-      .value("NVTE_Paged_KV_BSHD_2BSHD", NVTE_QKV_Layout::NVTE_Paged_KV_BSHD_2BSHD)           \
-      .value("NVTE_Paged_KV_BSHD_2SBHD", NVTE_QKV_Layout::NVTE_Paged_KV_BSHD_2SBHD)           \
-      .value("NVTE_Paged_KV_SBHD_2BSHD", NVTE_QKV_Layout::NVTE_Paged_KV_SBHD_2BSHD)           \
-      .value("NVTE_Paged_KV_SBHD_2SBHD", NVTE_QKV_Layout::NVTE_Paged_KV_SBHD_2SBHD)           \
-      .value("NVTE_Paged_KV_THD_2BSHD", NVTE_QKV_Layout::NVTE_Paged_KV_THD_2BSHD)             \
-      .value("NVTE_Paged_KV_THD_2SBHD", NVTE_QKV_Layout::NVTE_Paged_KV_THD_2SBHD);            \
-  pybind11::enum_<NVTE_Fused_Attn_Backend>(m, "NVTE_Fused_Attn_Backend")                      \
-      .value("NVTE_F16_max512_seqlen", NVTE_Fused_Attn_Backend::NVTE_F16_max512_seqlen)       \
-      .value("NVTE_F16_arbitrary_seqlen", NVTE_Fused_Attn_Backend::NVTE_F16_arbitrary_seqlen) \
-      .value("NVTE_FP8", NVTE_Fused_Attn_Backend::NVTE_FP8)                                   \
-      .value("NVTE_No_Backend", NVTE_Fused_Attn_Backend::NVTE_No_Backend);                    \
-  pybind11::enum_<transformer_engine::CommOverlapType>(m, "CommOverlapType")                  \
-      .value("RS", transformer_engine::CommOverlapType::RS)                                   \
-      .value("AG", transformer_engine::CommOverlapType::AG);                                  \
-  pybind11::enum_<transformer_engine::CommOverlapAlgo>(m, "CommOverlapAlgo")                  \
-      .value("BULK_OVERLAP_AG", transformer_engine::CommOverlapAlgo::BULK_OVERLAP_AG)         \
-      .value("BULK_OVERLAP_RS", transformer_engine::CommOverlapAlgo::BULK_OVERLAP_RS)         \
-      .value("SPLIT_PIPELINED_AG_P2P",                                                        \
-             transformer_engine::CommOverlapAlgo::SPLIT_PIPELINED_AG_P2P)                     \
-      .value("SPLIT_PIPELINED_RS", transformer_engine::CommOverlapAlgo::SPLIT_PIPELINED_RS)   \
-      .value("SPLIT_PIPELINED_RS_P2P",                                                        \
-             transformer_engine::CommOverlapAlgo::SPLIT_PIPELINED_RS_P2P)                     \
-      .value("ATOMIC_GEMM_RS", transformer_engine::CommOverlapAlgo::ATOMIC_GEMM_RS)           \
-      .value("ATOMIC_GEMM_AG_P2P", transformer_engine::CommOverlapAlgo::ATOMIC_GEMM_AG_P2P)   \
-      .value("ATOMIC_GEMM_RS_P2P", transformer_engine::CommOverlapAlgo::ATOMIC_GEMM_RS_P2P);  \
-  m.def("device_supports_multicast", &transformer_engine::cuda::supports_multicast,           \
-        py::call_guard<py::gil_scoped_release>(), py::arg("device_id") = -1);                 \
-  m.def("ubuf_built_with_mpi", &transformer_engine::ubuf_built_with_mpi,                      \
-=======
 #define NVTE_DECLARE_COMMON_PYBIND11_HANDLES(m)                                                    \
   pybind11::enum_<transformer_engine::DType>(m, "DType", pybind11::module_local())                 \
       .value("kByte", transformer_engine::DType::kByte)                                            \
@@ -119,7 +51,13 @@
       .value("NVTE_TH3D", NVTE_QKV_Layout::NVTE_TH3D)                                              \
       .value("NVTE_THD_T2HD", NVTE_QKV_Layout::NVTE_THD_T2HD)                                      \
       .value("NVTE_THD_TH2D", NVTE_QKV_Layout::NVTE_THD_TH2D)                                      \
-      .value("NVTE_THD_THD_THD", NVTE_QKV_Layout::NVTE_THD_THD_THD);                               \
+      .value("NVTE_THD_THD_THD", NVTE_QKV_Layout::NVTE_THD_THD_THD)                                \
+      .value("NVTE_Paged_KV_BSHD_2BSHD", NVTE_QKV_Layout::NVTE_Paged_KV_BSHD_2BSHD)                \
+      .value("NVTE_Paged_KV_BSHD_2SBHD", NVTE_QKV_Layout::NVTE_Paged_KV_BSHD_2SBHD)                \
+      .value("NVTE_Paged_KV_SBHD_2BSHD", NVTE_QKV_Layout::NVTE_Paged_KV_SBHD_2BSHD)                \
+      .value("NVTE_Paged_KV_SBHD_2SBHD", NVTE_QKV_Layout::NVTE_Paged_KV_SBHD_2SBHD)                \
+      .value("NVTE_Paged_KV_THD_2BSHD", NVTE_QKV_Layout::NVTE_Paged_KV_THD_2BSHD)                  \
+      .value("NVTE_Paged_KV_THD_2SBHD", NVTE_QKV_Layout::NVTE_Paged_KV_THD_2SBHD);                 \
   pybind11::enum_<NVTE_Fused_Attn_Backend>(m, "NVTE_Fused_Attn_Backend", pybind11::module_local()) \
       .value("NVTE_F16_max512_seqlen", NVTE_Fused_Attn_Backend::NVTE_F16_max512_seqlen)            \
       .value("NVTE_F16_arbitrary_seqlen", NVTE_Fused_Attn_Backend::NVTE_F16_arbitrary_seqlen)      \
@@ -174,7 +112,6 @@
       },                                                                                           \
       py::call_guard<py::gil_scoped_release>(), py::arg("device_id") = -1);                        \
   m.def("ubuf_built_with_mpi", &transformer_engine::ubuf_built_with_mpi,                           \
->>>>>>> 544dd14b
         py::call_guard<py::gil_scoped_release>());
 
 #endif