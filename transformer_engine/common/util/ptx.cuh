--- conflicted
+++ resolved
@@ -18,11 +18,8 @@
 #include <cuda_fp4.h>
 #endif  // CUDA_VERSION >= 12080
 
-<<<<<<< HEAD
-=======
 #include "common/utils.cuh"
 
->>>>>>> 70f53666
 namespace transformer_engine {
 
 namespace ptx {
@@ -259,41 +256,7 @@
   return __int_as_float(biased_exp << FP32_MANTISSA_BITS);
 }
 
-#define CUDA_ARCH_HAS_FEATURE_SM10X_ALL                                                \
-  ((__CUDA_ARCH_HAS_FEATURE__(SM100_ALL)) || (__CUDA_ARCH_HAS_FEATURE__(SM101_ALL)) || \
-   (__CUDA_ARCH_HAS_FEATURE__(SM103_ALL)))
-
 __device__ __forceinline__ e8m0_t float_to_e8m0(float val) {
-<<<<<<< HEAD
-#if CUDA_ARCH_HAS_FEATURE_SM10X_ALL
-
-  uint16_t out;
-  asm volatile(
-      "{\n"
-      "cvt.rp.satfinite.ue8m0x2.f32  %0, 0.0, %1;\n"
-      "}"
-      : "=h"(out)
-      : "f"(val));
-  return *reinterpret_cast<e8m0_t *>(&out);
-#else
-  // TODO: nan/inf needs to be set for any value
-  // of nan/inf in input not just amax.
-  if (isnan(val)) {
-    return 0xFF;
-  }
-  if (isinf(val)) {
-    return 0xFE;
-  }
-  if (val == 0.0f) {
-    return 0x00;
-  }
-  uint32_t val_u32 = *reinterpret_cast<uint32_t *>(&val);
-  e8m0_t exponent = (val_u32 >> FP32_MANTISSA_BITS);
-  uint32_t mantissa = val_u32 & 0x7FFFFF;
-  // Round up exponent and deal with satfinite.
-  if ((mantissa > 0 && exponent != 0xFE) && !(exponent == 0 && mantissa <= 0x400000)) {
-    ++exponent;
-=======
   constexpr bool is_blackwell = ARCH_BLACKWELL_FAMILY;
   if constexpr (is_blackwell) {
     uint16_t out;
@@ -324,7 +287,6 @@
       ++exponent;
     }
     return exponent;
->>>>>>> 70f53666
   }
 }
 
@@ -495,18 +457,6 @@
 static_assert(sizeof(fp4e2m1x4) == 2);
 #endif  // CUDA_VERSION >= 12080
 
-<<<<<<< HEAD
-// cvt.rn.satfinite.e2m1x2.f32 d, a, b;  // Convert two FP32 values to two packed e2m1
-
-// cvt.rn.satfinite{.relu}.{e2m1x2/e2m3x2/e3m2x2/ue8m0x2}.f32 introduced in PTX ISA version 8.6.
-
-// vt.rn.satfinite{.relu}.{e2m1x2/e2m3x2/e3m2x2/ue8m0x2}.f32 is supported on following architectures:
-// sm_100a
-// sm_101a
-// sm_120a
-
-=======
->>>>>>> 70f53666
 // When converting to .e2m1x2 data formats, the destination operand d has .b8 type.
 // When converting two .f32 inputs to .e2m1x2, each input is converted to the specified format,
 // and the converted values are packed in the destination operand d such that the value
@@ -693,11 +643,6 @@
 #endif  // (defined __CUDA_ARCH__) && (__CUDA_ARCH__ >= 890)
 }
 
-<<<<<<< HEAD
-#endif  // (defined __CUDA_ARCH__) && (__CUDA_ARCH__ >= 900)
-
-=======
->>>>>>> 70f53666
 }  // namespace ptx
 
 namespace {
