--- conflicted
+++ resolved
@@ -61,19 +61,13 @@
 __device__ inline OType dqgelu_with_alpha(const IType val, const float alpha) {
   const float cval = val;
   Empty e = {};
-  return alpha * cval * dsigmoid<float, float>(alpha * cval, e) +
-         sigmoid<float, float>(alpha * cval, e);
+  const float s = sigmoid<float, float>(alpha * cval, e);
+  return alpha * cval * s * (1.f - s) + s;
 }
 
 template <typename OType, typename IType>
 __device__ inline OType dqgelu(const IType val, const Empty& e) {
-<<<<<<< HEAD
-  const float cval = val;
-  const float s = sigmoid<float, float>(1.702f * cval, e);
-  return 1.702f * cval * s * (1.f - s) + s;
-=======
   return dqgelu_with_alpha<OType, IType>(val, 1.702f);
->>>>>>> 88564d59
 }
 
 template <typename OType, typename IType>
