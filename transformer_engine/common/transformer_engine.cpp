--- conflicted
+++ resolved
@@ -914,14 +914,18 @@
 }
 
 int nvte_is_non_tn_fp8_gemm_supported() {
-<<<<<<< HEAD
-  int deviceComputeCapability =
-      transformer_engine::cuda::sm_arch(transformer_engine::cuda::current_device());
-
-  // Note: this is temporary restriction and should be lifted in the future.
-  // (remove the note once it's done.)
-  return (deviceComputeCapability >= 100 && deviceComputeCapability < 120) ||
-         deviceComputeCapability >= 130;
+  int num_devices = transformer_engine::cuda::num_devices();
+  static std::vector<int> cache(num_devices, -1);
+  static std::vector<std::once_flag> flags(num_devices);
+  int device_id = transformer_engine::cuda::current_device();
+  std::call_once(flags[device_id], [&]() {
+    int deviceComputeCapability = transformer_engine::cuda::sm_arch(device_id);
+    // Note: this is temporary restriction and should be lifted in the future.
+    // (remove the note once it's done.)
+    cache[device_id] = (deviceComputeCapability >= 100 && deviceComputeCapability < 120) ||
+                       deviceComputeCapability >= 130;
+  });
+  return cache[device_id];
 }
 
 // Grouped Tensor C API implementations
@@ -1053,18 +1057,4 @@
   }
   const auto &t = *transformer_engine::convertNVTEGroupedTensorCheck(tensor);
   return t.logical_shape;
-=======
-  int num_devices = transformer_engine::cuda::num_devices();
-  static std::vector<int> cache(num_devices, -1);
-  static std::vector<std::once_flag> flags(num_devices);
-  int device_id = transformer_engine::cuda::current_device();
-  std::call_once(flags[device_id], [&]() {
-    int deviceComputeCapability = transformer_engine::cuda::sm_arch(device_id);
-    // Note: this is temporary restriction and should be lifted in the future.
-    // (remove the note once it's done.)
-    cache[device_id] = (deviceComputeCapability >= 100 && deviceComputeCapability < 120) ||
-                       deviceComputeCapability >= 130;
-  });
-  return cache[device_id];
->>>>>>> f8cb598c
 }