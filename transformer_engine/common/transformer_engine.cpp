--- conflicted
+++ resolved
@@ -212,8 +212,6 @@
       reinterpret_cast<const transformer_engine::Tensor *>(tensor)->dtype());
 }
 
-<<<<<<< HEAD
-=======
 NVTEShape nvte_make_shape(const size_t *data, size_t ndim) {
   NVTEShape ret;
   if (ndim == 0) {
@@ -228,7 +226,6 @@
   return ret;
 }
 
->>>>>>> 3cd6870c
 NVTEShape nvte_tensor_shape(const NVTETensor tensor) {
   if (tensor == nullptr) {
     NVTE_ERROR("Invalid tensor");
@@ -236,12 +233,9 @@
 
   // Determine tensor shape depending on tensor format
   const auto &t = *reinterpret_cast<const transformer_engine::Tensor *>(tensor);
-  const std::vector<size_t> &rowwise_shape = t.rowwise_shape_ref();
-
-  NVTEShape ret;
-  ret.data = rowwise_shape.data();
-  ret.ndim = rowwise_shape.size();
-  return ret;
+  std::vector<size_t> shape = t.shape();
+
+  return nvte_make_shape(shape.data(), shape.size());
 }
 
 NVTEShape nvte_tensor_columnwise_shape(const NVTETensor tensor) {
@@ -249,10 +243,7 @@
     NVTE_ERROR("Invalid tensor");
   }
   const auto &t = *reinterpret_cast<const transformer_engine::Tensor *>(tensor);
-  NVTEShape ret;
-  ret.data = t.columnwise_data.shape.data();
-  ret.ndim = t.columnwise_data.shape.size();
-  return ret;
+  return nvte_make_shape(t.columnwise_data.shape.data(), t.columnwise_data.shape.size());
 }
 
 size_t nvte_tensor_ndims(const NVTETensor tensor) { return nvte_tensor_shape(tensor).ndim; }
@@ -320,12 +311,11 @@
 }
 
 NVTEShape nvte_tensor_scale_inv_shape(const NVTETensor tensor) {
-  if (tensor == nullptr) return {nullptr, 0};
-  const auto &t = *reinterpret_cast<const transformer_engine::Tensor *>(tensor);
-  NVTEShape ret;
-  ret.data = t.scale_inv.shape.data();
-  ret.ndim = t.scale_inv.shape.size();
-  return ret;
+  if (tensor == nullptr) {
+    return nvte_make_shape(nullptr, 0);
+  }
+  const auto &t = *reinterpret_cast<const transformer_engine::Tensor *>(tensor);
+  return nvte_make_shape(t.scale_inv.shape.data(), t.scale_inv.shape.size());
 }
 
 void nvte_set_tensor_param(NVTETensor *tensor, NVTETensorParam param_name,
