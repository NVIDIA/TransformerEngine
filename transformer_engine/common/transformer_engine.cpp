/*************************************************************************
 * Copyright (c) 2022-2025, NVIDIA CORPORATION & AFFILIATES. All rights reserved.
 *
 * See LICENSE for license information.
 ************************************************************************/

#include <transformer_engine/transformer_engine.h>

#include <algorithm>
#include <atomic>
#include <climits>
#include <cstring>
#include <iostream>
#include <mutex>
#include <optional>
#include <string>
#include <utility>
#include <vector>

#include "common.h"
#include "common/util/cuda_runtime.h"
#include "common/util/logging.h"

namespace transformer_engine {

size_t typeToNumBits(const DType type) {
  TRANSFORMER_ENGINE_TYPE_SWITCH_ALL(type, T,
                                     return TypeInfo<T>::size;);  // NOLINT(*)
}

size_t typeToSize(const DType type) {
  NVTE_CHECK(type != DType::kFloat4E2M1, "typeToSize() Does not support FP4 data type.");
  return typeToNumBits(type) / 8;
}

std::string to_string(const DType type) {
  switch (type) {
    case DType::kByte:
      return "Byte";
    case DType::kBFloat16:
      return "BFloat16";
    case DType::kFloat16:
      return "Float16";
    case DType::kFloat32:
      return "Float32";
    case DType::kFloat8E4M3:
      return "Float8E4M3";
    case DType::kFloat8E5M2:
      return "Float8E5M2";
    case DType::kFloat8E8M0:
      return "Float8E8M0";
    case DType::kFloat4E2M1:
      return "Float4E2M1";
    case DType::kInt16:
      return "Int16";
    case DType::kInt32:
      return "Int32";
    case DType::kInt64:
      return "Int64";
    default:
      return concat_strings("Invalid type ", static_cast<int>(type));
  }
}

std::string to_string(const NVTEScalingMode &mode) {
  switch (mode) {
    case NVTE_DELAYED_TENSOR_SCALING:
      return "NVTE_DELAYED_TENSOR_SCALING";
    case NVTE_MXFP8_1D_SCALING:
      return "NVTE_MXFP8_1D_SCALING";
    case NVTE_BLOCK_SCALING_1D:
      return "NVTE_BLOCK_SCALING_1D";
    case NVTE_BLOCK_SCALING_2D:
      return "NVTE_BLOCK_SCALING_2D";
    case NVTE_NVFP4_1D_SCALING:
      return "NVTE_NVFP4_1D_SCALING";
    case NVTE_INVALID_SCALING:
      return "NVTE_INVALID_SCALING";
  }
  return "Invalid Scaling";
}

void CheckNoopTensor(const Tensor &t, const std::string &name) {
  if (t.data.has_data()) {
    NVTE_CHECK(t.numel() == 1, "Expected 1 element for ", name, " noop, but found ", t.numel(),
               ".");
    NVTE_CHECK(t.data.dtype == DType::kFloat32, "Found wrong dtype for ", name,
               " noop. Expected kFloat32.");
  }
}

void CheckScaleTensorShape(const Tensor &t, const std::string &name) {
  NVTE_CHECK(t.scaling_mode != NVTE_INVALID_SCALING, "Invalid scaling mode!");
  if (is_tensor_scaling(t.scaling_mode)) {
    if (is_fp8_dtype(t.dtype())) {
      // FP8 tensor with tensor scaling
      if (t.has_data()) {
        NVTE_CHECK(t.scale_inv.numel() == 1, "Tensor \"", name,
                   "\" has invalid scale_inv shape (expected 1 entry, got ", t.scale_inv.shape,
                   ")");
      }
      if (t.has_columnwise_data()) {
        NVTE_CHECK(t.columnwise_scale_inv.numel() == 1, "Tensor \"", name,
                   "\" has invalid columnwise_scale_inv shape (expected 1 entry, got ",
                   t.columnwise_scale_inv.shape, ")");
      }
    } else {
      // High-precision tensor
      if (t.has_data()) {
        NVTE_CHECK(t.scale_inv.numel() == 0, "Tensor \"", name,
                   "\" has invalid scale_inv shape (expected 0 entries, got ", t.scale_inv.shape,
                   ")");
      }
      if (t.has_columnwise_data()) {
        NVTE_CHECK(t.columnwise_scale_inv.numel() == 0, "Tensor \"", name,
                   "\" has invalid columnwise_scale_inv shape (expected 0 entries, got ",
                   t.columnwise_scale_inv.shape, ")");
      }
    }
  } else {
    if (t.scaling_mode == NVTE_MXFP8_1D_SCALING) {
      // Need (4, 128) alignment even for e8 scaling factor
      auto block_alignment = std::vector<size_t>{128ul, 4ul};
      size_t expected_x, expected_y, alignment;
      const size_t block_size_rowwise = 32;
      const size_t block_size_colwise = 32;

      if (t.has_data()) {
        alignment = block_alignment[0];
        expected_x =
            DIVUP(DIVUP(t.flat_first_dim(), static_cast<size_t>(1)), alignment) * alignment;
        alignment = block_alignment[1];
        expected_y =
            DIVUP(DIVUP(t.flat_last_dim(), static_cast<size_t>(block_size_rowwise)), alignment) *
            alignment;

        const auto &expected = std::vector<size_t>{expected_x, expected_y};
        NVTE_CHECK(t.scale_inv.shape == expected, "Tensor \"", name,
                   "\" has invalid scale_inv shape (expected ", expected, ", got ",
                   t.scale_inv.shape, ")");
      }
      if (t.has_columnwise_data()) {
        alignment = block_alignment[1];
        expected_x =
            DIVUP(DIVUP(t.flat_first_dim(), static_cast<size_t>(block_size_colwise)), alignment) *
            alignment;
        alignment = block_alignment[0];
        expected_y = DIVUP(DIVUP(t.flat_last_dim(), static_cast<size_t>(1)), alignment) * alignment;

        const auto &expected = std::vector<size_t>{expected_x, expected_y};
        NVTE_CHECK(t.columnwise_scale_inv.shape == expected, "Tensor \"", name,
                   "\"  has invalid columnwise_scale_inv shape (expected ", expected, ", got ",
                   t.columnwise_scale_inv.shape, ")");
      }
    } else if (t.scaling_mode == NVTE_NVFP4_1D_SCALING) {
      if (t.has_data()) {
        const size_t expected_y = DIVUP_TO_MULTIPLE(t.flat_first_dim(), 128);
        const size_t expected_x = DIVUP_TO_MULTIPLE(DIVUP(t.flat_last_dim(), 16lu), 4);
        const auto &expected = std::vector<size_t>{expected_y, expected_x};
        NVTE_CHECK(t.scale_inv.shape == expected, "Tensor \"", name,
                   "\" has invalid scale_inv shape (expected ", expected, ", got ",
                   t.scale_inv.shape, ")");
      }
      if (t.has_columnwise_data()) {
        const size_t expected_y = DIVUP_TO_MULTIPLE(t.flat_last_dim(), 128);
        const size_t expected_x = DIVUP_TO_MULTIPLE(DIVUP(t.flat_first_dim(), 16lu), 4);
        const auto &expected = std::vector<size_t>{expected_y, expected_x};
        NVTE_CHECK(t.columnwise_scale_inv.shape == expected, "Tensor \"", name,
                   "\"  has invalid columnwise_scale_inv shape (expected ", expected, ", got ",
                   t.columnwise_scale_inv.shape, ")");
      }
    }
  }
}

void CheckInputTensor(const Tensor &t, const std::string &name) {
  const DType type = t.dtype();
  if (is_fp8_dtype(type)) {
    // FP8 input needs to have scale_inv
    if (t.has_data()) {
      NVTE_CHECK(t.scale_inv.has_data(), "FP8 scaling factor input ", name,
                 "_scale_inverse must be allocated");
      NVTE_CHECK(t.scale_inv.dtype == DType::kFloat32 || t.scale_inv.dtype == DType::kFloat8E8M0,
                 "FP8 scaling factor input ", name,
                 "_scale_inverse has invalid dtype "
                 "(expected Float32 or Byte, got ",
                 to_string(t.scale_inv.dtype), ")");
    }
    if (t.has_columnwise_data()) {
      NVTE_CHECK(t.columnwise_scale_inv.has_data(), "FP8 scaling factor input ", name,
                 "_columnwise_scale_inverse must be allocated");
      NVTE_CHECK(t.columnwise_scale_inv.dtype == DType::kFloat32 ||
                     t.columnwise_scale_inv.dtype == DType::kFloat8E8M0,
                 "FP8 scaling factor input ", name,
                 "_columnwise_scale_inverse has invalid dtype "
                 "(expected Float32 or Byte, got ",
                 to_string(t.columnwise_scale_inv.dtype), ")");
    }
  } else if (is_fp4_dtype(type)) {
    // TODO(ksivaman): Fix this to check for amaxes and other details.
    // For now only needed for swizzle.
    if (t.has_data()) {
      NVTE_CHECK(t.scale_inv.has_data(), "FP4 scaling factor input ", name,
                 "_scale_inverse must be allocated");
      NVTE_CHECK(t.scale_inv.dtype == DType::kFloat8E4M3, "FP4 scaling factor input ", name,
                 "_scale_inverse has invalid dtype "
                 "(expected DType::kFloat8E4M3, got ",
                 to_string(t.scale_inv.dtype), ")");
    }
    if (t.has_columnwise_data()) {
      NVTE_CHECK(t.columnwise_scale_inv.has_data(), "FP4 scaling factor input ", name,
                 "_columnwise_scale_inverse must be allocated");
      NVTE_CHECK(t.columnwise_scale_inv.dtype == DType::kFloat8E4M3, "FP8 scaling factor input ",
                 name,
                 "_columnwise_scale_inverse has invalid dtype "
                 "(expected DType::kFloat8E4M3, got ",
                 to_string(t.columnwise_scale_inv.dtype), ")");
    }
  } else {
    NVTE_CHECK(!t.scale.has_data(), "Scale is not supported for non-FP8 input ", name);
    NVTE_CHECK(!t.scale_inv.has_data(), "Scale_inv is not supported for non-FP8 input ", name);
    NVTE_CHECK(!t.columnwise_scale_inv.has_data(), "Scale_inv is not supported for non-FP8 input ",
               name);
  }
  NVTE_CHECK(t.has_data() || t.has_columnwise_data(), "Input ", name, " is not allocated!");

  CheckScaleTensorShape(t, name);
}

void CheckOutputTensor(const Tensor &t, const std::string &name, bool allow_empty) {
  const DType type = t.dtype();
  if (is_fp8_dtype(type)) {
    // FP8 output needs to have scale, scale_inv and (if delayed scaling) amax
    if (t.scaling_mode == NVTE_DELAYED_TENSOR_SCALING && t.amax.has_data()) {
      NVTE_CHECK(t.amax.dtype == DType::kFloat32, "Invalid amax dtype (expected ",
                 to_string(DType::kFloat32), ", got ", to_string(t.amax.dtype), ")");
      NVTE_CHECK(t.amax.numel() == 1, "Invalid shape of amax in output ", name,
                 " (expected 1 entry, got shape=", t.amax.shape, ")");
    }
    if (t.has_data()) {
      NVTE_CHECK(t.scale_inv.has_data(), "FP8 scaling factor output ", name,
                 "_scale_inverse must be allocated");
      NVTE_CHECK(t.scale_inv.dtype == DType::kFloat32 || t.scale_inv.dtype == DType::kFloat8E8M0,
                 "FP8 scaling factor output ", name,
                 "_scale_inverse has invalid dtype "
                 "(expected Float32 or Float8E8M0, got ",
                 to_string(t.scale_inv.dtype), ")");
    }
    if (t.has_columnwise_data()) {
      NVTE_CHECK(t.columnwise_scale_inv.has_data(), "FP8 scaling factor output ", name,
                 "_columnwise_scale_inverse must be allocated");
      NVTE_CHECK(t.columnwise_scale_inv.dtype == DType::kFloat32 ||
                     t.columnwise_scale_inv.dtype == DType::kFloat8E8M0,
                 "FP8 scaling factor output ", name,
                 "_columnwise_scale_inverse has invalid dtype "
                 "(expected Float32 or Float8E8M0, got ",
                 to_string(t.columnwise_scale_inv.dtype), ")");
    }
  } else if (is_fp4_dtype(type)) {
    // FP4 output needs to have the scale_inv
    if (t.has_data()) {
      NVTE_CHECK(t.scale_inv.has_data(), "FP4 scaling factor output ", name,
                 "_scale_inverse must be allocated");
      NVTE_CHECK(t.scale_inv.dtype == DType::kFloat8E4M3, "FP4 scaling factor output ", name,
                 "_scale_inverse has invalid dtype "
                 "(expected Float8E4M3, got ",
                 to_string(t.scale_inv.dtype), ")");
    }
    if (t.has_columnwise_data()) {
      NVTE_CHECK(t.columnwise_scale_inv.has_data(), "FP4 scaling factor output ", name,
                 "_columnwise_scale_inverse must be allocated");
      NVTE_CHECK(t.columnwise_scale_inv.dtype == DType::kFloat8E4M3, "FP4 scaling factor output ",
                 name,
                 "_columnwise_scale_inverse has invalid dtype "
                 "(expected Float8E4M3, got ",
                 to_string(t.columnwise_scale_inv.dtype), ")");
    }
  } else {
    NVTE_CHECK(!t.scale.has_data(), "Scale is not supported for non-FP8 output ", name);
    NVTE_CHECK(!t.scale_inv.has_data(), "Scale_inv is not supported for non-FP8 output ", name);
    NVTE_CHECK(!t.columnwise_scale_inv.has_data(), "Scale_inv is not supported for non-FP8 input ",
               name);
  }

  if (!allow_empty) {
    NVTE_CHECK(t.has_data() || t.has_columnwise_data(), "Output ", name, " is not allocated!");
  }

  CheckScaleTensorShape(t, name);
}

void CheckGroupedTensorShapeArrays(const GroupedTensor &t, const std::string &name) {
  NVTE_CHECK(t.num_tensors > 0, "Grouped tensor ", name, " has no tensors!");

  // Helper lambda to validate shape arrays
  // All three arrays are OPTIONAL:
  // - first_dims: empty if all tensors have same first dimension
  // - last_dims: empty if all tensors have same last dimension
  // - tensor_offsets: empty if all tensors have same shape (offsets are predictable)
  auto check_shape_array = [&](const SimpleTensor &arr, const char *arr_name) {
    if (arr.has_data()) {
      NVTE_CHECK(arr.shape.size() == 1, "Grouped tensor ", name, " ", arr_name, " must be 1D");
      NVTE_CHECK(arr.dtype == DType::kInt64, "Grouped tensor ", name, " ", arr_name,
                 " must have dtype Int64");
      NVTE_CHECK(arr.shape[0] == t.num_tensors, "Grouped tensor ", name, " ", arr_name, " size (",
                 arr.shape[0], ") must equal num_tensors (", t.num_tensors, ")");
    }
  };

  // Validate shape arrays (all optional)
  check_shape_array(t.first_dims, "first_dims");
  check_shape_array(t.last_dims, "last_dims");
  check_shape_array(t.tensor_offsets, "tensor_offsets");

  // tensor_offsets is required if any dimension varies
  // (i.e., required unless all_same_shape())
  if (!t.all_same_shape()) {
    NVTE_CHECK(
        t.tensor_offsets.dptr != nullptr, "Grouped tensor ", name,
        " must have tensor_offsets when any dimension varies (first_dims or last_dims is set)");
  }

  // Validate logical_shape
  NVTE_CHECK(t.logical_shape.ndim == 2, "Grouped tensor ", name, " logical_shape must be 2D");
  NVTE_CHECK(t.logical_shape.data[0] > 0 && t.logical_shape.data[1] > 0, "Grouped tensor ", name,
             " logical_shape must have positive dimensions");

  // Validate all data fields are 1D (flattened)
  if (t.has_data()) {
    NVTE_CHECK(t.data.shape.size() == 1, "Grouped tensor ", name, " data must be 1D");
  }
  if (t.has_columnwise_data()) {
    NVTE_CHECK(t.columnwise_data.shape.size() == 1, "Grouped tensor ", name,
               " columnwise_data must be 1D");
  }

  // Validate data size matches logical_shape
  size_t expected_numel = t.logical_shape.data[0] * t.logical_shape.data[1];
  if (t.has_data()) {
    NVTE_CHECK(t.data.numel() == expected_numel, "Grouped tensor ", name, " data size (",
               t.data.numel(), ") must match logical_shape size (", expected_numel, ")");
  }
  if (t.has_columnwise_data()) {
    NVTE_CHECK(t.columnwise_data.numel() == expected_numel, "Grouped tensor ", name,
               " columnwise_data size (", t.columnwise_data.numel(),
               ") must match logical_shape size (", expected_numel, ")");
  }
}

// Helper function to check scale_inv for both input and output
static void CheckGroupedScaleInv(const GroupedTensor &t, const std::string &name, bool is_output) {
  const char *tensor_type = is_output ? "output" : "input";

  // Helper to check scale_inv for both rowwise and columnwise layouts
  auto check_scales = [&](DType expected_dtype) {
    if (t.has_data()) {
      NVTE_CHECK(t.scale_inv.has_data(), tensor_type, " ", name,
                 " rowwise scale_inv must be allocated");
      NVTE_CHECK(t.scale_inv.dtype == expected_dtype, tensor_type, " ", name,
                 " rowwise scale_inv has invalid dtype (expected ", to_string(expected_dtype),
                 ", got ", to_string(t.scale_inv.dtype), ")");
    }
    if (t.has_columnwise_data()) {
      NVTE_CHECK(t.columnwise_scale_inv.has_data(), tensor_type, " ", name,
                 " columnwise scale_inv must be allocated");
      NVTE_CHECK(t.columnwise_scale_inv.dtype == expected_dtype, tensor_type, " ", name,
                 " columnwise scale_inv has invalid dtype (expected ", to_string(expected_dtype),
                 ", got ", to_string(t.columnwise_scale_inv.dtype), ")");
    }
  };

  // Determine expected dtype based on data type and scaling mode
  if (is_fp8_dtype(t.dtype()) && is_tensor_scaling(t.scaling_mode)) {
    check_scales(DType::kFloat32);
  } else if (is_mxfp8_scaling(t.scaling_mode)) {
    check_scales(DType::kFloat8E8M0);
  } else if (is_nvfp4_scaling(t.scaling_mode)) {
    check_scales(DType::kFloat8E4M3);
  } else {
    // Non-quantized types should not have scale/scale_inv
    NVTE_CHECK(!t.scale_inv.has_data(), "Scale_inv not supported for non-quantized ", tensor_type,
               " ", name);
    NVTE_CHECK(!t.columnwise_scale_inv.has_data(), "Scale_inv not supported for non-quantized ",
               tensor_type, " ", name);
  }
}

void CheckInputGroupedTensor(const GroupedTensor &t, const std::string &name) {
  NVTE_CHECK(t.has_data() || t.has_columnwise_data(), "Input grouped tensor ", name,
             " not allocated");
  CheckGroupedScaleInv(t, name, false);
  CheckGroupedTensorShapeArrays(t, name);
}

void CheckOutputGroupedTensor(const GroupedTensor &t, const std::string &name, bool allow_empty) {
  if (!allow_empty) {
    NVTE_CHECK(t.has_data() || t.has_columnwise_data(), "Output grouped tensor ", name,
               " not allocated");
  }

  // Only perform dtype-specific validation if data is allocated
  if (t.has_data() || t.has_columnwise_data()) {
    // Amax validation for delayed scaling
    if (is_fp8_dtype(t.dtype()) && t.scaling_mode == NVTE_DELAYED_TENSOR_SCALING) {
      NVTE_CHECK(t.amax.has_data(), "Output ", name, " amax must be allocated");
      NVTE_CHECK(t.amax.dtype == DType::kFloat32, "Output ", name, " amax must be Float32");
    }
    CheckGroupedScaleInv(t, name, true);
  }

  CheckGroupedTensorShapeArrays(t, name);
}

class TensorAllocator {
 public:
  static TensorAllocator &instance() {
    static TensorAllocator allocator;
    return allocator;
  }

  ~TensorAllocator() {}

  NVTETensor Allocate(NVTEScalingMode mode) {
    std::lock_guard<std::mutex> lock(mutex);
    if (!free_list.empty()) {
      uintptr_t index = free_list.back();
      NVTETensor ret = reinterpret_cast<NVTETensor>(index);
      free_list.pop_back();
      if (debug) {
        std::cout << "Allocated " << index
                  << " from free list. Free list size: " << free_list.size() << " and capacity "
                  << free_list.capacity() << std::endl;
      }
      // 1-based indexing
      memory[index - 1].scaling_mode = mode;
      return ret;
    }
    if (memory.size() < memory.capacity()) {
      memory.emplace_back();
      Tensor &t = memory.back();
      size = memory.size();
      // 1-based indexing
      uintptr_t index = memory.size();
      if (debug) {
        std::cout << "Allocated " << index << ". Memory size: " << memory.size() << " and capacity "
                  << memory.capacity() << std::endl;
      }
      t.scaling_mode = mode;
      t.nvte_tensor = reinterpret_cast<NVTETensor>(index);
      return reinterpret_cast<NVTETensor>(index);
    }
    NVTE_ERROR("Cannot allocate a new NVTETensor. Maximum number of tensors reached: ",
               MAX_TENSOR_NUM, ". There is probably a memory leak in your application.");
  }

  void Free(NVTETensor t) {
    std::lock_guard<std::mutex> lock(mutex);
    uintptr_t index = reinterpret_cast<uintptr_t>(t);
    if (index == 0) return;
    NVTE_CHECK(index <= memory.size(), "Invalid tensor.");
    free_list.push_back(index);
    // Clean up
    memory[index - 1].clear();
    if (debug) {
      std::cout << "Freed " << index << ". Free list size: " << free_list.size() << " and capacity "
                << free_list.capacity() << std::endl;
    }
  }

  void Free(NVTETensor *t, size_t N) {
    std::lock_guard<std::mutex> lock(mutex);
    for (size_t i = 0; i < N; ++i) {
      uintptr_t index = reinterpret_cast<uintptr_t>(t[i]);
      if (index == 0) continue;
      NVTE_CHECK(index <= memory.size(), "Invalid tensor.");
      free_list.push_back(index);
      // Clean up
      memory[index - 1].clear();
    }
    if (debug) {
      std::cout << "Freed range of" << N << " tensors. Free list size: " << free_list.size()
                << " and capacity " << free_list.capacity() << std::endl;
    }
  }

  Tensor *convertNVTETensor(NVTETensor t) {
    uintptr_t index = reinterpret_cast<uintptr_t>(t);
    // 1-based indexing to enable 0-initialization of NVTETensor
    // to be invalid tensor
    static_assert(nullptr == 0);
    if (index != 0 && index <= size) {
      return &(memory[index - 1]);
    }
    return nullptr;
  }

  void setDebug(bool debug) {
    std::lock_guard<std::mutex> lock(mutex);
    this->debug = debug;
  }

 private:
  TensorAllocator() {
    std::lock_guard<std::mutex> lock(mutex);
    memory.reserve(MAX_TENSOR_NUM);
  }

  std::mutex mutex;
  std::atomic<size_t> size;
  // Allocate at most 20 MB for tensors
  // Should be replaced by virtual memory allocation
  const size_t MAX_TENSOR_NUM = 20 * 1024 * 1024 / sizeof(Tensor);
  std::vector<uintptr_t> free_list;
  std::vector<Tensor> memory;
  bool debug = false;
};

Tensor *convertNVTETensor(const NVTETensor t) {
  return TensorAllocator::instance().convertNVTETensor(t);
}

Tensor *convertNVTETensorCheck(const NVTETensor t) {
  Tensor *ptr = TensorAllocator::instance().convertNVTETensor(t);
  NVTE_CHECK(ptr != nullptr, "Invalid tensor.");
  return ptr;
}

// GroupedTensor allocator - similar pattern to TensorAllocator
class GroupedTensorAllocator {
 public:
  static GroupedTensorAllocator &instance() {
    static GroupedTensorAllocator allocator;
    return allocator;
  }

  ~GroupedTensorAllocator() {}

  NVTEGroupedTensor Allocate(NVTEScalingMode mode, size_t num_tensors, NVTEShape logical_shape) {
    std::lock_guard<std::mutex> lock(mutex);
    if (!free_list.empty()) {
      uintptr_t index = free_list.back();
      NVTEGroupedTensor ret = reinterpret_cast<NVTEGroupedTensor>(index);
      free_list.pop_back();
      // 1-based indexing - fully reinitialize the tensor to avoid stale data
      memory[index - 1].scaling_mode = mode;
      memory[index - 1].num_tensors = num_tensors;
      memory[index - 1].logical_shape = logical_shape;
      memory[index - 1].nvte_tensor = ret;
      return ret;
    }
    if (memory.size() < memory.capacity()) {
      memory.emplace_back(mode, num_tensors);
      GroupedTensor &t = memory.back();
      size = memory.size();
      // 1-based indexing
      uintptr_t index = memory.size();
      t.logical_shape = logical_shape;
      t.nvte_tensor = reinterpret_cast<NVTEGroupedTensor>(index);
      return reinterpret_cast<NVTEGroupedTensor>(index);
    }
    NVTE_ERROR(
        "Cannot allocate a new NVTEGroupedTensor. Maximum number of grouped tensors reached: ",
        MAX_GROUPED_TENSOR_NUM, ". There is probably a memory leak in your application.");
  }

  void Free(NVTEGroupedTensor t) {
    std::lock_guard<std::mutex> lock(mutex);
    uintptr_t index = reinterpret_cast<uintptr_t>(t);
    if (index == 0) return;
    NVTE_CHECK(index <= memory.size(), "Invalid grouped tensor.");
    free_list.push_back(index);
    // Clean up
    memory[index - 1].clear();
  }

  GroupedTensor *convertNVTEGroupedTensor(NVTEGroupedTensor t) {
    uintptr_t index = reinterpret_cast<uintptr_t>(t);
    // 1-based indexing to enable 0-initialization of NVTEGroupedTensor
    // to be invalid tensor
    static_assert(nullptr == 0);
    if (index != 0 && index <= size) {
      return &(memory[index - 1]);
    }
    return nullptr;
  }

 private:
  GroupedTensorAllocator() {
    std::lock_guard<std::mutex> lock(mutex);
    memory.reserve(MAX_GROUPED_TENSOR_NUM);
  }

  std::mutex mutex;
  std::atomic<size_t> size;
  // Allocate at most 20 MB for grouped tensors
  const size_t MAX_GROUPED_TENSOR_NUM = 20 * 1024 * 1024 / sizeof(GroupedTensor);
  std::vector<uintptr_t> free_list;
  std::vector<GroupedTensor> memory;
};

GroupedTensor *convertNVTEGroupedTensor(const NVTEGroupedTensor t) {
  return GroupedTensorAllocator::instance().convertNVTEGroupedTensor(t);
}

GroupedTensor *convertNVTEGroupedTensorCheck(const NVTEGroupedTensor t) {
  GroupedTensor *ptr = GroupedTensorAllocator::instance().convertNVTEGroupedTensor(t);
  NVTE_CHECK(ptr != nullptr, "Invalid grouped tensor.");
  return ptr;
}

}  // namespace transformer_engine

NVTETensor nvte_create_tensor(NVTEScalingMode scaling_mode) {
  NVTETensor ret = transformer_engine::TensorAllocator::instance().Allocate(scaling_mode);
  return ret;
}

void nvte_destroy_tensor(NVTETensor tensor) {
  transformer_engine::TensorAllocator::instance().Free(tensor);
}

void nvte_destroy_tensors(NVTETensor *tensors, size_t N) {
  transformer_engine::TensorAllocator::instance().Free(tensors, N);
}

NVTEDType nvte_tensor_type(const NVTETensor tensor) {
  auto *t = transformer_engine::convertNVTETensor(tensor);
  if (t == nullptr) return kNVTEFloat32;
  return static_cast<NVTEDType>(t->dtype());
}

NVTEShape nvte_make_shape(const size_t *data, size_t ndim) {
  NVTEShape ret;
  if (ndim == 0) {
    ret.ndim = 0;
    return ret;
  }
  NVTE_CHECK(ndim <= sizeof(ret.data) / sizeof(ret.data[0]),
             "Too many dims for NVTEShape (requested: ", ndim,
             ", max: ", sizeof(ret.data) / sizeof(ret.data[0]), ")");
  if (data == nullptr) {
    std::fill(ret.data, ret.data + ndim, 0);
  } else {
    std::copy(data, data + ndim, ret.data);
  }
  ret.ndim = ndim;
  return ret;
}

NVTEShape nvte_tensor_shape(const NVTETensor tensor) {
  auto *t = transformer_engine::convertNVTETensor(tensor);
  if (t == nullptr) {
    NVTE_ERROR("Invalid tensor");
  }

  // Determine tensor shape depending on tensor format
  const std::vector<size_t> &shape = t->shape();

  return nvte_make_shape(shape.data(), shape.size());
}

NVTEShape nvte_tensor_columnwise_shape(const NVTETensor tensor) {
  auto *t = transformer_engine::convertNVTETensor(tensor);
  if (t == nullptr) {
    NVTE_ERROR("Invalid tensor");
  }
  const std::vector<size_t> &shape = t->columnwise_data.shape;
  return nvte_make_shape(shape.data(), shape.size());
}

size_t nvte_tensor_ndims(const NVTETensor tensor) { return nvte_tensor_shape(tensor).ndim; }

size_t nvte_tensor_size(const NVTETensor tensor, const size_t dim) {
  const auto &shape = nvte_tensor_shape(tensor);
  NVTE_CHECK(0 <= dim && dim < shape.ndim, "Attempted to access index ", dim,
             " in a shape array with ", shape.ndim, " entries");
  return shape.data[dim];
}

size_t nvte_tensor_numel(const NVTETensor tensor) {
  const auto &shape = nvte_tensor_shape(tensor);
  size_t numel = 1;
  for (size_t i = 0; i < shape.ndim; i++) {
    numel *= shape.data[i];
  }
  return numel;
}

size_t nvte_tensor_element_size_bits(const NVTETensor tensor) {
  auto *t = transformer_engine::convertNVTETensor(tensor);
  if (t == nullptr) return 8 * sizeof(float);
  return transformer_engine::typeToNumBits(t->dtype());
}

size_t nvte_tensor_element_size(const NVTETensor tensor) {
  auto *t = transformer_engine::convertNVTETensor(tensor);
  if (t == nullptr) return sizeof(float);
  NVTE_CHECK(!is_fp4_dtype(t->dtype()),
             "For FP4 type please use the nvte_tensor_element_size_bits.");
  return nvte_tensor_element_size_bits(tensor) / 8;
}

size_t nvte_tensor_size_bytes(const NVTETensor tensor) {
  auto *t = transformer_engine::convertNVTETensor(tensor);
  if (t == nullptr) return 0;
  return (nvte_tensor_numel(tensor) * nvte_tensor_element_size_bits(tensor)) / 8;
}

void *nvte_tensor_data(const NVTETensor tensor) {
  auto *t = transformer_engine::convertNVTETensor(tensor);
  if (t == nullptr) return nullptr;
  return t->data.dptr;
}

void *nvte_tensor_columnwise_data(const NVTETensor tensor) {
  auto *t = transformer_engine::convertNVTETensor(tensor);
  if (t == nullptr) return nullptr;
  return t->columnwise_data.dptr;
}

float *nvte_tensor_amax(const NVTETensor tensor) {
  auto *t = transformer_engine::convertNVTETensor(tensor);
  if (t == nullptr) return nullptr;
  NVTE_CHECK(t->amax.dtype == transformer_engine::DType::kFloat32,
             "Tensor's amax must have Float32 type!");
  return reinterpret_cast<float *>(t->amax.dptr);
}

float *nvte_tensor_scale(const NVTETensor tensor) {
  auto *t = transformer_engine::convertNVTETensor(tensor);
  if (t == nullptr) return nullptr;
  NVTE_CHECK(t->scale.dtype == transformer_engine::DType::kFloat32,
             "Tensor's scale must have Float32 type!");
  return reinterpret_cast<float *>(t->scale.dptr);
}

float *nvte_tensor_scale_inv(const NVTETensor tensor) {
  auto *t = transformer_engine::convertNVTETensor(tensor);
  if (t == nullptr) return nullptr;
  return reinterpret_cast<float *>(t->scale_inv.dptr);
}

void *nvte_tensor_columnwise_scale_inv(const NVTETensor tensor) {
  auto *t = transformer_engine::convertNVTETensor(tensor);
  if (t == nullptr) return nullptr;
  return t->columnwise_scale_inv.dptr;
}

NVTEShape nvte_tensor_scale_inv_shape(const NVTETensor tensor) {
  auto *t = transformer_engine::convertNVTETensor(tensor);
  if (t == nullptr) {
    return nvte_make_shape(nullptr, 1);
  }
  return nvte_make_shape(t->scale_inv.shape.data(), t->scale_inv.shape.size());
}

void nvte_set_tensor_param(NVTETensor *tensor, NVTETensorParam param_name,
                           const NVTEBasicTensor *param) {
  NVTE_CHECK(tensor != nullptr, "Tensor pointer can't be NULL.");
  auto *t = transformer_engine::convertNVTETensor(*tensor);
  NVTE_CHECK(t != nullptr, "Tensor is not allocated.");
  switch (param_name) {
    case kNVTERowwiseData:
      t->data = *param;
      break;
    case kNVTEColumnwiseData:
      t->columnwise_data = *param;
      break;
    case kNVTEScale:
      t->scale = *param;
      break;
    case kNVTEAmax:
      t->amax = *param;
      break;
    case kNVTERowwiseScaleInv:
      t->scale_inv = *param;
      break;
    case kNVTEColumnwiseScaleInv:
      t->columnwise_scale_inv = *param;
      break;
    case kNVTEColumnwiseAmax:
      t->columnwise_amax = *param;
      break;
    default:
      NVTE_ERROR("Unsupported tensor parameter (", static_cast<int>(param_name),
                 "). Consider using nvte_set_tensor_param_v2 instead.");
  }
}

NVTEBasicTensor nvte_get_tensor_param(const NVTETensor tensor, NVTETensorParam param_name) {
  if (tensor == nullptr) {
    return {nullptr, kNVTEFloat32, nvte_make_shape(nullptr, 1)};
  }
  const auto &t = *transformer_engine::convertNVTETensorCheck(tensor);
  switch (param_name) {
    case kNVTERowwiseData:
      return t.data;
    case kNVTEColumnwiseData:
      return t.columnwise_data;
    case kNVTEScale:
      return t.scale;
    case kNVTEAmax:
      return t.amax;
    case kNVTERowwiseScaleInv:
      return t.scale_inv;
    case kNVTEColumnwiseScaleInv:
      return t.columnwise_scale_inv;
    case kNVTEColumnwiseAmax:
      return t.columnwise_amax;
    default:
      NVTE_ERROR("Unsupported tensor parameter (", static_cast<int>(param_name),
                 "). Consider using nvte_set_tensor_param_v2 instead.");
  }
}

void nvte_set_tensor_param_v2(NVTETensor tensor, NVTETensorParam param, const void *buf,
                              size_t size_in_bytes) {
  // Check attribute and buffer
  NVTE_CHECK(param < kNVTENumTensorParams, "Invalid NVTETensorParam (got ", static_cast<int>(param),
             ")");
  NVTE_CHECK(tensor != nullptr, "Tensor pointer can't be NULL.");
  auto &t = *transformer_engine::convertNVTETensorCheck(tensor);
  const auto &attr_size = transformer_engine::Tensor::attr_sizes[param];
  NVTE_CHECK(size_in_bytes >= attr_size,
             "Buffer is too small for tensor parameter "
             "(parameter ",
             static_cast<int>(param), " needs ", attr_size, " bytes, but buffer has ",
             size_in_bytes, " bytes)");
  NVTE_CHECK(buf != nullptr, "Invalid buffer (got NULL)");

  // Read from buffer
  switch (param) {
    case kNVTERowwiseData: {
      const NVTEBasicTensor *basic_tensor = reinterpret_cast<const NVTEBasicTensor *>(buf);
      t.data = *basic_tensor;
      break;
    }
    case kNVTEColumnwiseData: {
      const NVTEBasicTensor *basic_tensor = reinterpret_cast<const NVTEBasicTensor *>(buf);
      t.columnwise_data = *basic_tensor;
      break;
    }
    case kNVTEScale: {
      const NVTEBasicTensor *basic_tensor = reinterpret_cast<const NVTEBasicTensor *>(buf);
      t.scale = *basic_tensor;
      break;
    }
    case kNVTEAmax: {
      const NVTEBasicTensor *basic_tensor = reinterpret_cast<const NVTEBasicTensor *>(buf);
      t.amax = *basic_tensor;
      break;
    }
    case kNVTERowwiseScaleInv: {
      const NVTEBasicTensor *basic_tensor = reinterpret_cast<const NVTEBasicTensor *>(buf);
      t.scale_inv = *basic_tensor;
      break;
    }
    case kNVTEColumnwiseScaleInv: {
      const NVTEBasicTensor *basic_tensor = reinterpret_cast<const NVTEBasicTensor *>(buf);
      t.columnwise_scale_inv = *basic_tensor;
      break;
    }
    case kNVTEColumnwiseAmax: {
      const NVTEBasicTensor *basic_tensor = reinterpret_cast<const NVTEBasicTensor *>(buf);
      t.columnwise_amax = *basic_tensor;
      break;
    }
    case kNVTEWithGEMMSwizzledScales:
      std::memcpy(&t.with_gemm_swizzled_scales, buf, attr_size);
      break;
    default:
      NVTE_ERROR("Unsupported tensor parameter (", static_cast<int>(param), ")");
  }
}

void nvte_get_tensor_param_v2(const NVTETensor tensor, NVTETensorParam param, void *buf,
                              size_t size_in_bytes, size_t *size_written) {
  using namespace transformer_engine;

  // Check param
  NVTE_CHECK(param < kNVTENumTensorParams, "Invalid NVTETensorParam (got ", static_cast<int>(param),
             ")");

  // Write attribute size if provided
  const auto &attr_size = Tensor::attr_sizes[param];
  if (size_written != nullptr) {
    *size_written = attr_size;
  }

  // Return immediately if buffer is not provided
  if (buf == nullptr) {
    return;
  }

  // Check buffer size
  NVTE_CHECK(size_in_bytes >= attr_size,
             "Buffer is too small for tensor parameter "
             "(parameter ",
             static_cast<int>(param), " needs ", attr_size, " bytes, but buffer has ",
             size_in_bytes, " bytes)");

  // Get C++ tensor
  const Tensor *t = convertNVTETensor(tensor);
  std::optional<Tensor> dummy;
  if (t == nullptr) {
    // Make dummy tensor if provided tensor is invalid
    dummy.emplace();
    t = &(*dummy);
  }

  // Write to buffer
  switch (param) {
    case kNVTERowwiseData: {
      NVTEBasicTensor *basic_tensor = reinterpret_cast<NVTEBasicTensor *>(buf);
      *basic_tensor = static_cast<NVTEBasicTensor>(t->data);
      break;
    }
    case kNVTEColumnwiseData: {
      NVTEBasicTensor *basic_tensor = reinterpret_cast<NVTEBasicTensor *>(buf);
      *basic_tensor = static_cast<NVTEBasicTensor>(t->columnwise_data);
      break;
    }
    case kNVTEScale: {
      NVTEBasicTensor *basic_tensor = reinterpret_cast<NVTEBasicTensor *>(buf);
      *basic_tensor = static_cast<NVTEBasicTensor>(t->scale);
      break;
    }
    case kNVTEAmax: {
      NVTEBasicTensor *basic_tensor = reinterpret_cast<NVTEBasicTensor *>(buf);
      *basic_tensor = static_cast<NVTEBasicTensor>(t->amax);
      break;
    }
    case kNVTERowwiseScaleInv: {
      NVTEBasicTensor *basic_tensor = reinterpret_cast<NVTEBasicTensor *>(buf);
      *basic_tensor = static_cast<NVTEBasicTensor>(t->scale_inv);
      break;
    }
    case kNVTEColumnwiseScaleInv: {
      NVTEBasicTensor *basic_tensor = reinterpret_cast<NVTEBasicTensor *>(buf);
      *basic_tensor = static_cast<NVTEBasicTensor>(t->columnwise_scale_inv);
      break;
    }
    case kNVTEColumnwiseAmax: {
      NVTEBasicTensor *basic_tensor = reinterpret_cast<NVTEBasicTensor *>(buf);
      *basic_tensor = static_cast<NVTEBasicTensor>(t->columnwise_amax);
      break;
    }
    case kNVTEWithGEMMSwizzledScales:
      std::memcpy(buf, &t->with_gemm_swizzled_scales, attr_size);
      break;
    default:
      NVTE_ERROR("Unsupported tensor parameter (", static_cast<int>(param), ")");
  }
}

NVTEScalingMode nvte_tensor_scaling_mode(const NVTETensor tensor) {
  if (tensor == nullptr) {
    return NVTE_DELAYED_TENSOR_SCALING;
  }
  const auto &t = *transformer_engine::convertNVTETensorCheck(tensor);
  return t.scaling_mode;
}

void nvte_tensor_pack_create(NVTETensorPack *pack) {
  for (int i = 0; i < pack->MAX_SIZE; i++) {
    pack->tensors[i] =
        transformer_engine::TensorAllocator::instance().Allocate(NVTE_DELAYED_TENSOR_SCALING);
  }
}

void nvte_tensor_pack_destroy(NVTETensorPack *pack) {
  transformer_engine::TensorAllocator::instance().Free(pack->tensors, pack->MAX_SIZE);
}

void nvte_zero_tensor(const NVTETensor tensor, cudaStream_t stream) {
  if (tensor == nullptr) return;
  const auto &t = *transformer_engine::convertNVTETensorCheck(tensor);

  // Zero out tensor data if allocated
  if (t.data.dptr != nullptr) {
    const auto size = t.data.buffer_size_bytes();
    if (size > 0) {
      NVTE_CHECK_CUDA(cudaMemsetAsync(t.data.dptr, 0, size, stream));
    }
  }

  // Zero out amax if allocated
  if (t.amax.dptr != nullptr) {
    const auto size = t.amax.buffer_size_bytes();
    if (size > 0) {
      NVTE_CHECK_CUDA(cudaMemsetAsync(t.amax.dptr, 0, size, stream));
    }
  }
}

NVTEQuantizationConfig nvte_create_quantization_config() {
  return new transformer_engine::QuantizationConfig;
}

void nvte_get_quantization_config_attribute(NVTEQuantizationConfig config,
                                            NVTEQuantizationConfigAttribute attr, void *buf,
                                            size_t size_in_bytes, size_t *size_written) {
  using namespace transformer_engine;

  // Write attribute size
  NVTE_CHECK(attr < kNVTEQuantizationConfigNumAttributes,
             "Invalid NVTEQuantizationConfigAttribute (got ", static_cast<int>(attr), ")");
<<<<<<< HEAD
  NVTE_CHECK(size_written != nullptr, "Invalid size_written (got NULL)");
  const auto &attr_size = QuantizationConfig::attr_sizes[attr];
  *size_written = attr_size;
=======
  const auto &attr_size = transformer_engine::QuantizationConfig::attr_sizes[attr];
  if (size_written != nullptr) {
    *size_written = attr_size;
  }
>>>>>>> 97a09c29

  // Return immediately if buffer is not provided
  if (buf == nullptr) {
    return;
  }

  // Check buffer size
  NVTE_CHECK(size_in_bytes >= attr_size,
             "Buffer is too small for quantization config attribute "
             "(attribute ",
             static_cast<int>(attr), " needs ", attr_size, " bytes, but buffer has ", size_in_bytes,
             " bytes)");

  // Write to buffer
  NVTE_CHECK(config != nullptr, "Invalid NVTEQuantizationConfig (got NULL)");
  const auto &config_ = *reinterpret_cast<const QuantizationConfig *>(config);
  switch (attr) {
    case kNVTEQuantizationConfigForcePow2Scales:
      std::memcpy(buf, &config_.force_pow_2_scales, attr_size);
      break;
    case kNVTEQuantizationConfigAmaxEpsilon:
      std::memcpy(buf, &config_.amax_epsilon, attr_size);
      break;
    case kNVTEQuantizationConfigNoopTensor:
      std::memcpy(buf, &config_.noop_tensor, attr_size);
      break;
    case kNVTEQuantizationConfigFloat8BlockScaleTensorFormat: {
      // Deprecated
      const auto invalid = Float8BlockScaleTensorFormat::INVALID;
      std::memcpy(buf, &invalid, attr_size);
      break;
<<<<<<< HEAD
    }
=======
    case kNVTEQuantizationConfigRNGState:
      std::memcpy(buf, &config_.rng_state, attr_size);
      break;
    case kNVTEQuantizationConfigNVFP42DQuantization:
      std::memcpy(buf, &config_.nvfp4_2d_quantization, attr_size);
      break;
    case kNVTEQuantizationConfigStochasticRounding:
      std::memcpy(buf, &config_.stochastic_rounding, attr_size);
      break;
    case kNVTEQuantizationConfigUseFastMath:
      std::memcpy(buf, &config_.use_fast_math, attr_size);
      break;
>>>>>>> 97a09c29
    default:
      NVTE_ERROR("Unsupported NVTEQuantizationConfigAttribute (got ", static_cast<int>(attr), ")");
  }
}

void nvte_set_quantization_config_attribute(NVTEQuantizationConfig config,
                                            NVTEQuantizationConfigAttribute attr, const void *buf,
                                            size_t size_in_bytes) {
  using namespace transformer_engine;

  // Check attribute and buffer
  NVTE_CHECK(attr < kNVTEQuantizationConfigNumAttributes,
             "Invalid NVTEQuantizationConfigAttribute (got ", static_cast<int>(attr), ")");
  const auto &attr_size = QuantizationConfig::attr_sizes[attr];
  NVTE_CHECK(size_in_bytes >= attr_size,
             "Buffer is too small for quantization config attribute "
             "(attribute ",
             static_cast<int>(attr), " needs ", attr_size, " bytes, but buffer has ", size_in_bytes,
             " bytes)");
  NVTE_CHECK(buf != nullptr, "Invalid buffer (got NULL)");

  // Read from buffer
  NVTE_CHECK(config != nullptr, "Invalid NVTEQuantizationConfig (got NULL)");
  auto &config_ = *reinterpret_cast<QuantizationConfig *>(config);
  switch (attr) {
    case kNVTEQuantizationConfigForcePow2Scales:
      std::memcpy(&config_.force_pow_2_scales, buf, attr_size);
      break;
    case kNVTEQuantizationConfigAmaxEpsilon:
      std::memcpy(&config_.amax_epsilon, buf, attr_size);
      break;
    case kNVTEQuantizationConfigNoopTensor:
      std::memcpy(&config_.noop_tensor, buf, attr_size);
      break;
    case kNVTEQuantizationConfigFloat8BlockScaleTensorFormat:
      // Deprecated
      break;
    case kNVTEQuantizationConfigRNGState:
      std::memcpy(&config_.rng_state, buf, attr_size);
      break;
    case kNVTEQuantizationConfigNVFP42DQuantization:
      std::memcpy(&config_.nvfp4_2d_quantization, buf, attr_size);
      break;
    case kNVTEQuantizationConfigStochasticRounding:
      std::memcpy(&config_.stochastic_rounding, buf, attr_size);
      break;
    case kNVTEQuantizationConfigUseFastMath:
      std::memcpy(&config_.use_fast_math, buf, attr_size);
      break;
    default:
      NVTE_ERROR("Unsupported NVTEQuantizationConfigAttribute (got ", static_cast<int>(attr), ")");
  }
}

void nvte_destroy_quantization_config(NVTEQuantizationConfig config) {
  if (config != nullptr) {
    delete reinterpret_cast<transformer_engine::QuantizationConfig *>(config);
  }
}

int nvte_is_non_tn_fp8_gemm_supported() {
  int num_devices = transformer_engine::cuda::num_devices();
  static std::vector<int> cache(num_devices, -1);
  static std::vector<std::once_flag> flags(num_devices);
  int device_id = transformer_engine::cuda::current_device();
  std::call_once(flags[device_id], [&]() {
    int deviceComputeCapability = transformer_engine::cuda::sm_arch(device_id);
    // Note: this is temporary restriction and should be lifted in the future.
    // (remove the note once it's done.)
    cache[device_id] = (deviceComputeCapability >= 100 && deviceComputeCapability < 120) ||
                       deviceComputeCapability >= 130;
  });
  return cache[device_id];
}

// Grouped Tensor C API implementations
NVTEGroupedTensor nvte_create_grouped_tensor(NVTEScalingMode scaling_mode, size_t num_tensors,
                                             NVTEShape logical_shape) {
  NVTE_CHECK(num_tensors > 0, "Number of tensors must be greater than 0");
  NVTE_CHECK(logical_shape.ndim == 2, "Logical shape must be 2D");
  NVTE_CHECK(logical_shape.data[0] > 0 && logical_shape.data[1] > 0,
             "Logical shape must have positive dimensions");
  NVTEGroupedTensor ret = transformer_engine::GroupedTensorAllocator::instance().Allocate(
      scaling_mode, num_tensors, logical_shape);
  return ret;
}

void nvte_destroy_grouped_tensor(NVTEGroupedTensor tensor) {
  transformer_engine::GroupedTensorAllocator::instance().Free(tensor);
}

void nvte_set_grouped_tensor_param(NVTEGroupedTensor *tensor, NVTEGroupedTensorParam param_name,
                                   const NVTEBasicTensor *param) {
  NVTE_CHECK(tensor != nullptr, "Grouped tensor pointer can't be NULL.");
  auto *t = transformer_engine::convertNVTEGroupedTensor(*tensor);
  NVTE_CHECK(t != nullptr, "Grouped tensor is not allocated.");
  NVTE_CHECK(param != nullptr, "Grouped tensor param can't be NULL.");

  switch (param_name) {
    case kNVTEGroupedRowwiseData:
      t->data = *param;
      break;
    case kNVTEGroupedColumnwiseData:
      t->columnwise_data = *param;
      break;
    case kNVTEGroupedScale:
      t->scale = *param;
      break;
    case kNVTEGroupedAmax:
      t->amax = *param;
      break;
    case kNVTEGroupedRowwiseScaleInv:
      t->scale_inv = *param;
      break;
    case kNVTEGroupedColumnwiseScaleInv:
      t->columnwise_scale_inv = *param;
      break;
    case kNVTEGroupedColumnwiseAmax:
      t->columnwise_amax = *param;
      break;
    case kNVTEGroupedFirstDims:
      t->first_dims = *param;
      // Validate it's Int64
      NVTE_CHECK(t->first_dims.dtype == transformer_engine::DType::kInt64,
                 "first_dims must have dtype Int64");
      break;
    case kNVTEGroupedLastDims:
      t->last_dims = *param;
      // Validate it's Int64
      NVTE_CHECK(t->last_dims.dtype == transformer_engine::DType::kInt64,
                 "last_dims must have dtype Int64");
      break;
    case kNVTEGroupedTensorOffsets:
      t->tensor_offsets = *param;
      // Validate it's Int64
      NVTE_CHECK(t->tensor_offsets.dtype == transformer_engine::DType::kInt64,
                 "tensor_offsets must have dtype Int64");
      break;
    default:
      NVTE_ERROR("Unknown grouped tensor parameter!");
  }
}

NVTEBasicTensor nvte_get_grouped_tensor_param(const NVTEGroupedTensor tensor,
                                              NVTEGroupedTensorParam param_name) {
  if (tensor == nullptr) {
    return {nullptr, kNVTEFloat32, nvte_make_shape(nullptr, 1)};
  }
  const auto &t = *transformer_engine::convertNVTEGroupedTensorCheck(tensor);

  switch (param_name) {
    case kNVTEGroupedRowwiseData:
      return t.data;
    case kNVTEGroupedColumnwiseData:
      return t.columnwise_data;
    case kNVTEGroupedScale:
      return t.scale;
    case kNVTEGroupedAmax:
      return t.amax;
    case kNVTEGroupedRowwiseScaleInv:
      return t.scale_inv;
    case kNVTEGroupedColumnwiseScaleInv:
      return t.columnwise_scale_inv;
    case kNVTEGroupedColumnwiseAmax:
      return t.columnwise_amax;
    case kNVTEGroupedFirstDims:
      return t.first_dims;
    case kNVTEGroupedLastDims:
      return t.last_dims;
    case kNVTEGroupedTensorOffsets:
      return t.tensor_offsets;
    default:
      NVTE_ERROR("Unknown grouped tensor parameter!");
  }
}

size_t nvte_grouped_tensor_num_tensors(const NVTEGroupedTensor tensor) {
  auto *t = transformer_engine::convertNVTEGroupedTensor(tensor);
  if (t == nullptr) return 0;
  return t->num_tensors;
}

NVTEDType nvte_grouped_tensor_type(const NVTEGroupedTensor tensor) {
  auto *t = transformer_engine::convertNVTEGroupedTensor(tensor);
  if (t == nullptr) return kNVTEFloat32;
  return static_cast<NVTEDType>(t->dtype());
}

NVTEScalingMode nvte_grouped_tensor_scaling_mode(const NVTEGroupedTensor tensor) {
  if (tensor == nullptr) {
    return NVTE_DELAYED_TENSOR_SCALING;
  }
  const auto &t = *transformer_engine::convertNVTEGroupedTensorCheck(tensor);
  return t.scaling_mode;
}

NVTEShape nvte_get_grouped_tensor_logical_shape(const NVTEGroupedTensor tensor) {
  if (tensor == nullptr) {
    return nvte_make_shape(nullptr, 1);
  }
  const auto &t = *transformer_engine::convertNVTEGroupedTensorCheck(tensor);
  return t.logical_shape;
}<|MERGE_RESOLUTION|>--- conflicted
+++ resolved
@@ -1005,16 +1005,10 @@
   // Write attribute size
   NVTE_CHECK(attr < kNVTEQuantizationConfigNumAttributes,
              "Invalid NVTEQuantizationConfigAttribute (got ", static_cast<int>(attr), ")");
-<<<<<<< HEAD
-  NVTE_CHECK(size_written != nullptr, "Invalid size_written (got NULL)");
   const auto &attr_size = QuantizationConfig::attr_sizes[attr];
-  *size_written = attr_size;
-=======
-  const auto &attr_size = transformer_engine::QuantizationConfig::attr_sizes[attr];
   if (size_written != nullptr) {
     *size_written = attr_size;
   }
->>>>>>> 97a09c29
 
   // Return immediately if buffer is not provided
   if (buf == nullptr) {
@@ -1046,9 +1040,7 @@
       const auto invalid = Float8BlockScaleTensorFormat::INVALID;
       std::memcpy(buf, &invalid, attr_size);
       break;
-<<<<<<< HEAD
-    }
-=======
+    }
     case kNVTEQuantizationConfigRNGState:
       std::memcpy(buf, &config_.rng_state, attr_size);
       break;
@@ -1061,7 +1053,6 @@
     case kNVTEQuantizationConfigUseFastMath:
       std::memcpy(buf, &config_.use_fast_math, attr_size);
       break;
->>>>>>> 97a09c29
     default:
       NVTE_ERROR("Unsupported NVTEQuantizationConfigAttribute (got ", static_cast<int>(attr), ")");
   }
