--- conflicted
+++ resolved
@@ -64,13 +64,10 @@
       return "NVTE_DELAYED_TENSOR_SCALING";
     case NVTE_MXFP8_1D_SCALING:
       return "NVTE_MXFP8_1D_SCALING";
-<<<<<<< HEAD
-=======
     case NVTE_BLOCK_SCALING_1D:
       return "NVTE_BLOCK_SCALING_1D";
     case NVTE_BLOCK_SCALING_2D:
       return "NVTE_BLOCK_SCALING_2D";
->>>>>>> 70f53666
     case NVTE_NVFP4_1D_SCALING:
       return "NVTE_NVFP4_1D_SCALING";
     case NVTE_INVALID_SCALING:
