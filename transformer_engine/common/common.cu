--- conflicted
+++ resolved
@@ -32,7 +32,6 @@
     update_tensor_scale_inv_kernel<<<1, 1, 0, stream>>>(
         reinterpret_cast<const float *>(t->scale.dptr),
         reinterpret_cast<float *>(t->scale_inv.dptr));
-<<<<<<< HEAD
   }
 }
 
@@ -57,32 +56,6 @@
   }
 }
 
-=======
-  }
-}
-
-void checkCuDriverContext(CUstream stream) {
-  CUcontext ctx;
-  const CUresult driver_status = cuda_driver::call("cuStreamGetCtx", stream, &ctx);
-  switch (driver_status) {
-    case CUDA_SUCCESS:
-      break;
-
-    case CUDA_ERROR_INVALID_CONTEXT:
-      int current_device;
-      NVTE_CHECK_CUDA(cudaGetDevice(&current_device));
-      NVTE_CALL_CHECK_CUDA_DRIVER(cuDevicePrimaryCtxRetain, &ctx, current_device);
-      NVTE_CALL_CHECK_CUDA_DRIVER(cuCtxSetCurrent, ctx);
-      break;
-
-    default:
-      const char *desc_NVTE_CHECK_CUDA_DRIVER;
-      cuda_driver::call("cuGetErrorString", driver_status, &desc_NVTE_CHECK_CUDA_DRIVER);
-      NVTE_ERROR("CUDA Error: ", desc_NVTE_CHECK_CUDA_DRIVER);
-  }
-}
-
->>>>>>> 450146ae
 CUtensorMapDataType get_CUtensorMapDataType(DType dtype) {
   static const std::unordered_map<DType, CUtensorMapDataType> dtypeMapping = {
       {DType::kByte, CUtensorMapDataType::CU_TENSOR_MAP_DATA_TYPE_UINT8},
@@ -94,14 +67,6 @@
   return dtypeMapping.at(dtype);
 }
 
-<<<<<<< HEAD
-inline bool isPointerAligned(const void *const ptr, const int alignment) {
-  const uint64_t ptr_as_uint = reinterpret_cast<uint64_t>(ptr);
-  return ptr_as_uint % alignment == 0;
-}
-
-=======
->>>>>>> 450146ae
 // Set up parameters to create TMA descriptor.
 void create_2D_tensor_map(CUtensorMap &tensorMap, const SimpleTensor &tensor,
                           const uint64_t globalY, const uint64_t globalX, const uint32_t shmemY,
@@ -130,12 +95,7 @@
   void *dataPtr =
       reinterpret_cast<void *>(reinterpret_cast<uint8_t *>(tensor.dptr) + offset_elems * type_size);
 
-<<<<<<< HEAD
-  constexpr int TMA_gmem_alignment = 16;  // Alignment of the global memory address
-  NVTE_CHECK(isPointerAligned(dataPtr, TMA_gmem_alignment),
-=======
   NVTE_CHECK(is_aligned_ptr(dataPtr, TMA_gmem_alignment),
->>>>>>> 450146ae
              "Tensor data pointer must be 16B aligned");
 
   const int TMA_needed_size = TMA_gmem_alignment / type_size;
