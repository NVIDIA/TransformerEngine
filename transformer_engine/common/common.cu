--- conflicted
+++ resolved
@@ -39,13 +39,10 @@
       return CUDA_R_8F_E4M3;
     case DType::kFloat8E5M2:
       return CUDA_R_8F_E5M2;
-<<<<<<< HEAD
-=======
 #if CUDA_VERSION >= 12080
     case DType::kFloat4E2M1:
       return CUDA_R_4F_E2M1;
 #endif
->>>>>>> 40c69e75
     default:
       NVTE_ERROR("Invalid type");
   }
