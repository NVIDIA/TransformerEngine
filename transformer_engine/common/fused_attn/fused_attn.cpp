--- conflicted
+++ resolved
@@ -254,19 +254,11 @@
           // 9.11: d_qk = 192, d_v = 128 + Blackwell + bprop + non-paged
           (head_dim_qk == 192 && head_dim_v == 128 && is_training && sm_arch_ >= 100 &&
            cudnn_runtime_version >= 91100)) &&
-<<<<<<< HEAD
-         // 9.11/9.12 bug: 128 < d_qk <= 256, 128 < d_v <= 256 + Hopper + bprop + MLA
-         (!((cudnn_runtime_version == 91100 || cudnn_runtime_version == 91200 ||
-             cudnn_runtime_version == 91300) &&
-            is_training && sm_arch_ == 90 && head_dim_qk >= 128 && head_dim_v >= 128 &&
-            !(head_dim_qk == 192 && head_dim_v == 128) && head_dim_qk != head_dim_v))) &&
-=======
          // 9.11+ bug: 128 < d_qk <= 256, 128 < d_v <= 256 + Hopper + bprop + MLA
          // Conditional to temporarily use blanket cudnn_runtime_version >= 9.11 until fixed
          (!((cudnn_runtime_version >= 91100) && is_training && sm_arch_ == 90 &&
             head_dim_qk >= 128 && head_dim_v >= 128 && !(head_dim_qk == 192 && head_dim_v == 128) &&
             head_dim_qk != head_dim_v))) &&
->>>>>>> 40c69e75
         // bias type
         ((cudnn_runtime_version < 8906 && bias_type == NVTE_Bias_Type::NVTE_NO_BIAS) ||
          (cudnn_runtime_version >= 8906 &&
