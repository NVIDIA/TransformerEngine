--- conflicted
+++ resolved
@@ -153,11 +153,7 @@
         // TODO(cyang): replace with cudnn-frontend check_support for cleaner logic and better error messaging
         // special conditions for blackwell
         // TODO: enable THD max_t in f16_arbitrary_seqlen when support becomes available in 9.7
-<<<<<<< HEAD
-        !(sm_arch_ == 100 && (head_dim_qk > 128 || head_dim_v > 128)) &&
-=======
         !(sm_arch_ >= 100 && (head_dim_qk > 128 || head_dim_v > 128)) &&
->>>>>>> 450146ae
         // architecture
         ((cudnn_runtime_version >= 8903 && sm_arch_ >= 80) ||
          (cudnn_runtime_version < 8903 && (sm_arch_ == 80 || sm_arch_ == 90))) &&
@@ -242,20 +238,12 @@
            ((window_size_left >= 0 || window_size_left == -1) && window_size_right == 0 &&
             ((attn_mask_type == NVTE_Mask_Type::NVTE_CAUSAL_BOTTOM_RIGHT_MASK &&
               // TODO(cyang): fix bug for BRCM + cross-attention on sm100
-<<<<<<< HEAD
-              (sm_arch_ < 100 || (sm_arch_ == 100 && ((max_seqlen_q == max_seqlen_kv &&
-=======
               (sm_arch_ < 100 || (sm_arch_ >= 100 && ((max_seqlen_q == max_seqlen_kv &&
->>>>>>> 450146ae
                                                        cudnn_runtime_version <= 90700) ||
                                                       cudnn_runtime_version > 90700)))) ||
              attn_mask_type == NVTE_Mask_Type::NVTE_PADDING_CAUSAL_MASK ||
              (attn_mask_type == NVTE_Mask_Type::NVTE_PADDING_CAUSAL_BOTTOM_RIGHT_MASK &&
-<<<<<<< HEAD
-              (sm_arch_ < 100 || (sm_arch_ == 100 && ((max_seqlen_q == max_seqlen_kv &&
-=======
               (sm_arch_ < 100 || (sm_arch_ >= 100 && ((max_seqlen_q == max_seqlen_kv &&
->>>>>>> 450146ae
                                                        cudnn_runtime_version <= 90700) ||
                                                       cudnn_runtime_version > 90700))))) &&
             max_seqlen_q <= max_seqlen_kv && bias_type == NVTE_Bias_Type::NVTE_NO_BIAS &&
