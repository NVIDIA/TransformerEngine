/*************************************************************************
 * Copyright (c) 2022-2023, NVIDIA CORPORATION & AFFILIATES. All rights reserved.
 *
 * See LICENSE for license information.
 ************************************************************************/

#include "transformer_engine/fused_attn.h"
#include "../common.h"
#include "utils.h"
#include "fused_attn_f16_max512_seqlen.h"
#include "fused_attn_f16_arbitrary_seqlen.h"
#include "fused_attn_fp8.h"
#include "../util/cuda_runtime.h"

// select a backend for fused attention
NVTE_Fused_Attn_Backend nvte_get_fused_attn_backend(
        NVTEDType q_dtype,
        NVTEDType kv_dtype,
        NVTE_QKV_Layout qkv_layout,
        NVTE_Bias_Type bias_type,
        NVTE_Mask_Type attn_mask_type,
        float dropout, size_t max_seqlen_q,
        size_t max_seqlen_kv, size_t head_dim) {
  using namespace transformer_engine;
  NVTE_Fused_Attn_Backend backend = NVTE_Fused_Attn_Backend::NVTE_No_Backend;
  const int device_id = cuda::current_device();
  const int sm_arch_ = cuda::sm_arch(device_id);
  NVTE_CHECK(q_dtype == kv_dtype, "Q and KV must have the same data type.");
  if ((q_dtype == NVTEDType::kNVTEFloat8E4M3) || (q_dtype == NVTEDType::kNVTEFloat8E5M2)
          && (sm_arch_ >= 90)
          && (max_seqlen_q == max_seqlen_kv)
          && (max_seqlen_q <= 512)
          && (head_dim == 64)
          && (bias_type == NVTE_Bias_Type::NVTE_NO_BIAS)
          && (attn_mask_type == NVTE_Mask_Type::NVTE_PADDING_MASK)
          && (qkv_layout == NVTE_QKV_Layout::NVTE_QKV_INTERLEAVED)) {
<<<<<<< HEAD
	  // qkv layout has to be thd??
=======
#if (CUDNN_VERSION >= 8900)
>>>>>>> 3b7b7c68
    backend = NVTE_Fused_Attn_Backend::NVTE_FP8;
#else
    backend = NVTE_Fused_Attn_Backend::NVTE_No_Backend;
    std::cout << "Warning: FP8 fused attention is supported by cuDNN 8.9.0+."
           " Please upgrade your cuDNN version if possible." << std::endl;
#endif
  } else if ((q_dtype == NVTEDType::kNVTEFloat16) || (q_dtype == NVTEDType::kNVTEBFloat16)) {
    bool flag_m512 = false;
    bool flag_arb = false;
    if ((sm_arch_ >= 80)
            && (head_dim == 64)
            && ((bias_type == NVTE_Bias_Type::NVTE_NO_BIAS)
                || (bias_type == NVTE_Bias_Type::NVTE_POST_SCALE_BIAS))
            && ((attn_mask_type == NVTE_Mask_Type::NVTE_CAUSAL_MASK)
                || (attn_mask_type == NVTE_Mask_Type::NVTE_PADDING_MASK)
                || (attn_mask_type == NVTE_Mask_Type::NVTE_NO_MASK))
            && ((qkv_layout == NVTE_QKV_Layout::NVTE_QKV_INTERLEAVED)
                || (qkv_layout == NVTE_QKV_Layout::NVTE_KV_INTERLEAVED))) {
      flag_m512 = true;
    }
    if ((sm_arch_ >= 80)
            && (max_seqlen_q == max_seqlen_kv)
            && ((head_dim == 64) || (head_dim == 128))
            && (bias_type == NVTE_Bias_Type::NVTE_NO_BIAS)
            && (attn_mask_type == NVTE_Mask_Type::NVTE_CAUSAL_MASK)
            && (qkv_layout == NVTE_QKV_Layout::NVTE_QKV_INTERLEAVED)) {
	    // qkv layout thd not supported
      flag_arb = true;
    }
    if (((max_seqlen_q > 512) || (max_seqlen_kv > 512))
            && (flag_arb == true)) {
      backend = NVTE_Fused_Attn_Backend::NVTE_F16_arbitrary_seqlen;
    }
    if ((max_seqlen_q <= 512) && (max_seqlen_kv <= 512)) {
      if (flag_m512 == true) {
        backend = NVTE_Fused_Attn_Backend::NVTE_F16_max512_seqlen;
      } else if ((flag_m512 == false) && (flag_arb == true)) {
        backend = NVTE_Fused_Attn_Backend::NVTE_F16_arbitrary_seqlen;
      }
    }
    const char* env_backend = std::getenv("NVTE_FUSED_ATTN_BACKEND");
    if ((max_seqlen_q <= 512) && (max_seqlen_kv <= 512)
            && (flag_arb == true)
            && (env_backend != nullptr)
            && (std::string(env_backend) == std::to_string(
                    NVTE_Fused_Attn_Backend::NVTE_F16_arbitrary_seqlen))) {
      backend = NVTE_Fused_Attn_Backend::NVTE_F16_arbitrary_seqlen;
    }
#if (CUDNN_VERSION < 8901)
    if (backend == NVTE_Fused_Attn_Backend::NVTE_F16_max512_seqlen) {
      backend = NVTE_Fused_Attn_Backend::NVTE_No_Backend;
      std::cout << "Warning: FP16/BF16 fused attention is supported by cuDNN 8.9.1+."
           " Please upgrade your cuDNN version if possible." << std::endl;
    }
#endif
#if (CUDNN_VERSION < 8900)
    if (backend == NVTE_Fused_Attn_Backend::NVTE_F16_arbitrary_seqlen) {
      backend = NVTE_Fused_Attn_Backend::NVTE_No_Backend;
      std::cout << "Warning: FP16/BF16 fused attention is supported by cuDNN 8.9.0+."
           " Please upgrade your cuDNN version if possible." << std::endl;
    }
#endif
  } else {
    backend = NVTE_Fused_Attn_Backend::NVTE_No_Backend;
  }
  return backend;
}

// NVTE fused attention FWD with packed QKV
void nvte_fused_attn_fwd_qkvpacked(
            const NVTETensor QKV,
            const NVTETensor Bias,
            NVTETensor S,
            NVTETensor O,
            NVTETensorPack* Aux_CTX_Tensors,
            const NVTETensor cu_seqlens,
            const NVTETensor rng_state,
            size_t max_seqlen,
            bool is_training, float attn_scale, float dropout,
            NVTE_QKV_Layout qkv_layout, NVTE_Bias_Type bias_type,
            NVTE_Mask_Type attn_mask_type,
            NVTETensor workspace,
            cudaStream_t stream) {
  NVTE_API_CALL(nvte_flash_attn_fwd_qkvpacked);
  using namespace transformer_engine;

  const Tensor *input_cu_seqlens = reinterpret_cast<const Tensor*>(cu_seqlens);
  const Tensor *input_rng_state = reinterpret_cast<const Tensor*>(rng_state);
  const Tensor *input_QKV = reinterpret_cast<const Tensor*>(QKV);
  const Tensor *input_Bias = reinterpret_cast<const Tensor*>(Bias);
  Tensor *input_output_S = reinterpret_cast<Tensor*>(S);
  Tensor *output_O = reinterpret_cast<Tensor*>(O);
  Tensor *wkspace = reinterpret_cast<Tensor*>(workspace);

  // QKV shape is [total_seqs, 3, h, d]
  auto ndim = input_QKV->data.shape.size();
  size_t b = input_cu_seqlens->data.shape[0] - 1;
  size_t h = input_QKV->data.shape[ndim - 2];
  size_t d = input_QKV->data.shape[ndim - 1];

  auto handle = cudnnExecutionPlanManager::Instance().GetCudnnHandle();
  const NVTEDType QKV_type = static_cast<NVTEDType>(input_QKV->data.dtype);

  NVTE_Fused_Attn_Backend fused_attention_backend =
              nvte_get_fused_attn_backend(
                          QKV_type, QKV_type,
                          qkv_layout, bias_type, attn_mask_type,
                          dropout, max_seqlen, max_seqlen, d);

  if (fused_attention_backend == NVTE_Fused_Attn_Backend::NVTE_F16_max512_seqlen) {
#if (CUDNN_VERSION >= 8901)
      fused_attn_max_512_fwd_qkvpacked(
          b, max_seqlen, h, d,
          is_training, attn_scale, dropout, qkv_layout, bias_type, attn_mask_type,
          input_QKV, input_Bias, output_O,
          Aux_CTX_Tensors,
          input_cu_seqlens,
          input_rng_state,
          wkspace, stream, handle);
#else
    NVTE_ERROR("cuDNN 8.9.1 is required for BF16/FP16 fused attention with max_seqlen<=512. \n");
#endif
  } else if (fused_attention_backend == NVTE_Fused_Attn_Backend::NVTE_F16_arbitrary_seqlen) {
#if (CUDNN_VERSION >= 8900)
      fused_attn_arbitrary_seqlen_fwd_qkvpacked(
          b, max_seqlen, h, d,
          is_training, attn_scale, dropout, qkv_layout, bias_type, attn_mask_type,
          input_QKV, input_Bias, output_O,
          Aux_CTX_Tensors,
          input_cu_seqlens,
          input_rng_state,
          wkspace, stream, handle);
#else
    NVTE_ERROR(
      "cuDNN 8.9.0 is required for BF16/FP16 fused attention with arbitrary sequence length. \n");
#endif
  } else if (fused_attention_backend == NVTE_Fused_Attn_Backend::NVTE_FP8) {
#if (CUDNN_VERSION >= 8900)
    fused_attn_fp8_fwd_qkvpacked(
            b, max_seqlen, h, d,
            is_training, attn_scale, dropout, qkv_layout,
            input_QKV, input_output_S, output_O,
            Aux_CTX_Tensors,
            input_cu_seqlens,
            input_rng_state,
            wkspace, stream, handle);
#else
    NVTE_ERROR("cuDNN 8.9.0 is required for FP8 fused attention. \n");
#endif
  } else {
    NVTE_ERROR("Invalid combination of data type and sequence length for fused attention. \n");
  }
}
// NVTE fused attention BWD with packed QKV
void nvte_fused_attn_bwd_qkvpacked(
            const NVTETensor QKV,
            const NVTETensor O,
            const NVTETensor dO,
            const NVTETensor S,
            NVTETensor dP,
            const NVTETensorPack* Aux_CTX_Tensors,
            NVTETensor dQKV,
            NVTETensor dBias,
            const NVTETensor cu_seqlens,
            size_t max_seqlen,
            float attn_scale, float dropout,
            NVTE_QKV_Layout qkv_layout, NVTE_Bias_Type bias_type,
            NVTE_Mask_Type attn_mask_type,
            NVTETensor workspace,
            cudaStream_t stream) {
  NVTE_API_CALL(nvte_flash_attn_bwd_qkvpacked);
  using namespace transformer_engine;

  const Tensor *input_cu_seqlens = reinterpret_cast<const Tensor*>(cu_seqlens);
  const Tensor *input_QKV = reinterpret_cast<const Tensor*>(QKV);
  const Tensor *input_O = reinterpret_cast<const Tensor*>(O);
  const Tensor *input_dO = reinterpret_cast<const Tensor*>(dO);
  const Tensor *input_S = reinterpret_cast<const Tensor*>(S);
  Tensor *input_output_dP = reinterpret_cast<Tensor*>(dP);
  Tensor *output_dQKV = reinterpret_cast<Tensor*>(dQKV);
  Tensor *output_dBias = reinterpret_cast<Tensor*>(dBias);
  Tensor *wkspace = reinterpret_cast<Tensor*>(workspace);

  // QKV shape is [total_seqs, 3, h, d]
  auto ndim = input_QKV->data.shape.size();
  size_t b = input_cu_seqlens->data.shape[0] - 1;
  size_t h = input_QKV->data.shape[ndim - 2];
  size_t d = input_QKV->data.shape[ndim - 1];

  auto handle = cudnnExecutionPlanManager::Instance().GetCudnnHandle();
  const NVTEDType QKV_type = static_cast<NVTEDType>(input_QKV->data.dtype);

  NVTE_Fused_Attn_Backend fused_attention_backend =
              nvte_get_fused_attn_backend(
                          QKV_type, QKV_type,
                          qkv_layout, bias_type, attn_mask_type,
                          dropout, max_seqlen, max_seqlen, d);

  if (fused_attention_backend == NVTE_Fused_Attn_Backend::NVTE_F16_max512_seqlen) {
#if (CUDNN_VERSION >= 8901)
      Tensor *output_S = reinterpret_cast<Tensor *>(Aux_CTX_Tensors->tensors[0]);
      fused_attn_max_512_bwd_qkvpacked(
          b, max_seqlen, h, d,
          attn_scale, dropout, qkv_layout, bias_type, attn_mask_type,
          input_QKV, input_dO,
          output_S,
          output_dQKV, output_dBias,
          input_cu_seqlens,
          wkspace, stream, handle);
#else
    NVTE_ERROR("cuDNN 8.9.1 is required for BF16/FP16 fused attention with max_seqlen<=512. \n");
#endif
  } else if (fused_attention_backend == NVTE_Fused_Attn_Backend::NVTE_F16_arbitrary_seqlen) {
#if (CUDNN_VERSION >= 8900)
      Tensor *output_S = reinterpret_cast<Tensor *>(Aux_CTX_Tensors->tensors[0]);
      const Tensor *input_rng_state = reinterpret_cast<const Tensor*>(Aux_CTX_Tensors->tensors[1]);
      fused_attn_arbitrary_seqlen_bwd_qkvpacked(
          b, max_seqlen, h, d,
          attn_scale, dropout, qkv_layout, bias_type, attn_mask_type,
          input_QKV, input_O, input_dO,
          output_S,
          output_dQKV, output_dBias,
          input_cu_seqlens, input_rng_state,
          wkspace, stream, handle);
#else
    const char *err_msg =
    "cuDNN 8.9.0 is required for BF16/FP16 fused attention "
    "with arbitrary sequence length. \n";
    NVTE_ERROR(err_msg);
#endif
  } else if (fused_attention_backend == NVTE_Fused_Attn_Backend::NVTE_FP8) {
#if (CUDNN_VERSION >= 8900)
    const Tensor *input_M = reinterpret_cast<const Tensor*>(Aux_CTX_Tensors->tensors[0]);
    const Tensor *input_ZInv = reinterpret_cast<const Tensor*>(Aux_CTX_Tensors->tensors[1]);
    const Tensor *input_rng_state = reinterpret_cast<const Tensor*>(Aux_CTX_Tensors->tensors[2]);
    fused_attn_fp8_bwd_qkvpacked(
                    b, max_seqlen, h, d,
                    attn_scale, dropout, qkv_layout,
                    input_QKV, input_O, input_dO,
                    input_M, input_ZInv,
                    input_S, input_output_dP,
                    output_dQKV,
                    input_cu_seqlens,
                    input_rng_state,
                    wkspace, stream, handle);
#else
    NVTE_ERROR("cuDNN 8.9.0 is required for FP8 fused attention. \n");
#endif
  } else {
    NVTE_ERROR("Invalid combination of data type and sequence length for fused attention. \n");
  }
}
// NVTE fused attention FWD with packed KV
void nvte_fused_attn_fwd_kvpacked(
            const NVTETensor Q,
            const NVTETensor KV,
            const NVTETensor Bias,
            NVTETensor S,
            NVTETensor O,
            NVTETensorPack* Aux_CTX_Tensors,
            const NVTETensor cu_seqlens_q,
            const NVTETensor cu_seqlens_kv,
            const NVTETensor rng_state,
            size_t max_seqlen_q, size_t max_seqlen_kv,
            bool is_training, float attn_scale, float dropout,
            NVTE_QKV_Layout qkv_layout, NVTE_Bias_Type bias_type,
            NVTE_Mask_Type attn_mask_type,
            NVTETensor workspace,
            cudaStream_t stream) {
  NVTE_API_CALL(nvte_flash_attn_fwd_kvpacked);
  using namespace transformer_engine;
  const Tensor *input_cu_seqlens_q = reinterpret_cast<const Tensor*>(cu_seqlens_q);
  const Tensor *input_cu_seqlens_kv = reinterpret_cast<const Tensor*>(cu_seqlens_kv);
  const Tensor *input_rng_state = reinterpret_cast<const Tensor*>(rng_state);
  const Tensor *input_Q = reinterpret_cast<const Tensor*>(Q);
  const Tensor *input_KV = reinterpret_cast<const Tensor*>(KV);
  const Tensor *input_Bias = reinterpret_cast<const Tensor*>(Bias);
  Tensor *input_output_S = reinterpret_cast<Tensor*>(S);
  Tensor *output_O = reinterpret_cast<Tensor*>(O);
  Tensor *wkspace = reinterpret_cast<Tensor*>(workspace);

  // Q shape is [total_seqs, h, d]
  // KV shape is [total_seqs, h, d]
  auto ndim = input_Q->data.shape.size();
  size_t b = input_cu_seqlens_q->data.shape[0] - 1;
  size_t h = input_Q->data.shape[ndim - 2];
  size_t d = input_Q->data.shape[ndim - 1];

  auto handle = cudnnExecutionPlanManager::Instance().GetCudnnHandle();
  const NVTEDType Q_type = static_cast<NVTEDType>(input_Q->data.dtype);
  const NVTEDType KV_type = static_cast<NVTEDType>(input_KV->data.dtype);

  NVTE_Fused_Attn_Backend fused_attention_backend =
              nvte_get_fused_attn_backend(
                          Q_type, KV_type,
                          qkv_layout, bias_type, attn_mask_type,
                          dropout, max_seqlen_q, max_seqlen_kv, d);

  if (fused_attention_backend == NVTE_Fused_Attn_Backend::NVTE_F16_max512_seqlen) {
#if (CUDNN_VERSION >= 8901)
      fused_attn_max_512_fwd_kvpacked(
          b, max_seqlen_q, max_seqlen_kv, h, d,
          is_training, attn_scale, dropout, qkv_layout, bias_type, attn_mask_type,
          input_Q, input_KV, input_Bias, output_O,
          Aux_CTX_Tensors,
          input_cu_seqlens_q, input_cu_seqlens_kv,
          input_rng_state,
          wkspace, stream, handle);
#else
    NVTE_ERROR("cuDNN 8.9.1 is required for BF16/FP16 fused attention with max_seqlen<=512. \n");
#endif
  } else if (fused_attention_backend == NVTE_Fused_Attn_Backend::NVTE_F16_arbitrary_seqlen) {
    const char* err_msg =
    "The FP16/BF16 fused attention (arbitrary seqlen) currently "
    "only supports packed QKV input.\n";
    NVTE_ERROR(err_msg);
  } else if (fused_attention_backend == NVTE_Fused_Attn_Backend::NVTE_FP8) {
    NVTE_ERROR("The FP8 fused attention API only supports packed QKV input. \n");
  } else {
    NVTE_ERROR("Invalid combination of data type and sequence length for fused attention. \n");
  }
}
// NVTE fused attention BWD with packed KV
void nvte_fused_attn_bwd_kvpacked(
            const NVTETensor Q,
            const NVTETensor KV,
            const NVTETensor O,
            const NVTETensor dO,
            const NVTETensor S,
            NVTETensor dP,
            const NVTETensorPack* Aux_CTX_Tensors,
            NVTETensor dQ,
            NVTETensor dKV,
            NVTETensor dBias,
            const NVTETensor cu_seqlens_q,
            const NVTETensor cu_seqlens_kv,
            size_t max_seqlen_q, size_t max_seqlen_kv,
            float attn_scale, float dropout,
            NVTE_QKV_Layout qkv_layout, NVTE_Bias_Type bias_type,
            NVTE_Mask_Type attn_mask_type,
            NVTETensor workspace,
            cudaStream_t stream) {
  NVTE_API_CALL(nvte_flash_attn_bwd_kvpacked);
  using namespace transformer_engine;
  const Tensor *input_cu_seqlens_q = reinterpret_cast<const Tensor*>(cu_seqlens_q);
  const Tensor *input_cu_seqlens_kv = reinterpret_cast<const Tensor*>(cu_seqlens_kv);
  const Tensor *input_Q = reinterpret_cast<const Tensor*>(Q);
  const Tensor *input_KV = reinterpret_cast<const Tensor*>(KV);
  const Tensor *input_O = reinterpret_cast<const Tensor*>(O);
  const Tensor *input_dO = reinterpret_cast<const Tensor*>(dO);
  const Tensor *input_S = reinterpret_cast<const Tensor*>(S);
  Tensor *input_output_dP = reinterpret_cast<Tensor*>(dP);
  Tensor *output_dQ = reinterpret_cast<Tensor*>(dQ);
  Tensor *output_dKV = reinterpret_cast<Tensor*>(dKV);
  Tensor *output_dBias = reinterpret_cast<Tensor*>(dBias);
  Tensor *wkspace = reinterpret_cast<Tensor*>(workspace);

  // Q shape is [total_seqs, h, d]
  // KV shape is [total_seqs, h, d]
  auto ndim = input_Q->data.shape.size();
  size_t b = input_cu_seqlens_q->data.shape[0] - 1;
  size_t h = input_Q->data.shape[ndim - 2];
  size_t d = input_Q->data.shape[ndim - 1];

  auto handle = cudnnExecutionPlanManager::Instance().GetCudnnHandle();
  const NVTEDType Q_type = static_cast<NVTEDType>(input_Q->data.dtype);
  const NVTEDType KV_type = static_cast<NVTEDType>(input_KV->data.dtype);

  NVTE_Fused_Attn_Backend fused_attention_backend =
              nvte_get_fused_attn_backend(
                          Q_type, KV_type,
                          qkv_layout, bias_type, attn_mask_type,
                          dropout, max_seqlen_q, max_seqlen_kv, d);

  if (fused_attention_backend == NVTE_Fused_Attn_Backend::NVTE_F16_max512_seqlen) {
#if (CUDNN_VERSION >= 8901)
      Tensor *output_S = reinterpret_cast<Tensor *>(Aux_CTX_Tensors->tensors[0]);
      fused_attn_max_512_bwd_kvpacked(
          b, max_seqlen_q, max_seqlen_kv, h, d,
          attn_scale, dropout, qkv_layout, bias_type, attn_mask_type,
          input_Q, input_KV, input_dO,
          output_S,
          output_dQ, output_dKV, output_dBias,
          input_cu_seqlens_q, input_cu_seqlens_kv,
          wkspace, stream, handle);
#else
    NVTE_ERROR("cuDNN 8.9.1 is required for BF16/FP16 fused attention with max_seqlen<=512. \n");
#endif
  } else if (fused_attention_backend == NVTE_Fused_Attn_Backend::NVTE_F16_arbitrary_seqlen) {
    const char* err_msg =
    "The FP16/BF16 fused attention (arbitrary seqlen) currently "
    "only supports packed QKV input.\n";
    NVTE_ERROR(err_msg);
  } else if (fused_attention_backend == NVTE_Fused_Attn_Backend::NVTE_FP8) {
    NVTE_ERROR("The FP8 fused attention API only supports packed QKV input. \n");
  } else {
    NVTE_ERROR("Invalid combination of data type and sequence length for fused attention. \n");
  }
}
// NVTE fused attention FWD with separate Q, K and V
void nvte_fused_attn_fwd_q_k_v(
            const NVTETensor Q,
            const NVTETensor K,
            const NVTETensor V,
            const NVTETensor Bias,
            NVTETensor S,
            NVTETensor O,
            NVTETensorPack* Aux_CTX_Tensors,
            const NVTETensor cu_seqlens_q,
            const NVTETensor cu_seqlens_kv,
            const NVTETensor rng_state,
            size_t max_seqlen_q, size_t max_seqlen_kv,
            bool is_training, float attn_scale, float dropout,
            NVTE_QKV_Layout qkv_layout, NVTE_Bias_Type bias_type,
            NVTE_Mask_Type attn_mask_type, // NVTE_Attn_Type attn_type,
            NVTETensor workspace,
            cudaStream_t stream) {
  NVTE_API_CALL(nvte_flash_attn_fwd_kvpacked);
  using namespace transformer_engine;
  const Tensor *input_cu_seqlens_q = reinterpret_cast<const Tensor*>(cu_seqlens_q);
  const Tensor *input_cu_seqlens_kv = reinterpret_cast<const Tensor*>(cu_seqlens_kv);
  const Tensor *input_rng_state = reinterpret_cast<const Tensor*>(rng_state);
  const Tensor *input_Q = reinterpret_cast<const Tensor*>(Q);
  const Tensor *input_K = reinterpret_cast<const Tensor*>(K);
  const Tensor *input_V = reinterpret_cast<const Tensor*>(V);
  const Tensor *input_Bias = reinterpret_cast<const Tensor*>(Bias);
  Tensor *input_output_S = reinterpret_cast<Tensor*>(S);
  Tensor *output_O = reinterpret_cast<Tensor*>(O);
  Tensor *wkspace = reinterpret_cast<Tensor*>(workspace);

  auto ndim = input_Q->data.shape.size();
  size_t b = input_cu_seqlens_q->data.shape[0] - 1;
  size_t h = input_Q->data.shape[ndim - 2];
  size_t d = input_Q->data.shape[ndim - 1];

  auto handle = cudnnExecutionPlanManager::Instance().GetCudnnHandle();
  const NVTEDType Q_type = static_cast<NVTEDType>(input_Q->data.dtype);
  const NVTEDType KV_type = static_cast<NVTEDType>(input_K->data.dtype);

  NVTE_Fused_Attn_Backend fused_attention_backend =
              nvte_get_fused_attn_backend(
                          Q_type, KV_type,
                          qkv_layout, bias_type, attn_mask_type,
                          dropout, max_seqlen_q, max_seqlen_kv, d);

  if (fused_attention_backend == NVTE_Fused_Attn_Backend::NVTE_F16_max512_seqlen) {
#if (CUDNN_VERSION >= 8901)
      fused_attn_max_512_fwd_q_k_v(
          b, max_seqlen_q, max_seqlen_kv, h, d,
          is_training, attn_scale, dropout, qkv_layout, bias_type, attn_mask_type,
          input_Q, input_K, input_V, input_Bias, output_O,
          Aux_CTX_Tensors,
          input_cu_seqlens_q, input_cu_seqlens_kv,
          input_rng_state,
          wkspace, stream, handle);
#else
    NVTE_ERROR("cuDNN 8.9.1 is required for BF16/FP16 fused attention with max_seqlen<=512. \n");
#endif
  } else if (fused_attention_backend == NVTE_Fused_Attn_Backend::NVTE_F16_arbitrary_seqlen) {
#if (CUDNN_VERSION >= 8900)
      fused_attn_arbitrary_seqlen_fwd_q_k_v(
          b, max_seqlen_q, max_seqlen_kv, h, d,
          is_training, attn_scale, dropout, qkv_layout, bias_type, attn_mask_type,
          input_Q, input_K, input_V, input_Bias, output_O,
          Aux_CTX_Tensors,
          input_cu_seqlens_q, input_cu_seqlens_kv,
          input_rng_state,
          wkspace, stream, handle);
#else
    NVTE_ERROR(
      "cuDNN 8.9.0 is required for BF16/FP16 fused attention with arbitrary sequence length. \n");
#endif
  } else if (fused_attention_backend == NVTE_Fused_Attn_Backend::NVTE_FP8) {
#if (CUDNN_VERSION >= 8900)
    fused_attn_fp8_fwd_q_k_v(
            b, max_seqlen_q, max_seqlen_kv, h, d,
            is_training, attn_scale, dropout, qkv_layout,
            input_Q, input_K, input_V, input_output_S, output_O,
            Aux_CTX_Tensors,
            input_cu_seqlens_q, input_cu_seqlens_kv,
            input_rng_state,
            wkspace, stream, handle);
#else
    NVTE_ERROR("cuDNN 8.9.0 is required for FP8 fused attention. \n");
#endif
  } else {
    NVTE_ERROR("Invalid combination of data type and sequence length for fused attention. \n");
  }
}
// NVTE fused attention BWD with separate Q, K and V
void nvte_fused_attn_bwd_q_k_v(
            const NVTETensor Q,
            const NVTETensor K,
            const NVTETensor V,
            const NVTETensor O,
            const NVTETensor dO,
            const NVTETensor S,
            NVTETensor dP,
            const NVTETensorPack* Aux_CTX_Tensors,
            NVTETensor dQ,
            NVTETensor dK,
            NVTETensor dV,
            NVTETensor dBias,
            const NVTETensor cu_seqlens_q,
            const NVTETensor cu_seqlens_kv,
            size_t max_seqlen_q, size_t max_seqlen_kv,
            float attn_scale, float dropout,
            NVTE_QKV_Layout qkv_layout, NVTE_Bias_Type bias_type,
            NVTE_Mask_Type attn_mask_type, // NVTE_Attn_Type attn_type,
            NVTETensor workspace,
            cudaStream_t stream) {
  NVTE_API_CALL(nvte_flash_attn_bwd_kvpacked);
  using namespace transformer_engine;
  const Tensor *input_cu_seqlens_q = reinterpret_cast<const Tensor*>(cu_seqlens_q);
  const Tensor *input_cu_seqlens_kv = reinterpret_cast<const Tensor*>(cu_seqlens_kv);
  const Tensor *input_Q = reinterpret_cast<const Tensor*>(Q);
  const Tensor *input_K = reinterpret_cast<const Tensor*>(K);
  const Tensor *input_V = reinterpret_cast<const Tensor*>(V);
  const Tensor *input_O = reinterpret_cast<const Tensor*>(O);
  const Tensor *input_dO = reinterpret_cast<const Tensor*>(dO);
  const Tensor *input_S = reinterpret_cast<const Tensor*>(S);
  Tensor *input_output_dP = reinterpret_cast<Tensor*>(dP);
  Tensor *output_dQ = reinterpret_cast<Tensor*>(dQ);
  Tensor *output_dK = reinterpret_cast<Tensor*>(dK);
  Tensor *output_dV = reinterpret_cast<Tensor*>(dV);
  Tensor *output_dBias = reinterpret_cast<Tensor*>(dBias);
  Tensor *wkspace = reinterpret_cast<Tensor*>(workspace);

  auto ndim = input_Q->data.shape.size();
  size_t b = input_cu_seqlens_q->data.shape[0] - 1;
  size_t h = input_Q->data.shape[ndim - 2];
  size_t d = input_Q->data.shape[ndim - 1];

  auto handle = cudnnExecutionPlanManager::Instance().GetCudnnHandle();
  const NVTEDType Q_type = static_cast<NVTEDType>(input_Q->data.dtype);
  const NVTEDType KV_type = static_cast<NVTEDType>(input_K->data.dtype);

  NVTE_Fused_Attn_Backend fused_attention_backend =
              nvte_get_fused_attn_backend(
                          Q_type, KV_type,
                          qkv_layout, bias_type, attn_mask_type,
                          dropout, max_seqlen_q, max_seqlen_kv, d);

  if (fused_attention_backend == NVTE_Fused_Attn_Backend::NVTE_F16_max512_seqlen) {
#if (CUDNN_VERSION >= 8901)
      Tensor *output_S = reinterpret_cast<Tensor *>(Aux_CTX_Tensors->tensors[0]);
      fused_attn_max_512_bwd_q_k_v(
          b, max_seqlen_q, max_seqlen_kv, h, d,
          attn_scale, dropout, qkv_layout, bias_type, attn_mask_type,
          input_Q, input_K, input_V, input_dO,
          output_S,
          output_dQ, output_dK, output_dV, output_dBias,
          input_cu_seqlens_q, input_cu_seqlens_kv,
          wkspace, stream, handle);
#else
    NVTE_ERROR("cuDNN 8.9.1 is required for BF16/FP16 fused attention with max_seqlen<=512. \n");
#endif
  } else if (fused_attention_backend == NVTE_Fused_Attn_Backend::NVTE_F16_arbitrary_seqlen) {
#if (CUDNN_VERSION >= 8900)
      Tensor *output_S = reinterpret_cast<Tensor *>(Aux_CTX_Tensors->tensors[0]);
      const Tensor *input_rng_state = reinterpret_cast<const Tensor*>(Aux_CTX_Tensors->tensors[1]);
      fused_attn_arbitrary_seqlen_bwd_q_k_v(
          b, max_seqlen_q, max_seqlen_kv, h, d,
          attn_scale, dropout, qkv_layout, bias_type, attn_mask_type,
          input_Q, input_K, input_V, input_O, input_dO,
          output_S,
          output_dQ, output_dK, output_dV, output_dBias,
          input_cu_seqlens_q, input_cu_seqlens_kv, input_rng_state,
          wkspace, stream, handle);
#else
    const char *err_msg =
    "cuDNN 8.9.0 is required for BF16/FP16 fused attention "
    "with arbitrary sequence length. \n";
    NVTE_ERROR(err_msg);
#endif
  } else if (fused_attention_backend == NVTE_Fused_Attn_Backend::NVTE_FP8) {
#if (CUDNN_VERSION >= 8900)
    const Tensor *input_M = reinterpret_cast<const Tensor*>(Aux_CTX_Tensors->tensors[0]);
    const Tensor *input_ZInv = reinterpret_cast<const Tensor*>(Aux_CTX_Tensors->tensors[1]);
    const Tensor *input_rng_state = reinterpret_cast<const Tensor*>(Aux_CTX_Tensors->tensors[2]);
    fused_attn_fp8_bwd_q_k_v(
                    b, max_seqlen_q, max_seqlen_kv, h, d,
                    attn_scale, dropout, qkv_layout,
                    input_Q, input_K, input_V, input_O, input_dO,
                    input_M, input_ZInv,
                    input_S, input_output_dP,
                    output_dQ, output_dK, output_dV,
                    input_cu_seqlens_q, input_cu_seqlens_kv,
                    input_rng_state,
                    wkspace, stream, handle);
#else
    NVTE_ERROR("cuDNN 8.9.0 is required for FP8 fused attention. \n");
#endif
  } else {
    NVTE_ERROR("Invalid combination of data type and sequence length for fused attention. \n");
  }
}<|MERGE_RESOLUTION|>--- conflicted
+++ resolved
@@ -34,11 +34,8 @@
           && (bias_type == NVTE_Bias_Type::NVTE_NO_BIAS)
           && (attn_mask_type == NVTE_Mask_Type::NVTE_PADDING_MASK)
           && (qkv_layout == NVTE_QKV_Layout::NVTE_QKV_INTERLEAVED)) {
-<<<<<<< HEAD
 	  // qkv layout has to be thd??
-=======
-#if (CUDNN_VERSION >= 8900)
->>>>>>> 3b7b7c68
+#if (CUDNN_VERSION >= 8900)
     backend = NVTE_Fused_Attn_Backend::NVTE_FP8;
 #else
     backend = NVTE_Fused_Attn_Backend::NVTE_No_Backend;
