--- conflicted
+++ resolved
@@ -1037,535 +1037,6 @@
 }  // namespace fused_attn
 
 using namespace transformer_engine::fused_attn;
-<<<<<<< HEAD
-=======
-void fused_attn_arbitrary_seqlen_fwd_qkvpacked(
-    size_t batch, size_t num_attn_heads, size_t max_seqlen, size_t head_dim, size_t num_tokens,
-    bool is_training, bool return_max_logit, float attn_scale, float p_dropout,
-    NVTE_QKV_Layout qkv_layout, NVTE_Bias_Type bias_type, NVTE_Mask_Type mask_type,
-    NVTE_Softmax_Type softmax_type, int64_t window_size_left, int64_t window_size_right,
-    const Tensor *input_QKV, const Tensor *input_Bias, const Tensor *input_SoftmaxOffset,
-    Tensor *output_O, NVTETensorPack *Aux_CTX_Tensors, const Tensor *cu_seqlens,
-    const Tensor *cu_seqlens_padded, const Tensor *rng_state, Tensor *workspace,
-    cudaStream_t stream, cudnnHandle_t handle) {
-  using namespace transformer_engine;
-
-  const auto QKV_type = input_QKV->data.dtype;
-  void *devPtrQKV = input_QKV->data.dptr;
-  NVTE_QKV_Layout_Group layout_group = nvte_get_qkv_layout_group(qkv_layout);
-  NVTE_QKV_Format qkv_format = nvte_get_qkv_format(qkv_layout);
-  size_t stride = 0;
-  if (layout_group == NVTE_QKV_Layout_Group::NVTE_3HD) {
-    stride = (typeToNumBits(QKV_type) * num_attn_heads * head_dim) / 8;
-  } else if (layout_group == NVTE_QKV_Layout_Group::NVTE_H3D) {
-    stride = (typeToNumBits(QKV_type) * head_dim) / 8;
-  }
-  void *devPtrQ = static_cast<void *>(devPtrQKV);
-  void *devPtrK = static_cast<void *>(static_cast<int8_t *>(devPtrQKV) + stride);
-  void *devPtrV = static_cast<void *>(static_cast<int8_t *>(devPtrQKV) + 2 * stride);
-
-  void *devPtrBias = nullptr;
-  size_t bias_b = 0;
-  size_t bias_h = 0;
-  if ((bias_type != NVTE_Bias_Type::NVTE_NO_BIAS) && (bias_type != NVTE_Bias_Type::NVTE_ALIBI)) {
-    devPtrBias = input_Bias->data.dptr;
-    bias_b = input_Bias->data.shape[0];
-    bias_h = input_Bias->data.shape[1];
-  }
-  void *devPtrSoftmaxOffset = nullptr;
-  if (softmax_type != NVTE_VANILLA_SOFTMAX) {
-    devPtrSoftmaxOffset = input_SoftmaxOffset->data.dptr;
-  }
-
-  void *devPtrO = output_O->data.dptr;
-  void *devPtrS1 = nullptr;
-  void *devPtrS2 = nullptr;
-  void *devPtrCuSeqlens = cu_seqlens->data.dptr;
-  void *devPtrSeqOffsets = cu_seqlens_padded->data.dptr;
-
-  size_t max_batch_size = 0;
-  size_t max_tokens = 0;
-  if (qkv_format == NVTE_QKV_Format::NVTE_THD) {
-    max_batch_size = get_max_batch_size(batch);
-    max_tokens = get_max_tokens(num_tokens);
-  }
-
-  size_t i = 0;
-  if (Aux_CTX_Tensors->size == 0) {
-    const auto cudnn_runtime_version = cudnnGetVersion();
-    if (return_max_logit) {
-      Tensor *output_Max = convertNVTETensorCheck(Aux_CTX_Tensors->tensors[i++]);
-      output_Max->data.dptr = nullptr;
-      if (qkv_format == NVTE_QKV_Format::NVTE_THD && cudnn_runtime_version >= 90600) {
-        output_Max->data.shape = {max_tokens, num_attn_heads, 1};
-      } else {
-        output_Max->data.shape = {batch, num_attn_heads, max_seqlen, 1};
-      }
-      output_Max->data.dtype = DType::kFloat32;
-      Tensor *output_Sum_Exp = convertNVTETensorCheck(Aux_CTX_Tensors->tensors[i++]);
-      output_Sum_Exp->data.dptr = nullptr;
-      if (qkv_format == NVTE_QKV_Format::NVTE_THD && cudnn_runtime_version >= 90600) {
-        output_Sum_Exp->data.shape = {max_tokens, num_attn_heads, 1};
-      } else {
-        output_Sum_Exp->data.shape = {batch, num_attn_heads, max_seqlen, 1};
-      }
-      output_Sum_Exp->data.dtype = DType::kFloat32;
-    } else {
-      Tensor *output_S = convertNVTETensorCheck(Aux_CTX_Tensors->tensors[i++]);
-      output_S->data.dptr = nullptr;
-      if (qkv_format == NVTE_QKV_Format::NVTE_THD && cudnn_runtime_version >= 90600) {
-        output_S->data.shape = {max_tokens, num_attn_heads, 1};
-      } else {
-        output_S->data.shape = {batch, num_attn_heads, max_seqlen, 1};
-      }
-      output_S->data.dtype = DType::kFloat32;
-    }
-
-    Tensor *output_rng_state = convertNVTETensorCheck(Aux_CTX_Tensors->tensors[i++]);
-    output_rng_state->data.dptr = nullptr;
-    output_rng_state->data.shape = {2};
-    output_rng_state->data.dtype = DType::kInt64;
-
-    if ((bias_type != NVTE_NO_BIAS) && (bias_type != NVTE_ALIBI)) {
-      Tensor *output_bias = convertNVTETensorCheck(Aux_CTX_Tensors->tensors[i++]);
-      output_bias->data.dptr = nullptr;
-      output_bias->data.shape = {bias_b, bias_h, max_seqlen, max_seqlen};
-      output_bias->data.dtype = QKV_type;
-    }
-
-    if (softmax_type != NVTE_VANILLA_SOFTMAX) {
-      Tensor *output_softmax_offset = convertNVTETensorCheck(Aux_CTX_Tensors->tensors[i++]);
-      output_softmax_offset->data.dptr = nullptr;
-      output_softmax_offset->data.shape = {1, num_attn_heads, 1, 1};
-      output_softmax_offset->data.dtype = DType::kFloat32;
-    }
-
-    Aux_CTX_Tensors->size = i;
-  } else if (Aux_CTX_Tensors->size >= 2) {
-    if (return_max_logit) {
-      Tensor *output_Max = convertNVTETensorCheck(Aux_CTX_Tensors->tensors[i++]);
-      devPtrS1 = output_Max->data.dptr;
-      Tensor *output_Sum_Exp = convertNVTETensorCheck(Aux_CTX_Tensors->tensors[i++]);
-      devPtrS2 = output_Sum_Exp->data.dptr;
-    } else {
-      Tensor *output_S = convertNVTETensorCheck(Aux_CTX_Tensors->tensors[i++]);
-      devPtrS1 = output_S->data.dptr;
-    }
-    Tensor *output_rng_state = convertNVTETensorCheck(Aux_CTX_Tensors->tensors[i++]);
-    output_rng_state->data.dptr = rng_state->data.dptr;
-    if ((bias_type != NVTE_NO_BIAS) && (bias_type != NVTE_ALIBI)) {
-      Tensor *output_bias = convertNVTETensorCheck(Aux_CTX_Tensors->tensors[i++]);
-      output_bias->data.dptr = devPtrBias;
-    }
-    if (softmax_type != NVTE_VANILLA_SOFTMAX) {
-      Tensor *output_softmax_offset = convertNVTETensorCheck(Aux_CTX_Tensors->tensors[i++]);
-      output_softmax_offset->data.dptr = devPtrSoftmaxOffset;
-    }
-  } else {
-    NVTE_ERROR("Unexpected Aux_CTX_Tensors->size.");
-  }
-
-  void *devPtrDropoutSeed = rng_state->data.dptr;
-  void *devPtrDropoutOffset =
-      reinterpret_cast<void *>(reinterpret_cast<uint64_t *>(rng_state->data.dptr) + 1);
-
-  size_t workspace_size = 0;
-
-  fused_attn_arbitrary_seqlen_fwd_impl(
-      batch, num_attn_heads, num_attn_heads, max_seqlen, max_seqlen, head_dim, head_dim,
-      max_batch_size, max_tokens, max_tokens, 0, 0, 0, 0, 0, 0, bias_b, bias_h, is_training,
-      return_max_logit, attn_scale, p_dropout, qkv_layout, bias_type, mask_type, softmax_type,
-      window_size_left, window_size_right, devPtrQ, devPtrK, devPtrV, devPtrBias,
-      devPtrSoftmaxOffset, devPtrS1, devPtrS2, devPtrO, devPtrDropoutSeed, devPtrDropoutOffset,
-      devPtrCuSeqlens, devPtrCuSeqlens, nullptr, nullptr, devPtrSeqOffsets, devPtrSeqOffsets,
-      get_cudnn_fe_dtype(QKV_type), workspace->data.dptr, &workspace_size, stream, handle);
-
-  if (workspace_size > 0) {
-    if (workspace->data.dptr == nullptr) {
-      workspace->data.shape = {workspace_size};
-      workspace->data.dtype = DType::kByte;
-      return;
-    }
-  } else if (workspace_size == 0) {
-    workspace->data.shape = {1};
-    workspace->data.dtype = DType::kByte;
-    return;
-  } else {
-    NVTE_ERROR("Unexpected workspace_size.");
-  }
-}
-
-void fused_attn_arbitrary_seqlen_bwd_qkvpacked(
-    size_t batch, size_t num_attn_heads, size_t max_seqlen, size_t head_dim, size_t num_tokens,
-    float attn_scale, float p_dropout, NVTE_QKV_Layout qkv_layout, NVTE_Bias_Type bias_type,
-    NVTE_Mask_Type mask_type, NVTE_Softmax_Type softmax_type, int64_t window_size_left,
-    int64_t window_size_right, bool deterministic, const Tensor *input_QKV, const Tensor *input_O,
-    const Tensor *input_dO, const Tensor *input_Bias, const Tensor *input_SoftmaxOffset,
-    Tensor *output_S, Tensor *output_dQKV, Tensor *output_dBias, Tensor *output_dSoftmaxOffset,
-    const Tensor *cu_seqlens, const Tensor *cu_seqlens_padded, const Tensor *rng_state,
-    Tensor *workspace, cudaStream_t stream, cudnnHandle_t handle) {
-  using namespace transformer_engine;
-
-  const auto QKV_type = input_QKV->data.dtype;
-  void *devPtrQKV = input_QKV->data.dptr;
-  NVTE_QKV_Layout_Group layout_group = nvte_get_qkv_layout_group(qkv_layout);
-  size_t stride = 0;
-  if (layout_group == NVTE_QKV_Layout_Group::NVTE_3HD) {
-    stride = (typeToNumBits(QKV_type) * num_attn_heads * head_dim) / 8;
-  } else if (layout_group == NVTE_QKV_Layout_Group::NVTE_H3D) {
-    stride = (typeToNumBits(QKV_type) * head_dim) / 8;
-  }
-  void *devPtrQ = devPtrQKV;
-  void *devPtrK = static_cast<void *>(static_cast<int8_t *>(devPtrQKV) + stride);
-  void *devPtrV = static_cast<void *>(static_cast<int8_t *>(devPtrQKV) + 2 * stride);
-
-  void *devPtrO = input_O->data.dptr;
-  void *devPtrdO = input_dO->data.dptr;
-  void *devPtrBias = nullptr;
-  void *devPtrdBias = nullptr;
-  size_t bias_b = 0;
-  size_t bias_h = 0;
-  if ((bias_type != NVTE_Bias_Type::NVTE_NO_BIAS) && (bias_type != NVTE_Bias_Type::NVTE_ALIBI)) {
-    devPtrBias = input_Bias->data.dptr;
-    devPtrdBias = output_dBias->data.dptr;
-    bias_b = output_dBias->data.shape[0];
-    bias_h = output_dBias->data.shape[1];
-  }
-
-  size_t max_batch_size = 0;
-  size_t max_tokens = 0;
-  NVTE_QKV_Format qkv_format = nvte_get_qkv_format(qkv_layout);
-  if (qkv_format == NVTE_QKV_Format::NVTE_THD) {
-    max_batch_size = get_max_batch_size(batch);
-    max_tokens = get_max_tokens(num_tokens);
-  }
-
-  void *devPtrdQKV = output_dQKV->data.dptr;
-  void *devPtrdQ = devPtrdQKV;
-  void *devPtrdK = static_cast<void *>(static_cast<int8_t *>(devPtrdQKV) + stride);
-  void *devPtrdV = static_cast<void *>(static_cast<int8_t *>(devPtrdQKV) + 2 * stride);
-
-  void *devPtrSoftmaxStats = nullptr;
-  devPtrSoftmaxStats = output_S->data.dptr;
-  void *devPtrSoftmaxOffset = nullptr;
-  void *devPtrdSoftmaxOffset = nullptr;
-  if (softmax_type != NVTE_VANILLA_SOFTMAX) {
-    devPtrSoftmaxOffset = input_SoftmaxOffset->data.dptr;
-    devPtrdSoftmaxOffset = output_dSoftmaxOffset->data.dptr;
-  }
-
-  void *devPtrCuSeqlens = cu_seqlens->data.dptr;
-  void *devPtrSeqOffsets = cu_seqlens_padded->data.dptr;
-
-  void *devPtrDropoutSeed = rng_state->data.dptr;
-  void *devPtrDropoutOffset =
-      reinterpret_cast<void *>(reinterpret_cast<uint64_t *>(rng_state->data.dptr) + 1);
-
-  size_t workspace_size = 0;
-
-  fused_attn_arbitrary_seqlen_bwd_impl(
-      batch, num_attn_heads, num_attn_heads, max_seqlen, max_seqlen, head_dim, head_dim,
-      max_batch_size, max_tokens, max_tokens, bias_b, bias_h, attn_scale, p_dropout, qkv_layout,
-      bias_type, mask_type, softmax_type, window_size_left, window_size_right, deterministic,
-      devPtrQ, devPtrK, devPtrV, devPtrO, devPtrSoftmaxStats, devPtrBias, devPtrSoftmaxOffset,
-      devPtrdQ, devPtrdK, devPtrdV, devPtrdO, devPtrdBias, devPtrdSoftmaxOffset, devPtrDropoutSeed,
-      devPtrDropoutOffset, devPtrCuSeqlens, devPtrCuSeqlens, devPtrSeqOffsets, devPtrSeqOffsets,
-      get_cudnn_fe_dtype(QKV_type), workspace->data.dptr, &workspace_size, stream, handle);
-
-  if (workspace_size > 0) {
-    if (workspace->data.dptr == nullptr) {
-      workspace->data.shape = {workspace_size};
-      workspace->data.dtype = DType::kByte;
-      return;
-    }
-  } else if (workspace_size == 0) {
-    workspace->data.shape = {1};
-    workspace->data.dtype = DType::kByte;
-    return;
-  } else {
-    NVTE_ERROR("Unexpected workspace_size.");
-  }
-}
-void fused_attn_arbitrary_seqlen_fwd_kvpacked(
-    size_t batch, size_t num_attn_heads, size_t num_gqa_groups, size_t max_seqlen_q,
-    size_t max_seqlen_kv, size_t head_dim, size_t num_tokens_q, size_t num_tokens_kv,
-    size_t num_pages_k, size_t num_pages_v, size_t page_size_k, size_t page_size_v,
-    size_t max_pages_per_seq_k, size_t max_pages_per_seq_v, bool is_training, bool return_max_logit,
-    float attn_scale, float p_dropout, NVTE_QKV_Layout qkv_layout, NVTE_Bias_Type bias_type,
-    NVTE_Mask_Type mask_type, NVTE_Softmax_Type softmax_type, int64_t window_size_left,
-    int64_t window_size_right, const Tensor *input_Q, const Tensor *input_KV,
-    const Tensor *input_Bias, const Tensor *input_SoftmaxOffset, Tensor *output_O,
-    NVTETensorPack *Aux_CTX_Tensors, const Tensor *cu_seqlens_q, const Tensor *cu_seqlens_kv,
-    const Tensor *cu_seqlens_q_padded, const Tensor *cu_seqlens_kv_padded,
-    const Tensor *page_table_k, const Tensor *page_table_v, const Tensor *rng_state,
-    Tensor *workspace, cudaStream_t stream, cudnnHandle_t handle) {
-  using namespace transformer_engine;
-
-  const auto QKV_type = input_Q->data.dtype;
-  void *devPtrQ = input_Q->data.dptr;
-  void *devPtrKV = input_KV->data.dptr;
-  NVTE_QKV_Layout_Group layout_group = nvte_get_qkv_layout_group(qkv_layout);
-  NVTE_QKV_Format q_format = nvte_get_q_format(qkv_layout);
-  NVTE_QKV_Format kv_format = nvte_get_kv_format(qkv_layout);
-  size_t stride = 0;
-  if (layout_group == NVTE_QKV_Layout_Group::NVTE_HD_2HD) {
-    stride = (typeToNumBits(QKV_type) * num_gqa_groups * head_dim) / 8;
-  } else if (layout_group == NVTE_QKV_Layout_Group::NVTE_HD_H2D) {
-    stride = (typeToNumBits(QKV_type) * head_dim) / 8;
-  }
-  void *devPtrK = devPtrKV;
-  void *devPtrV = static_cast<void *>(static_cast<int8_t *>(devPtrKV) + stride);
-
-  void *devPtrBias = nullptr;
-  size_t bias_b = 0;
-  size_t bias_h = 0;
-  if ((bias_type != NVTE_Bias_Type::NVTE_NO_BIAS) && (bias_type != NVTE_Bias_Type::NVTE_ALIBI)) {
-    devPtrBias = input_Bias->data.dptr;
-    bias_b = input_Bias->data.shape[0];
-    bias_h = input_Bias->data.shape[1];
-  }
-  void *devPtrSoftmaxOffset = nullptr;
-  if (softmax_type != NVTE_VANILLA_SOFTMAX) {
-    devPtrSoftmaxOffset = input_SoftmaxOffset->data.dptr;
-  }
-
-  void *devPtrO = output_O->data.dptr;
-  void *devPtrS1 = nullptr;
-  void *devPtrS2 = nullptr;
-
-  void *devPtrCuSeqlensQ = cu_seqlens_q->data.dptr;
-  void *devPtrCuSeqlensKV = cu_seqlens_kv->data.dptr;
-  void *devPtrSeqOffsetsQ = cu_seqlens_q_padded->data.dptr;
-  void *devPtrSeqOffsetsKV = cu_seqlens_kv_padded->data.dptr;
-  void *devPtrPageTableK = page_table_k->data.dptr;
-  void *devPtrPageTableV = page_table_v->data.dptr;
-
-  size_t max_batch_size = 0;
-  size_t max_tokens_q = 0;
-  size_t max_tokens_kv = 0;
-  if (q_format == NVTE_QKV_Format::NVTE_THD || kv_format == NVTE_QKV_Format::NVTE_THD) {
-    max_batch_size = get_max_batch_size(batch);
-  }
-  if (q_format == NVTE_QKV_Format::NVTE_THD) {
-    max_tokens_q = get_max_tokens(num_tokens_q);
-  }
-  if (kv_format == NVTE_QKV_Format::NVTE_THD) {
-    max_tokens_kv = get_max_tokens(num_tokens_kv);
-  }
-
-  size_t i = 0;
-  if (Aux_CTX_Tensors->size == 0) {
-    const auto cudnn_runtime_version = cudnnGetVersion();
-    if (return_max_logit) {
-      Tensor *output_Max = convertNVTETensorCheck(Aux_CTX_Tensors->tensors[i++]);
-      output_Max->data.dptr = nullptr;
-      if (q_format == NVTE_QKV_Format::NVTE_THD && cudnn_runtime_version >= 90600) {
-        output_Max->data.shape = {max_tokens_q, num_attn_heads, 1};
-      } else {
-        output_Max->data.shape = {batch, num_attn_heads, max_seqlen_q, 1};
-      }
-      output_Max->data.dtype = DType::kFloat32;
-      Tensor *output_Sum_Exp = convertNVTETensorCheck(Aux_CTX_Tensors->tensors[i++]);
-      output_Sum_Exp->data.dptr = nullptr;
-      if (q_format == NVTE_QKV_Format::NVTE_THD && cudnn_runtime_version >= 90600) {
-        output_Sum_Exp->data.shape = {max_tokens_q, num_attn_heads, 1};
-      } else {
-        output_Sum_Exp->data.shape = {batch, num_attn_heads, max_seqlen_q, 1};
-      }
-      output_Sum_Exp->data.dtype = DType::kFloat32;
-    } else {
-      Tensor *output_S = convertNVTETensorCheck(Aux_CTX_Tensors->tensors[i++]);
-      output_S->data.dptr = nullptr;
-      if (q_format == NVTE_QKV_Format::NVTE_THD && cudnn_runtime_version >= 90600) {
-        output_S->data.shape = {max_tokens_q, num_attn_heads, 1};
-      } else {
-        output_S->data.shape = {batch, num_attn_heads, max_seqlen_q, 1};
-      }
-      output_S->data.dtype = DType::kFloat32;
-    }
-
-    Tensor *output_rng_state = convertNVTETensorCheck(Aux_CTX_Tensors->tensors[i++]);
-    output_rng_state->data.dptr = nullptr;
-    output_rng_state->data.shape = {2};
-    output_rng_state->data.dtype = DType::kInt64;
-
-    if ((bias_type != NVTE_NO_BIAS) && (bias_type != NVTE_ALIBI)) {
-      Tensor *output_bias = convertNVTETensorCheck(Aux_CTX_Tensors->tensors[i++]);
-      output_bias->data.dptr = nullptr;
-      output_bias->data.shape = {bias_b, bias_h, max_seqlen_q, max_seqlen_kv};
-      output_bias->data.dtype = QKV_type;
-    }
-
-    if (softmax_type != NVTE_VANILLA_SOFTMAX) {
-      Tensor *output_softmax_offset = convertNVTETensorCheck(Aux_CTX_Tensors->tensors[i++]);
-      output_softmax_offset->data.dptr = nullptr;
-      output_softmax_offset->data.shape = {1, num_attn_heads, 1, 1};
-      output_softmax_offset->data.dtype = DType::kFloat32;
-    }
-
-    Aux_CTX_Tensors->size = i;
-  } else if (Aux_CTX_Tensors->size >= 2) {
-    if (return_max_logit) {
-      Tensor *output_Max = convertNVTETensorCheck(Aux_CTX_Tensors->tensors[i++]);
-      devPtrS1 = output_Max->data.dptr;
-      Tensor *output_Sum_Exp = convertNVTETensorCheck(Aux_CTX_Tensors->tensors[i++]);
-      devPtrS2 = output_Sum_Exp->data.dptr;
-    } else {
-      Tensor *output_S = convertNVTETensorCheck(Aux_CTX_Tensors->tensors[i++]);
-      devPtrS1 = output_S->data.dptr;
-    }
-    Tensor *output_rng_state = convertNVTETensorCheck(Aux_CTX_Tensors->tensors[i++]);
-    output_rng_state->data.dptr = rng_state->data.dptr;
-    if ((bias_type != NVTE_NO_BIAS) && (bias_type != NVTE_ALIBI)) {
-      Tensor *output_bias = convertNVTETensorCheck(Aux_CTX_Tensors->tensors[i++]);
-      output_bias->data.dptr = devPtrBias;
-    }
-    if (softmax_type != NVTE_VANILLA_SOFTMAX) {
-      Tensor *output_softmax_offset = convertNVTETensorCheck(Aux_CTX_Tensors->tensors[i++]);
-      output_softmax_offset->data.dptr = devPtrSoftmaxOffset;
-    }
-  } else {
-    NVTE_ERROR("Unexpected Aux_CTX_Tensors->size.");
-  }
-
-  void *devPtrDropoutSeed = rng_state->data.dptr;
-  void *devPtrDropoutOffset =
-      reinterpret_cast<void *>(reinterpret_cast<uint64_t *>(rng_state->data.dptr) + 1);
-
-  size_t workspace_size = 0;
-
-  fused_attn_arbitrary_seqlen_fwd_impl(
-      batch, num_attn_heads, num_gqa_groups, max_seqlen_q, max_seqlen_kv, head_dim, head_dim,
-      max_batch_size, max_tokens_q, max_tokens_kv, num_pages_k, num_pages_v, page_size_k,
-      page_size_v, max_pages_per_seq_k, max_pages_per_seq_v, bias_b, bias_h, is_training,
-      return_max_logit, attn_scale, p_dropout, qkv_layout, bias_type, mask_type, softmax_type,
-      window_size_left, window_size_right, devPtrQ, devPtrK, devPtrV, devPtrBias,
-      devPtrSoftmaxOffset, devPtrS1, devPtrS2, devPtrO, devPtrDropoutSeed, devPtrDropoutOffset,
-      devPtrCuSeqlensQ, devPtrCuSeqlensKV, devPtrPageTableK, devPtrPageTableV, devPtrSeqOffsetsQ,
-      devPtrSeqOffsetsKV, get_cudnn_fe_dtype(QKV_type), workspace->data.dptr, &workspace_size,
-      stream, handle);
-
-  if (workspace_size > 0) {
-    if (workspace->data.dptr == nullptr) {
-      workspace->data.shape = {workspace_size};
-      workspace->data.dtype = DType::kByte;
-      return;
-    }
-  } else if (workspace_size == 0) {
-    workspace->data.shape = {1};
-    workspace->data.dtype = DType::kByte;
-    return;
-  } else {
-    NVTE_ERROR("Unexpected workspace_size.");
-  }
-}
-
-void fused_attn_arbitrary_seqlen_bwd_kvpacked(
-    size_t batch, size_t num_attn_heads, size_t num_gqa_groups, size_t max_seqlen_q,
-    size_t max_seqlen_kv, size_t head_dim, size_t num_tokens_q, size_t num_tokens_kv,
-    float attn_scale, float p_dropout, NVTE_QKV_Layout qkv_layout, NVTE_Bias_Type bias_type,
-    NVTE_Mask_Type mask_type, NVTE_Softmax_Type softmax_type, int64_t window_size_left,
-    int64_t window_size_right, bool deterministic, const Tensor *input_Q, const Tensor *input_KV,
-    const Tensor *input_O, const Tensor *input_dO, const Tensor *input_Bias,
-    const Tensor *input_SoftmaxOffset, Tensor *output_S, Tensor *output_dQ, Tensor *output_dKV,
-    Tensor *output_dBias, Tensor *output_dSoftmaxOffset, const Tensor *cu_seqlens_q,
-    const Tensor *cu_seqlens_kv, const Tensor *cu_seqlens_q_padded,
-    const Tensor *cu_seqlens_kv_padded, const Tensor *rng_state, Tensor *workspace,
-    cudaStream_t stream, cudnnHandle_t handle) {
-  using namespace transformer_engine;
-
-  const auto QKV_type = input_Q->data.dtype;
-  void *devPtrQ = input_Q->data.dptr;
-  void *devPtrKV = input_KV->data.dptr;
-  NVTE_QKV_Layout_Group layout_group = nvte_get_qkv_layout_group(qkv_layout);
-  size_t stride = 0;
-  if (layout_group == NVTE_QKV_Layout_Group::NVTE_HD_2HD) {
-    stride = (typeToNumBits(QKV_type) * num_gqa_groups * head_dim) / 8;
-  } else if (layout_group == NVTE_QKV_Layout_Group::NVTE_HD_H2D) {
-    stride = (typeToNumBits(QKV_type) * head_dim) / 8;
-  }
-  void *devPtrK = devPtrKV;
-  void *devPtrV = static_cast<void *>(static_cast<int8_t *>(devPtrKV) + stride);
-
-  void *devPtrO = input_O->data.dptr;
-  void *devPtrdO = input_dO->data.dptr;
-  void *devPtrBias = nullptr;
-  void *devPtrdBias = nullptr;
-  size_t bias_b = 0;
-  size_t bias_h = 0;
-  if ((bias_type != NVTE_Bias_Type::NVTE_NO_BIAS) && (bias_type != NVTE_Bias_Type::NVTE_ALIBI)) {
-    devPtrBias = input_Bias->data.dptr;
-    devPtrdBias = output_dBias->data.dptr;
-    bias_b = output_dBias->data.shape[0];
-    bias_h = output_dBias->data.shape[1];
-  }
-
-  size_t max_batch_size = 0;
-  size_t max_tokens_q = 0;
-  size_t max_tokens_kv = 0;
-  NVTE_QKV_Format q_format = nvte_get_q_format(qkv_layout);
-  NVTE_QKV_Format kv_format = nvte_get_kv_format(qkv_layout);
-  if (q_format == NVTE_QKV_Format::NVTE_THD || kv_format == NVTE_QKV_Format::NVTE_THD) {
-    max_batch_size = get_max_batch_size(batch);
-  }
-  if (q_format == NVTE_QKV_Format::NVTE_THD) {
-    max_tokens_q = get_max_tokens(num_tokens_q);
-  }
-  if (kv_format == NVTE_QKV_Format::NVTE_THD) {
-    max_tokens_kv = get_max_tokens(num_tokens_kv);
-  }
-
-  void *devPtrdQ = output_dQ->data.dptr;
-  void *devPtrdKV = output_dKV->data.dptr;
-  void *devPtrdK = devPtrdKV;
-  void *devPtrdV = static_cast<void *>(static_cast<int8_t *>(devPtrdKV) + stride);
-
-  void *devPtrSoftmaxStats = nullptr;
-  devPtrSoftmaxStats = output_S->data.dptr;
-  void *devPtrSoftmaxOffset = nullptr;
-  void *devPtrdSoftmaxOffset = nullptr;
-  if (softmax_type != NVTE_VANILLA_SOFTMAX) {
-    devPtrSoftmaxOffset = input_SoftmaxOffset->data.dptr;
-    devPtrdSoftmaxOffset = output_dSoftmaxOffset->data.dptr;
-  }
-
-  void *devPtrCuSeqlensQ = cu_seqlens_q->data.dptr;
-  void *devPtrCuSeqlensKV = cu_seqlens_kv->data.dptr;
-  void *devPtrSeqOffsetsQ = cu_seqlens_q_padded->data.dptr;
-  void *devPtrSeqOffsetsKV = cu_seqlens_kv_padded->data.dptr;
-
-  void *devPtrDropoutSeed = rng_state->data.dptr;
-  void *devPtrDropoutOffset =
-      reinterpret_cast<void *>(reinterpret_cast<uint64_t *>(rng_state->data.dptr) + 1);
-
-  size_t workspace_size = 0;
-
-  fused_attn_arbitrary_seqlen_bwd_impl(
-      batch, num_attn_heads, num_gqa_groups, max_seqlen_q, max_seqlen_kv, head_dim, head_dim,
-      max_batch_size, max_tokens_q, max_tokens_kv, bias_b, bias_h, attn_scale, p_dropout,
-      qkv_layout, bias_type, mask_type, softmax_type, window_size_left, window_size_right,
-      deterministic, devPtrQ, devPtrK, devPtrV, devPtrO, devPtrSoftmaxStats, devPtrBias,
-      devPtrSoftmaxOffset, devPtrdQ, devPtrdK, devPtrdV, devPtrdO, devPtrdBias,
-      devPtrdSoftmaxOffset, devPtrDropoutSeed, devPtrDropoutOffset, devPtrCuSeqlensQ,
-      devPtrCuSeqlensKV, devPtrSeqOffsetsQ, devPtrSeqOffsetsKV, get_cudnn_fe_dtype(QKV_type),
-      workspace->data.dptr, &workspace_size, stream, handle);
-
-  if (workspace_size > 0) {
-    if (workspace->data.dptr == nullptr) {
-      workspace->data.shape = {workspace_size};
-      workspace->data.dtype = DType::kByte;
-      return;
-    }
-  } else if (workspace_size == 0) {
-    workspace->data.shape = {1};
-    workspace->data.dtype = DType::kByte;
-    return;
-  } else {
-    NVTE_ERROR("Unexpected workspace_size.");
-  }
-}
-
->>>>>>> 77a00635
 void fused_attn_arbitrary_seqlen_fwd(
     size_t batch, size_t num_attn_heads, size_t num_gqa_groups, size_t max_seqlen_q,
     size_t max_seqlen_kv, size_t head_dim_qk, size_t head_dim_v, size_t num_tokens_q,
