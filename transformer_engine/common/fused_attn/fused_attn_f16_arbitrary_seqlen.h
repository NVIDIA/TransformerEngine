--- conflicted
+++ resolved
@@ -20,14 +20,6 @@
 #if (CUDNN_VERSION >= 8900)
 void fused_attn_arbitrary_seqlen_fwd_qkvpacked(
     size_t batch, size_t num_attn_heads, size_t max_seqlen, size_t head_dim, size_t num_tokens,
-<<<<<<< HEAD
-    bool is_training, float attn_scale, float p_dropout, NVTE_QKV_Layout qkv_layout,
-    NVTE_Bias_Type bias_type, NVTE_Mask_Type mask_type, NVTE_Softmax_Type softmax_type,
-    int64_t window_size_left, int64_t window_size_right, const Tensor *input_QKV,
-    const Tensor *input_Bias, const Tensor *input_SoftmaxOffset, Tensor *output_O,
-    NVTETensorPack *Aux_CTX_Tensors, const Tensor *cu_seqlens, const Tensor *cu_seqlens_padded,
-    const Tensor *rng_state, Tensor *workspace, cudaStream_t stream, cudnnHandle_t handle);
-=======
     bool is_training, bool return_max_logit, float attn_scale, float p_dropout,
     NVTE_QKV_Layout qkv_layout, NVTE_Bias_Type bias_type, NVTE_Mask_Type mask_type,
     NVTE_Softmax_Type softmax_type, int64_t window_size_left, int64_t window_size_right,
@@ -35,7 +27,6 @@
     Tensor *output_O, NVTETensorPack *Aux_CTX_Tensors, const Tensor *cu_seqlens,
     const Tensor *cu_seqlens_padded, const Tensor *rng_state, Tensor *workspace,
     cudaStream_t stream, cudnnHandle_t handle);
->>>>>>> 70f53666
 
 void fused_attn_arbitrary_seqlen_bwd_qkvpacked(
     size_t batch, size_t num_attn_heads, size_t max_seqlen, size_t head_dim, size_t num_tokens,
@@ -51,16 +42,6 @@
     size_t batch, size_t num_attn_heads, size_t num_gqa_groups, size_t max_seqlen_q,
     size_t max_seqlen_kv, size_t head_dim, size_t num_tokens_q, size_t num_tokens_kv,
     size_t num_pages_k, size_t num_pages_v, size_t page_size_k, size_t page_size_v,
-<<<<<<< HEAD
-    size_t max_pages_per_seq_k, size_t max_pages_per_seq_v, bool is_training, float attn_scale,
-    float p_dropout, NVTE_QKV_Layout qkv_layout, NVTE_Bias_Type bias_type, NVTE_Mask_Type mask_type,
-    NVTE_Softmax_Type softmax_type, int64_t window_size_left, int64_t window_size_right,
-    const Tensor *input_Q, const Tensor *input_KV, const Tensor *input_Bias,
-    const Tensor *input_SoftmaxOffset, Tensor *output_O, NVTETensorPack *Aux_CTX_Tensors,
-    const Tensor *cu_seqlens_q, const Tensor *cu_seqlens_kv, const Tensor *cu_seqlens_q_padded,
-    const Tensor *cu_seqlens_kv_padded, const Tensor *page_table_k, const Tensor *page_table_v,
-    const Tensor *rng_state, Tensor *workspace, cudaStream_t stream, cudnnHandle_t handle);
-=======
     size_t max_pages_per_seq_k, size_t max_pages_per_seq_v, bool is_training, bool return_max_logit,
     float attn_scale, float p_dropout, NVTE_QKV_Layout qkv_layout, NVTE_Bias_Type bias_type,
     NVTE_Mask_Type mask_type, NVTE_Softmax_Type softmax_type, int64_t window_size_left,
@@ -70,7 +51,6 @@
     const Tensor *cu_seqlens_q_padded, const Tensor *cu_seqlens_kv_padded,
     const Tensor *page_table_k, const Tensor *page_table_v, const Tensor *rng_state,
     Tensor *workspace, cudaStream_t stream, cudnnHandle_t handle);
->>>>>>> 70f53666
 
 void fused_attn_arbitrary_seqlen_bwd_kvpacked(
     size_t batch, size_t num_attn_heads, size_t num_gqa_groups, size_t max_seqlen_q,
@@ -90,16 +70,6 @@
     size_t max_seqlen_kv, size_t head_dim_qk, size_t head_dim_v, size_t num_tokens_q,
     size_t num_tokens_kv, size_t num_pages_k, size_t num_pages_v, size_t page_size_k,
     size_t page_size_v, size_t max_pages_per_seq_k, size_t max_pages_per_seq_v, bool is_training,
-<<<<<<< HEAD
-    float attn_scale, float p_dropout, NVTE_QKV_Layout qkv_layout, NVTE_Bias_Type bias_type,
-    NVTE_Mask_Type mask_type, NVTE_Softmax_Type softmax_type, int64_t window_size_left,
-    int64_t window_size_right, const Tensor *input_Q, const Tensor *input_K, const Tensor *input_V,
-    const Tensor *input_Bias, const Tensor *input_SoftmaxOffset, Tensor *output_O,
-    NVTETensorPack *Aux_CTX_Tensors, const Tensor *cu_seqlens_q, const Tensor *cu_seqlens_kv,
-    const Tensor *cu_seqlens_q_padded, const Tensor *cu_seqlens_kv_padded,
-    const Tensor *page_table_k, const Tensor *page_table_v, const Tensor *rng_state,
-    Tensor *workspace, cudaStream_t stream, cudnnHandle_t handle);
-=======
     bool return_max_logit, float attn_scale, float p_dropout, NVTE_QKV_Layout qkv_layout,
     NVTE_Bias_Type bias_type, NVTE_Mask_Type mask_type, NVTE_Softmax_Type softmax_type,
     int64_t window_size_left, int64_t window_size_right, const Tensor *input_Q,
@@ -108,7 +78,6 @@
     const Tensor *cu_seqlens_q, const Tensor *cu_seqlens_kv, const Tensor *cu_seqlens_q_padded,
     const Tensor *cu_seqlens_kv_padded, const Tensor *page_table_k, const Tensor *page_table_v,
     const Tensor *rng_state, Tensor *workspace, cudaStream_t stream, cudnnHandle_t handle);
->>>>>>> 70f53666
 
 void fused_attn_arbitrary_seqlen_bwd(
     size_t batch, size_t num_attn_heads, size_t num_gqa_groups, size_t max_seqlen_q,
