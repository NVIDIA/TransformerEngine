/*************************************************************************
 * Copyright (c) 2022-2025, NVIDIA CORPORATION & AFFILIATES. All rights reserved.
 *
 * See LICENSE for license information.
 ************************************************************************/

#ifndef TRANSFORMER_ENGINE_FUSED_ATTN_UTILS_H_
#define TRANSFORMER_ENGINE_FUSED_ATTN_UTILS_H_

#include <cudnn.h>
#include <cudnn_frontend.h>
#include <cudnn_frontend_utils.h>

#include <cstdint>
#include <mutex>

#include "transformer_engine/fused_attn.h"
#include "transformer_engine/transformer_engine.h"

namespace transformer_engine {
namespace fused_attn {

using namespace transformer_engine;

enum NVTE_QKV_Matrix {
  NVTE_Q_Matrix = 0,            // queries
  NVTE_K_Matrix = 1,            // keys
  NVTE_K_Matrix_Transpose = 2,  // keys transposed
  NVTE_V_Matrix = 3,            // values
  NVTE_V_Matrix_Transpose = 4,  // value matrix transposed
  NVTE_S_Matrix = 5,            // output of GEMM1
  NVTE_O_Matrix = 6,            // final output
};

void generateMatrixStrides(int64_t b, int64_t h, int64_t s_q, int64_t s_kv, int64_t d,
                           int64_t *strideA, NVTE_QKV_Layout layout, NVTE_QKV_Matrix matrix);

bool allowAllConfig(cudnnBackendDescriptor_t engine_config);

cudnn_frontend::Tensor tensor_create(cudnnDataType_t type, int64_t id, int64_t const *dim,
                                     int64_t const *stride, bool is_virtual, bool is_value);

cudnn_frontend::Tensor tensor_create_with_offset(
    cudnnDataType_t type, int64_t id, int64_t const *dim, int64_t const *stride, bool is_virtual,
    bool is_value, std::shared_ptr<cudnn_frontend::Tensor> raggedOffset);

cudnn_frontend::PointWiseDesc pw_desc_create(cudnnDataType_t type, cudnnPointwiseMode_t mode);

cudnn_frontend::Operation unary_pw_op_create(cudnn_frontend::Tensor const &xDesc,
                                             cudnn_frontend::Tensor const &yDesc,
                                             cudnn_frontend::PointWiseDesc const &pwDesc);

cudnn_frontend::Operation binary_pw_op_create(cudnn_frontend::Tensor const &xDesc,
                                              cudnn_frontend::Tensor const &bDesc,
                                              cudnn_frontend::Tensor const &yDesc,
                                              cudnn_frontend::PointWiseDesc const &pwDesc);

cudnn_frontend::Operation ternary_pw_op_create(cudnn_frontend::Tensor const &xDesc,
                                               cudnn_frontend::Tensor const &bDesc,
                                               cudnn_frontend::Tensor const &tDesc,
                                               cudnn_frontend::Tensor const &yDesc,
                                               cudnn_frontend::PointWiseDesc const &pwDesc);

struct FADescriptor {
  std::int64_t b;
  std::int64_t h;
  std::int64_t s_q;
  std::int64_t s_kv;
  std::int64_t d;
  float attnScale;
  bool isTraining;
  float dropoutProbability;
  NVTE_QKV_Layout layout;
  NVTE_Bias_Type bias_type;
  NVTE_Mask_Type mask_type;
  cudnnDataType_t tensor_type;
  bool use_workspace_opt;

  bool operator<(const FADescriptor &rhs) const {
    return std::tie(b, h, s_q, s_kv, d, attnScale, isTraining, dropoutProbability, layout,
                    mask_type, bias_type, tensor_type, use_workspace_opt) <
           std::tie(rhs.b, rhs.h, rhs.s_q, rhs.s_kv, rhs.d, rhs.attnScale, rhs.isTraining,
                    rhs.dropoutProbability, rhs.layout, rhs.mask_type, rhs.bias_type,
                    rhs.tensor_type, rhs.use_workspace_opt);
  }
};

struct FADescriptor_v1 {
  std::int64_t b;
  std::int64_t h;
  std::int64_t hg;
  std::int64_t s_q;
  std::int64_t s_kv;
  std::int64_t d_qk;
  std::int64_t d_v;
  std::int64_t num_pages_k;
  std::int64_t num_pages_v;
  std::int64_t page_size_k;
  std::int64_t page_size_v;
  std::int64_t max_pages_per_seq_k;
  std::int64_t max_pages_per_seq_v;
  std::int64_t bias_b;
  std::int64_t bias_h;
  float attnScale;
  bool isTraining;
  float dropoutProbability;
  NVTE_QKV_Layout layout;
  NVTE_Bias_Type bias_type;
  NVTE_Mask_Type mask_type;
  NVTE_Softmax_Type softmax_type;
  std::int64_t window_size_left;
  std::int64_t window_size_right;
  bool deterministic;
<<<<<<< HEAD
  cudnn_frontend::DataType_t fwd_tensor_type;
  cudnn_frontend::DataType_t bwd_tensor_type;
  bool generate_stats;
  bool generate_max_sum_exp;
=======
  cudnn_frontend::DataType_t qkv_tensor_type;
  cudnn_frontend::DataType_t o_tensor_type;
  cudnn_frontend::DataType_t do_tensor_type;
  cudnn_frontend::DataType_t dqkv_tensor_type;
>>>>>>> dd9433e7

  bool operator<(const FADescriptor_v1 &rhs) const {
    return std::tie(b, h, hg, s_q, s_kv, d_qk, d_v, num_pages_k, num_pages_v, page_size_k,
                    page_size_v, max_pages_per_seq_k, max_pages_per_seq_v, bias_b, bias_h,
<<<<<<< HEAD
                    attnScale, isTraining, dropoutProbability, layout, mask_type, window_size_left,
                    window_size_right, deterministic, bias_type, fwd_tensor_type, bwd_tensor_type,
		    generate_stats, generate_max_sum_exp) <
           std::tie(rhs.b, rhs.h, rhs.hg, rhs.s_q, rhs.s_kv, rhs.d_qk, rhs.d_v, rhs.num_pages_k,
                    rhs.num_pages_v, rhs.page_size_k, rhs.page_size_v, rhs.max_pages_per_seq_k,
                    rhs.max_pages_per_seq_v, rhs.bias_b, rhs.bias_h, rhs.attnScale, rhs.isTraining,
                    rhs.dropoutProbability, rhs.layout, rhs.mask_type, rhs.window_size_left,
                    rhs.window_size_right, rhs.deterministic, rhs.bias_type, rhs.fwd_tensor_type,
                    rhs.bwd_tensor_type, rhs.generate_stats, rhs.generate_max_sum_exp);
=======
                    attnScale, isTraining, dropoutProbability, layout, mask_type, softmax_type,
                    window_size_left, window_size_right, deterministic, bias_type, qkv_tensor_type,
                    o_tensor_type, do_tensor_type, dqkv_tensor_type) <
           std::tie(rhs.b, rhs.h, rhs.hg, rhs.s_q, rhs.s_kv, rhs.d_qk, rhs.d_v, rhs.num_pages_k,
                    rhs.num_pages_v, rhs.page_size_k, rhs.page_size_v, rhs.max_pages_per_seq_k,
                    rhs.max_pages_per_seq_v, rhs.bias_b, rhs.bias_h, rhs.attnScale, rhs.isTraining,
                    rhs.dropoutProbability, rhs.layout, rhs.mask_type, rhs.softmax_type,
                    rhs.window_size_left, rhs.window_size_right, rhs.deterministic, rhs.bias_type,
                    rhs.qkv_tensor_type, rhs.o_tensor_type, rhs.do_tensor_type,
                    rhs.dqkv_tensor_type);
>>>>>>> dd9433e7
  }
};

__global__ void cu_seqlens_to_offsets(int64_t b, int64_t h, int64_t d, int32_t *cu_seqlens_q,
                                      int32_t *actual_seqlens_q, int32_t *qkv_ragged_offset,
                                      int32_t *o_ragged_offset);

__global__ void cu_seqlens_to_actual_seqlens(int64_t actual_b, int64_t max_b,
                                             int32_t const *const q_cu_seqlens,
                                             int32_t const *const kv_cu_seqlens, int32_t *q_seqlens,
                                             int32_t *kv_seqlens);

__global__ void cu_seqlens_padded_to_offsets(NVTE_QKV_Layout_Group layout_group, int64_t actual_b,
                                             int64_t max_b, int64_t h, int64_t hg, int64_t d_qk,
                                             int64_t d_v, const int32_t *cu_seqlens_q_padded,
                                             const int32_t *cu_seqlens_kv_padded,
                                             DType offset_dtype, void *offsets_q, void *offsets_k,
                                             void *offsets_v, void *offsets_o, void *offsets_s);

DType get_ragged_offset_dtype(NVTE_QKV_Layout_Group layout_group, int64_t num_attn_heads,
                              int64_t num_gqa_groups, int64_t max_seqlen_q, int64_t max_seqlen_kv,
                              int64_t head_dim_qk, int64_t head_dim_v);

size_t get_max_batch_size(size_t batch_size);
size_t get_max_tokens(size_t num_tokens);

class FusedAttnOffsetManager {
 public:
  static FusedAttnOffsetManager &Instance() {
    static thread_local FusedAttnOffsetManager instance;
    return instance;
  }

  size_t GetAndUpdateOffset(size_t increment) {
    size_t ret = offset_;
    offset_ += increment;
    return ret;
  }

  FusedAttnOffsetManager(FusedAttnOffsetManager const &) = delete;
  void operator=(FusedAttnOffsetManager const &) = delete;

 private:
  FusedAttnOffsetManager() {}
  size_t offset_ = 0;
};

__global__ void populate_rng_state_kernel(int64_t *rng_state_dst, const int64_t *const seed,
                                          int64_t offset);

__global__ void get_runtime_num_segments_kernel(int32_t *cu_seqlen, size_t len, uint32_t *out);

void PopulateRngStateAsync(void *rng_state_dst, const void *const seed, size_t q_max_seqlen,
                           size_t kv_max_seqlen, NVTE_Fused_Attn_Backend backend,
                           cudaStream_t stream);

uint32_t GetRuntimeNumSegments(void *cu_seqlen, void *workspace, size_t len, cudaStream_t stream);

}  // namespace fused_attn
}  // namespace transformer_engine

#endif<|MERGE_RESOLUTION|>--- conflicted
+++ resolved
@@ -111,43 +111,26 @@
   std::int64_t window_size_left;
   std::int64_t window_size_right;
   bool deterministic;
-<<<<<<< HEAD
-  cudnn_frontend::DataType_t fwd_tensor_type;
-  cudnn_frontend::DataType_t bwd_tensor_type;
-  bool generate_stats;
-  bool generate_max_sum_exp;
-=======
   cudnn_frontend::DataType_t qkv_tensor_type;
   cudnn_frontend::DataType_t o_tensor_type;
   cudnn_frontend::DataType_t do_tensor_type;
   cudnn_frontend::DataType_t dqkv_tensor_type;
->>>>>>> dd9433e7
+  bool generate_stats;
+  bool generate_max_sum_exp;
 
   bool operator<(const FADescriptor_v1 &rhs) const {
     return std::tie(b, h, hg, s_q, s_kv, d_qk, d_v, num_pages_k, num_pages_v, page_size_k,
                     page_size_v, max_pages_per_seq_k, max_pages_per_seq_v, bias_b, bias_h,
-<<<<<<< HEAD
-                    attnScale, isTraining, dropoutProbability, layout, mask_type, window_size_left,
-                    window_size_right, deterministic, bias_type, fwd_tensor_type, bwd_tensor_type,
-		    generate_stats, generate_max_sum_exp) <
-           std::tie(rhs.b, rhs.h, rhs.hg, rhs.s_q, rhs.s_kv, rhs.d_qk, rhs.d_v, rhs.num_pages_k,
-                    rhs.num_pages_v, rhs.page_size_k, rhs.page_size_v, rhs.max_pages_per_seq_k,
-                    rhs.max_pages_per_seq_v, rhs.bias_b, rhs.bias_h, rhs.attnScale, rhs.isTraining,
-                    rhs.dropoutProbability, rhs.layout, rhs.mask_type, rhs.window_size_left,
-                    rhs.window_size_right, rhs.deterministic, rhs.bias_type, rhs.fwd_tensor_type,
-                    rhs.bwd_tensor_type, rhs.generate_stats, rhs.generate_max_sum_exp);
-=======
                     attnScale, isTraining, dropoutProbability, layout, mask_type, softmax_type,
                     window_size_left, window_size_right, deterministic, bias_type, qkv_tensor_type,
-                    o_tensor_type, do_tensor_type, dqkv_tensor_type) <
+                    o_tensor_type, do_tensor_type, dqkv_tensor_type, generate_stats, generate_max_sum_exp) <
            std::tie(rhs.b, rhs.h, rhs.hg, rhs.s_q, rhs.s_kv, rhs.d_qk, rhs.d_v, rhs.num_pages_k,
                     rhs.num_pages_v, rhs.page_size_k, rhs.page_size_v, rhs.max_pages_per_seq_k,
                     rhs.max_pages_per_seq_v, rhs.bias_b, rhs.bias_h, rhs.attnScale, rhs.isTraining,
                     rhs.dropoutProbability, rhs.layout, rhs.mask_type, rhs.softmax_type,
                     rhs.window_size_left, rhs.window_size_right, rhs.deterministic, rhs.bias_type,
                     rhs.qkv_tensor_type, rhs.o_tensor_type, rhs.do_tensor_type,
-                    rhs.dqkv_tensor_type);
->>>>>>> dd9433e7
+                    rhs.dqkv_tensor_type, rhs.generate_stats, rhs.generate_max_sum_exp);
   }
 };
 
