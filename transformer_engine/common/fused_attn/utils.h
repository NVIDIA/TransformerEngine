--- conflicted
+++ resolved
@@ -123,23 +123,13 @@
                                       int32_t *actual_seqlens_q, int32_t *qkv_ragged_offset,
                                       int32_t *o_ragged_offset);
 
-__global__ void cu_seqlens_to_actual_seqlens(size_t actual_b, size_t max_b,
+__global__ void cu_seqlens_to_actual_seqlens(int64_t actual_b, int64_t max_b,
                                              int32_t const *const q_cu_seqlens,
                                              int32_t const *const kv_cu_seqlens, int32_t *q_seqlens,
                                              int32_t *kv_seqlens);
 
-<<<<<<< HEAD
-__global__ void cu_seqlens_padded_to_offsets(NVTE_QKV_Layout_Group layout_group, size_t actual_b,
-                                             size_t max_b, size_t h, size_t hg, size_t d_qk,
-                                             size_t d_v, int32_t *cu_seqlens_q_padded,
-                                             int32_t *cu_seqlens_kv_padded, int64_t *offsets_q,
-                                             int64_t *offsets_k, int64_t *offsets_v,
-                                             int64_t *offsets_o, int64_t *offsets_s);
-size_t get_max_batch_size(size_t batch_size);
-size_t get_max_tokens(size_t num_tokens);
-=======
-__global__ void cu_seqlens_padded_to_offsets(NVTE_QKV_Layout_Group layout_group, int64_t b,
-                                             int64_t h, int64_t hg, int64_t d_qk, int64_t d_v,
+__global__ void cu_seqlens_padded_to_offsets(NVTE_QKV_Layout_Group layout_group, int64_t actual_b,
+                                             int64_t max_b, int64_t h, int64_t hg, int64_t d_qk, int64_t d_v,
                                              const int32_t *cu_seqlens_q_padded,
                                              const int32_t *cu_seqlens_kv_padded,
                                              DType offset_dtype, void *offsets_q, void *offsets_k,
@@ -149,7 +139,8 @@
                               int64_t num_gqa_groups, int64_t max_seqlen_q, int64_t max_seqlen_kv,
                               int64_t head_dim_qk, int64_t head_dim_v);
 
->>>>>>> 7b18f235
+size_t get_max_batch_size(size_t batch_size);
+size_t get_max_tokens(size_t num_tokens);
 }  // namespace fused_attn
 
 cudnnDataType_t get_cudnn_dtype(const transformer_engine::DType t);
