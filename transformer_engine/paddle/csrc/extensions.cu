/*************************************************************************
 * Copyright (c) 2022-2024, NVIDIA CORPORATION & AFFILIATES. All rights reserved.
 *
 * See LICENSE for license information.
 ************************************************************************/

#include "common.h"

#include "common/util/pybind_helper.h"

namespace transformer_engine {
namespace paddle_ext {

size_t get_cublasLt_version() { return cublasLtGetVersion(); }

PYBIND11_MODULE(transformer_engine_paddle, m) {
<<<<<<< HEAD
    // Load nvte = py::module_::import("transformer_engine_common") into TE/Paddle. This makes
    // essential NVTE enums available through `import transformer_engine_paddle` without requiring
    // an additional `import transformer_engine_common as tex`.
    NVTE_ADD_COMMON_PYBIND11_BINDINGS(m)

    // Misc
    m.def("get_cublasLt_version", &get_cublasLt_version, "Get cublasLt version");
    m.def("get_fused_attn_backend", &get_fused_attn_backend, "Get Fused Attention backend");
    m.def("get_nvte_qkv_layout", &get_nvte_qkv_layout, "Get qkv layout enum by the string");
=======
  // Misc
  m.def("get_cublasLt_version", &get_cublasLt_version, "Get cublasLt version");
  m.def("get_fused_attn_backend", &get_fused_attn_backend, "Get Fused Attention backend");
  m.def("get_nvte_qkv_layout", &get_nvte_qkv_layout, "Get qkv layout enum by the string");
  // Data structures
  py::enum_<DType>(m, "DType", py::module_local())
      .value("kByte", DType::kByte)
      .value("kInt32", DType::kInt32)
      .value("kFloat32", DType::kFloat32)
      .value("kFloat16", DType::kFloat16)
      .value("kBFloat16", DType::kBFloat16)
      .value("kFloat8E4M3", DType::kFloat8E4M3)
      .value("kFloat8E5M2", DType::kFloat8E5M2);

  py::enum_<NVTE_Bias_Type>(m, "NVTE_Bias_Type")
      .value("NVTE_NO_BIAS", NVTE_Bias_Type::NVTE_NO_BIAS)
      .value("NVTE_PRE_SCALE_BIAS", NVTE_Bias_Type::NVTE_PRE_SCALE_BIAS)
      .value("NVTE_POST_SCALE_BIAS", NVTE_Bias_Type::NVTE_POST_SCALE_BIAS);

  py::enum_<NVTE_Mask_Type>(m, "NVTE_Mask_Type")
      .value("NVTE_NO_MASK", NVTE_Mask_Type::NVTE_NO_MASK)
      .value("NVTE_PADDING_MASK", NVTE_Mask_Type::NVTE_PADDING_MASK)
      .value("NVTE_CAUSAL_MASK", NVTE_Mask_Type::NVTE_CAUSAL_MASK);

  py::enum_<NVTE_QKV_Layout>(m, "NVTE_QKV_Layout")
      .value("NVTE_SB3HD", NVTE_QKV_Layout::NVTE_SB3HD)
      .value("NVTE_SBH3D", NVTE_QKV_Layout::NVTE_SBH3D)
      .value("NVTE_SBHD_SB2HD", NVTE_QKV_Layout::NVTE_SBHD_SB2HD)
      .value("NVTE_SBHD_SBH2D", NVTE_QKV_Layout::NVTE_SBHD_SBH2D)
      .value("NVTE_SBHD_SBHD_SBHD", NVTE_QKV_Layout::NVTE_SBHD_SBHD_SBHD)
      .value("NVTE_BS3HD", NVTE_QKV_Layout::NVTE_BS3HD)
      .value("NVTE_BSH3D", NVTE_QKV_Layout::NVTE_BSH3D)
      .value("NVTE_BSHD_BS2HD", NVTE_QKV_Layout::NVTE_BSHD_BS2HD)
      .value("NVTE_BSHD_BSH2D", NVTE_QKV_Layout::NVTE_BSHD_BSH2D)
      .value("NVTE_BSHD_BSHD_BSHD", NVTE_QKV_Layout::NVTE_BSHD_BSHD_BSHD)
      .value("NVTE_T3HD", NVTE_QKV_Layout::NVTE_T3HD)
      .value("NVTE_TH3D", NVTE_QKV_Layout::NVTE_TH3D)
      .value("NVTE_THD_T2HD", NVTE_QKV_Layout::NVTE_THD_T2HD)
      .value("NVTE_THD_TH2D", NVTE_QKV_Layout::NVTE_THD_TH2D)
      .value("NVTE_THD_THD_THD", NVTE_QKV_Layout::NVTE_THD_THD_THD);

  py::enum_<NVTE_Fused_Attn_Backend>(m, "NVTE_Fused_Attn_Backend", py::module_local())
      .value("NVTE_F16_max512_seqlen", NVTE_Fused_Attn_Backend::NVTE_F16_max512_seqlen)
      .value("NVTE_F16_arbitrary_seqlen", NVTE_Fused_Attn_Backend::NVTE_F16_arbitrary_seqlen)
      .value("NVTE_FP8", NVTE_Fused_Attn_Backend::NVTE_FP8)
      .value("NVTE_No_Backend", NVTE_Fused_Attn_Backend::NVTE_No_Backend);
>>>>>>> 9416519d
}
}  // namespace paddle_ext
}  // namespace transformer_engine<|MERGE_RESOLUTION|>--- conflicted
+++ resolved
@@ -14,64 +14,15 @@
 size_t get_cublasLt_version() { return cublasLtGetVersion(); }
 
 PYBIND11_MODULE(transformer_engine_paddle, m) {
-<<<<<<< HEAD
-    // Load nvte = py::module_::import("transformer_engine_common") into TE/Paddle. This makes
-    // essential NVTE enums available through `import transformer_engine_paddle` without requiring
-    // an additional `import transformer_engine_common as tex`.
-    NVTE_ADD_COMMON_PYBIND11_BINDINGS(m)
+  // Load nvte = py::module_::import("transformer_engine_common") into TE/Paddle. This makes
+  // essential NVTE enums available through `import transformer_engine_paddle` without requiring
+  // an additional `import transformer_engine_common as tex`.
+  NVTE_ADD_COMMON_PYBIND11_BINDINGS(m)
 
-    // Misc
-    m.def("get_cublasLt_version", &get_cublasLt_version, "Get cublasLt version");
-    m.def("get_fused_attn_backend", &get_fused_attn_backend, "Get Fused Attention backend");
-    m.def("get_nvte_qkv_layout", &get_nvte_qkv_layout, "Get qkv layout enum by the string");
-=======
   // Misc
   m.def("get_cublasLt_version", &get_cublasLt_version, "Get cublasLt version");
   m.def("get_fused_attn_backend", &get_fused_attn_backend, "Get Fused Attention backend");
   m.def("get_nvte_qkv_layout", &get_nvte_qkv_layout, "Get qkv layout enum by the string");
-  // Data structures
-  py::enum_<DType>(m, "DType", py::module_local())
-      .value("kByte", DType::kByte)
-      .value("kInt32", DType::kInt32)
-      .value("kFloat32", DType::kFloat32)
-      .value("kFloat16", DType::kFloat16)
-      .value("kBFloat16", DType::kBFloat16)
-      .value("kFloat8E4M3", DType::kFloat8E4M3)
-      .value("kFloat8E5M2", DType::kFloat8E5M2);
-
-  py::enum_<NVTE_Bias_Type>(m, "NVTE_Bias_Type")
-      .value("NVTE_NO_BIAS", NVTE_Bias_Type::NVTE_NO_BIAS)
-      .value("NVTE_PRE_SCALE_BIAS", NVTE_Bias_Type::NVTE_PRE_SCALE_BIAS)
-      .value("NVTE_POST_SCALE_BIAS", NVTE_Bias_Type::NVTE_POST_SCALE_BIAS);
-
-  py::enum_<NVTE_Mask_Type>(m, "NVTE_Mask_Type")
-      .value("NVTE_NO_MASK", NVTE_Mask_Type::NVTE_NO_MASK)
-      .value("NVTE_PADDING_MASK", NVTE_Mask_Type::NVTE_PADDING_MASK)
-      .value("NVTE_CAUSAL_MASK", NVTE_Mask_Type::NVTE_CAUSAL_MASK);
-
-  py::enum_<NVTE_QKV_Layout>(m, "NVTE_QKV_Layout")
-      .value("NVTE_SB3HD", NVTE_QKV_Layout::NVTE_SB3HD)
-      .value("NVTE_SBH3D", NVTE_QKV_Layout::NVTE_SBH3D)
-      .value("NVTE_SBHD_SB2HD", NVTE_QKV_Layout::NVTE_SBHD_SB2HD)
-      .value("NVTE_SBHD_SBH2D", NVTE_QKV_Layout::NVTE_SBHD_SBH2D)
-      .value("NVTE_SBHD_SBHD_SBHD", NVTE_QKV_Layout::NVTE_SBHD_SBHD_SBHD)
-      .value("NVTE_BS3HD", NVTE_QKV_Layout::NVTE_BS3HD)
-      .value("NVTE_BSH3D", NVTE_QKV_Layout::NVTE_BSH3D)
-      .value("NVTE_BSHD_BS2HD", NVTE_QKV_Layout::NVTE_BSHD_BS2HD)
-      .value("NVTE_BSHD_BSH2D", NVTE_QKV_Layout::NVTE_BSHD_BSH2D)
-      .value("NVTE_BSHD_BSHD_BSHD", NVTE_QKV_Layout::NVTE_BSHD_BSHD_BSHD)
-      .value("NVTE_T3HD", NVTE_QKV_Layout::NVTE_T3HD)
-      .value("NVTE_TH3D", NVTE_QKV_Layout::NVTE_TH3D)
-      .value("NVTE_THD_T2HD", NVTE_QKV_Layout::NVTE_THD_T2HD)
-      .value("NVTE_THD_TH2D", NVTE_QKV_Layout::NVTE_THD_TH2D)
-      .value("NVTE_THD_THD_THD", NVTE_QKV_Layout::NVTE_THD_THD_THD);
-
-  py::enum_<NVTE_Fused_Attn_Backend>(m, "NVTE_Fused_Attn_Backend", py::module_local())
-      .value("NVTE_F16_max512_seqlen", NVTE_Fused_Attn_Backend::NVTE_F16_max512_seqlen)
-      .value("NVTE_F16_arbitrary_seqlen", NVTE_Fused_Attn_Backend::NVTE_F16_arbitrary_seqlen)
-      .value("NVTE_FP8", NVTE_Fused_Attn_Backend::NVTE_FP8)
-      .value("NVTE_No_Backend", NVTE_Fused_Attn_Backend::NVTE_No_Backend);
->>>>>>> 9416519d
 }
 }  // namespace paddle_ext
 }  // namespace transformer_engine