/*************************************************************************
 * Copyright (c) 2022-2023, NVIDIA CORPORATION & AFFILIATES. All rights reserved.
 *
 * See LICENSE for license information.
 ************************************************************************/

#include <cub/cub.cuh>
#include <vector>
#include "../common.h"
#include "common.h"

namespace transformer_engine {
namespace paddle_ext {

// MHA utils
// convert QKV layout to enum
NVTE_QKV_Layout get_nvte_qkv_layout(const std::string qkv_layout) {
    if (qkv_layout == "not_interleaved") {
        return NVTE_QKV_Layout::NVTE_NOT_INTERLEAVED;
    } else if (qkv_layout == "qkv_interleaved") {
        return NVTE_QKV_Layout::NVTE_QKV_INTERLEAVED;
    } else if (qkv_layout == "kv_interleaved") {
        return NVTE_QKV_Layout::NVTE_KV_INTERLEAVED;
    } else {
        NVTE_ERROR("Invalid QKV layout. \n");
    }
}

// convert bias type to enum
NVTE_Bias_Type get_nvte_bias_type(const std::string bias_type) {
    if (bias_type == "no_bias") {
        return NVTE_Bias_Type::NVTE_NO_BIAS;
    } else if (bias_type == "pre_scale_bias") {
        return NVTE_Bias_Type::NVTE_PRE_SCALE_BIAS;
    } else if (bias_type == "post_scale_bias") {
        return NVTE_Bias_Type::NVTE_POST_SCALE_BIAS;
    } else {
        NVTE_ERROR("Invalid bias type. \n");
    }
}

// convert attn mask type to enum
NVTE_Mask_Type get_nvte_mask_type(const std::string mask_type) {
    if (mask_type == "padding") {
        return NVTE_Mask_Type::NVTE_PADDING_MASK;
    } else if (mask_type == "causal") {
        return NVTE_Mask_Type::NVTE_CAUSAL_MASK;
    } else if (mask_type == "no_mask") {
        return NVTE_Mask_Type::NVTE_NO_MASK;
    } else {
        NVTE_ERROR("Invalid attention mask type. \n");
    }
}

std::vector<paddle::Tensor> cast_to_fp8(const paddle::Tensor &input, const paddle::Tensor &scale,
                                        paddle::Tensor &amax, paddle::Tensor &scale_inv,  // NOLINT
                                        int64_t index, int64_t otype) {
    auto shape = GetShapeArray(input);

    auto output = paddle::empty_like(input, Nvte2PaddleDType(Int2NvteDType(otype)));

    auto input_cu = MakeNvteTensor(input);
    auto output_cu = MakeNvteTensor(
        output.data(), shape, Int2NvteDType(otype), GetDataPtr<float>(amax, index),
        const_cast<void *>(GetDataPtr<float>(scale, index)), GetDataPtr<float>(scale_inv, index));

    nvte_fp8_quantize(input_cu.data(), output_cu.data(), input.stream());

    return {output};
}

std::vector<paddle::Tensor> cast_from_fp8(const paddle::Tensor &input,
                                          const paddle::Tensor &scale_inv, int64_t index,
                                          int64_t itype, int64_t otype) {
    auto shape = GetShapeArray(input);

    auto output = paddle::empty_like(input, Nvte2PaddleDType(Int2NvteDType(otype)));
    auto input_cu =
        MakeNvteTensor(const_cast<void *>(input.data()), shape, Int2NvteDType(itype), nullptr,
                       nullptr, const_cast<void *>(GetDataPtr<float>(scale_inv, index)));
    auto output_cu = MakeNvteTensor(output);

    nvte_fp8_dequantize(input_cu.data(), output_cu.data(), input.stream());

    return {output};
}

std::vector<paddle::Tensor> te_transpose(const paddle::Tensor &input, int64_t otype) {
    auto shape = GetShapeArray(input);
    NVTE_CHECK(shape.size() == 2, "Expect the input to have 2 dimensions.");
    size_t M = shape[0];
    size_t N = shape[1];

    auto output = paddle::empty({input.shape()[1], input.shape()[0]}, input.dtype(), input.place());

    auto input_cu = MakeNvteTensor(const_cast<void *>(input.data()), {M, N}, Int2NvteDType(otype));
    auto output_cu = MakeNvteTensor(output.data(), {N, M}, Int2NvteDType(otype));

    nvte_transpose(input_cu.data(), output_cu.data(), input.stream());

    return {output};
}

std::vector<paddle::Tensor> te_cast_transpose(const paddle::Tensor &input,
                                              const paddle::Tensor &scale,
                                              paddle::Tensor &amax,       // NOLINT
                                              paddle::Tensor &scale_inv,  // NOLINT
                                              int64_t index, int64_t otype) {
    auto shape = GetShapeArray(input);
    NVTE_CHECK(shape.size() == 2, "Expect the input to have 2 dimensions.");

    size_t M = shape[0];
    size_t N = shape[1];

    auto input_cast =
        paddle::empty_like(input, Nvte2PaddleDType(Int2NvteDType(otype)), input.place());
    auto input_transpose = paddle::empty({input.shape()[1], input.shape()[0]},
                                         Nvte2PaddleDType(Int2NvteDType(otype)), input.place());

    auto input_cu = MakeNvteTensor(input);
    void *amax_data = GetDataPtr<float>(amax, index);
    void *scale_data = const_cast<void *>(GetDataPtr<float>(scale, index));
    void *scale_inv_data = GetDataPtr<float>(scale_inv, index);
    auto output_cast_cu = MakeNvteTensor(input_cast.data(), {M, N}, Int2NvteDType(otype), amax_data,
                                         scale_data, scale_inv_data);
    auto output_transpose_cu = MakeNvteTensor(input_transpose.data(), {N, M}, Int2NvteDType(otype),
                                              amax_data, scale_data, scale_inv_data);

    nvte_cast_transpose(input_cu.data(), output_cast_cu.data(), output_transpose_cu.data(),
                        input.stream());

    return {input_cast, input_transpose};
}

std::vector<paddle::Tensor> te_cast_transpose_bgrad(const paddle::Tensor &grad_output,
                                                    const paddle::Tensor &scale,
                                                    paddle::Tensor &amax,       // NOLINT
                                                    paddle::Tensor &scale_inv,  // NOLINT
                                                    int64_t index, int64_t otype) {
    auto shape = GetShapeArray(grad_output);
    NVTE_CHECK(shape.size() == 2, "Expect the input to have 2 dimensions.");

    size_t M = shape[0];
    size_t N = shape[1];

    auto grad_bias =
        paddle::empty({grad_output.shape()[1]}, grad_output.dtype(), grad_output.place());
    auto grad_output_cast = paddle::empty_like(grad_output, Nvte2PaddleDType(Int2NvteDType(otype)),
                                               grad_output.place());
    auto grad_output_transpose =
        paddle::empty({grad_output.shape()[1], grad_output.shape()[0]},
                      Nvte2PaddleDType(Int2NvteDType(otype)), grad_output.place());

    auto input_cu = MakeNvteTensor(grad_output);
    void *amax_data = GetDataPtr<float>(amax, index);
    void *scale_data = const_cast<void *>(GetDataPtr<float>(scale, index));
    void *scale_inv_data = GetDataPtr<float>(scale_inv, index);
    auto output_cast_cu = MakeNvteTensor(grad_output_cast.data(), {M, N}, Int2NvteDType(otype),
                                         amax_data, scale_data, scale_inv_data);
    auto output_transpose_cu =
        MakeNvteTensor(grad_output_transpose.data(), {N, M}, Int2NvteDType(otype), amax_data,
                       scale_data, scale_inv_data);
    auto dbias_cu = MakeNvteTensor(grad_bias);
    transformer_engine::TensorWrapper workspace;

    nvte_cast_transpose_dbias(input_cu.data(), output_cast_cu.data(), output_transpose_cu.data(),
                              dbias_cu.data(), workspace.data(), grad_output.stream());

    // Fill workspace
    auto workspace_data = AllocateSpace(workspace.shape(), workspace.dtype(), grad_output.place());
    workspace = MakeNvteTensor(workspace_data.data(), workspace.shape(), workspace.dtype());

    nvte_cast_transpose_dbias(input_cu.data(), output_cast_cu.data(), output_transpose_cu.data(),
                              dbias_cu.data(), workspace.data(), grad_output.stream());

    return {grad_bias, grad_output_cast, grad_output_transpose};
}

void te_gemm(const paddle::Tensor &A, const paddle::optional<paddle::Tensor> &A_scale_inverse,
             const paddle::Tensor &B, const paddle::optional<paddle::Tensor> &B_scale_inverse,
             const paddle::optional<paddle::Tensor> &bias, paddle::Tensor &D,            // NOLINT
             paddle::optional<paddle::Tensor> &D_scale,                                  // NOLINT
             paddle::optional<paddle::Tensor> &D_amax,                                   // NOLINT
             paddle::optional<paddle::Tensor> &pre_gelu_out, paddle::Tensor &workspace,  // NOLINT
             int64_t A_index, int64_t B_index, int64_t D_index, int64_t A_type, int64_t B_type,
             int64_t D_type, int64_t bias_type, bool transa, bool transb, bool grad,
             int64_t workspace_size, bool accumulate, bool use_split_accumulator,
             int64_t math_sm_count) {
    auto te_A = MakeNvteTensor(
        const_cast<void *>(A.data()), GetShapeArray(A), Int2NvteDType(A_type), nullptr, nullptr,
        const_cast<void *>(GetOptionalDataPtr<float>(A_scale_inverse, A_index)));
    auto te_B = MakeNvteTensor(
        const_cast<void *>(B.data()), GetShapeArray(B), Int2NvteDType(B_type), nullptr, nullptr,
        const_cast<void *>(GetOptionalDataPtr<float>(B_scale_inverse, B_index)));
    auto te_D = MakeNvteTensor(D.data(), GetShapeArray(D), Int2NvteDType(D_type),
                               GetOptionalDataPtr<float>(D_amax, D_index),
                               GetOptionalDataPtr<float>(D_scale, D_index), nullptr);

    auto te_bias = MakeNvteTensor(const_cast<void *>(GetOptionalDataPtr(bias)), GetShapeArray(bias),
                                  Int2NvteDType(bias_type));

    DType gelu_dtype =
        pre_gelu_out ? Paddle2NvteDType(pre_gelu_out->dtype()) : Int2NvteDType(D_type);
    auto te_pre_gelu_out =
        MakeNvteTensor(GetOptionalDataPtr(pre_gelu_out), GetShapeArray(pre_gelu_out), gelu_dtype);
    auto te_workspace =
        MakeNvteTensor(workspace.data(), {static_cast<size_t>(workspace_size)}, DType::kByte);

    nvte_cublas_gemm(te_A.data(), te_B.data(), te_D.data(), te_bias.data(), te_pre_gelu_out.data(),
                     transa, transb, grad, te_workspace.data(), accumulate, use_split_accumulator,
                     math_sm_count, A.stream());
}

std::vector<paddle::Tensor> te_gelu_fp8(const paddle::Tensor &input, const paddle::Tensor &scale,
                                        paddle::Tensor &amax,       // NOLINT
                                        paddle::Tensor &scale_inv,  // NOLINT
                                        int64_t index, int64_t otype) {
    auto output = paddle::empty_like(input, Nvte2PaddleDType(DType::kByte), input.place());

    auto input_cu = MakeNvteTensor(input);
    auto output_cu = MakeNvteTensor(
        output.data(), GetShapeArray(input), Int2NvteDType(otype), GetDataPtr<float>(amax, index),
        const_cast<void *>(GetDataPtr<float>(scale, index)), GetDataPtr<float>(scale_inv, index));

    nvte_gelu(input_cu.data(), output_cu.data(), input.stream());

    return {output};
}

std::vector<paddle::Tensor> te_gelu(const paddle::Tensor &input, int64_t otype) {
    auto output = paddle::empty_like(input, Nvte2PaddleDType(Int2NvteDType(otype)), input.place());

    auto input_cu = MakeNvteTensor(input);
    auto output_cu = MakeNvteTensor(output.data(), GetShapeArray(input), Int2NvteDType(otype));

    nvte_gelu(input_cu.data(), output_cu.data(), input.stream());

    return {output};
}

std::vector<paddle::Tensor> te_cast_transpose_bgrad_dgelu(const paddle::Tensor &grad_output,
                                                          const paddle::Tensor &gelu_input,
                                                          const paddle::Tensor &scale,
                                                          paddle::Tensor &amax,       // NOLINT
                                                          paddle::Tensor &scale_inv,  // NOLINT
                                                          int64_t index, int64_t otype) {
    auto shape = GetShapeArray(grad_output);
    NVTE_CHECK(shape.size() == 2, "Expect the grad_output to have 2 dimensions.");

    size_t M = shape[0];
    size_t N = shape[1];

    // DType grad_output_type = GetTransformerEngineDType(grad_output.scalar_type());
    auto grad_bias =
        paddle::empty({grad_output.shape()[1]}, grad_output.dtype(), grad_output.place());

    auto dgelu =
        paddle::empty_like(grad_output, Nvte2PaddleDType(DType::kByte), grad_output.place());

    auto dgelu_transpose = paddle::empty({grad_output.shape()[1], grad_output.shape()[0]},
                                         Nvte2PaddleDType(DType::kByte), grad_output.place());

    void *amax_data = GetDataPtr<float>(amax, index);
    void *scale_data = const_cast<void *>(GetDataPtr<float>(scale, index));
    void *scale_inv_data = GetDataPtr<float>(scale_inv, index);

    TensorWrapper workspace;

    auto gelu_input_cu = MakeNvteTensor(gelu_input);
    auto input_cu = MakeNvteTensor(grad_output);
    auto cast_output_cu = MakeNvteTensor(dgelu.data(), {M, N}, Int2NvteDType(otype), amax_data,
                                         scale_data, scale_inv_data);
    auto transposed_output_cu = MakeNvteTensor(dgelu_transpose.data(), {N, M}, Int2NvteDType(otype),
                                               amax_data, scale_data, scale_inv_data);
    auto dbias_cu = MakeNvteTensor(grad_bias);

    nvte_cast_transpose_dbias_dgelu(input_cu.data(), gelu_input_cu.data(), cast_output_cu.data(),
                                    transposed_output_cu.data(), dbias_cu.data(), workspace.data(),
                                    grad_output.stream());

    // Fill workspace
    auto workspace_data = AllocateSpace(workspace.shape(), workspace.dtype(), grad_output.place());
    workspace = MakeNvteTensor(workspace_data.data(), workspace.shape(), workspace.dtype());

    nvte_cast_transpose_dbias_dgelu(input_cu.data(), gelu_input_cu.data(), cast_output_cu.data(),
                                    transposed_output_cu.data(), dbias_cu.data(), workspace.data(),
                                    grad_output.stream());

    return {dgelu, dgelu_transpose, grad_bias};
}

std::vector<paddle::Tensor> te_layernorm_fwd_fp8(const paddle::Tensor &input,
                                                 const paddle::Tensor &weight,
                                                 const paddle::Tensor &bias,
                                                 const paddle::Tensor &scale,
                                                 paddle::Tensor &amax,       // NOLINT
                                                 paddle::Tensor &scale_inv,  // NOLINT
                                                 float eps, int64_t index, int64_t otype,
                                                 int64_t sm_margin, bool zero_centered_gamma) {
    auto shape = GetShapeArray(input);
    NVTE_CHECK(shape.size() == 2, "Expect the grad_output to have 2 dimensions.");

    size_t N = shape[0];
    size_t H = shape[1];

    auto ln_out = paddle::empty_like(input, input.dtype(), input.place());
    auto mu = paddle::empty({static_cast<int64_t>(N)}, paddle::DataType::FLOAT32, input.place());
    auto rsigma =
        paddle::empty({static_cast<int64_t>(N)}, paddle::DataType::FLOAT32, input.place());
    auto input_cu = MakeNvteTensor(input);
    auto gamma_cu = MakeNvteTensor(weight);
    auto beta_cu = MakeNvteTensor(bias);
    auto z_cu = MakeNvteTensor(
        ln_out.data(), {N, H}, Int2NvteDType(otype), GetDataPtr<float>(amax, index),
        const_cast<void *>(GetDataPtr<float>(scale, index)), GetDataPtr<float>(scale_inv, index));
    auto mu_cu = MakeNvteTensor(mu);
    auto rsigma_cu = MakeNvteTensor(rsigma);
    TensorWrapper workspace, barrier;

    auto num_sm = cudaDevicePropertiesManager::Instance().GetMultiProcessorCount();

    // This call populates workspace and barrier tensors with the required config
    const auto func = zero_centered_gamma ? nvte_layernorm1p_fwd : nvte_layernorm_fwd;
    func(input_cu.data(), gamma_cu.data(), beta_cu.data(), eps, z_cu.data(), mu_cu.data(),
         rsigma_cu.data(), input.stream(), num_sm - sm_margin, workspace.data(), barrier.data());

    // Fill workspace and barrier
    auto workspace_data = AllocateSpace(workspace.shape(), workspace.dtype(), input.place());
    auto barrier_data = AllocateSpace(barrier.shape(), barrier.dtype(), input.place(), true);
    workspace = MakeNvteTensor(workspace_data.data(), workspace.shape(), workspace.dtype());
    barrier = MakeNvteTensor(barrier_data.data(), barrier.shape(), barrier.dtype());

    // Actual call to fwd kernel
    func(input_cu.data(), gamma_cu.data(), beta_cu.data(), eps, z_cu.data(), mu_cu.data(),
         rsigma_cu.data(), input.stream(), num_sm - sm_margin, workspace.data(), barrier.data());

    return {ln_out, mu, rsigma};
}

std::vector<paddle::Tensor> te_layernorm_fwd(const paddle::Tensor &input,
                                             const paddle::Tensor &weight,
                                             const paddle::Tensor &bias, float eps, int64_t otype,
                                             int64_t sm_margin, bool zero_centered_gamma) {
    auto shape = GetShapeArray(input);
    NVTE_CHECK(shape.size() == 2, "Expect the grad_output to have 2 dimensions.");

    size_t N = shape[0];
    size_t H = shape[1];

    auto ln_out = paddle::empty_like(input, input.dtype(), input.place());
    auto mu = paddle::empty({static_cast<int64_t>(N)}, paddle::DataType::FLOAT32, input.place());
    auto rsigma =
        paddle::empty({static_cast<int64_t>(N)}, paddle::DataType::FLOAT32, input.place());
    auto input_cu = MakeNvteTensor(input);
    auto gamma_cu = MakeNvteTensor(weight);
    auto beta_cu = MakeNvteTensor(bias);
    auto z_cu = MakeNvteTensor(ln_out.data(), {N, H}, Int2NvteDType(otype));
    auto mu_cu = MakeNvteTensor(mu);
    auto rsigma_cu = MakeNvteTensor(rsigma);
    TensorWrapper workspace, barrier;

    auto num_sm = cudaDevicePropertiesManager::Instance().GetMultiProcessorCount();

    // This call populates workspace and barrier tensors with the required config
    const auto func = zero_centered_gamma ? nvte_layernorm1p_fwd : nvte_layernorm_fwd;
    func(input_cu.data(), gamma_cu.data(), beta_cu.data(), eps, z_cu.data(), mu_cu.data(),
         rsigma_cu.data(), input.stream(), num_sm - sm_margin, workspace.data(), barrier.data());

    // Fill workspace and barrier
    auto workspace_data = AllocateSpace(workspace.shape(), workspace.dtype(), input.place());
    auto barrier_data = AllocateSpace(barrier.shape(), barrier.dtype(), input.place(), true);
    workspace = MakeNvteTensor(workspace_data.data(), workspace.shape(), workspace.dtype());
    barrier = MakeNvteTensor(barrier_data.data(), barrier.shape(), barrier.dtype());

    // Actual call to fwd kernel
    func(input_cu.data(), gamma_cu.data(), beta_cu.data(), eps, z_cu.data(), mu_cu.data(),
         rsigma_cu.data(), input.stream(), num_sm - sm_margin, workspace.data(), barrier.data());

    return {ln_out, mu, rsigma};
}

std::vector<paddle::Tensor> te_layernorm_bwd(const paddle::Tensor &dz, const paddle::Tensor &x,
                                             const paddle::Tensor &mu, const paddle::Tensor &rsigma,
                                             const paddle::Tensor &gamma, int64_t sm_margin,
                                             bool zero_centered_gamma) {
    auto dx = paddle::empty_like(x, x.dtype(), x.place());
    auto dgamma = paddle::empty_like(gamma, gamma.dtype(), gamma.place());
    auto dbeta = paddle::empty_like(gamma, gamma.dtype(), gamma.place());

    TensorWrapper workspace, barrier, dgamma_part, dbeta_part;

    auto dz_cu = MakeNvteTensor(dz);
    auto x_cu = MakeNvteTensor(x);
    auto mu_cu = MakeNvteTensor(mu);
    auto rsigma_cu = MakeNvteTensor(rsigma);
    auto gamma_cu = MakeNvteTensor(gamma);
    auto dx_cu = MakeNvteTensor(dx);
    auto dgamma_cu = MakeNvteTensor(dgamma);
    auto dbeta_cu = MakeNvteTensor(dbeta);

    auto num_sm = cudaDevicePropertiesManager::Instance().GetMultiProcessorCount();

    // This call populates tensors with the required config.
    const auto bwd_fun = zero_centered_gamma ? nvte_layernorm1p_bwd : nvte_layernorm_bwd;
    bwd_fun(dz_cu.data(), x_cu.data(), mu_cu.data(), rsigma_cu.data(), gamma_cu.data(),
            dx_cu.data(), dgamma_cu.data(), dbeta_cu.data(), dgamma_part.data(), dbeta_part.data(),
            dz.stream(), num_sm - sm_margin, workspace.data(), barrier.data());

    // Alloc space for Tensors.
    auto workspace_data = AllocateSpace(workspace.shape(), workspace.dtype(), x.place());
    auto barrier_data = AllocateSpace(barrier.shape(), barrier.dtype(), x.place(), true);
    auto dgamma_part_data = AllocateSpace(dgamma_part.shape(), dgamma_part.dtype(), x.place());
    auto dbeta_part_data = AllocateSpace(dbeta_part.shape(), dbeta_part.dtype(), x.place());
    workspace = MakeNvteTensor(workspace_data.data(), workspace.shape(), workspace.dtype());
    barrier = MakeNvteTensor(barrier_data.data(), barrier.shape(), barrier.dtype());
    dgamma_part = MakeNvteTensor(dgamma_part_data.data(), dgamma_part.shape(), dgamma_part.dtype());
    dbeta_part = MakeNvteTensor(dbeta_part_data.data(), dbeta_part.shape(), dbeta_part.dtype());

    // Actual call to bwd kernel.
    bwd_fun(dz_cu.data(), x_cu.data(), mu_cu.data(), rsigma_cu.data(), gamma_cu.data(),
            dx_cu.data(), dgamma_cu.data(), dbeta_cu.data(), dgamma_part.data(), dbeta_part.data(),
            dz.stream(), num_sm - sm_margin, workspace.data(), barrier.data());

    return {dx, dgamma, dbeta};
}

std::vector<paddle::Tensor> te_rmsnorm_fwd(const paddle::Tensor &input,
                                           const paddle::Tensor &weight, float eps, int64_t otype,
                                           int64_t sm_margin) {
    auto shape = GetShapeArray(input);
    NVTE_CHECK(shape.size() == 2, "Expect the grad_output to have 2 dimensions.");

    size_t N = shape[0];
    size_t H = shape[1];

    auto ln_out = paddle::empty_like(input, input.dtype(), input.place());
    auto rsigma =
        paddle::empty({static_cast<int64_t>(N)}, paddle::DataType::FLOAT32, input.place());
    auto input_cu = MakeNvteTensor(input);
    auto gamma_cu = MakeNvteTensor(weight);
    auto z_cu = MakeNvteTensor(ln_out.data(), {N, H}, Int2NvteDType(otype));
    auto rsigma_cu = MakeNvteTensor(rsigma);
    TensorWrapper workspace, barrier;

    auto num_sm = cudaDevicePropertiesManager::Instance().GetMultiProcessorCount();

    // This call populates workspace and barrier tensors with the required config

    nvte_rmsnorm_fwd(input_cu.data(), gamma_cu.data(), eps, z_cu.data(), rsigma_cu.data(),
                     input.stream(), num_sm - sm_margin, workspace.data(), barrier.data());

    // Fill workspace and barrier
    auto workspace_data = AllocateSpace(workspace.shape(), workspace.dtype(), input.place());
    auto barrier_data = AllocateSpace(barrier.shape(), barrier.dtype(), input.place(), true);
    workspace = MakeNvteTensor(workspace_data.data(), workspace.shape(), workspace.dtype());
    barrier = MakeNvteTensor(barrier_data.data(), barrier.shape(), barrier.dtype());

    // Actual call to fwd kernel
    nvte_rmsnorm_fwd(input_cu.data(), gamma_cu.data(), eps, z_cu.data(), rsigma_cu.data(),
                     input.stream(), num_sm - sm_margin, workspace.data(), barrier.data());

    return {ln_out, rsigma};
}

std::vector<paddle::Tensor> te_rmsnorm_fwd_fp8(const paddle::Tensor &input,
                                               const paddle::Tensor &weight,
                                               const paddle::Tensor &scale,
                                               paddle::Tensor &amax,       // NOLINT
                                               paddle::Tensor &scale_inv,  // NOLINT
                                               float eps, int64_t index, int64_t otype,
                                               int64_t sm_margin) {
    auto shape = GetShapeArray(input);
    NVTE_CHECK(shape.size() == 2, "Expect the grad_output to have 2 dimensions.");

    size_t N = shape[0];
    size_t H = shape[1];

    auto ln_out = paddle::empty_like(input, input.dtype(), input.place());
    auto rsigma =
        paddle::empty({static_cast<int64_t>(N)}, paddle::DataType::FLOAT32, input.place());
    auto input_cu = MakeNvteTensor(input);
    auto gamma_cu = MakeNvteTensor(weight);
    auto z_cu = MakeNvteTensor(
        ln_out.data(), {N, H}, Int2NvteDType(otype), GetDataPtr<float>(amax, index),
        const_cast<void *>(GetDataPtr<float>(scale, index)), GetDataPtr<float>(scale_inv, index));
    auto rsigma_cu = MakeNvteTensor(rsigma);
    TensorWrapper workspace, barrier;

    auto num_sm = cudaDevicePropertiesManager::Instance().GetMultiProcessorCount();

    // This call populates workspace and barrier tensors with the required config
    nvte_rmsnorm_fwd(input_cu.data(), gamma_cu.data(), eps, z_cu.data(), rsigma_cu.data(),
                     input.stream(), num_sm - sm_margin, workspace.data(), barrier.data());

    // Fill workspace and barrier
    auto workspace_data = AllocateSpace(workspace.shape(), workspace.dtype(), input.place());
    auto barrier_data = AllocateSpace(barrier.shape(), barrier.dtype(), input.place(), true);
    workspace = MakeNvteTensor(workspace_data.data(), workspace.shape(), workspace.dtype());
    barrier = MakeNvteTensor(barrier_data.data(), barrier.shape(), barrier.dtype());

    // Actual call to fwd kernel
    nvte_rmsnorm_fwd(input_cu.data(), gamma_cu.data(), eps, z_cu.data(), rsigma_cu.data(),
                     input.stream(), num_sm - sm_margin, workspace.data(), barrier.data());

    return {ln_out, rsigma};
}

std::vector<paddle::Tensor> te_rmsnorm_bwd(const paddle::Tensor &dz, const paddle::Tensor &x,
                                           const paddle::Tensor &rsigma,
                                           const paddle::Tensor &gamma, int64_t sm_margin) {
    auto dx = paddle::empty_like(x, x.dtype(), x.place());
    auto dgamma = paddle::empty_like(gamma, gamma.dtype(), gamma.place());

    TensorWrapper workspace, barrier, dgamma_part;

    auto dz_cu = MakeNvteTensor(dz);
    auto x_cu = MakeNvteTensor(x);
    auto rsigma_cu = MakeNvteTensor(rsigma);
    auto gamma_cu = MakeNvteTensor(gamma);
    auto dx_cu = MakeNvteTensor(dx);
    auto dgamma_cu = MakeNvteTensor(dgamma);

    auto num_sm = cudaDevicePropertiesManager::Instance().GetMultiProcessorCount();

    // This call populates tensors with the required config.
    nvte_rmsnorm_bwd(dz_cu.data(), x_cu.data(), rsigma_cu.data(), gamma_cu.data(), dx_cu.data(),
                     dgamma_cu.data(), dgamma_part.data(), dz.stream(), num_sm - sm_margin,
                     workspace.data(), barrier.data());

    // Alloc space for Tensors.
    auto workspace_data = AllocateSpace(workspace.shape(), workspace.dtype(), x.place());
    auto barrier_data = AllocateSpace(barrier.shape(), barrier.dtype(), x.place(), true);
    auto dgamma_part_data = AllocateSpace(dgamma_part.shape(), dgamma_part.dtype(), x.place());
    workspace = MakeNvteTensor(workspace_data.data(), workspace.shape(), workspace.dtype());
    barrier = MakeNvteTensor(barrier_data.data(), barrier.shape(), barrier.dtype());
    dgamma_part = MakeNvteTensor(dgamma_part_data.data(), dgamma_part.shape(), dgamma_part.dtype());

    // Actual call to bwd kernel.
    nvte_rmsnorm_bwd(dz_cu.data(), x_cu.data(), rsigma_cu.data(), gamma_cu.data(), dx_cu.data(),
                     dgamma_cu.data(), dgamma_part.data(), dz.stream(), num_sm - sm_margin,
                     workspace.data(), barrier.data());

    return {dx, dgamma};
}

__global__ void set_rng_state(std::pair<uint64_t, uint64_t> seed_offset, int64_t *rng_state_ptr) {
    rng_state_ptr[0] = static_cast<int64_t>(seed_offset.first);
    rng_state_ptr[1] = static_cast<int64_t>(seed_offset.second);
}

void te_fused_attn_fwd_qkvpacked(const paddle::Tensor &QKV, const paddle::Tensor &cu_seqlens,
                                 const paddle::optional<paddle::Tensor> &Bias,
                                 paddle::Tensor &O,                              // NOLINT
                                 paddle::optional<paddle::Tensor> &softmax_aux,  // NOLINT
                                 paddle::Tensor &rng_state,                      // NOLINT
                                 int64_t b, int64_t h, int64_t d, int64_t total_seqs,
                                 int64_t max_seqlen, bool is_training, float attn_scale,
                                 float p_dropout, const std::string &qkv_layout,
                                 const std::string &bias_type, const std::string &attn_mask_type,
                                 const int64_t qkv_type, int64_t rng_elts_per_thread) {
    if (is_training && !softmax_aux) {
        NVTE_ERROR("softmax_aux must be provided when training. \n");
    }

    auto qkv_dtype = Int2NvteDType(qkv_type);
    // construct NVTE tensors
    TensorWrapper te_QKV, te_S, te_O, te_Bias, te_cu_seqlens;
    if (qkv_dtype == DType::kBFloat16 || qkv_dtype == DType::kFloat16) {
        // BF16 or FP16
        te_QKV = MakeNvteTensor(QKV);
        te_S = MakeNvteTensor(nullptr, std::vector<size_t>{0}, DType::kFloat32);
        te_O = MakeNvteTensor(O);
    } else {  // TODO: support fp8
        NVTE_ERROR("Fused attention only supports BF16/FP16 data types. \n");
    }
    if ((bias_type != "no_bias") && Bias) {
        auto bias_shape = Bias->shape();
        std::vector<size_t> shape{bias_shape.begin(), bias_shape.end()};
        te_Bias = MakeNvteTensor(GetOptionalDataPtr(Bias), shape, DType::kFloat32);
    }
    te_cu_seqlens = MakeNvteTensor(cu_seqlens.data(), {static_cast<size_t>(b + 1)}, DType::kInt32);

    // convert strings to enums
    NVTE_QKV_Layout qkv_layout_enum = get_nvte_qkv_layout(qkv_layout);
    NVTE_Bias_Type bias_type_enum = get_nvte_bias_type(bias_type);
    NVTE_Mask_Type attn_mask_type_enum = get_nvte_mask_type(attn_mask_type);

    // extract random number generator seed and offset
    auto dev_ctx = paddle::experimental::DeviceContextPool::Instance().Get(QKV.place());
    auto gen_cuda = dev_ctx->GetGenerator();
    auto seed_offset = gen_cuda->IncrementOffset(rng_elts_per_thread);
    set_rng_state<<<1, 1, 0, QKV.stream()>>>(seed_offset, static_cast<int64_t *>(rng_state.data()));

    auto te_rng_state = MakeNvteTensor(rng_state);

    // create auxiliary output tensors
    NVTETensorPack nvte_aux_tensor_pack;
    nvte_tensor_pack_create(&nvte_aux_tensor_pack);

    // create workspace
    TensorWrapper workspace;

    // populate tensors with appropriate shapes and dtypes
    nvte_fused_attn_fwd_qkvpacked(
        te_QKV.data(), te_Bias.data(), te_S.data(), te_O.data(), &nvte_aux_tensor_pack,
        te_cu_seqlens.data(), te_rng_state.data(), max_seqlen, is_training, attn_scale, p_dropout,
        qkv_layout_enum, bias_type_enum, attn_mask_type_enum, workspace.data(), QKV.stream());

    // allocate memory for workspace and auxiliary output tensors
    auto workspace_data = AllocateSpace(workspace.shape(), workspace.dtype(), QKV.place());
    workspace = MakeNvteTensor(workspace_data.data(), workspace.shape(), workspace.dtype());

    auto *output_s =
        reinterpret_cast<transformer_engine::Tensor *>(nvte_aux_tensor_pack.tensors[0]);
    output_s->data.dptr = GetOptionalDataPtr(softmax_aux);

    // execute the kernel
    nvte_fused_attn_fwd_qkvpacked(
        te_QKV.data(), te_Bias.data(), te_S.data(), te_O.data(), &nvte_aux_tensor_pack,
        te_cu_seqlens.data(), te_rng_state.data(), max_seqlen, is_training, attn_scale, p_dropout,
        qkv_layout_enum, bias_type_enum, attn_mask_type_enum, workspace.data(), QKV.stream());

    // destroy tensor wrappers, but not allocated memory
    nvte_tensor_pack_destroy(&nvte_aux_tensor_pack);
}

// fused attention BWD with packed QKV
void te_fused_attn_bwd_qkvpacked(const paddle::Tensor &QKV, const paddle::Tensor &cu_seqlens,
                                 const paddle::Tensor &O, const paddle::Tensor &dO,
                                 const paddle::Tensor &softmax_aux,
                                 paddle::Tensor &dQKV,                     // NOLINT
                                 paddle::optional<paddle::Tensor> &dBias,  // NOLINT
                                 paddle::Tensor &rng_state,                // NOLINT
                                 int64_t b, int64_t h, int64_t d, int64_t total_seqs,
                                 int64_t max_seqlen, float attn_scale, float p_dropout,
                                 const std::string &qkv_layout, const std::string &bias_type,
                                 const std::string &attn_mask_type, int64_t qkv_type) {
    TensorWrapper te_dBias;
    if (bias_type != "no_bias" && dBias) {
        auto bias_shape = dBias->shape();
        std::vector<size_t> shape{bias_shape.begin(), bias_shape.end()};
        te_dBias = MakeNvteTensor(GetOptionalDataPtr(dBias), shape, DType::kFloat32);
    }

    auto qkv_dtype = Int2NvteDType(qkv_type);
    // construct NVTE tensors
    TensorWrapper te_QKV, te_O, te_dO, te_S, te_dP, te_dQKV;
    if (qkv_dtype == DType::kBFloat16 || qkv_dtype == DType::kFloat16) {
        // BF16 or FP16
        te_QKV = MakeNvteTensor(QKV);
        te_O = MakeNvteTensor(O);
        te_dO = MakeNvteTensor(dO);
        te_S = MakeNvteTensor(nullptr, std::vector<size_t>(0), DType::kFloat32);
        te_dP = MakeNvteTensor(nullptr, std::vector<size_t>(0), DType::kFloat32);
        te_dQKV = MakeNvteTensor(dQKV);
    } else {
        NVTE_ERROR("Fused attention only supports BF16/FP16 data types. \n");
    }

    // convert strings to enums
    NVTE_QKV_Layout qkv_layout_enum = get_nvte_qkv_layout(qkv_layout);
    NVTE_Bias_Type bias_type_enum = get_nvte_bias_type(bias_type);
    NVTE_Mask_Type attn_mask_type_enum = get_nvte_mask_type(attn_mask_type);

    // convert auxiliary tensors from forward into NVTETensors
    NVTETensorPack nvte_aux_tensor_pack;
    nvte_tensor_pack_create(&nvte_aux_tensor_pack);

    nvte_aux_tensor_pack.size = 2;  // 1. softmax_aux  2. rng_state
    auto *output_s = reinterpret_cast<Tensor *>(nvte_aux_tensor_pack.tensors[0]);
    auto *fwd_rng_state = reinterpret_cast<Tensor *>(nvte_aux_tensor_pack.tensors[1]);
    output_s->data.shape =
        std::vector<size_t>({static_cast<size_t>(b), static_cast<size_t>(h),
                             static_cast<size_t>(max_seqlen), static_cast<size_t>(max_seqlen)});
    output_s->data.dptr = const_cast<void *>(softmax_aux.data());
    fwd_rng_state->data.shape = std::vector<size_t>({2});
    fwd_rng_state->data.dptr = const_cast<void *>(rng_state.data());

    // create cu_seqlens tensorwrappers
    TensorWrapper te_cu_seqlens;
    te_cu_seqlens = MakeNvteTensor(cu_seqlens.data(), {static_cast<size_t>(b + 1)}, DType::kInt32);

    // create workspace
    TensorWrapper workspace;

    // populate tensors with appropriate shapes and dtypes
    nvte_fused_attn_bwd_qkvpacked(
        te_QKV.data(), te_O.data(), te_dO.data(), te_S.data(), te_dP.data(), &nvte_aux_tensor_pack,
        te_dQKV.data(), te_dBias.data(), te_cu_seqlens.data(), max_seqlen, attn_scale, p_dropout,
        qkv_layout_enum, bias_type_enum, attn_mask_type_enum, workspace.data(), QKV.stream());

    // allocate memory for workspace
    auto workspace_data = AllocateSpace(workspace.shape(), workspace.dtype(), QKV.place());
    workspace = MakeNvteTensor(workspace_data.data(), workspace.shape(), workspace.dtype());

    // execute kernel
    nvte_fused_attn_bwd_qkvpacked(
        te_QKV.data(), te_O.data(), te_dO.data(), te_S.data(), te_dP.data(), &nvte_aux_tensor_pack,
        te_dQKV.data(), te_dBias.data(), te_cu_seqlens.data(), max_seqlen, attn_scale, p_dropout,
        qkv_layout_enum, bias_type_enum, attn_mask_type_enum, workspace.data(), QKV.stream());

    // destroy tensor wrappers
    nvte_tensor_pack_destroy(&nvte_aux_tensor_pack);
}

void te_fused_attn_fwd_kvpacked(
    const paddle::Tensor &Q, const paddle::Tensor &KV, const paddle::Tensor &cu_seqlens_q,
    const paddle::Tensor &cu_seqlens_kv, const paddle::optional<paddle::Tensor> &Bias,
    paddle::Tensor &O,                              // NOLINT
    paddle::optional<paddle::Tensor> &softmax_aux,  // NOLINT
    paddle::Tensor &rng_state,                      // NOLINT
    int64_t b, int64_t h, int64_t d, int64_t total_seqs_q, int64_t total_seqs_kv,
    int64_t max_seqlen_q, int64_t max_seqlen_kv, bool is_training, float attn_scale,
    float p_dropout, const std::string &qkv_layout, const std::string &bias_type,
    const std::string &attn_mask_type, const int64_t qkv_type, int64_t rng_elts_per_thread) {
    if (is_training && !softmax_aux) {
        NVTE_ERROR("softmax_aux must be provided when training. \n");
    }

    auto qkv_dtype = Int2NvteDType(qkv_type);

    // construct NVTE tensors
    TensorWrapper te_Q, te_KV, te_S, te_O, te_Bias, te_cu_seqlens_q, te_cu_seqlens_kv;
    if (qkv_dtype == DType::kBFloat16 || qkv_dtype == DType::kFloat16) {
        // BF16 or FP16
        te_Q = MakeNvteTensor(
            Q.data(),
            {static_cast<size_t>(total_seqs_q), static_cast<size_t>(h), static_cast<size_t>(d)},
            qkv_dtype);
        te_KV = MakeNvteTensor(
            KV.data(),
            {static_cast<size_t>(total_seqs_kv), 2, static_cast<size_t>(h), static_cast<size_t>(d)},
            qkv_dtype);
        te_S = MakeNvteTensor(nullptr, std::vector<size_t>{0}, DType::kFloat32);
        te_O = MakeNvteTensor(
            O.data(),
            {static_cast<size_t>(total_seqs_q), static_cast<size_t>(h), static_cast<size_t>(d)},
            qkv_dtype);
    } else {
        NVTE_ERROR("Fused attention only supports BF16/FP16 data types. \n");
    }

    if ((bias_type != "no_bias") && Bias) {
        auto bias_shape = Bias->shape();
        std::vector<size_t> shape{bias_shape.begin(), bias_shape.end()};
        te_Bias = MakeNvteTensor(GetOptionalDataPtr(Bias), shape, DType::kFloat32);
    }

    te_cu_seqlens_q =
        MakeNvteTensor(cu_seqlens_q.data(), {static_cast<size_t>(b + 1)}, DType::kInt32);
    te_cu_seqlens_kv =
        MakeNvteTensor(cu_seqlens_kv.data(), {static_cast<size_t>(b + 1)}, DType::kInt32);

    // convert strings to enums
    NVTE_QKV_Layout qkv_layout_enum = get_nvte_qkv_layout(qkv_layout);
    NVTE_Bias_Type bias_type_enum = get_nvte_bias_type(bias_type);
    NVTE_Mask_Type attn_mask_type_enum = get_nvte_mask_type(attn_mask_type);

    auto dev_ctx = paddle::experimental::DeviceContextPool::Instance().Get(Q.place());
    auto gen_cuda = dev_ctx->GetGenerator();
    auto seed_offset = gen_cuda->IncrementOffset(rng_elts_per_thread);
    set_rng_state<<<1, 1, 0, Q.stream()>>>(seed_offset, static_cast<int64_t *>(rng_state.data()));
    auto te_rng_state = MakeNvteTensor(rng_state);

    // create auxiliary output tensors
    NVTETensorPack nvte_aux_tensor_pack;
    nvte_tensor_pack_create(&nvte_aux_tensor_pack);

    // create workspace
    TensorWrapper workspace;

    // populate tensors with appropriate shapes and dtypes
    nvte_fused_attn_fwd_kvpacked(te_Q.data(), te_KV.data(), te_Bias.data(), te_S.data(),
                                 te_O.data(), &nvte_aux_tensor_pack, te_cu_seqlens_q.data(),
                                 te_cu_seqlens_kv.data(), te_rng_state.data(), max_seqlen_q,
                                 max_seqlen_kv, is_training, attn_scale, p_dropout, qkv_layout_enum,
                                 bias_type_enum, attn_mask_type_enum, workspace.data(), Q.stream());

    // allocate memory for workspace and auxiliary output tensors
    auto workspace_data = AllocateSpace(workspace.shape(), workspace.dtype(), Q.place());
    workspace = MakeNvteTensor(workspace_data.data(), workspace.shape(), workspace.dtype());

    auto *output_s =
        reinterpret_cast<transformer_engine::Tensor *>(nvte_aux_tensor_pack.tensors[0]);
    output_s->data.dptr = GetOptionalDataPtr(softmax_aux);

    // execute the kernel
    nvte_fused_attn_fwd_kvpacked(te_Q.data(), te_KV.data(), te_Bias.data(), te_S.data(),
                                 te_O.data(), &nvte_aux_tensor_pack, te_cu_seqlens_q.data(),
                                 te_cu_seqlens_kv.data(), te_rng_state.data(), max_seqlen_q,
                                 max_seqlen_kv, is_training, attn_scale, p_dropout, qkv_layout_enum,
                                 bias_type_enum, attn_mask_type_enum, workspace.data(), Q.stream());

    // destroy tensor wrappers, but not allocated memory
    nvte_tensor_pack_destroy(&nvte_aux_tensor_pack);
}

// fused attention BWD with packed KV
void te_fused_attn_bwd_kvpacked(const paddle::Tensor &Q, const paddle::Tensor &KV,
                                const paddle::Tensor &cu_seqlens_q,
                                const paddle::Tensor &cu_seqlens_kv, const paddle::Tensor &O,
                                const paddle::Tensor &dO, const paddle::Tensor &softmax_aux,
                                paddle::Tensor &dQ,                       // NOLINT
                                paddle::Tensor &dKV,                      // NOLINT
                                paddle::optional<paddle::Tensor> &dBias,  // NOLINT
                                paddle::Tensor &rng_state,                // NOLINT
                                int64_t b, int64_t h, int64_t d, int64_t total_seqs_q,
                                int64_t total_seqs_kv, int64_t max_seqlen_q, int64_t max_seqlen_kv,
                                float attn_scale, float p_dropout, const std::string &qkv_layout,
                                const std::string &bias_type, const std::string &attn_mask_type,
                                int64_t qkv_type) {
    TensorWrapper te_dBias;
    if (bias_type != "no_bias" && dBias) {
        auto bias_shape = dBias->shape();
        std::vector<size_t> shape{bias_shape.begin(), bias_shape.end()};
        te_dBias = MakeNvteTensor(GetOptionalDataPtr(dBias), shape, DType::kFloat32);
    }

    auto qkv_dtype = Int2NvteDType(qkv_type);
    // construct NVTE tensors
    TensorWrapper te_Q, te_KV, te_O, te_dO, te_S, te_dP, te_dQ, te_dKV;
    if (qkv_dtype == DType::kBFloat16 || qkv_dtype == DType::kFloat16) {
        // BF16 or FP16
        te_Q = MakeNvteTensor(Q);
        te_KV = MakeNvteTensor(KV);
        te_O = MakeNvteTensor(O);
        te_dO = MakeNvteTensor(dO);
        te_S = MakeNvteTensor(nullptr, std::vector<size_t>(0), DType::kFloat32);
        te_dP = MakeNvteTensor(nullptr, std::vector<size_t>(0), DType::kFloat32);
        te_dQ = MakeNvteTensor(dQ);
        te_dKV = MakeNvteTensor(dKV);
    } else {
        NVTE_ERROR("Fused attention only supports BF16/FP16 data types. \n");
    }

    // convert strings to enums
    NVTE_QKV_Layout qkv_layout_enum = get_nvte_qkv_layout(qkv_layout);
    NVTE_Bias_Type bias_type_enum = get_nvte_bias_type(bias_type);
    NVTE_Mask_Type attn_mask_type_enum = get_nvte_mask_type(attn_mask_type);

    // convert auxiliary tensors from forward into NVTETensors
    NVTETensorPack nvte_aux_tensor_pack;
    nvte_tensor_pack_create(&nvte_aux_tensor_pack);

    nvte_aux_tensor_pack.size = 2;
    auto *output_s = reinterpret_cast<Tensor *>(nvte_aux_tensor_pack.tensors[0]);
    auto *fwd_rng_state = reinterpret_cast<Tensor *>(nvte_aux_tensor_pack.tensors[1]);
    output_s->data.shape = std::vector<size_t>({static_cast<size_t>(b), static_cast<size_t>(h),
                                                static_cast<size_t>(max_seqlen_q),
                                                static_cast<size_t>(max_seqlen_kv)});
    output_s->data.dptr = const_cast<void *>(softmax_aux.data());
    fwd_rng_state->data.shape = std::vector<size_t>({2});
    fwd_rng_state->data.dptr = const_cast<void *>(rng_state.data());

    // create cu_seqlens tensorwrappers
    TensorWrapper te_cu_seqlens_q, te_cu_seqlens_kv;
    te_cu_seqlens_q =
        MakeNvteTensor(cu_seqlens_q.data(), {static_cast<size_t>(b + 1)}, DType::kInt32);
    te_cu_seqlens_kv =
        MakeNvteTensor(cu_seqlens_kv.data(), {static_cast<size_t>(b + 1)}, DType::kInt32);

    // create workspace
    TensorWrapper workspace;

    // populate tensors with appropriate shapes and dtypes
    nvte_fused_attn_bwd_kvpacked(
        te_Q.data(), te_KV.data(), te_O.data(), te_dO.data(), te_S.data(), te_dP.data(),
        &nvte_aux_tensor_pack, te_dQ.data(), te_dKV.data(), te_dBias.data(), te_cu_seqlens_q.data(),
        te_cu_seqlens_kv.data(), max_seqlen_q, max_seqlen_kv, attn_scale, p_dropout,
        qkv_layout_enum, bias_type_enum, attn_mask_type_enum, workspace.data(), Q.stream());

    // allocate memory for workspace
    auto workspace_data = AllocateSpace(workspace.shape(), workspace.dtype(), Q.place());
    workspace = MakeNvteTensor(workspace_data.data(), workspace.shape(), workspace.dtype());

    // execute kernel
    nvte_fused_attn_bwd_kvpacked(
        te_Q.data(), te_KV.data(), te_O.data(), te_dO.data(), te_S.data(), te_dP.data(),
        &nvte_aux_tensor_pack, te_dQ.data(), te_dKV.data(), te_dBias.data(), te_cu_seqlens_q.data(),
        te_cu_seqlens_kv.data(), max_seqlen_q, max_seqlen_kv, attn_scale, p_dropout,
        qkv_layout_enum, bias_type_enum, attn_mask_type_enum, workspace.data(), Q.stream());

    // destroy tensor wrappers
    nvte_tensor_pack_destroy(&nvte_aux_tensor_pack);
}

std::vector<paddle::Tensor> te_scaled_softmax_forward(const paddle::Tensor &input,
                                                      float scale_factor) {
    NVTE_CHECK(input.shape().size() == 4, "expected 4D tensor");
    NVTE_CHECK((input.dtype() == paddle::DataType::FLOAT16) ||
                   (input.dtype() == paddle::DataType::BFLOAT16),
               "Only fp16 and bf16 are supported");

    const int batches = input.shape()[0];
    const int attn_heads = input.shape()[1];
    const int query_seq_len = input.shape()[2];
    const int key_seq_len = input.shape()[3];

    NVTE_CHECK(key_seq_len <= 4096);
    NVTE_CHECK(query_seq_len > 1);

    // Output
    auto softmax_results = paddle::empty_like(input, input.dtype(), input.place());

    auto input_cu = MakeNvteTensor(input);
    auto softmax_results_cu = MakeNvteTensor(softmax_results);

    nvte_scaled_softmax_forward(input_cu.data(), softmax_results_cu.data(), scale_factor,
                                input.stream());

    return {softmax_results};
}

void te_scaled_softmax_backward(paddle::Tensor &output_grads,  // NOLINT
                                const paddle::Tensor &softmax_results, float scale_factor) {
    NVTE_CHECK(output_grads.shape().size() == 4, "expected 4D tensor");
    NVTE_CHECK(softmax_results.shape().size() == 4, "expected 4D tensor");

    NVTE_CHECK((output_grads.dtype() == paddle::DataType::FLOAT16) ||
                   (output_grads.dtype() == paddle::DataType::BFLOAT16),
               "Only fp16 and bf16 are supported");
    NVTE_CHECK((softmax_results.dtype() == paddle::DataType::FLOAT16) ||
                   (softmax_results.dtype() == paddle::DataType::BFLOAT16),
               "Only fp16 and bf16 are supported");

    auto output_grads_cu = MakeNvteTensor(output_grads);
    auto softmax_results_cu = MakeNvteTensor(softmax_results);

    // Produce gradients in place.
    nvte_scaled_softmax_backward(output_grads_cu.data(), softmax_results_cu.data(),
                                 output_grads_cu.data(), scale_factor, softmax_results.stream());
}

std::vector<paddle::Tensor> te_scaled_masked_softmax_forward(const paddle::Tensor &input,
                                                             const paddle::Tensor &mask,
                                                             float scale_factor) {
    NVTE_CHECK(input.shape().size() == 4, "expected 4D tensor");
    NVTE_CHECK(mask.shape().size() == 4, "expected 4D tensor");
    NVTE_CHECK((input.dtype() == paddle::DataType::FLOAT16) ||
                   (input.dtype() == paddle::DataType::BFLOAT16),
               "Only fp16 and bf16 are supported");

    const int batches = input.shape()[0];
    const int pad_batches = mask.shape()[0];
    const int attn_heads = input.shape()[1];
    const int query_seq_len = input.shape()[2];
    const int key_seq_len = input.shape()[3];

    NVTE_CHECK(key_seq_len <= 4096);
    NVTE_CHECK(query_seq_len > 1);
    NVTE_CHECK(pad_batches == 1 || pad_batches == batches);
    NVTE_CHECK(mask.shape()[1] == 1);
    NVTE_CHECK(mask.shape()[2] == query_seq_len);
    NVTE_CHECK(mask.shape()[3] == key_seq_len);

    // Output
    auto softmax_results = paddle::empty_like(input, input.dtype(), input.place());

    auto input_cu = MakeNvteTensor(input);
    auto mask_cu = MakeNvteTensor(mask);
    auto softmax_results_cu = MakeNvteTensor(softmax_results);

    nvte_scaled_masked_softmax_forward(input_cu.data(), mask_cu.data(), softmax_results_cu.data(),
                                       scale_factor, input.stream());

    return {softmax_results};
}

void te_scaled_masked_softmax_backward(paddle::Tensor &output_grads,  // NOLINT
                                       const paddle::Tensor &softmax_results, float scale_factor) {
    NVTE_CHECK(output_grads.shape().size() == 4, "expected 4D tensor");
    NVTE_CHECK(softmax_results.shape().size() == 4, "expected 4D tensor");

    NVTE_CHECK((output_grads.dtype() == paddle::DataType::FLOAT16) ||
                   (output_grads.dtype() == paddle::DataType::BFLOAT16),
               "Only fp16 and bf16 are supported");
    NVTE_CHECK((softmax_results.dtype() == paddle::DataType::FLOAT16) ||
                   (softmax_results.dtype() == paddle::DataType::BFLOAT16),
               "Only fp16 and bf16 are supported");

    auto output_grads_cu = MakeNvteTensor(output_grads);
    auto softmax_results_cu = MakeNvteTensor(softmax_results);

    // Produce gradients in place.
    nvte_scaled_softmax_backward(output_grads_cu.data(), softmax_results_cu.data(),
                                 output_grads_cu.data(), scale_factor, softmax_results.stream());
}

std::vector<paddle::Tensor> te_scaled_upper_triang_masked_softmax_forward(
    const paddle::Tensor &input, float scale_factor) {
    NVTE_CHECK(input.shape().size() == 3, "expected 3D tensor");
    NVTE_CHECK((input.dtype() == paddle::DataType::FLOAT16) ||
                   (input.dtype() == paddle::DataType::BFLOAT16),
               "Only fp16 and bf16 are supported");

    const int attn_batches = input.shape()[0];
    const int seq_len = input.shape()[1];
    NVTE_CHECK(seq_len <= 2048);

    // Output
    auto softmax_results = paddle::empty_like(input, input.dtype(), input.place());

    auto input_cu = MakeNvteTensor(input);
    auto softmax_results_cu = MakeNvteTensor(softmax_results);

    nvte_scaled_upper_triang_masked_softmax_forward(input_cu.data(), softmax_results_cu.data(),
                                                    scale_factor, input.stream());

    return {softmax_results};
}

void te_scaled_upper_triang_masked_softmax_backward(paddle::Tensor &output_grads,  // NOLINT
                                                    const paddle::Tensor &softmax_results,
                                                    float scale_factor) {
    NVTE_CHECK(output_grads.shape().size() == 3, "expected 3D tensor");
    NVTE_CHECK(softmax_results.shape().size() == 3, "expected 3D tensor");

    NVTE_CHECK((output_grads.dtype() == paddle::DataType::FLOAT16) ||
                   (output_grads.dtype() == paddle::DataType::BFLOAT16),
               "Only fp16 and bf16 are supported");
    NVTE_CHECK((softmax_results.dtype() == paddle::DataType::FLOAT16) ||
                   (softmax_results.dtype() == paddle::DataType::BFLOAT16),
               "Only fp16 and bf16 are supported");
    NVTE_CHECK(output_grads.shape()[1] == output_grads.shape()[2]);

    auto output_grads_cu = MakeNvteTensor(output_grads);
    auto softmax_results_cu = MakeNvteTensor(softmax_results);

    // Produce gradients in place.
    nvte_scaled_upper_triang_masked_softmax_backward(
        output_grads_cu.data(), softmax_results_cu.data(), output_grads_cu.data(), scale_factor,
        softmax_results.stream());
}

__global__ void UpdateFP8MetaKernel(const float *amax, const float *rolled_amax_history,
                                    float *amax_history, float *scale, float *scale_inv,
                                    float margin, float fp8_max, size_t history_numel,
                                    size_t amax_numel) {
    int idx = blockIdx.x * blockDim.x + threadIdx.x;

    if (idx >= history_numel) {
        return;
    }

    amax_history[idx] = rolled_amax_history[idx];

    if (idx < amax_numel) {
        float sf = (fp8_max / amax[idx]) / powf(2.0f, margin);
        float scale_reg = ((amax[idx] > 0.0f) && isfinite(amax[idx])) ? sf : scale[idx];
        scale[idx] = scale_reg;
        scale_inv[idx] = 1.0f / scale_reg;
        amax_history[idx] = 0.0f;
    }
}

<<<<<<< HEAD
constexpr int BLOCK_SIZE = 512;

std::vector<paddle::Tensor> update_scale(const paddle::Tensor &amax, const paddle::Tensor &scale,
                                         float fp8_max, float margin) {
    size_t size = static_cast<size_t>(amax.numel());
    size_t num_blocks = (size + BLOCK_SIZE - 1) / BLOCK_SIZE;
    auto scale_out = paddle::empty_like(scale, scale.dtype(), scale.place());
    UpdateScalesKernel<<<num_blocks, BLOCK_SIZE, 0, amax.stream()>>>(
        amax.data<float>(), scale.data<float>(), margin, fp8_max, size, scale_out.data<float>());
=======
void amax_and_scale_update_inplace(paddle::Tensor &amax_history,  // NOLINT
                                   paddle::Tensor &scale,         // NOLINT
                                   paddle::Tensor &scale_inv,     // NOLINT
                                   float fp8_max, float margin, const std::string &amax_compute) {
    NVTE_CHECK(amax_compute == "max" || amax_compute == "most_recent");

    paddle::Tensor amax;

    if (amax_compute == "max") {
        amax = amax_history.max({0});
    } else {
        amax = amax_history.slice(0, 1);
    }

    const auto rolled_amax_history = amax_history.roll({-1}, {0});

    auto size = amax_history.numel();
    constexpr int BLOCK_SIZE = 256;
    size_t num_blocks = (size + BLOCK_SIZE - 1) / BLOCK_SIZE;
    UpdateFP8MetaKernel<<<num_blocks, BLOCK_SIZE, 0, amax_history.stream()>>>(
        amax.data<float>(), rolled_amax_history.data<float>(), amax_history.data<float>(),
        scale.data<float>(), scale_inv.data<float>(), margin, fp8_max, amax_history.numel(),
        amax.numel());
    NVTE_CHECK_CUDA(cudaGetLastError());
}
>>>>>>> a29e2e11

void update_latest_amax_history_inplace(paddle::Tensor &history,  // NOLINT
                                        const paddle::Tensor &amax) {
    // Copy amax to history[0]
    NVTE_CHECK_CUDA(cudaMemcpyAsync(history.data(), amax.data(),
                                    amax.numel() * SizeOf(amax.dtype()), cudaMemcpyDeviceToDevice,
                                    amax.stream()));
}

__global__ __launch_bounds__(BLOCK_SIZE) void mask_to_actual_seqlens_kernel(
    const bool *mask, int32_t *q_actual_seqlen, int32_t *kv_actual_seqlen, int q_seqlen,
    int kv_seqlen, bool need_kv) {
    typedef cub::BlockReduce<int, BLOCK_SIZE> BlockReduce;
    __shared__ typename BlockReduce::TempStorage q_smem;
    __shared__ typename BlockReduce::TempStorage kv_smem;
    unsigned int tid = threadIdx.x;
    unsigned int batch_offset = blockIdx.x * q_seqlen * kv_seqlen;

    // load mask, convert to 1/0, do accumulation
    int q = 0, kv = 0;
    for (unsigned int q_idx = tid * kv_seqlen; q_idx < q_seqlen * kv_seqlen;
         q_idx += BLOCK_SIZE * kv_seqlen) {
        q += (mask[q_idx + batch_offset] ? 0 : 1);
    }

    if (need_kv) {
        for (unsigned int kv_idx = tid; kv_idx < kv_seqlen; kv_idx += BLOCK_SIZE) {
            kv += (mask[kv_idx + batch_offset] ? 0 : 1);
        }
    }
    __syncthreads();

    // compute cub::BlockReduce
    int q_sum, kv_sum;
    q_sum = BlockReduce(q_smem).Sum(q);
    if (need_kv) kv_sum = BlockReduce(kv_smem).Sum(kv);

    // write result for this block to global mem
    if (tid == 0) {
        q_actual_seqlen[blockIdx.x + 1] = q_sum;
        if (need_kv) {
            kv_actual_seqlen[blockIdx.x + 1] = kv_sum;
        }
    }
}

__global__ __launch_bounds__(BLOCK_SIZE) void block_prefix_sum_inplace(int32_t *x, int n) {
    typedef cub::BlockScan<int32_t, BLOCK_SIZE> BlockScan;
    __shared__ typename BlockScan::TempStorage smem;
    // +1 to ignore the first element
    int i = blockIdx.x * blockDim.x + threadIdx.x + 1;

    // load data
    int32_t thread_data[1];
    thread_data[0] = i < n ? x[i] : 0;
    __syncthreads();

    // CUB block prefix sum
    BlockScan(smem).InclusiveSum(thread_data, thread_data);
    __syncthreads();

    // write result
    if (i < n) {
        x[i] = thread_data[0];
    }
}

void mask_to_cu_seqlens(const paddle::Tensor &mask,
                        paddle::Tensor &q_cu_seqlen,                     // NOLINT
                        paddle::optional<paddle::Tensor> &kv_cu_seqlen,  // NOLINT
                        int q_seqlen, int kv_seqlen, bool need_kv) {
    if (need_kv) {
        NVTE_CHECK(GetOptionalDataPtr(kv_cu_seqlen) != nullptr,
                   "kv_cu_seqlen must be provided when need_kv is true");
    }
    mask_to_actual_seqlens_kernel<<<mask.shape()[0], BLOCK_SIZE, 0, mask.stream()>>>(
        mask.data<bool>(), q_cu_seqlen.data<int32_t>(),
        reinterpret_cast<int32_t *>(GetOptionalDataPtr(kv_cu_seqlen)), q_seqlen, kv_seqlen,
        need_kv);
    // q_cu_seqlen shape: [bs+1], assume bs is not too large (<=512), so we can use a single block
    // to do prefix sum
    NVTE_CHECK(q_cu_seqlen.numel() - 1 <= BLOCK_SIZE, "batch size too large, kernel may fail");
    block_prefix_sum_inplace<<<1, BLOCK_SIZE, 0, mask.stream()>>>(q_cu_seqlen.data<int32_t>(),
                                                                  q_cu_seqlen.numel());
    if (need_kv) {
        block_prefix_sum_inplace<<<1, BLOCK_SIZE, 0, mask.stream()>>>(
            reinterpret_cast<int32_t *>(GetOptionalDataPtr(kv_cu_seqlen)), kv_cu_seqlen->numel());
    }
}

}  // namespace paddle_ext
}  // namespace transformer_engine

PD_BUILD_OP(te_gemm)
    .Inputs({"A", paddle::Optional("A_scale_inverse"), "B", paddle::Optional("B_scale_inverse"),
             paddle::Optional("bias"), "_D", paddle::Optional("_D_scale"),
             paddle::Optional("_D_amax"), paddle::Optional("_pre_gelu_out"), "_workspace"})
    .Outputs({"D", paddle::Optional("D_scale"), paddle::Optional("D_amax"),
              paddle::Optional("pre_gelu_out"), "workspace"})
    .Attrs({"A_index: int64_t", "B_index: int64_t", "D_index: int64_t", "A_type: int64_t",
            "B_type: int64_t", "D_type: int64_t", "bias_type: int64_t", "transa: bool",
            "transb: bool", "grad: bool", "workspace_size: int64_t", "accumulate: bool",
            "use_split_accumulator: bool", "math_sm_count: int64_t"})
    .SetInplaceMap({{"_D", "D"},
                    {paddle::Optional("_D_scale"), paddle::Optional("D_scale")},
                    {paddle::Optional("_D_amax"), paddle::Optional("D_amax")},
                    {paddle::Optional("_pre_gelu_out"), paddle::Optional("pre_gelu_out")},
                    {"_workspace", "workspace"}})
    .SetKernelFn(PD_KERNEL(transformer_engine::paddle_ext::te_gemm));

PD_BUILD_OP(cast_to_fp8)
    .Inputs({"Input", "Scale", "_Amax", "_ScaleInv"})
    .Outputs({"Output", "Amax", "ScaleInv"})
    .Attrs({"index: int64_t", "otype: int64_t"})
    .SetInplaceMap({{"_Amax", "Amax"}, {"_ScaleInv", "ScaleInv"}})
    .SetKernelFn(PD_KERNEL(transformer_engine::paddle_ext::cast_to_fp8));

PD_BUILD_OP(cast_from_fp8)
    .Inputs({"Input", "ScaleInv"})
    .Outputs({"Output"})
    .Attrs({"index: int64_t", "itype: int64_t", "otype: int64_t"})
    .SetKernelFn(PD_KERNEL(transformer_engine::paddle_ext::cast_from_fp8));

PD_BUILD_OP(te_transpose)
    .Inputs({"Input"})
    .Outputs({"Output"})
    .Attrs({"otype: int64_t"})
    .SetKernelFn(PD_KERNEL(transformer_engine::paddle_ext::te_transpose));

PD_BUILD_OP(te_cast_transpose)
    .Inputs({"Input", "Scale", "_Amax", "_ScaleInv"})
    .Outputs({"CastedOutput", "TransposedOutput", "Amax", "ScaleInv"})
    .SetInplaceMap({{"_Amax", "Amax"}, {"_ScaleInv", "ScaleInv"}})
    .Attrs({"index: int64_t", "otype: int64_t"})
    .SetKernelFn(PD_KERNEL(transformer_engine::paddle_ext::te_cast_transpose));

PD_BUILD_OP(te_cast_transpose_bgrad)
    .Inputs({"GradOutput", "Scale", "_Amax", "_ScaleInv"})
    .Outputs({"dBias", "CastedOutput", "TransposedOutput", "Amax", "ScaleInv"})
    .SetInplaceMap({{"_Amax", "Amax"}, {"_ScaleInv", "ScaleInv"}})
    .Attrs({"index: int64_t", "otype: int64_t"})
    .SetKernelFn(PD_KERNEL(transformer_engine::paddle_ext::te_cast_transpose_bgrad));

PD_BUILD_OP(te_gelu_fp8)
    .Inputs({"Input", "Scale", "_Amax", "_ScaleInv"})
    .Outputs({"Output", "Amax", "ScaleInv"})
    .SetInplaceMap({{"_Amax", "Amax"}, {"_ScaleInv", "ScaleInv"}})
    .Attrs({"index: int64_t", "otype: int64_t"})
    .SetKernelFn(PD_KERNEL(transformer_engine::paddle_ext::te_gelu_fp8));

PD_BUILD_OP(te_gelu)
    .Inputs({"Input"})
    .Outputs({"Output"})
    .Attrs({"otype: int64_t"})
    .SetKernelFn(PD_KERNEL(transformer_engine::paddle_ext::te_gelu));

PD_BUILD_OP(te_cast_transpose_bgrad_dgelu)
    .Inputs({"GradOutput", "GeluInput", "Scale", "_Amax", "_ScaleInv"})
    .Outputs({"CastedDgelu", "TransposedDgelu", "Dbias", "Amax", "ScaleInv"})
    .SetInplaceMap({{"_Amax", "Amax"}, {"_ScaleInv", "ScaleInv"}})
    .Attrs({"index: int64_t", "otype: int64_t"})
    .SetKernelFn(PD_KERNEL(transformer_engine::paddle_ext::te_cast_transpose_bgrad_dgelu));

PD_BUILD_OP(te_layernorm_fwd_fp8)
    .Inputs({"Input", "Weight", "Bias", "Scale", "_Amax", "_ScaleInv"})
    .Outputs({"Output", "Mu", "Rsigma", "Amax", "ScaleInv"})
    .SetInplaceMap({{"_Amax", "Amax"}, {"_ScaleInv", "ScaleInv"}})
    .Attrs({"eps: float", "index: int64_t", "otype: int64_t", "sm_margin: int64_t",
            "zero_centered_gamma: bool"})
    .SetKernelFn(PD_KERNEL(transformer_engine::paddle_ext::te_layernorm_fwd_fp8));

PD_BUILD_OP(te_layernorm_fwd)
    .Inputs({"Input", "Weight", "Bias"})
    .Outputs({"Output", "Mu", "Rsigma"})
    .Attrs({"eps: float", "otype: int64_t", "sm_margin: int64_t", "zero_centered_gamma: bool"})
    .SetKernelFn(PD_KERNEL(transformer_engine::paddle_ext::te_layernorm_fwd));

PD_BUILD_OP(te_layernorm_bwd)
    .Inputs({"Dz", "X", "Mu", "Rsigma", "Gamma"})
    .Outputs({"Dx", "Dgamma", "Dbeta"})
    .Attrs({"sm_margin: int64_t", "zero_centered_gamma: bool"})
    .SetKernelFn(PD_KERNEL(transformer_engine::paddle_ext::te_layernorm_bwd));

PD_BUILD_OP(te_rmsnorm_fwd)
    .Inputs({"Input", "Weight"})
    .Outputs({"Output", "InvVariance"})
    .Attrs({"eps: float", "otype: int64_t", "sm_margin: int64_t"})
    .SetKernelFn(PD_KERNEL(transformer_engine::paddle_ext::te_rmsnorm_fwd));

PD_BUILD_OP(te_rmsnorm_fwd_fp8)
    .Inputs({"Input", "Weight", "Scale", "_Amax", "_ScaleInv"})
    .Outputs({"Output", "InvVariance", "Amax", "ScaleInv"})
    .SetInplaceMap({{"_Amax", "Amax"}, {"_ScaleInv", "ScaleInv"}})
    .Attrs({"eps: float", "index: int64_t", "otype: int64_t", "sm_margin: int64_t"})
    .SetKernelFn(PD_KERNEL(transformer_engine::paddle_ext::te_rmsnorm_fwd_fp8));

PD_BUILD_OP(te_rmsnorm_bwd)
    .Inputs({"Dz", "X", "Rsigma", "Gamma"})
    .Outputs({"Dx", "Dgamma"})
    .Attrs({"sm_margin: int64_t"})
    .SetKernelFn(PD_KERNEL(transformer_engine::paddle_ext::te_rmsnorm_bwd));

PD_BUILD_OP(te_fused_attn_fwd_qkvpacked)
    .Inputs({"QKV", "cu_seqlens", paddle::Optional("Bias"), "_O", paddle::Optional("_softmax_aux"),
             "rng_state"})
    .Outputs({"O", paddle::Optional("softmax_aux")})
    .Attrs({"b: int64_t", "h: int64_t", "d: int64_t", "total_seqs: int64_t", "max_seqlen: int64_t",
            "is_training: bool", "attn_scale: float", "p_dropout: float", "qkv_layout: std::string",
            "bias_type: std::string", "attn_mask_type: std::string", "qkv_type: int64_t",
            "rng_elts_per_thread: int64_t"})
    .SetInplaceMap({{"_O", "O"},
                    {paddle::Optional("_softmax_aux"), paddle::Optional("softmax_aux")}})
    .SetKernelFn(PD_KERNEL(transformer_engine::paddle_ext::te_fused_attn_fwd_qkvpacked));

PD_BUILD_OP(te_fused_attn_bwd_qkvpacked)
    .Inputs({"QKV", "cu_seqlens", "O", "dO", "softmax_aux", "_dQKV", paddle::Optional("_dBias"),
             "rng_state"})
    .Outputs({"dQKV", paddle::Optional("dBias")})
    .Attrs({"b: int64_t", "h: int64_t", "d: int64_t", "total_seqs: int64_t", "max_seqlen: int64_t",
            "attn_scale: float", "p_dropout: float", "qkv_layout: std::string",
            "bias_type: std::string", "attn_mask_type: std::string", "qkv_type: int64_t"})
    .SetInplaceMap({{"_dQKV", "dQKV"}, {paddle::Optional("_dBias"), paddle::Optional("dBias")}})
    .SetKernelFn(PD_KERNEL(transformer_engine::paddle_ext::te_fused_attn_bwd_qkvpacked));

PD_BUILD_OP(te_fused_attn_fwd_kvpacked)
    .Inputs({"Q", "KV", "cu_seqlens_q", "cu_seqlens_kv", paddle::Optional("Bias"), "_O",
             paddle::Optional("_softmax_aux"), "rng_state"})
    .Outputs({"O", paddle::Optional("softmax_aux")})
    .Attrs({"b: int64_t", "h: int64_t", "d: int64_t", "total_seqs_q: int64_t",
            "total_seqs_kv: int64_t", "max_seqlen_q: int64_t", "max_seqlen_kv: int64_t",
            "is_training: bool", "attn_scale: float", "p_dropout: float", "qkv_layout: std::string",
            "bias_type: std::string", "attn_mask_type: std::string", "qkv_type: int64_t",
            "rng_elts_per_thread: int64_t"})
    .SetInplaceMap({{"_O", "O"},
                    {paddle::Optional("_softmax_aux"), paddle::Optional("softmax_aux")}})
    .SetKernelFn(PD_KERNEL(transformer_engine::paddle_ext::te_fused_attn_fwd_kvpacked));

PD_BUILD_OP(te_fused_attn_bwd_kvpacked)
    .Inputs({"Q", "KV", "cu_seqlens_q", "cu_seqlens_kv", "O", "dO", "softmax_aux", "_dQ", "_dKV",
             paddle::Optional("_dBias"), "rng_state"})
    .Outputs({"dQ", "dKV", paddle::Optional("dBias")})
    .Attrs({"b: int64_t", "h: int64_t", "d: int64_t", "total_seqs_q: int64_t",
            "total_seqs_kv: int64_t", "max_seqlen_q: int64_t", "max_seqlen_kv: int64_t",
            "attn_scale: float", "p_dropout: float", "qkv_layout: std::string",
            "bias_type: std::string", "attn_mask_type: std::string", "qkv_type: int64_t"})
    .SetInplaceMap({{"_dQ", "dQ"},
                    {"_dKV", "dKV"},
                    {paddle::Optional("_dBias"), paddle::Optional("dBias")}})
    .SetKernelFn(PD_KERNEL(transformer_engine::paddle_ext::te_fused_attn_bwd_kvpacked));

PD_BUILD_OP(te_scaled_softmax_forward)
    .Inputs({"input"})
    .Outputs({"softmax_results"})
    .Attrs({"scale_factor: float"})
    .SetKernelFn(PD_KERNEL(transformer_engine::paddle_ext::te_scaled_softmax_forward));

PD_BUILD_OP(te_scaled_softmax_backward)
    .Inputs({"out_grad_", "softmax_results"})
    .Outputs({"out_grad"})
    .Attrs({"scale_factor: float"})
    .SetInplaceMap({{"out_grad_", "out_grad"}})
    .SetKernelFn(PD_KERNEL(transformer_engine::paddle_ext::te_scaled_softmax_backward));

PD_BUILD_OP(te_scaled_masked_softmax_forward)
    .Inputs({"input", "mask"})
    .Outputs({"softmax_results"})
    .Attrs({"scale_factor: float"})
    .SetKernelFn(PD_KERNEL(transformer_engine::paddle_ext::te_scaled_masked_softmax_forward));

PD_BUILD_OP(te_scaled_masked_softmax_backward)
    .Inputs({"out_grad_", "softmax_results"})
    .Outputs({"out_grad"})
    .Attrs({"scale_factor: float"})
    .SetInplaceMap({{"out_grad_", "out_grad"}})
    .SetKernelFn(PD_KERNEL(transformer_engine::paddle_ext::te_scaled_masked_softmax_backward));

PD_BUILD_OP(te_scaled_upper_triang_masked_softmax_forward)
    .Inputs({"input"})
    .Outputs({"softmax_results"})
    .Attrs({"scale_factor: float"})
    .SetKernelFn(
        PD_KERNEL(transformer_engine::paddle_ext::te_scaled_upper_triang_masked_softmax_forward));

PD_BUILD_OP(te_scaled_upper_triang_masked_softmax_backward)
    .Inputs({"out_grad_", "softmax_results"})
    .Outputs({"out_grad"})
    .Attrs({"scale_factor: float"})
    .SetInplaceMap({{"out_grad_", "out_grad"}})
    .SetKernelFn(
        PD_KERNEL(transformer_engine::paddle_ext::te_scaled_upper_triang_masked_softmax_backward));

<<<<<<< HEAD
PD_BUILD_OP(update_scale)
    .Inputs({"Amax", "Scale"})
    .Outputs({"ScaleOut"})
    .Attrs({"fp8_max: float", "margin: float"})
    .SetKernelFn(PD_KERNEL(transformer_engine::paddle_ext::update_scale));

PD_BUILD_OP(mask_to_cu_seqlens)
    .Inputs({"mask", "_q_cu_seqlen", paddle::Optional("_kv_cu_seqlen")})
    .Outputs({"q_cu_seqlen", paddle::Optional("kv_cu_seqlen")})
    .Attrs({"q_seqlen: int", "kv_seqlen: int", "need_kv: bool"})
    .SetInplaceMap({{"_q_cu_seqlen", "q_cu_seqlen"},
                    {paddle::Optional("_kv_cu_seqlen"), paddle::Optional("kv_cu_seqlen")}})
    .SetKernelFn(PD_KERNEL(transformer_engine::paddle_ext::mask_to_cu_seqlens));
=======
PD_BUILD_OP(amax_and_scale_update_inplace)
    .Inputs({"_amax_history", "_scale", "_scale_inv"})
    .Outputs({"amax_history", "scale", "scale_inv"})
    .SetInplaceMap({{"_amax_history", "amax_history"},
                    {"_scale", "scale"},
                    {"_scale_inv", "scale_inv"}})
    .Attrs({"fp8_max: float", "margin: float", "amax_compute: std::string"})
    .SetKernelFn(PD_KERNEL(transformer_engine::paddle_ext::amax_and_scale_update_inplace));

PD_BUILD_OP(update_latest_amax_history_inplace)
    .Inputs({"_history", "amax"})
    .Outputs({"history"})
    .SetInplaceMap({{"_history", "history"}})
    .SetKernelFn(PD_KERNEL(transformer_engine::paddle_ext::update_latest_amax_history_inplace));
>>>>>>> a29e2e11
<|MERGE_RESOLUTION|>--- conflicted
+++ resolved
@@ -1053,17 +1053,6 @@
     }
 }
 
-<<<<<<< HEAD
-constexpr int BLOCK_SIZE = 512;
-
-std::vector<paddle::Tensor> update_scale(const paddle::Tensor &amax, const paddle::Tensor &scale,
-                                         float fp8_max, float margin) {
-    size_t size = static_cast<size_t>(amax.numel());
-    size_t num_blocks = (size + BLOCK_SIZE - 1) / BLOCK_SIZE;
-    auto scale_out = paddle::empty_like(scale, scale.dtype(), scale.place());
-    UpdateScalesKernel<<<num_blocks, BLOCK_SIZE, 0, amax.stream()>>>(
-        amax.data<float>(), scale.data<float>(), margin, fp8_max, size, scale_out.data<float>());
-=======
 void amax_and_scale_update_inplace(paddle::Tensor &amax_history,  // NOLINT
                                    paddle::Tensor &scale,         // NOLINT
                                    paddle::Tensor &scale_inv,     // NOLINT
@@ -1081,7 +1070,6 @@
     const auto rolled_amax_history = amax_history.roll({-1}, {0});
 
     auto size = amax_history.numel();
-    constexpr int BLOCK_SIZE = 256;
     size_t num_blocks = (size + BLOCK_SIZE - 1) / BLOCK_SIZE;
     UpdateFP8MetaKernel<<<num_blocks, BLOCK_SIZE, 0, amax_history.stream()>>>(
         amax.data<float>(), rolled_amax_history.data<float>(), amax_history.data<float>(),
@@ -1089,7 +1077,6 @@
         amax.numel());
     NVTE_CHECK_CUDA(cudaGetLastError());
 }
->>>>>>> a29e2e11
 
 void update_latest_amax_history_inplace(paddle::Tensor &history,  // NOLINT
                                         const paddle::Tensor &amax) {
@@ -1381,21 +1368,6 @@
     .SetKernelFn(
         PD_KERNEL(transformer_engine::paddle_ext::te_scaled_upper_triang_masked_softmax_backward));
 
-<<<<<<< HEAD
-PD_BUILD_OP(update_scale)
-    .Inputs({"Amax", "Scale"})
-    .Outputs({"ScaleOut"})
-    .Attrs({"fp8_max: float", "margin: float"})
-    .SetKernelFn(PD_KERNEL(transformer_engine::paddle_ext::update_scale));
-
-PD_BUILD_OP(mask_to_cu_seqlens)
-    .Inputs({"mask", "_q_cu_seqlen", paddle::Optional("_kv_cu_seqlen")})
-    .Outputs({"q_cu_seqlen", paddle::Optional("kv_cu_seqlen")})
-    .Attrs({"q_seqlen: int", "kv_seqlen: int", "need_kv: bool"})
-    .SetInplaceMap({{"_q_cu_seqlen", "q_cu_seqlen"},
-                    {paddle::Optional("_kv_cu_seqlen"), paddle::Optional("kv_cu_seqlen")}})
-    .SetKernelFn(PD_KERNEL(transformer_engine::paddle_ext::mask_to_cu_seqlens));
-=======
 PD_BUILD_OP(amax_and_scale_update_inplace)
     .Inputs({"_amax_history", "_scale", "_scale_inv"})
     .Outputs({"amax_history", "scale", "scale_inv"})
@@ -1410,4 +1382,11 @@
     .Outputs({"history"})
     .SetInplaceMap({{"_history", "history"}})
     .SetKernelFn(PD_KERNEL(transformer_engine::paddle_ext::update_latest_amax_history_inplace));
->>>>>>> a29e2e11
+
+PD_BUILD_OP(mask_to_cu_seqlens)
+    .Inputs({"mask", "_q_cu_seqlen", paddle::Optional("_kv_cu_seqlen")})
+    .Outputs({"q_cu_seqlen", paddle::Optional("kv_cu_seqlen")})
+    .Attrs({"q_seqlen: int", "kv_seqlen: int", "need_kv: bool"})
+    .SetInplaceMap({{"_q_cu_seqlen", "q_cu_seqlen"},
+                    {paddle::Optional("_kv_cu_seqlen"), paddle::Optional("kv_cu_seqlen")}})
+    .SetKernelFn(PD_KERNEL(transformer_engine::paddle_ext::mask_to_cu_seqlens));