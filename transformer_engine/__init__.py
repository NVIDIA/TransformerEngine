# Copyright (c) 2022-2025, NVIDIA CORPORATION & AFFILIATES. All rights reserved.
#
# See LICENSE for license information.

"""Top level package"""

# pylint: disable=unused-import

import os
from importlib import metadata
import transformer_engine.common

try:
    from . import pytorch
<<<<<<< HEAD
except (ImportError, FileNotFoundError):
=======
except ImportError:
>>>>>>> f05f12c9
    pass
except FileNotFoundError as e:
    if "Could not find shared object file" not in str(e):
        raise e  # Unexpected error
    else:
        if os.getenv("NVTE_FRAMEWORK"):
            frameworks = os.getenv("NVTE_FRAMEWORK").split(",")
            if "pytorch" in frameworks or "all" in frameworks:
                raise e
        else:
            # If we got here, we could import `torch` but could not load the framework extension.
            # This can happen when a user wants to work only with `transformer_engine.jax` on a system that
            # also has a PyTorch installation. In order to enable that use case, we issue a warning here
            # about the missing PyTorch extension in case the user hasn't set NVTE_FRAMEWORK.
            import warnings

            warnings.warn(
                "Detected a PyTorch installation but could not find the shared object file for the "
                "Transformer Engine PyTorch extension library. If this is not intentional, please "
                "reinstall Transformer Engine with `pip install transformer_engine[pytorch]` or "
                "build from source with `NVTE_FRAMEWORK=pytorch`.",
                category=RuntimeWarning,
            )

try:
    from . import jax
<<<<<<< HEAD
except (ImportError, FileNotFoundError):
=======
except ImportError:
>>>>>>> f05f12c9
    pass
except FileNotFoundError as e:
    if "Could not find shared object file" not in str(e):
        raise e  # Unexpected error
    else:
        if os.getenv("NVTE_FRAMEWORK"):
            frameworks = os.getenv("NVTE_FRAMEWORK").split(",")
            if "jax" in frameworks or "all" in frameworks:
                raise e
        else:
            # If we got here, we could import `jax` but could not load the framework extension.
            # This can happen when a user wants to work only with `transformer_engine.pytorch` on a system
            # that also has a Jax installation. In order to enable that use case, we issue a warning here
            # about the missing Jax extension in case the user hasn't set NVTE_FRAMEWORK.
            import warnings

            warnings.warn(
                "Detected a Jax installation but could not find the shared object file for the "
                "Transformer Engine Jax extension library. If this is not intentional, please "
                "reinstall Transformer Engine with `pip install transformer_engine[jax]` or "
                "build from source with `NVTE_FRAMEWORK=jax`.",
                category=RuntimeWarning,
            )

__version__ = str(metadata.version("transformer_engine"))<|MERGE_RESOLUTION|>--- conflicted
+++ resolved
@@ -12,11 +12,7 @@
 
 try:
     from . import pytorch
-<<<<<<< HEAD
-except (ImportError, FileNotFoundError):
-=======
 except ImportError:
->>>>>>> f05f12c9
     pass
 except FileNotFoundError as e:
     if "Could not find shared object file" not in str(e):
@@ -43,11 +39,7 @@
 
 try:
     from . import jax
-<<<<<<< HEAD
-except (ImportError, FileNotFoundError):
-=======
 except ImportError:
->>>>>>> f05f12c9
     pass
 except FileNotFoundError as e:
     if "Could not find shared object file" not in str(e):
