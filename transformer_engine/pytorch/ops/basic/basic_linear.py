--- conflicted
+++ resolved
@@ -28,13 +28,7 @@
 )
 from ...tensor import Quantizer
 from ...tensor.float8_tensor import Float8Quantizer
-<<<<<<< HEAD
 from ...tensor.base.float8_tensor_base import Float8TensorBase
-from ..op import BasicOperation, OperationContext
-from .._common import maybe_dequantize, is_quantized_tensor
-=======
-from ...tensor._internal.float8_tensor_base import Float8TensorBase
->>>>>>> c47f329b
 from ...utils import (
     canonicalize_device,
     canonicalize_dtype,
