# Copyright (c) 2022-2024, NVIDIA CORPORATION & AFFILIATES. All rights reserved.
#
# See LICENSE for license information.

"""Single tensor operations supported by the operation fuser."""

from .add_in_place import AddInPlace
from .all_gather import AllGather
from .all_reduce import AllReduce
from .basic_linear import BasicLinear
from .bias import Bias
from .cast_float8 import CastFloat8
from .identity import Identity
<<<<<<< HEAD
from .layer_norm import LayerNorm
=======
from .make_extra_output import MakeExtraOutput
>>>>>>> e0aa7992
from .reduce_scatter import ReduceScatter
from .reshape import Reshape
from .rmsnorm import RMSNorm<|MERGE_RESOLUTION|>--- conflicted
+++ resolved
@@ -11,11 +11,8 @@
 from .bias import Bias
 from .cast_float8 import CastFloat8
 from .identity import Identity
-<<<<<<< HEAD
 from .layer_norm import LayerNorm
-=======
 from .make_extra_output import MakeExtraOutput
->>>>>>> e0aa7992
 from .reduce_scatter import ReduceScatter
 from .reshape import Reshape
 from .rmsnorm import RMSNorm