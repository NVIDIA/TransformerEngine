# Copyright (c) 2022-2025, NVIDIA CORPORATION & AFFILIATES. All rights reserved.
#
# See LICENSE for license information.

"""Fusable operation for Layer Normalization."""

from __future__ import annotations
from collections.abc import Iterable
import math
import os
from typing import Optional

import torch

from transformer_engine_torch import layernorm_bwd, layernorm_fwd
from ...fp8 import FP8GlobalStateManager
from ...constants import TE_DType
from ...utils import (
    canonicalize_device,
    canonicalize_dtype,
    clear_tensor_data,
    devices_match,
)
from ..op import BasicOperation, OperationContext
<<<<<<< HEAD
from .._common import maybe_autocast_dtype, reshape
from ...export import is_in_onnx_export_mode
=======
from .._common import maybe_autocast_dtype, maybe_dequantize
>>>>>>> cc0cb35d


class LayerNorm(BasicOperation):
    r"""Layer Normalization

    Applies Layer Normalization over a mini-batch of inputs as described in
    the paper `Layer Normalization <https://arxiv.org/abs/1607.06450>`__

    .. math::
        y = \frac{x - \mathrm{E}[x]}{\sqrt{\mathrm{Var}[x] + \varepsilon}} * \gamma + \beta

    :math:`\gamma` and :math:`\beta` are learnable affine transform
    parameters that match the inner-most dimensions of the input
    tensor.

    Parameters
    ----------
    normalized_shape: int or iterable of int
        Inner dimensions of input tensor
    eps : float, default = 1e-5
        A value added to the denominator of layer normalization for
        numerical stability
    device: torch.device, default = default CUDA device
        Tensor device
    dtype: torch.dtype, default = default dtype
        Tensor datatype
    zero_centered_gamma : bool, default = 'False'
        If `True`, the :math:`\gamma` parameter is initialized to zero
        and the calculation changes to

            .. math::
                y = \frac{x - \mathrm{E}[x]}{\sqrt{\mathrm{Var}[x] + \varepsilon}} * (1 + \gamma) + \beta

    sm_margin: int or dict, default = 0
        Number of SMs to exclude when launching CUDA kernels. This
        helps overlap with other kernels, e.g. communication kernels.
        For more fine-grained control, provide a dict with the SM
        margin at each compute stage ("forward", "backward",
        "inference").

    """

    def __init__(
        self,
        normalized_shape: Iterable[int] | int,
        *,
        eps: float = 1e-5,
        device: Optional[torch.device | str] = None,
        dtype: Optional[torch.dtype] = None,
        zero_centered_gamma: bool = False,
        sm_margin: int | dict[str, int] = 0,
    ) -> None:
        super().__init__()
        self.eps: float = eps
        self.zero_centered_gamma: bool = zero_centered_gamma

        # Parameter shape
        if not isinstance(normalized_shape, Iterable):
            normalized_shape = (normalized_shape,)
        else:
            normalized_shape = tuple(normalized_shape)

        # Parameter device
        defer_param_init = False
        device = canonicalize_device(device)
        if device.type == "meta":
            defer_param_init = True

        # Initialize parameters if needed
        dtype = canonicalize_dtype(dtype)
        weight = torch.empty(
            normalized_shape,
            device=device,
            dtype=dtype,
        )
        bias = torch.empty(
            normalized_shape,
            device=device,
            dtype=dtype,
        )
        weight = torch.nn.Parameter(weight)
        bias = torch.nn.Parameter(bias)
        self.weight: torch.nn.Parameter
        self.bias: torch.nn.Parameter
        self.register_parameter("weight", weight)
        self.register_parameter("bias", bias)
        if not defer_param_init:
            self.reset_parameters()

        # Number of SMs to exclude when launching CUDA kernels
        self._sm_margins: dict[str, int]
        if isinstance(sm_margin, dict):

            def getenv(name: str) -> int:
                return int(os.getenv(name, "0"))

            self._sm_margins = {
                "forward": sm_margin.get("forward", getenv("NVTE_FWD_LAYERNORM_SM_MARGIN")),
                "backward": sm_margin.get("backward", getenv("NVTE_BWD_LAYERNORM_SM_MARGIN")),
                "inference": sm_margin.get("inference", getenv("NVTE_INF_LAYERNORM_SM_MARGIN")),
            }
        else:

            def getenv(name: str) -> int:
                return int(os.getenv(name, str(sm_margin)))

            self._sm_margins = {
                "forward": getenv("NVTE_FWD_LAYERNORM_SM_MARGIN"),
                "backward": getenv("NVTE_BWD_LAYERNORM_SM_MARGIN"),
                "inference": getenv("NVTE_INF_LAYERNORM_SM_MARGIN"),
            }

    def reset_parameters(self) -> None:
        """Initialize parameter buffers and values"""

        # Parameter device
        weight = self.weight
        bias = self.bias
        device = weight.device
        if device.type == "meta":
            device = canonicalize_device(None)

        # Initialize param buffers
        if not devices_match(weight.device, device):
            weight = torch.empty_like(weight, device=device)
        if not devices_match(bias.device, device):
            bias = torch.empty_like(bias, device=device)

        # Initialize values
        if self.zero_centered_gamma:
            torch.nn.init.zeros_(weight)
        else:
            torch.nn.init.ones_(weight)
        torch.nn.init.zeros_(bias)

        # Save updated parameter
        if not isinstance(weight, torch.nn.Parameter):
            weight = torch.nn.Parameter(weight)
        if not isinstance(bias, torch.nn.Parameter):
            bias = torch.nn.Parameter(bias)
        self.weight = weight
        self.bias = bias

    def pre_forward(self, *args, **kwargs) -> None:
        super().pre_forward(*args, **kwargs)
        if self.weight.device.type == "meta" or self.bias.device.type == "meta":
            self.reset_parameters()

    def op_forward(
        self,
        ctx: OperationContext,
        input_: torch.Tensor,
        prev_op: Optional[BasicOperation] = None,
        next_op: Optional[BasicOperation] = None,
    ) -> torch.Tensor:
        if is_in_onnx_export_mode():
            return self.op_onnx_forward(input_)

        # Check tensor dims
        weight = self.weight
        weight_dims = tuple(weight.size())
        input_dims = tuple(input_.size())
        if len(input_dims) < len(weight_dims) or input_dims[-len(weight_dims) :] != weight_dims:
            raise ValueError(
                f"Input tensor (shape={input_dims}) "
                f"and weight tensor (shape={weight_dims}) are not compatible"
            )

        # Check input tensors
        inner_dim = math.prod(weight_dims)
        dtype = maybe_autocast_dtype(default_dtype=weight.dtype)
        x = maybe_dequantize(input_.contiguous(), dtype).view((-1, inner_dim))
        w = maybe_dequantize(self.weight, dtype).view((inner_dim,))
        b = maybe_dequantize(self.bias, dtype).view((inner_dim,))

        # Check if backward pass is needed
        requires_grad = ctx.requires_grad

        # Check if output is quantized
        output_quantizer = None
        if (
            FP8GlobalStateManager.is_fp8_enabled()
            and next_op is not None
            and next_op.num_quantizers("forward") > 0
        ):
            output_quantizer = next_op.get_quantizer("forward", 0)

        # Compute layer norm
        sm_margin = self._sm_margins["forward" if requires_grad else "inference"]
        y, means, rstdevs = layernorm_fwd(
            x,
            w,
            b,
            self.eps,
            None,
            output_quantizer,
            TE_DType[dtype],
            sm_margin,
            self.zero_centered_gamma,
        )

        # Save state for backward pass
        if requires_grad:
            ctx.save_for_backward(x, means, rstdevs)
            ctx.dtype = dtype
            ctx.has_prev_op = prev_op is not None

        # Reshape output tensor
        out = y.view(input_dims)
        return out

    def op_backward(
        self,
        ctx: OperationContext,
        grad_output: torch.Tensor,
    ) -> tuple[torch.Tensor, tuple[()]]:

        # Saved tensors from forward pass
        x, means, rstdevs = ctx.saved_tensors

        # Tensor dims
        weight_dims = self.weight.size()
        inner_dim = math.prod(weight_dims)

        # Check input tensors
        dtype = ctx.dtype
        dy = maybe_dequantize(grad_output.contiguous(), dtype).view(x.size())
        w = maybe_dequantize(self.weight, dtype).view((inner_dim,))

        # Compute layer norm backward pass
        dx, dw, db = layernorm_bwd(
            dy,
            x,
            means,
            rstdevs,
            w,
            self._sm_margins["backward"],
            self.zero_centered_gamma,
        )

        # Clear saved tensors if possible
        if ctx.has_prev_op:
            clear_tensor_data(x)
        clear_tensor_data(means)
        clear_tensor_data(rstdevs)

        # Reshape results
<<<<<<< HEAD
        grad_input = reshape(dx, grad_output.size())
        grad_weight = reshape(dw, weight_dims)
        grad_bias = reshape(db, weight_dims)
        return grad_input, (grad_weight, grad_bias)

    def op_onnx_forward(
        self,
        input_: torch.Tensor,
    ) -> torch.Tensor:
        """Every operand in this function has a defined ONNX translation."""
        weight = self.weight + 1 if self.zero_centered_gamma else self.weight
        return torch.nn.functional.layer_norm(
            input_, input_.shape[-1:], weight, self.bias, self.eps
        )
=======
        grad_input = dx.view(grad_output.size())
        grad_weight = dw.view(weight_dims)
        grad_bias = db.view(weight_dims)
        return grad_input, (grad_weight, grad_bias)
>>>>>>> cc0cb35d
<|MERGE_RESOLUTION|>--- conflicted
+++ resolved
@@ -22,12 +22,8 @@
     devices_match,
 )
 from ..op import BasicOperation, OperationContext
-<<<<<<< HEAD
-from .._common import maybe_autocast_dtype, reshape
+from .._common import maybe_autocast_dtype, reshape, maybe_dequantize
 from ...export import is_in_onnx_export_mode
-=======
-from .._common import maybe_autocast_dtype, maybe_dequantize
->>>>>>> cc0cb35d
 
 
 class LayerNorm(BasicOperation):
@@ -275,10 +271,9 @@
         clear_tensor_data(rstdevs)
 
         # Reshape results
-<<<<<<< HEAD
-        grad_input = reshape(dx, grad_output.size())
-        grad_weight = reshape(dw, weight_dims)
-        grad_bias = reshape(db, weight_dims)
+        grad_input = dx.view(grad_output.size())
+        grad_weight = dw.view(weight_dims)
+        grad_bias = db.view(weight_dims)
         return grad_input, (grad_weight, grad_bias)
 
     def op_onnx_forward(
@@ -289,10 +284,4 @@
         weight = self.weight + 1 if self.zero_centered_gamma else self.weight
         return torch.nn.functional.layer_norm(
             input_, input_.shape[-1:], weight, self.bias, self.eps
-        )
-=======
-        grad_input = dx.view(grad_output.size())
-        grad_weight = dw.view(weight_dims)
-        grad_bias = db.view(weight_dims)
-        return grad_input, (grad_weight, grad_bias)
->>>>>>> cc0cb35d
+        )