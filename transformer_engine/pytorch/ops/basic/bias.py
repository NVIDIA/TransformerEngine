--- conflicted
+++ resolved
@@ -16,6 +16,7 @@
 from .._common import (
     canonicalize_device,
     canonicalize_dtype,
+    convert_tensor,
     is_float8_tensor,
     reshape,
 )
@@ -66,15 +67,6 @@
             raise ValueError(f"Only CUDA devices are supported (got {device})")
         self.device: torch.device = device
 
-<<<<<<< HEAD
-        # Bias tensor datatype
-        dtype = canonicalize_dtype(dtype)
-        if dtype not in (torch.float32, torch.float16, torch.bfloat16):
-            raise ValueError(f"Supported dtypes are float32, float16, bfloat16 (got {dtype})")
-        self.dtype: torch.dtype = canonicalize_dtype(dtype)
-
-=======
->>>>>>> 3ea7dd37
         # Tensor parallel configuration
         tensor_parallel_size = 1
         local_size = size
@@ -137,14 +129,22 @@
         next_op: Optional[BasicOperation] = None,
     ) -> torch.Tensor:
 
+        # Get autocast dtype if needed
+        dtype = None
+        if torch.is_autocast_enabled():
+            dtype = torch.get_autocast_dtype("cuda")
+        else:
+            dtype = self.bias.dtype
+
         # Apply bias
-        x = input_
-        b = self.bias.reshape([1] * (x.dim() - 1) + [self.local_size])
+        x = convert_tensor(input_, dtype=dtype)
+        b = reshape(self.bias, [1] * (x.dim() - 1) + [self.local_size])
         y = x + b
 
         # Save state for backward pass
         ctx.bias_requires_grad = self.bias.requires_grad
         ctx.with_fp8_compute = FP8GlobalStateManager.is_fp8_enabled()
+        ctx.dtype = dtype
         ctx.prev_op = prev_op
 
         return y
@@ -190,7 +190,7 @@
                 dy,
                 (-1, output_dims[-1]),
                 device=self.device,
-                dtype=self.dtype,
+                dtype=ctx.dtype,
             )
 
             # Call fused kernel for bgrad and casting dgrad to FP8
@@ -216,7 +216,7 @@
                 fp8_meta_index=0,
                 fp8_dtype=fp8_dtype,
                 fp8_scale_inv=fp8_scale_inv,
-                dtype=self.dtype,
+                dtype=ctx.dtype,
             )
             dx._transpose = dx_data_transpose
             dx._transpose_invalid = False
