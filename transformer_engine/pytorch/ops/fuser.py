# Copyright (c) 2022-2025, NVIDIA CORPORATION & AFFILIATES. All rights reserved.
#
# See LICENSE for license information.

"""Manager class for a pipeline of fusible operations."""

from __future__ import annotations
from collections.abc import Callable, Iterable
from typing import Any, Optional
import itertools

import torch

from transformer_engine.pytorch.fp8 import FP8GlobalStateManager, Recipe, DelayedScaling
from transformer_engine.pytorch.ops.op import (
    BasicOperation,
    FusibleOperation,
    OperationContext,
)
from transformer_engine.pytorch.ops.fused import (
    fuse_backward_activation_bias,
    fuse_backward_linear_add,
    fuse_forward_linear_bias_activation,
    fuse_forward_linear_bias_add,
    fuse_userbuffers_backward_linear,
    fuse_userbuffers_forward_linear,
)
from transformer_engine.pytorch.tensor.quantized_tensor import (
    prepare_for_saving,
    restore_from_saved,
)


def _split_tuple(t: tuple, idx: int) -> tuple[tuple, tuple]:
    """Split tuple at index"""
    return t[:idx], t[idx:]


# Lazily imported function used in _is_graph_capturing
_is_graph_capturing_function: Optional[Callable[[], bool]] = None


def _is_graph_capturing() -> bool:
    """Whether function is called within `make_graphed_callables`

    Avoid circular import with lazy import.

    """
    global _is_graph_capturing_function
    if _is_graph_capturing_function is None:
        from ..graph import is_graph_capturing

        _is_graph_capturing_function = is_graph_capturing
    return _is_graph_capturing_function()


class _OperationFuserAutogradFunction(torch.autograd.Function):
    """Autograd function for a pipeline of operations

    Autograd must be done at the pipeline level since we may apply
    different fusions in the forward and backward passes.

    """

    # pylint: disable=unused-argument
    @staticmethod
    def forward(
        func_ctx: Optional[torch.autograd.function.FunctionCtx],
        input_: torch.Tensor,
        fuser: OperationFuser,
        basic_op_kwargs: list[dict[str, Any]],
        *params_and_extra_inputs: torch.Tensor,
    ) -> torch.Tensor | tuple[torch.Tensor, ...]:
        """Forward pass

        Parameters
        ----------
        func_ctx: torch.autograd.function.FunctionCtx
            Context for PyTorch autograd function
        input_: torch.Tensor
            Input to first operation in pipeline
        fuser: OperationFuser
            Container for the pipeline of operations to run
        basic_op_kwargs: list of dict
            Keyword arguments to BasicOperation
        *params_and_extra_inputs: torch.Tensor
            Other tensor inputs to include in autograd graph. Consists
            of parameter tensors, followed by extra operation inputs.

        Returns
        -------
        Output tensor(s). If none of the operations have any extra
        tensor outputs, then the pipeline's output tensor is returned.
        Otherwise, a tuple with the pipeline's output tensor and extra
        tensor outputs is returned.

        """

        # Operation autograd contexts
        basic_op_ctxs = [OperationContext() for _ in range(fuser._num_basic_ops)]

        # Mark input tensors as not deletable in backward
        for tensor in (input_,) + params_and_extra_inputs:
            tensor._do_not_clear = True

        # Unflatten list of parameters and extra tensor inputs
        extra_inputs = params_and_extra_inputs[-fuser.num_extra_inputs :]
        basic_op_extra_inputs = []
        for op in fuser._basic_ops:
            xs, extra_inputs = _split_tuple(extra_inputs, op.num_extra_inputs)
            basic_op_extra_inputs.append(xs)

        # Apply forward ops
        x = input_
        extra_outputs = [None] * fuser._num_basic_ops
        for op, basic_op_idxs in fuser._forward_ops:

            # Set if backward op is required
            for idx in basic_op_idxs:
                basic_op_ctxs[idx].requires_grad = idx >= fuser.first_op_requiring_backward

            # Forward op
            extra_inputs = [basic_op_extra_inputs[idx] for idx in basic_op_idxs]
            prev_op_idx = basic_op_idxs[0] - 1
            prev_op = fuser._basic_ops[prev_op_idx] if prev_op_idx >= 0 else None
            prev_op_grad_output_quantizer = None
            if prev_op is not None:
                prev_op_grad_output_quantizer = prev_op.get_grad_output_quantizer()
            next_op_idx = basic_op_idxs[-1] + 1
            next_op = fuser._basic_ops[next_op_idx] if next_op_idx < fuser._num_basic_ops else None
            next_op_input_quantizer = None
            if next_op is not None:
                next_op_input_quantizer = next_op.get_input_quantizer()

            x, fused_op_extra_outputs = op.fuser_forward(
                [basic_op_ctxs[idx] for idx in basic_op_idxs],
                x,
                basic_op_extra_inputs=extra_inputs,
                prev_op_grad_output_quantizer=prev_op_grad_output_quantizer,
                next_op_input_quantizer=next_op_input_quantizer,
                basic_op_kwargs=[basic_op_kwargs[idx] for idx in basic_op_idxs],
            )
            for idx, ys in zip(basic_op_idxs, fused_op_extra_outputs):
                for y in ys:
                    y.requires_grad_(idx >= fuser.first_op_requiring_backward)
                extra_outputs[idx] = ys

        # Flatten list of extra outputs
        extra_outputs_flat = []
        for idx, ys in enumerate(extra_outputs):
            ys = list(ys)
            num_extra_outputs = fuser._basic_ops[idx].num_extra_outputs
            if len(ys) != num_extra_outputs:
                raise RuntimeError(
                    f"Expected op {idx} to generate "
                    "{num_extra_outputs} extra inputs, "
                    f"but got {len(ys)}"
                )
            extra_outputs_flat.extend(ys)

        # Save context for backward pass
        if func_ctx is not None:

            # Flatten list of saved tensors
            to_save = []
            for ctx in basic_op_ctxs:
                range_start = len(to_save)
                if ctx.to_save is not None:
                    to_save.extend(ctx.to_save)
                range_end = len(to_save)
                ctx.to_save = None
                ctx._saved_tensors_range = (range_start, range_end)

            # Save tensors for backward
            tensors_to_save, tensor_objects = prepare_for_saving(*to_save)
            func_ctx.save_for_backward(*tensors_to_save)
            func_ctx.tensor_objects = tensor_objects

            # Whether to perform recipe update in backward pass
            is_first_module = False
            if fuser.first_op_requiring_backward < fuser._num_basic_ops:
                is_first_module = FP8GlobalStateManager.is_first_fp8_module()

            # Other context
            func_ctx.backward_ops = fuser._backward_ops
            func_ctx.basic_ops = fuser._basic_ops
            func_ctx.basic_op_ctxs = basic_op_ctxs
            func_ctx.basic_op_num_params = fuser._basic_op_num_params
            func_ctx.num_extra_inputs = fuser.num_extra_inputs
            func_ctx.num_extra_outputs = len(extra_outputs_flat)
<<<<<<< HEAD
            func_ctx.is_first_module = is_first_module
            func_ctx.with_quantized_compute = with_quantized_compute
=======
            func_ctx.is_first_module = FP8GlobalStateManager.is_first_fp8_module()
>>>>>>> f947e703

        # Mark output tensors as not deletable in backward
        for tensor in [x] + extra_outputs_flat:
            tensor._do_not_clear = True

        x.requires_grad_(fuser.first_op_requiring_backward < fuser._num_basic_ops)

        if extra_outputs_flat:
            return x, *extra_outputs_flat

        return x

    @staticmethod
    @torch.autograd.function.once_differentiable
    def backward(
        func_ctx: Any,
        grad_output: torch.Tensor,
        *grad_extra_outputs: torch.Tensor,
    ) -> tuple[Optional[torch.Tensor], ...]:
        """Backward pass"""

        # Operations and autograd state
        backward_ops = func_ctx.backward_ops
        basic_ops = func_ctx.basic_ops
        basic_op_ctxs = func_ctx.basic_op_ctxs

        # Restore saved tensors
        saved_tensors = restore_from_saved(func_ctx.tensor_objects, func_ctx.saved_tensors)

        # Unflatten list of saved tensors
        for ctx in basic_op_ctxs:
            ctx.saved_tensors = saved_tensors[slice(*ctx._saved_tensors_range)]
            ctx._saved_tensors_range = None

        # Unflatten list of extra tensor output grads
        if len(grad_extra_outputs) != func_ctx.num_extra_outputs:
            raise ValueError(
                f"Expected grads for {func_ctx.num_extra_outputs} extra tensor outputs, "
                f"but got {len(grad_extra_outputs)}"
            )
        basic_op_grad_extra_outputs = []
        for op in basic_ops:
            dys, grad_extra_outputs = _split_tuple(grad_extra_outputs, op.num_extra_outputs)
            basic_op_grad_extra_outputs.append(dys)

        # Apply backward ops
        dx = grad_output
        grad_params = [None for _ in range(len(basic_ops))]
        grad_extra_inputs = [None for _ in range(len(basic_ops))]
        for op, basic_op_idxs in backward_ops:

            # Stop if no more gradients are required
            if all(not basic_op_ctxs[idx].requires_grad for idx in basic_op_idxs):
                dx = None
                break

            # Backward op
            grad_extra_outputs = [basic_op_grad_extra_outputs[idx] for idx in basic_op_idxs]
            dx, fused_op_grad_params, fused_op_grad_extra_inputs = op.fuser_backward(
                [basic_op_ctxs[idx] for idx in basic_op_idxs],
                dx,
                basic_op_grad_extra_outputs=grad_extra_outputs,
            )
            for idx, dparams in zip(basic_op_idxs, fused_op_grad_params):
                grad_params[idx] = dparams
                basic_op_ctxs[idx].saved_tensors = None
            for idx, dxs in zip(basic_op_idxs, fused_op_grad_extra_inputs):
                grad_extra_inputs[idx] = dxs

        # Flatten list of parameter gradients
        grad_params_flat = []
        for idx, dparams in enumerate(grad_params):
            num_params = func_ctx.basic_op_num_params[idx]
            if dparams is None:
                dparams = [None for _ in range(num_params)]
            else:
                dparams = list(dparams)
            if len(dparams) != num_params:
                raise RuntimeError(
                    f"Expected op {idx} to generate {num_params} param grads, "
                    f"but got {len(dparams)}"
                )
            grad_params_flat.extend(dparams)

        # Flatten list of parameter gradients
        grad_extra_inputs_flat = []
        for idx, dxs in enumerate(grad_extra_inputs):
            num_extra_inputs = basic_ops[idx].num_extra_inputs
            if dxs is None:
                dxs = [None for _ in range(num_extra_inputs)]
            else:
                dxs = list(dxs)
            if len(dxs) != num_extra_inputs:
                raise RuntimeError(
                    f"Expected op {idx} to generate grads "
                    f"for {num_extra_inputs} extra inputs, "
                    f"but got {len(dxs)}"
                )
            grad_extra_inputs_flat.extend(dxs)

        # Update FP8 scaling factors
        if func_ctx.is_first_module and not _is_graph_capturing():
            FP8GlobalStateManager.reduce_and_update_fp8_tensors(forward=False)

        return (
            dx,  # input_
            None,  # fuser
            None,  # basic_op_kwargs
            *grad_params_flat,
            *grad_extra_inputs_flat,
        )


class OperationFuser:
    """Manages forward and backward passes for a pipeline of operations

    Parameters
    ----------
    ops: list of FusibleOperation
        Pipeline of operations

    """

    def __init__(
        self,
        ops: list[FusibleOperation],
    ) -> None:

        # Get list of basic operations
        basic_ops = []
        for op in ops:
            if op.is_fused_op:
                basic_ops.extend(op.basic_ops)
            else:
                basic_ops.append(op)
        self._num_basic_ops: int = len(basic_ops)
        self._basic_ops: list[BasicOperation] = basic_ops

        # Number of extra tensor inputs
        self._basic_op_num_extra_inputs: list[int] = list(op.num_extra_inputs for op in basic_ops)
        self.num_extra_inputs: int = sum(self._basic_op_num_extra_inputs)

        # Ops for forward and backward pass, will be populated in fuse_ops
        self._forward_ops: list[tuple[FusibleOperation, list[int]]]
        self._backward_ops: list[tuple[FusibleOperation, list[int]]]

        # Cache and detect change of state relevant for fusing operations
        self.recipe_type = None
        self.first_op_requiring_backward = 0
        self._last_amax_history_len = 0

        # Flatten list of parameters
        self._basic_op_params = [list(op.parameters()) for op in self._basic_ops]
        self._basic_op_num_params = list(map(len, self._basic_op_params))
        self._flat_basic_op_params = sum(self._basic_op_params, [])

    @classmethod
    def _fuse_forward_ops(
        cls,
        ops: list[tuple[FusibleOperation, list[int]]],
        recipe: Optional[Recipe],  # pylint: disable=unused-argument
    ) -> list[tuple[FusibleOperation, list[int]]]:
        """Attempt to fuse operations in forward pass"""
        ops = fuse_userbuffers_forward_linear(ops)
        ops = fuse_forward_linear_bias_add(ops)
        ops = fuse_forward_linear_bias_activation(ops)
        return ops

    @classmethod
    def _fuse_backward_ops(
        cls,
        ops: list[tuple[FusibleOperation, list[int]]],
        recipe: Optional[Recipe],
    ) -> list[tuple[FusibleOperation, list[int]]]:
        """Attempt to fuse operations in backward pass"""
        ops = fuse_userbuffers_backward_linear(ops)
        ops = fuse_backward_linear_add(ops)
        ops = fuse_backward_activation_bias(ops, recipe)
        return ops

    def maybe_fuse_ops(
        self,
        is_grad_enabled: bool,
        recipe: Optional[Recipe],
        input_: torch.Tensor,
        extra_inputs: list[Iterable[torch.Tensor]],
    ):
        """Attempt to fuse operations if neccesary"""

        # Determine which basic ops require backward
        if not is_grad_enabled:
            first_op_requiring_backward = self._num_basic_ops
        elif input_.requires_grad:
            first_op_requiring_backward = 0
        else:
            first_op_requiring_backward = self._num_basic_ops
            for op_idx in range(self._num_basic_ops):
                op_inputs = itertools.chain(self._basic_op_params[op_idx], extra_inputs[op_idx])
                if any(tensor.requires_grad for tensor in op_inputs):
                    first_op_requiring_backward = op_idx
                    break

        # Early exit if fusion parameters haven't changed
        need_reset = False
        recipe_type = type(recipe)
        fusion_params = (recipe_type, first_op_requiring_backward)
        if fusion_params != (self.recipe_type, self.first_op_requiring_backward):
            # Recipe type or grad requirmenets have changed
            need_reset = True
        elif (
            recipe is not None
            and recipe.delayed()
            and self._last_amax_history_len != recipe.amax_history_len
        ):
            # FP8 delayed scaling has changed amax history length
            need_reset = True
        if not need_reset:
            return

        # Reset recipe state
        for op in self._basic_ops:
            op.reset_recipe_state(recipe=recipe)

        # Check if this is the first iteration
        if self.recipe_type is None:
            for op in self._basic_ops:
                op.pre_first_fuser_forward()

        # Prepare basic op lists for fusions
        forward_ops = [(op, [idx]) for idx, op in enumerate(self._basic_ops)]
        backward_ops = list(reversed(forward_ops[first_op_requiring_backward:]))

        # Fuse ops
        self._forward_ops = self._fuse_forward_ops(forward_ops, recipe)
        self._backward_ops = self._fuse_backward_ops(backward_ops, recipe)

        # Save current fusion params
        self.recipe_type, self.first_op_requiring_backward = fusion_params

        # Save amax history length
        if isinstance(recipe, DelayedScaling):
            self._last_amax_history_len = recipe.amax_history_len
        else:
            self._last_amax_history_len = 0

    def __call__(
        self,
        input: torch.Tensor,  # pylint: disable=redefined-builtin
        *extra_inputs: torch.Tensor,
        basic_op_kwargs: Optional[list[dict[str, Any]]] = None,
    ) -> torch.Tensor | tuple[torch.Tensor, ...]:
        # Verify extra input count
        if len(extra_inputs) != self.num_extra_inputs:
            raise ValueError(
                f"Expected {self.num_extra_inputs} extra inputs but got {len(extra_inputs)}"
            )

        # Canonicalize op kwargs
        if basic_op_kwargs is None:
            basic_op_kwargs = [{}] * self._num_basic_ops

        # Unflatten list of extra tensor inputs
        extra_inputs_copy = list(extra_inputs)
        basic_op_extra_inputs = []
        for op in self._basic_ops:
            xs, extra_inputs_copy = _split_tuple(extra_inputs_copy, op.num_extra_inputs)
            basic_op_extra_inputs.append(xs)

        # Get environment state
        recipe = None
        if FP8GlobalStateManager.is_fp8_enabled():
            recipe = FP8GlobalStateManager.get_fp8_recipe()
        is_grad_enabled = torch.is_grad_enabled()

        # Attempt to fuse operations if neccesary
        self.maybe_fuse_ops(is_grad_enabled, recipe, input, basic_op_extra_inputs)

        # Fuser forward pass
        if is_grad_enabled:
            forward_func = _OperationFuserAutogradFunction.apply
            args = []
        else:
            forward_func = _OperationFuserAutogradFunction.forward
            args = [None]
        args += (
            input,
            self,
            basic_op_kwargs,
            *self._flat_basic_op_params,
            *extra_inputs,
        )
        return forward_func(*args)<|MERGE_RESOLUTION|>--- conflicted
+++ resolved
@@ -188,12 +188,7 @@
             func_ctx.basic_op_num_params = fuser._basic_op_num_params
             func_ctx.num_extra_inputs = fuser.num_extra_inputs
             func_ctx.num_extra_outputs = len(extra_outputs_flat)
-<<<<<<< HEAD
             func_ctx.is_first_module = is_first_module
-            func_ctx.with_quantized_compute = with_quantized_compute
-=======
-            func_ctx.is_first_module = FP8GlobalStateManager.is_first_fp8_module()
->>>>>>> f947e703
 
         # Mark output tensors as not deletable in backward
         for tensor in [x] + extra_outputs_flat:
