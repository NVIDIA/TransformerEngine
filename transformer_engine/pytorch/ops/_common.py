--- conflicted
+++ resolved
@@ -127,7 +127,17 @@
     return tensor.view(shape)
 
 
-<<<<<<< HEAD
+def maybe_autocast_dtype(
+    *,
+    device_type: str = "cuda",
+    default_dtype: Optional[torch.dtype] = None,
+) -> torch.dtype:
+    """Get autocast dtype if enabled"""
+    if torch.is_autocast_enabled(device_type):
+        return torch.get_autocast_dtype(device_type)
+    return canonicalize_dtype(default_dtype)
+
+
 def get_fp8_meta_from_fp8_tensor(tensor: Float8Tensor) -> tuple[FP8TensorMeta, int]:
     """Get FP8TensorMeta object and index corresponding to Float8Tensor
 
@@ -147,15 +157,4 @@
     fp8_meta.scale = tensor._scale_inv.reciprocal()
     fp8_meta.amax_history = torch.empty(1, 1, dtype=torch.float32, device=tensor.device)
     fp8_meta.scale_inv = tensor._scale_inv
-    return fp8_meta, 0
-=======
-def maybe_autocast_dtype(
-    *,
-    device_type: str = "cuda",
-    default_dtype: Optional[torch.dtype] = None,
-) -> torch.dtype:
-    """Get autocast dtype if enabled"""
-    if torch.is_autocast_enabled(device_type):
-        return torch.get_autocast_dtype(device_type)
-    return canonicalize_dtype(default_dtype)
->>>>>>> 77c37d49
+    return fp8_meta, 0