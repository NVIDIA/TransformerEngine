# Copyright (c) 2022-2025, NVIDIA CORPORATION & AFFILIATES. All rights reserved.
#
# See LICENSE for license information.

"""Helper functions used in fusible operations."""

from __future__ import annotations
from typing import Any, Iterable, Optional

import torch

from transformer_engine_torch import FP8TensorMeta
from ..fp8 import FP8GlobalStateManager
from ..tensor.float8_tensor import Float8Tensor
from ..utils import (
    canonicalize_device,
    canonicalize_dtype,
    devices_match,
<<<<<<< HEAD
=======
    torch_version,
>>>>>>> 450146ae
)


def is_float8_tensor(tensor: Any) -> bool:
    """Check if object is a `Float8Tensor`"""
    return isinstance(tensor, Float8Tensor)


def convert_tensor(
    tensor: torch.Tensor | Float8Tensor,
    device: Optional[torch.device] = None,
    dtype: Optional[torch.dtype] = None,
    memory_format: torch.memory_format = torch.preserve_format,
) -> torch.Tensor | Float8Tensor:
    """Convert tensor attributes, keeping same data if possible"""

    # Default kwargs
    if device is None:
        device = tensor.device
    device = canonicalize_device(device)
    if dtype is None:
        dtype = tensor.dtype
    dtype = canonicalize_dtype(dtype)

    # Make sure output is detached from autograd graph
    tensor = tensor.detach()

    # Return immediately if tensor already has desired attributes
    if devices_match(device, tensor.device) and dtype == tensor.dtype:
        if memory_format == torch.preserve_format or tensor.is_contiguous(
            memory_format=memory_format
        ):
            return tensor

    # Convert FP8 tensor
    if is_float8_tensor(tensor):
        data = tensor._data
        if not devices_match(device, data.device):
            data = data.to(device=device)
        if memory_format != torch.preserve_format and not data.is_contiguous(
            memory_format=memory_format
        ):
            # Note: torch.Tensor.to ignores memory_format kwarg (see
            # https://github.com/pytorch/pytorch/issues/132020).
            data = data.contiguous(memory_format=memory_format)
        out = Float8Tensor.make_like(tensor, dtype=dtype)
        out.data = data
        return out

    # Convert standard PyTorch tensor
    tensor = tensor.to(device=device, dtype=dtype)
    if memory_format != torch.preserve_format and not tensor.is_contiguous(
        memory_format=memory_format
    ):
        # Note: torch.Tensor.to ignores memory_format kwarg (see
        # https://github.com/pytorch/pytorch/issues/132020).
        tensor = tensor.contiguous(memory_format=memory_format)
    return tensor


def reshape(
    tensor: torch.Tensor | Float8Tensor,
    shape: Iterable[int],
    device: Optional[torch.device] = None,
    dtype: Optional[torch.dtype] = None,
) -> torch.Tensor | Float8Tensor:
    """Reshape tensor, keeping same data if possible"""
    tensor = convert_tensor(
        tensor,
        device=device,
        dtype=dtype,
        memory_format=torch.contiguous_format,
    )
    return tensor.reshape(*shape)


def maybe_autocast_dtype(
    *,
    device_type: str = "cuda",
    default_dtype: Optional[torch.dtype] = None,
) -> torch.dtype:
    """Get autocast dtype if enabled"""

    if torch_version() >= (2, 4, 3):
        if torch.is_autocast_enabled(device_type):
            return torch.get_autocast_dtype(device_type)
    else:
        if torch.is_autocast_enabled():
            return torch.get_autocast_gpu_dtype()
    return canonicalize_dtype(default_dtype)


def get_fp8_meta_from_fp8_tensor(tensor: Float8Tensor) -> tuple[FP8TensorMeta, int]:
    """Get FP8TensorMeta object and index corresponding to Float8Tensor

    Constructs FP8TensorMeta if needed.

    """

    # Check if tensor already has FP8 metadata
    if tensor._fp8_meta is not None:
        key = FP8GlobalStateManager.get_meta_tensor_key(
            forward=tensor._fp8_meta_forward,
        )
        return tensor._fp8_meta[key], tensor._fp8_meta_index

    # Create FP8TensorMeta class
    fp8_meta = FP8TensorMeta()
    fp8_meta.scale = tensor._scale_inv.reciprocal()
    fp8_meta.amax_history = torch.empty(1, 1, dtype=torch.float32, device=tensor.device)
    fp8_meta.scale_inv = tensor._scale_inv
    return fp8_meta, 0<|MERGE_RESOLUTION|>--- conflicted
+++ resolved
@@ -16,10 +16,7 @@
     canonicalize_device,
     canonicalize_dtype,
     devices_match,
-<<<<<<< HEAD
-=======
     torch_version,
->>>>>>> 450146ae
 )
 
 
