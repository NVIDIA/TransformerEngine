--- conflicted
+++ resolved
@@ -8,12 +8,9 @@
 from typing import Callable, Optional, Tuple
 import torch
 
-<<<<<<< HEAD
+from . import torch_version
 from .export import is_in_onnx_export_mode
-=======
-from . import torch_version
 from .utils import gpu_autocast_ctx
->>>>>>> 0e45e138
 
 # pylint: disable=unnecessary-lambda-assignment
 
