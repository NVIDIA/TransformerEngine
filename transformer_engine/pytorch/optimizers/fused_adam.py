# Copyright (c) 2022-2025, NVIDIA CORPORATION & AFFILIATES. All rights reserved.
#
# See LICENSE for license information.

"""Fused Adam optimizer."""
from copy import deepcopy
from itertools import chain

import torch
import transformer_engine_torch as tex
from transformer_engine.pytorch.float8_tensor import Float8Tensor
from transformer_engine.pytorch.fp8 import FP8GlobalStateManager
from .multi_tensor_apply import multi_tensor_applier
from ..float8_tensor import Float8Tensor


def get_fp8_meta(fp8_tensor):
    """FP8 metadata getter."""
    if fp8_tensor._fp8_meta is None:
        raise RuntimeError("FP8 meta data is not initialized.")

    fp8_meta_key = FP8GlobalStateManager.get_meta_tensor_key(
        forward=fp8_tensor._fp8_meta_forward,
    )

    fp8_meta_index = fp8_tensor._fp8_meta_index
    scale = fp8_tensor._fp8_meta[fp8_meta_key].scale[fp8_meta_index]
    amax = fp8_tensor._fp8_meta[fp8_meta_key].amax_history[0][fp8_meta_index]
    scale_inv = fp8_tensor._scale_inv
    return scale, amax, scale_inv


class FusedAdam(torch.optim.Optimizer):
    """Implements Adam algorithm.

    Currently GPU-only.

    This version of fused Adam implements 2 fusions.

      * Fusion of the Adam update's elementwise operations
      * A multi-tensor apply launch that batches the elementwise updates applied to
        all the model's parameters into one or a few kernel launches.

    :class:`te.optimizers.FusedAdam` may be used as a drop-in replacement for ``torch.optim.AdamW``,
    or ``torch.optim.Adam`` with ``adam_w_mode=False``::

        opt = te.optimizers.FusedAdam(model.parameters(), lr = ....)
        ...
        opt.step()

    :class:`te.optimizers.FusedAdam` may be used with or without Amp.

    Adam was been proposed in `Adam: A Method for Stochastic Optimization`_.

    Arguments:
        params (iterable): iterable of parameters to optimize or dicts defining
            parameter groups.
        lr (float, optional): learning rate. (default: 1e-3)
        bias_correction (bool, optional): apply correction factor to
            moment estimates. (default: True)
        betas (Tuple[float, float], optional): coefficients used for computing
            running averages of gradient and its square. (default: (0.9, 0.999))
        eps (float, optional): term added to the denominator to improve
            numerical stability. (default: 1e-8)
        weight_decay (float, optional): weight decay (L2 penalty) (default: 0)
        amsgrad (boolean, optional): whether to use the AMSGrad variant of this
            algorithm from the paper `On the Convergence of Adam and Beyond`_
            (default: False) NOT SUPPORTED in FusedAdam!
        adam_w_mode (boolean, optional): Apply L2 regularization or weight decay
            True for decoupled weight decay(also known as AdamW) (default: True)
        set_grad_none (bool, optional): whether set grad to None when zero_grad()
            method is called. (default: True)
        capturable (bool, optional): whether to use the version of the optimizer
            that can be used with CUDA Graphs. (default: False)
        master_weights (bool, optional): whether to maintain FP32 master weights
           in the optimizer with FP16/BF16 mixed precision training.
            (default: False)
        master_weight_dtype (torch.dtype, optional): The dtype of master weights.
            If master_weights is False, this will be ignored. It can be one of
            [torch.float32, torch.float16]. If it's not torch.float32, the optimizer
            will create a FP32 scalar scaling factor to ensure precision.
            (default: torch.float32)
        exp_avg_dtype (torch.dtype, optional): The dtype of exp_avg. It can be
            one of [torch.float32, torch.float16, torch.uint8], where torch.uint8
            represents FP8. If it's not torch.float32, the optimizer will create
            a FP32 scalar scaling factor to ensure precision.
            (default: torch.float32)
        exp_avg_sq_dtype (torch.dtype, optional): The dtype of exp_avg_sq. It
            can be one of [torch.float32, torch.float16, torch.uint8], where
            torch.uint8 represents FP8. If it's not torch.float32, the optimizer
            will create a FP32 scalar scaling factor to ensure precision.
            (default: torch.float32)
        use_decoupled_grad (bool, optional): Whether to use ".decoupled_grad"
            instead of ".grad" for reading gradients. It's useful when the dtypes
            of grad and param are different.
            (default: False)
        store_param_remainders (bool, optional): Whether to store entire FP32 master
            params or just store the trailing 16 remainder bits. Whole FP32 master can be
            reconstructed from BF16 params plus the trailing remainder bits. Works only
            when param type is BF16 and master weight type is FP32, no effect otherwise.
            Useful memory saving optimization.
            (default: False)


    .. _Adam - A Method for Stochastic Optimization:
        https://arxiv.org/abs/1412.6980
    .. _On the Convergence of Adam and Beyond:
        https://openreview.net/forum?id=ryQu7f-RZ
    """

    def __init__(
        self,
        params,
        lr=1e-3,
        bias_correction=True,
        betas=(0.9, 0.999),
        eps=1e-8,
        adam_w_mode=True,
        weight_decay=0.0,
        amsgrad=False,
        set_grad_none=True,
        capturable=False,
        master_weights=False,
        master_weight_dtype=torch.float32,
        exp_avg_dtype=torch.float32,
        exp_avg_sq_dtype=torch.float32,
        use_decoupled_grad=False,
        store_param_remainders=False,
    ):

        if amsgrad:
            raise RuntimeError("FusedAdam does not support the AMSGrad variant.")

        # Add constraints to dtypes of states.
        if master_weights and master_weight_dtype not in [torch.float32, torch.float16]:
            raise RuntimeError("FusedAdam only supports fp32/fp16 master weights.")
        if exp_avg_dtype not in [torch.float32, torch.float16, torch.uint8]:
            raise RuntimeError("FusedAdam only supports fp32/fp16/fp8 exp_avg.")
        if exp_avg_sq_dtype not in [torch.float32, torch.float16, torch.uint8]:
            raise RuntimeError("FusedAdam only supports fp32/fp16/fp8 exp_avg_sq.")

        # Currently, capturable mode only supports fp32 master weights and optimizer states.
        # The reason is, if the master weights or optimizer states are not in fp32 dtype,
        # they will be copied to temporary fp32 buffers first. These fp32 buffers are then
        # used as inputs for the kernel. Consequently, the pointer for earch `.step()` differs,
        # making CUDA Graph inapplicable in this scenario.
        if capturable and master_weights and master_weight_dtype != torch.float32:
            raise RuntimeError("Capturable mode only supports fp32 master weights.")
        if capturable and exp_avg_dtype != torch.float32:
            raise RuntimeError("Capturable mode only supports fp32 exp_avg.")
        if capturable and exp_avg_sq_dtype != torch.float32:
            raise RuntimeError("Capturable mode only supports fp32 exp_avg_sq")

        # If the optimizer is capturable then LR should be a tensor (on GPU)
        lr = torch.tensor(lr, dtype=torch.float32) if capturable else lr
        defaults = {
            "lr": lr,
            "bias_correction": bias_correction,
            "betas": betas,
            "eps": eps,
            "weight_decay": weight_decay,
        }
        super().__init__(params, defaults)
        self.adam_w_mode = 1 if adam_w_mode else 0
        self.set_grad_none = set_grad_none

        self.capturable = capturable
        self.master_weights = master_weights

        if capturable:
            for idx, group in enumerate(self.param_groups):
                if len(group["params"]) == 0:
                    continue
                device = group["params"][0].device
                for item in ["lr"]:
                    self.param_groups[idx][item] = group[item].to(device=device)

            self._step_supports_amp_scaling = True

        # Skip buffer
        self._dummy_overflow_buf = torch.tensor([0], dtype=torch.int, device="cuda")
        self.multi_tensor_adam = tex.multi_tensor_adam
        self.multi_tensor_adam_param_remainder = tex.multi_tensor_adam_param_remainder
        self.multi_tensor_adam_fp8 = tex.multi_tensor_adam_fp8
        self.multi_tensor_adam_capturable = tex.multi_tensor_adam_capturable
        self.multi_tensor_adam_capturable_master = tex.multi_tensor_adam_capturable_master

        self.master_weight_dtype = master_weight_dtype
        self.exp_avg_dtype = exp_avg_dtype
        self.exp_avg_sq_dtype = exp_avg_sq_dtype
        self.name_to_dtype_map = {
            "exp_avg": self.exp_avg_dtype,
            "exp_avg_sq": self.exp_avg_sq_dtype,
            "master_param": self.master_weight_dtype,
        }
        self.dtype_to_range_map = {
            torch.float16: torch.full(
                [1], torch.finfo(torch.float16).max / 2.0, dtype=torch.float32
            ),
            torch.uint8: torch.full([1], 448.0, dtype=torch.float32),
        }
        self._scales = {}
        self.use_decoupled_grad = use_decoupled_grad
        # Works only when master params is in FP32
        self.store_param_remainders = (
            store_param_remainders and master_weights and master_weight_dtype == torch.float32
        )

    def zero_grad(self):
        # pylint: disable=missing-function-docstring
        if not self.use_decoupled_grad and not self.set_grad_none:
            super().zero_grad()
            return

        for group in self.param_groups:
            for p in group["params"]:
                if self.use_decoupled_grad and self.set_grad_none:
                    p.decoupled_grad = None
                elif self.use_decoupled_grad and not self.set_grad_none:
                    p.decoupled_grad.zero_()
                elif not self.use_decoupled_grad and self.set_grad_none:
                    p.grad = None

    def _apply_scale(self, state_name, unscaled_state, scaled_state, scale):
        """Apply scaling on `unscaled_state`. `scaled_state` and `scale` will be written inplace.

        Arguments:
            state_name (string): Name of optimizer states, can be one of 'exp_avg', 'exp_avg_sq',
                and 'master_param`.
            unscaled_state (torch.Tensor): An unscaled high-precision tensor.
            scaled_state (torch.Tensor): An scaled low-precision tensor.
            scale (torch.Tensor): A FP32 tensor representing the scaling factor.
        """
        assert unscaled_state.dtype == torch.float32
        dtype = self.name_to_dtype_map[state_name]
        if dtype == torch.uint8:
            assert isinstance(scaled_state, Float8Tensor)
        else:
            assert scaled_state.dtype == dtype

        max_range = self.dtype_to_range_map[dtype]
        if max_range.device != scaled_state.device:
            max_range = max_range.to(scaled_state.device)
            self.dtype_to_range_map[scaled_state.dtype] = max_range
        if unscaled_state.device != scaled_state.device:
            unscaled_state = unscaled_state.to(scaled_state.device)
        min_val, max_val = torch.aminmax(unscaled_state)
        absmax = torch.maximum(-min_val, max_val)
        absmax = absmax.to(dtype=torch.float32, device=unscaled_state.device)
        torch.div(absmax, max_range, out=scale)
        if isinstance(scaled_state, Float8Tensor):
            scaled_state._scale_inv.copy_(scale)
            scaled_state.copy_(unscaled_state)
        else:
            rscale = torch.where(scale > 0, scale.reciprocal(), 0.0)
            unscaled_state.mul_(rscale)
            scaled_state.copy_(unscaled_state)

    def get_unscaled_state(self, param, state_name):
        """Return the unscaled state corresponding to the input `param` and `state_name`.

        Arguments:
            param (torch.nn.Parameter): One of parameters in this optimizer.
            state_name (string): Name of optimizer states, can be one of 'exp_avg', 'exp_avg_sq',
                and 'master_param`.
        """
        state = self.state[param]
        dtype = self.name_to_dtype_map[state_name]
        if dtype == torch.uint8:
            assert isinstance(state[state_name], Float8Tensor)
            unscaled = state[state_name].float()
        elif dtype == torch.float16:
            assert state[state_name].dtype == torch.float16
            unscaled = state[state_name].float()
            unscaled.mul_(self._scales[param][state_name])
        elif dtype == torch.float32:
            if (
                self.store_param_remainders
                and state_name == "master_param"
                and param.dtype == torch.bfloat16
            ):
                assert state[state_name].dtype == torch.int16
            else:
                assert state[state_name].dtype == torch.float32
            unscaled = state[state_name]
        else:
            raise RuntimeError(f"Dtype of {state_name} can only be fp8/fp16/fp32.")
        return unscaled

    def set_scaled_state(self, param, state_name, unscaled_state):
        """Set the optimizer state.

        If the dtype of the corresponding optimizer state is not FP32,
        it will do scaling automatically.

        Arguments:
            param (torch.nn.Parameter): One of parameters in this optimizer.
            state_name (string): Name of optimizer states, can be one of 'exp_avg', 'exp_avg_sq',
                and 'master_param`.
            unscaled_state (torch.Tensor): The original high-precision(FP32) state.
        """
<<<<<<< HEAD
        store_param_remainders = self.store_param_remainders and state_name == "master_param" and param.dtype == torch.bfloat16

        if store_param_remainders:
=======
        if (
            self.store_param_remainders
            and state_name == "master_param"
            and param.dtype == torch.bfloat16
        ):
>>>>>>> 251b5eff
            assert unscaled_state.dtype == torch.int16
        else:
            assert unscaled_state.dtype == torch.float32
        state = self.state[param]
        if state_name not in state:
            self._initialize_state(param, state_name, False, store_param_remainders)

        dtype = self.name_to_dtype_map[state_name]
        if dtype != torch.float32:
            scale = self._scales[param]
            self._apply_scale(state_name, unscaled_state, state[state_name], scale[state_name])
        else:
            state[state_name].copy_(unscaled_state)

    def _initialize_state(
        self, param, state_name, zero_buffer: bool, store_param_remainders: bool = False
    ):
        """Initialize one of the optimizer states according to `state_name`.

        Arguments:
            param (torch.nn.Parameter): One of parameters in this optimizer.
            state_name (string): Name of optimizer states, can be one of 'exp_avg', 'exp_avg_sq',
                and 'master_param`.
            zero_buffer (bool): Whether to initialize the optimizer state with zeros.
            store_param_remainders (bool): Store only trailing remainder bits.
        """
        dtype = self.name_to_dtype_map[state_name]
        if store_param_remainders:
            data = torch.zeros_like(param, dtype=torch.int16)
        else:
            data = torch.empty_like(param, dtype=dtype)
        if zero_buffer:
            data.zero_()

        if dtype == torch.uint8:
            self.state[param][state_name] = Float8Tensor(
                data=data,
                dtype=torch.float32,
                fp8_scale_inv=torch.ones([1], dtype=torch.float32, device=param.device),
            )
        else:
            self.state[param][state_name] = data

        # Create scale if necessary.
        if dtype != torch.float32:
            if param not in self._scales:
                self._scales[param] = {}
            self._scales[param][state_name] = torch.ones(
                [1], dtype=torch.float32, device=param.device
            )

    def initialize_state(self, param, store_param_remainders):
        """Initialize optimizer states.

        Arguments:
            param (torch.nn.Parameter): One of parameters in this optimizer.
            store_param_remainders (bool): Store trailing remainder bits.
        """
        self._initialize_state(param, "exp_avg", zero_buffer=True)
        self._initialize_state(param, "exp_avg_sq", zero_buffer=True)
        if self.master_weights:
            self._initialize_state(
                param,
                "master_param",
                zero_buffer=False,
                store_param_remainders=store_param_remainders,
            )
            if not store_param_remainders:
                self.set_scaled_state(param, "master_param", param.clone().detach().float())

    def state_dict(self):
        """Override the state_dict() of pytorch. Before returning the state_dict, cast all
        non-fp32 states to fp32.
        """
        state_dict = super().state_dict()

        groups = self.param_groups
        saved_groups = deepcopy(state_dict["param_groups"])
        id_map = dict(
            zip(
                chain.from_iterable(g["params"] for g in saved_groups),
                chain.from_iterable(g["params"] for g in groups),
            )
        )
        for k, v in state_dict["state"].items():
            if k in id_map:
                param = id_map[k]
                new_v = {}
                for name in v:
                    new_v[name] = self.get_unscaled_state(param, name)
                state_dict["state"][k] = new_v

        return state_dict

    def load_state_dict(self, state_dict):
        """Override the load_state_dict() of pytorch. Since pytorch's load_state_dict forces the
        state to be the same dtype as param, We need to manully set the state again.
        """
        super().load_state_dict(state_dict)

        groups = self.param_groups
        saved_groups = deepcopy(state_dict["param_groups"])
        id_map = dict(
            zip(
                chain.from_iterable(g["params"] for g in saved_groups),
                chain.from_iterable(g["params"] for g in groups),
            )
        )
        for k, v in state_dict["state"].items():
            if k in id_map:
                param = id_map[k]
                self.state[param] = {}
                for name in v:
<<<<<<< HEAD
                    if self.store_param_remainders and name == "master_param" and param.dtype == torch.bfloat16:
=======
                    if (
                        self.store_param_remainders
                        and state_name == "master_param"
                        and param.dtype == torch.bfloat16
                    ):
>>>>>>> 251b5eff
                        self.set_scaled_state(param, name, v[name])
                        assert v[name].dtype == torch.int16
                    else:
                        self.set_scaled_state(param, name, v[name].float())

    def step(self, closure=None, grad_scaler=None):
        """Performs a single optimization step.

        Arguments:
            closure (callable, optional): A closure that reevaluates the model
                and returns the loss.
            grad_scaler (torch.cuda.amp.GradScaler, optional):
                gradient scaler (default: None)
        """
        loss = None
        if closure is not None:
            loss = closure()

        for group in self.param_groups:
            if len(group["params"]) == 0:
                continue
            device = group["params"][0].device
            bias_correction = 1 if group["bias_correction"] else 0
            beta1, beta2 = group["betas"]

            # assume same step across group now to simplify things
            # per parameter step can be easily support by making it tensor, or pass list into kernel
            if "step" in group:
                group["step"] += (
                    1 if not self.capturable else (self._dummy_overflow_buf != 1).to(torch.int)
                )
            else:
                group["step"] = (
                    1 if not self.capturable else torch.tensor([1], dtype=torch.int, device=device)
                )

            # create lists for multi-tensor apply
            p_main_of_fp8_model = []
            p_main_of_f16_model = []
            g_of_fp8_model = []
            g_of_f16_model = []
            g_of_f32_model = []
            m_of_fp8_model = []
            m_of_f16_model = []
            m_of_f32_model = []
            v_of_fp8_model = []
            v_of_f16_model = []
            v_of_f32_model = []
            p_fp8_model = []
            p_f16_model = []
            p_f32_model = []
            # fp8 meta
            scales = []
            amaxes = []
            scale_invs = []

            # Lists for scaling
            unscaled_lists = {"exp_avg": [], "exp_avg_sq": [], "master_param": []}
            scaled_lists = {"exp_avg": [], "exp_avg_sq": [], "master_param": []}
            state_scales = {"exp_avg": [], "exp_avg_sq": [], "master_param": []}

            # Only used when extra params include fp8 tensors. Otherwise, it doesn't matter what the out_dtype is.
            out_dtype = tex.DType.kFloat32

            has_fp16 = False
            has_bf16 = False

            for p in group["params"]:
                state = self.state[p]

                store_param_remainders = self.store_param_remainders and p.dtype == torch.bfloat16

                # State initialization
                if len(state) == 0:
                    self.initialize_state(p, store_param_remainders)

                if self.use_decoupled_grad:
                    p_grad = p.decoupled_grad if hasattr(p, "decoupled_grad") else None
                else:
                    p_grad = p.grad

                if p_grad is None:
                    continue
                if p_grad.data.is_sparse:
                    raise RuntimeError("FusedAdam does not support sparse gradients.")

                # Unscaling
                unscaled_state = {}
                for name in ["exp_avg", "exp_avg_sq", "master_param"]:
                    if name in state:
                        if name == "master_param" and store_param_remainders:
                            unscaled_state[name] = self.state[p][name]
                            assert unscaled_state[name].dtype == torch.int16
                        else:
                            unscaled = self.get_unscaled_state(p, name)
                            unscaled_state[name] = unscaled
                        if self.name_to_dtype_map[name] != torch.float32:
                            unscaled_lists[name].append(unscaled)
                            scaled_lists[name].append(state[name])
                            state_scales[name].append(self._scales[p][name])

                if isinstance(p, Float8Tensor):
                    out_dtype = p._fp8_dtype
                    p_fp8_model.append(p._data.data)
                    scale, amax, scale_inv = get_fp8_meta(p)
                    scales.append(scale)
                    amaxes.append(amax)
                    scale_invs.append(scale_inv)
                    if self.master_weights:
                        p_main_of_fp8_model.append(unscaled_state["master_param"].data)
                    g_of_fp8_model.append(p_grad.data)
                    m_of_fp8_model.append(unscaled_state["exp_avg"])
                    v_of_fp8_model.append(unscaled_state["exp_avg_sq"])
                elif p.dtype in [torch.float16, torch.bfloat16]:
                    has_fp16 = has_fp16 or p.dtype == torch.float16
                    has_bf16 = has_bf16 or p.dtype == torch.bfloat16
                    p_f16_model.append(p.data)
                    if self.master_weights:
                        p_main_of_f16_model.append(unscaled_state["master_param"].data)
                    g_of_f16_model.append(p_grad.data)
                    m_of_f16_model.append(unscaled_state["exp_avg"])
                    v_of_f16_model.append(unscaled_state["exp_avg_sq"])
                elif p.dtype == torch.float32:
                    p_f32_model.append(p.data)
                    g_of_f32_model.append(p_grad.data)
                    m_of_f32_model.append(unscaled_state["exp_avg"])
                    v_of_f32_model.append(unscaled_state["exp_avg_sq"])
                else:
                    raise RuntimeError(
                        "FusedAdam only support model weights in fp32, fp16, bf16 and fp8"
                    )

                if self.capturable and len(p_fp8_model) > 0:
                    raise RuntimeError(
                        "FusedAdam does not support FP8 model weights with capturable=True."
                    )

                if has_fp16 and has_bf16:
                    # simple to add support for this, but not needed for now
                    raise RuntimeError(
                        "FusedAdam does not support a mix of float16 and bfloat16 model weights."
                    )

                    if self.store_param_remainders:
                        raise RuntimeError(
                            "FusedAdam doesn't support a mix of FP16/BF16 weights + Store param"
                            " remainder."
                        )

            def apply_multi_tensor_adam(adam_func, tensor_lists, inv_scale=None, out_dtype=None):
                # Closures defined in a loop can have unexpected
                # behavior when called outside the loop. However, this
                # function is called in the same loop iteration as it
                # is defined.
                # pylint: disable=cell-var-from-loop
                inv_scale_arg = () if inv_scale is None else (inv_scale,)
                out_dtype_arg = () if out_dtype is None else (out_dtype,)
                multi_tensor_applier(
                    adam_func,
                    self._dummy_overflow_buf,
                    tensor_lists,
                    group["lr"],
                    beta1,
                    beta2,
                    group["eps"],
                    group["step"],
                    self.adam_w_mode,
                    bias_correction,
                    group["weight_decay"],
                    *inv_scale_arg,
                    *out_dtype_arg,
                )

            if self.capturable:
                # If the optimizer is capturable, then if there's a grad scaler it works
                # on the GPU + a different multi_tensor_applier should be called

                # overflow check of gradients
                found_inf = (
                    grad_scaler._check_inf_per_device(self)[device]
                    if grad_scaler is not None
                    else torch.zeros((1,), device=device)
                )
                self._dummy_overflow_buf.copy_(found_inf)

                # get unscale scale factor
                scale, inv_scale = None, None
                if grad_scaler:
                    scale = grad_scaler._get_scale_async()
                    inv_scale = scale.double().reciprocal().float()
                else:
                    scale = torch.ones((1,), device=device)
                    inv_scale = torch.ones((1,), device=device)

                if self.master_weights:
                    if len(p_f16_model) > 0:
                        tensor_lists = [
                            g_of_f16_model,
                            p_f16_model,
                            m_of_f16_model,
                            v_of_f16_model,
                            p_main_of_f16_model,
                        ]
                        apply_multi_tensor_adam(
                            self.multi_tensor_adam_capturable_master, tensor_lists, inv_scale
                        )
                    if len(p_f32_model) > 0:
                        tensor_lists = [
                            g_of_f32_model,
                            p_f32_model,
                            m_of_f32_model,
                            v_of_f32_model,
                        ]
                        apply_multi_tensor_adam(
                            self.multi_tensor_adam_capturable, tensor_lists, inv_scale
                        )
                else:
                    if len(p_f16_model) > 0:
                        tensor_lists = [g_of_f16_model, p_f16_model, m_of_f16_model, v_of_f16_model]
                        apply_multi_tensor_adam(
                            self.multi_tensor_adam_capturable, tensor_lists, inv_scale
                        )
                    if len(p_f32_model) > 0:
                        tensor_lists = [g_of_f32_model, p_f32_model, m_of_f32_model, v_of_f32_model]
                        apply_multi_tensor_adam(
                            self.multi_tensor_adam_capturable, tensor_lists, inv_scale
                        )

            elif self.master_weights:  # and self.capturable=False
                if len(p_f16_model) > 0:
                    tensor_lists = [
                        g_of_f16_model,
                        p_f16_model,
                        m_of_f16_model,
                        v_of_f16_model,
                        p_main_of_f16_model,
                    ]
                    if self.store_param_remainders and has_bf16 and not has_fp16:
                        # When you have BF16 params and need FP32 master params, you can reconstruct
                        # the FP32 master params with BF16 params + int16 remainders
                        apply_multi_tensor_adam(
                            self.multi_tensor_adam_param_remainder, tensor_lists
                        )
                    else:
                        apply_multi_tensor_adam(self.multi_tensor_adam, tensor_lists)
                if len(p_fp8_model) > 0:
                    tensor_lists = [
                        g_of_fp8_model,
                        p_fp8_model,
                        m_of_fp8_model,
                        v_of_fp8_model,
                        p_main_of_fp8_model,
                        scales,
                        amaxes,
                        scale_invs,
                    ]
                    apply_multi_tensor_adam(self.multi_tensor_adam_fp8, tensor_lists, out_dtype)
                if len(p_f32_model) > 0:
                    tensor_lists = [
                        g_of_f32_model,
                        p_f32_model,
                        m_of_f32_model,
                        v_of_f32_model,
                    ]
                    apply_multi_tensor_adam(self.multi_tensor_adam, tensor_lists)
            else:  # self.master_weights=False and self.capturable=False
                if len(p_f16_model) > 0:
                    tensor_lists = [g_of_f16_model, p_f16_model, m_of_f16_model, v_of_f16_model]
                    apply_multi_tensor_adam(self.multi_tensor_adam, tensor_lists)
                if len(p_f32_model) > 0:
                    tensor_lists = [g_of_f32_model, p_f32_model, m_of_f32_model, v_of_f32_model]
                    apply_multi_tensor_adam(self.multi_tensor_adam, tensor_lists)

            # Scaling
            for name in ["exp_avg", "exp_avg_sq", "master_param"]:
                if len(unscaled_lists[name]) > 0:
                    for unscaled, scaled, scale in zip(
                        unscaled_lists[name], scaled_lists[name], state_scales[name]
                    ):
                        self._apply_scale(name, unscaled, scaled, scale)

            # Try to reclaim the temporary fp32 buffers.
            del unscaled_lists

        return loss<|MERGE_RESOLUTION|>--- conflicted
+++ resolved
@@ -299,17 +299,9 @@
                 and 'master_param`.
             unscaled_state (torch.Tensor): The original high-precision(FP32) state.
         """
-<<<<<<< HEAD
         store_param_remainders = self.store_param_remainders and state_name == "master_param" and param.dtype == torch.bfloat16
 
         if store_param_remainders:
-=======
-        if (
-            self.store_param_remainders
-            and state_name == "master_param"
-            and param.dtype == torch.bfloat16
-        ):
->>>>>>> 251b5eff
             assert unscaled_state.dtype == torch.int16
         else:
             assert unscaled_state.dtype == torch.float32
@@ -423,15 +415,11 @@
                 param = id_map[k]
                 self.state[param] = {}
                 for name in v:
-<<<<<<< HEAD
-                    if self.store_param_remainders and name == "master_param" and param.dtype == torch.bfloat16:
-=======
                     if (
                         self.store_param_remainders
-                        and state_name == "master_param"
+                        and name == "master_param"
                         and param.dtype == torch.bfloat16
                     ):
->>>>>>> 251b5eff
                         self.set_scaled_state(param, name, v[name])
                         assert v[name].dtype == torch.int16
                     else:
