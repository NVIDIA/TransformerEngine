--- conflicted
+++ resolved
@@ -452,9 +452,6 @@
                 param = id_map[k]
                 self.state[param] = {}
                 for name in v:
-<<<<<<< HEAD
-                    if v[name] is not None:
-=======
                     if v[name] is None:
                         continue
                     if (
@@ -465,7 +462,6 @@
                         self.set_scaled_state(param, name, v[name])
                         assert v[name].dtype == torch.int16
                     else:
->>>>>>> 450146ae
                         self.set_scaled_state(param, name, v[name].float())
 
     def step(self, closure=None, grad_scaler=None):
