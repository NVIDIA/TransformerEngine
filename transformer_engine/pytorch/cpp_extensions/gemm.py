# Copyright (c) 2022-2025, NVIDIA CORPORATION & AFFILIATES. All rights reserved.
#
# See LICENSE for license information.

"""Python interface for GEMM extensions"""

from typing import Iterable, Optional, Tuple, Union, List
import os
import torch
import transformer_engine_torch as tex
from ..constants import TE_DType
from ..utils import get_sm_count, _empty_tensor

from ..tensor.quantized_tensor import Quantizer
from ..tensor._internal.float8_blockwise_tensor_base import Float8BlockwiseQTensorBase
from ...debug.pytorch.debug_quantization import DebugQuantizer

__all__ = [
    "general_gemm",
    "general_grouped_gemm",
]


def validate_gemm_scale(scale: Optional[float], required: bool) -> float:
    """Validate whether a GEMM scaling factor is consistent with its usage"""
    if required:
        return scale if scale is not None else 1.0
    if scale not in (0.0, None):
        raise ValueError("scale must be zero")
    return 0.0


def general_gemm(
    A: torch.Tensor,
    B: torch.Tensor,
    workspace: torch.Tensor,
    out_dtype: Optional[torch.dtype] = None,
    quantization_params: Optional[Quantizer] = None,
    gelu: bool = False,
    gelu_in: torch.Tensor = None,
    alpha: float = 1.0,
    beta: Optional[float] = None,
    accumulate: bool = False,
    layout: str = "TN",
    out: Optional[torch.Tensor] = None,
    bias: Optional[torch.Tensor] = None,
    use_split_accumulator: bool = False,
    grad: bool = False,
    ub: Union[tex.CommOverlap, tex.CommOverlapP2P] = None,
    ub_type: tex.CommOverlapType = None,
    extra_output: Optional[torch.Tensor] = None,
    bulk_overlap: bool = False,
    ag_on_B: bool = True,
) -> Iterable[Optional[torch.Tensor]]:
    """GEMM supporting fp8 inputs."""

    assert layout in ("TN", "NN", "NT"), f"GEMM layout {layout} not supported."
    transa = layout[0] == "T"
    transb = layout[1] == "T"
    # assert quantization_params is None, "FP8 output not supported yet"

<<<<<<< HEAD
    if layout == "NT":
        assert gelu == False, "When layout='NT', gelu should be false."
=======
    alpha = validate_gemm_scale(alpha, True)
    beta = validate_gemm_scale(beta, accumulate)
>>>>>>> 734bcedd

    if ub_type is not None:
        assert ub is not None, (
            f"{'AG+GEMM' if ub_type == tex.CommOverlapType.AG else 'GEMM+RS'} overlap requires"
            + "a valid `ub` communicator object."
        )

    if ub is not None:
        assert ub_type is not None, "Comm+GEMM overlap requires a valid `comm_type` argument."
        if ub_type == tex.CommOverlapType.RS:
            if not (bulk_overlap and not ub.is_fp8_ubuf()):
                assert extra_output is not None, "GEMM+RS overlap requires extra output tensor."

    if out is not None:
        if not out.is_contiguous():
            raise ValueError("Output tensor is not contiguous.")

    debug_quantizer = None
    if isinstance(quantization_params, DebugQuantizer):
        debug_quantizer = quantization_params
        quantization_params = quantization_params.parent_quantizer
        A = A.get_tensor(not transa)
        B = B.get_tensor(transb)

    # Use bfloat16 as default bias_dtype
    bias_dtype = TE_DType[torch.bfloat16 if bias is None else bias.dtype]

    if isinstance(A, Float8BlockwiseQTensorBase) or isinstance(B, Float8BlockwiseQTensorBase):
        # There is not use_split_accumulator == False
        # implementation for Float8BlockwiseQTensorBase GEMM
        use_split_accumulator = True

        # Check that data format is supported
        if (
            A._data_format != tex.Float8BlockScaleTensorFormat.GEMM_READY
            or B._data_format != tex.Float8BlockScaleTensorFormat.GEMM_READY
        ):
            raise RuntimeError("GEMM with Float8BlockwiseQTensor requires GEMM_READY format")

    args = (
        A,
        transa,  # transa
        B,
        transb,  # transb
        out,
        quantization_params,
        TE_DType[out_dtype] if out_dtype is not None else None,
        bias,
        bias_dtype,
        gelu,
        gelu_in,
        grad,  # grad
        workspace,
        workspace.shape[0],
        accumulate,
        use_split_accumulator,
        ag_on_B,  # ag_on_B
    )
    kwargs = {
        "comm_overlap": ub,
        "comm_type": ub_type,
        "extra_output": extra_output,
        "bulk_overlap": bulk_overlap,
        "alpha": alpha,
        "beta": beta,
    }

    out, bias_grad, gelu_input, extra_output = tex.generic_gemm(*args, **kwargs)

    if debug_quantizer is not None:
        out = debug_quantizer.process_gemm_output(out)

    return out, bias_grad, gelu_input, extra_output


def general_grouped_gemm(
    A: List[torch.Tensor],
    B: List[torch.Tensor],
    out: List[torch.Tensor],
    out_dtype: torch.dtype,
    workspaces: List[torch.Tensor],
    layout: str = "TN",
    m_splits: Optional[List[int]] = None,
    gelu: bool = False,
    grad=False,
    accumulate: bool = False,
    bias: Optional[List[torch.Tensor]] = None,
    use_bias: bool = False,
    use_split_accumulator: bool = False,
    D_dtype: Optional[tex.DType] = None,
    single_output=False,
) -> Tuple[List[torch.Tensor], ...]:
    """
    TN layout Grouped GEMM with fp8 inputs.
    """
    num_gemms = len(A)

    transa = layout[0] == "T"
    transb = layout[1] == "T"

    empty_tensor = _empty_tensor()
    empty_tensors = [empty_tensor] * num_gemms

    # Use bfloat16 as default bias_dtype
    gelu_input = empty_tensors
    out_dtype = TE_DType[out[0].dtype] if D_dtype is None else D_dtype

    sm_count = get_sm_count()
    if grad and use_bias:
        grad_bias = [
            torch.empty(B[i].shape[1], dtype=out[0].dtype, device="cuda") for i in range(num_gemms)
        ]
    else:
        grad_bias = empty_tensors
    bias = bias if use_bias else empty_tensors
    if use_bias:
        bias_dtype = TE_DType[grad_bias[0].dtype] if grad else TE_DType[bias[0].dtype]
    else:
        bias_dtype = TE_DType[torch.bfloat16]

    if gelu:
        gelu_input = [
            torch.empty_like(o, dtype=bias_dtype, memory_format=torch.contiguous_format)
            for o in out
        ]  # this should differ with respect to single output

    bias = tex.te_general_grouped_gemm(
        A,
        transa,
        B,
        transb,
        out,
        out_dtype,
        m_splits,
        grad_bias if grad else bias,
        bias_dtype,
        single_output,
        gelu_input,  # this is pre_gelu_out
        grad,  # grad
        workspaces,
        workspaces[0].shape[0],
        accumulate,
        use_split_accumulator,
        sm_count - int(os.getenv("NVTE_EXT_MARGIN_SM", str(sm_count))),
    )

    return out, bias, gelu_input<|MERGE_RESOLUTION|>--- conflicted
+++ resolved
@@ -59,13 +59,11 @@
     transb = layout[1] == "T"
     # assert quantization_params is None, "FP8 output not supported yet"
 
-<<<<<<< HEAD
     if layout == "NT":
         assert gelu == False, "When layout='NT', gelu should be false."
-=======
+
     alpha = validate_gemm_scale(alpha, True)
     beta = validate_gemm_scale(beta, accumulate)
->>>>>>> 734bcedd
 
     if ub_type is not None:
         assert ub is not None, (
