# Copyright (c) 2022-2025, NVIDIA CORPORATION & AFFILIATES. All rights reserved.
#
# See LICENSE for license information.

"""Python interface for fused attention extensions"""
import math
from typing import Tuple, List, Union, Optional
import torch
import transformer_engine_torch as tex
from transformer_engine_torch import (
    NVTE_QKV_Layout,
    NVTE_Bias_Type,
    NVTE_Mask_Type,
    NVTE_Fused_Attn_Backend,
)
from ..tensor.quantized_tensor import Quantizer


__all__ = [
    "fused_attn_fwd",
    "fused_attn_bwd",
]


TORCH_DType = {
    tex.DType.kFloat8E4M3: torch.uint8,
    tex.DType.kFloat8E5M2: torch.uint8,
    tex.DType.kFloat16: torch.half,
    tex.DType.kBFloat16: torch.bfloat16,
    tex.DType.kFloat32: torch.float32,
    tex.DType.kInt32: torch.int32,
}

QKVLayout = {
    "sb3hd": NVTE_QKV_Layout.NVTE_SB3HD,
    "sbh3d": NVTE_QKV_Layout.NVTE_SBH3D,
    "sbhd_sb2hd": NVTE_QKV_Layout.NVTE_SBHD_SB2HD,
    "sbhd_sbh2d": NVTE_QKV_Layout.NVTE_SBHD_SBH2D,
    "sbhd_sbhd_sbhd": NVTE_QKV_Layout.NVTE_SBHD_SBHD_SBHD,
    "bs3hd": NVTE_QKV_Layout.NVTE_BS3HD,
    "bsh3d": NVTE_QKV_Layout.NVTE_BSH3D,
    "bshd_bs2hd": NVTE_QKV_Layout.NVTE_BSHD_BS2HD,
    "bshd_bsh2d": NVTE_QKV_Layout.NVTE_BSHD_BSH2D,
    "bshd_bshd_bshd": NVTE_QKV_Layout.NVTE_BSHD_BSHD_BSHD,
    "t3hd": NVTE_QKV_Layout.NVTE_T3HD,
    "th3d": NVTE_QKV_Layout.NVTE_TH3D,
    "thd_t2hd": NVTE_QKV_Layout.NVTE_THD_T2HD,
    "thd_th2d": NVTE_QKV_Layout.NVTE_THD_TH2D,
    "thd_thd_thd": NVTE_QKV_Layout.NVTE_THD_THD_THD,
    "paged_kv_bshd_2bshd": NVTE_QKV_Layout.NVTE_Paged_KV_BSHD_2BSHD,
    "paged_kv_bshd_2sbhd": NVTE_QKV_Layout.NVTE_Paged_KV_BSHD_2SBHD,
    "paged_kv_sbhd_2bshd": NVTE_QKV_Layout.NVTE_Paged_KV_SBHD_2BSHD,
    "paged_kv_sbhd_2sbhd": NVTE_QKV_Layout.NVTE_Paged_KV_SBHD_2SBHD,
    "paged_kv_thd_2bshd": NVTE_QKV_Layout.NVTE_Paged_KV_THD_2BSHD,
    "paged_kv_thd_2sbhd": NVTE_QKV_Layout.NVTE_Paged_KV_THD_2SBHD,
}

AttnBiasType = {
    "no_bias": NVTE_Bias_Type.NVTE_NO_BIAS,
    "pre_scale_bias": NVTE_Bias_Type.NVTE_PRE_SCALE_BIAS,
    "post_scale_bias": NVTE_Bias_Type.NVTE_POST_SCALE_BIAS,
    "alibi": NVTE_Bias_Type.NVTE_ALIBI,
}

AttnMaskType = {
    "no_mask": NVTE_Mask_Type.NVTE_NO_MASK,
    "padding": NVTE_Mask_Type.NVTE_PADDING_MASK,
    "causal": NVTE_Mask_Type.NVTE_CAUSAL_MASK,
    "padding_causal": NVTE_Mask_Type.NVTE_PADDING_CAUSAL_MASK,
    "causal_bottom_right": NVTE_Mask_Type.NVTE_CAUSAL_BOTTOM_RIGHT_MASK,
    "padding_causal_bottom_right": NVTE_Mask_Type.NVTE_PADDING_CAUSAL_BOTTOM_RIGHT_MASK,
}

FusedAttnBackend = {
    "F16_max512_seqlen": NVTE_Fused_Attn_Backend.NVTE_F16_max512_seqlen,
    "F16_arbitrary_seqlen": NVTE_Fused_Attn_Backend.NVTE_F16_arbitrary_seqlen,
    "FP8": NVTE_Fused_Attn_Backend.NVTE_FP8,
    "No_Backend": NVTE_Fused_Attn_Backend.NVTE_No_Backend,
}

BACKEND_F16m512_FP8_THREADS_PER_CTA = 128
BACKEND_F16arb_ELTS_PER_THREADS = 16

META_QKV = tex.FP8FwdTensors.GEMM1_OUTPUT
META_DQKV = tex.FP8BwdTensors.GRAD_OUTPUT1
META_O = tex.FP8FwdTensors.GEMM2_INPUT
META_DO = tex.FP8BwdTensors.GRAD_INPUT2
META_S = tex.FP8FwdTensors.GEMM3_OUTPUT
META_DP = tex.FP8BwdTensors.GRAD_INPUT3
# repurpose some unused amax history buffers for partial results of CP fwd and bwd
META_O_CP = tex.FP8FwdTensors.GEMM2_OUTPUT
META_DQKV_CP = tex.FP8BwdTensors.GRAD_INPUT1


def fused_attn_fwd(
    is_training: bool,
    max_seqlen_q: int,
    max_seqlen_kv: int,
    cu_seqlens_q: torch.Tensor,
    cu_seqlens_kv: torch.Tensor,
    q: torch.Tensor,
    k: torch.Tensor,
    v: torch.Tensor,
    fake_dtype: torch.dtype,
    fused_attention_backend: tex.NVTE_Fused_Attn_Backend,
    attn_bias: torch.Tensor = None,
    cu_seqlens_q_padded: torch.Tensor = None,
    cu_seqlens_kv_padded: torch.Tensor = None,
<<<<<<< HEAD
    page_table_k: torch.Tensor = None,
    page_table_v: torch.Tensor = None,
    d_scale_qkv: torch.Tensor = None,
    d_scale_qkv_offset: int = META_QKV,
    d_scale_s: torch.Tensor = None,
    d_scale_s_offset: int = META_S,
    q_scale_s: torch.Tensor = None,
    q_scale_s_offset: int = META_S,
    q_scale_o: torch.Tensor = None,
    q_scale_o_offset: int = META_O,
    amax_s: torch.Tensor = None,
    amax_s_offset: int = META_S,
    amax_o: torch.Tensor = None,
    amax_o_offset: int = META_O,
=======
    s_quantizer: Quantizer = None,
    o_quantizer: Quantizer = None,
>>>>>>> 544dd14b
    attn_scale: float = None,
    dropout: float = 0.0,
    fast_zero_fill: bool = True,
    qkv_layout: str = "sbh3d",
    attn_bias_type: str = "no_bias",
    attn_mask_type: str = "padding",
    window_size: Tuple[int, int] = (-1, -1),
    rng_gen: torch.Generator = None,
) -> Tuple[Union[torch.Tensor, None], ...]:
    """Fused Attention FWD for separate QKV input.

    Parameters
    ----------
    is_training: bool
                if True, runs training and produces auxiliary tensors aux_ctx_tensors
                for the backward; if False, runs inference and doesn't produce aux_ctx_tensors
    max_seqlen_q: int
                max sequence length for Q, used for padding;
                may be larger than max(seqlens_q),
                seqlens_q = cu_seqlens_q[1:] - cu_seqlens_q[:-1]
    max_seqlen_kv: int
                max sequence length for K and V, used for padding;
                may be larger than max(seqlens_kv),
                seqlens_kv = cu_seqlens_kv[1:] - cu_seqlens_kv[:-1]
    cu_seqlens_q: torch.Tensor
                cumulative sequence lengths for Q; shape [batch_size + 1]
    cu_seqlens_kv: torch.Tensor
                cumulative sequence lengths for K and V; shape [batch_size + 1]
    q: torch.Tensor
                input tensor Q; shape sbhd, bshd or thd (see `qkv_layout` for details)
    k: torch.Tensor
                input tensor K; shape sbhd, bshd or thd (see `qkv_layout` for details)
    v: torch.Tensor
                input tensor V; shape sbhd, bshd or thd (see `qkv_layout` for details)
    fake_dtype: tex.DType
                data type of Q, K and V - in case of high precision, fake dtype in case of FP8;
                in torch.dtype
    fused_attention_backend: tex.NVTE_Fused_Attn_Backend
                please see FusedAttention module for details on supported backends.
    attn_bias: torch.Tensor, default = None
                input tensor Bias when attn_bias_type is "pre_scale_bias" or "post_scale_bias";
                shape [1, num_heads, max_seqlen_q, max_seqlen_kv], same data type as q, k and v
    cu_seqlens_q_padded: torch.Tensor, default = None
                cumulative sequence offsets for Q; shape [batch_size + 1]
    cu_seqlens_kv_padded: torch.Tensor, default = None
                cumulative sequence offsets for KV; shape [batch_size + 1]
<<<<<<< HEAD
    page_table_k: torch.Tensor, default = None
                page table for K cache; shape [batch_size, max_pages_per_seq_k]
    page_table_v: torch.Tensor, default = None
                page table for V cache; shape [batch_size, max_pages_per_seq_v]
    d_scale_qkv: torch.Tensor, default = None
                input tensor for the dequantization of QKV in FP8 computations
    d_scale_qkv_offset: int, default = META_QKV
                offset in d_scale_qkv for QKV
    d_scale_s: torch.Tensor, default = None
                input tensor for the dequantization of S in FP8 computations, S = Softmax(Q * K.T)
    d_scale_s_offset: int, default = META_S
                offset in d_scale_s for S
    q_scale_s: torch.Tensor, default = None
                input tensor for the quantization of S in FP8 computations, S = Softmax(Q * K.T)
    q_scale_s_offset: int, default = META_S
                offset in q_scale_s for S
    q_scale_o: torch.Tensor, default = None
                input tensor for the quantization of O in FP8 computations
    q_scale_o_offset: int, default = META_O
                offset in q_scale_o for O
    amax_s: torch.Tensor, default = None
                output tensor, amax of S, used by the next iteration in FP8 computations
    amax_s_offset: int, default = META_S
                offset in amax_s for S
    amax_o: torch.Tensor, default = None
                output tensor, amax of O, used by the next iteration in FP8 computations
    amax_o_offset: int, default = META_O
                offset in amax_o for O
=======
    s_quantizer: Quantizer, default = None
                Quantizer object for the intermediate value S.
    o_quantizer: Quantizer, default = None
                Quantizer object for the output of the attention.
>>>>>>> 544dd14b
    attn_scale: float, default = None
                if not None, use attn_scale as the attention scale for Q*K.T BMM;
                if None, use 1.0/sqrt(head_dim_qk) as the default
    dropout: float, default = 0.0
                dropout probability, 0.0 means no dropout, 1.0 means no output;
                dropout must be 0.0 if is_training is False
    fast_zero_fill: bool, default = True
                if True, initializes the output tensor O to zero using the fast filling method;
                if False, uses PyTorch's .fill_() method
    qkv_layout: str, default = "sbh3d"
                layout of Q, K and V;
                {"sb3hd", "sbh3d", "sbhd_sb2hd", "sbhd_sbh2d", "sbhd_sbhd_sbhd",
                "bs3hd", "bsh3d", "bshd_bs2hd", "bshd_bsh2d", "bshd_bshd_bshd",
                "t3hd", "th3d", "thd_t2hd", "thd_th2d", "thd_thd_thd"}
    attn_bias_type: str, default = "no_bias"
                type of the bias; {"no_bias", "pre_scale_bias", "post_scale_bias", "alibi"}
    attn_mask_type: str, default = "padding"
                type of the attention mask; {"padding", "causal", "padding_causal", "no_mask"}
    window_size: Tuple[int, int], default = (-1, -1)
                sliding window size for local attention, where query at position i attends to keys
                in [i + seqlen_k - seqlen_q - window_size[0], i + seqlen_k - seqlen_q
                + window_size[1]] inclusive. Special cases (-1, -1) and (-1, 0) mean no sliding
                window and causal mask specifically.
    rng_gen: torch.Generator, default = None
                random number generator;
                if None, uses the default CUDA generator from PyTorch; otherwise, uses rng_gen

    Returns
    ----------
    o: torch.Tensor
                output tensor O, of the attention calculation; same data type as Q, K and V;
                same shape as Q
    aux_ctx_tensors: List[torch.Tensor]
                auxiliary output tensors used for the backward;
                if is_training is True, aux_ctx_tensors = [softmax-related tensors, rng_state]
                if is_training is False, aux_ctx_tensors = None

                softmax-related tensors:
                    1. if fused_attention_backend == FusedAttnBackend["F16_max512_seqlen"]
                       softmax: torch.Tensor
                           Softmax(Q*K.T)
                           shape [batch_size, num_heads, max_seqlen_q, max_seqlen_kv], dtype float32
                    2. if fused_attention_backend == FusedAttnBackend["F16_arbitrary_seqlen"]
                       softmaxStats: torch.Tensor
                           log(sum(e^(x - max(x)))), where x=Q*K.T
                           shape [batch_size, num_heads, max_seqlen_q, 1], dtype float32
                    3. if fused_attention_backend == FusedAttnBackend["FP8"]
                       M: torch.Tensor
                           max(Q*K.T)
                           shape [batch_size, num_heads, max_seqlen_q, 1], dtype float32
                       ZInv: torch.Tensor
                           1/sum(e^(x - max(x))), where x=Q*K.T
                           shape [batch_size, num_heads, max_seqlen_q, 1], dtype float32
                rng_state: torch.Tensor, optional, if backend is not F16_max512_seqlen
                    state of the random number generator;
                    [seed, offset], dtype uint64
    """

    if attn_scale is None:
        d = q.size(-1)
        attn_scale = 1.0 / math.sqrt(d)

    if attn_bias_type not in ["no_bias", "alibi"]:
        assert (
            attn_bias is not None
        ), "attn_bias tensor cannot be None when attn_bias_type is not no_bias or alibi."
        assert attn_bias.dtype == q.dtype, "attn_bias tensor must be in the same dtype as q and kv."

    assert (
        fused_attention_backend != FusedAttnBackend["No_Backend"]
    ), "Fused attention does not support this input combination."

    # BF16/FP16 fused attention API from fmha_v1 apex
    if fused_attention_backend == FusedAttnBackend["F16_max512_seqlen"]:
        rng_elts_per_thread = (
            max_seqlen_q * max_seqlen_kv + BACKEND_F16m512_FP8_THREADS_PER_CTA - 1
        ) // BACKEND_F16m512_FP8_THREADS_PER_CTA
    # BF16/FP16 fused attention API from fmha_v2
    elif fused_attention_backend == FusedAttnBackend["F16_arbitrary_seqlen"]:
        rng_elts_per_thread = BACKEND_F16arb_ELTS_PER_THREADS
    # FP8 fused attention API from fmha_v2
    elif fused_attention_backend == FusedAttnBackend["FP8"]:
        rng_elts_per_thread = (
            max_seqlen_q * max_seqlen_q + BACKEND_F16m512_FP8_THREADS_PER_CTA - 1
        ) // BACKEND_F16m512_FP8_THREADS_PER_CTA

        assert (
            s_quantizer is not None
        ), "s_quantizer is required as an input for FP8 fused attention."
        assert (
            o_quantizer is not None
        ), "o_quantizer is required as an input for FP8 fused attention."
    else:
        raise ValueError(f"Unsupported backend {fused_attention_backend}")

    # execute kernel

    output_tensors = tex.fused_attn_fwd(
        max_seqlen_q,
        max_seqlen_kv,
        is_training,
        attn_scale,
        dropout,
        fast_zero_fill,
        QKVLayout[qkv_layout],
        AttnBiasType[attn_bias_type],
        AttnMaskType[attn_mask_type],
        window_size,
        cu_seqlens_q,
        cu_seqlens_kv,
        q,
        k,
        v,
        fake_dtype,
        cu_seqlens_q_padded,
        cu_seqlens_kv_padded,
<<<<<<< HEAD
        page_table_k,
        page_table_v,
        d_scale_qkv,
        d_scale_qkv_offset,
        d_scale_s,
        d_scale_s_offset,
        q_scale_s,
        q_scale_s_offset,
        q_scale_o,
        q_scale_o_offset,
        amax_s,
        amax_s_offset,
        amax_o,
        amax_o_offset,
=======
        s_quantizer,
        o_quantizer,
>>>>>>> 544dd14b
        attn_bias,
        rng_gen,
        rng_elts_per_thread,
    )

    # out, aux_ctx_tensors
    return output_tensors[0], output_tensors[1:]


def fused_attn_bwd(
    max_seqlen_q: int,
    max_seqlen_kv: int,
    cu_seqlens_q: torch.Tensor,
    cu_seqlens_kv: torch.Tensor,
    q: torch.Tensor,
    k: torch.Tensor,
    v: torch.Tensor,
    o: torch.Tensor,
    d_o: torch.Tensor,
    fake_dtype: torch.dtype,
    dqkv_dtype: tex.DType,
    aux_ctx_tensors: List[torch.Tensor],
    fused_attention_backend: tex.NVTE_Fused_Attn_Backend,
    cu_seqlens_q_padded: torch.Tensor = None,
    cu_seqlens_kv_padded: torch.Tensor = None,
    s_quantizer: Quantizer = None,
    dp_quantizer: Quantizer = None,
    dqkv_quantizer: Quantizer = None,
    attn_scale: Optional[float] = None,
    dropout: float = 0.0,
    fast_zero_fill: bool = True,
    qkv_layout: str = "sbh3d",
    attn_bias_type: str = "no_bias",
    attn_mask_type: str = "padding",
    window_size: Tuple[int, int] = (-1, -1),
    deterministic: bool = False,
) -> Tuple[Union[torch.Tensor, None], ...]:
    """Fused Attention BWD for packed KV input.

    Parameters
    ----------
    max_seqlen_q: int
                max sequence length for Q, used for padding; may be larger than max(seqlens_q),
                seqlens_q = cu_seqlens_q[1:] - cu_seqlens_q[:-1]
    max_seqlen_kv: int
                max sequence length for K and V, used for padding;
                may be larger than max(seqlens_kv),
                seqlens_kv = cu_seqlens_kv[1:] - cu_seqlens_kv[:-1]
    cu_seqlens_q: torch.Tensor
                cumulative sequence lengths for Q; shape [batch_size + 1]
    cu_seqlens_kv: torch.Tensor
                cumulative sequence lengths for K and V; shape [batch_size + 1]
    q: torch.Tensor
                input tensor Q; shape sbhd, bshd or thd (see `qkv_layout` for details)
    k: torch.Tensor
                input tensor K; shape sbhd, bshd or thd (see `qkv_layout` for details)
    v: torch.Tensor
                input tensor V; shape sbhd, bshd or thd (see `qkv_layout` for details)
    o: torch.Tensor
                input tensor O (output of forward); same data type as Q, K and V;
                same shape as Q
    d_o: torch.Tensor
                input tensor dO (gradient of O); same data type as Q, K and V;
                same shape as Q
    fake_dtype: tex.DType
                data type of Q, K and V - in case of high precision, fake dtype in case of FP8;
                in torch.dtype
    dqkv_dtype: tex.DType
                data type of dQ, dK and dV; in tex.DType, not torch.dtype
    aux_ctx_tensors: List[torch.Tensor]
                auxiliary output tensors of the forward pass when its is_training is True,
                e.g. aux_ctx_tensors = [M, ZInv, rng_state]
    fused_attention_backend: tex.NVTE_Fused_Attn_Backend
                please see FusedAttention module for details on supported backends.
    cu_seqlens_q_padded: torch.Tensor, default = None
                cumulative sequence offsets for Q; shape [batch_size + 1]
    cu_seqlens_kv_padded: torch.Tensor, default = None
                cumulative sequence offsets for KV; shape [batch_size + 1]
    s_quantizer: Quantizer, default = None
                Quantizer object for the intermediate value S.
    dp_quantizer: Quantizer, default = None
                Quantizer object for the intermediate value dP.
    dqkv_quantizer: Quantizer, default = None
                Quantizer object for the output values of the fused_attn_bwd.
    dropout: float, default = 0.0
                dropout probability, 0.0 means no dropout, 1.0 means no output;
                dropout must be 0.0 if is_training is False
    fast_zero_fill: bool, default = True
                if True, initializes the output tensor O to zero using the fast filling method;
                if False, uses PyTorch's .fill_() method
    qkv_layout: str, default = "sbh3d"
                layout of Q, K and V;
                {"sb3hd", "sbh3d", "sbhd_sb2hd", "sbhd_sbh2d", "sbhd_sbhd_sbhd",
                "bs3hd", "bsh3d", "bshd_bs2hd", "bshd_bsh2d", "bshd_bshd_bshd",
                "t3hd", "th3d", "thd_t2hd", "thd_th2d", "thd_thd_thd"}
    attn_bias_type: str, default = "no_bias"
                type of the bias; {"no_bias", "pre_scale_bias", "post_scale_bias", "alibi"}
    attn_mask_type: str, default = "padding"
                type of the attention mask; {"padding", "causal", "padding_causal", "no_mask"}
    window_size: Tuple[int, int], default = (-1, -1)
                sliding window size for local attention, where query at position i attends to keys
                in [i + seqlen_k - seqlen_q - window_size[0], i + seqlen_k - seqlen_q
                + window_size[1]] inclusive. Special cases (-1, -1) and (-1, 0) mean no sliding
                window and causal mask specifically.
    deterministic: bool, default = False
                whether to execute the backward pass with deterministic behaviours.

    Returns
    ----------
    d_q: torch.Tensor
                gradient tensor of Q; same data type and shape as Q
    d_k: torch.Tensor
                gradient tensor of K; same data type and shape as K
    d_v: torch.Tensor
                gradient tensor of V; same data type and shape as V
    d_bias: torch.Tensor, optional
                gradient tensor of Bias when attn_bias_type is "pre_scale_bias"
                or "post_scale_bias"; same data type and shape as Bias
    """
    if attn_scale is None:
        d = q.size(-1)
        attn_scale = 1.0 / math.sqrt(d)

    assert (
        fused_attention_backend != FusedAttnBackend["No_Backend"]
    ), "Fused attention does not support this input combination."

    if fused_attention_backend != FusedAttnBackend["F16_max512_seqlen"]:
        assert (
            len(aux_ctx_tensors) >= 1
        ), "aux_ctx_tensors must contain rng_state as its last element."

    if fused_attention_backend == FusedAttnBackend["FP8"]:
        assert (
            s_quantizer is not None
        ), "s_quantizer is required as an input for FP8 fused attention backward."
        assert (
            dp_quantizer is not None
        ), "dp_quantizer is required as an input for FP8 fused attention backward."
        assert (
            dqkv_dtype is not None
        ), "dqkv_dtype is required as an input for FP8 fused attention backward."
        assert (
            len(aux_ctx_tensors) == 3
        ), "aux_ctx_tensors is required to be [M, ZInv, rng_state] for FP8 fused attention."

    output_tensors = tex.fused_attn_bwd(
        max_seqlen_q,
        max_seqlen_kv,
        attn_scale,
        dropout,
        fast_zero_fill,
        QKVLayout[qkv_layout],
        AttnBiasType[attn_bias_type],
        AttnMaskType[attn_mask_type],
        window_size,
        deterministic,
        cu_seqlens_q,
        cu_seqlens_kv,
        q,
        k,
        v,
        o,
        d_o,
        fake_dtype,
        dqkv_dtype,
        aux_ctx_tensors,
        cu_seqlens_q_padded,
        cu_seqlens_kv_padded,
        s_quantizer,
        dp_quantizer,
        dqkv_quantizer,
    )

    return output_tensors<|MERGE_RESOLUTION|>--- conflicted
+++ resolved
@@ -106,25 +106,10 @@
     attn_bias: torch.Tensor = None,
     cu_seqlens_q_padded: torch.Tensor = None,
     cu_seqlens_kv_padded: torch.Tensor = None,
-<<<<<<< HEAD
     page_table_k: torch.Tensor = None,
     page_table_v: torch.Tensor = None,
-    d_scale_qkv: torch.Tensor = None,
-    d_scale_qkv_offset: int = META_QKV,
-    d_scale_s: torch.Tensor = None,
-    d_scale_s_offset: int = META_S,
-    q_scale_s: torch.Tensor = None,
-    q_scale_s_offset: int = META_S,
-    q_scale_o: torch.Tensor = None,
-    q_scale_o_offset: int = META_O,
-    amax_s: torch.Tensor = None,
-    amax_s_offset: int = META_S,
-    amax_o: torch.Tensor = None,
-    amax_o_offset: int = META_O,
-=======
     s_quantizer: Quantizer = None,
     o_quantizer: Quantizer = None,
->>>>>>> 544dd14b
     attn_scale: float = None,
     dropout: float = 0.0,
     fast_zero_fill: bool = True,
@@ -171,41 +156,14 @@
                 cumulative sequence offsets for Q; shape [batch_size + 1]
     cu_seqlens_kv_padded: torch.Tensor, default = None
                 cumulative sequence offsets for KV; shape [batch_size + 1]
-<<<<<<< HEAD
     page_table_k: torch.Tensor, default = None
                 page table for K cache; shape [batch_size, max_pages_per_seq_k]
     page_table_v: torch.Tensor, default = None
                 page table for V cache; shape [batch_size, max_pages_per_seq_v]
-    d_scale_qkv: torch.Tensor, default = None
-                input tensor for the dequantization of QKV in FP8 computations
-    d_scale_qkv_offset: int, default = META_QKV
-                offset in d_scale_qkv for QKV
-    d_scale_s: torch.Tensor, default = None
-                input tensor for the dequantization of S in FP8 computations, S = Softmax(Q * K.T)
-    d_scale_s_offset: int, default = META_S
-                offset in d_scale_s for S
-    q_scale_s: torch.Tensor, default = None
-                input tensor for the quantization of S in FP8 computations, S = Softmax(Q * K.T)
-    q_scale_s_offset: int, default = META_S
-                offset in q_scale_s for S
-    q_scale_o: torch.Tensor, default = None
-                input tensor for the quantization of O in FP8 computations
-    q_scale_o_offset: int, default = META_O
-                offset in q_scale_o for O
-    amax_s: torch.Tensor, default = None
-                output tensor, amax of S, used by the next iteration in FP8 computations
-    amax_s_offset: int, default = META_S
-                offset in amax_s for S
-    amax_o: torch.Tensor, default = None
-                output tensor, amax of O, used by the next iteration in FP8 computations
-    amax_o_offset: int, default = META_O
-                offset in amax_o for O
-=======
     s_quantizer: Quantizer, default = None
                 Quantizer object for the intermediate value S.
     o_quantizer: Quantizer, default = None
                 Quantizer object for the output of the attention.
->>>>>>> 544dd14b
     attn_scale: float, default = None
                 if not None, use attn_scale as the attention scale for Q*K.T BMM;
                 if None, use 1.0/sqrt(head_dim_qk) as the default
@@ -322,25 +280,10 @@
         fake_dtype,
         cu_seqlens_q_padded,
         cu_seqlens_kv_padded,
-<<<<<<< HEAD
         page_table_k,
         page_table_v,
-        d_scale_qkv,
-        d_scale_qkv_offset,
-        d_scale_s,
-        d_scale_s_offset,
-        q_scale_s,
-        q_scale_s_offset,
-        q_scale_o,
-        q_scale_o_offset,
-        amax_s,
-        amax_s_offset,
-        amax_o,
-        amax_o_offset,
-=======
         s_quantizer,
         o_quantizer,
->>>>>>> 544dd14b
         attn_bias,
         rng_gen,
         rng_elts_per_thread,
