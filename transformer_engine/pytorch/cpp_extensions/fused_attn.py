--- conflicted
+++ resolved
@@ -138,11 +138,8 @@
     softmax_type: str = "vanilla",
     window_size: Tuple[int, int] = (-1, -1),
     rng_gen: torch.Generator = None,
-<<<<<<< HEAD
+    softmax_offset: torch.Tensor = None,
     return_max_score: bool = False,
-=======
-    softmax_offset: torch.Tensor = None,
->>>>>>> dd9433e7
 ) -> Tuple[Union[torch.Tensor, None], ...]:
     """Fused Attention FWD for separate QKV input.
 
@@ -217,14 +214,11 @@
     rng_gen: torch.Generator, default = None
                 random number generator;
                 if None, uses the default CUDA generator from PyTorch; otherwise, uses rng_gen
-<<<<<<< HEAD
-    return_max_score: bool, default = False
-                      whether to return the maximum attention score
-=======
     softmax_offset: torch.Tensor, default = None
                 softmax offset tensor in shape [1, h_q, 1, 1].
                 See softmax_type in DotProductAttention for details.
->>>>>>> dd9433e7
+    return_max_score: bool, default = False
+                      whether to return the maximum attention score
 
     Returns
     ----------
