--- conflicted
+++ resolved
@@ -139,10 +139,7 @@
     window_size: Tuple[int, int] = (-1, -1),
     rng_gen: torch.Generator = None,
     softmax_offset: torch.Tensor = None,
-<<<<<<< HEAD
-=======
     return_max_logit: bool = False,
->>>>>>> 70f53666
 ) -> Tuple[Union[torch.Tensor, None], ...]:
     """Fused Attention FWD for separate QKV input.
 
@@ -220,11 +217,8 @@
     softmax_offset: torch.Tensor, default = None
                 softmax offset tensor in shape [1, h_q, 1, 1].
                 See softmax_type in DotProductAttention for details.
-<<<<<<< HEAD
-=======
     return_max_logit: bool, default = False
                       whether to return the maximum attention score
->>>>>>> 70f53666
 
     Returns
     ----------
