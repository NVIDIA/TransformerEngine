--- conflicted
+++ resolved
@@ -338,28 +338,14 @@
 
         # Previous iteration was grad_enabled
         if self.fp8_meta.get("update_amax_and_scale_fwd", False):
-<<<<<<< HEAD
             if self.fp8_meta["recipe"].reduce_amax:
                 copy_amax_from_global_buffer(self.fp8_meta, forward=True)
                 amax_and_scale_update(self.fp8_meta, True)
                 set_amax_buffer_key_deletion(self.fp8_meta, forward=True)
-=======
-            # Previous iteration was grad_enabled
-            copy_amax_from_global_buffer(self.fp8_meta, forward=True)
-            amax_and_scale_update(self.fp8_meta, True)
-            set_amax_buffer_key_deletion(self.fp8_meta, forward=True)
-
-        if self.fp8 and self.training:
-            self.fp8_meta["first_module"] = is_first_fp8_module()
-
-            if self.fp8_meta["first_module"]:
-                self.fp8_meta["autocast_id_fwd"] = new_fp8_context_id()
-                set_fp8_context_id(self.fp8_meta["autocast_id_fwd"])
->>>>>>> c149c145
             else:
                 amax_and_scale_update(self.fp8_meta, True)
 
-        if self.fp8 and torch.is_grad_enabled() and self.training:
+        if self.fp8 and self.training:
             # Setup for amax reduction
             if self.fp8_meta["recipe"].reduce_amax:
                 self.fp8_meta["first_module"] = is_first_fp8_module()
@@ -388,20 +374,11 @@
         just in case. The autocast exit will pick up the most recent.
         """
 
-<<<<<<< HEAD
-        if (
-            self.fp8
-            and torch.is_grad_enabled()
-            and self.training
-            and self.fp8_meta["recipe"].reduce_amax
-        ):
-=======
         if self.fp8 and in_fp8_activation_recompute_phase():
             restore_fp8_meta_tensors(self.fp8_meta)
             return
 
-        if self.fp8 and self.training:
->>>>>>> c149c145
+        if self.fp8 and self.training and self.fp8_meta["recipe"].reduce_amax:
             set_fp8_context_id(self.fp8_meta["autocast_id_fwd"])
             reduce_func = partial(
                 global_amax_reduction,
