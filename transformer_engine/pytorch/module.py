# Copyright (c) 2022, NVIDIA CORPORATION & AFFILIATES. All rights reserved.
#
# See LICENSE for license information.

"""Top level Transformer Engine PyTorch modules"""
import os
import warnings
from abc import ABC, abstractmethod
from typing import Union, Optional, Callable, Tuple, Dict, List, Any, Mapping
from functools import partial

import torch
from torch.nn.parameter import Parameter
from torch.nn import init

import transformer_engine_extensions as tex
from .fp8 import (
    is_fp8_enabled,
    is_fp8_calibration,
    get_fp8_recipe,
    get_fp8_group,
    get_default_fp8_recipe,
    get_fp8_te_dtype,
    is_first_fp8_module,
    new_fp8_context_id,
    get_fp8_context_id,
    set_fp8_context_id,
    add_amax_to_global_buffer,
    copy_amax_from_global_buffer,
    global_amax_reduction,
    setup_amax_forward_global_reduce_func,
    amax_and_scale_update,
    get_global_fp8_buffer,
    set_global_fp8_buffer,
    get_global_fp8_recompute_buffer,
    set_global_fp8_recompute_buffer,
    set_amax_buffer_key_deletion,
    delete_key_from_amax_buffer,
    copy_forward_fp8_meta_tensors_for_recompute,
    get_old_fp8_meta_tensors_for_recompute,
    restore_fp8_meta_tensors,
)
from .jit import (
    bias_gelu_fused,
    bgrad_dgelu_fused,
    set_jit_fusion_options,
    warmup_jit_bias_gelu_all_dtypes,
)
from .utils import (
    divide,
    get_default_init_method,
    cast_if_needed,
)
from .distributed import (
    set_tensor_model_parallel_attributes,
    get_distributed_world_size,
    allreduce,
    initialize_affine_weight_gpu,
    reduce_scatter_along_first_dim,
    gather_along_first_dim,
    gather_along_last_dim,
    is_fp8_activation_recompute_enabled,
    in_fp8_activation_recompute_phase,
)
from .cpp_extensions import (
    fp8_gemm,
    gemm,
    fp8_cast_transpose_fused,
    fp8_cast_transpose_bgrad_fused,
    fp8_gelu,
    fp8_cast_transpose_bgrad_dgelu_fused,
    layernorm_fwd_fp8,
    cast_to_fp8,
    cast_from_fp8,
)
from .constants import GemmParallelModes, dist_group_type, TE_DType

_2X_ACC_FPROP = False
_2X_ACC_DGRAD = True
_2X_ACC_WGRAD = True
_cublas_workspace = None


def get_cublas_workspace_size_bytes() -> None:
    """Return 32 MiB if using hopper, 4 MiB for all other architectures."""
    if torch.cuda.get_device_properties(torch.cuda.current_device()).major >= 9:
        return 33_554_432
    return 4_194_304


def get_workspace() -> torch.Tensor:
    """Returns workspace for cublas."""
    global _cublas_workspace
    if _cublas_workspace is None:
        _cublas_workspace = torch.empty(
            get_cublas_workspace_size_bytes(), dtype=torch.int8, device="cuda"
        )
    return _cublas_workspace


class TransformerEngineBaseModule(torch.nn.Module, ABC):
    """Base TE module."""

    def __init__(self) -> None:
        super().__init__()
        assert torch.cuda.is_available(), "TransformerEngine needs CUDA."
        self.fp8_initialized = False
        self.fp8 = False
        self.fp8_calibration = False
        self.fp8_meta = {}
        self.fp8_meta["fp8_group"] = None
        self.fp8_meta["recipe"] = get_default_fp8_recipe()
        self.fp8_meta_tensors_initialized = False
        self.tp_group = None
        self.tp_group_initialized = False
        self.tp_size = 1
        self.sequence_parallel = False
        self.fp8_weight_shapes = []

    def set_meta_tensor(self, fwd: bool) -> None:
        """Init scales and amaxes for fwd | bwd."""
        fp8_meta_tensor_key = "scaling_fwd" if fwd else "scaling_bwd"
        num_fp8_tensors = (
            self.fp8_meta["num_gemms"] * 2 if fwd else self.fp8_meta["num_gemms"]
        )

        self.fp8_meta[fp8_meta_tensor_key] = tex.FP8TensorMeta()
        self.fp8_meta[fp8_meta_tensor_key].scale = torch.ones(
            num_fp8_tensors, dtype=torch.float32, device="cuda"
        )
        self.fp8_meta[fp8_meta_tensor_key].scale_inv = torch.ones(
            num_fp8_tensors, dtype=torch.float32, device="cuda"
        )
        self.fp8_meta[fp8_meta_tensor_key].amax_history = torch.zeros(
            self.fp8_meta["recipe"].amax_history_len,
            num_fp8_tensors,
            dtype=torch.float32,
            device="cuda",
        )

    def init_fp8_meta_tensors(self) -> None:
        """Init scales and amaxes."""
        # Checkpoint loaded
        if self.fp8_meta_tensors_initialized:
            return

        self.set_meta_tensor(True)
        self.set_meta_tensor(False)

    def get_extra_state(self) -> Union[List[Any], None]:
        """Save before checkpointing."""
        if self.fp8 or self.fp8_calibration:
            state = {}
            state["scale_fwd"] = self.fp8_meta["scaling_fwd"].scale
            state["amax_history_fwd"] = self.fp8_meta["scaling_fwd"].amax_history
            state["scale_bwd"] = self.fp8_meta["scaling_bwd"].scale
            state["amax_history_bwd"] = self.fp8_meta["scaling_bwd"].amax_history
            state["global_fp8_buffer"] = get_global_fp8_buffer()
            state["global_fp8_recompute_buffer"] = get_global_fp8_recompute_buffer()

            # Store other pickelable values.
            extra = {}
            for k, v in self.fp8_meta.items():
                if isinstance(v, (bool, int, float, str)):
                    extra[k] = v
            state["extra_fp8_variables"] = extra

            return state
        return None

    def set_extra_state(self, state: Union[List[Any], None]) -> None:
        """Load previous state."""
        if state is None:
            return

        # Maintain backward compatibility with v0.2.0 and older.
        if isinstance(state, list):
            warnings.warn(
                "This checkpoint format is deprecated and will be"
                "removed in a future release of Transformer Engine"
            )

            # Retrieve checkpointed items.
            scale_fwd = state[0]
            amax_history_fwd = state[1]
            scale_bwd = state[2]
            amax_history_bwd = state[3]
            self.fp8_meta["recipe"].amax_history_len = amax_history_fwd.shape[0]
            self.fp8_meta["num_gemms"] = (
                amax_history_fwd.shape[1] // 2
            )  # Two FWD tensors per GEMM

            # Initialize before loading
            self.init_fp8_meta_tensors()
            self.fp8_meta["scaling_fwd"].scale.copy_(scale_fwd)
            self.fp8_meta["scaling_fwd"].amax_history.copy_(amax_history_fwd)
            self.fp8_meta["scaling_bwd"].scale.copy_(scale_bwd)
            self.fp8_meta["scaling_bwd"].amax_history.copy_(amax_history_bwd)
            self.fp8_meta_tensors_initialized = True

            # Restore global FP8 buffer state.
            set_global_fp8_buffer(state[4])
            self.fp8_meta["update_amax_and_scale_fwd"] = state[5]
            self.fp8_meta["global_fp8_buffer_pos_fwd"] = state[6]
            self.fp8_meta["global_fp8_buffer_pos_bwd"] = state[7]
            self.fp8_meta["autocast_id_fwd"] = state[8]
            self.fp8_meta["autocast_id_bwd"] = state[9]
            return

        # Restore global FP8 buffer states.
        set_global_fp8_buffer(state["global_fp8_buffer"])
        set_global_fp8_recompute_buffer(state["global_fp8_recompute_buffer"])

        # Load extra items.
        self.fp8_meta.update(state["extra_fp8_variables"])
        self.fp8_meta["recipe"].amax_history_len = state["amax_history_fwd"].shape[0]

        # Initialize before loading.
        self.init_fp8_meta_tensors()
        self.fp8_meta["scaling_fwd"].scale.copy_(state["scale_fwd"])
        self.fp8_meta["scaling_fwd"].amax_history.copy_(state["amax_history_fwd"])
        self.fp8_meta["scaling_bwd"].scale.copy_(state["scale_bwd"])
        self.fp8_meta["scaling_bwd"].amax_history.copy_(state["amax_history_bwd"])
        self.fp8_meta_tensors_initialized = True

    def set_activation_dtype(self, inp: torch.Tensor) -> None:
        """Get activation data type for AMP."""
        # Native AMP (`torch.autocast`) gets highest priority
        if torch.is_autocast_enabled():
            self.activation_dtype = torch.get_autocast_gpu_dtype()
            return

        # All checks after this have already been performed once, thus skip
        # We assume that user doesn't change input types across iterations
        if hasattr(self, "activation_dtype"):
            return

        assert all(
            (
                (inp.dtype == param.dtype) if param is not None else True
                for param in self.parameters()
            )
        ), (
            "Data type for activations and weights must "
            "match when outside of autocasted region"
        )
        assert all(
            (
                (inp.dtype == buf.dtype) if buf is not None else True
                for buf in self.buffers()
            )
        ), (
            "Data type for activations and buffers must "
            "match when outside of autocasted region"
        )
        self.activation_dtype = inp.dtype

    def set_fp8_weights(self) -> None:
        """Initializes FP8 weights for the module as class attributes. These
        are not parameters or buffers since we do not want functions such as
        `.to(dtype)` or `.to(device)` to effect them. These also do not need
        to be checkpointed. During `init` phase of the module, the attribute
        `fp8_weight_shapes` must be populated with the tensor shapes for FP8
        weights. This function will iterate over those shapes and initialize
        respective attributed named `weight1_fp8`, `weight2_fp8`, ...
        """
        if not self.fp8:
            return

        for i, shape in enumerate(self.fp8_weight_shapes, start=1):
            weight_cast_attr = f"weight{i}_fp8"
            weight_transpose_attr = f"weight{i}_t_fp8"

            if (
                hasattr(self, weight_cast_attr)
                and getattr(self, weight_cast_attr).shape == shape
            ):
                return

            setattr(
                self,
                weight_cast_attr,
                torch.empty(
                    shape,
                    device=torch.cuda.current_device(),
                    dtype=torch.int8,
                ),
            )
            setattr(
                self,
                weight_transpose_attr,
                torch.empty(
                    shape[1],
                    shape[0],
                    device=torch.cuda.current_device(),
                    dtype=torch.int8,
                ),
            )

    def set_tensor_parallel_group(self, tp_group: Union[dist_group_type, None]) -> None:
        """Set TP group."""
        self.tp_group = tp_group
        self.tp_group_initialized = True

    # This routine is shared across FP8 and FP8_calibration paths so should not actually
    # assume FP8 execution.
    def fp8_init(self, num_gemms: int = 1) -> None:
        """Initialize fp8 related metadata and tensors during fprop."""
        if is_fp8_enabled() or is_fp8_calibration():
            # FP8 init has already been run and recipe is the same, don't do anything.
            if self.fp8_initialized and get_fp8_recipe() == self.fp8_meta["recipe"]:
                return

            # Set FP8, recipe, and other FP8 metadata
            self.fp8 = is_fp8_enabled()
            self.fp8_calibration = is_fp8_calibration()
            self.fp8_meta["recipe"] = get_fp8_recipe()
            self.fp8_meta["num_gemms"] = num_gemms
            self.fp8_meta["fp8_group"] = get_fp8_group()

            # Set FP8_MAX per tensor according to recipe
            self.fp8_meta["fp8_max_fwd"] = self.fp8_meta["recipe"].fp8_format.value.max_fwd
            self.fp8_meta["fp8_max_bwd"] = self.fp8_meta["recipe"].fp8_format.value.max_bwd

            # Allocate scales and amaxes
            self.init_fp8_meta_tensors()
            self.fp8_initialized = True
        else:
            # If fp8 isn't enabled, turn off and return.
            self.fp8_initialized = False
            return

    def pre_forward(self, inp: torch.Tensor, weight: Optional[torch.Tensor] = None, num_gemms: int = 1) -> None:
        """Checks and prep for FWD."""

        # Activation recomputation is used and this is the second forward phase.
        if self.fp8 and in_fp8_activation_recompute_phase():
            get_old_fp8_meta_tensors_for_recompute(self.fp8_meta)
            return inp.contiguous()

        assert inp.is_cuda, "TransformerEngine needs CUDA."

        if self.tp_size > 1:
            assert self.tp_group_initialized, "TP group not initialized."

        self.set_activation_dtype(inp)
        self.fp8_init(num_gemms=num_gemms)
        self.set_fp8_weights()

        # Previous iteration was grad_enabled
        if self.fp8_meta.get("update_amax_and_scale_fwd", False):
            if self.fp8_meta["recipe"].reduce_amax:
                copy_amax_from_global_buffer(self.fp8_meta, forward=True)
                amax_and_scale_update(self.fp8_meta, True)
                set_amax_buffer_key_deletion(self.fp8_meta, forward=True)
            else:
                amax_and_scale_update(self.fp8_meta, True)

        # Either we're in FP8 training or calibration for FP8 inference
        needs_stats = (self.fp8 and self.training) or self.fp8_calibration

        if needs_stats:
            # Setup for amax reduction
            if self.fp8_meta["recipe"].reduce_amax:
                self.fp8_meta["first_module"] = is_first_fp8_module()
                if self.fp8_meta["first_module"]:
                    self.fp8_meta["autocast_id_fwd"] = new_fp8_context_id()
                    set_fp8_context_id(self.fp8_meta["autocast_id_fwd"])
                else:
                    self.fp8_meta["autocast_id_fwd"] = get_fp8_context_id()
                add_amax_to_global_buffer(self.fp8_meta, forward=True)
            self.fp8_meta["update_amax_and_scale_fwd"] = True
        else:
            self.fp8_meta["update_amax_and_scale_fwd"] = False


        if self.fp8_calibration:
            # amax of input
            self.fp8_meta["scaling_fwd"].amax_history[0][tex.FP8FwdTensors.GEMM1_INPUT] = torch.amax(inp).float()
            # amax of weight
            self.fp8_meta["scaling_fwd"].amax_history[0][tex.FP8FwdTensors.GEMM1_WEIGHT] = torch.amax(weight).float()
           
        # Activation recomputation is used and this is the first forward phase.
        if (
            self.fp8
            and is_fp8_activation_recompute_enabled()
            and not in_fp8_activation_recompute_phase()
        ):
            copy_forward_fp8_meta_tensors_for_recompute(self.fp8_meta)

        return inp.contiguous()

    def post_forward(self) -> None:
        """This is needed because there isn't a way for a module to know
        if it's the last FP8 module in the forward autocast. It is useful
        to setup the forward aggregated amax reduction for every module
        just in case. The autocast exit will pick up the most recent.
        """

        if self.fp8 and in_fp8_activation_recompute_phase():
            restore_fp8_meta_tensors(self.fp8_meta)
            return

        if self.fp8 and self.training and self.fp8_meta["recipe"].reduce_amax:
            set_fp8_context_id(self.fp8_meta["autocast_id_fwd"])
            reduce_func = partial(
                global_amax_reduction,
                self.fp8_meta,
                self.sequence_parallel,
                self.tp_group,
                forward=True,
            )
            setup_amax_forward_global_reduce_func(reduce_func)

    @staticmethod
    def pre_backward(fp8: bool, fp8_meta: Dict[str, Any]) -> None:
        """Checks and prep for BWD."""
        if not fp8:
            return

        # Update amax and scale; Skip all setup for global amax reduction
        if not fp8_meta["recipe"].reduce_amax:
            amax_and_scale_update(fp8_meta, False)
            return

        # From previous iteration
        copy_amax_from_global_buffer(fp8_meta, forward=False)
        amax_and_scale_update(fp8_meta, False)
        set_amax_buffer_key_deletion(fp8_meta, forward=False)

        # Get new backward key.
        if "autocast_id_bwd" not in fp8_meta:
            fp8_meta["autocast_id_bwd"] = fp8_meta["autocast_id_fwd"]
        else:
            fp8_meta["autocast_id_bwd"] += 1

        add_amax_to_global_buffer(fp8_meta, forward=False)

    @staticmethod
    def post_backward(
        fp8: bool,
        fp8_meta: Dict[str, Any],
        reduce_amax_across_tp_group: bool,
        tp_group: Union[dist_group_type, None],
    ) -> None:
        """Checks and prep for BWD."""
        if not fp8 or not fp8_meta["recipe"].reduce_amax:
            return

        if fp8_meta["first_module"]:
            global_amax_reduction(
                fp8_meta, reduce_amax_across_tp_group, tp_group, forward=False
            )
            delete_key_from_amax_buffer(forward=False)

    def set_nccl_overlap_warning_if_tp(self) -> None:
        """When using TP, the NCCL communication needs to be scheduled
        before the GEMM for there to be a guaranteed overlap. From the
        host side in TE, the comm calls are always launched first, but
        to ensure that the GEMM isn't scheduled first, the environment
        variable `CUDA_DEVICE_MAX_CONNECTIONS` needs to be set to 1 to
        force a single channel.
        """
        if self.tp_size == 1:
            return
        num_cuda_work_queues = int(os.getenv("CUDA_DEVICE_MAX_CONNECTIONS", "0"))
        if num_cuda_work_queues != 1:
            warnings.warn(
                "To guarantee overlapping TP and SP collectives with the backward"
                "GEMMs, set environment variable CUDA_DEVICE_MAX_CONNECTIONS = 1"
            )

    @staticmethod
    def grad_output_preprocess(
        ctx, grad_output: torch.Tensor, row_parallel_mode: bool
    ) -> Tuple[Union[torch.Tensor, None], ...]:
        """Utility function for backward.
        Returns tuple in order (all optional/None based on training precion/recipe):
            R1: gathered `grad_output` in higher precision.
            R2: gathered `grad_output` in FP8.
            R3: R2 transposed.
            R4: bias gradient on R1.

        """
        grad_output = grad_output.contiguous()
        grad_output_mat = grad_output.view((-1, grad_output.shape[-1]))
        gather_grad_output = row_parallel_mode and ctx.sequence_parallel

        # No-FP8 case: bgrad is fused with wgrad for this case.
        if not ctx.fp8:
            if gather_grad_output:
                grad_output_mat, _ = gather_along_first_dim(
                    grad_output_mat, ctx.tp_group
                )
            return grad_output_mat, None, None, None

        fp8_dtype_backward = get_fp8_te_dtype(
            ctx.fp8_meta["recipe"], fprop_tensor=False
        )

        # FP8 case with non-FP8 wgrad
        if (
            gather_grad_output
            and ctx.fp8_meta["recipe"].override_linear_precision.wgrad
        ):
            grad_output_mat, _ = gather_along_first_dim(grad_output_mat, ctx.tp_group)
        # FP8 case with gather: unfused bgrad, cast, transpose for efficient gather
        elif gather_grad_output:
            if ctx.use_bias:
                grad_bias = grad_output_mat.sum(dim=0)
            else:
                grad_bias = None
            grad_output_c = cast_to_fp8(
                grad_output_mat,
                ctx.fp8_meta["scaling_bwd"],
                tex.FP8BwdTensors.GRAD_OUTPUT1,
                fp8_dtype_backward,
            )
            grad_output_c, _ = gather_along_first_dim(grad_output_c, ctx.tp_group)
            grad_output_t = tex.fp8_transpose(grad_output_c, fp8_dtype_backward)

            return grad_output_mat, grad_output_c, grad_output_t, grad_bias

        # FP8 case without gather: cast, transpose, bgrad fused
        if ctx.use_bias:
            grad_bias, grad_output_c, grad_output_t = fp8_cast_transpose_bgrad_fused(
                grad_output_mat,
                ctx.fp8_meta["scaling_bwd"],
                tex.FP8BwdTensors.GRAD_OUTPUT1,
                fp8_dtype_backward,
            )
        else:
            if not ctx.fp8_meta["recipe"].override_linear_precision.wgrad:
                grad_output_c, grad_output_t = fp8_cast_transpose_fused(
                    grad_output_mat,
                    ctx.fp8_meta["scaling_bwd"],
                    tex.FP8BwdTensors.GRAD_OUTPUT1,
                    fp8_dtype_backward,
                )
            else:
                grad_output_c = cast_to_fp8(
                    grad_output_mat,
                    ctx.fp8_meta["scaling_bwd"],
                    tex.FP8BwdTensors.GRAD_OUTPUT1,
                    fp8_dtype_backward,
                )
                grad_output_t = None
            grad_bias = None

        return grad_output_mat, grad_output_c, grad_output_t, grad_bias

    @abstractmethod
    def forward(self):
        """Needs override."""


class _LayerNormLinear(torch.autograd.Function):
    """LayerNormLinear semi-top level module
    Calls custom cuda extensions.
    """

    @staticmethod
    def forward(
        ctx,
        inp: torch.Tensor,
        ln_weight: torch.Tensor,
        ln_bias: torch.Tensor,
        weight: torch.Tensor,
        weight_fp8: Union[torch.Tensor, None],
        weight_t_fp8: Union[torch.Tensor, None],
        bias: torch.Tensor,
        use_bias: bool,
        eps: float,
        is_first_microbatch: Union[bool, None],
        fp8: bool,
        fp8_meta: Dict[str, Any],
        fuse_wgrad_accumulation: bool,
        tp_group: Union[dist_group_type, None],
        sequence_parallel: bool,
        tensor_parallel: bool,
        activation_dtype: torch.dtype,
        parallel_mode: Union[str, None],
        return_layernorm_output: bool,
    ) -> Union[Tuple[torch.Tensor, ...], torch.Tensor]:
        # Make sure input dimensions are compatible
        in_features = ln_weight.numel()
        assert inp.shape[-1] == in_features, "GEMM not possible"
        inputmat = inp.view((-1, in_features))

        update_fp8_weights = is_first_microbatch is None or is_first_microbatch

        # Cast for native AMP
        inputmat = cast_if_needed(inputmat, activation_dtype)
        ln_weight = cast_if_needed(ln_weight, activation_dtype)
        ln_bias = cast_if_needed(ln_bias, activation_dtype)

        # If residual connection is after LN, we need `ln_out`
        # tensor in higher precision, this comes at the cost
        # of an extra fp8 cast.
        if fp8:
            fp8_dtype_forward = get_fp8_te_dtype(fp8_meta["recipe"], fprop_tensor=True)

            if not return_layernorm_output:
                ln_out, mu, rsigma = layernorm_fwd_fp8(
                    inputmat,
                    ln_weight,
                    ln_bias,
                    eps,
                    fp8_meta["scaling_fwd"],
                    tex.FP8FwdTensors.GEMM1_INPUT,
                    fp8_dtype_forward,
                )
            else:
                ln_out_return, mu, rsigma = tex.layernorm_fwd(
                    inputmat, ln_weight, ln_bias, eps
                )
                ln_out = cast_to_fp8(
                    ln_out_return,
                    fp8_meta["scaling_fwd"],
                    tex.FP8FwdTensors.GEMM1_INPUT,
                    fp8_dtype_forward,
                )
        else:
            ln_out, mu, rsigma = tex.layernorm_fwd(inputmat, ln_weight, ln_bias, eps)
            ln_out_return = ln_out

        # Column Parallel Linear
        if parallel_mode == "column" and sequence_parallel:
            ln_out_total, _ = gather_along_first_dim(ln_out, tp_group)
        else:
            ln_out_total = ln_out

        if fp8:
            bias_dtype = (
                torch.bfloat16
                if activation_dtype == torch.float32
                else activation_dtype
            )
            bias = cast_if_needed(bias, bias_dtype) if use_bias else bias

            if update_fp8_weights:
                fp8_cast_transpose_fused(
                    weight,
                    fp8_meta["scaling_fwd"],
                    tex.FP8FwdTensors.GEMM1_WEIGHT,
                    fp8_dtype_forward,
                    cast_out=weight_fp8,
                    transpose_out=weight_t_fp8,
                )

            out = fp8_gemm(
                weight_fp8,
                fp8_meta["scaling_fwd"].scale_inv[tex.FP8FwdTensors.GEMM1_WEIGHT],
                fp8_dtype_forward,
                ln_out_total,
                fp8_meta["scaling_fwd"].scale_inv[tex.FP8FwdTensors.GEMM1_INPUT],
                fp8_dtype_forward,
                activation_dtype,
                get_workspace(),
                bias=bias,
                use_bias=use_bias,
                use_split_accumulator=_2X_ACC_FPROP,
            )
        else:
            # Cast for native AMP
            weight = cast_if_needed(weight, activation_dtype)
            bias = cast_if_needed(bias, activation_dtype) if use_bias else bias

            out, _, _ = gemm(
                weight,
                ln_out_total,
                activation_dtype,
                get_workspace(),
                bias=bias,
                use_bias=use_bias,
            )

        ctx.save_for_backward(
            inputmat,
            ln_weight,
            mu,
            rsigma,
            weight,
            weight_t_fp8,
            ln_out,
            fp8_meta["scaling_fwd"].scale_inv.clone() if fp8 else None,
        )

        ctx.activation_dtype = activation_dtype
        ctx.fp8 = fp8
        ctx.fp8_meta = fp8_meta
        ctx.fuse_wgrad_accumulation = fuse_wgrad_accumulation
        ctx.is_first_microbatch = is_first_microbatch
        ctx.use_bias = use_bias
        ctx.sequence_parallel = sequence_parallel
        ctx.tensor_parallel = tensor_parallel
        ctx.inp_shape = inp.shape
        ctx.parallel_mode = parallel_mode
        ctx.tp_group = tp_group
        ctx.return_layernorm_output = return_layernorm_output

        # Row Parallel Linear
        if parallel_mode == "row" and sequence_parallel:
            out, _ = reduce_scatter_along_first_dim(out, tp_group)
        elif parallel_mode == "row" and tensor_parallel:
            out, _ = allreduce(out, tp_group)

        # [*, in_features] -> [*, out_features] except first dimension changes for SP
        out = out.view(-1, *inp.shape[1:-1], out.shape[-1])

        if return_layernorm_output:
            return out, ln_out_return.view_as(inp)
        return out

    @staticmethod
    def backward(
        ctx, *grad_outputs: Tuple[torch.Tensor, ...]
    ) -> Tuple[Union[torch.Tensor, None], ...]:
        TransformerEngineBaseModule.pre_backward(ctx.fp8, ctx.fp8_meta)

        (
            inputmat,
            ln_weight,
            mu,
            rsigma,
            weight,
            weight_t_fp8,
            ln_out,
            fwd_scale_inverses,
        ) = ctx.saved_tensors

        (
            grad_output,
            grad_output_c,
            grad_output_t,
            grad_bias,
        ) = TransformerEngineBaseModule.grad_output_preprocess(
            ctx, grad_outputs[0], ctx.parallel_mode == "row"
        )

        # Column Parallel Linear
        # Overlap input AG with dgrad
        if ctx.parallel_mode == "column" and ctx.sequence_parallel:
            ln_out_total, handle = gather_along_first_dim(
                ln_out, ctx.tp_group, async_op=True
            )
        else:
            ln_out_total = ln_out

        if ctx.is_first_microbatch is not None:
            accumulate_wgrad_into_param_main_grad = (
                ctx.fuse_wgrad_accumulation and not ctx.is_first_microbatch
            )
        else:
            accumulate_wgrad_into_param_main_grad = ctx.fuse_wgrad_accumulation

        if ctx.fp8:
            fp8_dtype_forward = get_fp8_te_dtype(
                ctx.fp8_meta["recipe"], fprop_tensor=True
            )
            fp8_dtype_backward = get_fp8_te_dtype(
                ctx.fp8_meta["recipe"], fprop_tensor=False
            )

            # DGRAD: Evaluated unconditionally to feed into Linear backward
            dgrad = fp8_gemm(
                weight_t_fp8,
                fwd_scale_inverses[tex.FP8FwdTensors.GEMM1_WEIGHT],
                fp8_dtype_forward,
                grad_output_c,
                ctx.fp8_meta["scaling_bwd"].scale_inv[tex.FP8BwdTensors.GRAD_OUTPUT1],
                fp8_dtype_backward,
                ctx.activation_dtype,
                get_workspace(),
                use_split_accumulator=_2X_ACC_DGRAD,
            )
        else:
            # DGRAD: Evaluated unconditionally to feed into Linear backward
            dgrad, _, _ = gemm(
                weight,
                grad_output,
                ctx.activation_dtype,
                get_workspace(),
                layout="NN",
                grad=True,
            )

        # Overlap dgrad-RS/AR with wgrad
        if ctx.parallel_mode == "column" and ctx.sequence_parallel:
            handle.wait()
            dgrad, handle = reduce_scatter_along_first_dim(
                dgrad, ctx.tp_group, async_op=True
            )
        elif ctx.parallel_mode == "column" and ctx.tensor_parallel:
            dgrad, handle = allreduce(dgrad, ctx.tp_group, async_op=True)

        if weight.requires_grad:
            if ctx.fp8:
                # WGRAD
                if not ctx.fp8_meta["recipe"].override_linear_precision.wgrad:
                    ln_out_total_t = tex.fp8_transpose(ln_out_total, fp8_dtype_forward)
                    wgrad = fp8_gemm(
                        ln_out_total_t,
                        fwd_scale_inverses[tex.FP8FwdTensors.GEMM1_INPUT],
                        fp8_dtype_forward,
                        grad_output_t,
                        ctx.fp8_meta["scaling_bwd"].scale_inv[
                            tex.FP8BwdTensors.GRAD_OUTPUT1
                        ],
                        fp8_dtype_backward,
                        ctx.activation_dtype,
                        get_workspace(),
                        accumulate=accumulate_wgrad_into_param_main_grad,
                        fp32_output=ctx.fuse_wgrad_accumulation,
                        out=weight.main_grad if ctx.fuse_wgrad_accumulation else None,
                        use_split_accumulator=_2X_ACC_WGRAD,
                    )
                else:
                    ln_out_total_c = cast_from_fp8(
                        ln_out_total,
                        ctx.fp8_meta["scaling_fwd"],
                        tex.FP8FwdTensors.GEMM1_INPUT,
                        fp8_dtype_forward,
                        TE_DType[ctx.activation_dtype],
                    )
                    wgrad, _, _ = gemm(
                        ln_out_total_c,
                        grad_output,
                        ctx.activation_dtype,
                        get_workspace(),
                        layout="NT",
                        grad=True,
                        accumulate=accumulate_wgrad_into_param_main_grad,
                        fp32_output=ctx.fuse_wgrad_accumulation,
                        out=weight.main_grad if ctx.fuse_wgrad_accumulation else None,
                    )
            else:
                # WGRAD
                wgrad, grad_bias, _ = gemm(
                    ln_out_total,
                    grad_output,
                    ctx.activation_dtype,
                    get_workspace(),
                    layout="NT",
                    grad=True,
                    use_bias=ctx.use_bias,
                    accumulate=accumulate_wgrad_into_param_main_grad,
                    fp32_output=ctx.fuse_wgrad_accumulation,
                    out=weight.main_grad if ctx.fuse_wgrad_accumulation else None,
                )

        # Column Parallel Linear
        if ctx.parallel_mode == "column" and ctx.tensor_parallel and handle is not None:
            handle.wait()

        # LayerNorm gradient
        d_ln_out = dgrad.view(inputmat.shape)

        # Residual gradient
        if ctx.return_layernorm_output:
            d_ln_out = d_ln_out + grad_outputs[1].view_as(d_ln_out)

        dxmat, dgamma, dbeta = tex.layernorm_bwd(
            d_ln_out, inputmat, mu, rsigma, ln_weight
        )

        if not ctx.use_bias:
            grad_bias = None

        TransformerEngineBaseModule.post_backward(
            ctx.fp8, ctx.fp8_meta, ctx.sequence_parallel, ctx.tp_group
        )

        return (
            dxmat.view(ctx.inp_shape),
            dgamma,
            dbeta,
            wgrad if weight.requires_grad else None,
            None,
            None,
            grad_bias,
            None,
            None,
            None,
            None,
            None,
            None,
            None,
            None,
            None,
            None,
            None,
            None,
        )


class LayerNormLinear(TransformerEngineBaseModule):
    """
    Applies layer normalization followed by linear transformation to the incoming data.

    Parameters
    ----------
    in_features : int
                 size of each input sample.
    out_features : int
                  size of each output sample.
    eps : float, default = 1e-5
         a value added to the denominator of layer normalization for numerical stability.
    bias : bool, default = `True`
          if set to `False`, the layer will not learn an additive bias.
    init_method : Callable, default = `None`
                 used for initializing weights in the following way: `init_method(weight)`.
                 When set to `None`, defaults to `torch.nn.init.normal_(mean=0.0, std=0.023)`.
    return_layernorm_output : bool, default = `False`
                             if set to `True`, output of layernorm is returned from the forward
                             together with the output of the linear transformation.
                             Example use case: residual connection for transformer module is
                             taken post layernorm.

    Parallelism parameters
    ----------------------
    sequence_parallel : bool, default = `False`
                       if set to `True`, uses sequence parallelism.
    tp_group : ProcessGroup, default = `None`
              tensor parallel process group.
    tp_size : int, default = 1
             used as TP (tensor parallel) world size when TP groups are not formed during
             initialization. In this case, users must call the
             `set_tensor_parallel_group(tp_group)` method on the initialized module before the
             forward pass to supply the tensor parallel group needed for tensor and sequence
             parallel collectives.
    parallel_mode : {None, 'Column', 'Row'}, default = `None`
                   used to decide whether this Linear layer is Column Parallel Linear or Row
                   Parallel Linear as described `here <https://arxiv.org/pdf/1909.08053.pdf>`_.
                   When set to `None`, no communication is performed.
    skip_weight_param_allocation: bool, default = `False`
                                 if set to `True`, weight parameter is not allocated and must be
                                 passed as a keyword argument `weight` during the forward pass.

    Optimization parameters
    -----------------------
    fuse_wgrad_accumulation : bool, default = 'False'
                             if set to `True`, enables fusing of creation and accumulation of
                             the weight gradient.
    return_bias : bool, default = `False`
                 when set to `True`, this module will not apply the additive bias itself, but
                 instead return the bias value during the forward pass together with the
                 output of the linear transformation :math:`y = xA^T`. This is useful when
                 the bias addition can be fused to subsequent operations.
    params_dtype : torch.dtype, default = `torch.float32`
                  it controls the type used to allocate the initial parameters. Useful when
                  the model is trained with lower precision and the original FP32 parameters
                  would not fit in GPU memory.
    """

    def __init__(
        self,
        in_features: int,
        out_features: int,
        eps: float = 1e-5,
        sequence_parallel: bool = False,
        fuse_wgrad_accumulation: bool = False,
        tp_group: Optional[dist_group_type] = None,
        tp_size: int = 1,
        get_rng_state_tracker: Optional[Callable] = None,
        init_method: Optional[Callable] = None,
        bias: bool = True,
        return_bias: bool = False,
        params_dtype: torch.dtype = torch.float32,
        parallel_mode: Optional[str] = None,
        return_layernorm_output: bool = False,
        skip_weight_param_allocation: bool = False,
    ) -> None:
        super().__init__()
        self.in_features = in_features
        self.out_features = out_features
        self.fuse_wgrad_accumulation = fuse_wgrad_accumulation
        self.use_bias = bias
        self.return_bias = return_bias
        self.return_layernorm_output = return_layernorm_output
        self.skip_weight_param_allocation = skip_weight_param_allocation

        if tp_group is None:
            self.tp_size = tp_size
            if tp_size == 1:
                self.set_tensor_parallel_group(tp_group)
        else:
            self.tp_size = get_distributed_world_size(tp_group)
            self.set_tensor_parallel_group(tp_group)
        self.set_nccl_overlap_warning_if_tp()

        self.parallel_mode = parallel_mode
        assert (
            self.parallel_mode in GemmParallelModes
        ), f"parallel_mode {parallel_mode} not supported"

        if self.parallel_mode == "column":
            self.out_features = divide(self.out_features, self.tp_size)
        elif self.parallel_mode == "row":
            self.in_features = divide(self.in_features, self.tp_size)

        if init_method is None:
            init_method = get_default_init_method()

        self.sequence_parallel = (self.tp_size > 1) and sequence_parallel

        self.eps = eps
        self.layer_norm_weight = Parameter(
            torch.empty(
                in_features,
                device=torch.cuda.current_device(),
                dtype=params_dtype,
            )
        )
        self.layer_norm_bias = Parameter(
            torch.empty(
                in_features,
                device=torch.cuda.current_device(),
                dtype=params_dtype,
            )
        )
        setattr(self.layer_norm_weight, "sequence_parallel", self.sequence_parallel)
        setattr(self.layer_norm_bias, "sequence_parallel", self.sequence_parallel)
        self.reset_layer_norm_parameters()

        if not skip_weight_param_allocation:
            self.weight = Parameter(
                torch.empty(
                    self.out_features,
                    self.in_features,
                    device=torch.cuda.current_device(),
                    dtype=params_dtype,
                )
            )

            initialize_affine_weight_gpu(
                self.weight,
                init_method,
                get_rng_state_tracker,
                partition_dim=1 if self.parallel_mode == "row" else 0,
                stride=1,
            )

            if self.use_bias or self.return_bias:
                self.bias = Parameter(
                    torch.empty(
                        self.out_features,
                        device=torch.cuda.current_device(),
                        dtype=params_dtype,
                    )
                )
                if self.parallel_mode == "column":
                    set_tensor_model_parallel_attributes(self.bias, True, 0, 1)
            else:
                self.register_buffer("bias", torch.Tensor(), persistent=False)

            with torch.no_grad():
                self.bias.zero_()

        self.fp8_weight_shapes.append(torch.Size((self.out_features, self.in_features)))

        # For RPL, bias has to be added after TP collectives
        # So it cannot be fused with the GEMM
        if self.parallel_mode == "row" and self.use_bias:
            self.gemm_bias_unfused_add = True
            self.use_bias = False
        else:
            self.gemm_bias_unfused_add = False

    def reset_layer_norm_parameters(self) -> None:
        """Init LN params"""
        init.ones_(self.layer_norm_weight)
        init.zeros_(self.layer_norm_bias)

    def forward(
        self,
        inp: torch.Tensor,
        weight: Optional[torch.Tensor] = None,
        bias: Optional[torch.Tensor] = None,
        is_first_microbatch: Optional[bool] = None,
    ) -> Union[torch.Tensor, Tuple[torch.Tensor, ...]]:
        """
        Apply layer normalization to the input followed by a linear transformation.

        Parameters
        ----------
        inp : torch.Tensor
             Input tensor.
        weight : torch.Tensor, default = None
                An optional weight tensor for the module. This argument is compulsory if module
                is initialized with `skip_weight_param_allocation=True`
        bias : torch.Tensor, default = None
              An optional bias tensor for the module. This argument is compulsory if module
              is initialized with `skip_weight_param_allocation=True` and one of `use_bias`
              or `return_bias`
        is_first_microbatch : {True, False, None}, default = None
                             During training using either gradient accumulation or
                             pipeline parallelism a minibatch of data is further split
                             into microbatches. Between the microbatches of the same minibatch
                             the model weights are not updated. Setting this parameter indicates
                             whether the current microbatch is the first in a minibatch or not.
                             When set, this parameter enables additional optimizations:

                             * during FP8 training, it allows caching of the FP8 versions of
                               the weights
                             * it also allows skipping gradient accumulation during the
                               first microbatch (since it is the first gradient being
                               produced)
        """

        inp = self.pre_forward(inp)

        bias_tensor = bias if bias is not None else self.bias

        out = _LayerNormLinear.apply(
            inp,
            self.layer_norm_weight,
            self.layer_norm_bias,
            weight if weight is not None else self.weight,
            self.weight1_fp8 if self.fp8 else None,
            self.weight1_t_fp8 if self.fp8 else None,
            bias_tensor,
            self.use_bias,
            self.eps,
            is_first_microbatch,
            self.fp8,
            self.fp8_meta,
            self.fuse_wgrad_accumulation,
            self.tp_group,
            self.sequence_parallel,
            self.tp_size > 1,
            self.activation_dtype,
            self.parallel_mode,
            self.return_layernorm_output,
        )

        self.post_forward()

        if self.return_layernorm_output:
            out, ln_out = out

        if self.gemm_bias_unfused_add:
            out = out + cast_if_needed(bias_tensor, self.activation_dtype)

        if self.return_bias:
            if self.return_layernorm_output:
                return out, cast_if_needed(bias_tensor, self.activation_dtype), ln_out
            return out, cast_if_needed(bias_tensor, self.activation_dtype)
        if self.return_layernorm_output:
            return out, ln_out
        return out


class _Linear(torch.autograd.Function):
    """Linear semi-top level module
    Calls custom cuda extensions.
    """

    @staticmethod
    def forward(
        ctx,
        weight: torch.Tensor,
        weight_fp8: Union[torch.Tensor, None],
        weight_t_fp8: Union[torch.Tensor, None],
        inp: torch.Tensor,
        bias: torch.Tensor,
        use_bias: bool,
        is_first_microbatch: Union[bool, None],
        fp8: bool,
        fp8_meta: Dict[str, Any],
        fuse_wgrad_accumulation: bool,
        tp_group: Union[dist_group_type, None],
        sequence_parallel: bool,
        tensor_parallel: bool,
        activation_dtype: torch.dtype,
        parallel_mode: Union[str, None],
    ) -> torch.Tensor:
        # Make sure input dimensions are compatible
        in_features = weight.shape[-1]
        assert inp.shape[-1] == in_features, "GEMM not possible"
        inputmat = inp.view((-1, in_features))

        update_fp8_weights = is_first_microbatch is None or is_first_microbatch

        # Cast for native AMP
        inputmat = cast_if_needed(inputmat, activation_dtype)
        inputmat_no_fp8 = inputmat

        if fp8:
            fp8_dtype_forward = get_fp8_te_dtype(fp8_meta["recipe"], fprop_tensor=True)

            if not fp8_meta["recipe"].override_linear_precision.wgrad:
                inputmat, inputmat_t = fp8_cast_transpose_fused(
                    inputmat,
                    fp8_meta["scaling_fwd"],
                    tex.FP8FwdTensors.GEMM1_INPUT,
                    fp8_dtype_forward,
                )
            else:
                inputmat = cast_to_fp8(
                    inputmat,
                    fp8_meta["scaling_fwd"],
                    tex.FP8FwdTensors.GEMM1_INPUT,
                    fp8_dtype_forward,
                )

        # Column Parallel Linear
        if parallel_mode == "column" and sequence_parallel:
            inputmat_total, _ = gather_along_first_dim(inputmat, tp_group)
        else:
            inputmat_total = inputmat

        if fp8:
            bias_dtype = (
                torch.bfloat16
                if activation_dtype == torch.float32
                else activation_dtype
            )
            bias = cast_if_needed(bias, bias_dtype) if use_bias else bias

            if update_fp8_weights:
                fp8_cast_transpose_fused(
                    weight,
                    fp8_meta["scaling_fwd"],
                    tex.FP8FwdTensors.GEMM1_WEIGHT,
                    fp8_dtype_forward,
                    cast_out=weight_fp8,
                    transpose_out=weight_t_fp8,
                )

            out = fp8_gemm(
                weight_fp8,
                fp8_meta["scaling_fwd"].scale_inv[tex.FP8FwdTensors.GEMM1_WEIGHT],
                fp8_dtype_forward,
                inputmat,
                fp8_meta["scaling_fwd"].scale_inv[tex.FP8FwdTensors.GEMM1_INPUT],
                fp8_dtype_forward,
                activation_dtype,
                get_workspace(),
                bias=bias,
                use_bias=use_bias,
                use_split_accumulator=_2X_ACC_FPROP,
            )
        else:
            # Cast for native AMP
            weight = cast_if_needed(weight, activation_dtype)
            bias = cast_if_needed(bias, activation_dtype) if use_bias else bias

            out, _, _ = gemm(
                weight,
                inputmat_total,
                activation_dtype,
                get_workspace(),
                bias=bias,
                use_bias=use_bias,
            )

        fp8_wgrad = fp8 and not fp8_meta["recipe"].override_linear_precision.wgrad
        ctx.save_for_backward(
            inputmat_no_fp8 if weight.requires_grad and not fp8_wgrad
            else None,
            inputmat_t if weight.requires_grad and fp8_wgrad
            else None,
            weight if inputmat.requires_grad and not fp8
            else None,
            weight_t_fp8 if inputmat.requires_grad and fp8
            else None,
            fp8_meta["scaling_fwd"].scale_inv.clone() if fp8 else None,
        )
        ctx.activation_dtype = activation_dtype
        ctx.fp8 = fp8
        ctx.fp8_meta = fp8_meta
        ctx.fuse_wgrad_accumulation = fuse_wgrad_accumulation
        ctx.is_first_microbatch = is_first_microbatch
        ctx.use_bias = use_bias
        ctx.sequence_parallel = sequence_parallel
        ctx.tensor_parallel = tensor_parallel
        ctx.inp_shape = inp.shape
        ctx.parallel_mode = parallel_mode
        ctx.tp_group = tp_group
        ctx.requires_dgrad = inputmat.requires_grad
        ctx.requires_wgrad = weight.requires_grad
        # Row Parallel Linear
        if parallel_mode == "row" and sequence_parallel:
            out, _ = reduce_scatter_along_first_dim(out, tp_group)
        elif parallel_mode == "row" and tensor_parallel:
            out, _ = allreduce(out, tp_group)

        # [*, in_features] -> [*, out_features] except first dimension changes for SP
        return out.view(-1, *inp.shape[1:-1], out.shape[-1])

    @staticmethod
    def backward(
        ctx, grad_output: torch.Tensor
    ) -> Tuple[Union[torch.Tensor, None], ...]:
        TransformerEngineBaseModule.pre_backward(ctx.fp8, ctx.fp8_meta)

        (
            inputmat,
            inputmat_t,
            weight,
            weight_t_fp8,
            fwd_scale_inverses,
        ) = ctx.saved_tensors

        (
            grad_output,
            grad_output_c,
            grad_output_t,
            grad_bias,
        ) = TransformerEngineBaseModule.grad_output_preprocess(
            ctx, grad_output, ctx.parallel_mode == "row"
        )

        # Column Parallel Linear
        # Overlap input AG with dgrad
        if ctx.parallel_mode == "column" and ctx.sequence_parallel:
            if ctx.fp8 and not ctx.fp8_meta["recipe"].override_linear_precision.wgrad:
                inputmat_t_total, handle = gather_along_last_dim(
                    inputmat_t, ctx.tp_group, async_op=True
                )
            else:
                inputmat_total, handle = gather_along_first_dim(
                    inputmat, ctx.tp_group, async_op=True
                )
        else:
            inputmat_t_total = inputmat_t
            inputmat_total = inputmat

        if ctx.is_first_microbatch is not None:
            accumulate_wgrad_into_param_main_grad = (
                ctx.fuse_wgrad_accumulation and not ctx.is_first_microbatch
            )
        else:
            accumulate_wgrad_into_param_main_grad = ctx.fuse_wgrad_accumulation

        if ctx.fp8:
            fp8_dtype_forward = get_fp8_te_dtype(
                ctx.fp8_meta["recipe"], fprop_tensor=True
            )
            fp8_dtype_backward = get_fp8_te_dtype(
                ctx.fp8_meta["recipe"], fprop_tensor=False
            )

        if ctx.requires_dgrad:
            # DGRAD
            if ctx.fp8:
                dgrad = fp8_gemm(
                    weight_t_fp8,
                    fwd_scale_inverses[tex.FP8FwdTensors.GEMM1_WEIGHT],
                    fp8_dtype_forward,
                    grad_output_c,
                    ctx.fp8_meta["scaling_bwd"].scale_inv[tex.FP8BwdTensors.GRAD_OUTPUT1],
                    fp8_dtype_backward,
                    ctx.activation_dtype,
                    get_workspace(),
                    use_split_accumulator=_2X_ACC_DGRAD,
                )
            else:
                # DGRAD
                dgrad, _, _ = gemm(
                    weight,
                    grad_output,
                    ctx.activation_dtype,
                    get_workspace(),
                    layout="NN",
                    grad=True,
                )

            # Overlap dgrad-RS/AR with wgrad
            if ctx.parallel_mode == "column" and ctx.sequence_parallel:
                handle.wait()
                dgrad, handle = reduce_scatter_along_first_dim(
                    dgrad, ctx.tp_group, async_op=True
                )
            elif ctx.parallel_mode == "column" and ctx.tensor_parallel:
                dgrad, handle = allreduce(dgrad, ctx.tp_group, async_op=True)

        if ctx.requires_wgrad:
            if ctx.fp8:
                # WGRAD
                if not ctx.fp8_meta["recipe"].override_linear_precision.wgrad:
                    wgrad = fp8_gemm(
                        inputmat_t_total,
                        fwd_scale_inverses[tex.FP8FwdTensors.GEMM1_INPUT],
                        fp8_dtype_forward,
                        grad_output_t,
                        ctx.fp8_meta["scaling_bwd"].scale_inv[
                            tex.FP8BwdTensors.GRAD_OUTPUT1
                        ],
                        fp8_dtype_backward,
                        ctx.activation_dtype,
                        get_workspace(),
                        accumulate=accumulate_wgrad_into_param_main_grad,
                        fp32_output=ctx.fuse_wgrad_accumulation,
                        out=weight.main_grad if ctx.fuse_wgrad_accumulation else None,
                        use_split_accumulator=_2X_ACC_WGRAD,
                    )
                else:
                    wgrad, _, _ = gemm(
                        inputmat_total,
                        grad_output,
                        ctx.activation_dtype,
                        get_workspace(),
                        layout="NT",
                        grad=True,
                        accumulate=accumulate_wgrad_into_param_main_grad,
                        fp32_output=ctx.fuse_wgrad_accumulation,
                        out=weight.main_grad if ctx.fuse_wgrad_accumulation else None,
                    )
            else:
                # WGRAD
                wgrad, grad_bias, _ = gemm(
                    inputmat_total,
                    grad_output,
                    ctx.activation_dtype,
                    get_workspace(),
                    layout="NT",
                    grad=True,
                    use_bias=ctx.use_bias,
                    accumulate=accumulate_wgrad_into_param_main_grad,
                    fp32_output=ctx.fuse_wgrad_accumulation,
                    out=weight.main_grad if ctx.fuse_wgrad_accumulation else None,
                )

        # Column Parallel Linear
        if ctx.parallel_mode == "column" and ctx.tensor_parallel and handle is not None:
            handle.wait()

        if not ctx.use_bias:
            grad_bias = None

        TransformerEngineBaseModule.post_backward(
            ctx.fp8, ctx.fp8_meta, ctx.sequence_parallel, ctx.tp_group
        )

        return (
            wgrad if ctx.requires_wgrad else None,
            None,
            None,
            dgrad.view(ctx.inp_shape) if ctx.requires_dgrad else None,
            grad_bias,
            None,
            None,
            None,
            None,
            None,
            None,
            None,
            None,
            None,
            None,
        )


class Linear(TransformerEngineBaseModule):
    """
    Applies a linear transformation to the incoming data :math:`y = xA^T + b`

    On NVIDIA GPUs it is a drop-in replacement for `torch.nn.Linear`.

    Parameters
    ----------
    in_features : int
                 size of each input sample.
    out_features : int
                  size of each output sample.
    bias : bool, default = `True`
          if set to `False`, the layer will not learn an additive bias.
    init_method : Callable, default = `None`
                 used for initializing weights in the following way: `init_method(weight)`.
                 When set to `None`, defaults to `torch.nn.init.normal_(mean=0.0, std=0.023)`.

    Parallelism parameters
    ----------------------
    sequence_parallel : bool, default = `False`
                       if set to `True`, uses sequence parallelism.
    tp_group : ProcessGroup, default = `None`
              tensor parallel process group.
    tp_size : int, default = 1
             used as TP (tensor parallel) world size when TP groups are not formed during
             initialization. In this case, users must call the
             `set_tensor_parallel_group(tp_group)` method on the initialized module before the
             forward pass to supply the tensor parallel group needed for tensor and sequence
             parallel collectives.
    parallel_mode : {None, 'Column', 'Row'}, default = `None`
                   used to decide whether this Linear layer is Column Parallel Linear or Row
                   Parallel Linear as described `here <https://arxiv.org/pdf/1909.08053.pdf>`_.
                   When set to `None`, no communication is performed.
    skip_weight_param_allocation: bool, default = `False`
                                 if set to `True`, weight parameter is not allocated and must be
                                 passed as a keyword argument `weight` during the forward pass.

    Optimization parameters
    -----------------------
    fuse_wgrad_accumulation : bool, default = 'False'
                             if set to `True`, enables fusing of creation and accumulation of
                             the weight gradient. When enabled, it is assumed that the weights
                             have an additional `main_grad` attribute (used instead of the
                             regular `grad`) which is a pre-allocated buffer of the correct
                             size to accumulate gradients in.
    return_bias : bool, default = `False`
                 when set to `True`, this module will not apply the additive bias itself, but
                 instead return the bias value during the forward pass together with the
                 output of the linear transformation :math:`y = xA^T`. This is useful when
                 the bias addition can be fused to subsequent operations.
    params_dtype : torch.dtype, default = `torch.float32`
                  it controls the type used to allocate the initial parameters. Useful when
                  the model is trained with lower precision and the original FP32 parameters
                  would not fit in GPU memory.
    """

    def __init__(
        self,
        in_features: int,
        out_features: int,
        sequence_parallel: bool = False,
        fuse_wgrad_accumulation: bool = False,
        tp_group: Optional[dist_group_type] = None,
        tp_size: int = 1,
        get_rng_state_tracker: Optional[Callable] = None,
        init_method: Optional[Callable] = None,
        bias: bool = True,
        return_bias: bool = False,
        params_dtype: torch.dtype = torch.float32,
        parallel_mode: Optional[str] = None,
        skip_weight_param_allocation: bool = False,
    ) -> None:
        super().__init__()
        self.in_features = in_features
        self.out_features = out_features
        self.fuse_wgrad_accumulation = fuse_wgrad_accumulation
        self.use_bias = bias
        self.return_bias = return_bias
        self.skip_weight_param_allocation = skip_weight_param_allocation

        if tp_group is None:
            self.tp_size = tp_size
            if tp_size == 1:
                self.set_tensor_parallel_group(tp_group)
        else:
            self.tp_size = get_distributed_world_size(tp_group)
            self.set_tensor_parallel_group(tp_group)
        self.set_nccl_overlap_warning_if_tp()

        self.parallel_mode = parallel_mode
        assert (
            self.parallel_mode in GemmParallelModes
        ), f"parallel_mode {parallel_mode} not supported"

        if self.parallel_mode == "column":
            self.out_features = divide(self.out_features, self.tp_size)
        elif self.parallel_mode == "row":
            self.in_features = divide(self.in_features, self.tp_size)

        if init_method is None:
            init_method = get_default_init_method()

        self.sequence_parallel = (self.tp_size > 1) and sequence_parallel

        if not skip_weight_param_allocation:
            self.weight = Parameter(
                torch.empty(
                    self.out_features,
                    self.in_features,
                    device=torch.cuda.current_device(),
                    dtype=params_dtype,
                )
            )

            initialize_affine_weight_gpu(
                self.weight,
                init_method,
                get_rng_state_tracker,
                partition_dim=1 if self.parallel_mode == "row" else 0,
                stride=1,
            )

            if self.use_bias or self.return_bias:
                self.bias = Parameter(
                    torch.empty(
                        self.out_features,
                        device=torch.cuda.current_device(),
                        dtype=params_dtype,
                    )
                )
                if self.parallel_mode == "column":
                    set_tensor_model_parallel_attributes(self.bias, True, 0, 1)
            else:
                self.register_buffer("bias", torch.Tensor(), persistent=False)

            with torch.no_grad():
                self.bias.zero_()

        self.fp8_weight_shapes.append(torch.Size((self.out_features, self.in_features)))

        # For RPL, bias has to be added after TP collectives
        # So it cannot be fused with the GEMM
        if self.parallel_mode == "row" and self.use_bias:
            self.gemm_bias_unfused_add = True
            self.use_bias = False
        else:
            self.gemm_bias_unfused_add = False

    def forward(
        self,
        inp: torch.Tensor,
        weight: Optional[torch.Tensor] = None,
        bias: Optional[torch.Tensor] = None,
        is_first_microbatch: Optional[bool] = None,
    ) -> Union[torch.Tensor, Tuple[torch.Tensor, ...]]:
        """
        Apply the linear transformation to the input.

        Parameters
        ----------
        inp : torch.Tensor
             Input tensor.
        weight : torch.Tensor, default = None
                An optional weight tensor for the module. This argument is compulsory if module
                is initialized with `skip_weight_param_allocation=True`
        bias : torch.Tensor, default = None
              An optional bias tensor for the module. This argument is compulsory if module
              is initialized with `skip_weight_param_allocation=True` and one of `use_bias`
              or `return_bias`
        is_first_microbatch : {True, False, None}, default = None
                             During training using either gradient accumulation or
                             pipeline parallelism a minibatch of data is further split
                             into microbatches. Between the microbatches of the same minibatch
                             the model weights are not updated. Setting this parameter indicates
                             whether the current microbatch is the first in a minibatch or not.
                             When set, this parameter enables additional optimizations:

                             * during FP8 training, it allows caching of the FP8 versions of
                               the weights
                             * it also allows skipping gradient accumulation during the
                               first microbatch (since it is the first gradient being
                               produced)
        """

<<<<<<< HEAD
        self.pre_forward(inp, weight if weight is not None else self.weight)
=======
        inp = self.pre_forward(inp)
>>>>>>> 003f0549

        bias_tensor = bias if bias is not None else self.bias

        out = _Linear.apply(
            weight if weight is not None else self.weight,
            self.weight1_fp8 if self.fp8 else None,
            self.weight1_t_fp8 if self.fp8 else None,
            inp,
            bias_tensor,
            self.use_bias,
            is_first_microbatch,
            self.fp8,
            self.fp8_meta,
            self.fuse_wgrad_accumulation,
            self.tp_group,
            self.sequence_parallel,
            self.tp_size > 1,
            self.activation_dtype,
            self.parallel_mode,
        )

        self.post_forward()

        if self.gemm_bias_unfused_add:
            out = out + cast_if_needed(bias_tensor, self.activation_dtype)

        if self.return_bias:
            return out, cast_if_needed(bias_tensor, self.activation_dtype)
        return out


class _LayerNormMLP(torch.autograd.Function):
    """LayerNormMLP semi-top level module
    Calls custom cuda extensions.
    """

    @staticmethod
    def forward(
        ctx,
        inp: torch.Tensor,
        ln_weight: torch.Tensor,
        ln_bias: torch.Tensor,
        fc1_weight: torch.Tensor,
        fc1_weight_fp8: Union[torch.Tensor, None],
        fc1_weight_t_fp8: Union[torch.Tensor, None],
        fc1_bias: torch.Tensor,
        fc2_weight: torch.Tensor,
        fc2_weight_fp8: Union[torch.Tensor, None],
        fc2_weight_t_fp8: Union[torch.Tensor, None],
        fc2_bias: torch.Tensor,
        use_bias: bool,
        eps: float,
        is_first_microbatch: Union[bool, None],
        fp8: bool,
        fp8_meta: Dict[str, Any],
        fuse_wgrad_accumulation: bool,
        tp_group: Union[dist_group_type, None],
        sequence_parallel: bool,
        tensor_parallel: bool,
        activation_dtype: torch.dtype,
        return_layernorm_output: bool,
        bias_gelu_nvfusion: bool,
        set_parallel_mode: bool,
    ) -> Union[Tuple[torch.Tensor, ...], torch.Tensor]:
        # Make sure input dimensions are compatible
        in_features = ln_weight.numel()
        assert inp.shape[-1] == in_features, "GEMM not possible"
        inputmat = inp.view((-1, in_features))

        update_fp8_weights = is_first_microbatch is None or is_first_microbatch

        # Cast for native AMP
        inputmat = cast_if_needed(inputmat, activation_dtype)
        ln_weight = cast_if_needed(ln_weight, activation_dtype)
        ln_bias = cast_if_needed(ln_bias, activation_dtype)

        # If residual connection is after LN, we need `ln_out`
        # tensor in higher precision, this comes at the cost
        # of an extra fp8 cast.
        if fp8:
            fp8_dtype_forward = get_fp8_te_dtype(fp8_meta["recipe"], fprop_tensor=True)
            if not return_layernorm_output:
                ln_out, mu, rsigma = layernorm_fwd_fp8(
                    inputmat,
                    ln_weight,
                    ln_bias,
                    eps,
                    fp8_meta["scaling_fwd"],
                    tex.FP8FwdTensors.GEMM1_INPUT,
                    fp8_dtype_forward,
                )
            else:
                ln_out_return, mu, rsigma = tex.layernorm_fwd(
                    inputmat, ln_weight, ln_bias, eps
                )
                ln_out = cast_to_fp8(
                    ln_out_return,
                    fp8_meta["scaling_fwd"],
                    tex.FP8FwdTensors.GEMM1_INPUT,
                    fp8_dtype_forward,
                )
        else:
            ln_out, mu, rsigma = tex.layernorm_fwd(inputmat, ln_weight, ln_bias, eps)
            ln_out_return = ln_out

        # Column Parallel Linear
        if set_parallel_mode and sequence_parallel:
            ln_out_total, _ = gather_along_first_dim(ln_out, tp_group)
        else:
            ln_out_total = ln_out

        if fp8:
            bias_dtype = (
                torch.bfloat16
                if activation_dtype == torch.float32
                else activation_dtype
            )
            fc1_bias = cast_if_needed(fc1_bias, bias_dtype)
            fc2_bias = cast_if_needed(fc2_bias, bias_dtype) if use_bias else fc2_bias

            if update_fp8_weights:
                fp8_cast_transpose_fused(
                    fc1_weight,
                    fp8_meta["scaling_fwd"],
                    tex.FP8FwdTensors.GEMM1_WEIGHT,
                    fp8_dtype_forward,
                    cast_out=fc1_weight_fp8,
                    transpose_out=fc1_weight_t_fp8,
                )

                fp8_cast_transpose_fused(
                    fc2_weight,
                    fp8_meta["scaling_fwd"],
                    tex.FP8FwdTensors.GEMM2_WEIGHT,
                    fp8_dtype_forward,
                    cast_out=fc2_weight_fp8,
                    transpose_out=fc2_weight_t_fp8,
                )

            fc1_out = fp8_gemm(
                fc1_weight_fp8,
                fp8_meta["scaling_fwd"].scale_inv[tex.FP8FwdTensors.GEMM1_WEIGHT],
                fp8_dtype_forward,
                ln_out_total,
                fp8_meta["scaling_fwd"].scale_inv[tex.FP8FwdTensors.GEMM1_INPUT],
                fp8_dtype_forward,
                activation_dtype,
                get_workspace(),
                bias=fc1_bias,
                use_bias=True,
                use_split_accumulator=_2X_ACC_FPROP,
            )

            gelu_out = fp8_gelu(
                fc1_out,
                fp8_meta["scaling_fwd"],
                tex.FP8FwdTensors.GEMM2_INPUT,
                fp8_dtype_forward,
            )

            fc2_out = fp8_gemm(
                fc2_weight_fp8,
                fp8_meta["scaling_fwd"].scale_inv[tex.FP8FwdTensors.GEMM2_WEIGHT],
                fp8_dtype_forward,
                gelu_out,
                fp8_meta["scaling_fwd"].scale_inv[tex.FP8FwdTensors.GEMM2_INPUT],
                fp8_dtype_forward,
                activation_dtype,
                get_workspace(),
                bias=fc2_bias,
                use_bias=use_bias,
                use_split_accumulator=_2X_ACC_FPROP,
            )
        else:
            # Cast for native AMP
            fc1_weight = cast_if_needed(fc1_weight, activation_dtype)
            fc2_weight = cast_if_needed(fc2_weight, activation_dtype)
            fc1_bias = cast_if_needed(fc1_bias, activation_dtype)
            fc2_bias = (
                cast_if_needed(fc2_bias, activation_dtype) if use_bias else fc2_bias
            )

            fc1_outputs = gemm(
                fc1_weight,
                ln_out_total,
                activation_dtype,
                get_workspace(),
                bias=fc1_bias,
                use_bias=not bias_gelu_nvfusion,
                gelu=not bias_gelu_nvfusion,
            )

            if bias_gelu_nvfusion:
                fc1_out, _, _ = fc1_outputs
                gelu_out = bias_gelu_fused(fc1_out, fc1_bias)
            else:
                gelu_out, _, fc1_out = fc1_outputs

            fc2_out, _, _ = gemm(
                fc2_weight,
                gelu_out,
                activation_dtype,
                get_workspace(),
                bias=fc2_bias,
                use_bias=use_bias,
            )

        ctx.save_for_backward(
            inputmat,
            ln_weight,
            mu,
            rsigma,
            ln_out,
            fc1_out,
            gelu_out,
            fc1_weight,
            fc1_weight_t_fp8,
            fc2_weight,
            fc2_weight_t_fp8,
            fc1_bias,
            fp8_meta["scaling_fwd"].scale_inv.clone() if fp8 else None,
        )
        ctx.activation_dtype = activation_dtype
        ctx.fp8 = fp8
        ctx.fp8_meta = fp8_meta
        ctx.fuse_wgrad_accumulation = fuse_wgrad_accumulation
        ctx.is_first_microbatch = is_first_microbatch
        ctx.use_bias = use_bias
        ctx.sequence_parallel = sequence_parallel
        ctx.tensor_parallel = tensor_parallel
        ctx.inp_shape = inp.shape
        ctx.tp_group = tp_group
        ctx.bias_gelu_nvfusion = bias_gelu_nvfusion
        ctx.return_layernorm_output = return_layernorm_output
        ctx.set_parallel_mode = set_parallel_mode

        # Row Parallel Linear
        if set_parallel_mode and sequence_parallel:
            fc2_out, _ = reduce_scatter_along_first_dim(fc2_out, tp_group)
        elif set_parallel_mode and tensor_parallel:
            fc2_out, _ = allreduce(fc2_out, tp_group)

        # [*, in_features] -> [*, out_features] except first dimension changes for SP
        fc2_out = fc2_out.view(-1, *inp.shape[1:-1], fc2_out.shape[-1])

        if return_layernorm_output:
            return fc2_out, ln_out_return.view_as(inp)
        return fc2_out

    @staticmethod
    def backward(
        ctx, *grad_outputs: Tuple[torch.Tensor, ...]
    ) -> Tuple[Union[torch.Tensor, None], ...]:
        TransformerEngineBaseModule.pre_backward(ctx.fp8, ctx.fp8_meta)

        (
            inputmat,
            ln_weight,
            mu,
            rsigma,
            ln_out,
            fc1_out,
            gelu_out,
            fc1_weight,
            fc1_weight_t_fp8,
            fc2_weight,
            fc2_weight_t_fp8,
            fc1_bias,
            fwd_scale_inverses,
        ) = ctx.saved_tensors

        (
            grad_output,
            grad_output_c,
            grad_output_t,
            fc2_bias_grad,
        ) = TransformerEngineBaseModule.grad_output_preprocess(
            ctx, grad_outputs[0], True
        )

        # Column Parallel Linear
        # Overlap input AG with dgrad
        if ctx.set_parallel_mode and ctx.sequence_parallel:
            ln_out_total, handle = gather_along_first_dim(
                ln_out, ctx.tp_group, async_op=True
            )
        else:
            ln_out_total = ln_out

        if ctx.is_first_microbatch is not None:
            accumulate_wgrad_into_param_main_grad = (
                ctx.fuse_wgrad_accumulation and not ctx.is_first_microbatch
            )
        else:
            accumulate_wgrad_into_param_main_grad = ctx.fuse_wgrad_accumulation

        if ctx.fp8:
            fp8_dtype_forward = get_fp8_te_dtype(
                ctx.fp8_meta["recipe"], fprop_tensor=True
            )
            fp8_dtype_backward = get_fp8_te_dtype(
                ctx.fp8_meta["recipe"], fprop_tensor=False
            )

            # FC2 DGRAD; Unconditional
            fc2_dgrad = fp8_gemm(
                fc2_weight_t_fp8,
                fwd_scale_inverses[tex.FP8FwdTensors.GEMM2_WEIGHT],
                fp8_dtype_forward,
                grad_output_c,
                ctx.fp8_meta["scaling_bwd"].scale_inv[tex.FP8BwdTensors.GRAD_OUTPUT1],
                fp8_dtype_backward,
                ctx.activation_dtype,
                get_workspace(),
                use_split_accumulator=_2X_ACC_DGRAD,
            )

            # FC2 WGRAD
            if not ctx.fp8_meta["recipe"].override_linear_precision.wgrad:
                if fc2_weight.requires_grad:
                    gelu_out_t = tex.fp8_transpose(gelu_out, fp8_dtype_forward)
                    fc2_wgrad = fp8_gemm(
                        gelu_out_t,
                        fwd_scale_inverses[tex.FP8FwdTensors.GEMM2_INPUT],
                        fp8_dtype_forward,
                        grad_output_t,
                        ctx.fp8_meta["scaling_bwd"].scale_inv[
                            tex.FP8BwdTensors.GRAD_OUTPUT1
                        ],
                        fp8_dtype_backward,
                        ctx.activation_dtype,
                        get_workspace(),
                        accumulate=accumulate_wgrad_into_param_main_grad,
                        fp32_output=ctx.fuse_wgrad_accumulation,
                        out=fc2_weight.main_grad
                        if ctx.fuse_wgrad_accumulation
                        else None,
                        use_split_accumulator=_2X_ACC_WGRAD,
                    )

                fc1_bias_grad, dgelu, dgelu_t = fp8_cast_transpose_bgrad_dgelu_fused(
                    fc2_dgrad,
                    fc1_out,
                    ctx.fp8_meta["scaling_bwd"],
                    tex.FP8BwdTensors.GRAD_OUTPUT2,
                    fp8_dtype_backward,
                )
            else:
                if fc2_weight.requires_grad:
                    gelu_out_c = cast_from_fp8(
                        gelu_out,
                        ctx.fp8_meta["scaling_fwd"],
                        tex.FP8FwdTensors.GEMM2_INPUT,
                        fp8_dtype_forward,
                        TE_DType[ctx.activation_dtype],
                    )
                    fc2_wgrad, _, _ = gemm(
                        gelu_out_c,
                        grad_output,
                        ctx.activation_dtype,
                        get_workspace(),
                        layout="NT",
                        grad=True,
                        use_bias=ctx.use_bias,
                        accumulate=accumulate_wgrad_into_param_main_grad,
                        fp32_output=ctx.fuse_wgrad_accumulation,
                        out=fc2_weight.main_grad
                        if ctx.fuse_wgrad_accumulation
                        else None,
                    )

                fc1_bias_grad, dgelu_no_fp8 = bgrad_dgelu_fused(
                    fc2_dgrad, fc1_out, fc1_bias
                )

                dgelu = cast_to_fp8(
                    dgelu_no_fp8,
                    ctx.fp8_meta["scaling_bwd"],
                    tex.FP8BwdTensors.GRAD_OUTPUT2,
                    fp8_dtype_backward,
                )
                dgelu_t = None

            # FC1 DGRAD: Unconditional
            fc1_dgrad = fp8_gemm(
                fc1_weight_t_fp8,
                fwd_scale_inverses[tex.FP8FwdTensors.GEMM1_WEIGHT],
                fp8_dtype_forward,
                dgelu,
                ctx.fp8_meta["scaling_bwd"].scale_inv[tex.FP8BwdTensors.GRAD_OUTPUT2],
                fp8_dtype_backward,
                ctx.activation_dtype,
                get_workspace(),
                use_split_accumulator=_2X_ACC_DGRAD,
            )
        else:
            # FC2 DGRAD; Unconditional
            fc2_dgrad, _, _ = gemm(
                fc2_weight,
                grad_output,
                ctx.activation_dtype,
                get_workspace(),
                layout="NN",
                gelu=not ctx.bias_gelu_nvfusion,
                grad=True,
                gelu_input=fc1_out,
            )

            # FC2 WGRAD
            if fc2_weight.requires_grad:
                fc2_wgrad, fc2_bias_grad, _ = gemm(
                    gelu_out,
                    grad_output,
                    ctx.activation_dtype,
                    get_workspace(),
                    layout="NT",
                    grad=True,
                    use_bias=ctx.use_bias,
                    accumulate=accumulate_wgrad_into_param_main_grad,
                    fp32_output=ctx.fuse_wgrad_accumulation,
                    out=fc2_weight.main_grad if ctx.fuse_wgrad_accumulation else None,
                )

            if ctx.bias_gelu_nvfusion:
                fc1_bias_grad, dgelu = bgrad_dgelu_fused(fc2_dgrad, fc1_out, fc1_bias)
            else:
                dgelu = fc2_dgrad

            # FC1 DGRAD: Unconditional
            fc1_dgrad, _, _ = gemm(
                fc1_weight,
                dgelu,
                ctx.activation_dtype,
                get_workspace(),
                layout="NN",
                grad=True,
            )

        # Overlap dgrad-RS/AR with wgrad
        if ctx.set_parallel_mode and ctx.sequence_parallel:
            handle.wait()
            fc1_dgrad, handle = reduce_scatter_along_first_dim(
                fc1_dgrad, ctx.tp_group, async_op=True
            )
        elif ctx.set_parallel_mode and ctx.tensor_parallel:
            fc1_dgrad, handle = allreduce(fc1_dgrad, ctx.tp_group, async_op=True)

        if fc1_weight.requires_grad:
            if ctx.fp8:
                # FC1 WGRAD
                if not ctx.fp8_meta["recipe"].override_linear_precision.wgrad:
                    ln_out_total_t = tex.fp8_transpose(ln_out_total, fp8_dtype_forward)
                    fc1_wgrad = fp8_gemm(
                        ln_out_total_t,
                        fwd_scale_inverses[tex.FP8FwdTensors.GEMM1_INPUT],
                        fp8_dtype_forward,
                        dgelu_t,
                        ctx.fp8_meta["scaling_bwd"].scale_inv[
                            tex.FP8BwdTensors.GRAD_OUTPUT2
                        ],
                        fp8_dtype_backward,
                        ctx.activation_dtype,
                        get_workspace(),
                        accumulate=accumulate_wgrad_into_param_main_grad,
                        fp32_output=ctx.fuse_wgrad_accumulation,
                        out=fc1_weight.main_grad
                        if ctx.fuse_wgrad_accumulation
                        else None,
                        use_split_accumulator=_2X_ACC_WGRAD,
                    )
                else:
                    ln_out_total_c = cast_from_fp8(
                        ln_out_total,
                        ctx.fp8_meta["scaling_fwd"],
                        tex.FP8FwdTensors.GEMM1_INPUT,
                        fp8_dtype_forward,
                        TE_DType[ctx.activation_dtype],
                    )
                    fc1_wgrad, _, _ = gemm(
                        ln_out_total_c,
                        dgelu_no_fp8,
                        ctx.activation_dtype,
                        get_workspace(),
                        layout="NT",
                        grad=True,
                        accumulate=accumulate_wgrad_into_param_main_grad,
                        fp32_output=ctx.fuse_wgrad_accumulation,
                        out=fc1_weight.main_grad
                        if ctx.fuse_wgrad_accumulation
                        else None,
                    )
            else:
                # FC1 WGRAD
                fc1_wgrad_outputs = gemm(
                    ln_out_total,
                    dgelu,
                    ctx.activation_dtype,
                    get_workspace(),
                    layout="NT",
                    grad=True,
                    use_bias=not ctx.bias_gelu_nvfusion,
                    accumulate=accumulate_wgrad_into_param_main_grad,
                    fp32_output=ctx.fuse_wgrad_accumulation,
                    out=fc1_weight.main_grad if ctx.fuse_wgrad_accumulation else None,
                )

                if ctx.bias_gelu_nvfusion:
                    fc1_wgrad, _, _ = fc1_wgrad_outputs
                else:
                    fc1_wgrad, fc1_bias_grad, _ = fc1_wgrad_outputs

        # Column Parallel Linear
        if ctx.set_parallel_mode and ctx.tensor_parallel and handle is not None:
            handle.wait()

        # LayerNorm gradient
        d_ln_out = fc1_dgrad.view(inputmat.shape)

        # Residual gradient
        if ctx.return_layernorm_output:
            d_ln_out = d_ln_out + grad_outputs[1].view_as(d_ln_out)

        dxmat, dgamma, dbeta = tex.layernorm_bwd(
            d_ln_out, inputmat, mu, rsigma, ln_weight
        )

        if not ctx.use_bias:
            fc2_bias_grad = None

        TransformerEngineBaseModule.post_backward(
            ctx.fp8, ctx.fp8_meta, ctx.sequence_parallel, ctx.tp_group
        )

        return (
            dxmat.view(ctx.inp_shape),
            dgamma,
            dbeta,
            fc1_wgrad if fc1_weight.requires_grad else None,
            None,
            None,
            fc1_bias_grad,
            fc2_wgrad if fc2_weight.requires_grad else None,
            None,
            None,
            fc2_bias_grad,
            None,
            None,
            None,
            None,
            None,
            None,
            None,
            None,
            None,
            None,
            None,
            None,
            None,
        )


class LayerNormMLP(TransformerEngineBaseModule):
    """
    Applies layer normalization on the input followed by the MLP module, consisting of
    2 successive linear transformations, separated by the GeLU activation.

    Parameters
    ----------
    hidden_size : int
                 size of each input sample.
    ffn_hidden_size : int
                     intermediate size to which input samples are projected.
    eps : float, default = 1e-5
         a value added to the denominator of layer normalization for numerical stability.
    bias : bool, default = `True`
          if set to `False`, the FC2 layer will not learn an additive bias.
    init_method : Callable, default = `None`
                 used for initializing FC1 weights in the following way: `init_method(weight)`.
                 When set to `None`, defaults to `torch.nn.init.normal_(mean=0.0, std=0.023)`.
    output_layer_init_method : Callable, default = `None`
                              used for initializing FC2 weights in the following way:
                              `output_layer_init_method(weight)`. When set to `None`, defaults to
                              `torch.nn.init.normal_(mean=0.0, std=0.023)`.
    return_layernorm_output : bool, default = `False`
                             if set to `True`, output of layernorm is returned from the forward
                             together with the output of the linear transformation.
                             Example use case: residual connection for transformer module
                             is taken post layernorm.

    Parallelism parameters
    ----------------------
    set_parallel_mode : bool, default = `False`
                      if set to `True`, FC1 is used as Column Parallel and FC2 is used as Row
                      Parallel as described `here <https://arxiv.org/pdf/1909.08053.pdf>`_.
    sequence_parallel : bool, default = `False`
                       if set to `True`, uses sequence parallelism.
    tp_group : ProcessGroup, default = `None`
              tensor parallel process group.
    tp_size : int, default = 1
             used as TP (tensor parallel) world size when TP groups are not formed during
             initialization. In this case, users must call the
             `set_tensor_parallel_group(tp_group)` method on the initialized module before the
             forward pass to supply the tensor parallel group needed for tensor and sequence
             parallel collectives.

    Optimization parameters
    -----------------------
    fuse_wgrad_accumulation : bool, default = 'False'
                             if set to `True`, enables fusing of creation and accumulation of
                             the weight gradient.
    return_bias : bool, default = `False`
                 when set to `True`, this module will not apply the additive bias itself, but
                 instead return the bias value during the forward pass together with the
                 output of the linear transformation :math:`y = xA^T`. This is useful when
                 the bias addition can be fused to subsequent operations.
    params_dtype : torch.dtype, default = `torch.float32`
                  it controls the type used to allocate the initial parameters. Useful when
                  the model is trained with lower precision and the original FP32 parameters
                  would not fit in GPU memory.
    seq_length: int
               sequence length of input samples. Needed for JIT Warmup, a technique where jit fused
               functions are warmed up before training to ensure same kernels are used for forward
               propogation and activation recompute phase.
    micro_batch_size: int
                     batch size per training step. Needed for JIT Warmup, a technique where jit
                     fused functions are warmed up before training to ensure same kernels are
                     used for forward propogation and activation recompute phase.
    """

    def __init__(
        self,
        hidden_size: int,
        ffn_hidden_size: int,
        eps: float = 1e-5,
        sequence_parallel: bool = False,
        return_bias: bool = False,
        get_rng_state_tracker: Optional[Callable] = None,
        tp_group: Optional[dist_group_type] = None,
        tp_size: int = 1,
        init_method: Optional[Callable] = None,
        bias: bool = True,
        output_layer_init_method: Optional[Callable] = None,
        fuse_wgrad_accumulation: bool = False,
        params_dtype: torch.dtype = torch.float32,
        return_layernorm_output: bool = False,
        seq_length: Optional[int] = None,
        micro_batch_size: Optional[int] = None,
        set_parallel_mode: bool = False,
    ) -> None:
        super().__init__()

        self.fuse_wgrad_accumulation = fuse_wgrad_accumulation
        self.use_bias = bias
        self.return_bias = return_bias
        self.return_layernorm_output = return_layernorm_output
        self.bias_gelu_nvfusion = bool(int(os.getenv("NVTE_BIAS_GELU_NVFUSION", "1")))
        self.set_parallel_mode = set_parallel_mode

        if tp_group is None:
            self.tp_size = tp_size
            if tp_size == 1:
                self.set_tensor_parallel_group(tp_group)
        else:
            self.tp_size = get_distributed_world_size(tp_group)
            self.set_tensor_parallel_group(tp_group)
        self.set_nccl_overlap_warning_if_tp()

        if init_method is None:
            init_method = get_default_init_method()
        if output_layer_init_method is None:
            output_layer_init_method = get_default_init_method()

        self.sequence_parallel = (self.tp_size > 1) and sequence_parallel
        self.size_per_partition = divide(ffn_hidden_size, self.tp_size)

        # LN init
        self.eps = eps
        self.layer_norm_weight = Parameter(
            torch.empty(
                hidden_size,
                device=torch.cuda.current_device(),
                dtype=params_dtype,
            )
        )
        self.layer_norm_bias = Parameter(
            torch.empty(
                hidden_size,
                device=torch.cuda.current_device(),
                dtype=params_dtype,
            )
        )
        setattr(self.layer_norm_weight, "sequence_parallel", self.sequence_parallel)
        setattr(self.layer_norm_bias, "sequence_parallel", self.sequence_parallel)
        self.reset_layer_norm_parameters()

        # FC1 init
        self.fc1_weight = Parameter(
            torch.empty(
                self.size_per_partition,
                hidden_size,
                device=torch.cuda.current_device(),
                dtype=params_dtype,
            )
        )
        self.fp8_weight_shapes.append(self.fc1_weight.shape)

        initialize_affine_weight_gpu(
            self.fc1_weight,
            init_method,
            get_rng_state_tracker,
            partition_dim=0,
            stride=1,
        )

        self.fc1_bias = Parameter(
            torch.empty(
                self.size_per_partition,
                device=torch.cuda.current_device(),
                dtype=params_dtype,
            )
        )
        set_tensor_model_parallel_attributes(self.fc1_bias, True, 0, 1)

        with torch.no_grad():
            self.fc1_bias.zero_()

        # FC2 init
        self.fc2_weight = Parameter(
            torch.empty(
                hidden_size,
                self.size_per_partition,
                device=torch.cuda.current_device(),
                dtype=params_dtype,
            )
        )
        self.fp8_weight_shapes.append(self.fc2_weight.shape)

        initialize_affine_weight_gpu(
            self.fc2_weight,
            output_layer_init_method,
            get_rng_state_tracker,
            partition_dim=1,
            stride=1,
        )

        if self.use_bias or self.return_bias:
            self.fc2_bias = Parameter(
                torch.empty(
                    hidden_size, device=torch.cuda.current_device(), dtype=params_dtype
                )
            )
        else:
            self.register_buffer("fc2_bias", torch.Tensor(), persistent=False)

        # For RPL, bias has to be added after TP collectives
        # So it cannot be fused with the GEMM
        if self.set_parallel_mode and self.use_bias:
            self.gemm_bias_unfused_add = True
            self.use_bias = False
        else:
            self.gemm_bias_unfused_add = False

        with torch.no_grad():
            self.fc2_bias.zero_()

        if self.bias_gelu_nvfusion:
            set_jit_fusion_options()
            if seq_length and micro_batch_size:
                warmup_jit_bias_gelu_all_dtypes(
                    self.size_per_partition, seq_length, micro_batch_size
                )

    def reset_layer_norm_parameters(self) -> None:
        """Init LN params"""
        init.ones_(self.layer_norm_weight)
        init.zeros_(self.layer_norm_bias)

    def forward(
        self, inp: torch.Tensor, is_first_microbatch: Optional[bool] = None
    ) -> Union[torch.Tensor, Tuple[torch.Tensor, ...]]:
        """
        Apply layer normalization to the input followed by a feedforward network (MLP Block).

        Parameters
        ----------
        inp : torch.Tensor
             Input tensor.
        is_first_microbatch : {True, False, None}, default = None
                             During training using either gradient accumulation or
                             pipeline parallelism a minibatch of data is further split
                             into microbatches. Between the microbatches of the same minibatch
                             the model weights are not updated. Setting this parameter indicates
                             whether the current microbatch is the first in a minibatch or not.
                             When set, this parameter enables additional optimizations:

                             * during FP8 training, it allows caching of the FP8 versions of
                               the weights
                             * it also allows skipping gradient accumulation during the
                               first microbatch (since it is the first gradient being
                               produced)
        """

        inp = self.pre_forward(inp, num_gemms=2)

        out = _LayerNormMLP.apply(
            inp,
            self.layer_norm_weight,
            self.layer_norm_bias,
            self.fc1_weight,
            self.weight1_fp8 if self.fp8 else None,
            self.weight1_t_fp8 if self.fp8 else None,
            self.fc1_bias,
            self.fc2_weight,
            self.weight2_fp8 if self.fp8 else None,
            self.weight2_t_fp8 if self.fp8 else None,
            self.fc2_bias,
            self.use_bias,
            self.eps,
            is_first_microbatch,
            self.fp8,
            self.fp8_meta,
            self.fuse_wgrad_accumulation,
            self.tp_group,
            self.sequence_parallel,
            self.tp_size > 1,
            self.activation_dtype,
            self.return_layernorm_output,
            self.bias_gelu_nvfusion,
            self.set_parallel_mode,
        )

        self.post_forward()

        if self.return_layernorm_output:
            out, ln_out = out

        if self.gemm_bias_unfused_add:
            out = out + cast_if_needed(self.fc2_bias, self.activation_dtype)

        if self.return_bias:
            if self.return_layernorm_output:
                return out, cast_if_needed(self.fc2_bias, self.activation_dtype), ln_out
            return out, cast_if_needed(self.fc2_bias, self.activation_dtype)
        if self.return_layernorm_output:
            return out, ln_out
        return out


class _LayerNorm(torch.autograd.Function):
    """functional LayerNorm"""

    @staticmethod
    def forward(
        ctx,
        inp: torch.Tensor,
        ln_weight: torch.Tensor,
        ln_bias: torch.Tensor,
        eps: float,
    ) -> torch.Tensor:
        # Make sure input dimensions are compatible
        in_features = ln_weight.numel()
        assert inp.is_cuda, "TransformerEngine needs CUDA."
        assert inp.shape[-1] == in_features, "LayerNorm not possible"
        inputmat = inp.view((-1, in_features))

        ln_out, mu, rsigma = tex.layernorm_fwd(inputmat, ln_weight, ln_bias, eps)
        ctx.save_for_backward(inputmat, ln_weight, mu, rsigma)
        ctx.inp_shape = inp.shape
        return ln_out.view_as(inp)

    @staticmethod
    def backward(
        ctx, grad_output: torch.Tensor
    ) -> Tuple[Union[torch.Tensor, None], ...]:
        inputmat, ln_weight, mu, rsigma = ctx.saved_tensors
        grad_output = grad_output.contiguous()
        d_ln_out = grad_output.view(inputmat.shape)
        dxmat, dgamma, dbeta = tex.layernorm_bwd(
            d_ln_out, inputmat, mu, rsigma, ln_weight
        )
        return dxmat.view(ctx.inp_shape), dgamma, dbeta, None


class LayerNorm(torch.nn.Module):
    r"""
    Applies Layer Normalization over a mini-batch of inputs as described in
    the paper `Layer Normalization <https://arxiv.org/abs/1607.06450>`__

    .. math::
        y = \frac{x - \mathrm{E}[x]}{ \sqrt{\mathrm{Var}[x] + \epsilon}} * \gamma + \beta

    :math:`\gamma` and :math:`\beta` are learnable affine transform parameters of
    size :attr:`hidden_size`

    Parameters
    ----------
    hidden_size : int
                size of each input sample.
    eps : float, default = 1e-5
        a value added to the denominator of layer normalization for numerical stability.
    sequence_parallel : bool, default = `False`
                        if set to `True`, uses sequence parallelism.
    params_dtype : torch.dtype, default = `torch.float32`
                    it controls the type used to allocate the initial parameters. Useful when
                    the model is trained with lower precision and the original FP32 parameters
                    would not fit in GPU memory.
    """

    def __init__(
        self,
        hidden_size: int,
        eps: float = 1e-5,
        sequence_parallel: bool = False,
        params_dtype: torch.dtype = torch.float32,
    ) -> None:
        super().__init__()
        self.eps = eps
        self.weight = Parameter(
            torch.empty(
                hidden_size,
                device=torch.cuda.current_device(),
                dtype=params_dtype,
            )
        )
        self.bias = Parameter(
            torch.empty(
                hidden_size,
                device=torch.cuda.current_device(),
                dtype=params_dtype,
            )
        )
        setattr(self.weight, "sequence_parallel", sequence_parallel)
        setattr(self.bias, "sequence_parallel", sequence_parallel)
        self.reset_layer_norm_parameters()

    def load_state_dict(
        self,
        state_dict: Mapping[str, Any],
        strict: bool = True,
    ) -> None:
        """Override PyTorch loader to maintain backward compatibility
        with previous version of LayerNorm parameter names.
        """
        if "layer_norm_weight" in state_dict:
            state_dict["weight"] = state_dict["layer_norm_weight"]
            del state_dict["layer_norm_weight"]
        if "layer_norm_bias" in state_dict:
            state_dict["bias"] = state_dict["layer_norm_bias"]
            del state_dict["layer_norm_bias"]

        super().load_state_dict(state_dict, strict)

    def reset_layer_norm_parameters(self) -> None:
        """Init LN params"""
        init.ones_(self.weight)
        init.zeros_(self.bias)


    def forward(self, inp: torch.Tensor) -> torch.Tensor:
        """LayerNorm FWD"""
        # Maintain backward compatibility.
        if hasattr(self, "layer_norm_weight"):
            setattr(self, "weight", self.layer_norm_weight)
        if hasattr(self, "layer_norm_bias"):
            setattr(self, "bias", self.layer_norm_bias)

        return _LayerNorm.apply(inp, self.weight, self.bias, self.eps)<|MERGE_RESOLUTION|>--- conflicted
+++ resolved
@@ -1638,11 +1638,7 @@
                                produced)
         """
 
-<<<<<<< HEAD
-        self.pre_forward(inp, weight if weight is not None else self.weight)
-=======
-        inp = self.pre_forward(inp)
->>>>>>> 003f0549
+        inp = self.pre_forward(inp, weight if weight is not None else self.weight)
 
         bias_tensor = bias if bias is not None else self.bias
 
