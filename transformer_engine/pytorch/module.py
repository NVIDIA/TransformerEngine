# Copyright (c) 2022, NVIDIA CORPORATION & AFFILIATES. All rights reserved.
#
# See LICENSE for license information.

"""Top level Transformer Engine PyTorch modules"""
import os
import warnings
from abc import ABC, abstractmethod
from typing import Union, Optional, Callable, Tuple, Dict, List, Any
from functools import partial

import torch
from torch.nn.parameter import Parameter
from torch.nn import init

import transformer_engine_extensions as tex
from .fp8 import (
    is_fp8_enabled,
    is_fp8_calibration,
    get_fp8_recipe,
    get_fp8_group,
    get_default_fp8_recipe,
    get_fp8_te_dtype,
    is_first_fp8_module,
    new_fp8_context_id,
    get_fp8_context_id,
    set_fp8_context_id,
    add_amax_to_global_buffer,
    copy_amax_from_global_buffer,
    global_amax_reduction,
    setup_amax_forward_global_reduce_func,
    amax_and_scale_update,
    get_global_fp8_buffer,
    set_global_fp8_buffer,
    get_global_fp8_recompute_buffer,
    set_global_fp8_recompute_buffer,
    set_amax_buffer_key_deletion,
    delete_key_from_amax_buffer,
    copy_forward_fp8_meta_tensors_for_recompute,
    get_old_fp8_meta_tensors_for_recompute,
    restore_fp8_meta_tensors,
)
from .jit import (
    bias_gelu_fused,
    bgrad_dgelu_fused,
    set_jit_fusion_options,
    warmup_jit_bias_gelu_all_dtypes,
)
from .utils import (
    divide,
    get_default_init_method,
    cast_if_needed,
)
from .distributed import (
    set_tensor_model_parallel_attributes,
    get_distributed_world_size,
    allreduce,
    initialize_affine_weight_gpu,
    reduce_scatter_along_first_dim,
    gather_along_first_dim,
    gather_along_last_dim,
    is_fp8_activation_recompute_enabled,
    in_fp8_activation_recompute_phase,
)
from .cpp_extensions import (
    fp8_gemm,
    gemm,
    fp8_cast_transpose_fused,
    fp8_cast_transpose_bgrad_fused,
    fp8_gelu,
    fp8_cast_transpose_bgrad_dgelu_fused,
    layernorm_fwd_fp8,
    cast_to_fp8,
    cast_from_fp8,
)
from .constants import GemmParallelModes, dist_group_type, TE_DType

_2X_ACC_FPROP = False
_2X_ACC_DGRAD = True
_2X_ACC_WGRAD = True
_cublas_workspace = None


def get_cublas_workspace_size_bytes() -> None:
    """Return 32 MiB if using hopper, 4 MiB for all other architectures."""
    if torch.cuda.get_device_properties(torch.cuda.current_device()).major >= 9:
        return 33_554_432
    return 4_194_304


def get_workspace() -> torch.Tensor:
    """Returns workspace for cublas."""
    global _cublas_workspace
    if _cublas_workspace is None:
        _cublas_workspace = torch.empty(
            get_cublas_workspace_size_bytes(), dtype=torch.int8, device="cuda"
        )
    return _cublas_workspace


class TransformerEngineBaseModule(torch.nn.Module, ABC):
    """Base TE module."""

    def __init__(self) -> None:
        super().__init__()
        assert torch.cuda.is_available(), "TransformerEngine needs CUDA."
        self.fp8_initialized = False
        self.fp8 = False
        self.fp8_calibration = False
        self.fp8_meta = {}
        self.fp8_meta["fp8_group"] = None
        self.fp8_meta["recipe"] = get_default_fp8_recipe()
        self.fp8_meta_tensors_initialized = False
        self.tp_group = None
        self.tp_group_initialized = False
        self.tp_size = 1
        self.sequence_parallel = False
        self.fp8_weight_shapes = []

    def set_meta_tensor(self, fwd: bool) -> None:
        """Init scales and amaxes for fwd | bwd."""
        fp8_meta_tensor_key = "scaling_fwd" if fwd else "scaling_bwd"
        num_fp8_tensors = (
            self.fp8_meta["num_gemms"] * 2 if fwd else self.fp8_meta["num_gemms"]
        )

        self.fp8_meta[fp8_meta_tensor_key] = tex.FP8TensorMeta()
        self.fp8_meta[fp8_meta_tensor_key].scale = torch.ones(
            num_fp8_tensors, dtype=torch.float32, device="cuda"
        )
        self.fp8_meta[fp8_meta_tensor_key].scale_inv = torch.ones(
            num_fp8_tensors, dtype=torch.float32, device="cuda"
        )
        self.fp8_meta[fp8_meta_tensor_key].amax_history = torch.zeros(
            self.fp8_meta["recipe"].amax_history_len,
            num_fp8_tensors,
            dtype=torch.float32,
            device="cuda",
        )

    def init_fp8_meta_tensors(self) -> None:
        """Init scales and amaxes."""
        # Checkpoint loaded
        if self.fp8_meta_tensors_initialized:
            return

        self.set_meta_tensor(True)
        self.set_meta_tensor(False)

    def get_extra_state(self) -> Union[List[Any], None]:
        """Save before checkpointing."""
<<<<<<< HEAD
        if self.fp8 or self.fp8_calibration:
            state = []
            state.append(self.fp8_meta["scaling_fwd"].scale)
            state.append(self.fp8_meta["scaling_fwd"].amax_history)
            state.append(self.fp8_meta["scaling_bwd"].scale)
            state.append(self.fp8_meta["scaling_bwd"].amax_history)
            state.append(get_global_fp8_buffer())
            state.append(self.fp8_meta["update_amax_and_scale_fwd"])
            state.append(self.fp8_meta["global_fp8_buffer_pos_fwd"])
            state.append(self.fp8_meta["global_fp8_buffer_pos_bwd"])
            state.append(self.fp8_meta["autocast_id_fwd"])
            state.append(self.fp8_meta["autocast_id_bwd"])
=======
        if self.fp8:
            state = {}
            state["scale_fwd"] = self.fp8_meta["scaling_fwd"].scale
            state["amax_history_fwd"] = self.fp8_meta["scaling_fwd"].amax_history
            state["scale_bwd"] = self.fp8_meta["scaling_bwd"].scale
            state["amax_history_bwd"] = self.fp8_meta["scaling_bwd"].amax_history
            state["global_fp8_buffer"] = get_global_fp8_buffer()
            state["global_fp8_recompute_buffer"] = get_global_fp8_recompute_buffer()

            # Store other pickelable values.
            extra = {}
            for k, v in self.fp8_meta.items():
                if isinstance(v, (bool, int, float, str)):
                    extra[k] = v
            state["extra_fp8_variables"] = extra

>>>>>>> 693d6541
            return state
        return None

    def set_extra_state(self, state: Union[List[Any], None]) -> None:
        """Load previous state."""
        if state is None:
            return

        # Maintain backward compatibility with v0.2.0 and older.
        if isinstance(state, list):
            warnings.warn(
                "This checkpoint format is deprecated and will be"
                "removed in a future release of Transformer Engine"
            )

            # Retrieve checkpointed items.
            scale_fwd = state[0]
            amax_history_fwd = state[1]
            scale_bwd = state[2]
            amax_history_bwd = state[3]
            self.fp8_meta["recipe"].amax_history_len = amax_history_fwd.shape[0]
            self.fp8_meta["num_gemms"] = (
                amax_history_fwd.shape[1] // 2
            )  # Two FWD tensors per GEMM

            # Initialize before loading
            self.init_fp8_meta_tensors()
            self.fp8_meta["scaling_fwd"].scale.copy_(scale_fwd)
            self.fp8_meta["scaling_fwd"].amax_history.copy_(amax_history_fwd)
            self.fp8_meta["scaling_bwd"].scale.copy_(scale_bwd)
            self.fp8_meta["scaling_bwd"].amax_history.copy_(amax_history_bwd)
            self.fp8_meta_tensors_initialized = True

            # Restore global FP8 buffer state.
            set_global_fp8_buffer(state[4])
            self.fp8_meta["update_amax_and_scale_fwd"] = state[5]
            self.fp8_meta["global_fp8_buffer_pos_fwd"] = state[6]
            self.fp8_meta["global_fp8_buffer_pos_bwd"] = state[7]
            self.fp8_meta["autocast_id_fwd"] = state[8]
            self.fp8_meta["autocast_id_bwd"] = state[9]
            return

        # Restore global FP8 buffer states.
        set_global_fp8_buffer(state["global_fp8_buffer"])
        set_global_fp8_recompute_buffer(state["global_fp8_recompute_buffer"])

        # Load extra items.
        self.fp8_meta.update(state["extra_fp8_variables"])
        self.fp8_meta["recipe"].amax_history_len = state["amax_history_fwd"].shape[0]

        # Initialize before loading.
        self.init_fp8_meta_tensors()
        self.fp8_meta["scaling_fwd"].scale.copy_(state["scale_fwd"])
        self.fp8_meta["scaling_fwd"].amax_history.copy_(state["amax_history_fwd"])
        self.fp8_meta["scaling_bwd"].scale.copy_(state["scale_bwd"])
        self.fp8_meta["scaling_bwd"].amax_history.copy_(state["amax_history_bwd"])
        self.fp8_meta_tensors_initialized = True

    def set_activation_dtype(self, inp: torch.Tensor) -> None:
        """Get activation data type for AMP."""
        # Native AMP (`torch.autocast`) gets highest priority
        if torch.is_autocast_enabled():
            self.activation_dtype = torch.get_autocast_gpu_dtype()
            return

        # All checks after this have already been performed once, thus skip
        # We assume that user doesn't change input types across iterations
        if hasattr(self, "activation_dtype"):
            return

        assert all(
            (
                (inp.dtype == param.dtype) if param is not None else True
                for param in self.parameters()
            )
        ), (
            "Data type for activations and weights must "
            "match when outside of autocasted region"
        )
        assert all(
            (
                (inp.dtype == buf.dtype) if buf is not None else True
                for buf in self.buffers()
            )
        ), (
            "Data type for activations and buffers must "
            "match when outside of autocasted region"
        )
        self.activation_dtype = inp.dtype

    def set_fp8_weights(self) -> None:
        """Initializes FP8 weights for the module as class attributes. These
        are not parameters or buffers since we do not want functions such as
        `.to(dtype)` or `.to(device)` to effect them. These also do not need
        to be checkpointed. During `init` phase of the module, the attribute
        `fp8_weight_shapes` must be populated with the tensor shapes for FP8
        weights. This function will iterate over those shapes and initialize
        respective attributed named `weight1_fp8`, `weight2_fp8`, ...
        """
        if not self.fp8:
            return

        for i, shape in enumerate(self.fp8_weight_shapes, start=1):
            weight_cast_attr = f"weight{i}_fp8"
            weight_transpose_attr = f"weight{i}_t_fp8"

            if (
                hasattr(self, weight_cast_attr)
                and getattr(self, weight_cast_attr).shape == shape
            ):
                return

            setattr(
                self,
                weight_cast_attr,
                torch.empty(
                    shape,
                    device=torch.cuda.current_device(),
                    dtype=torch.int8,
                ),
            )
            setattr(
                self,
                weight_transpose_attr,
                torch.empty(
                    shape[1],
                    shape[0],
                    device=torch.cuda.current_device(),
                    dtype=torch.int8,
                ),
            )

    def set_tensor_parallel_group(self, tp_group: Union[dist_group_type, None]) -> None:
        """Set TP group."""
        self.tp_group = tp_group
        self.tp_group_initialized = True

    # This routine is shared across FP8 and FP8_calibration paths so should not actually
    # assume FP8 execution.
    def fp8_init(self, num_gemms: int = 1) -> None:
        """Initialize fp8 related metadata and tensors during fprop."""
        if is_fp8_enabled() or is_fp8_calibration():
            # FP8 init has already been run and recipe is the same, don't do anything.
            if self.fp8_initialized and get_fp8_recipe() == self.fp8_meta["recipe"]:
                return

            # Set FP8, recipe, and other FP8 metadata
            self.fp8 = is_fp8_enabled()
            self.fp8_calibration = is_fp8_calibration()
            self.fp8_meta["recipe"] = get_fp8_recipe()
            self.fp8_meta["num_gemms"] = num_gemms
            self.fp8_meta["fp8_group"] = get_fp8_group()

            # Set FP8_MAX per tensor according to recipe
            self.fp8_meta["fp8_max_fwd"] = self.fp8_meta["recipe"].fp8_format.value.max_fwd
            self.fp8_meta["fp8_max_bwd"] = self.fp8_meta["recipe"].fp8_format.value.max_bwd

            # Allocate scales and amaxes
            self.init_fp8_meta_tensors()
            self.fp8_initialized = True
        else:
            # If fp8 isn't enabled, turn off and return.
            self.fp8_initialized = False
            return

    def pre_forward(self, inp: torch.Tensor, num_gemms: int = 1) -> None:
        """Checks and prep for FWD."""

        # Activation recomputation is used and this is the second forward phase.
        if self.fp8 and in_fp8_activation_recompute_phase():
            get_old_fp8_meta_tensors_for_recompute(self.fp8_meta)
            return

        assert inp.is_cuda, "TransformerEngine needs CUDA."

        if self.tp_size > 1:
            assert self.tp_group_initialized, "TP group not initialized."

        self.set_activation_dtype(inp)
        self.fp8_init(num_gemms=num_gemms)
        self.set_fp8_weights()

        # Previous iteration was grad_enabled
        if self.fp8_meta.get("update_amax_and_scale_fwd", False):
            if self.fp8_meta["recipe"].reduce_amax:
                copy_amax_from_global_buffer(self.fp8_meta, forward=True)
                amax_and_scale_update(self.fp8_meta, True)
                set_amax_buffer_key_deletion(self.fp8_meta, forward=True)
            else:
                amax_and_scale_update(self.fp8_meta, True)

        if self.fp8 and self.training:
            # Setup for amax reduction
            if self.fp8_meta["recipe"].reduce_amax:
                self.fp8_meta["first_module"] = is_first_fp8_module()
                if self.fp8_meta["first_module"]:
                    self.fp8_meta["autocast_id_fwd"] = new_fp8_context_id()
                    set_fp8_context_id(self.fp8_meta["autocast_id_fwd"])
                else:
                    self.fp8_meta["autocast_id_fwd"] = get_fp8_context_id()
                add_amax_to_global_buffer(self.fp8_meta, forward=True)
            self.fp8_meta["update_amax_and_scale_fwd"] = True
        else:
            self.fp8_meta["update_amax_and_scale_fwd"] = False

        # Activation recomputation is used and this is the first forward phase.
        if (
            self.fp8
            and is_fp8_activation_recompute_enabled()
            and not in_fp8_activation_recompute_phase()
        ):
            copy_forward_fp8_meta_tensors_for_recompute(self.fp8_meta)

    def post_forward(self) -> None:
        """This is needed because there isn't a way for a module to know
        if it's the last FP8 module in the forward autocast. It is useful
        to setup the forward aggregated amax reduction for every module
        just in case. The autocast exit will pick up the most recent.
        """

        if self.fp8 and in_fp8_activation_recompute_phase():
            restore_fp8_meta_tensors(self.fp8_meta)
            return

        if self.fp8 and self.training and self.fp8_meta["recipe"].reduce_amax:
            set_fp8_context_id(self.fp8_meta["autocast_id_fwd"])
            reduce_func = partial(
                global_amax_reduction,
                self.fp8_meta,
                self.sequence_parallel,
                self.tp_group,
                forward=True,
            )
            setup_amax_forward_global_reduce_func(reduce_func)

    @staticmethod
    def pre_backward(fp8: bool, fp8_meta: Dict[str, Any]) -> None:
        """Checks and prep for BWD."""
        if not fp8:
            return

        # Update amax and scale; Skip all setup for global amax reduction
        if not fp8_meta["recipe"].reduce_amax:
            amax_and_scale_update(fp8_meta, False)
            return

        # From previous iteration
        copy_amax_from_global_buffer(fp8_meta, forward=False)
        amax_and_scale_update(fp8_meta, False)
        set_amax_buffer_key_deletion(fp8_meta, forward=False)

        # Get new backward key.
        if "autocast_id_bwd" not in fp8_meta:
            fp8_meta["autocast_id_bwd"] = fp8_meta["autocast_id_fwd"]
        else:
            fp8_meta["autocast_id_bwd"] += 1

        add_amax_to_global_buffer(fp8_meta, forward=False)

    @staticmethod
    def post_backward(
        fp8: bool,
        fp8_meta: Dict[str, Any],
        reduce_amax_across_tp_group: bool,
        tp_group: Union[dist_group_type, None],
    ) -> None:
        """Checks and prep for BWD."""
        if not fp8 or not fp8_meta["recipe"].reduce_amax:
            return

        if fp8_meta["first_module"]:
            global_amax_reduction(
                fp8_meta, reduce_amax_across_tp_group, tp_group, forward=False
            )
            delete_key_from_amax_buffer(forward=False)

    def set_nccl_overlap_warning_if_tp(self) -> None:
        """When using TP, the NCCL communication needs to be scheduled
        before the GEMM for there to be a guaranteed overlap. From the
        host side in TE, the comm calls are always launched first, but
        to ensure that the GEMM isn't scheduled first, the environment
        variable `CUDA_DEVICE_MAX_CONNECTIONS` needs to be set to 1 to
        force a single channel.
        """
        if self.tp_size == 1:
            return
        num_cuda_work_queues = int(os.getenv("CUDA_DEVICE_MAX_CONNECTIONS", "0"))
        if num_cuda_work_queues != 1:
            warnings.warn(
                "To guarantee overlapping TP and SP collectives with the backward"
                "GEMMs, set environment variable CUDA_DEVICE_MAX_CONNECTIONS = 1"
            )

    @staticmethod
    def grad_output_preprocess(
        ctx, grad_output: torch.Tensor, row_parallel_mode: bool
    ) -> Tuple[Union[torch.Tensor, None], ...]:
        """Utility function for backward.
        Returns tuple in order (all optional/None based on training precion/recipe):
            R1: gathered `grad_output` in higher precision.
            R2: gathered `grad_output` in FP8.
            R3: R2 transposed.
            R4: bias gradient on R1.

        """
        grad_output = grad_output.contiguous()
        grad_output_mat = grad_output.view((-1, grad_output.shape[-1]))
        gather_grad_output = row_parallel_mode and ctx.sequence_parallel

        # No-FP8 case: bgrad is fused with wgrad for this case.
        if not ctx.fp8:
            if gather_grad_output:
                grad_output_mat, _ = gather_along_first_dim(
                    grad_output_mat, ctx.tp_group
                )
            return grad_output_mat, None, None, None

        fp8_dtype_backward = get_fp8_te_dtype(
            ctx.fp8_meta["recipe"], fprop_tensor=False
        )

        # FP8 case with non-FP8 wgrad
        if (
            gather_grad_output
            and ctx.fp8_meta["recipe"].override_linear_precision.wgrad
        ):
            grad_output_mat, _ = gather_along_first_dim(grad_output_mat, ctx.tp_group)
        # FP8 case with gather: unfused bgrad, cast, transpose for efficient gather
        elif gather_grad_output:
            if ctx.use_bias:
                grad_bias = grad_output_mat.sum(dim=0)
            else:
                grad_bias = None
            grad_output_c = cast_to_fp8(
                grad_output_mat,
                ctx.fp8_meta["scaling_bwd"],
                tex.FP8BwdTensors.GRAD_OUTPUT1,
                fp8_dtype_backward,
            )
            grad_output_c, _ = gather_along_first_dim(grad_output_c, ctx.tp_group)
            grad_output_t = tex.fp8_transpose(grad_output_c, fp8_dtype_backward)

            return grad_output_mat, grad_output_c, grad_output_t, grad_bias

        # FP8 case without gather: cast, transpose, bgrad fused
        if ctx.use_bias:
            grad_bias, grad_output_c, grad_output_t = fp8_cast_transpose_bgrad_fused(
                grad_output_mat,
                ctx.fp8_meta["scaling_bwd"],
                tex.FP8BwdTensors.GRAD_OUTPUT1,
                fp8_dtype_backward,
            )
        else:
            if not ctx.fp8_meta["recipe"].override_linear_precision.wgrad:
                grad_output_c, grad_output_t = fp8_cast_transpose_fused(
                    grad_output_mat,
                    ctx.fp8_meta["scaling_bwd"],
                    tex.FP8BwdTensors.GRAD_OUTPUT1,
                    fp8_dtype_backward,
                )
            else:
                grad_output_c = cast_to_fp8(
                    grad_output_mat,
                    ctx.fp8_meta["scaling_bwd"],
                    tex.FP8BwdTensors.GRAD_OUTPUT1,
                    fp8_dtype_backward,
                )
                grad_output_t = None
            grad_bias = None

        return grad_output_mat, grad_output_c, grad_output_t, grad_bias

    @abstractmethod
    def forward(self):
        """Needs override."""


class _LayerNormLinear(torch.autograd.Function):
    """LayerNormLinear semi-top level module
    Calls custom cuda extensions.
    """

    @staticmethod
    def forward(
        ctx,
        inp: torch.Tensor,
        ln_weight: torch.Tensor,
        ln_bias: torch.Tensor,
        weight: torch.Tensor,
        weight_fp8: Union[torch.Tensor, None],
        weight_t_fp8: Union[torch.Tensor, None],
        bias: torch.Tensor,
        use_bias: bool,
        eps: float,
        is_first_microbatch: Union[bool, None],
        fp8: bool,
        fp8_meta: Dict[str, Any],
        fuse_wgrad_accumulation: bool,
        tp_group: Union[dist_group_type, None],
        sequence_parallel: bool,
        tensor_parallel: bool,
        activation_dtype: torch.dtype,
        parallel_mode: Union[str, None],
        return_layernorm_output: bool,
    ) -> Union[Tuple[torch.Tensor, ...], torch.Tensor]:
        # Make sure input dimensions are compatible
        in_features = ln_weight.numel()
        assert inp.shape[-1] == in_features, "GEMM not possible"
        inputmat = inp.view((-1, in_features))

        update_fp8_weights = is_first_microbatch is None or is_first_microbatch

        # Cast for native AMP
        inputmat = cast_if_needed(inputmat, activation_dtype)
        ln_weight = cast_if_needed(ln_weight, activation_dtype)
        ln_bias = cast_if_needed(ln_bias, activation_dtype)

        # If residual connection is after LN, we need `ln_out`
        # tensor in higher precision, this comes at the cost
        # of an extra fp8 cast.
        if fp8:
            fp8_dtype_forward = get_fp8_te_dtype(fp8_meta["recipe"], fprop_tensor=True)

            if not return_layernorm_output:
                ln_out, mu, rsigma = layernorm_fwd_fp8(
                    inputmat,
                    ln_weight,
                    ln_bias,
                    eps,
                    fp8_meta["scaling_fwd"],
                    tex.FP8FwdTensors.GEMM1_INPUT,
                    fp8_dtype_forward,
                )
            else:
                ln_out_return, mu, rsigma = tex.layernorm_fwd(
                    inputmat, ln_weight, ln_bias, eps
                )
                ln_out = cast_to_fp8(
                    ln_out_return,
                    fp8_meta["scaling_fwd"],
                    tex.FP8FwdTensors.GEMM1_INPUT,
                    fp8_dtype_forward,
                )
        else:
            ln_out, mu, rsigma = tex.layernorm_fwd(inputmat, ln_weight, ln_bias, eps)
            ln_out_return = ln_out

        # Column Parallel Linear
        if parallel_mode == "column" and sequence_parallel:
            ln_out_total, _ = gather_along_first_dim(ln_out, tp_group)
        else:
            ln_out_total = ln_out

        if fp8:
            bias_dtype = (
                torch.bfloat16
                if activation_dtype == torch.float32
                else activation_dtype
            )
            bias = cast_if_needed(bias, bias_dtype) if use_bias else bias

            if update_fp8_weights:
                fp8_cast_transpose_fused(
                    weight,
                    fp8_meta["scaling_fwd"],
                    tex.FP8FwdTensors.GEMM1_WEIGHT,
                    fp8_dtype_forward,
                    cast_out=weight_fp8,
                    transpose_out=weight_t_fp8,
                )

            out = fp8_gemm(
                weight_fp8,
                fp8_meta["scaling_fwd"].scale_inv[tex.FP8FwdTensors.GEMM1_WEIGHT],
                fp8_dtype_forward,
                ln_out_total,
                fp8_meta["scaling_fwd"].scale_inv[tex.FP8FwdTensors.GEMM1_INPUT],
                fp8_dtype_forward,
                activation_dtype,
                get_workspace(),
                bias=bias,
                use_bias=use_bias,
                use_split_accumulator=_2X_ACC_FPROP,
            )
        else:
            # Cast for native AMP
            weight = cast_if_needed(weight, activation_dtype)
            bias = cast_if_needed(bias, activation_dtype) if use_bias else bias

            out, _, _ = gemm(
                weight,
                ln_out_total,
                activation_dtype,
                get_workspace(),
                bias=bias,
                use_bias=use_bias,
            )

        ctx.save_for_backward(
            inputmat,
            ln_weight,
            mu,
            rsigma,
            weight,
            weight_t_fp8,
            ln_out,
            fp8_meta["scaling_fwd"].scale_inv.clone() if fp8 else None,
        )

        ctx.activation_dtype = activation_dtype
        ctx.fp8 = fp8
        ctx.fp8_meta = fp8_meta
        ctx.fuse_wgrad_accumulation = fuse_wgrad_accumulation
        ctx.is_first_microbatch = is_first_microbatch
        ctx.use_bias = use_bias
        ctx.sequence_parallel = sequence_parallel
        ctx.tensor_parallel = tensor_parallel
        ctx.inp_shape = inp.shape
        ctx.parallel_mode = parallel_mode
        ctx.tp_group = tp_group
        ctx.return_layernorm_output = return_layernorm_output

        # Row Parallel Linear
        if parallel_mode == "row" and sequence_parallel:
            out, _ = reduce_scatter_along_first_dim(out, tp_group)
        elif parallel_mode == "row" and tensor_parallel:
            out, _ = allreduce(out, tp_group)

        # [*, in_features] -> [*, out_features] except first dimension changes for SP
        out = out.view(-1, *inp.shape[1:-1], out.shape[-1])

        if return_layernorm_output:
            return out, ln_out_return.view_as(inp)
        return out

    @staticmethod
    def backward(
        ctx, *grad_outputs: Tuple[torch.Tensor, ...]
    ) -> Tuple[Union[torch.Tensor, None], ...]:
        TransformerEngineBaseModule.pre_backward(ctx.fp8, ctx.fp8_meta)

        (
            inputmat,
            ln_weight,
            mu,
            rsigma,
            weight,
            weight_t_fp8,
            ln_out,
            fwd_scale_inverses,
        ) = ctx.saved_tensors

        (
            grad_output,
            grad_output_c,
            grad_output_t,
            grad_bias,
        ) = TransformerEngineBaseModule.grad_output_preprocess(
            ctx, grad_outputs[0], ctx.parallel_mode == "row"
        )

        # Column Parallel Linear
        # Overlap input AG with dgrad
        if ctx.parallel_mode == "column" and ctx.sequence_parallel:
            ln_out_total, handle = gather_along_first_dim(
                ln_out, ctx.tp_group, async_op=True
            )
        else:
            ln_out_total = ln_out

        if ctx.is_first_microbatch is not None:
            accumulate_wgrad_into_param_main_grad = (
                ctx.fuse_wgrad_accumulation and not ctx.is_first_microbatch
            )
        else:
            accumulate_wgrad_into_param_main_grad = ctx.fuse_wgrad_accumulation

        if ctx.fp8:
            fp8_dtype_forward = get_fp8_te_dtype(
                ctx.fp8_meta["recipe"], fprop_tensor=True
            )
            fp8_dtype_backward = get_fp8_te_dtype(
                ctx.fp8_meta["recipe"], fprop_tensor=False
            )

            # DGRAD: Evaluated unconditionally to feed into Linear backward
            dgrad = fp8_gemm(
                weight_t_fp8,
                fwd_scale_inverses[tex.FP8FwdTensors.GEMM1_WEIGHT],
                fp8_dtype_forward,
                grad_output_c,
                ctx.fp8_meta["scaling_bwd"].scale_inv[tex.FP8BwdTensors.GRAD_OUTPUT1],
                fp8_dtype_backward,
                ctx.activation_dtype,
                get_workspace(),
                use_split_accumulator=_2X_ACC_DGRAD,
            )
        else:
            # DGRAD: Evaluated unconditionally to feed into Linear backward
            dgrad, _, _ = gemm(
                weight,
                grad_output,
                ctx.activation_dtype,
                get_workspace(),
                layout="NN",
                grad=True,
            )

        # Overlap dgrad-RS/AR with wgrad
        if ctx.parallel_mode == "column" and ctx.sequence_parallel:
            handle.wait()
            dgrad, handle = reduce_scatter_along_first_dim(
                dgrad, ctx.tp_group, async_op=True
            )
        elif ctx.parallel_mode == "column" and ctx.tensor_parallel:
            dgrad, handle = allreduce(dgrad, ctx.tp_group, async_op=True)

        if weight.requires_grad:
            if ctx.fp8:
                # WGRAD
                if not ctx.fp8_meta["recipe"].override_linear_precision.wgrad:
                    ln_out_total_t = tex.fp8_transpose(ln_out_total, fp8_dtype_forward)
                    wgrad = fp8_gemm(
                        ln_out_total_t,
                        fwd_scale_inverses[tex.FP8FwdTensors.GEMM1_INPUT],
                        fp8_dtype_forward,
                        grad_output_t,
                        ctx.fp8_meta["scaling_bwd"].scale_inv[
                            tex.FP8BwdTensors.GRAD_OUTPUT1
                        ],
                        fp8_dtype_backward,
                        ctx.activation_dtype,
                        get_workspace(),
                        accumulate=accumulate_wgrad_into_param_main_grad,
                        fp32_output=ctx.fuse_wgrad_accumulation,
                        out=weight.main_grad if ctx.fuse_wgrad_accumulation else None,
                        use_split_accumulator=_2X_ACC_WGRAD,
                    )
                else:
                    ln_out_total_c = cast_from_fp8(
                        ln_out_total,
                        ctx.fp8_meta["scaling_fwd"],
                        tex.FP8FwdTensors.GEMM1_INPUT,
                        fp8_dtype_forward,
                        TE_DType[ctx.activation_dtype],
                    )
                    wgrad, _, _ = gemm(
                        ln_out_total_c,
                        grad_output,
                        ctx.activation_dtype,
                        get_workspace(),
                        layout="NT",
                        grad=True,
                        accumulate=accumulate_wgrad_into_param_main_grad,
                        fp32_output=ctx.fuse_wgrad_accumulation,
                        out=weight.main_grad if ctx.fuse_wgrad_accumulation else None,
                    )
            else:
                # WGRAD
                wgrad, grad_bias, _ = gemm(
                    ln_out_total,
                    grad_output,
                    ctx.activation_dtype,
                    get_workspace(),
                    layout="NT",
                    grad=True,
                    use_bias=ctx.use_bias,
                    accumulate=accumulate_wgrad_into_param_main_grad,
                    fp32_output=ctx.fuse_wgrad_accumulation,
                    out=weight.main_grad if ctx.fuse_wgrad_accumulation else None,
                )

        # Column Parallel Linear
        if ctx.parallel_mode == "column" and ctx.tensor_parallel and handle is not None:
            handle.wait()

        # LayerNorm gradient
        d_ln_out = dgrad.view(inputmat.shape)

        # Residual gradient
        if ctx.return_layernorm_output:
            d_ln_out = d_ln_out + grad_outputs[1].view_as(d_ln_out)

        dxmat, dgamma, dbeta = tex.layernorm_bwd(
            d_ln_out, inputmat, mu, rsigma, ln_weight
        )

        if not ctx.use_bias:
            grad_bias = None

        TransformerEngineBaseModule.post_backward(
            ctx.fp8, ctx.fp8_meta, ctx.sequence_parallel, ctx.tp_group
        )

        return (
            dxmat.view(ctx.inp_shape),
            dgamma,
            dbeta,
            wgrad if weight.requires_grad else None,
            None,
            None,
            grad_bias,
            None,
            None,
            None,
            None,
            None,
            None,
            None,
            None,
            None,
            None,
            None,
            None,
        )


class LayerNormLinear(TransformerEngineBaseModule):
    """
    Applies layer normalization followed by linear transformation to the incoming data.

    Parameters
    ----------
    in_features : int
                 size of each input sample.
    out_features : int
                  size of each output sample.
    eps : float, default = 1e-5
         a value added to the denominator of layer normalization for numerical stability.
    bias : bool, default = `True`
          if set to `False`, the layer will not learn an additive bias.
    init_method : Callable, default = `None`
                 used for initializing weights in the following way: `init_method(weight)`.
                 When set to `None`, defaults to `torch.nn.init.normal_(mean=0.0, std=0.023)`.
    return_layernorm_output : bool, default = `False`
                             if set to `True`, output of layernorm is returned from the forward
                             together with the output of the linear transformation.
                             Example use case: residual connection for transformer module is
                             taken post layernorm.

    Parallelism parameters
    ----------------------
    sequence_parallel : bool, default = `False`
                       if set to `True`, uses sequence parallelism.
    tp_group : ProcessGroup, default = `None`
              tensor parallel process group.
    tp_size : int, default = 1
             used as TP (tensor parallel) world size when TP groups are not formed during
             initialization. In this case, users must call the
             `set_tensor_parallel_group(tp_group)` method on the initialized module before the
             forward pass to supply the tensor parallel group needed for tensor and sequence
             parallel collectives.
    parallel_mode : {None, 'Column', 'Row'}, default = `None`
                   used to decide whether this Linear layer is Column Parallel Linear or Row
                   Parallel Linear as described `here <https://arxiv.org/pdf/1909.08053.pdf>`_.
                   When set to `None`, no communication is performed.
    skip_weight_param_allocation: bool, default = `False`
                                 if set to `True`, weight parameter is not allocated and must be
                                 passed as a keyword argument `weight` during the forward pass.

    Optimization parameters
    -----------------------
    fuse_wgrad_accumulation : bool, default = 'False'
                             if set to `True`, enables fusing of creation and accumulation of
                             the weight gradient.
    return_bias : bool, default = `False`
                 when set to `True`, this module will not apply the additive bias itself, but
                 instead return the bias value during the forward pass together with the
                 output of the linear transformation :math:`y = xA^T`. This is useful when
                 the bias addition can be fused to subsequent operations.
    params_dtype : torch.dtype, default = `torch.float32`
                  it controls the type used to allocate the initial parameters. Useful when
                  the model is trained with lower precision and the original FP32 parameters
                  would not fit in GPU memory.
    """

    def __init__(
        self,
        in_features: int,
        out_features: int,
        eps: float = 1e-5,
        sequence_parallel: bool = False,
        fuse_wgrad_accumulation: bool = False,
        tp_group: Optional[dist_group_type] = None,
        tp_size: int = 1,
        get_rng_state_tracker: Optional[Callable] = None,
        init_method: Optional[Callable] = None,
        bias: bool = True,
        return_bias: bool = False,
        params_dtype: torch.dtype = torch.float32,
        parallel_mode: Optional[str] = None,
        return_layernorm_output: bool = False,
        skip_weight_param_allocation: bool = False,
    ) -> None:
        super().__init__()
        self.in_features = in_features
        self.out_features = out_features
        self.fuse_wgrad_accumulation = fuse_wgrad_accumulation
        self.use_bias = bias
        self.return_bias = return_bias
        self.return_layernorm_output = return_layernorm_output
        self.skip_weight_param_allocation = skip_weight_param_allocation

        if tp_group is None:
            self.tp_size = tp_size
            if tp_size == 1:
                self.set_tensor_parallel_group(tp_group)
        else:
            self.tp_size = get_distributed_world_size(tp_group)
            self.set_tensor_parallel_group(tp_group)
        self.set_nccl_overlap_warning_if_tp()

        self.parallel_mode = parallel_mode
        assert (
            self.parallel_mode in GemmParallelModes
        ), f"parallel_mode {parallel_mode} not supported"

        if self.parallel_mode == "column":
            self.out_features = divide(self.out_features, self.tp_size)
        elif self.parallel_mode == "row":
            self.in_features = divide(self.in_features, self.tp_size)

        if init_method is None:
            init_method = get_default_init_method()

        self.sequence_parallel = (self.tp_size > 1) and sequence_parallel

        self.eps = eps
        self.layer_norm_weight = Parameter(
            torch.empty(
                in_features,
                device=torch.cuda.current_device(),
                dtype=params_dtype,
            )
        )
        self.layer_norm_bias = Parameter(
            torch.empty(
                in_features,
                device=torch.cuda.current_device(),
                dtype=params_dtype,
            )
        )
        setattr(self.layer_norm_weight, "sequence_parallel", self.sequence_parallel)
        setattr(self.layer_norm_bias, "sequence_parallel", self.sequence_parallel)
        self.reset_layer_norm_parameters()

        if not skip_weight_param_allocation:
            self.weight = Parameter(
                torch.empty(
                    self.out_features,
                    self.in_features,
                    device=torch.cuda.current_device(),
                    dtype=params_dtype,
                )
            )

            initialize_affine_weight_gpu(
                self.weight,
                init_method,
                get_rng_state_tracker,
                partition_dim=1 if self.parallel_mode == "row" else 0,
                stride=1,
            )

            if self.use_bias or self.return_bias:
                self.bias = Parameter(
                    torch.empty(
                        self.out_features,
                        device=torch.cuda.current_device(),
                        dtype=params_dtype,
                    )
                )
                if self.parallel_mode == "column":
                    set_tensor_model_parallel_attributes(self.bias, True, 0, 1)
            else:
                self.register_buffer("bias", torch.Tensor(), persistent=False)

            with torch.no_grad():
                self.bias.zero_()

        self.fp8_weight_shapes.append(torch.Size((self.out_features, self.in_features)))

        # For RPL, bias has to be added after TP collectives
        # So it cannot be fused with the GEMM
        if self.parallel_mode == "row" and self.use_bias:
            self.gemm_bias_unfused_add = True
            self.use_bias = False
        else:
            self.gemm_bias_unfused_add = False

    def reset_layer_norm_parameters(self) -> None:
        """Init LN params"""
        init.ones_(self.layer_norm_weight)
        init.zeros_(self.layer_norm_bias)

    def forward(
        self,
        inp: torch.Tensor,
        weight: Optional[torch.Tensor] = None,
        bias: Optional[torch.Tensor] = None,
        is_first_microbatch: Optional[bool] = None,
    ) -> Union[torch.Tensor, Tuple[torch.Tensor, ...]]:
        """
        Apply layer normalization to the input followed by a linear transformation.

        Parameters
        ----------
        inp : torch.Tensor
             Input tensor.
        weight : torch.Tensor, default = None
                An optional weight tensor for the module. This argument is compulsory if module
                is initialized with `skip_weight_param_allocation=True`
        bias : torch.Tensor, default = None
              An optional bias tensor for the module. This argument is compulsory if module
              is initialized with `skip_weight_param_allocation=True` and one of `use_bias`
              or `return_bias`
        is_first_microbatch : {True, False, None}, default = None
                             During training using either gradient accumulation or
                             pipeline parallelism a minibatch of data is further split
                             into microbatches. Between the microbatches of the same minibatch
                             the model weights are not updated. Setting this parameter indicates
                             whether the current microbatch is the first in a minibatch or not.
                             When set, this parameter enables additional optimizations:

                             * during FP8 training, it allows caching of the FP8 versions of
                               the weights
                             * it also allows skipping gradient accumulation during the
                               first microbatch (since it is the first gradient being
                               produced)
        """

        self.pre_forward(inp)

        bias_tensor = bias if bias is not None else self.bias

        out = _LayerNormLinear.apply(
            inp,
            self.layer_norm_weight,
            self.layer_norm_bias,
            weight if weight is not None else self.weight,
            self.weight1_fp8 if self.fp8 else None,
            self.weight1_t_fp8 if self.fp8 else None,
            bias_tensor,
            self.use_bias,
            self.eps,
            is_first_microbatch,
            self.fp8,
            self.fp8_meta,
            self.fuse_wgrad_accumulation,
            self.tp_group,
            self.sequence_parallel,
            self.tp_size > 1,
            self.activation_dtype,
            self.parallel_mode,
            self.return_layernorm_output,
        )

        self.post_forward()

        if self.return_layernorm_output:
            out, ln_out = out

        if self.gemm_bias_unfused_add:
            out = out + cast_if_needed(bias_tensor, self.activation_dtype)

        if self.return_bias:
            if self.return_layernorm_output:
                return out, cast_if_needed(bias_tensor, self.activation_dtype), ln_out
            return out, cast_if_needed(bias_tensor, self.activation_dtype)
        if self.return_layernorm_output:
            return out, ln_out
        return out


class _Linear(torch.autograd.Function):
    """Linear semi-top level module
    Calls custom cuda extensions.
    """

    @staticmethod
    def forward(
        ctx,
        weight: torch.Tensor,
        weight_fp8: Union[torch.Tensor, None],
        weight_t_fp8: Union[torch.Tensor, None],
        inp: torch.Tensor,
        bias: torch.Tensor,
        use_bias: bool,
        is_first_microbatch: Union[bool, None],
        fp8: bool,
        fp8_meta: Dict[str, Any],
        fuse_wgrad_accumulation: bool,
        tp_group: Union[dist_group_type, None],
        sequence_parallel: bool,
        tensor_parallel: bool,
        activation_dtype: torch.dtype,
        parallel_mode: Union[str, None],
    ) -> torch.Tensor:
        # Make sure input dimensions are compatible
        in_features = weight.shape[-1]
        assert inp.shape[-1] == in_features, "GEMM not possible"
        inputmat = inp.view((-1, in_features))

        update_fp8_weights = is_first_microbatch is None or is_first_microbatch

        # Cast for native AMP
        inputmat = cast_if_needed(inputmat, activation_dtype)
        inputmat_no_fp8 = inputmat

        if fp8:
            fp8_dtype_forward = get_fp8_te_dtype(fp8_meta["recipe"], fprop_tensor=True)

            if not fp8_meta["recipe"].override_linear_precision.wgrad:
                inputmat, inputmat_t = fp8_cast_transpose_fused(
                    inputmat,
                    fp8_meta["scaling_fwd"],
                    tex.FP8FwdTensors.GEMM1_INPUT,
                    fp8_dtype_forward,
                )
            else:
                inputmat = cast_to_fp8(
                    inputmat,
                    fp8_meta["scaling_fwd"],
                    tex.FP8FwdTensors.GEMM1_INPUT,
                    fp8_dtype_forward,
                )

        # Column Parallel Linear
        if parallel_mode == "column" and sequence_parallel:
            inputmat_total, _ = gather_along_first_dim(inputmat, tp_group)
        else:
            inputmat_total = inputmat

        if fp8:
            bias_dtype = (
                torch.bfloat16
                if activation_dtype == torch.float32
                else activation_dtype
            )
            bias = cast_if_needed(bias, bias_dtype) if use_bias else bias

            if update_fp8_weights:
                fp8_cast_transpose_fused(
                    weight,
                    fp8_meta["scaling_fwd"],
                    tex.FP8FwdTensors.GEMM1_WEIGHT,
                    fp8_dtype_forward,
                    cast_out=weight_fp8,
                    transpose_out=weight_t_fp8,
                )

            out = fp8_gemm(
                weight_fp8,
                fp8_meta["scaling_fwd"].scale_inv[tex.FP8FwdTensors.GEMM1_WEIGHT],
                fp8_dtype_forward,
                inputmat,
                fp8_meta["scaling_fwd"].scale_inv[tex.FP8FwdTensors.GEMM1_INPUT],
                fp8_dtype_forward,
                activation_dtype,
                get_workspace(),
                bias=bias,
                use_bias=use_bias,
                use_split_accumulator=_2X_ACC_FPROP,
            )
        else:
            # Cast for native AMP
            weight = cast_if_needed(weight, activation_dtype)
            bias = cast_if_needed(bias, activation_dtype) if use_bias else bias

            out, _, _ = gemm(
                weight,
                inputmat_total,
                activation_dtype,
                get_workspace(),
                bias=bias,
                use_bias=use_bias,
            )

        needs_fp8_wgrad = weight.requires_grad and fp8 and not fp8_meta["recipe"].override_linear_precision.wgrad
        needs_fp8_dgrad = inputmat.requires_grad and fp8
        ctx.save_for_backward(
            inputmat_no_fp8
            if not fp8 or fp8_meta["recipe"].override_linear_precision.wgrad
            else None,
            inputmat_t
            if needs_fp8_wgrad
            else None,
            weight,
            weight_t_fp8 if needs_fp8_dgrad
            else None,
            fp8_meta["scaling_fwd"].scale_inv.clone() if fp8 else None,
        )
        ctx.activation_dtype = activation_dtype
        ctx.fp8 = fp8
        ctx.fp8_meta = fp8_meta
        ctx.fuse_wgrad_accumulation = fuse_wgrad_accumulation
        ctx.is_first_microbatch = is_first_microbatch
        ctx.use_bias = use_bias
        ctx.sequence_parallel = sequence_parallel
        ctx.tensor_parallel = tensor_parallel
        ctx.inp_shape = inp.shape
        ctx.parallel_mode = parallel_mode
        ctx.tp_group = tp_group

        # Row Parallel Linear
        if parallel_mode == "row" and sequence_parallel:
            out, _ = reduce_scatter_along_first_dim(out, tp_group)
        elif parallel_mode == "row" and tensor_parallel:
            out, _ = allreduce(out, tp_group)

        # [*, in_features] -> [*, out_features] except first dimension changes for SP
        return out.view(-1, *inp.shape[1:-1], out.shape[-1])

    @staticmethod
    def backward(
        ctx, grad_output: torch.Tensor
    ) -> Tuple[Union[torch.Tensor, None], ...]:
        TransformerEngineBaseModule.pre_backward(ctx.fp8, ctx.fp8_meta)

        (
            inputmat,
            inputmat_t,
            weight,
            weight_t_fp8,
            fwd_scale_inverses,
        ) = ctx.saved_tensors

        (
            grad_output,
            grad_output_c,
            grad_output_t,
            grad_bias,
        ) = TransformerEngineBaseModule.grad_output_preprocess(
            ctx, grad_output, ctx.parallel_mode == "row"
        )

        # Column Parallel Linear
        # Overlap input AG with dgrad
        if ctx.parallel_mode == "column" and ctx.sequence_parallel:
            if ctx.fp8 and not ctx.fp8_meta["recipe"].override_linear_precision.wgrad:
                inputmat_t_total, handle = gather_along_last_dim(
                    inputmat_t, ctx.tp_group, async_op=True
                )
            else:
                inputmat_total, handle = gather_along_first_dim(
                    inputmat, ctx.tp_group, async_op=True
                )
        else:
            inputmat_t_total = inputmat_t
            inputmat_total = inputmat

        if ctx.is_first_microbatch is not None:
            accumulate_wgrad_into_param_main_grad = (
                ctx.fuse_wgrad_accumulation and not ctx.is_first_microbatch
            )
        else:
            accumulate_wgrad_into_param_main_grad = ctx.fuse_wgrad_accumulation

        if ctx.fp8:
            fp8_dtype_forward = get_fp8_te_dtype(
                ctx.fp8_meta["recipe"], fprop_tensor=True
            )
            fp8_dtype_backward = get_fp8_te_dtype(
                ctx.fp8_meta["recipe"], fprop_tensor=False
            )

            # DGRAD
            dgrad = fp8_gemm(
                weight_t_fp8,
                fwd_scale_inverses[tex.FP8FwdTensors.GEMM1_WEIGHT],
                fp8_dtype_forward,
                grad_output_c,
                ctx.fp8_meta["scaling_bwd"].scale_inv[tex.FP8BwdTensors.GRAD_OUTPUT1],
                fp8_dtype_backward,
                ctx.activation_dtype,
                get_workspace(),
                use_split_accumulator=_2X_ACC_DGRAD,
            )
        else:
            # DGRAD
            dgrad, _, _ = gemm(
                weight,
                grad_output,
                ctx.activation_dtype,
                get_workspace(),
                layout="NN",
                grad=True,
            )

        # Overlap dgrad-RS/AR with wgrad
        if ctx.parallel_mode == "column" and ctx.sequence_parallel:
            handle.wait()
            dgrad, handle = reduce_scatter_along_first_dim(
                dgrad, ctx.tp_group, async_op=True
            )
        elif ctx.parallel_mode == "column" and ctx.tensor_parallel:
            dgrad, handle = allreduce(dgrad, ctx.tp_group, async_op=True)

        if weight.requires_grad:
            if ctx.fp8:
                # WGRAD
                if not ctx.fp8_meta["recipe"].override_linear_precision.wgrad:
                    wgrad = fp8_gemm(
                        inputmat_t_total,
                        fwd_scale_inverses[tex.FP8FwdTensors.GEMM1_INPUT],
                        fp8_dtype_forward,
                        grad_output_t,
                        ctx.fp8_meta["scaling_bwd"].scale_inv[
                            tex.FP8BwdTensors.GRAD_OUTPUT1
                        ],
                        fp8_dtype_backward,
                        ctx.activation_dtype,
                        get_workspace(),
                        accumulate=accumulate_wgrad_into_param_main_grad,
                        fp32_output=ctx.fuse_wgrad_accumulation,
                        out=weight.main_grad if ctx.fuse_wgrad_accumulation else None,
                        use_split_accumulator=_2X_ACC_WGRAD,
                    )
                else:
                    wgrad, _, _ = gemm(
                        inputmat_total,
                        grad_output,
                        ctx.activation_dtype,
                        get_workspace(),
                        layout="NT",
                        grad=True,
                        accumulate=accumulate_wgrad_into_param_main_grad,
                        fp32_output=ctx.fuse_wgrad_accumulation,
                        out=weight.main_grad if ctx.fuse_wgrad_accumulation else None,
                    )
            else:
                # WGRAD
                wgrad, grad_bias, _ = gemm(
                    inputmat_total,
                    grad_output,
                    ctx.activation_dtype,
                    get_workspace(),
                    layout="NT",
                    grad=True,
                    use_bias=ctx.use_bias,
                    accumulate=accumulate_wgrad_into_param_main_grad,
                    fp32_output=ctx.fuse_wgrad_accumulation,
                    out=weight.main_grad if ctx.fuse_wgrad_accumulation else None,
                )

        # Column Parallel Linear
        if ctx.parallel_mode == "column" and ctx.tensor_parallel and handle is not None:
            handle.wait()

        if not ctx.use_bias:
            grad_bias = None

        TransformerEngineBaseModule.post_backward(
            ctx.fp8, ctx.fp8_meta, ctx.sequence_parallel, ctx.tp_group
        )

        return (
            wgrad if weight.requires_grad else None,
            None,
            None,
            dgrad.view(ctx.inp_shape),
            grad_bias,
            None,
            None,
            None,
            None,
            None,
            None,
            None,
            None,
            None,
            None,
        )


class Linear(TransformerEngineBaseModule):
    """
    Applies a linear transformation to the incoming data :math:`y = xA^T + b`

    On NVIDIA GPUs it is a drop-in replacement for `torch.nn.Linear`.

    Parameters
    ----------
    in_features : int
                 size of each input sample.
    out_features : int
                  size of each output sample.
    bias : bool, default = `True`
          if set to `False`, the layer will not learn an additive bias.
    init_method : Callable, default = `None`
                 used for initializing weights in the following way: `init_method(weight)`.
                 When set to `None`, defaults to `torch.nn.init.normal_(mean=0.0, std=0.023)`.

    Parallelism parameters
    ----------------------
    sequence_parallel : bool, default = `False`
                       if set to `True`, uses sequence parallelism.
    tp_group : ProcessGroup, default = `None`
              tensor parallel process group.
    tp_size : int, default = 1
             used as TP (tensor parallel) world size when TP groups are not formed during
             initialization. In this case, users must call the
             `set_tensor_parallel_group(tp_group)` method on the initialized module before the
             forward pass to supply the tensor parallel group needed for tensor and sequence
             parallel collectives.
    parallel_mode : {None, 'Column', 'Row'}, default = `None`
                   used to decide whether this Linear layer is Column Parallel Linear or Row
                   Parallel Linear as described `here <https://arxiv.org/pdf/1909.08053.pdf>`_.
                   When set to `None`, no communication is performed.
    skip_weight_param_allocation: bool, default = `False`
                                 if set to `True`, weight parameter is not allocated and must be
                                 passed as a keyword argument `weight` during the forward pass.

    Optimization parameters
    -----------------------
    fuse_wgrad_accumulation : bool, default = 'False'
                             if set to `True`, enables fusing of creation and accumulation of
                             the weight gradient. When enabled, it is assumed that the weights
                             have an additional `main_grad` attribute (used instead of the
                             regular `grad`) which is a pre-allocated buffer of the correct
                             size to accumulate gradients in.
    return_bias : bool, default = `False`
                 when set to `True`, this module will not apply the additive bias itself, but
                 instead return the bias value during the forward pass together with the
                 output of the linear transformation :math:`y = xA^T`. This is useful when
                 the bias addition can be fused to subsequent operations.
    params_dtype : torch.dtype, default = `torch.float32`
                  it controls the type used to allocate the initial parameters. Useful when
                  the model is trained with lower precision and the original FP32 parameters
                  would not fit in GPU memory.
    """

    def __init__(
        self,
        in_features: int,
        out_features: int,
        sequence_parallel: bool = False,
        fuse_wgrad_accumulation: bool = False,
        tp_group: Optional[dist_group_type] = None,
        tp_size: int = 1,
        get_rng_state_tracker: Optional[Callable] = None,
        init_method: Optional[Callable] = None,
        bias: bool = True,
        return_bias: bool = False,
        params_dtype: torch.dtype = torch.float32,
        parallel_mode: Optional[str] = None,
        skip_weight_param_allocation: bool = False,
    ) -> None:
        super().__init__()
        self.in_features = in_features
        self.out_features = out_features
        self.fuse_wgrad_accumulation = fuse_wgrad_accumulation
        self.use_bias = bias
        self.return_bias = return_bias
        self.skip_weight_param_allocation = skip_weight_param_allocation

        if tp_group is None:
            self.tp_size = tp_size
            if tp_size == 1:
                self.set_tensor_parallel_group(tp_group)
        else:
            self.tp_size = get_distributed_world_size(tp_group)
            self.set_tensor_parallel_group(tp_group)
        self.set_nccl_overlap_warning_if_tp()

        self.parallel_mode = parallel_mode
        assert (
            self.parallel_mode in GemmParallelModes
        ), f"parallel_mode {parallel_mode} not supported"

        if self.parallel_mode == "column":
            self.out_features = divide(self.out_features, self.tp_size)
        elif self.parallel_mode == "row":
            self.in_features = divide(self.in_features, self.tp_size)

        if init_method is None:
            init_method = get_default_init_method()

        self.sequence_parallel = (self.tp_size > 1) and sequence_parallel

        if not skip_weight_param_allocation:
            self.weight = Parameter(
                torch.empty(
                    self.out_features,
                    self.in_features,
                    device=torch.cuda.current_device(),
                    dtype=params_dtype,
                )
            )

            initialize_affine_weight_gpu(
                self.weight,
                init_method,
                get_rng_state_tracker,
                partition_dim=1 if self.parallel_mode == "row" else 0,
                stride=1,
            )

            if self.use_bias or self.return_bias:
                self.bias = Parameter(
                    torch.empty(
                        self.out_features,
                        device=torch.cuda.current_device(),
                        dtype=params_dtype,
                    )
                )
                if self.parallel_mode == "column":
                    set_tensor_model_parallel_attributes(self.bias, True, 0, 1)
            else:
                self.register_buffer("bias", torch.Tensor(), persistent=False)

            with torch.no_grad():
                self.bias.zero_()

        self.fp8_weight_shapes.append(torch.Size((self.out_features, self.in_features)))

        # For RPL, bias has to be added after TP collectives
        # So it cannot be fused with the GEMM
        if self.parallel_mode == "row" and self.use_bias:
            self.gemm_bias_unfused_add = True
            self.use_bias = False
        else:
            self.gemm_bias_unfused_add = False

    def forward(
        self,
        inp: torch.Tensor,
        weight: Optional[torch.Tensor] = None,
        bias: Optional[torch.Tensor] = None,
        is_first_microbatch: Optional[bool] = None,
    ) -> Union[torch.Tensor, Tuple[torch.Tensor, ...]]:
        """
        Apply the linear transformation to the input.

        Parameters
        ----------
        inp : torch.Tensor
             Input tensor.
        weight : torch.Tensor, default = None
                An optional weight tensor for the module. This argument is compulsory if module
                is initialized with `skip_weight_param_allocation=True`
        bias : torch.Tensor, default = None
              An optional bias tensor for the module. This argument is compulsory if module
              is initialized with `skip_weight_param_allocation=True` and one of `use_bias`
              or `return_bias`
        is_first_microbatch : {True, False, None}, default = None
                             During training using either gradient accumulation or
                             pipeline parallelism a minibatch of data is further split
                             into microbatches. Between the microbatches of the same minibatch
                             the model weights are not updated. Setting this parameter indicates
                             whether the current microbatch is the first in a minibatch or not.
                             When set, this parameter enables additional optimizations:

                             * during FP8 training, it allows caching of the FP8 versions of
                               the weights
                             * it also allows skipping gradient accumulation during the
                               first microbatch (since it is the first gradient being
                               produced)
        """

        self.pre_forward(inp)

        bias_tensor = bias if bias is not None else self.bias

        out = _Linear.apply(
            weight if weight is not None else self.weight,
            self.weight1_fp8 if self.fp8 else None,
            self.weight1_t_fp8 if self.fp8 else None,
            inp,
            bias_tensor,
            self.use_bias,
            is_first_microbatch,
            self.fp8,
            self.fp8_meta,
            self.fuse_wgrad_accumulation,
            self.tp_group,
            self.sequence_parallel,
            self.tp_size > 1,
            self.activation_dtype,
            self.parallel_mode,
        )

        self.post_forward()

        if self.gemm_bias_unfused_add:
            out = out + cast_if_needed(bias_tensor, self.activation_dtype)

        if self.return_bias:
            return out, cast_if_needed(bias_tensor, self.activation_dtype)
        return out


class _LayerNormMLP(torch.autograd.Function):
    """LayerNormMLP semi-top level module
    Calls custom cuda extensions.
    """

    @staticmethod
    def forward(
        ctx,
        inp: torch.Tensor,
        ln_weight: torch.Tensor,
        ln_bias: torch.Tensor,
        fc1_weight: torch.Tensor,
        fc1_weight_fp8: Union[torch.Tensor, None],
        fc1_weight_t_fp8: Union[torch.Tensor, None],
        fc1_bias: torch.Tensor,
        fc2_weight: torch.Tensor,
        fc2_weight_fp8: Union[torch.Tensor, None],
        fc2_weight_t_fp8: Union[torch.Tensor, None],
        fc2_bias: torch.Tensor,
        use_bias: bool,
        eps: float,
        is_first_microbatch: Union[bool, None],
        fp8: bool,
        fp8_meta: Dict[str, Any],
        fuse_wgrad_accumulation: bool,
        tp_group: Union[dist_group_type, None],
        sequence_parallel: bool,
        tensor_parallel: bool,
        activation_dtype: torch.dtype,
        return_layernorm_output: bool,
        bias_gelu_nvfusion: bool,
        set_parallel_mode: bool,
    ) -> Union[Tuple[torch.Tensor, ...], torch.Tensor]:
        # Make sure input dimensions are compatible
        in_features = ln_weight.numel()
        assert inp.shape[-1] == in_features, "GEMM not possible"
        inputmat = inp.view((-1, in_features))

        update_fp8_weights = is_first_microbatch is None or is_first_microbatch

        # Cast for native AMP
        inputmat = cast_if_needed(inputmat, activation_dtype)
        ln_weight = cast_if_needed(ln_weight, activation_dtype)
        ln_bias = cast_if_needed(ln_bias, activation_dtype)

        # If residual connection is after LN, we need `ln_out`
        # tensor in higher precision, this comes at the cost
        # of an extra fp8 cast.
        if fp8:
            fp8_dtype_forward = get_fp8_te_dtype(fp8_meta["recipe"], fprop_tensor=True)
            if not return_layernorm_output:
                ln_out, mu, rsigma = layernorm_fwd_fp8(
                    inputmat,
                    ln_weight,
                    ln_bias,
                    eps,
                    fp8_meta["scaling_fwd"],
                    tex.FP8FwdTensors.GEMM1_INPUT,
                    fp8_dtype_forward,
                )
            else:
                ln_out_return, mu, rsigma = tex.layernorm_fwd(
                    inputmat, ln_weight, ln_bias, eps
                )
                ln_out = cast_to_fp8(
                    ln_out_return,
                    fp8_meta["scaling_fwd"],
                    tex.FP8FwdTensors.GEMM1_INPUT,
                    fp8_dtype_forward,
                )
        else:
            ln_out, mu, rsigma = tex.layernorm_fwd(inputmat, ln_weight, ln_bias, eps)
            ln_out_return = ln_out

        # Column Parallel Linear
        if set_parallel_mode and sequence_parallel:
            ln_out_total, _ = gather_along_first_dim(ln_out, tp_group)
        else:
            ln_out_total = ln_out

        if fp8:
            bias_dtype = (
                torch.bfloat16
                if activation_dtype == torch.float32
                else activation_dtype
            )
            fc1_bias = cast_if_needed(fc1_bias, bias_dtype)
            fc2_bias = cast_if_needed(fc2_bias, bias_dtype) if use_bias else fc2_bias

            if update_fp8_weights:
                fp8_cast_transpose_fused(
                    fc1_weight,
                    fp8_meta["scaling_fwd"],
                    tex.FP8FwdTensors.GEMM1_WEIGHT,
                    fp8_dtype_forward,
                    cast_out=fc1_weight_fp8,
                    transpose_out=fc1_weight_t_fp8,
                )

                fp8_cast_transpose_fused(
                    fc2_weight,
                    fp8_meta["scaling_fwd"],
                    tex.FP8FwdTensors.GEMM2_WEIGHT,
                    fp8_dtype_forward,
                    cast_out=fc2_weight_fp8,
                    transpose_out=fc2_weight_t_fp8,
                )

            fc1_out = fp8_gemm(
                fc1_weight_fp8,
                fp8_meta["scaling_fwd"].scale_inv[tex.FP8FwdTensors.GEMM1_WEIGHT],
                fp8_dtype_forward,
                ln_out_total,
                fp8_meta["scaling_fwd"].scale_inv[tex.FP8FwdTensors.GEMM1_INPUT],
                fp8_dtype_forward,
                activation_dtype,
                get_workspace(),
                bias=fc1_bias,
                use_bias=True,
                use_split_accumulator=_2X_ACC_FPROP,
            )

            gelu_out = fp8_gelu(
                fc1_out,
                fp8_meta["scaling_fwd"],
                tex.FP8FwdTensors.GEMM2_INPUT,
                fp8_dtype_forward,
            )

            fc2_out = fp8_gemm(
                fc2_weight_fp8,
                fp8_meta["scaling_fwd"].scale_inv[tex.FP8FwdTensors.GEMM2_WEIGHT],
                fp8_dtype_forward,
                gelu_out,
                fp8_meta["scaling_fwd"].scale_inv[tex.FP8FwdTensors.GEMM2_INPUT],
                fp8_dtype_forward,
                activation_dtype,
                get_workspace(),
                bias=fc2_bias,
                use_bias=use_bias,
                use_split_accumulator=_2X_ACC_FPROP,
            )
        else:
            # Cast for native AMP
            fc1_weight = cast_if_needed(fc1_weight, activation_dtype)
            fc2_weight = cast_if_needed(fc2_weight, activation_dtype)
            fc1_bias = cast_if_needed(fc1_bias, activation_dtype)
            fc2_bias = (
                cast_if_needed(fc2_bias, activation_dtype) if use_bias else fc2_bias
            )

            fc1_outputs = gemm(
                fc1_weight,
                ln_out_total,
                activation_dtype,
                get_workspace(),
                bias=fc1_bias,
                use_bias=not bias_gelu_nvfusion,
                gelu=not bias_gelu_nvfusion,
            )

            if bias_gelu_nvfusion:
                fc1_out, _, _ = fc1_outputs
                gelu_out = bias_gelu_fused(fc1_out, fc1_bias)
            else:
                gelu_out, _, fc1_out = fc1_outputs

            fc2_out, _, _ = gemm(
                fc2_weight,
                gelu_out,
                activation_dtype,
                get_workspace(),
                bias=fc2_bias,
                use_bias=use_bias,
            )

        ctx.save_for_backward(
            inputmat,
            ln_weight,
            mu,
            rsigma,
            ln_out,
            fc1_out,
            gelu_out,
            fc1_weight,
            fc1_weight_t_fp8,
            fc2_weight,
            fc2_weight_t_fp8,
            fc1_bias,
            fp8_meta["scaling_fwd"].scale_inv.clone() if fp8 else None,
        )
        ctx.activation_dtype = activation_dtype
        ctx.fp8 = fp8
        ctx.fp8_meta = fp8_meta
        ctx.fuse_wgrad_accumulation = fuse_wgrad_accumulation
        ctx.is_first_microbatch = is_first_microbatch
        ctx.use_bias = use_bias
        ctx.sequence_parallel = sequence_parallel
        ctx.tensor_parallel = tensor_parallel
        ctx.inp_shape = inp.shape
        ctx.tp_group = tp_group
        ctx.bias_gelu_nvfusion = bias_gelu_nvfusion
        ctx.return_layernorm_output = return_layernorm_output
        ctx.set_parallel_mode = set_parallel_mode

        # Row Parallel Linear
        if set_parallel_mode and sequence_parallel:
            fc2_out, _ = reduce_scatter_along_first_dim(fc2_out, tp_group)
        elif set_parallel_mode and tensor_parallel:
            fc2_out, _ = allreduce(fc2_out, tp_group)

        # [*, in_features] -> [*, out_features] except first dimension changes for SP
        fc2_out = fc2_out.view(-1, *inp.shape[1:-1], fc2_out.shape[-1])

        if return_layernorm_output:
            return fc2_out, ln_out_return.view_as(inp)
        return fc2_out

    @staticmethod
    def backward(
        ctx, *grad_outputs: Tuple[torch.Tensor, ...]
    ) -> Tuple[Union[torch.Tensor, None], ...]:
        TransformerEngineBaseModule.pre_backward(ctx.fp8, ctx.fp8_meta)

        (
            inputmat,
            ln_weight,
            mu,
            rsigma,
            ln_out,
            fc1_out,
            gelu_out,
            fc1_weight,
            fc1_weight_t_fp8,
            fc2_weight,
            fc2_weight_t_fp8,
            fc1_bias,
            fwd_scale_inverses,
        ) = ctx.saved_tensors

        (
            grad_output,
            grad_output_c,
            grad_output_t,
            fc2_bias_grad,
        ) = TransformerEngineBaseModule.grad_output_preprocess(
            ctx, grad_outputs[0], True
        )

        # Column Parallel Linear
        # Overlap input AG with dgrad
        if ctx.set_parallel_mode and ctx.sequence_parallel:
            ln_out_total, handle = gather_along_first_dim(
                ln_out, ctx.tp_group, async_op=True
            )
        else:
            ln_out_total = ln_out

        if ctx.is_first_microbatch is not None:
            accumulate_wgrad_into_param_main_grad = (
                ctx.fuse_wgrad_accumulation and not ctx.is_first_microbatch
            )
        else:
            accumulate_wgrad_into_param_main_grad = ctx.fuse_wgrad_accumulation

        if ctx.fp8:
            fp8_dtype_forward = get_fp8_te_dtype(
                ctx.fp8_meta["recipe"], fprop_tensor=True
            )
            fp8_dtype_backward = get_fp8_te_dtype(
                ctx.fp8_meta["recipe"], fprop_tensor=False
            )

            # FC2 DGRAD; Unconditional
            fc2_dgrad = fp8_gemm(
                fc2_weight_t_fp8,
                fwd_scale_inverses[tex.FP8FwdTensors.GEMM2_WEIGHT],
                fp8_dtype_forward,
                grad_output_c,
                ctx.fp8_meta["scaling_bwd"].scale_inv[tex.FP8BwdTensors.GRAD_OUTPUT1],
                fp8_dtype_backward,
                ctx.activation_dtype,
                get_workspace(),
                use_split_accumulator=_2X_ACC_DGRAD,
            )

            # FC2 WGRAD
            if not ctx.fp8_meta["recipe"].override_linear_precision.wgrad:
                if fc2_weight.requires_grad:
                    gelu_out_t = tex.fp8_transpose(gelu_out, fp8_dtype_forward)
                    fc2_wgrad = fp8_gemm(
                        gelu_out_t,
                        fwd_scale_inverses[tex.FP8FwdTensors.GEMM2_INPUT],
                        fp8_dtype_forward,
                        grad_output_t,
                        ctx.fp8_meta["scaling_bwd"].scale_inv[
                            tex.FP8BwdTensors.GRAD_OUTPUT1
                        ],
                        fp8_dtype_backward,
                        ctx.activation_dtype,
                        get_workspace(),
                        accumulate=accumulate_wgrad_into_param_main_grad,
                        fp32_output=ctx.fuse_wgrad_accumulation,
                        out=fc2_weight.main_grad
                        if ctx.fuse_wgrad_accumulation
                        else None,
                        use_split_accumulator=_2X_ACC_WGRAD,
                    )

                fc1_bias_grad, dgelu, dgelu_t = fp8_cast_transpose_bgrad_dgelu_fused(
                    fc2_dgrad,
                    fc1_out,
                    ctx.fp8_meta["scaling_bwd"],
                    tex.FP8BwdTensors.GRAD_OUTPUT2,
                    fp8_dtype_backward,
                )
            else:
                if fc2_weight.requires_grad:
                    gelu_out_c = cast_from_fp8(
                        gelu_out,
                        ctx.fp8_meta["scaling_fwd"],
                        tex.FP8FwdTensors.GEMM2_INPUT,
                        fp8_dtype_forward,
                        TE_DType[ctx.activation_dtype],
                    )
                    fc2_wgrad, _, _ = gemm(
                        gelu_out_c,
                        grad_output,
                        ctx.activation_dtype,
                        get_workspace(),
                        layout="NT",
                        grad=True,
                        use_bias=ctx.use_bias,
                        accumulate=accumulate_wgrad_into_param_main_grad,
                        fp32_output=ctx.fuse_wgrad_accumulation,
                        out=fc2_weight.main_grad
                        if ctx.fuse_wgrad_accumulation
                        else None,
                    )

                fc1_bias_grad, dgelu_no_fp8 = bgrad_dgelu_fused(
                    fc2_dgrad, fc1_out, fc1_bias
                )

                dgelu = cast_to_fp8(
                    dgelu_no_fp8,
                    ctx.fp8_meta["scaling_bwd"],
                    tex.FP8BwdTensors.GRAD_OUTPUT2,
                    fp8_dtype_backward,
                )
                dgelu_t = None

            # FC1 DGRAD: Unconditional
            fc1_dgrad = fp8_gemm(
                fc1_weight_t_fp8,
                fwd_scale_inverses[tex.FP8FwdTensors.GEMM1_WEIGHT],
                fp8_dtype_forward,
                dgelu,
                ctx.fp8_meta["scaling_bwd"].scale_inv[tex.FP8BwdTensors.GRAD_OUTPUT2],
                fp8_dtype_backward,
                ctx.activation_dtype,
                get_workspace(),
                use_split_accumulator=_2X_ACC_DGRAD,
            )
        else:
            # FC2 DGRAD; Unconditional
            fc2_dgrad, _, _ = gemm(
                fc2_weight,
                grad_output,
                ctx.activation_dtype,
                get_workspace(),
                layout="NN",
                gelu=not ctx.bias_gelu_nvfusion,
                grad=True,
                gelu_input=fc1_out,
            )

            # FC2 WGRAD
            if fc2_weight.requires_grad:
                fc2_wgrad, fc2_bias_grad, _ = gemm(
                    gelu_out,
                    grad_output,
                    ctx.activation_dtype,
                    get_workspace(),
                    layout="NT",
                    grad=True,
                    use_bias=ctx.use_bias,
                    accumulate=accumulate_wgrad_into_param_main_grad,
                    fp32_output=ctx.fuse_wgrad_accumulation,
                    out=fc2_weight.main_grad if ctx.fuse_wgrad_accumulation else None,
                )

            if ctx.bias_gelu_nvfusion:
                fc1_bias_grad, dgelu = bgrad_dgelu_fused(fc2_dgrad, fc1_out, fc1_bias)
            else:
                dgelu = fc2_dgrad

            # FC1 DGRAD: Unconditional
            fc1_dgrad, _, _ = gemm(
                fc1_weight,
                dgelu,
                ctx.activation_dtype,
                get_workspace(),
                layout="NN",
                grad=True,
            )

        # Overlap dgrad-RS/AR with wgrad
        if ctx.set_parallel_mode and ctx.sequence_parallel:
            handle.wait()
            fc1_dgrad, handle = reduce_scatter_along_first_dim(
                fc1_dgrad, ctx.tp_group, async_op=True
            )
        elif ctx.set_parallel_mode and ctx.tensor_parallel:
            fc1_dgrad, handle = allreduce(fc1_dgrad, ctx.tp_group, async_op=True)

        if fc1_weight.requires_grad:
            if ctx.fp8:
                # FC1 WGRAD
                if not ctx.fp8_meta["recipe"].override_linear_precision.wgrad:
                    ln_out_total_t = tex.fp8_transpose(ln_out_total, fp8_dtype_forward)
                    fc1_wgrad = fp8_gemm(
                        ln_out_total_t,
                        fwd_scale_inverses[tex.FP8FwdTensors.GEMM1_INPUT],
                        fp8_dtype_forward,
                        dgelu_t,
                        ctx.fp8_meta["scaling_bwd"].scale_inv[
                            tex.FP8BwdTensors.GRAD_OUTPUT2
                        ],
                        fp8_dtype_backward,
                        ctx.activation_dtype,
                        get_workspace(),
                        accumulate=accumulate_wgrad_into_param_main_grad,
                        fp32_output=ctx.fuse_wgrad_accumulation,
                        out=fc1_weight.main_grad
                        if ctx.fuse_wgrad_accumulation
                        else None,
                        use_split_accumulator=_2X_ACC_WGRAD,
                    )
                else:
                    ln_out_total_c = cast_from_fp8(
                        ln_out_total,
                        ctx.fp8_meta["scaling_fwd"],
                        tex.FP8FwdTensors.GEMM1_INPUT,
                        fp8_dtype_forward,
                        TE_DType[ctx.activation_dtype],
                    )
                    fc1_wgrad, _, _ = gemm(
                        ln_out_total_c,
                        dgelu_no_fp8,
                        ctx.activation_dtype,
                        get_workspace(),
                        layout="NT",
                        grad=True,
                        accumulate=accumulate_wgrad_into_param_main_grad,
                        fp32_output=ctx.fuse_wgrad_accumulation,
                        out=fc1_weight.main_grad
                        if ctx.fuse_wgrad_accumulation
                        else None,
                    )
            else:
                # FC1 WGRAD
                fc1_wgrad_outputs = gemm(
                    ln_out_total,
                    dgelu,
                    ctx.activation_dtype,
                    get_workspace(),
                    layout="NT",
                    grad=True,
                    use_bias=not ctx.bias_gelu_nvfusion,
                    accumulate=accumulate_wgrad_into_param_main_grad,
                    fp32_output=ctx.fuse_wgrad_accumulation,
                    out=fc1_weight.main_grad if ctx.fuse_wgrad_accumulation else None,
                )

                if ctx.bias_gelu_nvfusion:
                    fc1_wgrad, _, _ = fc1_wgrad_outputs
                else:
                    fc1_wgrad, fc1_bias_grad, _ = fc1_wgrad_outputs

        # Column Parallel Linear
        if ctx.set_parallel_mode and ctx.tensor_parallel and handle is not None:
            handle.wait()

        # LayerNorm gradient
        d_ln_out = fc1_dgrad.view(inputmat.shape)

        # Residual gradient
        if ctx.return_layernorm_output:
            d_ln_out = d_ln_out + grad_outputs[1].view_as(d_ln_out)

        dxmat, dgamma, dbeta = tex.layernorm_bwd(
            d_ln_out, inputmat, mu, rsigma, ln_weight
        )

        if not ctx.use_bias:
            fc2_bias_grad = None

        TransformerEngineBaseModule.post_backward(
            ctx.fp8, ctx.fp8_meta, ctx.sequence_parallel, ctx.tp_group
        )

        return (
            dxmat.view(ctx.inp_shape),
            dgamma,
            dbeta,
            fc1_wgrad if fc1_weight.requires_grad else None,
            None,
            None,
            fc1_bias_grad,
            fc2_wgrad if fc2_weight.requires_grad else None,
            None,
            None,
            fc2_bias_grad,
            None,
            None,
            None,
            None,
            None,
            None,
            None,
            None,
            None,
            None,
            None,
            None,
            None,
        )


class LayerNormMLP(TransformerEngineBaseModule):
    """
    Applies layer normalization on the input followed by the MLP module, consisting of
    2 successive linear transformations, separated by the GeLU activation.

    Parameters
    ----------
    hidden_size : int
                 size of each input sample.
    ffn_hidden_size : int
                     intermediate size to which input samples are projected.
    eps : float, default = 1e-5
         a value added to the denominator of layer normalization for numerical stability.
    bias : bool, default = `True`
          if set to `False`, the FC2 layer will not learn an additive bias.
    init_method : Callable, default = `None`
                 used for initializing FC1 weights in the following way: `init_method(weight)`.
                 When set to `None`, defaults to `torch.nn.init.normal_(mean=0.0, std=0.023)`.
    output_layer_init_method : Callable, default = `None`
                              used for initializing FC2 weights in the following way:
                              `output_layer_init_method(weight)`. When set to `None`, defaults to
                              `torch.nn.init.normal_(mean=0.0, std=0.023)`.
    return_layernorm_output : bool, default = `False`
                             if set to `True`, output of layernorm is returned from the forward
                             together with the output of the linear transformation.
                             Example use case: residual connection for transformer module
                             is taken post layernorm.

    Parallelism parameters
    ----------------------
    set_parallel_mode : bool, default = `False`
                      if set to `True`, FC1 is used as Column Parallel and FC2 is used as Row
                      Parallel as described `here <https://arxiv.org/pdf/1909.08053.pdf>`_.
    sequence_parallel : bool, default = `False`
                       if set to `True`, uses sequence parallelism.
    tp_group : ProcessGroup, default = `None`
              tensor parallel process group.
    tp_size : int, default = 1
             used as TP (tensor parallel) world size when TP groups are not formed during
             initialization. In this case, users must call the
             `set_tensor_parallel_group(tp_group)` method on the initialized module before the
             forward pass to supply the tensor parallel group needed for tensor and sequence
             parallel collectives.

    Optimization parameters
    -----------------------
    fuse_wgrad_accumulation : bool, default = 'False'
                             if set to `True`, enables fusing of creation and accumulation of
                             the weight gradient.
    return_bias : bool, default = `False`
                 when set to `True`, this module will not apply the additive bias itself, but
                 instead return the bias value during the forward pass together with the
                 output of the linear transformation :math:`y = xA^T`. This is useful when
                 the bias addition can be fused to subsequent operations.
    params_dtype : torch.dtype, default = `torch.float32`
                  it controls the type used to allocate the initial parameters. Useful when
                  the model is trained with lower precision and the original FP32 parameters
                  would not fit in GPU memory.
    seq_length: int
               sequence length of input samples. Needed for JIT Warmup, a technique where jit fused
               functions are warmed up before training to ensure same kernels are used for forward
               propogation and activation recompute phase.
    micro_batch_size: int
                     batch size per training step. Needed for JIT Warmup, a technique where jit
                     fused functions are warmed up before training to ensure same kernels are
                     used for forward propogation and activation recompute phase.
    """

    def __init__(
        self,
        hidden_size: int,
        ffn_hidden_size: int,
        eps: float = 1e-5,
        sequence_parallel: bool = False,
        return_bias: bool = False,
        get_rng_state_tracker: Optional[Callable] = None,
        tp_group: Optional[dist_group_type] = None,
        tp_size: int = 1,
        init_method: Optional[Callable] = None,
        bias: bool = True,
        output_layer_init_method: Optional[Callable] = None,
        fuse_wgrad_accumulation: bool = False,
        params_dtype: torch.dtype = torch.float32,
        return_layernorm_output: bool = False,
        seq_length: Optional[int] = None,
        micro_batch_size: Optional[int] = None,
        set_parallel_mode: bool = False,
    ) -> None:
        super().__init__()

        self.fuse_wgrad_accumulation = fuse_wgrad_accumulation
        self.use_bias = bias
        self.return_bias = return_bias
        self.return_layernorm_output = return_layernorm_output
        self.bias_gelu_nvfusion = bool(int(os.getenv("NVTE_BIAS_GELU_NVFUSION", "1")))
        self.set_parallel_mode = set_parallel_mode

        if tp_group is None:
            self.tp_size = tp_size
            if tp_size == 1:
                self.set_tensor_parallel_group(tp_group)
        else:
            self.tp_size = get_distributed_world_size(tp_group)
            self.set_tensor_parallel_group(tp_group)
        self.set_nccl_overlap_warning_if_tp()

        if init_method is None:
            init_method = get_default_init_method()
        if output_layer_init_method is None:
            output_layer_init_method = get_default_init_method()

        self.sequence_parallel = (self.tp_size > 1) and sequence_parallel
        self.size_per_partition = divide(ffn_hidden_size, self.tp_size)

        # LN init
        self.eps = eps
        self.layer_norm_weight = Parameter(
            torch.empty(
                hidden_size,
                device=torch.cuda.current_device(),
                dtype=params_dtype,
            )
        )
        self.layer_norm_bias = Parameter(
            torch.empty(
                hidden_size,
                device=torch.cuda.current_device(),
                dtype=params_dtype,
            )
        )
        setattr(self.layer_norm_weight, "sequence_parallel", self.sequence_parallel)
        setattr(self.layer_norm_bias, "sequence_parallel", self.sequence_parallel)
        self.reset_layer_norm_parameters()

        # FC1 init
        self.fc1_weight = Parameter(
            torch.empty(
                self.size_per_partition,
                hidden_size,
                device=torch.cuda.current_device(),
                dtype=params_dtype,
            )
        )
        self.fp8_weight_shapes.append(self.fc1_weight.shape)

        initialize_affine_weight_gpu(
            self.fc1_weight,
            init_method,
            get_rng_state_tracker,
            partition_dim=0,
            stride=1,
        )

        self.fc1_bias = Parameter(
            torch.empty(
                self.size_per_partition,
                device=torch.cuda.current_device(),
                dtype=params_dtype,
            )
        )
        set_tensor_model_parallel_attributes(self.fc1_bias, True, 0, 1)

        with torch.no_grad():
            self.fc1_bias.zero_()

        # FC2 init
        self.fc2_weight = Parameter(
            torch.empty(
                hidden_size,
                self.size_per_partition,
                device=torch.cuda.current_device(),
                dtype=params_dtype,
            )
        )
        self.fp8_weight_shapes.append(self.fc2_weight.shape)

        initialize_affine_weight_gpu(
            self.fc2_weight,
            output_layer_init_method,
            get_rng_state_tracker,
            partition_dim=1,
            stride=1,
        )

        if self.use_bias or self.return_bias:
            self.fc2_bias = Parameter(
                torch.empty(
                    hidden_size, device=torch.cuda.current_device(), dtype=params_dtype
                )
            )
        else:
            self.register_buffer("fc2_bias", torch.Tensor(), persistent=False)

        # For RPL, bias has to be added after TP collectives
        # So it cannot be fused with the GEMM
        if self.set_parallel_mode and self.use_bias:
            self.gemm_bias_unfused_add = True
            self.use_bias = False
        else:
            self.gemm_bias_unfused_add = False

        with torch.no_grad():
            self.fc2_bias.zero_()

        if self.bias_gelu_nvfusion:
            set_jit_fusion_options()
            if seq_length and micro_batch_size:
                warmup_jit_bias_gelu_all_dtypes(
                    self.size_per_partition, seq_length, micro_batch_size
                )

    def reset_layer_norm_parameters(self) -> None:
        """Init LN params"""
        init.ones_(self.layer_norm_weight)
        init.zeros_(self.layer_norm_bias)

    def forward(
        self, inp: torch.Tensor, is_first_microbatch: Optional[bool] = None
    ) -> Union[torch.Tensor, Tuple[torch.Tensor, ...]]:
        """
        Apply layer normalization to the input followed by a feedforward network (MLP Block).

        Parameters
        ----------
        inp : torch.Tensor
             Input tensor.
        is_first_microbatch : {True, False, None}, default = None
                             During training using either gradient accumulation or
                             pipeline parallelism a minibatch of data is further split
                             into microbatches. Between the microbatches of the same minibatch
                             the model weights are not updated. Setting this parameter indicates
                             whether the current microbatch is the first in a minibatch or not.
                             When set, this parameter enables additional optimizations:

                             * during FP8 training, it allows caching of the FP8 versions of
                               the weights
                             * it also allows skipping gradient accumulation during the
                               first microbatch (since it is the first gradient being
                               produced)
        """

        self.pre_forward(inp, num_gemms=2)

        out = _LayerNormMLP.apply(
            inp,
            self.layer_norm_weight,
            self.layer_norm_bias,
            self.fc1_weight,
            self.weight1_fp8 if self.fp8 else None,
            self.weight1_t_fp8 if self.fp8 else None,
            self.fc1_bias,
            self.fc2_weight,
            self.weight2_fp8 if self.fp8 else None,
            self.weight2_t_fp8 if self.fp8 else None,
            self.fc2_bias,
            self.use_bias,
            self.eps,
            is_first_microbatch,
            self.fp8,
            self.fp8_meta,
            self.fuse_wgrad_accumulation,
            self.tp_group,
            self.sequence_parallel,
            self.tp_size > 1,
            self.activation_dtype,
            self.return_layernorm_output,
            self.bias_gelu_nvfusion,
            self.set_parallel_mode,
        )

        self.post_forward()

        if self.return_layernorm_output:
            out, ln_out = out

        if self.gemm_bias_unfused_add:
            out = out + cast_if_needed(self.fc2_bias, self.activation_dtype)

        if self.return_bias:
            if self.return_layernorm_output:
                return out, cast_if_needed(self.fc2_bias, self.activation_dtype), ln_out
            return out, cast_if_needed(self.fc2_bias, self.activation_dtype)
        if self.return_layernorm_output:
            return out, ln_out
        return out


class _LayerNorm(torch.autograd.Function):
    """functional LayerNorm"""

    @staticmethod
    def forward(
        ctx,
        inp: torch.Tensor,
        ln_weight: torch.Tensor,
        ln_bias: torch.Tensor,
        eps: float,
    ) -> torch.Tensor:
        # Make sure input dimensions are compatible
        in_features = ln_weight.numel()
        assert inp.is_cuda, "TransformerEngine needs CUDA."
        assert inp.shape[-1] == in_features, "LayerNorm not possible"
        inputmat = inp.view((-1, in_features))

        ln_out, mu, rsigma = tex.layernorm_fwd(inputmat, ln_weight, ln_bias, eps)
        ctx.save_for_backward(inputmat, ln_weight, mu, rsigma)
        ctx.inp_shape = inp.shape
        return ln_out.view_as(inp)

    @staticmethod
    def backward(
        ctx, grad_output: torch.Tensor
    ) -> Tuple[Union[torch.Tensor, None], ...]:
        inputmat, ln_weight, mu, rsigma = ctx.saved_tensors
        grad_output = grad_output.contiguous()
        d_ln_out = grad_output.view(inputmat.shape)
        dxmat, dgamma, dbeta = tex.layernorm_bwd(
            d_ln_out, inputmat, mu, rsigma, ln_weight
        )
        return dxmat.view(ctx.inp_shape), dgamma, dbeta, None


class LayerNorm(torch.nn.Module):
    r"""
    Applies Layer Normalization over a mini-batch of inputs as described in
    the paper `Layer Normalization <https://arxiv.org/abs/1607.06450>`__

    .. math::
        y = \frac{x - \mathrm{E}[x]}{ \sqrt{\mathrm{Var}[x] + \epsilon}} * \gamma + \beta

    :math:`\gamma` and :math:`\beta` are learnable affine transform parameters of
    size :attr:`hidden_size`

    Parameters
    ----------
    hidden_size : int
                size of each input sample.
    eps : float, default = 1e-5
        a value added to the denominator of layer normalization for numerical stability.
    sequence_parallel : bool, default = `False`
                        if set to `True`, uses sequence parallelism.
    params_dtype : torch.dtype, default = `torch.float32`
                    it controls the type used to allocate the initial parameters. Useful when
                    the model is trained with lower precision and the original FP32 parameters
                    would not fit in GPU memory.
    """

    def __init__(
        self,
        hidden_size: int,
        eps: float = 1e-5,
        sequence_parallel: bool = False,
        params_dtype: torch.dtype = torch.float32,
    ) -> None:
        super().__init__()
        self.eps = eps
        self.layer_norm_weight = Parameter(
            torch.empty(
                hidden_size,
                device=torch.cuda.current_device(),
                dtype=params_dtype,
            )
        )
        self.layer_norm_bias = Parameter(
            torch.empty(
                hidden_size,
                device=torch.cuda.current_device(),
                dtype=params_dtype,
            )
        )
        setattr(self.layer_norm_weight, "sequence_parallel", sequence_parallel)
        setattr(self.layer_norm_bias, "sequence_parallel", sequence_parallel)
        self.reset_layer_norm_parameters()

    def reset_layer_norm_parameters(self) -> None:
        """Init LN params"""
        init.ones_(self.layer_norm_weight)
        init.zeros_(self.layer_norm_bias)


    def forward(self, inp: torch.Tensor) -> torch.Tensor:
        """LayerNorm FWD"""
        return _LayerNorm.apply(
            inp, self.layer_norm_weight, self.layer_norm_bias, self.eps
        )<|MERGE_RESOLUTION|>--- conflicted
+++ resolved
@@ -149,21 +149,7 @@
 
     def get_extra_state(self) -> Union[List[Any], None]:
         """Save before checkpointing."""
-<<<<<<< HEAD
         if self.fp8 or self.fp8_calibration:
-            state = []
-            state.append(self.fp8_meta["scaling_fwd"].scale)
-            state.append(self.fp8_meta["scaling_fwd"].amax_history)
-            state.append(self.fp8_meta["scaling_bwd"].scale)
-            state.append(self.fp8_meta["scaling_bwd"].amax_history)
-            state.append(get_global_fp8_buffer())
-            state.append(self.fp8_meta["update_amax_and_scale_fwd"])
-            state.append(self.fp8_meta["global_fp8_buffer_pos_fwd"])
-            state.append(self.fp8_meta["global_fp8_buffer_pos_bwd"])
-            state.append(self.fp8_meta["autocast_id_fwd"])
-            state.append(self.fp8_meta["autocast_id_bwd"])
-=======
-        if self.fp8:
             state = {}
             state["scale_fwd"] = self.fp8_meta["scaling_fwd"].scale
             state["amax_history_fwd"] = self.fp8_meta["scaling_fwd"].amax_history
@@ -179,7 +165,6 @@
                     extra[k] = v
             state["extra_fp8_variables"] = extra
 
->>>>>>> 693d6541
             return state
         return None
 
