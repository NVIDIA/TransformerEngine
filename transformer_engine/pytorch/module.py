# Copyright (c) 2022-2023, NVIDIA CORPORATION & AFFILIATES. All rights reserved.
#
# See LICENSE for license information.

"""Top level Transformer Engine PyTorch modules"""
import os
import pickle
import warnings
from abc import ABC, abstractmethod
from typing import Union, Optional, Callable, Tuple, Dict, Any, Mapping, List
from functools import partial
from contextlib import contextmanager

import numpy as np
import torch
import torch.nn.functional as F
from torch.nn.parameter import Parameter
from torch.nn import init

import transformer_engine_extensions as tex
from .fp8 import (
    is_fp8_enabled,
    is_fp8_calibration,
    get_fp8_recipe,
    get_fp8_group,
    get_default_fp8_recipe,
    get_fp8_te_dtype,
    is_first_fp8_module,
    new_fp8_context_id,
    get_fp8_context_id,
    set_fp8_context_id,
    add_amax_to_global_buffer,
    copy_amax_from_global_buffer,
    global_amax_reduction,
    setup_amax_forward_global_reduce_func,
    amax_and_scale_update,
    get_global_fp8_buffer,
    set_global_fp8_buffer,
    set_amax_buffer_key_deletion,
    delete_key_from_amax_buffer,
    copy_forward_fp8_meta_tensors_for_recompute,
    get_old_fp8_meta_tensors_for_recompute,
    restore_fp8_meta_tensors,
    get_amax_reduce_handle_fwd,
)
from .jit import (
    bias_gelu_fused,
    bgrad_dgelu_fused,
    set_jit_fusion_options,
    warmup_jit_bias_gelu_all_dtypes,
)
from .utils import (
    divide,
    get_default_init_method,
    cast_if_needed,
    check_dim_for_fp8_forward_exec,
)
from .distributed import (
    set_tensor_model_parallel_attributes,
    get_distributed_world_size,
    allreduce,
    initialize_affine_weight_gpu,
    reduce_scatter_along_first_dim,
    gather_along_first_dim,
    gather_along_last_dim,
    is_fp8_activation_recompute_enabled,
    in_fp8_activation_recompute_phase,
)
from .cpp_extensions import (
    fp8_gemm,
    gemm,
    fp8_cast_transpose_fused,
    fp8_cast_transpose_bgrad_fused,
    fp8_gelu,
    fp8_cast_transpose_bgrad_dgelu_fused,
    layernorm_fwd_fp8,
    layernorm_fwd_fp8_inf,
    layernorm_fwd_inf,
    cast_to_fp8,
    cast_from_fp8,
)
from .constants import GemmParallelModes, dist_group_type, TE_DType

_2X_ACC_FPROP = False
_2X_ACC_DGRAD = True
_2X_ACC_WGRAD = True
_cublas_workspace = None
_ub_communicators = None
_NUM_MAX_UB_STREAMS = 3
_amax_reduce_handle_bwd = None


def get_cublas_workspace_size_bytes() -> None:
    """Return 32 MiB if using hopper, 4 MiB for all other architectures."""
    if torch.cuda.get_device_properties(torch.cuda.current_device()).major >= 9:
        return 33_554_432
    return 4_194_304


def get_workspace() -> torch.Tensor:
    """Returns workspace for cublas."""
    global _cublas_workspace
    if _cublas_workspace is None:
        _cublas_workspace = torch.empty(
            get_cublas_workspace_size_bytes(), dtype=torch.int8, device="cuda"
        )
    return _cublas_workspace

@contextmanager
def _prepare_backward(fp8: bool, fp8_meta: Dict[str, Any],  name: str = "") -> None:
    """Checks and prep for BWD."""
    if fp8:
        global _amax_reduce_handle_bwd
        if _amax_reduce_handle_bwd is not None:
            _amax_reduce_handle_bwd.wait()
            _amax_reduce_handle_bwd = None

        # Update amax and scale; Skip all setup for global amax reduction
        if not fp8_meta["recipe"].reduce_amax:
            amax_and_scale_update(fp8_meta, False)
        else:
            # From previous iteration
            copy_amax_from_global_buffer(fp8_meta, forward=False)
            amax_and_scale_update(fp8_meta, False)
            set_amax_buffer_key_deletion(fp8_meta, forward=False)

            # Get new backward key.
            fp8_meta["autocast_id_bwd"] = fp8_meta["autocast_id_fwd_stack"].pop(0)

            add_amax_to_global_buffer(fp8_meta, forward=False)

    with torch.cuda.nvtx.range(name + " backward"):
        yield

    if fp8 and fp8_meta["recipe"].reduce_amax:
        if fp8_meta["first_module"]:
            _amax_reduce_handle_bwd = global_amax_reduction(fp8_meta, forward=False)
            delete_key_from_amax_buffer(forward=False)


def initialize_ub(
    shape: list,
    tp_size: int,
    use_fp8: bool = False,
    ub_cfgs: Optional[dict] = None
) -> None:
    """Initialize communicators for TP comm overlap using userbuffers."""
    global _ub_communicators
    assert _ub_communicators is None, "UB communicators are already initialized."
    _ub_communicators = {}
    rank_id = torch.distributed.get_rank()

    # Increase the workspace by the number of maximum concurrent streams
    global _cublas_workspace
    _cublas_workspace = get_workspace().repeat(_NUM_MAX_UB_STREAMS)

    # Default buffer precision: AllGather buffers use fp8 when using fp8 recipe
    fp8_buf = [
        "qkv_fprop", "qkv_dgrad", "proj_dgrad", "fc1_fprop", "fc1_dgrad", "fc2_dgrad"
    ]
    # Default overlap methods for layers
    methods = {
        "ring_exchange":["qkv_fprop", "fc1_fprop", "proj_dgrad", "fc2_dgrad"],
        "pipeline":["proj_fprop", "fc2_fprop"],
        "bulk":["qkv_dgrad", "qkv_wgrad", "fc1_dgrad", "fc1_wgrad"],
    }

    def get_method(name):
        for method, names in methods.items():
            if name in names:
                return method
        raise KeyError(f"Given layer name {name} does not exist.")

    def add_ub(
        name: str,
        method: str,
<<<<<<< HEAD
        dtype: torch.dtype,
        tp_size: int,
=======
>>>>>>> 1d79a0b4
        num_sm: int = 16,
        cga_size: int = 2,
        set_sm_margin: int = 0,
        num_splits: int = 4,
        aggregate: int = 0,
    ) -> None:
<<<<<<< HEAD
=======
        dtype = torch.uint8 if (use_fp8 and name in fp8_buf) else torch.bfloat16
>>>>>>> 1d79a0b4
        sample_buffer = torch.empty(shape, dtype=dtype, device='cuda')
        if method == 'ring_exchange':
            ub_obj = tex.UbufP2PCommOverlap(
                    sample_buffer,          # Sample userbuffer
                    rank_id,                # Rank id
                    tp_size,                # TP size
                    aggregate,              # Aggregate 2X GEMM chunks
                    _NUM_MAX_UB_STREAMS,    # Max concurrent GEMM streams
                )
        else:
            ub_obj = tex.UbufCommOverlap(
                    sample_buffer,          # Sample userbuffer
                    rank_id,                # Rank id
                    tp_size,                # TP size
                    num_sm,                 # Number of communication SMs
                    cga_size,               # CGA cluster size
                    num_splits,             # Number of communication splits
                    set_sm_margin,          # Set SM margin
                    _NUM_MAX_UB_STREAMS,    # Max concurrent GEMM streams
                )
        _ub_communicators[name] = ub_obj

    for name in (methods["ring_exchange"]+methods["pipeline"]+methods["bulk"]):
        if ub_cfgs is not None and name in ub_cfgs:
<<<<<<< HEAD
            try:
                ub_cfg = ub_cfgs[name]
                method = ub_cfg["method"]
                num_sm = ub_cfg["num_sm"] if "num_sm" in ub_cfg else 16
                cga_size = ub_cfg["cga_size"] if "cga_size" in ub_cfg else 2
                num_splits = ub_cfg["num_splits"] if "num_splits" in ub_cfg else 0
                set_sm_margin = ub_cfg["set_sm_margin"] if "set_sm_margin" in ub_cfg else 0
                aggregate = ub_cfg["aggregate"] if "aggregate" in ub_cfg else 0
            except ValueError:
                print(
                    "Incomplete UB configurations. The config should include "
                    "`method`, `dtype`, `num_sm`, `num_splits`, "
                    "`cga_size`, `num_splits`, `set_sm_margin`, and `aggregate`"
                )
            dtype = torch.uint8 if (use_fp8 and name in fp8_buf) else torch.bfloat16
            add_ub(
                name,
                method,
                dtype,
                tp_size,
=======
            ub_cfg = ub_cfgs[name]
            method = ub_cfg["method"] if "method" in ub_cfg else get_method(name)
            num_sm = ub_cfg["num_sm"] if "num_sm" in ub_cfg else 16
            cga_size = ub_cfg["cga_size"] if "cga_size" in ub_cfg else 2
            num_splits = ub_cfg["num_splits"] if "num_splits" in ub_cfg else 0
            set_sm_margin = ub_cfg["set_sm_margin"] if "set_sm_margin" in ub_cfg else 0
            aggregate = ub_cfg["aggregate"] if "aggregate" in ub_cfg else 0
            add_ub(
                name,
                method,
>>>>>>> 1d79a0b4
                num_sm,
                cga_size,
                set_sm_margin,
                num_splits,
                aggregate
            )
        else:
<<<<<<< HEAD
            dtype = torch.uint8 if (use_fp8 and name in fp8_buf) else torch.bfloat16
            method = get_method(name)
            if method == "bulk":
                add_ub(name, method, dtype, tp_size, num_splits=0)
            else:
                add_ub(name, method, dtype, tp_size)
=======
            method = get_method(name)
            if method == "pipeline":
                add_ub(name, method)
            else:
                add_ub(name, method, num_splits=0)
>>>>>>> 1d79a0b4


def get_ub(name: str):
    """Get userbuffer communicator corresponding to give key."""
    global _ub_communicators
    assert _ub_communicators is not None, "UB manager is not initialized."
    assert name in _ub_communicators, f"UB for {name} is not registered."
    return _ub_communicators[name]


class _NoopCat(torch.autograd.Function):
    """This class is a no-op replacement for `torch.cat`."""

    @staticmethod
    def forward(ctx,
                full_param_buffer: torch.Tensor,
                *params_split: Tuple[torch.Tensor, ...],
    ) -> torch.Tensor:
        assert not full_param_buffer.requires_grad, "Buffers should not require gradient"
        assert (
            full_param_buffer.shape[0] % len(params_split) == 0
        ), "Dimensions not compatible for concatenation"

        param_temp = full_param_buffer.new()
        param_temp.set_(full_param_buffer.storage(),
                        full_param_buffer.storage_offset(),
                        full_param_buffer.size(),
                        full_param_buffer.stride())
        param_temp.requires_grad = True

        ctx.save_for_backward(full_param_buffer, *params_split)
        return param_temp

    @staticmethod
    def backward(ctx, grad_output: torch.Tensor) -> Tuple[Union[torch.Tensor, None], ...]:
        full_param_buffer, *params_split = ctx.saved_tensors

        split_size = full_param_buffer.shape[0] // len(params_split)
        grads = []

        for i, _ in enumerate(params_split):
            grads.append(grad_output[i * split_size : (i+1) * split_size])

        return None, *grads


class TransformerEngineBaseModule(torch.nn.Module, ABC):
    """Base TE module."""

    def __init__(self) -> None:
        super().__init__()
        assert torch.cuda.is_available(), "TransformerEngine needs CUDA."
        self.fp8_initialized = False
        self.fp8 = False
        self.fp8_calibration = False
        self.fp8_meta = {}
        self.fp8_meta["fp8_group"] = None
        self.fp8_meta["recipe"] = get_default_fp8_recipe()
        self.fp8_meta_tensors_initialized = False
        self.tp_group = None
        self.tp_group_initialized = False
        self.tp_size = 1
        self.sequence_parallel = False
        self.fp8_weight_shapes = []
        self.fp8_meta["autocast_id_fwd_stack"] = []
        self.fp8_meta["async_amax_reduction"] = bool(
            int(os.getenv("NVTE_ASYNC_AMAX_REDUCTION", "0"))
        )

    def set_meta_tensor(self, fwd: bool) -> None:
        """Init scales and amaxes for fwd | bwd."""
        fp8_meta_tensor_key = "scaling_fwd" if fwd else "scaling_bwd"

        if self.fp8_meta_tensors_initialized:
            # Handle changed amax history size.
            curr_len = self.fp8_meta[fp8_meta_tensor_key].amax_history.shape[0]
            need_len = self.fp8_meta["recipe"].amax_history_len
            if need_len < curr_len:
                self.fp8_meta[fp8_meta_tensor_key].amax_history = (
                    self.fp8_meta[fp8_meta_tensor_key]
                    .amax_history[: self.fp8_meta["recipe"].amax_history_len].clone()
                )
            elif need_len > curr_len:
                extra_rows = need_len - curr_len
                self.fp8_meta[fp8_meta_tensor_key].amax_history = F.pad(
                    self.fp8_meta[fp8_meta_tensor_key].amax_history, pad=(0, 0, 0, extra_rows)
                )
            return

        # Max. number of fp8 tensors per GEMM = 3 (input, weight, output) for fwd and
        # 2 (grad_output and grad_input) for bwd
        num_fp8_tensors = (
            self.fp8_meta["num_gemms"] * 3 if fwd else self.fp8_meta["num_gemms"] * 2
        )

        self.fp8_meta[fp8_meta_tensor_key] = tex.FP8TensorMeta()
        self.fp8_meta[fp8_meta_tensor_key].scale = torch.ones(
            num_fp8_tensors, dtype=torch.float32, device="cuda"
        )
        self.fp8_meta[fp8_meta_tensor_key].scale_inv = torch.ones(
            num_fp8_tensors, dtype=torch.float32, device="cuda"
        )
        self.fp8_meta[fp8_meta_tensor_key].amax_history = torch.zeros(
            self.fp8_meta["recipe"].amax_history_len,
            num_fp8_tensors,
            dtype=torch.float32,
            device="cuda",
        )

        # Needed for calculation of scale inverses to
        # preserve scale_inv when caching FP8 weights
        if fwd:
            # [True, False, True]: -> [input, weight, output]
            self.fp8_meta[fp8_meta_tensor_key + "_non_weight_mask"] = torch.BoolTensor(
                [True, False, True] * self.fp8_meta["num_gemms"]
            ).cuda()
        else:
            # [True, True]: -> [grad_output, grad_input]
            self.fp8_meta[fp8_meta_tensor_key + "_non_weight_mask"] = torch.BoolTensor(
                [True, True] * self.fp8_meta["num_gemms"]
            ).cuda()

    def init_fp8_meta_tensors(self) -> None:
        """Init scales and amaxes."""
        self.set_meta_tensor(True)
        self.set_meta_tensor(False)
        self.fp8_meta_tensors_initialized = True

    def get_extra_state(self) -> torch.Tensor:
        """Save before checkpointing."""
        state = None
        if self.fp8 or self.fp8_calibration:
            state = {}
            state["scale_fwd"] = self.fp8_meta["scaling_fwd"].scale
            state["scale_inv_fwd"] = self.fp8_meta["scaling_fwd"].scale_inv
            state["amax_history_fwd"] = self.fp8_meta["scaling_fwd"].amax_history
            state["scale_bwd"] = self.fp8_meta["scaling_bwd"].scale
            state["scale_inv_bwd"] = self.fp8_meta["scaling_bwd"].scale_inv
            state["amax_history_bwd"] = self.fp8_meta["scaling_bwd"].amax_history
            state["global_fp8_buffer"] = get_global_fp8_buffer()

            # Store other pickelable values.
            extra = {}
            for k, v in self.fp8_meta.items():
                if isinstance(v, (bool, int, float, str)):
                    extra[k] = v
            state["extra_fp8_variables"] = extra

        state_serialized = pickle.dumps(state)
        state_tensor = torch.tensor(np.frombuffer(state_serialized, dtype=np.uint8))

        return state_tensor

    def set_extra_state(self, state: torch.Tensor) -> None:
        """Load previous state."""
        if state is None:
            return

        # Maintain backward compatibility with v0.2.0 and older.
        if isinstance(state, list):
            warnings.warn(
                "This checkpoint format is deprecated and will be"
                "removed in a future release of Transformer Engine"
            )

            # Retrieve checkpointed items.
            scale_fwd = state[0]
            amax_history_fwd = state[1]
            scale_bwd = state[2]
            amax_history_bwd = state[3]
            self.fp8_meta["recipe"].amax_history_len = amax_history_fwd.shape[0]
            self.fp8_meta["num_gemms"] = (
                amax_history_fwd.shape[1] // 2
            )  # Two FWD tensors per GEMM

            # Initialize before loading
            self.init_fp8_meta_tensors()
            self.fp8_meta["scaling_fwd"].scale.copy_(scale_fwd)
            self.fp8_meta["scaling_fwd"].amax_history.copy_(amax_history_fwd)
            self.fp8_meta["scaling_bwd"].scale.copy_(scale_bwd)
            self.fp8_meta["scaling_bwd"].amax_history.copy_(amax_history_bwd)

            # Restore global FP8 buffer state.
            set_global_fp8_buffer(state[4])
            self.fp8_meta["update_amax_and_scale_fwd"] = state[5]
            self.fp8_meta["global_fp8_buffer_pos_fwd"] = state[6]
            self.fp8_meta["global_fp8_buffer_pos_bwd"] = state[7]
            self.fp8_meta["autocast_id_fwd"] = state[8]
            self.fp8_meta["autocast_id_bwd"] = state[9]
            return

        if isinstance(state, torch.Tensor):
            state = pickle.loads(state.detach().cpu().numpy().tobytes())
            if state is None:
                return

        # Restore global FP8 buffer states.
        set_global_fp8_buffer(state["global_fp8_buffer"])
        # Load extra items.
        self.fp8_meta.update(state["extra_fp8_variables"])
        self.fp8_meta["recipe"].amax_history_len = state["amax_history_fwd"].shape[0]
        if "global_fp8_buffer_pos_fwd_recompute" in self.fp8_meta:
            del self.fp8_meta["global_fp8_buffer_pos_fwd_recompute"]

        # Initialize before loading.
        self.init_fp8_meta_tensors()
        self.fp8_meta["scaling_fwd"].scale.copy_(state["scale_fwd"])
        self.fp8_meta["scaling_fwd"].amax_history.copy_(state["amax_history_fwd"])
        self.fp8_meta["scaling_bwd"].scale.copy_(state["scale_bwd"])
        self.fp8_meta["scaling_bwd"].amax_history.copy_(state["amax_history_bwd"])

        # Backwards compatibility: compute scale inv if it wasn't saved in the extra state.
        if "scale_inv_fwd" not in state or "scale_inv_bwd" not in state:
            assert (
                "scale_inv_fwd" not in state and "scale_inv_bwd" not in state
            ), "Invalid state, began saving scale_inv_fwd and scale_inv_bwd at the same time"
            self.fp8_meta["scaling_fwd"].scale_inv.copy_(1.0/state["scale_fwd"])
            self.fp8_meta["scaling_bwd"].scale_inv.copy_(1.0/state["scale_bwd"])
        else:
            self.fp8_meta["scaling_fwd"].scale_inv.copy_(state["scale_inv_fwd"])
            self.fp8_meta["scaling_bwd"].scale_inv.copy_(state["scale_inv_bwd"])


    def set_activation_dtype(self, inp: torch.Tensor) -> None:
        """Get activation data type for AMP."""
        # Native AMP (`torch.autocast`) gets highest priority
        if torch.is_autocast_enabled():
            self.activation_dtype = torch.get_autocast_gpu_dtype()
            return

        # All checks after this have already been performed once, thus skip
        # We assume that user doesn't change input types across iterations
        if hasattr(self, "activation_dtype"):
            return

        assert all(
            (
                (inp.dtype == param.dtype) if param is not None else True
                for param in self.parameters()
            )
        ), (
            "Data type for activations and weights must "
            "match when outside of autocasted region"
        )
        assert all(
            (
                (inp.dtype == buf.dtype) if buf is not None else True
                for buf in self.buffers()
            )
        ), (
            "Data type for activations and buffers must "
            "match when outside of autocasted region"
        )
        self.activation_dtype = inp.dtype

    def set_fp8_weights(self) -> None:
        """Initializes FP8 weights for the module as class attributes. These
        are not parameters or buffers since we do not want functions such as
        `.to(dtype)` or `.to(device)` to effect them. These also do not need
        to be checkpointed. During `init` phase of the module, the attribute
        `fp8_weight_shapes` must be populated with the tensor shapes for FP8
        weights. This function will iterate over those shapes and initialize
        respective attributed named `weight1_fp8`, `weight2_fp8`, ...
        """
        if not self.fp8:
            return

        for i, shape in enumerate(self.fp8_weight_shapes, start=1):
            weight_cast_attr = f"weight{i}_fp8"
            weight_transpose_attr = f"weight{i}_t_fp8"

            if (
                hasattr(self, weight_cast_attr)
                and getattr(self, weight_cast_attr).shape == shape
            ):
                return

            setattr(
                self,
                weight_cast_attr,
                torch.empty(
                    shape,
                    device=torch.cuda.current_device(),
                    dtype=torch.int8,
                ),
            )
            setattr(
                self,
                weight_transpose_attr,
                torch.empty(
                    shape[1],
                    shape[0],
                    device=torch.cuda.current_device(),
                    dtype=torch.int8,
                ),
            )

    def set_tensor_parallel_group(self, tp_group: Union[dist_group_type, None]) -> None:
        """Set TP group."""
        self.tp_group = tp_group
        self.tp_group_initialized = True

    # This routine is shared across FP8 and FP8_calibration paths so should not actually
    # assume FP8 execution.
    def fp8_init(self, num_gemms: int = 1) -> None:
        """Initialize fp8 related metadata and tensors during fprop."""
        if is_fp8_enabled() or is_fp8_calibration():
            # FP8 init has already been run and recipe is the same, don't do anything.
            if self.fp8_initialized and get_fp8_recipe() == self.fp8_meta["recipe"]:
                return

            # Set FP8, recipe, and other FP8 metadata
            self.fp8 = is_fp8_enabled()
            self.fp8_calibration = is_fp8_calibration()
            self.fp8_meta["recipe"] = get_fp8_recipe()
            self.fp8_meta["num_gemms"] = num_gemms
            self.fp8_meta["fp8_group"] = get_fp8_group()

            # Set FP8_MAX per tensor according to recipe
            self.fp8_meta["fp8_max_fwd"] = self.fp8_meta["recipe"].fp8_format.value.max_fwd
            self.fp8_meta["fp8_max_bwd"] = self.fp8_meta["recipe"].fp8_format.value.max_bwd

            # Allocate scales and amaxes
            self.init_fp8_meta_tensors()
            self.fp8_initialized = True
        else:
            # If fp8 isn't enabled, turn off and return.
            self.fp8_initialized = False
            return

    @contextmanager
    def prepare_forward(
        self,
        inp: torch.Tensor,
        is_first_microbatch: Union[bool, None],
        num_gemms: int = 1,
    ) -> None:
        """Checks and prep for FWD.
        The context manager is needed because there isn't a way for a module to know
        if it's the last FP8 module in the forward autocast. It is useful
        to setup the forward aggregated amax reduction for every module
        just in case. The autocast exit will pick up the most recent one.
        """

        # Activation recomputation is used and this is the second forward phase.
        if self.fp8 and in_fp8_activation_recompute_phase():
            get_old_fp8_meta_tensors_for_recompute(self.fp8_meta)
        else:
            assert inp.is_cuda, "TransformerEngine needs CUDA."

            if self.tp_size > 1:
                assert self.tp_group_initialized, "TP group not initialized."

            self.set_activation_dtype(inp)
            self.fp8_init(num_gemms=num_gemms)
            self.set_fp8_weights()

            update_weight_scale_inv = is_first_microbatch is None or is_first_microbatch
            if self.fp8 and self.sequence_parallel:
                assert self.fp8_meta["recipe"].reduce_amax, \
                "Amax reduction across tensor parallel group is " \
                "necessary when using sequence parallelism with FP8."

            # Previous iteration was grad_enabled
            if self.fp8_meta.get("update_amax_and_scale_fwd", False):
                if self.fp8_meta["recipe"].reduce_amax:
                    copy_amax_from_global_buffer(self.fp8_meta, forward=True)
                    amax_and_scale_update(
                        self.fp8_meta, True, update_weight_scale_inv=update_weight_scale_inv
                    )
                    set_amax_buffer_key_deletion(self.fp8_meta, forward=True)
                else:
                    amax_and_scale_update(
                        self.fp8_meta, True, update_weight_scale_inv=update_weight_scale_inv
                    )

            if self.fp8 and self.training:
                # Setup for amax reduction
                if self.fp8_meta["recipe"].reduce_amax:
                    self.fp8_meta["first_module"] = is_first_fp8_module()
                    if self.fp8_meta["first_module"]:
                        # Wait for the prior AMAX reduction to finish
                        amax_reduce_handle_fwd = get_amax_reduce_handle_fwd()
                        if amax_reduce_handle_fwd is not None:
                            amax_reduce_handle_fwd.wait()
                        self.fp8_meta["autocast_id_fwd"] = new_fp8_context_id()
                        set_fp8_context_id(self.fp8_meta["autocast_id_fwd"])
                    else:
                        self.fp8_meta["autocast_id_fwd"] = get_fp8_context_id()
                    self.fp8_meta["autocast_id_fwd_stack"].append(
                        self.fp8_meta["autocast_id_fwd"]
                    )
                    add_amax_to_global_buffer(self.fp8_meta, forward=True)
                self.fp8_meta["update_amax_and_scale_fwd"] = True
            else:
                self.fp8_meta["update_amax_and_scale_fwd"] = False

            # Activation recomputation is used and this is the first forward phase.
            if (
                self.fp8
                and self.training
                and is_fp8_activation_recompute_enabled()
                and not in_fp8_activation_recompute_phase()
            ):
                copy_forward_fp8_meta_tensors_for_recompute(self.fp8_meta)

        with torch.cuda.nvtx.range(self.__class__.__name__ + " forward"):
            yield inp.contiguous()

        if self.fp8 and in_fp8_activation_recompute_phase():
            restore_fp8_meta_tensors(self.fp8_meta)
            return

        if self.fp8 and self.training and self.fp8_meta["recipe"].reduce_amax:
            set_fp8_context_id(self.fp8_meta["autocast_id_fwd"])
            reduce_func = partial(global_amax_reduction, self.fp8_meta, forward=True)
            setup_amax_forward_global_reduce_func(reduce_func)

    def set_nccl_overlap_warning_if_tp(self) -> None:
        """When using TP, the NCCL communication needs to be scheduled
        before the GEMM for there to be a guaranteed overlap. From the
        host side in TE, the comm calls are always launched first, but
        to ensure that the GEMM isn't scheduled first, the environment
        variable `CUDA_DEVICE_MAX_CONNECTIONS` needs to be set to 1 to
        force a single channel.
        """
        if self.tp_size == 1:
            return
        num_cuda_work_queues = int(os.getenv("CUDA_DEVICE_MAX_CONNECTIONS", "0"))
        if num_cuda_work_queues != 1:
            warnings.warn(
                "To guarantee overlapping TP and SP collectives with the backward"
                "GEMMs, set environment variable CUDA_DEVICE_MAX_CONNECTIONS = 1"
            )

    @staticmethod
    def grad_output_preprocess(
        ctx, grad_output: torch.Tensor, row_parallel_mode: bool
    ) -> Tuple[Union[torch.Tensor, None], ...]:
        """Utility function for backward.
        Returns tuple in order (all optional/None based on training precion/recipe):
            R1: gathered `grad_output` in higher precision.
            R2: gathered `grad_output` in FP8.
            R3: R2 transposed.
            R4: bias gradient on R1.

        """
        grad_output = grad_output.contiguous()
        grad_output_mat = grad_output.view((-1, grad_output.shape[-1]))
        gather_grad_output = row_parallel_mode and ctx.sequence_parallel

        # No-FP8 case: bgrad is fused with wgrad for this case.
        if not ctx.fp8:
            if gather_grad_output:
                if not ctx.ub_split_ag:
                    grad_output_mat, _ = gather_along_first_dim(
                        grad_output_mat, ctx.tp_group
                    )
                else:
                    ctx.ub_obj_gradout.copy_input_to_ubuf(grad_output, True)
                    grad_output_mat = ctx.ub_obj_gradout.get_ubuf_output(1)
            return grad_output_mat, None, None, None

        fp8_dtype_backward = get_fp8_te_dtype(
            ctx.fp8_meta["recipe"], fprop_tensor=False
        )

        # FP8 case with non-FP8 wgrad
        if (
            gather_grad_output
            and ctx.fp8_meta["recipe"].override_linear_precision.wgrad
        ):
            assert (
                not ctx.ub_split_ag
            ), "override_linear_precision.wgrad not supported with ub_split_ag"
            grad_output_mat, _ = gather_along_first_dim(grad_output_mat, ctx.tp_group)
        # FP8 case with gather: unfused bgrad, cast, transpose for efficient gather
        elif gather_grad_output:
            if ctx.use_bias:
                grad_bias = grad_output_mat.sum(dim=0)
            else:
                grad_bias = None
            if ctx.ub_split_ag:
                grad_output_c = ctx.ub_obj_gradout.get_ubuf_output(0)
            else:
                grad_output_c = torch.empty_like(grad_output_mat, dtype=torch.uint8)
            cast_to_fp8(
                grad_output_mat,
                ctx.fp8_meta["scaling_bwd"],
                tex.FP8BwdTensors.GRAD_OUTPUT1,
                fp8_dtype_backward,
                out=grad_output_c,
            )
            if not ctx.ub_split_ag:
                grad_output_c, _ = gather_along_first_dim(grad_output_c, ctx.tp_group)
                grad_output_t = tex.fp8_transpose(grad_output_c, fp8_dtype_backward)
            else:
                grad_output_c = ctx.ub_obj_gradout.get_ubuf_output(1)
                grad_output_t = None

            return grad_output_mat, grad_output_c, grad_output_t, grad_bias

        # FP8 case without gather: cast, transpose, bgrad fused
        if ctx.use_bias:
            grad_bias, grad_output_c, grad_output_t = fp8_cast_transpose_bgrad_fused(
                grad_output_mat,
                ctx.fp8_meta["scaling_bwd"],
                tex.FP8BwdTensors.GRAD_OUTPUT1,
                fp8_dtype_backward,
            )
        else:
            if not ctx.fp8_meta["recipe"].override_linear_precision.wgrad:
                grad_output_c, grad_output_t = fp8_cast_transpose_fused(
                    grad_output_mat,
                    ctx.fp8_meta["scaling_bwd"],
                    tex.FP8BwdTensors.GRAD_OUTPUT1,
                    fp8_dtype_backward,
                )
            else:
                grad_output_t = None
                grad_output_c = cast_to_fp8(
                    grad_output_mat,
                    ctx.fp8_meta["scaling_bwd"],
                    tex.FP8BwdTensors.GRAD_OUTPUT1,
                    fp8_dtype_backward,
                )
            grad_bias = None

        return grad_output_mat, grad_output_c, grad_output_t, grad_bias

    def noop_cat(self, buffer_name: str, pnames: List[str]) -> torch.Tensor:
        """No-op replacement of `torch.cat`. The buffer and split parameters must occupy
           the same memory region. If this is not the case, then the split parameters
           are concatenated and the buffer is overwritten. The parameters' memory is then
           re-assigned to point to the buffer to avoid subsequent concatenations.
        """

        assert hasattr(self, buffer_name), f"No buffer named {buffer_name}"
        full_param_buffer = getattr(self, buffer_name)
        split_size = full_param_buffer.shape[0] // len(pnames)
        params = [getattr(self, name) for name in pnames]
        for i, p in enumerate(params):
            if p.data.data_ptr() != full_param_buffer[i*split_size : (i+1)*split_size].data_ptr():
                with torch.no_grad():
                    setattr(self, buffer_name, torch.cat(params))
                    for j, pname in enumerate(pnames):
                        full_param_buffer = getattr(self, buffer_name)
                        setattr(self, pname,
                                Parameter(full_param_buffer[j*split_size : (j+1)*split_size]))
                break

        return _NoopCat.apply(getattr(self, buffer_name), *[getattr(self, name) for name in pnames])

    @abstractmethod
    def forward(self):
        """Needs override."""



class _LayerNormLinear(torch.autograd.Function):
    """LayerNormLinear semi-top level module
    Calls custom cuda extensions.
    """

    @staticmethod
    def forward(
        ctx,
        inp: torch.Tensor,
        ln_weight: torch.Tensor,
        ln_bias: torch.Tensor,
        weight: torch.Tensor,
        weight_fp8: Union[torch.Tensor, None],
        weight_t_fp8: Union[torch.Tensor, None],
        bias: torch.Tensor,
        use_bias: bool,
        eps: float,
        is_first_microbatch: Union[bool, None],
        fp8: bool,
        fp8_calibration: bool,
        fp8_meta: Dict[str, Any],
        fuse_wgrad_accumulation: bool,
        tp_group: Union[dist_group_type, None],
        sequence_parallel: bool,
        tensor_parallel: bool,
        activation_dtype: torch.dtype,
        parallel_mode: Union[str, None],
        return_layernorm_output: bool,
        is_grad_enabled: bool,
        fwd_ln_sm_margin: int,
        bwd_ln_sm_margin: int,
        zero_centered_gamma: bool,
        ub_bulk_wgrad: bool,
        ub_bulk_dgrad: bool,
        ub_split_ag: bool,
    ) -> Union[Tuple[torch.Tensor, ...], torch.Tensor]:
        # Make sure input dimensions are compatible
        in_features = ln_weight.numel()
        assert inp.shape[-1] == in_features, "GEMM not possible"
        inputmat = inp.view((-1, in_features))
        assert (
            not fp8 or check_dim_for_fp8_forward_exec(inputmat, weight)
        ), "Input and weight dimensions are not compatible for FP8 execution."

        update_fp8_weights = is_first_microbatch is None or is_first_microbatch

        # Cast for native AMP
        inputmat = cast_if_needed(inputmat, activation_dtype)
        ln_weight = cast_if_needed(ln_weight, activation_dtype)
        ln_bias = cast_if_needed(ln_bias, activation_dtype)
        # If residual connection is after LN, we need `ln_out`
        # tensor in higher precision, this comes at the cost
        # of an extra fp8 cast.
        if ub_split_ag:
            tp_world_size = get_distributed_world_size(tp_group)
            if tp_world_size == 1 or (not is_grad_enabled) or return_layernorm_output:
                ub_split_ag = False
        if ub_split_ag:
            dim_size = list(inputmat.size())
            dim_size[0] = dim_size[0] * tp_world_size
            ub_obj_lnout = get_ub("qkv_fprop")
            ln_out = ub_obj_lnout.get_ubuf_output(0)
        if fp8:
            fp8_dtype_forward = get_fp8_te_dtype(fp8_meta["recipe"], fprop_tensor=True)

            if not return_layernorm_output:
                if is_grad_enabled:
                    if not ub_split_ag:
                        ln_out = torch.empty_like(inputmat, dtype=torch.uint8)
                    _, mu, rsigma = layernorm_fwd_fp8(
                        inputmat,
                        ln_weight,
                        ln_bias,
                        eps,
                        fp8_meta["scaling_fwd"],
                        tex.FP8FwdTensors.GEMM1_INPUT,
                        fp8_dtype_forward,
                        fwd_ln_sm_margin,
                        zero_centered_gamma,
                        ln_out = ln_out
                    )
                else:
                    mu = rsigma = None
                    ln_out = layernorm_fwd_fp8_inf(
                        inputmat,
                        ln_weight,
                        ln_bias,
                        eps,
                        fp8_meta["scaling_fwd"],
                        tex.FP8FwdTensors.GEMM1_INPUT,
                        fp8_dtype_forward,
                        zero_centered_gamma,
                    )
            else:
                if is_grad_enabled:
                    ln_out_return, mu, rsigma = tex.layernorm_fwd(
                        inputmat, ln_weight, ln_bias, eps, fwd_ln_sm_margin, zero_centered_gamma
                    )
                else:
                    ln_out_return, mu, rsigma = layernorm_fwd_inf(
                        inputmat, ln_weight, ln_bias, eps, zero_centered_gamma
                    ), None, None

                ln_out = cast_to_fp8(
                    ln_out_return,
                    fp8_meta["scaling_fwd"],
                    tex.FP8FwdTensors.GEMM1_INPUT,
                    fp8_dtype_forward,
                )
        else:
            if is_grad_enabled:
                if ub_split_ag:
                    _, mu, rsigma = tex.layernorm_fwd_noalloc(
                        inputmat, ln_weight, ln_bias, ln_out, eps,
                        fwd_ln_sm_margin, zero_centered_gamma
                    )
                else:
                    ln_out, mu, rsigma = tex.layernorm_fwd(
                        inputmat, ln_weight, ln_bias, eps, fwd_ln_sm_margin, zero_centered_gamma
                    )
            else:
                ln_out, mu, rsigma = layernorm_fwd_inf(
                        inputmat, ln_weight, ln_bias, eps, zero_centered_gamma
                ), None, None
            ln_out_return = ln_out
        # Column Parallel Linear
        if ub_split_ag:
            ln_out_total = ub_obj_lnout.get_ubuf_output(1)
            ln_out = torch.empty_like(ln_out)
        elif parallel_mode == "column" and sequence_parallel:
            ln_out_total, _ = gather_along_first_dim(ln_out, tp_group)
        else:
            ln_out_total = ln_out

        if fp8:
            bias_dtype = (
                torch.bfloat16
                if activation_dtype == torch.float32
                else activation_dtype
            )
            bias = cast_if_needed(bias, bias_dtype) if use_bias else bias

            if update_fp8_weights:
                if is_grad_enabled:
                    fp8_cast_transpose_fused(
                        weight,
                        fp8_meta["scaling_fwd"],
                        tex.FP8FwdTensors.GEMM1_WEIGHT,
                        fp8_dtype_forward,
                        cast_out=weight_fp8,
                        transpose_out=weight_t_fp8,
                    )
                else:
                    weight_t_fp8 = None
                    weight_fp8 = cast_to_fp8(
                        weight,
                        fp8_meta["scaling_fwd"],
                        tex.FP8FwdTensors.GEMM1_WEIGHT,
                        fp8_dtype_forward)

            out = fp8_gemm(
                weight_fp8,
                fp8_meta["scaling_fwd"].scale_inv,
                tex.FP8FwdTensors.GEMM1_WEIGHT,
                fp8_dtype_forward,
                ln_out_total,
                fp8_meta["scaling_fwd"].scale_inv,
                tex.FP8FwdTensors.GEMM1_INPUT,
                fp8_dtype_forward,
                activation_dtype,
                get_workspace(),
                bias=bias,
                use_bias=use_bias,
                use_split_accumulator=_2X_ACC_FPROP,
                ub_algo=tex.UbufOverlapAlgo.SPLIT_PIPELINED_AG if ub_split_ag else None,
                ub=ub_obj_lnout if ub_split_ag else None,
                extra_output_tensor=ln_out if ub_split_ag else None,
            )
        else:
            # Cast for native AMP
            weight = cast_if_needed(weight, activation_dtype)
            bias = cast_if_needed(bias, activation_dtype) if use_bias else bias

            if fp8_calibration:
                # amax of input
                fp8_meta["scaling_fwd"].amax_history[0][tex.FP8FwdTensors.GEMM1_INPUT] = \
                    torch.amax(ln_out_total).float()
                # amax of weight
                fp8_meta["scaling_fwd"].amax_history[0][tex.FP8FwdTensors.GEMM1_WEIGHT] = \
                    torch.amax(weight).float()

            out, _, _ = gemm(
                weight,
                ln_out_total,
                activation_dtype,
                get_workspace(),
                bias=bias,
                use_bias=use_bias,
                ub_algo=tex.UbufOverlapAlgo.SPLIT_PIPELINED_AG if ub_split_ag else None,
                ub=ub_obj_lnout if ub_split_ag else None,
                extra_output_tensor=ln_out if ub_split_ag else None,
            )

        if is_grad_enabled:
            ctx.save_for_backward(
                inputmat,
                ln_weight,
                mu,
                rsigma,
                weight,
                weight_t_fp8,
                ln_out,
                fp8_meta["scaling_fwd"].scale_inv.clone() if fp8 else None,
            )

            ctx.activation_dtype = activation_dtype
            ctx.fp8 = fp8
            ctx.fp8_meta = fp8_meta
            ctx.fuse_wgrad_accumulation = fuse_wgrad_accumulation
            ctx.is_first_microbatch = is_first_microbatch
            ctx.use_bias = use_bias
            ctx.sequence_parallel = sequence_parallel
            ctx.tensor_parallel = tensor_parallel
            ctx.inp_shape = inp.shape
            ctx.parallel_mode = parallel_mode
            ctx.tp_group = tp_group
            ctx.return_layernorm_output = return_layernorm_output
            ctx.bwd_ln_sm_margin = bwd_ln_sm_margin
            ctx.zero_centered_gamma = zero_centered_gamma
            ctx.ub_bulk_wgrad = ub_bulk_wgrad
            ctx.ub_bulk_dgrad = ub_bulk_dgrad
            ctx.requires_dgrad = inp.requires_grad

        # Row Parallel Linear
        if parallel_mode == "row" and sequence_parallel:
            out, _ = reduce_scatter_along_first_dim(out, tp_group)
        elif parallel_mode == "row" and tensor_parallel:
            out, _ = allreduce(out, tp_group)

        # [*, in_features] -> [*, out_features] except first dimension changes for SP
        out = out.view(-1, *inp.shape[1:-1], out.shape[-1])

        if return_layernorm_output:
            return out, ln_out_return.view_as(inp)
        return out


    @staticmethod
    def backward(
        ctx, *grad_outputs: Tuple[torch.Tensor, ...]
    ) -> Tuple[Union[torch.Tensor, None], ...]:
        with _prepare_backward(ctx.fp8, ctx.fp8_meta, name="_LayerNormLinear"):
            (
                inputmat,
                ln_weight,
                mu,
                rsigma,
                weight,
                weight_t_fp8,
                ln_out,
                fwd_scale_inverses,
            ) = ctx.saved_tensors

            if ctx.ub_bulk_dgrad:
                tp_world_size = get_distributed_world_size(ctx.tp_group)
                if tp_world_size == 1:
                    ctx.ub_bulk_dgrad = False
            if ctx.ub_bulk_dgrad:
                dim_size = list(ln_out.size())
                dim_size[0] = dim_size[0] * tp_world_size
                ub_obj_lnout = get_ub("qkv_dgrad")
                ub_obj_lnout.copy_input_to_ubuf(ln_out, 1)
            (
                grad_output,
                grad_output_c,
                grad_output_t,
                grad_bias,
            ) = TransformerEngineBaseModule.grad_output_preprocess(
                ctx, grad_outputs[0], ctx.parallel_mode == "row"
            )

            if ctx.ub_bulk_wgrad:
                tp_world_size = get_distributed_world_size(ctx.tp_group)
                if tp_world_size == 1:
                    ctx.ub_bulk_wgrad = False

            # Column Parallel Linear
            # Overlap input AG with dgrad
            if (not ctx.ub_bulk_dgrad) and ctx.parallel_mode == "column" and ctx.sequence_parallel:
                ln_out_total, handle = gather_along_first_dim(
                    ln_out, ctx.tp_group, async_op=True
                )
            else:
                ln_out_total = ln_out

            if ctx.is_first_microbatch is not None:
                accumulate_wgrad_into_param_main_grad = (
                    ctx.fuse_wgrad_accumulation and not ctx.is_first_microbatch
                )
            else:
                accumulate_wgrad_into_param_main_grad = ctx.fuse_wgrad_accumulation


            dgrad_size = list(grad_output.size())
            dgrad_size[1] = weight.size(1)
            if ctx.ub_bulk_wgrad: # allocate dgrad output
                ub_obj_dgrad = get_ub("qkv_wgrad")
                dgrad = ub_obj_dgrad.get_ubuf_output(1) # AllGather output
            else:
                dgrad = torch.empty (dgrad_size, dtype=ctx.activation_dtype, device=weight.device)

            if ctx.fp8:
                fp8_dtype_forward = get_fp8_te_dtype(
                    ctx.fp8_meta["recipe"], fprop_tensor=True
                )
                fp8_dtype_backward = get_fp8_te_dtype(
                    ctx.fp8_meta["recipe"], fprop_tensor=False
                )

                # DGRAD: Evaluated unconditionally to feed into Linear backward
                _ = fp8_gemm(
                    weight_t_fp8,
                    fwd_scale_inverses,
                    tex.FP8FwdTensors.GEMM1_WEIGHT,
                    fp8_dtype_forward,
                    grad_output_c,
                    ctx.fp8_meta["scaling_bwd"].scale_inv,
                    tex.FP8BwdTensors.GRAD_OUTPUT1,
                    fp8_dtype_backward,
                    ctx.activation_dtype,
                    get_workspace(),
                    out=dgrad,
                    use_split_accumulator=_2X_ACC_DGRAD,
                    ub_algo=tex.UbufOverlapAlgo.BULK_OVERLAP_AG if ctx.ub_bulk_dgrad else None,
                    ub=ub_obj_lnout if ctx.ub_bulk_dgrad else None
                )
            else:
                # DGRAD: Evaluated unconditionally to feed into Linear backward
                _, _, _ = gemm(
                    weight,
                    grad_output,
                    ctx.activation_dtype,
                    get_workspace(),
                    out=dgrad,
                    layout="NN",
                    grad=True,
                    ub_algo=tex.UbufOverlapAlgo.BULK_OVERLAP_AG if ctx.ub_bulk_dgrad else None,
                    ub=ub_obj_lnout if ctx.ub_bulk_dgrad else None
                )
            if ctx.ub_bulk_dgrad:
                ln_out_total = ub_obj_lnout.get_ubuf_output(1)

            # Overlap dgrad-RS/AR with wgrad
            if ctx.parallel_mode == "column" and ctx.sequence_parallel:
                if not ctx.ub_bulk_dgrad:
                    handle.wait()
                if not ctx.ub_bulk_wgrad:
                    dgrad, handle = reduce_scatter_along_first_dim(
                        dgrad, ctx.tp_group, async_op=True
                    )
            elif ctx.parallel_mode == "column" and ctx.tensor_parallel:
                dgrad, handle = allreduce(dgrad, ctx.tp_group, async_op=True)

            if weight.requires_grad:
                if ctx.fp8:
                    # WGRAD
                    if not ctx.fp8_meta["recipe"].override_linear_precision.wgrad:
                        ln_out_total_t = tex.fp8_transpose(ln_out_total, fp8_dtype_forward)
                        wgrad = fp8_gemm(
                            ln_out_total_t,
                            fwd_scale_inverses,
                            tex.FP8FwdTensors.GEMM1_INPUT,
                            fp8_dtype_forward,
                            grad_output_t,
                            ctx.fp8_meta["scaling_bwd"].scale_inv,
                            tex.FP8BwdTensors.GRAD_OUTPUT1,
                            fp8_dtype_backward,
                            ctx.activation_dtype,
                            get_workspace(),
                            accumulate=accumulate_wgrad_into_param_main_grad,
                            out=weight.main_grad if ctx.fuse_wgrad_accumulation else None,
                            use_split_accumulator=_2X_ACC_WGRAD,
                            ub_algo=tex.UbufOverlapAlgo.BULK_OVERLAP_RS
                            if ctx.ub_bulk_wgrad else None,
                            ub=ub_obj_dgrad if ctx.ub_bulk_wgrad else None
                        )
                    else:
                        ln_out_total_c = cast_from_fp8(
                            ln_out_total,
                            ctx.fp8_meta["scaling_fwd"],
                            tex.FP8FwdTensors.GEMM1_INPUT,
                            fp8_dtype_forward,
                            TE_DType[ctx.activation_dtype],
                        )
                        wgrad, _, _ = gemm(
                            ln_out_total_c,
                            grad_output,
                            ctx.activation_dtype,
                            get_workspace(),
                            layout="NT",
                            grad=True,
                            accumulate=accumulate_wgrad_into_param_main_grad,
                            out=weight.main_grad if ctx.fuse_wgrad_accumulation else None,
                            ub_algo=tex.UbufOverlapAlgo.BULK_OVERLAP_RS
                            if ctx.ub_bulk_wgrad else None,
                            ub=ub_obj_dgrad if ctx.ub_bulk_wgrad else None
                        )
                else:
                    # WGRAD
                    wgrad, grad_bias, _ = gemm(
                        ln_out_total,
                        grad_output,
                        ctx.activation_dtype,
                        get_workspace(),
                        layout="NT",
                        grad=True,
                        use_bias=ctx.use_bias,
                        accumulate=accumulate_wgrad_into_param_main_grad,
                        out=weight.main_grad if ctx.fuse_wgrad_accumulation else None,
                        ub_algo=tex.UbufOverlapAlgo.BULK_OVERLAP_RS if ctx.ub_bulk_wgrad else None,
                        ub=ub_obj_dgrad if ctx.ub_bulk_wgrad else None
                    )


            if ctx.ub_bulk_wgrad:
                dgrad = ub_obj_dgrad.get_ubuf_output(0) # Reduce-scatter output
            # Column Parallel Linear
            elif ctx.parallel_mode == "column" and ctx.tensor_parallel and handle is not None:
                handle.wait()

            # LayerNorm gradient
            d_ln_out = dgrad.view(inputmat.shape)

            # Residual gradient
            if ctx.return_layernorm_output:
                d_ln_out = d_ln_out + grad_outputs[1].view_as(d_ln_out)

            dxmat, dgamma, dbeta = tex.layernorm_bwd(
                d_ln_out, inputmat, mu, rsigma, ln_weight,
                ctx.bwd_ln_sm_margin, ctx.zero_centered_gamma
            )

            if not ctx.use_bias:
                grad_bias = None

        return (
            dxmat.view(ctx.inp_shape) if ctx.requires_dgrad else None,
            dgamma,
            dbeta,
            wgrad if weight.requires_grad else None,
            None,
            None,
            grad_bias,
            None,
            None,
            None,
            None,
            None,
            None,
            None,
            None,
            None,
            None,
            None,
            None,
            None,
            None,
            None,
            None,
            None,
            None,
            None,
            None,
        )


class LayerNormLinear(TransformerEngineBaseModule):
    r"""
    Applies layer normalization followed by linear transformation to the incoming data.

    Parameters
    ----------
    in_features : int
                 size of each input sample.
    out_features : int
                  size of each output sample.
    eps : float, default = 1e-5
         a value added to the denominator of layer normalization for numerical stability.
    bias : bool, default = `True`
          if set to `False`, the layer will not learn an additive bias.
    init_method : Callable, default = `None`
                 used for initializing weights in the following way: `init_method(weight)`.
                 When set to `None`, defaults to `torch.nn.init.normal_(mean=0.0, std=0.023)`.
    return_layernorm_output : bool, default = `False`
                             if set to `True`, output of layernorm is returned from the forward
                             together with the output of the linear transformation.
                             Example use case: residual connection for transformer module is
                             taken post layernorm.
    parameters_split : Tuple[str, ...], default = None
                      if a tuple of strings is provided, the weight and bias parameters of the
                      module are exposed as `N` separate `torch.nn.parameter.Parameter`s each,
                      split along the first dimension, where `N` is the length of the argument
                      and the strings contained are the names of the split parameters.
    zero_centered_gamma : bool, default = 'False'
                         if set to 'True', gamma parameter in LayerNorm is initialized to 0 and
                         the LayerNorm formula changes to

                         .. math::
                            y = \frac{x - \mathrm{E}[x]}{ \sqrt{\mathrm{Var}[x] + \varepsilon}} *
                            (1 + \gamma) + \beta

    Parallelism parameters
    ----------------------
    sequence_parallel : bool, default = `False`
                       if set to `True`, uses sequence parallelism.
    tp_group : ProcessGroup, default = `None`
              tensor parallel process group.
    tp_size : int, default = 1
             used as TP (tensor parallel) world size when TP groups are not formed during
             initialization. In this case, users must call the
             `set_tensor_parallel_group(tp_group)` method on the initialized module before the
             forward pass to supply the tensor parallel group needed for tensor and sequence
             parallel collectives.
    parallel_mode : {None, 'Column', 'Row'}, default = `None`
                   used to decide whether this Linear layer is Column Parallel Linear or Row
                   Parallel Linear as described `here <https://arxiv.org/pdf/1909.08053.pdf>`_.
                   When set to `None`, no communication is performed.
    skip_weight_param_allocation: bool, default = `False`
                                 if set to `True`, weight parameter is not allocated and must be
                                 passed as a keyword argument `weight` during the forward pass.

    Optimization parameters
    -----------------------
    fuse_wgrad_accumulation : bool, default = 'False'
                             if set to `True`, enables fusing of creation and accumulation of
                             the weight gradient.
    return_bias : bool, default = `False`
                 when set to `True`, this module will not apply the additive bias itself, but
                 instead return the bias value during the forward pass together with the
                 output of the linear transformation :math:`y = xA^T`. This is useful when
                 the bias addition can be fused to subsequent operations.
    params_dtype : torch.dtype, default = `torch.float32`
                  it controls the type used to allocate the initial parameters. Useful when
                  the model is trained with lower precision and the original FP32 parameters
                  would not fit in GPU memory.
    """

    def __init__(
        self,
        in_features: int,
        out_features: int,
        eps: float = 1e-5,
        sequence_parallel: bool = False,
        fuse_wgrad_accumulation: bool = False,
        tp_group: Optional[dist_group_type] = None,
        tp_size: int = 1,
        get_rng_state_tracker: Optional[Callable] = None,
        init_method: Optional[Callable] = None,
        bias: bool = True,
        return_bias: bool = False,
        params_dtype: torch.dtype = torch.float32,
        parallel_mode: Optional[str] = None,
        return_layernorm_output: bool = False,
        skip_weight_param_allocation: bool = False,
        parameters_split: Optional[Tuple[str, ...]] = None,
        zero_centered_gamma: bool = False,
        ub_bulk_wgrad: bool = False,
        ub_bulk_dgrad: bool = False,
        ub_split_ag: bool = False,
    ) -> None:
        super().__init__()
        self.in_features = in_features
        self.out_features = out_features
        self.fuse_wgrad_accumulation = fuse_wgrad_accumulation
        self.use_bias = bias
        self.return_bias = return_bias
        self.apply_bias = bias and not return_bias
        self.return_layernorm_output = return_layernorm_output
        self.parameters_split = parameters_split
        self.zero_centered_gamma = zero_centered_gamma
        self.ub_bulk_wgrad = ub_bulk_wgrad
        self.ub_bulk_dgrad = ub_bulk_dgrad
        self.ub_split_ag = ub_split_ag

        if tp_group is None:
            self.tp_size = tp_size
            if tp_size == 1:
                self.set_tensor_parallel_group(tp_group)
        else:
            self.tp_size = get_distributed_world_size(tp_group)
            self.set_tensor_parallel_group(tp_group)
        self.set_nccl_overlap_warning_if_tp()

        self.parallel_mode = parallel_mode
        assert (
            self.parallel_mode in GemmParallelModes
        ), f"parallel_mode {parallel_mode} not supported"

        if self.parallel_mode == "column":
            self.out_features = divide(self.out_features, self.tp_size)
        elif self.parallel_mode == "row":
            self.in_features = divide(self.in_features, self.tp_size)

        if init_method is None:
            init_method = get_default_init_method()

        self.sequence_parallel = (self.tp_size > 1) and sequence_parallel

        self.eps = eps
        self.layer_norm_weight = Parameter(
            torch.empty(
                in_features,
                device=torch.cuda.current_device(),
                dtype=params_dtype,
            )
        )
        self.layer_norm_bias = Parameter(
            torch.empty(
                in_features,
                device=torch.cuda.current_device(),
                dtype=params_dtype,
            )
        )
        setattr(self.layer_norm_weight, "sequence_parallel", self.sequence_parallel)
        setattr(self.layer_norm_bias, "sequence_parallel", self.sequence_parallel)
        self.reset_layer_norm_parameters()

        if not skip_weight_param_allocation:
            self.register_buffer("weight_tensor",
                                 torch.empty(
                                    self.out_features,
                                    self.in_features,
                                    device=torch.cuda.current_device(),
                                    dtype=params_dtype),
                                 persistent=False)

            initialize_affine_weight_gpu(
                self.weight_tensor,
                init_method,
                get_rng_state_tracker,
                partition_dim=1 if self.parallel_mode == "row" else 0,
                stride=1,
            )

            if self.use_bias:
                self.register_buffer("bias_tensor",
                                     torch.empty(
                                         self.out_features,
                                         device=torch.cuda.current_device(),
                                         dtype=params_dtype),
                                     persistent=False)
            else:
                self.register_buffer(
                    "bias_tensor", torch.Tensor().type(params_dtype), persistent=False
                )

            with torch.no_grad():
                self.bias_tensor.zero_()

            if parameters_split is None:
                parameters_split = ("",)

            assert (
                self.out_features % len(parameters_split) == 0
            ), f"Weight and bias params cannot be split into {len(parameters_split)} parts"

            split_size = self.out_features // len(parameters_split)

            self.weight_names = []
            self.bias_names = []

            for i, pname in enumerate(parameters_split):
                wname = pname + "weight"
                bname = pname + "bias"

                self.register_parameter(
                    wname, Parameter(self.weight_tensor[i * split_size : (i+1) * split_size])
                )

                set_tensor_model_parallel_attributes(
                    tensor=getattr(self, wname),
                    is_parallel=True,
                    dim=1 if parallel_mode == "row" else 0,
                    stride=1,
                )

                if self.use_bias:
                    self.register_parameter(
                        bname, Parameter(self.bias_tensor[i * split_size : (i+1) * split_size])
                    )
                else:
                    self.register_buffer(bname, torch.Tensor().type(params_dtype), persistent=False)

                if parallel_mode == "column":
                    set_tensor_model_parallel_attributes(getattr(self, bname), True, 0, 1)

                self.weight_names.append(wname)
                self.bias_names.append(bname)

        self.fp8_weight_shapes.append(torch.Size((self.out_features, self.in_features)))


        # For RPL, bias has to be added after TP collectives
        # So it cannot be fused with the GEMM
        if self.parallel_mode == "row" and self.apply_bias:
            self.gemm_bias_unfused_add = True
        else:
            self.gemm_bias_unfused_add = False

        # These many SMs are subtracted from the total SM count when calling forward
        # and backward LayerNorm C APIs. These envvars can be used to prevent the LN
        # kernels from using all SMs in the device. This is useful for cases such as
        # communication overlap with LN.
        self.fwd_ln_sm_margin = int(os.getenv("NVTE_FWD_LAYERNORM_SM_MARGIN", "0"))
        self.bwd_ln_sm_margin = int(os.getenv("NVTE_BWD_LAYERNORM_SM_MARGIN", "0"))

    def reset_layer_norm_parameters(self) -> None:
        """Init LN params"""
        if not self.zero_centered_gamma:
            init.ones_(self.layer_norm_weight)
        else:
            init.zeros_(self.layer_norm_weight)
        init.zeros_(self.layer_norm_bias)

    def forward(
        self,
        inp: torch.Tensor,
        weight: Optional[torch.Tensor] = None,
        bias: Optional[torch.Tensor] = None,
        is_first_microbatch: Optional[bool] = None,
    ) -> Union[torch.Tensor, Tuple[torch.Tensor, ...]]:
        """
        Apply layer normalization to the input followed by a linear transformation.

        Parameters
        ----------
        inp : torch.Tensor
             Input tensor.
        weight : torch.Tensor, default = None
                An optional weight tensor for the module. This argument is compulsory if module
                is initialized with `skip_weight_param_allocation=True`
        bias : torch.Tensor, default = None
              An optional bias tensor for the module. This argument is compulsory if module
              is initialized with `skip_weight_param_allocation=True` and one of `use_bias`
              or `return_bias`
        is_first_microbatch : {True, False, None}, default = None
                             During training using either gradient accumulation or
                             pipeline parallelism a minibatch of data is further split
                             into microbatches. Between the microbatches of the same minibatch
                             the model weights are not updated. Setting this parameter indicates
                             whether the current microbatch is the first in a minibatch or not.
                             When set, this parameter enables additional optimizations:

                             * during FP8 training, it allows caching of the FP8 versions of
                               the weights
                             * it also allows skipping gradient accumulation during the
                               first microbatch (since it is the first gradient being
                               produced)
        """

        with self.prepare_forward(inp, is_first_microbatch) as inp:
            bias_tensor = (
                bias if bias is not None
                else self.bias if self.parameters_split is None
                else self.bias_tensor if not torch.is_grad_enabled()
                else self.noop_cat("bias_tensor", self.bias_names)
            )
            weight_tensor = (
                weight if weight is not None
                else self.weight if self.parameters_split is None
                else self.weight_tensor if not torch.is_grad_enabled()
                else self.noop_cat("weight_tensor", self.weight_names)
            )

            if torch.is_grad_enabled():
                fwd_fn = _LayerNormLinear.apply
                args = []
            else:
                fwd_fn = _LayerNormLinear.forward
                args = [None]
            args += (
                inp,
                self.layer_norm_weight,
                self.layer_norm_bias,
                weight_tensor,
                self.weight1_fp8 if self.fp8 else None,
                self.weight1_t_fp8 if self.fp8 else None,
                bias_tensor,
                self.apply_bias and not self.gemm_bias_unfused_add,
                self.eps,
                is_first_microbatch,
                self.fp8,
                self.fp8_calibration,
                self.fp8_meta,
                self.fuse_wgrad_accumulation,
                self.tp_group,
                self.sequence_parallel,
                self.tp_size > 1,
                self.activation_dtype,
                self.parallel_mode,
                self.return_layernorm_output,
                torch.is_grad_enabled(),
                self.fwd_ln_sm_margin,
                self.bwd_ln_sm_margin,
                self.zero_centered_gamma,
                self.ub_bulk_wgrad,
                self.ub_bulk_dgrad,
                self.ub_split_ag,
            )
            out = fwd_fn(*args)

        if self.return_layernorm_output:
            out, ln_out = out

        if self.gemm_bias_unfused_add:
            out = out + cast_if_needed(bias_tensor, self.activation_dtype)

        if self.return_bias:
            if self.return_layernorm_output:
                return out, cast_if_needed(bias_tensor, self.activation_dtype), ln_out
            return out, cast_if_needed(bias_tensor, self.activation_dtype)
        if self.return_layernorm_output:
            return out, ln_out
        return out

class _Linear(torch.autograd.Function):
    """Linear semi-top level module
    Calls custom cuda extensions.
    """

    @staticmethod
    def forward(
        ctx,
        weight: torch.Tensor,
        weight_fp8: Union[torch.Tensor, None],
        weight_t_fp8: Union[torch.Tensor, None],
        inp: torch.Tensor,
        bias: torch.Tensor,
        use_bias: bool,
        is_first_microbatch: Union[bool, None],
        fp8: bool,
        fp8_calibration: bool,
        fp8_meta: Dict[str, Any],
        fuse_wgrad_accumulation: bool,
        tp_group: Union[dist_group_type, None],
        sequence_parallel: bool,
        tensor_parallel: bool,
        activation_dtype: torch.dtype,
        parallel_mode: Union[str, None],
        is_grad_enabled: bool,
        ub_split_rs: bool,
        ub_split_ag: bool,
    ) -> torch.Tensor:
        # Make sure input dimensions are compatible
        in_features = weight.shape[-1]
        assert inp.shape[-1] == in_features, "GEMM not possible"
        inputmat = inp.view((-1, in_features))
        assert (
            not fp8 or check_dim_for_fp8_forward_exec(inputmat, weight)
        ), "Input and weight dimensions are not compatible for FP8 execution."

        update_fp8_weights = is_first_microbatch is None or is_first_microbatch

        if ub_split_rs:
            tp_world_size = get_distributed_world_size(tp_group)
            if tp_world_size == 1:
                ub_split_rs = False
        # Cast for native AMP
        inputmat = cast_if_needed(inputmat, activation_dtype)
        inputmat_no_fp8 = inputmat

        if fp8:
            fp8_dtype_forward = get_fp8_te_dtype(fp8_meta["recipe"], fprop_tensor=True)

            if not fp8_meta["recipe"].override_linear_precision.wgrad:
                if is_grad_enabled:
                    inputmat, inputmat_t = fp8_cast_transpose_fused(
                        inputmat,
                        fp8_meta["scaling_fwd"],
                        tex.FP8FwdTensors.GEMM1_INPUT,
                        fp8_dtype_forward,
                    )
                else:
                    inputmat = cast_to_fp8(
                        inputmat,
                        fp8_meta["scaling_fwd"],
                        tex.FP8FwdTensors.GEMM1_INPUT,
                        fp8_dtype_forward,
                    )
            else:
                inputmat, inputmat_t = cast_to_fp8(
                    inputmat,
                    fp8_meta["scaling_fwd"],
                    tex.FP8FwdTensors.GEMM1_INPUT,
                    fp8_dtype_forward,
                ), None

        # Column Parallel Linear
        if parallel_mode == "column" and sequence_parallel:
            inputmat_total, _ = gather_along_first_dim(inputmat, tp_group)
        else:
            inputmat_total = inputmat

        if fp8:
            bias_dtype = (
                torch.bfloat16
                if activation_dtype == torch.float32
                else activation_dtype
            )
            bias = cast_if_needed(bias, bias_dtype) if use_bias else bias

            if update_fp8_weights:
                if is_grad_enabled:
                    fp8_cast_transpose_fused(
                        weight,
                        fp8_meta["scaling_fwd"],
                        tex.FP8FwdTensors.GEMM1_WEIGHT,
                        fp8_dtype_forward,
                        cast_out=weight_fp8,
                        transpose_out=weight_t_fp8,
                    )
                else:
                    weight_t_fp8 = None
                    weight_fp8 = cast_to_fp8(
                        weight,
                        fp8_meta["scaling_fwd"],
                        tex.FP8FwdTensors.GEMM1_WEIGHT,
                        fp8_dtype_forward,
                    )

            if ub_split_rs:
                ub_obj_projout = get_ub("proj_fprop")
                out = ub_obj_projout.get_ubuf_output(1)
                dim_size = list(inputmat_total.size())
                dim_size[0] = dim_size[0] // tp_world_size
                dim_size[1] = weight.size(0)
                rs_out = torch.empty(dim_size, dtype=activation_dtype, device=inputmat_total.device)
            else:
                dim_size = list(inputmat_total.size())
                dim_size[1] = weight.size(0)
                out = torch.empty(dim_size, dtype=activation_dtype, device=inputmat_total.device)

            _ = fp8_gemm(
                weight_fp8,
                fp8_meta["scaling_fwd"].scale_inv,
                tex.FP8FwdTensors.GEMM1_WEIGHT,
                fp8_dtype_forward,
                inputmat,
                fp8_meta["scaling_fwd"].scale_inv,
                tex.FP8FwdTensors.GEMM1_INPUT,
                fp8_dtype_forward,
                activation_dtype,
                get_workspace(),
                bias=bias,
                use_bias=use_bias,
                use_split_accumulator=_2X_ACC_FPROP,
                out=out,
                ub_algo=tex.UbufOverlapAlgo.SPLIT_PIPELINED_RS if ub_split_rs else None,
                ub=ub_obj_projout if ub_split_rs else None,
                extra_output_tensor=rs_out if ub_split_rs else None,
            )
        else:
            # Cast for native AMP
            weight = cast_if_needed(weight, activation_dtype)
            bias = cast_if_needed(bias, activation_dtype) if use_bias else bias

            if fp8_calibration:
                # amax of input
                fp8_meta["scaling_fwd"].amax_history[0][tex.FP8FwdTensors.GEMM1_INPUT] = \
                    torch.amax(inputmat_total).float()
                # amax of weight
                fp8_meta["scaling_fwd"].amax_history[0][tex.FP8FwdTensors.GEMM1_WEIGHT] = \
                    torch.amax(weight).float()

            if ub_split_rs:
                ub_obj_projout = get_ub("proj_fprop")
                out = ub_obj_projout.get_ubuf_output(1)
                dim_size = list(inputmat_total.size())
                dim_size[0] = dim_size[0] // tp_world_size
                dim_size[1] = weight.size(0)
                rs_out = torch.empty(dim_size, dtype=activation_dtype, device=inputmat_total.device)
            else:
                dim_size = list(inputmat_total.size())
                dim_size[1] = weight.size(0)
                out = torch.empty(dim_size, dtype=activation_dtype, device=inputmat_total.device)

            _, _, _ = gemm(
                weight,
                inputmat_total,
                activation_dtype,
                get_workspace(),
                bias=bias,
                use_bias=use_bias,
                out=out,
                ub_algo=tex.UbufOverlapAlgo.SPLIT_PIPELINED_RS if ub_split_rs else None,
                ub=ub_obj_projout if ub_split_rs else None,
                extra_output_tensor=rs_out if ub_split_rs else None,
            )

        if is_grad_enabled:
            fp8_wgrad = fp8 and not fp8_meta["recipe"].override_linear_precision.wgrad
            ctx.save_for_backward(
                inputmat_no_fp8 if weight.requires_grad and not fp8_wgrad else None,
                inputmat_t if weight.requires_grad and fp8_wgrad else None,
                weight,
                weight_t_fp8 if fp8 else None,
                fp8_meta["scaling_fwd"].scale_inv.clone() if fp8 else None,
            )
            ctx.activation_dtype = activation_dtype
            ctx.fp8 = fp8
            ctx.fp8_meta = fp8_meta
            ctx.fuse_wgrad_accumulation = fuse_wgrad_accumulation
            ctx.is_first_microbatch = is_first_microbatch
            ctx.use_bias = use_bias
            ctx.sequence_parallel = sequence_parallel
            ctx.tensor_parallel = tensor_parallel
            ctx.inp_shape = inp.shape
            ctx.parallel_mode = parallel_mode
            ctx.tp_group = tp_group
            ctx.ub_split_ag = ub_split_ag
            ctx.requires_dgrad = inp.requires_grad

        # Row Parallel Linear
        if ub_split_rs:
            out = rs_out
        elif parallel_mode == "row" and sequence_parallel:
            out, _ = reduce_scatter_along_first_dim(out, tp_group)
        elif parallel_mode == "row" and tensor_parallel:
            out, _ = allreduce(out, tp_group)

        # [*, in_features] -> [*, out_features] except first dimension changes for SP
        return out.view(-1, *inp.shape[1:-1], out.shape[-1])


    @staticmethod
    def backward(
        ctx, grad_output: torch.Tensor
    ) -> Tuple[Union[torch.Tensor, None], ...]:
        with _prepare_backward(ctx.fp8, ctx.fp8_meta, name="_Linear"):
            (
                inputmat,
                inputmat_t,
                weight,
                weight_t_fp8,
                fwd_scale_inverses,
            ) = ctx.saved_tensors

            if ctx.ub_split_ag:
                tp_world_size = get_distributed_world_size(ctx.tp_group)
                if tp_world_size == 1:
                    ctx.ub_split_ag = False
            if ctx.ub_split_ag:
                dim_size = list(grad_output.size())
                dim_size[0] = dim_size[0] * tp_world_size
                ctx.ub_obj_gradout = get_ub("proj_dgrad")
            (
                grad_output,
                grad_output_c,
                grad_output_t,
                grad_bias,
            ) = TransformerEngineBaseModule.grad_output_preprocess(
                ctx, grad_output, ctx.parallel_mode == "row"
            )

            # Column Parallel Linear
            # Overlap input AG with dgrad
            if ctx.parallel_mode == "column" and ctx.sequence_parallel:
                if ctx.fp8 and not ctx.fp8_meta["recipe"].override_linear_precision.wgrad:
                    inputmat_t_total, handle = gather_along_last_dim(
                        inputmat_t, ctx.tp_group, async_op=ctx.requires_dgrad
                    )
                else:
                    inputmat_total, handle = gather_along_first_dim(
                        inputmat, ctx.tp_group, async_op=ctx.requires_dgrad
                    )
            else:
                inputmat_t_total = inputmat_t
                inputmat_total = inputmat

            if ctx.is_first_microbatch is not None:
                accumulate_wgrad_into_param_main_grad = (
                    ctx.fuse_wgrad_accumulation and not ctx.is_first_microbatch
                )
            else:
                accumulate_wgrad_into_param_main_grad = ctx.fuse_wgrad_accumulation

            if ctx.fp8:
                fp8_dtype_forward = get_fp8_te_dtype(
                    ctx.fp8_meta["recipe"], fprop_tensor=True
                )
                fp8_dtype_backward = get_fp8_te_dtype(
                    ctx.fp8_meta["recipe"], fprop_tensor=False
                )

            if ctx.requires_dgrad:
                if ctx.fp8:
                    dgrad = fp8_gemm(
                        weight_t_fp8,
                        fwd_scale_inverses,
                        tex.FP8FwdTensors.GEMM1_WEIGHT,
                        fp8_dtype_forward,
                        grad_output_c,
                        ctx.fp8_meta["scaling_bwd"].scale_inv,
                        tex.FP8BwdTensors.GRAD_OUTPUT1,
                        fp8_dtype_backward,
                        ctx.activation_dtype,
                        get_workspace(),
                        use_split_accumulator=_2X_ACC_DGRAD,
                        ub_algo=tex.UbufOverlapAlgo.SPLIT_PIPELINED_AG if ctx.ub_split_ag else None,
                        ub=ctx.ub_obj_gradout if ctx.ub_split_ag else None,
                    )
                else:
                    dgrad, _, _ = gemm(
                        weight,
                        grad_output,
                        ctx.activation_dtype,
                        get_workspace(),
                        layout="NN",
                        grad=True,
                        ub_algo=tex.UbufOverlapAlgo.SPLIT_PIPELINED_AG if ctx.ub_split_ag else None,
                        ub=ctx.ub_obj_gradout if ctx.ub_split_ag else None,
                    )

                # Overlap dgrad-RS/AR with wgrad
                if ctx.parallel_mode == "column" and ctx.sequence_parallel:
                    handle.wait()
                    dgrad, handle = reduce_scatter_along_first_dim(
                        dgrad, ctx.tp_group, async_op=True
                    )
                elif ctx.parallel_mode == "column" and ctx.tensor_parallel:
                    dgrad, handle = allreduce(dgrad, ctx.tp_group, async_op=True)

            if weight.requires_grad:
                if ctx.fp8:
                    # WGRAD
                    if not ctx.fp8_meta["recipe"].override_linear_precision.wgrad:
                        if ctx.ub_split_ag:
                            grad_output_t = tex.fp8_transpose(grad_output_c, fp8_dtype_backward)
                        wgrad = fp8_gemm(
                            inputmat_t_total,
                            fwd_scale_inverses,
                            tex.FP8FwdTensors.GEMM1_INPUT,
                            fp8_dtype_forward,
                            grad_output_t,
                            ctx.fp8_meta["scaling_bwd"].scale_inv,
                            tex.FP8BwdTensors.GRAD_OUTPUT1,
                            fp8_dtype_backward,
                            ctx.activation_dtype,
                            get_workspace(),
                            accumulate=accumulate_wgrad_into_param_main_grad,
                            out=weight.main_grad if ctx.fuse_wgrad_accumulation else None,
                            use_split_accumulator=_2X_ACC_WGRAD,
                        )
                    else:
                        wgrad, _, _ = gemm(
                            inputmat_total,
                            grad_output,
                            ctx.activation_dtype,
                            get_workspace(),
                            layout="NT",
                            grad=True,
                            accumulate=accumulate_wgrad_into_param_main_grad,
                            out=weight.main_grad if ctx.fuse_wgrad_accumulation else None,
                        )
                else:
                    # WGRAD
                    wgrad, grad_bias, _ = gemm(
                        inputmat_total,
                        grad_output,
                        ctx.activation_dtype,
                        get_workspace(),
                        layout="NT",
                        grad=True,
                        use_bias=ctx.use_bias,
                        accumulate=accumulate_wgrad_into_param_main_grad,
                        out=weight.main_grad if ctx.fuse_wgrad_accumulation else None,
                    )

            # Column Parallel Linear
            if ctx.parallel_mode == "column" and ctx.tensor_parallel and handle is not None:
                handle.wait()

            if not ctx.use_bias:
                grad_bias = None

        return (
            wgrad if weight.requires_grad else None,
            None,
            None,
            dgrad.view(ctx.inp_shape) if ctx.requires_dgrad else None,
            grad_bias,
            None,
            None,
            None,
            None,
            None,
            None,
            None,
            None,
            None,
            None,
            None,
            None,
            None,
            None,
        )


class Linear(TransformerEngineBaseModule):
    """
    Applies a linear transformation to the incoming data :math:`y = xA^T + b`

    On NVIDIA GPUs it is a drop-in replacement for `torch.nn.Linear`.

    Parameters
    ----------
    in_features : int
                 size of each input sample.
    out_features : int
                  size of each output sample.
    bias : bool, default = `True`
          if set to `False`, the layer will not learn an additive bias.
    init_method : Callable, default = `None`
                 used for initializing weights in the following way: `init_method(weight)`.
                 When set to `None`, defaults to `torch.nn.init.normal_(mean=0.0, std=0.023)`.
    parameters_split : Tuple[str, ...], default = None
                      if a tuple of strings is provided, the weight and bias parameters of the
                      module are exposed as `N` separate `torch.nn.parameter.Parameter`s each,
                      split along the first dimension, where `N` is the length of the argument
                      and the strings contained are the names of the split parameters.

    Parallelism parameters
    ----------------------
    sequence_parallel : bool, default = `False`
                       if set to `True`, uses sequence parallelism.
    tp_group : ProcessGroup, default = `None`
              tensor parallel process group.
    tp_size : int, default = 1
             used as TP (tensor parallel) world size when TP groups are not formed during
             initialization. In this case, users must call the
             `set_tensor_parallel_group(tp_group)` method on the initialized module before the
             forward pass to supply the tensor parallel group needed for tensor and sequence
             parallel collectives.
    parallel_mode : {None, 'Column', 'Row'}, default = `None`
                   used to decide whether this Linear layer is Column Parallel Linear or Row
                   Parallel Linear as described `here <https://arxiv.org/pdf/1909.08053.pdf>`_.
                   When set to `None`, no communication is performed.
    skip_weight_param_allocation: bool, default = `False`
                                 if set to `True`, weight parameter is not allocated and must be
                                 passed as a keyword argument `weight` during the forward pass.

    Optimization parameters
    -----------------------
    fuse_wgrad_accumulation : bool, default = 'False'
                             if set to `True`, enables fusing of creation and accumulation of
                             the weight gradient. When enabled, it is assumed that the weights
                             have an additional `main_grad` attribute (used instead of the
                             regular `grad`) which is a pre-allocated buffer of the correct
                             size to accumulate gradients in.
    return_bias : bool, default = `False`
                 when set to `True`, this module will not apply the additive bias itself, but
                 instead return the bias value during the forward pass together with the
                 output of the linear transformation :math:`y = xA^T`. This is useful when
                 the bias addition can be fused to subsequent operations.
    params_dtype : torch.dtype, default = `torch.float32`
                  it controls the type used to allocate the initial parameters. Useful when
                  the model is trained with lower precision and the original FP32 parameters
                  would not fit in GPU memory.
    """

    def __init__(
        self,
        in_features: int,
        out_features: int,
        sequence_parallel: bool = False,
        fuse_wgrad_accumulation: bool = False,
        tp_group: Optional[dist_group_type] = None,
        tp_size: int = 1,
        get_rng_state_tracker: Optional[Callable] = None,
        init_method: Optional[Callable] = None,
        bias: bool = True,
        return_bias: bool = False,
        params_dtype: torch.dtype = torch.float32,
        parallel_mode: Optional[str] = None,
        skip_weight_param_allocation: bool = False,
        parameters_split: Optional[Tuple[str, ...]] = None,
        ub_split_rs: bool = False,
        ub_split_ag: bool = False,
    ) -> None:
        super().__init__()
        self.in_features = in_features
        self.out_features = out_features
        self.fuse_wgrad_accumulation = fuse_wgrad_accumulation
        self.use_bias = bias
        self.return_bias = return_bias
        self.apply_bias = bias and not return_bias
        self.parameters_split = parameters_split
        self.ub_split_rs = ub_split_rs
        self.ub_split_ag = ub_split_ag

        if tp_group is None:
            self.tp_size = tp_size
            if tp_size == 1:
                self.set_tensor_parallel_group(tp_group)
        else:
            self.tp_size = get_distributed_world_size(tp_group)
            self.set_tensor_parallel_group(tp_group)
        self.set_nccl_overlap_warning_if_tp()

        self.parallel_mode = parallel_mode
        assert (
            self.parallel_mode in GemmParallelModes
        ), f"parallel_mode {parallel_mode} not supported"

        if self.parallel_mode == "column":
            self.out_features = divide(self.out_features, self.tp_size)
        elif self.parallel_mode == "row":
            self.in_features = divide(self.in_features, self.tp_size)

        if init_method is None:
            init_method = get_default_init_method()

        self.sequence_parallel = (self.tp_size > 1) and sequence_parallel

        if not skip_weight_param_allocation:
            self.register_buffer("weight_tensor",
                                 torch.empty(
                                    self.out_features,
                                    self.in_features,
                                    device=torch.cuda.current_device(),
                                    dtype=params_dtype),
                                 persistent=False)

            initialize_affine_weight_gpu(
                self.weight_tensor,
                init_method,
                get_rng_state_tracker,
                partition_dim=1 if self.parallel_mode == "row" else 0,
                stride=1,
            )

            if self.use_bias:
                self.register_buffer("bias_tensor",
                                     torch.empty(
                                         self.out_features,
                                         device=torch.cuda.current_device(),
                                         dtype=params_dtype),
                                     persistent=False)
            else:
                self.register_buffer(
                    "bias_tensor", torch.Tensor().type(params_dtype), persistent=False
                )

            with torch.no_grad():
                self.bias_tensor.zero_()

            if parameters_split is None:
                parameters_split = ("",)

            assert (
                self.out_features % len(parameters_split) == 0
            ), f"Weight and bias params cannot be split into {len(parameters_split)} parts"

            split_size = self.out_features // len(parameters_split)

            self.weight_names = []
            self.bias_names = []

            for i, pname in enumerate(parameters_split):
                wname = pname + "weight"
                bname = pname + "bias"

                self.register_parameter(
                    wname, Parameter(self.weight_tensor[i * split_size : (i+1) * split_size])
                )

                set_tensor_model_parallel_attributes(
                    tensor=getattr(self, wname),
                    is_parallel=True,
                    dim=1 if parallel_mode == "row" else 0,
                    stride=1,
                )

                if self.use_bias:
                    self.register_parameter(
                        bname, Parameter(self.bias_tensor[i * split_size : (i+1) * split_size])
                    )
                else:
                    self.register_buffer(bname, torch.Tensor().type(params_dtype), persistent=False)

                if parallel_mode == "column":
                    set_tensor_model_parallel_attributes(getattr(self, bname), True, 0, 1)

                self.weight_names.append(wname)
                self.bias_names.append(bname)

        self.fp8_weight_shapes.append(torch.Size((self.out_features, self.in_features)))

        # For RPL, bias has to be added after TP collectives
        # So it cannot be fused with the GEMM
        if self.parallel_mode == "row" and self.apply_bias:
            self.gemm_bias_unfused_add = True
        else:
            self.gemm_bias_unfused_add = False

    def forward(
        self,
        inp: torch.Tensor,
        weight: Optional[torch.Tensor] = None,
        bias: Optional[torch.Tensor] = None,
        is_first_microbatch: Optional[bool] = None,
    ) -> Union[torch.Tensor, Tuple[torch.Tensor, ...]]:
        """
        Apply the linear transformation to the input.

        Parameters
        ----------
        inp : torch.Tensor
             Input tensor.
        weight : torch.Tensor, default = None
                An optional weight tensor for the module. This argument is compulsory if module
                is initialized with `skip_weight_param_allocation=True`
        bias : torch.Tensor, default = None
              An optional bias tensor for the module. This argument is compulsory if module
              is initialized with `skip_weight_param_allocation=True` and one of `use_bias`
              or `return_bias`
        is_first_microbatch : {True, False, None}, default = None
                             During training using either gradient accumulation or
                             pipeline parallelism a minibatch of data is further split
                             into microbatches. Between the microbatches of the same minibatch
                             the model weights are not updated. Setting this parameter indicates
                             whether the current microbatch is the first in a minibatch or not.
                             When set, this parameter enables additional optimizations:

                             * during FP8 training, it allows caching of the FP8 versions of
                               the weights
                             * it also allows skipping gradient accumulation during the
                               first microbatch (since it is the first gradient being
                               produced)
        """

        with self.prepare_forward(inp, is_first_microbatch) as inp:
            bias_tensor = (
                bias if bias is not None
                else self.bias if self.parameters_split is None
                else self.bias_tensor if not torch.is_grad_enabled()
                else self.noop_cat("bias_tensor", self.bias_names)
            )
            weight_tensor = (
                weight if weight is not None
                else self.weight if self.parameters_split is None
                else self.weight_tensor if not torch.is_grad_enabled()
                else self.noop_cat("weight_tensor", self.weight_names)
            )

            if torch.is_grad_enabled():
                linear_fn = _Linear.apply
                args = []
            else:
                linear_fn = _Linear.forward
                args = [None]
            args += (
                weight_tensor,
                self.weight1_fp8 if self.fp8 else None,
                self.weight1_t_fp8 if self.fp8 else None,
                inp,
                bias_tensor,
                self.apply_bias and not self.gemm_bias_unfused_add,
                is_first_microbatch,
                self.fp8,
                self.fp8_calibration,
                self.fp8_meta,
                self.fuse_wgrad_accumulation,
                self.tp_group,
                self.sequence_parallel,
                self.tp_size > 1,
                self.activation_dtype,
                self.parallel_mode,
                torch.is_grad_enabled(),
                self.ub_split_rs,
                self.ub_split_ag,
            )
            out = linear_fn(*args)

        if self.gemm_bias_unfused_add:
            out = out + cast_if_needed(bias_tensor, self.activation_dtype)

        if self.return_bias:
            return out, cast_if_needed(bias_tensor, self.activation_dtype)
        return out


class _LayerNormMLP(torch.autograd.Function):
    """LayerNormMLP semi-top level module
    Calls custom cuda extensions.
    """

    @staticmethod
    def forward(
        ctx,
        inp: torch.Tensor,
        ln_weight: torch.Tensor,
        ln_bias: torch.Tensor,
        fc1_weight: torch.Tensor,
        fc1_weight_fp8: Union[torch.Tensor, None],
        fc1_weight_t_fp8: Union[torch.Tensor, None],
        fc1_bias: torch.Tensor,
        use_fc1_bias: bool,
        fc2_weight: torch.Tensor,
        fc2_weight_fp8: Union[torch.Tensor, None],
        fc2_weight_t_fp8: Union[torch.Tensor, None],
        fc2_bias: torch.Tensor,
        use_fc2_bias: bool,
        eps: float,
        is_first_microbatch: Union[bool, None],
        fp8: bool,
        fp8_calibration: bool,
        fp8_meta: Dict[str, Any],
        fuse_wgrad_accumulation: bool,
        tp_group: Union[dist_group_type, None],
        sequence_parallel: bool,
        tensor_parallel: bool,
        activation_dtype: torch.dtype,
        return_layernorm_output: bool,
        bias_gelu_nvfusion: bool,
        set_parallel_mode: bool,
        is_grad_enabled: bool,
        fwd_ln_sm_margin: int,
        bwd_ln_sm_margin: int,
        zero_centered_gamma: bool,
        ub_bulk_wgrad: bool,
        ub_bulk_dgrad: bool,
        ub_split_rs: bool,
        ub_split_ag: bool,
    ) -> Union[Tuple[torch.Tensor, ...], torch.Tensor]:
        # Make sure input dimensions are compatible
        in_features = ln_weight.numel()
        assert inp.shape[-1] == in_features, "GEMM not possible"
        inputmat = inp.view((-1, in_features))
        assert (
            not fp8 or check_dim_for_fp8_forward_exec(inputmat, fc1_weight, fc2_weight)
        ), "Input and weight dimensions are not compatible for FP8 execution."

        update_fp8_weights = is_first_microbatch is None or is_first_microbatch

        # Cast for native AMP
        inputmat = cast_if_needed(inputmat, activation_dtype)
        ln_weight = cast_if_needed(ln_weight, activation_dtype)
        ln_bias = cast_if_needed(ln_bias, activation_dtype)

        if ub_split_ag:
            tp_world_size = get_distributed_world_size(tp_group)
            if tp_world_size == 1 or (not is_grad_enabled) or return_layernorm_output:
                ub_split_ag = False
        if ub_split_ag:
            ub_obj_lnout = get_ub("fc1_fprop")
            ln_out = ub_obj_lnout.get_ubuf_output(0)
        if ub_split_rs:
            tp_world_size = get_distributed_world_size(tp_group)
            if tp_world_size == 1:
                ub_split_rs = False

        # If residual connection is after LN, we need `ln_out`
        # tensor in higher precision, this comes at the cost
        # of an extra fp8 cast.
        if fp8:
            fp8_dtype_forward = get_fp8_te_dtype(fp8_meta["recipe"], fprop_tensor=True)
            if not return_layernorm_output:
                if is_grad_enabled:
                    if not ub_split_ag:
                        ln_out = torch.empty_like(inputmat, dtype=torch.uint8)
                    _, mu, rsigma = layernorm_fwd_fp8(
                        inputmat,
                        ln_weight,
                        ln_bias,
                        eps,
                        fp8_meta["scaling_fwd"],
                        tex.FP8FwdTensors.GEMM1_INPUT,
                        fp8_dtype_forward,
                        fwd_ln_sm_margin,
                        zero_centered_gamma,
                        ln_out = ln_out,
                    )
                else:
                    ln_out = layernorm_fwd_fp8_inf(
                        inputmat,
                        ln_weight,
                        ln_bias,
                        eps,
                        fp8_meta["scaling_fwd"],
                        tex.FP8FwdTensors.GEMM1_INPUT,
                        fp8_dtype_forward,
                        zero_centered_gamma,
                    )
            else:
                ln_out_return, mu, rsigma = tex.layernorm_fwd(
                    inputmat, ln_weight, ln_bias, eps, fwd_ln_sm_margin, zero_centered_gamma
                )
                ln_out = cast_to_fp8(
                    ln_out_return,
                    fp8_meta["scaling_fwd"],
                    tex.FP8FwdTensors.GEMM1_INPUT,
                    fp8_dtype_forward,
                )
        else:
            if is_grad_enabled:
                if ub_split_ag:
                    _, mu, rsigma = tex.layernorm_fwd_noalloc(
                        inputmat, ln_weight, ln_bias, ln_out, eps,
                        fwd_ln_sm_margin, zero_centered_gamma
                    )
                else:
                    ln_out, mu, rsigma = tex.layernorm_fwd(
                        inputmat, ln_weight, ln_bias, eps, fwd_ln_sm_margin, zero_centered_gamma
                    )
            else:
                ln_out, mu, rsigma = layernorm_fwd_inf(
                        inputmat, ln_weight, ln_bias, eps, zero_centered_gamma
                        ), None, None

            ln_out_return = ln_out
        # Column Parallel Linear
        if ub_split_ag:
            ln_out_total = ub_obj_lnout.get_ubuf_output(1)
            ln_out = torch.empty_like(ln_out)
        elif set_parallel_mode and sequence_parallel:
            ln_out_total, _ = gather_along_first_dim(ln_out, tp_group)
        else:
            ln_out_total = ln_out

        if fp8:
            bias_dtype = (
                torch.bfloat16
                if activation_dtype == torch.float32
                else activation_dtype
            )
            fc1_bias = cast_if_needed(fc1_bias, bias_dtype) if use_fc1_bias else fc1_bias
            fc2_bias = cast_if_needed(fc2_bias, bias_dtype) if use_fc2_bias else fc2_bias

            if update_fp8_weights:
                if is_grad_enabled:
                    fp8_cast_transpose_fused(
                        fc1_weight,
                        fp8_meta["scaling_fwd"],
                        tex.FP8FwdTensors.GEMM1_WEIGHT,
                        fp8_dtype_forward,
                        cast_out=fc1_weight_fp8,
                        transpose_out=fc1_weight_t_fp8,
                    )

                    fp8_cast_transpose_fused(
                        fc2_weight,
                        fp8_meta["scaling_fwd"],
                        tex.FP8FwdTensors.GEMM2_WEIGHT,
                        fp8_dtype_forward,
                        cast_out=fc2_weight_fp8,
                        transpose_out=fc2_weight_t_fp8,
                    )
                else:
                    fc1_weight_t_fp8 = None
                    fc1_weight_fp8 = cast_to_fp8(
                        fc1_weight,
                        fp8_meta["scaling_fwd"],
                        tex.FP8FwdTensors.GEMM1_WEIGHT,
                        fp8_dtype_forward,
                    )
                    fc2_weight_t_fp8 = None
                    fc2_weight_fp8 = cast_to_fp8(
                        fc2_weight,
                        fp8_meta["scaling_fwd"],
                        tex.FP8FwdTensors.GEMM2_WEIGHT,
                        fp8_dtype_forward,
                    )

            fc1_out = fp8_gemm(
                fc1_weight_fp8,
                fp8_meta["scaling_fwd"].scale_inv,
                tex.FP8FwdTensors.GEMM1_WEIGHT,
                fp8_dtype_forward,
                ln_out_total,
                fp8_meta["scaling_fwd"].scale_inv,
                tex.FP8FwdTensors.GEMM1_INPUT,
                fp8_dtype_forward,
                activation_dtype,
                get_workspace(),
                bias=fc1_bias,
                use_bias=use_fc1_bias,
                use_split_accumulator=_2X_ACC_FPROP,
                ub_algo=tex.UbufOverlapAlgo.SPLIT_PIPELINED_AG if ub_split_ag else None,
                ub=ub_obj_lnout if ub_split_ag else None,
                extra_output_tensor=ln_out if ub_split_ag else None,
            )

            gelu_out = fp8_gelu(
                fc1_out,
                fp8_meta["scaling_fwd"],
                tex.FP8FwdTensors.GEMM2_INPUT,
                fp8_dtype_forward,
            )

            if ub_split_rs:
                ub_obj_fc2out = get_ub("fc2_fprop")
                fc2_out = ub_obj_fc2out.get_ubuf_output(1)
                dim_size = list(gelu_out.size())
                dim_size[0] = dim_size[0] // tp_world_size
                dim_size[1] = fc2_weight.size(0)
                rs_out = torch.empty(dim_size, dtype=activation_dtype, device=gelu_out.device)
            else:
                dim_size = list(gelu_out.size())
                dim_size[1] = fc2_weight.size(0)
                fc2_out = torch.empty(dim_size, dtype=activation_dtype, device=gelu_out.device)

            _ = fp8_gemm(
                fc2_weight_fp8,
                fp8_meta["scaling_fwd"].scale_inv,
                tex.FP8FwdTensors.GEMM2_WEIGHT,
                fp8_dtype_forward,
                gelu_out,
                fp8_meta["scaling_fwd"].scale_inv,
                tex.FP8FwdTensors.GEMM2_INPUT,
                fp8_dtype_forward,
                activation_dtype,
                get_workspace(),
                bias=fc2_bias,
                use_bias=use_fc2_bias,
                use_split_accumulator=_2X_ACC_FPROP,
                out=fc2_out,
                ub_algo=tex.UbufOverlapAlgo.SPLIT_PIPELINED_RS if ub_split_rs else None,
                ub=ub_obj_fc2out if ub_split_rs else None,
                extra_output_tensor=rs_out if ub_split_rs else None,
            )
        else:
            # Cast for native AMP
            fc1_weight = cast_if_needed(fc1_weight, activation_dtype)
            fc2_weight = cast_if_needed(fc2_weight, activation_dtype)
            fc1_bias = (
                cast_if_needed(fc1_bias, activation_dtype) if use_fc1_bias else fc1_bias
            )
            fc2_bias = (
                cast_if_needed(fc2_bias, activation_dtype) if use_fc2_bias else fc2_bias
            )

            if fp8_calibration:
                # amax of fc1 input
                fp8_meta["scaling_fwd"].amax_history[0][tex.FP8FwdTensors.GEMM1_INPUT] = \
                    torch.amax(ln_out_total).float()
                # amax of fc1 weight
                fp8_meta["scaling_fwd"].amax_history[0][tex.FP8FwdTensors.GEMM1_WEIGHT] = \
                    torch.amax(fc1_weight).float()

            fc1_outputs = gemm(
                fc1_weight,
                ln_out_total,
                activation_dtype,
                get_workspace(),
                bias=fc1_bias,
                use_bias=(not bias_gelu_nvfusion) and use_fc1_bias,
                gelu=not bias_gelu_nvfusion,
                ub_algo=tex.UbufOverlapAlgo.SPLIT_PIPELINED_AG if ub_split_ag else None,
                ub=ub_obj_lnout if ub_split_ag else None,
                extra_output_tensor=ln_out if ub_split_ag else None,
            )

            if bias_gelu_nvfusion:
                fc1_out, _, _ = fc1_outputs

                gelu_out = bias_gelu_fused(fc1_out, fc1_bias)
            else:
                gelu_out, _, fc1_out = fc1_outputs

            if fp8_calibration:
                # amax of fc2 input
                fp8_meta["scaling_fwd"].amax_history[0][tex.FP8FwdTensors.GEMM2_INPUT] = \
                    torch.amax(gelu_out).float()
                # amax of fc2 weight
                fp8_meta["scaling_fwd"].amax_history[0][tex.FP8FwdTensors.GEMM2_WEIGHT] = \
                    torch.amax(fc2_weight).float()

            if ub_split_rs:
                ub_obj_fc2out = get_ub("fc2_fprop")
                fc2_out = ub_obj_fc2out.get_ubuf_output(1)
                dim_size = list(gelu_out.size())
                dim_size[0] = dim_size[0] // tp_world_size
                dim_size[1] = fc2_weight.size(0)
                rs_out = torch.empty(dim_size, dtype=activation_dtype, device=gelu_out.device)
            else:
                dim_size = list(gelu_out.size())
                dim_size[1] = fc2_weight.size(0)
                fc2_out = torch.empty(dim_size, dtype=activation_dtype, device=gelu_out.device)
            _, _, _ = gemm(
                fc2_weight,
                gelu_out,
                activation_dtype,
                get_workspace(),
                bias=fc2_bias,
                use_bias=use_fc2_bias,
                out=fc2_out,
                ub_algo=tex.UbufOverlapAlgo.SPLIT_PIPELINED_RS if ub_split_rs else None,
                ub=ub_obj_fc2out if ub_split_rs else None,
                extra_output_tensor=rs_out if ub_split_rs else None,
            )

        if is_grad_enabled:
            ctx.save_for_backward(
                inputmat,
                ln_weight,
                mu,
                rsigma,
                ln_out,
                fc1_out,
                gelu_out,
                fc1_weight,
                fc1_weight_t_fp8,
                fc2_weight,
                fc2_weight_t_fp8,
                fc1_bias,
                fp8_meta["scaling_fwd"].scale_inv.clone() if fp8 else None,
            )
            ctx.activation_dtype = activation_dtype
            ctx.fp8 = fp8
            ctx.fp8_meta = fp8_meta
            ctx.fuse_wgrad_accumulation = fuse_wgrad_accumulation
            ctx.is_first_microbatch = is_first_microbatch
            ctx.use_fc1_bias = use_fc1_bias
            ctx.use_fc2_bias = use_fc2_bias
            ctx.sequence_parallel = sequence_parallel
            ctx.tensor_parallel = tensor_parallel
            ctx.inp_shape = inp.shape
            ctx.tp_group = tp_group
            ctx.bias_gelu_nvfusion = bias_gelu_nvfusion
            ctx.return_layernorm_output = return_layernorm_output
            ctx.set_parallel_mode = set_parallel_mode
            ctx.bwd_ln_sm_margin = bwd_ln_sm_margin
            ctx.zero_centered_gamma = zero_centered_gamma
            ctx.ub_bulk_wgrad = ub_bulk_wgrad
            ctx.ub_bulk_dgrad = ub_bulk_dgrad
            ctx.ub_split_ag = ub_split_ag
            ctx.requires_dgrad = inp.requires_grad

        # Row Parallel Linear
        if ub_split_rs:
            fc2_out = rs_out
        elif set_parallel_mode and sequence_parallel:
            fc2_out, _ = reduce_scatter_along_first_dim(fc2_out, tp_group)
        elif set_parallel_mode and tensor_parallel:
            fc2_out, _ = allreduce(fc2_out, tp_group)

        # [*, in_features] -> [*, out_features] except first dimension changes for SP
        fc2_out = fc2_out.view(-1, *inp.shape[1:-1], fc2_out.shape[-1])

        if return_layernorm_output:
            return fc2_out, ln_out_return.view_as(inp)
        return fc2_out


    @staticmethod
    def backward(
        ctx, *grad_outputs: Tuple[torch.Tensor, ...]
    ) -> Tuple[Union[torch.Tensor, None], ...]:
        with _prepare_backward(ctx.fp8, ctx.fp8_meta, name="_LayerNormMLP"):
            (
                inputmat,
                ln_weight,
                mu,
                rsigma,
                ln_out,
                fc1_out,
                gelu_out,
                fc1_weight,
                fc1_weight_t_fp8,
                fc2_weight,
                fc2_weight_t_fp8,
                fc1_bias,
                fwd_scale_inverses,
            ) = ctx.saved_tensors

            if ctx.ub_bulk_dgrad:
                tp_world_size = get_distributed_world_size(ctx.tp_group)
                if tp_world_size == 1:
                    ctx.ub_bulk_dgrad = False
            if ctx.ub_bulk_dgrad:
                dim_size = list(ln_out.size())
                dim_size[0] = dim_size[0] * tp_world_size
                ub_obj_lnout = get_ub("fc1_dgrad")
                ub_obj_lnout.copy_input_to_ubuf(ln_out, 1)
            if ctx.ub_split_ag:
                tp_world_size = get_distributed_world_size(ctx.tp_group)
                if tp_world_size == 1:
                    ctx.ub_split_ag = False
            if ctx.ub_split_ag:
                dim_size = list(grad_outputs[0].size())
                dim_size[0] = dim_size[0] * tp_world_size
                ctx.ub_obj_gradout = get_ub("fc2_dgrad")

            ctx.use_bias = ctx.use_fc2_bias # For grad_output_preprocess
            (
                grad_output,
                grad_output_c,
                grad_output_t,
                fc2_bias_grad,
            ) = TransformerEngineBaseModule.grad_output_preprocess(
                ctx, grad_outputs[0], True
            )
            if ctx.ub_bulk_wgrad:
                tp_world_size = get_distributed_world_size(ctx.tp_group)
                if tp_world_size == 1:
                    ctx.ub_bulk_wgrad = False
            # Column Parallel Linear
            # Overlap input AG with dgrad
            if (not ctx.ub_bulk_dgrad) and ctx.set_parallel_mode and ctx.sequence_parallel:
                ln_out_total, handle = gather_along_first_dim(
                    ln_out, ctx.tp_group, async_op=True
                )
            else:
                ln_out_total = ln_out

            if ctx.is_first_microbatch is not None:
                accumulate_wgrad_into_param_main_grad = (
                    ctx.fuse_wgrad_accumulation and not ctx.is_first_microbatch
                )
            else:
                accumulate_wgrad_into_param_main_grad = ctx.fuse_wgrad_accumulation

            if ctx.fp8:
                fp8_dtype_forward = get_fp8_te_dtype(
                    ctx.fp8_meta["recipe"], fprop_tensor=True
                )
                fp8_dtype_backward = get_fp8_te_dtype(
                    ctx.fp8_meta["recipe"], fprop_tensor=False
                )

                # FC2 DGRAD; Unconditional
                fc2_dgrad = fp8_gemm(
                    fc2_weight_t_fp8,
                    fwd_scale_inverses,
                    tex.FP8FwdTensors.GEMM2_WEIGHT,
                    fp8_dtype_forward,
                    grad_output_c,
                    ctx.fp8_meta["scaling_bwd"].scale_inv,
                    tex.FP8BwdTensors.GRAD_OUTPUT1,
                    fp8_dtype_backward,
                    ctx.activation_dtype,
                    get_workspace(),
                    use_split_accumulator=_2X_ACC_DGRAD,
                    ub_algo=tex.UbufOverlapAlgo.SPLIT_PIPELINED_AG if ctx.ub_split_ag else None,
                    ub=ctx.ub_obj_gradout if ctx.ub_split_ag else None,
                )
                if ctx.ub_split_ag:
                    grad_output_t = tex.fp8_transpose(grad_output_c, fp8_dtype_backward)
                # FC2 WGRAD
                if not ctx.fp8_meta["recipe"].override_linear_precision.wgrad:
                    if fc2_weight.requires_grad:
                        gelu_out_t = tex.fp8_transpose(gelu_out, fp8_dtype_forward)
                        fc2_wgrad = fp8_gemm(
                            gelu_out_t,
                            fwd_scale_inverses,
                            tex.FP8FwdTensors.GEMM2_INPUT,
                            fp8_dtype_forward,
                            grad_output_t,
                            ctx.fp8_meta["scaling_bwd"].scale_inv,
                            tex.FP8BwdTensors.GRAD_OUTPUT1,
                            fp8_dtype_backward,
                            ctx.activation_dtype,
                            get_workspace(),
                            accumulate=accumulate_wgrad_into_param_main_grad,
                            out=fc2_weight.main_grad
                            if ctx.fuse_wgrad_accumulation
                            else None,
                            use_split_accumulator=_2X_ACC_WGRAD,
                        )

                    fc1_bias_grad, dgelu, dgelu_t = fp8_cast_transpose_bgrad_dgelu_fused(
                        fc2_dgrad,
                        fc1_out,
                        ctx.fp8_meta["scaling_bwd"],
                        tex.FP8BwdTensors.GRAD_OUTPUT2,
                        fp8_dtype_backward,
                    )
                else:
                    if fc2_weight.requires_grad:
                        gelu_out_c = cast_from_fp8(
                            gelu_out,
                            ctx.fp8_meta["scaling_fwd"],
                            tex.FP8FwdTensors.GEMM2_INPUT,
                            fp8_dtype_forward,
                            TE_DType[ctx.activation_dtype],
                        )
                        fc2_wgrad, _, _ = gemm(
                            gelu_out_c,
                            grad_output,
                            ctx.activation_dtype,
                            get_workspace(),
                            layout="NT",
                            grad=True,
                            use_bias=False,
                            accumulate=accumulate_wgrad_into_param_main_grad,
                            out=fc2_weight.main_grad
                            if ctx.fuse_wgrad_accumulation
                            else None,
                        )

                    fc1_bias_grad, dgelu_no_fp8 = bgrad_dgelu_fused(
                        fc2_dgrad, fc1_out, fc1_bias
                    )

                    dgelu = cast_to_fp8(
                        dgelu_no_fp8,
                        ctx.fp8_meta["scaling_bwd"],
                        tex.FP8BwdTensors.GRAD_OUTPUT2,
                        fp8_dtype_backward,
                    )
                    dgelu_t = None

                fc1_dgrad_size = list(dgelu.size())
                fc1_dgrad_size[1] = fc1_weight.size(1)
                if ctx.ub_bulk_wgrad: # allocate dgrad output
                    ub_obj_dgrad = get_ub("fc1_wgrad")
                    fc1_dgrad = ub_obj_dgrad.get_ubuf_output(1) # AllGather output
                else:
                    fc1_dgrad = torch.empty(
                        fc1_dgrad_size, dtype=ctx.activation_dtype, device=fc1_weight.device
                    )
                # FC1 DGRAD: Unconditional
                _ = fp8_gemm(
                    fc1_weight_t_fp8,
                    fwd_scale_inverses,
                    tex.FP8FwdTensors.GEMM1_WEIGHT,
                    fp8_dtype_forward,
                    dgelu,
                    ctx.fp8_meta["scaling_bwd"].scale_inv,
                    tex.FP8BwdTensors.GRAD_OUTPUT2,
                    fp8_dtype_backward,
                    ctx.activation_dtype,
                    get_workspace(),
                    out=fc1_dgrad,
                    use_split_accumulator=_2X_ACC_DGRAD,
                    ub_algo=tex.UbufOverlapAlgo.BULK_OVERLAP_AG if ctx.ub_bulk_dgrad else None,
                    ub=ub_obj_lnout if ctx.ub_bulk_dgrad else None
                )
            else:
                # FC2 DGRAD; Unconditional
                fc2_dgrad, _, _ = gemm(
                    fc2_weight,
                    grad_output,
                    ctx.activation_dtype,
                    get_workspace(),
                    layout="NN",
                    gelu=not ctx.bias_gelu_nvfusion,
                    grad=True,
                    gelu_input=fc1_out,
                    ub_algo=tex.UbufOverlapAlgo.SPLIT_PIPELINED_AG if ctx.ub_split_ag else None,
                    ub=ctx.ub_obj_gradout if ctx.ub_split_ag else None,
                )

                # FC2 WGRAD
                if fc2_weight.requires_grad:
                    fc2_wgrad, fc2_bias_grad, _ = gemm(
                        gelu_out,
                        grad_output,
                        ctx.activation_dtype,
                        get_workspace(),
                        layout="NT",
                        grad=True,
                        use_bias=ctx.use_fc2_bias,
                        accumulate=accumulate_wgrad_into_param_main_grad,
                        out=fc2_weight.main_grad if ctx.fuse_wgrad_accumulation else None,
                    )

                if ctx.bias_gelu_nvfusion:
                    fc1_bias_grad, dgelu = bgrad_dgelu_fused(fc2_dgrad, fc1_out, fc1_bias)
                else:
                    dgelu = fc2_dgrad

                fc1_dgrad_size = list(dgelu.size())
                fc1_dgrad_size[1] = fc1_weight.size(1)
                if ctx.ub_bulk_wgrad: # allocate dgrad output
                    ub_obj_dgrad = get_ub("fc1_wgrad")
                    fc1_dgrad = ub_obj_dgrad.get_ubuf_output(1) # AllGather output
                else:
                    fc1_dgrad = torch.empty(
                        fc1_dgrad_size, dtype=ctx.activation_dtype, device=fc1_weight.device
                    )
                # FC1 DGRAD: Unconditional
                _, _, _ = gemm(
                    fc1_weight,
                    dgelu,
                    ctx.activation_dtype,
                    get_workspace(),
                    out=fc1_dgrad,
                    layout="NN",
                    grad=True,
                    ub_algo=tex.UbufOverlapAlgo.BULK_OVERLAP_AG if ctx.ub_bulk_dgrad else None,
                    ub=ub_obj_lnout if ctx.ub_bulk_dgrad else None
                )

            if ctx.ub_bulk_dgrad:
                ln_out_total = ub_obj_lnout.get_ubuf_output(1)
            # Overlap dgrad-RS/AR with wgrad
            if ctx.set_parallel_mode and ctx.sequence_parallel:
                if not ctx.ub_bulk_dgrad:
                    handle.wait()
                if not ctx.ub_bulk_wgrad:
                    fc1_dgrad, handle = reduce_scatter_along_first_dim(
                        fc1_dgrad, ctx.tp_group, async_op=True
                    )
            elif ctx.set_parallel_mode and ctx.tensor_parallel:
                fc1_dgrad, handle = allreduce(fc1_dgrad, ctx.tp_group, async_op=True)

            if fc1_weight.requires_grad:
                if ctx.fp8:
                    # FC1 WGRAD
                    if not ctx.fp8_meta["recipe"].override_linear_precision.wgrad:
                        ln_out_total_t = tex.fp8_transpose(ln_out_total, fp8_dtype_forward)
                        fc1_wgrad = fp8_gemm(
                            ln_out_total_t,
                            fwd_scale_inverses,
                            tex.FP8FwdTensors.GEMM1_INPUT,
                            fp8_dtype_forward,
                            dgelu_t,
                            ctx.fp8_meta["scaling_bwd"].scale_inv,
                            tex.FP8BwdTensors.GRAD_OUTPUT2,
                            fp8_dtype_backward,
                            ctx.activation_dtype,
                            get_workspace(),
                            accumulate=accumulate_wgrad_into_param_main_grad,
                            out=fc1_weight.main_grad
                            if ctx.fuse_wgrad_accumulation
                            else None,
                            use_split_accumulator=_2X_ACC_WGRAD,
                            ub_algo=tex.UbufOverlapAlgo.BULK_OVERLAP_RS
                            if ctx.ub_bulk_wgrad else None,
                            ub=ub_obj_dgrad if ctx.ub_bulk_wgrad else None,
                        )
                    else:
                        ln_out_total_c = cast_from_fp8(
                            ln_out_total,
                            ctx.fp8_meta["scaling_fwd"],
                            tex.FP8FwdTensors.GEMM1_INPUT,
                            fp8_dtype_forward,
                            TE_DType[ctx.activation_dtype],
                        )
                        fc1_wgrad, _, _ = gemm(
                            ln_out_total_c,
                            dgelu_no_fp8,
                            ctx.activation_dtype,
                            get_workspace(),
                            layout="NT",
                            grad=True,
                            accumulate=accumulate_wgrad_into_param_main_grad,
                            out=fc1_weight.main_grad
                            if ctx.fuse_wgrad_accumulation
                            else None,
                            ub_algo=tex.UbufOverlapAlgo.BULK_OVERLAP_RS
                            if ctx.ub_bulk_wgrad else None,
                            ub=ub_obj_dgrad if ctx.ub_bulk_wgrad else None,
                        )
                else:
                    # FC1 WGRAD
                    fc1_wgrad_outputs = gemm(
                        ln_out_total,
                        dgelu,
                        ctx.activation_dtype,
                        get_workspace(),
                        layout="NT",
                        grad=True,
                        use_bias=not ctx.bias_gelu_nvfusion,
                        accumulate=accumulate_wgrad_into_param_main_grad,
                        out=fc1_weight.main_grad if ctx.fuse_wgrad_accumulation else None,
                        ub_algo=tex.UbufOverlapAlgo.BULK_OVERLAP_RS if ctx.ub_bulk_wgrad else None,
                        ub=ub_obj_dgrad if ctx.ub_bulk_wgrad else None
                    )

                    if ctx.bias_gelu_nvfusion:
                        fc1_wgrad, _, _ = fc1_wgrad_outputs
                    else:
                        fc1_wgrad, fc1_bias_grad, _ = fc1_wgrad_outputs

            # Column Parallel Linear
            if ctx.ub_bulk_wgrad:
                fc1_dgrad = ub_obj_dgrad.get_ubuf_output(0) # Reduce-scatter output
            elif ctx.set_parallel_mode and ctx.tensor_parallel and handle is not None:
                handle.wait()

            # LayerNorm gradient
            d_ln_out = fc1_dgrad.view(inputmat.shape)

            # Residual gradient
            if ctx.return_layernorm_output:
                d_ln_out = d_ln_out + grad_outputs[1].view_as(d_ln_out)

            dxmat, dgamma, dbeta = tex.layernorm_bwd(
                d_ln_out, inputmat, mu, rsigma, ln_weight,
                ctx.bwd_ln_sm_margin, ctx.zero_centered_gamma
            )

        return (
            dxmat.view(ctx.inp_shape) if ctx.requires_dgrad else None,
            dgamma,
            dbeta,
            fc1_wgrad if fc1_weight.requires_grad else None,
            None,
            None,
            fc1_bias_grad if ctx.use_fc1_bias else None,
            None,
            fc2_wgrad if fc2_weight.requires_grad else None,
            None,
            None,
            fc2_bias_grad if ctx.use_fc2_bias else None,
            None,
            None,
            None,
            None,
            None,
            None,
            None,
            None,
            None,
            None,
            None,
            None,
            None,
            None,
            None,
            None,
            None,
            None,
            None,
            None,
            None,
            None,
        )


class LayerNormMLP(TransformerEngineBaseModule):
    r"""
    Applies layer normalization on the input followed by the MLP module, consisting of
    2 successive linear transformations, separated by the GeLU activation.

    Parameters
    ----------
    hidden_size : int
                 size of each input sample.
    ffn_hidden_size : int
                     intermediate size to which input samples are projected.
    eps : float, default = 1e-5
         a value added to the denominator of layer normalization for numerical stability.
    bias : bool, default = `True`
          if set to `False`, the FC1 and FC2 layers will not learn an additive bias.
    init_method : Callable, default = `None`
                 used for initializing FC1 weights in the following way: `init_method(weight)`.
                 When set to `None`, defaults to `torch.nn.init.normal_(mean=0.0, std=0.023)`.
    output_layer_init_method : Callable, default = `None`
                              used for initializing FC2 weights in the following way:
                              `output_layer_init_method(weight)`. When set to `None`, defaults to
                              `torch.nn.init.normal_(mean=0.0, std=0.023)`.
    return_layernorm_output : bool, default = `False`
                             if set to `True`, output of layernorm is returned from the forward
                             together with the output of the linear transformation.
                             Example use case: residual connection for transformer module
                             is taken post layernorm.
    zero_centered_gamma : bool, default = 'False'
                         if set to 'True', gamma parameter in LayerNorm is initialized to 0 and
                         the LayerNorm formula changes to

                         .. math::
                            y = \frac{x - \mathrm{E}[x]}{ \sqrt{\mathrm{Var}[x] + \varepsilon}} *
                            (1 + \gamma) + \beta

    Parallelism parameters
    ----------------------
    set_parallel_mode : bool, default = `False`
                      if set to `True`, FC1 is used as Column Parallel and FC2 is used as Row
                      Parallel as described `here <https://arxiv.org/pdf/1909.08053.pdf>`_.
    sequence_parallel : bool, default = `False`
                       if set to `True`, uses sequence parallelism.
    tp_group : ProcessGroup, default = `None`
              tensor parallel process group.
    tp_size : int, default = 1
             used as TP (tensor parallel) world size when TP groups are not formed during
             initialization. In this case, users must call the
             `set_tensor_parallel_group(tp_group)` method on the initialized module before the
             forward pass to supply the tensor parallel group needed for tensor and sequence
             parallel collectives.

    Optimization parameters
    -----------------------
    fuse_wgrad_accumulation : bool, default = 'False'
                             if set to `True`, enables fusing of creation and accumulation of
                             the weight gradient.
    return_bias : bool, default = `False`
                 when set to `True`, this module will not apply the additive bias for FC2, but
                 instead return the bias value during the forward pass together with the
                 output of the linear transformation :math:`y = xA^T`. This is useful when
                 the bias addition can be fused to subsequent operations.
    params_dtype : torch.dtype, default = `torch.float32`
                  it controls the type used to allocate the initial parameters. Useful when
                  the model is trained with lower precision and the original FP32 parameters
                  would not fit in GPU memory.
    seq_length: int
               sequence length of input samples. Needed for JIT Warmup, a technique where jit fused
               functions are warmed up before training to ensure same kernels are used for forward
               propogation and activation recompute phase.
    micro_batch_size: int
                     batch size per training step. Needed for JIT Warmup, a technique where jit
                     fused functions are warmed up before training to ensure same kernels are
                     used for forward propogation and activation recompute phase.
    """

    def __init__(
        self,
        hidden_size: int,
        ffn_hidden_size: int,
        eps: float = 1e-5,
        sequence_parallel: bool = False,
        return_bias: bool = False,
        get_rng_state_tracker: Optional[Callable] = None,
        tp_group: Optional[dist_group_type] = None,
        tp_size: int = 1,
        init_method: Optional[Callable] = None,
        bias: bool = True,
        output_layer_init_method: Optional[Callable] = None,
        fuse_wgrad_accumulation: bool = False,
        params_dtype: torch.dtype = torch.float32,
        return_layernorm_output: bool = False,
        seq_length: Optional[int] = None,
        micro_batch_size: Optional[int] = None,
        set_parallel_mode: bool = False,
        zero_centered_gamma: bool = False,
        ub_bulk_wgrad: bool = False,
        ub_bulk_dgrad: bool = False,
        ub_split_rs: bool = False,
        ub_split_ag: bool = False,
    ) -> None:
        super().__init__()

        self.fuse_wgrad_accumulation = fuse_wgrad_accumulation
        self.use_bias = bias
        self.return_bias = return_bias
        self.apply_bias = bias and not return_bias
        self.return_layernorm_output = return_layernorm_output
        self.bias_gelu_nvfusion = bool(int(os.getenv("NVTE_BIAS_GELU_NVFUSION", "1")))
        self.set_parallel_mode = set_parallel_mode
        self.zero_centered_gamma = zero_centered_gamma
        self.ub_bulk_wgrad = ub_bulk_wgrad
        self.ub_bulk_dgrad = ub_bulk_dgrad
        self.ub_split_rs = ub_split_rs
        self.ub_split_ag = ub_split_ag

        if tp_group is None:
            self.tp_size = tp_size
            if tp_size == 1:
                self.set_tensor_parallel_group(tp_group)
        else:
            self.tp_size = get_distributed_world_size(tp_group)
            self.set_tensor_parallel_group(tp_group)
        self.set_nccl_overlap_warning_if_tp()

        if init_method is None:
            init_method = get_default_init_method()
        if output_layer_init_method is None:
            output_layer_init_method = get_default_init_method()

        self.sequence_parallel = (self.tp_size > 1) and sequence_parallel
        self.size_per_partition = divide(ffn_hidden_size, self.tp_size)

        # LN init
        self.eps = eps
        self.layer_norm_weight = Parameter(
            torch.empty(
                hidden_size,
                device=torch.cuda.current_device(),
                dtype=params_dtype,
            )
        )
        self.layer_norm_bias = Parameter(
            torch.empty(
                hidden_size,
                device=torch.cuda.current_device(),
                dtype=params_dtype,
            )
        )
        setattr(self.layer_norm_weight, "sequence_parallel", self.sequence_parallel)
        setattr(self.layer_norm_bias, "sequence_parallel", self.sequence_parallel)
        self.reset_layer_norm_parameters()

        # FC1 init
        self.fc1_weight = Parameter(
            torch.empty(
                self.size_per_partition,
                hidden_size,
                device=torch.cuda.current_device(),
                dtype=params_dtype,
            )
        )
        self.fp8_weight_shapes.append(self.fc1_weight.shape)

        initialize_affine_weight_gpu(
            self.fc1_weight,
            init_method,
            get_rng_state_tracker,
            partition_dim=0,
            stride=1,
        )

        if self.use_bias:
            self.fc1_bias = Parameter(
                torch.empty(
                    self.size_per_partition,
                    device=torch.cuda.current_device(),
                    dtype=params_dtype,
                )
            )
            set_tensor_model_parallel_attributes(self.fc1_bias, True, 0, 1)
        else:
            self.register_buffer("fc1_bias", torch.Tensor().type(params_dtype), persistent=False)

        with torch.no_grad():
            self.fc1_bias.zero_()

        # FC2 init
        self.fc2_weight = Parameter(
            torch.empty(
                hidden_size,
                self.size_per_partition,
                device=torch.cuda.current_device(),
                dtype=params_dtype,
            )
        )
        self.fp8_weight_shapes.append(self.fc2_weight.shape)

        initialize_affine_weight_gpu(
            self.fc2_weight,
            output_layer_init_method,
            get_rng_state_tracker,
            partition_dim=1,
            stride=1,
        )

        if self.use_bias:
            self.fc2_bias = Parameter(
                torch.empty(
                    hidden_size, device=torch.cuda.current_device(), dtype=params_dtype
                )
            )
        else:
            self.register_buffer("fc2_bias", torch.Tensor().type(params_dtype), persistent=False)

        # For RPL, bias has to be added after TP collectives
        # So it cannot be fused with the GEMM
        if self.set_parallel_mode and self.apply_bias:
            self.gemm_bias_unfused_add = True
        else:
            self.gemm_bias_unfused_add = False

        with torch.no_grad():
            self.fc2_bias.zero_()

        if self.bias_gelu_nvfusion:
            set_jit_fusion_options()
            if seq_length and micro_batch_size:
                warmup_jit_bias_gelu_all_dtypes(
                    self.size_per_partition, seq_length, micro_batch_size
                )

        # These many SMs are subtracted from the total SM count when calling forward
        # and backward LayerNorm C APIs. These envvars can be used to prevent the LN
        # kernels from using all SMs in the device. This is useful for cases such as
        # communication overlap with LN.
        self.fwd_ln_sm_margin = int(os.getenv("NVTE_FWD_LAYERNORM_SM_MARGIN", "0"))
        self.bwd_ln_sm_margin = int(os.getenv("NVTE_BWD_LAYERNORM_SM_MARGIN", "0"))

    def reset_layer_norm_parameters(self) -> None:
        """Init LN params"""
        if not self.zero_centered_gamma:
            init.ones_(self.layer_norm_weight)
        else:
            init.zeros_(self.layer_norm_weight)
        init.zeros_(self.layer_norm_bias)

    def forward(
        self, inp: torch.Tensor, is_first_microbatch: Optional[bool] = None
    ) -> Union[torch.Tensor, Tuple[torch.Tensor, ...]]:
        """
        Apply layer normalization to the input followed by a feedforward network (MLP Block).

        Parameters
        ----------
        inp : torch.Tensor
             Input tensor.
        is_first_microbatch : {True, False, None}, default = None
                             During training using either gradient accumulation or
                             pipeline parallelism a minibatch of data is further split
                             into microbatches. Between the microbatches of the same minibatch
                             the model weights are not updated. Setting this parameter indicates
                             whether the current microbatch is the first in a minibatch or not.
                             When set, this parameter enables additional optimizations:

                             * during FP8 training, it allows caching of the FP8 versions of
                               the weights
                             * it also allows skipping gradient accumulation during the
                               first microbatch (since it is the first gradient being
                               produced)
        """

        with self.prepare_forward(inp, is_first_microbatch, num_gemms=2) as inp:
            if torch.is_grad_enabled():
                fwd_fn = _LayerNormMLP.apply
                args = []
            else:
                fwd_fn = _LayerNormMLP.forward
                args = [None]
            args += (
                inp,
                self.layer_norm_weight,
                self.layer_norm_bias,
                self.fc1_weight,
                self.weight1_fp8 if self.fp8 else None,
                self.weight1_t_fp8 if self.fp8 else None,
                self.fc1_bias,
                self.use_bias,
                self.fc2_weight,
                self.weight2_fp8 if self.fp8 else None,
                self.weight2_t_fp8 if self.fp8 else None,
                self.fc2_bias,
                self.apply_bias and not self.gemm_bias_unfused_add,
                self.eps,
                is_first_microbatch,
                self.fp8,
                self.fp8_calibration,
                self.fp8_meta,
                self.fuse_wgrad_accumulation,
                self.tp_group,
                self.sequence_parallel,
                self.tp_size > 1,
                self.activation_dtype,
                self.return_layernorm_output,
                self.bias_gelu_nvfusion,
                self.set_parallel_mode,
                torch.is_grad_enabled(),
                self.fwd_ln_sm_margin,
                self.bwd_ln_sm_margin,
                self.zero_centered_gamma,
                self.ub_bulk_wgrad,
                self.ub_bulk_dgrad,
                self.ub_split_rs,
                self.ub_split_ag,
            )
            out = fwd_fn(*args)

        if self.return_layernorm_output:
            out, ln_out = out

        if self.gemm_bias_unfused_add:
            out = out + cast_if_needed(self.fc2_bias, self.activation_dtype)

        if self.return_bias:
            if self.return_layernorm_output:
                return out, cast_if_needed(self.fc2_bias, self.activation_dtype), ln_out
            return out, cast_if_needed(self.fc2_bias, self.activation_dtype)
        if self.return_layernorm_output:
            return out, ln_out
        return out


class _LayerNorm(torch.autograd.Function):
    """functional LayerNorm"""

    @staticmethod
    def forward(
        ctx,
        inp: torch.Tensor,
        ln_weight: torch.Tensor,
        ln_bias: torch.Tensor,
        eps: float,
        fwd_ln_sm_margin: int,
        bwd_ln_sm_margin: int,
        zero_centered_gamma: bool,
    ) -> torch.Tensor:
        # Make sure input dimensions are compatible
        in_features = ln_weight.numel()
        assert inp.is_cuda, "TransformerEngine needs CUDA."
        assert inp.shape[-1] == in_features, "LayerNorm not possible"
        inputmat = inp.view((-1, in_features))

        ln_out, mu, rsigma = tex.layernorm_fwd(inputmat, ln_weight,
                                               ln_bias, eps, fwd_ln_sm_margin,
                                               zero_centered_gamma)
        ctx.save_for_backward(inputmat, ln_weight, mu, rsigma)
        ctx.inp_shape = inp.shape
        ctx.bwd_ln_sm_margin = bwd_ln_sm_margin
        ctx.zero_centered_gamma = zero_centered_gamma
        return ln_out.view_as(inp)

    @staticmethod
    def backward(
        ctx, grad_output: torch.Tensor
    ) -> Tuple[Union[torch.Tensor, None], ...]:
        inputmat, ln_weight, mu, rsigma = ctx.saved_tensors
        grad_output = grad_output.contiguous()
        d_ln_out = grad_output.view(inputmat.shape)
        dxmat, dgamma, dbeta = tex.layernorm_bwd(
            d_ln_out, inputmat, mu, rsigma, ln_weight,
            ctx.bwd_ln_sm_margin, ctx.zero_centered_gamma
        )
        return dxmat.view(ctx.inp_shape), dgamma, dbeta, None, None, None, None


class LayerNorm(torch.nn.Module):
    r"""
    Applies Layer Normalization over a mini-batch of inputs as described in
    the paper `Layer Normalization <https://arxiv.org/abs/1607.06450>`__

    .. math::
        y = \frac{x - \mathrm{E}[x]}{ \sqrt{\mathrm{Var}[x] + \varepsilon}} * \gamma + \beta

    :math:`\gamma` and :math:`\beta` are learnable affine transform parameters of
    size :attr:`hidden_size`

    Parameters
    ----------
    hidden_size : int
                size of each input sample.
    eps : float, default = 1e-5
        a value added to the denominator of layer normalization for numerical stability.
    sequence_parallel : bool, default = `False`
                        if set to `True`, uses sequence parallelism.
    params_dtype : torch.dtype, default = `torch.float32`
                    it controls the type used to allocate the initial parameters. Useful when
                    the model is trained with lower precision and the original FP32 parameters
                    would not fit in GPU memory.
    zero_centered_gamma : bool, default = 'False'
                         if set to 'True', gamma parameter in LayerNorm is initialized to 0 and
                         the LayerNorm formula changes to

                         .. math::
                            y = \frac{x - \mathrm{E}[x]}{ \sqrt{\mathrm{Var}[x] + \varepsilon}} *
                            (1 + \gamma) + \beta
    """

    def __init__(
        self,
        hidden_size: int,
        eps: float = 1e-5,
        sequence_parallel: bool = False,
        params_dtype: torch.dtype = torch.float32,
        zero_centered_gamma: bool = False,
    ) -> None:
        super().__init__()
        self.eps = eps
        self.zero_centered_gamma = zero_centered_gamma
        self.weight = Parameter(
            torch.empty(
                hidden_size,
                device=torch.cuda.current_device(),
                dtype=params_dtype,
            )
        )
        self.bias = Parameter(
            torch.empty(
                hidden_size,
                device=torch.cuda.current_device(),
                dtype=params_dtype,
            )
        )
        setattr(self.weight, "sequence_parallel", sequence_parallel)
        setattr(self.bias, "sequence_parallel", sequence_parallel)
        self.reset_layer_norm_parameters()

        # These many SMs are subtracted from the total SM count when calling forward
        # and backward LayerNorm C APIs. These envvars can be used to prevent the LN
        # kernels from using all SMs in the device. This is useful for cases such as
        # communication overlap with LN.
        self.fwd_ln_sm_margin = int(os.getenv("NVTE_FWD_LAYERNORM_SM_MARGIN", "0"))
        self.bwd_ln_sm_margin = int(os.getenv("NVTE_BWD_LAYERNORM_SM_MARGIN", "0"))

    def load_state_dict(
        self,
        state_dict: Mapping[str, Any],
        strict: bool = True,
    ) -> None:
        """Override PyTorch loader to maintain backward compatibility
        with previous version of LayerNorm parameter names.
        """
        if "layer_norm_weight" in state_dict:
            state_dict["weight"] = state_dict["layer_norm_weight"]
            del state_dict["layer_norm_weight"]
        if "layer_norm_bias" in state_dict:
            state_dict["bias"] = state_dict["layer_norm_bias"]
            del state_dict["layer_norm_bias"]

        super().load_state_dict(state_dict, strict)

    def reset_layer_norm_parameters(self) -> None:
        """Init LN params"""
        if not self.zero_centered_gamma:
            init.ones_(self.weight)
        else:
            init.zeros_(self.weight)
        init.zeros_(self.bias)


    def forward(self, inp: torch.Tensor) -> torch.Tensor:
        """LayerNorm FWD"""
        # Maintain backward compatibility.
        if hasattr(self, "layer_norm_weight"):
            setattr(self, "weight", self.layer_norm_weight)
        if hasattr(self, "layer_norm_bias"):
            setattr(self, "bias", self.layer_norm_bias)

        return _LayerNorm.apply(
            inp,
            self.weight,
            self.bias,
            self.eps,
            self.fwd_ln_sm_margin,
            self.bwd_ln_sm_margin,
            self.zero_centered_gamma
        )<|MERGE_RESOLUTION|>--- conflicted
+++ resolved
@@ -174,21 +174,13 @@
     def add_ub(
         name: str,
         method: str,
-<<<<<<< HEAD
-        dtype: torch.dtype,
-        tp_size: int,
-=======
->>>>>>> 1d79a0b4
         num_sm: int = 16,
         cga_size: int = 2,
         set_sm_margin: int = 0,
         num_splits: int = 4,
         aggregate: int = 0,
     ) -> None:
-<<<<<<< HEAD
-=======
         dtype = torch.uint8 if (use_fp8 and name in fp8_buf) else torch.bfloat16
->>>>>>> 1d79a0b4
         sample_buffer = torch.empty(shape, dtype=dtype, device='cuda')
         if method == 'ring_exchange':
             ub_obj = tex.UbufP2PCommOverlap(
@@ -213,28 +205,6 @@
 
     for name in (methods["ring_exchange"]+methods["pipeline"]+methods["bulk"]):
         if ub_cfgs is not None and name in ub_cfgs:
-<<<<<<< HEAD
-            try:
-                ub_cfg = ub_cfgs[name]
-                method = ub_cfg["method"]
-                num_sm = ub_cfg["num_sm"] if "num_sm" in ub_cfg else 16
-                cga_size = ub_cfg["cga_size"] if "cga_size" in ub_cfg else 2
-                num_splits = ub_cfg["num_splits"] if "num_splits" in ub_cfg else 0
-                set_sm_margin = ub_cfg["set_sm_margin"] if "set_sm_margin" in ub_cfg else 0
-                aggregate = ub_cfg["aggregate"] if "aggregate" in ub_cfg else 0
-            except ValueError:
-                print(
-                    "Incomplete UB configurations. The config should include "
-                    "`method`, `dtype`, `num_sm`, `num_splits`, "
-                    "`cga_size`, `num_splits`, `set_sm_margin`, and `aggregate`"
-                )
-            dtype = torch.uint8 if (use_fp8 and name in fp8_buf) else torch.bfloat16
-            add_ub(
-                name,
-                method,
-                dtype,
-                tp_size,
-=======
             ub_cfg = ub_cfgs[name]
             method = ub_cfg["method"] if "method" in ub_cfg else get_method(name)
             num_sm = ub_cfg["num_sm"] if "num_sm" in ub_cfg else 16
@@ -245,7 +215,6 @@
             add_ub(
                 name,
                 method,
->>>>>>> 1d79a0b4
                 num_sm,
                 cga_size,
                 set_sm_margin,
@@ -253,20 +222,11 @@
                 aggregate
             )
         else:
-<<<<<<< HEAD
-            dtype = torch.uint8 if (use_fp8 and name in fp8_buf) else torch.bfloat16
-            method = get_method(name)
-            if method == "bulk":
-                add_ub(name, method, dtype, tp_size, num_splits=0)
-            else:
-                add_ub(name, method, dtype, tp_size)
-=======
             method = get_method(name)
             if method == "pipeline":
                 add_ub(name, method)
             else:
                 add_ub(name, method, num_splits=0)
->>>>>>> 1d79a0b4
 
 
 def get_ub(name: str):
