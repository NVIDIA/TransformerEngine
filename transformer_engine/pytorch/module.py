# Copyright (c) 2022-2023, NVIDIA CORPORATION & AFFILIATES. All rights reserved.
#
# See LICENSE for license information.

"""Top level Transformer Engine PyTorch modules"""
import os
import pickle
import warnings
from abc import ABC, abstractmethod
from typing import Union, Optional, Callable, Tuple, Dict, Any, Mapping, List
from functools import partial
from contextlib import contextmanager

import numpy as np
import torch
from torch.nn.parameter import Parameter
from torch.nn import init

import transformer_engine_extensions as tex
from .fp8 import (
    is_fp8_enabled,
    is_fp8_calibration,
    get_fp8_recipe,
    get_fp8_group,
    get_default_fp8_recipe,
    get_fp8_te_dtype,
    is_first_fp8_module,
    new_fp8_context_id,
    get_fp8_context_id,
    set_fp8_context_id,
    add_amax_to_global_buffer,
    copy_amax_from_global_buffer,
    global_amax_reduction,
    setup_amax_forward_global_reduce_func,
    amax_and_scale_update,
    get_global_fp8_buffer,
    set_global_fp8_buffer,
    set_amax_buffer_key_deletion,
    delete_key_from_amax_buffer,
    copy_forward_fp8_meta_tensors_for_recompute,
    get_old_fp8_meta_tensors_for_recompute,
    restore_fp8_meta_tensors,
)
from .jit import (
    bias_gelu_fused,
    bgrad_dgelu_fused,
    set_jit_fusion_options,
    warmup_jit_bias_gelu_all_dtypes,
)
from .utils import (
    divide,
    get_default_init_method,
    cast_if_needed,
)
from .distributed import (
    set_tensor_model_parallel_attributes,
    get_distributed_world_size,
    allreduce,
    initialize_affine_weight_gpu,
    reduce_scatter_along_first_dim,
    gather_along_first_dim,
    gather_along_last_dim,
    is_fp8_activation_recompute_enabled,
    in_fp8_activation_recompute_phase,
)
from .cpp_extensions import (
    fp8_gemm,
    gemm,
    fp8_cast_transpose_fused,
    fp8_cast_transpose_bgrad_fused,
    fp8_gelu,
    fp8_cast_transpose_bgrad_dgelu_fused,
    layernorm_fwd_fp8,
    layernorm_fwd_fp8_inf,
    layernorm_fwd_inf,
    cast_to_fp8,
    cast_from_fp8,
)
from .constants import GemmParallelModes, dist_group_type, TE_DType

_2X_ACC_FPROP = False
_2X_ACC_DGRAD = True
_2X_ACC_WGRAD = True
_cublas_workspace = None


def get_cublas_workspace_size_bytes() -> None:
    """Return 32 MiB if using hopper, 4 MiB for all other architectures."""
    if torch.cuda.get_device_properties(torch.cuda.current_device()).major >= 9:
        return 33_554_432
    return 4_194_304


def get_workspace() -> torch.Tensor:
    """Returns workspace for cublas."""
    global _cublas_workspace
    if _cublas_workspace is None:
        _cublas_workspace = torch.empty(
            get_cublas_workspace_size_bytes(), dtype=torch.int8, device="cuda"
        )
    return _cublas_workspace

@contextmanager
def _prepare_backward(fp8: bool,
                      fp8_meta: Dict[str, Any],
                      reduce_amax_across_tp_group: bool,
                      tp_group: Union[dist_group_type, None],
                      name: str = ""):
    """Checks and prep for BWD."""
    if fp8:
        # Update amax and scale; Skip all setup for global amax reduction
        if not fp8_meta["recipe"].reduce_amax:
            amax_and_scale_update(fp8_meta, False)
        else:
            # From previous iteration
            copy_amax_from_global_buffer(fp8_meta, forward=False)
            amax_and_scale_update(fp8_meta, False)
            set_amax_buffer_key_deletion(fp8_meta, forward=False)

            # Get new backward key.
            fp8_meta["autocast_id_bwd"] = fp8_meta["autocast_id_fwd_stack"].pop(0)

            add_amax_to_global_buffer(fp8_meta, forward=False)

    with torch.cuda.nvtx.range(name + " backward"):
        yield

    if not fp8 or not fp8_meta["recipe"].reduce_amax:
        return

    if fp8_meta["first_module"]:
        global_amax_reduction(
            fp8_meta, reduce_amax_across_tp_group, tp_group, forward=False
        )
        delete_key_from_amax_buffer(forward=False)


class _NoopCat(torch.autograd.Function):
    """This class is a no-op replacement for `torch.cat`."""

    @staticmethod
    def forward(ctx,
                full_param_buffer: torch.Tensor,
                *params_split: Tuple[torch.Tensor, ...],
    ) -> torch.Tensor:
        assert not full_param_buffer.requires_grad, "Buffers should not require gradient"
        assert (
            full_param_buffer.shape[0] % len(params_split) == 0
        ), "Dimensions not compatible for concatenation"

        param_temp = full_param_buffer.new()
        param_temp.set_(full_param_buffer.storage(),
                        full_param_buffer.storage_offset(),
                        full_param_buffer.size(),
                        full_param_buffer.stride())
        param_temp.requires_grad = True

        ctx.save_for_backward(full_param_buffer, *params_split)
        return param_temp

    @staticmethod
    def backward(ctx, grad_output: torch.Tensor) -> Tuple[Union[torch.Tensor, None], ...]:
        full_param_buffer, *params_split = ctx.saved_tensors

        split_size = full_param_buffer.shape[0] // len(params_split)
        grads = []

        for i, _ in enumerate(params_split):
            grads.append(grad_output[i * split_size : (i+1) * split_size])

        return None, *grads


class TransformerEngineBaseModule(torch.nn.Module, ABC):
    """Base TE module."""

    def __init__(self) -> None:
        super().__init__()
        assert torch.cuda.is_available(), "TransformerEngine needs CUDA."
        self.fp8_initialized = False
        self.fp8 = False
        self.fp8_calibration = False
        self.fp8_meta = {}
        self.fp8_meta["fp8_group"] = None
        self.fp8_meta["recipe"] = get_default_fp8_recipe()
        self.fp8_meta_tensors_initialized = False
        self.tp_group = None
        self.tp_group_initialized = False
        self.tp_size = 1
        self.sequence_parallel = False
        self.fp8_weight_shapes = []
        self.fp8_meta["autocast_id_fwd_stack"] = []

    def set_meta_tensor(self, fwd: bool) -> None:
        """Init scales and amaxes for fwd | bwd."""
        fp8_meta_tensor_key = "scaling_fwd" if fwd else "scaling_bwd"
        # Max. number of fp8 tensors per GEMM = 3 (input, weight, output) for fwd and
        # 2 (grad_output and grad_input) for bwd
        num_fp8_tensors = (
            self.fp8_meta["num_gemms"] * 3 if fwd else self.fp8_meta["num_gemms"] * 2
        )

        self.fp8_meta[fp8_meta_tensor_key] = tex.FP8TensorMeta()
        self.fp8_meta[fp8_meta_tensor_key].scale = torch.ones(
            num_fp8_tensors, dtype=torch.float32, device="cuda"
        )
        self.fp8_meta[fp8_meta_tensor_key].scale_inv = torch.ones(
            num_fp8_tensors, dtype=torch.float32, device="cuda"
        )
        self.fp8_meta[fp8_meta_tensor_key].amax_history = torch.zeros(
            self.fp8_meta["recipe"].amax_history_len,
            num_fp8_tensors,
            dtype=torch.float32,
            device="cuda",
        )

        # Needed for calculation of scale inverses to
        # preserve scale_inv when caching FP8 weights
        if fwd:
            # [True, False, True]: -> [input, weight, output]
            self.fp8_meta[fp8_meta_tensor_key + "_non_weight_mask"] = torch.BoolTensor(
                [True, False, True] * self.fp8_meta["num_gemms"]
            ).cuda()
        else:
            # [True, True]: -> [grad_output, grad_input]
            self.fp8_meta[fp8_meta_tensor_key + "_non_weight_mask"] = torch.BoolTensor(
                [True, True] * self.fp8_meta["num_gemms"]
            ).cuda()

    def init_fp8_meta_tensors(self) -> None:
        """Init scales and amaxes."""
        # Checkpoint loaded
        if self.fp8_meta_tensors_initialized:
            return

        self.set_meta_tensor(True)
        self.set_meta_tensor(False)

    def get_extra_state(self) -> torch.Tensor:
        """Save before checkpointing."""
        state = None
        if self.fp8 or self.fp8_calibration:
            state = {}
            state["scale_fwd"] = self.fp8_meta["scaling_fwd"].scale
            state["amax_history_fwd"] = self.fp8_meta["scaling_fwd"].amax_history
            state["scale_bwd"] = self.fp8_meta["scaling_bwd"].scale
            state["amax_history_bwd"] = self.fp8_meta["scaling_bwd"].amax_history
            state["global_fp8_buffer"] = get_global_fp8_buffer()

            # Store other pickelable values.
            extra = {}
            for k, v in self.fp8_meta.items():
                if isinstance(v, (bool, int, float, str)):
                    extra[k] = v
            state["extra_fp8_variables"] = extra

        state_serialized = pickle.dumps(state)
        state_tensor = torch.tensor(np.frombuffer(state_serialized, dtype=np.uint8))

        return state_tensor

    def set_extra_state(self, state: torch.Tensor) -> None:
        """Load previous state."""
        if state is None:
            return

        # Maintain backward compatibility with v0.2.0 and older.
        if isinstance(state, list):
            warnings.warn(
                "This checkpoint format is deprecated and will be"
                "removed in a future release of Transformer Engine"
            )

            # Retrieve checkpointed items.
            scale_fwd = state[0]
            amax_history_fwd = state[1]
            scale_bwd = state[2]
            amax_history_bwd = state[3]
            self.fp8_meta["recipe"].amax_history_len = amax_history_fwd.shape[0]
            self.fp8_meta["num_gemms"] = (
                amax_history_fwd.shape[1] // 2
            )  # Two FWD tensors per GEMM

            # Initialize before loading
            self.init_fp8_meta_tensors()
            self.fp8_meta["scaling_fwd"].scale.copy_(scale_fwd)
            self.fp8_meta["scaling_fwd"].amax_history.copy_(amax_history_fwd)
            self.fp8_meta["scaling_bwd"].scale.copy_(scale_bwd)
            self.fp8_meta["scaling_bwd"].amax_history.copy_(amax_history_bwd)
            self.fp8_meta_tensors_initialized = True

            # Restore global FP8 buffer state.
            set_global_fp8_buffer(state[4])
            self.fp8_meta["update_amax_and_scale_fwd"] = state[5]
            self.fp8_meta["global_fp8_buffer_pos_fwd"] = state[6]
            self.fp8_meta["global_fp8_buffer_pos_bwd"] = state[7]
            self.fp8_meta["autocast_id_fwd"] = state[8]
            self.fp8_meta["autocast_id_bwd"] = state[9]
            return

        if isinstance(state, torch.Tensor):
            state = pickle.loads(state.detach().numpy().tobytes())
            if state is None:
                return

        # Restore global FP8 buffer states.
        set_global_fp8_buffer(state["global_fp8_buffer"])
        # Load extra items.
        self.fp8_meta.update(state["extra_fp8_variables"])
        self.fp8_meta["recipe"].amax_history_len = state["amax_history_fwd"].shape[0]
        if "global_fp8_buffer_pos_fwd_recompute" in self.fp8_meta:
            del self.fp8_meta["global_fp8_buffer_pos_fwd_recompute"]

        # Initialize before loading.
        self.init_fp8_meta_tensors()
        self.fp8_meta["scaling_fwd"].scale.copy_(state["scale_fwd"])
        self.fp8_meta["scaling_fwd"].amax_history.copy_(state["amax_history_fwd"])
        self.fp8_meta["scaling_bwd"].scale.copy_(state["scale_bwd"])
        self.fp8_meta["scaling_bwd"].amax_history.copy_(state["amax_history_bwd"])
        self.fp8_meta_tensors_initialized = True

    def set_activation_dtype(self, inp: torch.Tensor) -> None:
        """Get activation data type for AMP."""
        # Native AMP (`torch.autocast`) gets highest priority
        if torch.is_autocast_enabled():
            self.activation_dtype = torch.get_autocast_gpu_dtype()
            return

        # All checks after this have already been performed once, thus skip
        # We assume that user doesn't change input types across iterations
        if hasattr(self, "activation_dtype"):
            return

        assert all(
            (
                (inp.dtype == param.dtype) if param is not None else True
                for param in self.parameters()
            )
        ), (
            "Data type for activations and weights must "
            "match when outside of autocasted region"
        )
        assert all(
            (
                (inp.dtype == buf.dtype) if buf is not None else True
                for buf in self.buffers()
            )
        ), (
            "Data type for activations and buffers must "
            "match when outside of autocasted region"
        )
        self.activation_dtype = inp.dtype

    def set_fp8_weights(self) -> None:
        """Initializes FP8 weights for the module as class attributes. These
        are not parameters or buffers since we do not want functions such as
        `.to(dtype)` or `.to(device)` to effect them. These also do not need
        to be checkpointed. During `init` phase of the module, the attribute
        `fp8_weight_shapes` must be populated with the tensor shapes for FP8
        weights. This function will iterate over those shapes and initialize
        respective attributed named `weight1_fp8`, `weight2_fp8`, ...
        """
        if not self.fp8:
            return

        for i, shape in enumerate(self.fp8_weight_shapes, start=1):
            weight_cast_attr = f"weight{i}_fp8"
            weight_transpose_attr = f"weight{i}_t_fp8"

            if (
                hasattr(self, weight_cast_attr)
                and getattr(self, weight_cast_attr).shape == shape
            ):
                return

            setattr(
                self,
                weight_cast_attr,
                torch.empty(
                    shape,
                    device=torch.cuda.current_device(),
                    dtype=torch.int8,
                ),
            )
            setattr(
                self,
                weight_transpose_attr,
                torch.empty(
                    shape[1],
                    shape[0],
                    device=torch.cuda.current_device(),
                    dtype=torch.int8,
                ),
            )

    def set_tensor_parallel_group(self, tp_group: Union[dist_group_type, None]) -> None:
        """Set TP group."""
        self.tp_group = tp_group
        self.tp_group_initialized = True

    # This routine is shared across FP8 and FP8_calibration paths so should not actually
    # assume FP8 execution.
    def fp8_init(self, num_gemms: int = 1) -> None:
        """Initialize fp8 related metadata and tensors during fprop."""
        if is_fp8_enabled() or is_fp8_calibration():
            # FP8 init has already been run and recipe is the same, don't do anything.
            if self.fp8_initialized and get_fp8_recipe() == self.fp8_meta["recipe"]:
                return

            # Set FP8, recipe, and other FP8 metadata
            self.fp8 = is_fp8_enabled()
            self.fp8_calibration = is_fp8_calibration()
            self.fp8_meta["recipe"] = get_fp8_recipe()
            self.fp8_meta["num_gemms"] = num_gemms
            self.fp8_meta["fp8_group"] = get_fp8_group()

            # Set FP8_MAX per tensor according to recipe
            self.fp8_meta["fp8_max_fwd"] = self.fp8_meta["recipe"].fp8_format.value.max_fwd
            self.fp8_meta["fp8_max_bwd"] = self.fp8_meta["recipe"].fp8_format.value.max_bwd

            # Allocate scales and amaxes
            self.init_fp8_meta_tensors()
            self.fp8_initialized = True
        else:
            # If fp8 isn't enabled, turn off and return.
            self.fp8_initialized = False
            return

    @contextmanager
    def prepare_forward(
        self,
        inp: torch.Tensor,
        is_first_microbatch: Union[bool, None],
        num_gemms: int = 1,
    ) -> None:
        """Checks and prep for FWD.
        The context manager is needed because there isn't a way for a module to know
        if it's the last FP8 module in the forward autocast. It is useful
        to setup the forward aggregated amax reduction for every module
        just in case. The autocast exit will pick up the most recent one.
        """

        # Activation recomputation is used and this is the second forward phase.
        if self.fp8 and in_fp8_activation_recompute_phase():
            get_old_fp8_meta_tensors_for_recompute(self.fp8_meta)
        else:
            assert inp.is_cuda, "TransformerEngine needs CUDA."

            if self.tp_size > 1:
                assert self.tp_group_initialized, "TP group not initialized."

            self.set_activation_dtype(inp)
            self.fp8_init(num_gemms=num_gemms)
            self.set_fp8_weights()

            update_weight_scale_inv = is_first_microbatch is None or is_first_microbatch

            # Previous iteration was grad_enabled
            if self.fp8_meta.get("update_amax_and_scale_fwd", False):
                if self.fp8_meta["recipe"].reduce_amax:
                    copy_amax_from_global_buffer(self.fp8_meta, forward=True)
                    amax_and_scale_update(
                        self.fp8_meta, True, update_weight_scale_inv=update_weight_scale_inv
                    )
                    set_amax_buffer_key_deletion(self.fp8_meta, forward=True)
                else:
                    amax_and_scale_update(
                        self.fp8_meta, True, update_weight_scale_inv=update_weight_scale_inv
                    )

            if self.fp8 and self.training:
                # Setup for amax reduction
                if self.fp8_meta["recipe"].reduce_amax:
                    self.fp8_meta["first_module"] = is_first_fp8_module()
                    if self.fp8_meta["first_module"]:
                        self.fp8_meta["autocast_id_fwd"] = new_fp8_context_id()
                        set_fp8_context_id(self.fp8_meta["autocast_id_fwd"])
                    else:
                        self.fp8_meta["autocast_id_fwd"] = get_fp8_context_id()
                    self.fp8_meta["autocast_id_fwd_stack"].append(
                        self.fp8_meta["autocast_id_fwd"]
                    )
                    add_amax_to_global_buffer(self.fp8_meta, forward=True)
                self.fp8_meta["update_amax_and_scale_fwd"] = True
            else:
                self.fp8_meta["update_amax_and_scale_fwd"] = False

            # Activation recomputation is used and this is the first forward phase.
            if (
                self.fp8
                and self.training
                and is_fp8_activation_recompute_enabled()
                and not in_fp8_activation_recompute_phase()
            ):
                copy_forward_fp8_meta_tensors_for_recompute(self.fp8_meta)

        with torch.cuda.nvtx.range(self.__class__.__name__ + " forward"):
            yield inp.contiguous()

        if self.fp8 and in_fp8_activation_recompute_phase():
            restore_fp8_meta_tensors(self.fp8_meta)
            return

        if self.fp8 and self.training and self.fp8_meta["recipe"].reduce_amax:
            set_fp8_context_id(self.fp8_meta["autocast_id_fwd"])
            reduce_func = partial(
                global_amax_reduction,
                self.fp8_meta,
                self.sequence_parallel,
                self.tp_group,
                forward=True,
            )
            setup_amax_forward_global_reduce_func(reduce_func)

    def set_nccl_overlap_warning_if_tp(self) -> None:
        """When using TP, the NCCL communication needs to be scheduled
        before the GEMM for there to be a guaranteed overlap. From the
        host side in TE, the comm calls are always launched first, but
        to ensure that the GEMM isn't scheduled first, the environment
        variable `CUDA_DEVICE_MAX_CONNECTIONS` needs to be set to 1 to
        force a single channel.
        """
        if self.tp_size == 1:
            return
        num_cuda_work_queues = int(os.getenv("CUDA_DEVICE_MAX_CONNECTIONS", "0"))
        if num_cuda_work_queues != 1:
            warnings.warn(
                "To guarantee overlapping TP and SP collectives with the backward"
                "GEMMs, set environment variable CUDA_DEVICE_MAX_CONNECTIONS = 1"
            )

    @staticmethod
    def grad_output_preprocess(
        ctx, grad_output: torch.Tensor, row_parallel_mode: bool
    ) -> Tuple[Union[torch.Tensor, None], ...]:
        """Utility function for backward.
        Returns tuple in order (all optional/None based on training precion/recipe):
            R1: gathered `grad_output` in higher precision.
            R2: gathered `grad_output` in FP8.
            R3: R2 transposed.
            R4: bias gradient on R1.

        """
        grad_output = grad_output.contiguous()
        grad_output_mat = grad_output.view((-1, grad_output.shape[-1]))
        gather_grad_output = row_parallel_mode and ctx.sequence_parallel

        # No-FP8 case: bgrad is fused with wgrad for this case.
        if not ctx.fp8:
            if gather_grad_output:
                grad_output_mat, _ = gather_along_first_dim(
                    grad_output_mat, ctx.tp_group
                )
            return grad_output_mat, None, None, None

        fp8_dtype_backward = get_fp8_te_dtype(
            ctx.fp8_meta["recipe"], fprop_tensor=False
        )

        # FP8 case with non-FP8 wgrad
        if (
            gather_grad_output
            and ctx.fp8_meta["recipe"].override_linear_precision.wgrad
        ):
            grad_output_mat, _ = gather_along_first_dim(grad_output_mat, ctx.tp_group)
        # FP8 case with gather: unfused bgrad, cast, transpose for efficient gather
        elif gather_grad_output:
            if ctx.use_bias:
                grad_bias = grad_output_mat.sum(dim=0)
            else:
                grad_bias = None
            grad_output_c = cast_to_fp8(
                grad_output_mat,
                ctx.fp8_meta["scaling_bwd"],
                tex.FP8BwdTensors.GRAD_OUTPUT1,
                fp8_dtype_backward,
            )
            grad_output_c, _ = gather_along_first_dim(grad_output_c, ctx.tp_group)
            grad_output_t = tex.fp8_transpose(grad_output_c, fp8_dtype_backward)

            return grad_output_mat, grad_output_c, grad_output_t, grad_bias

        # FP8 case without gather: cast, transpose, bgrad fused
        if ctx.use_bias:
            grad_bias, grad_output_c, grad_output_t = fp8_cast_transpose_bgrad_fused(
                grad_output_mat,
                ctx.fp8_meta["scaling_bwd"],
                tex.FP8BwdTensors.GRAD_OUTPUT1,
                fp8_dtype_backward,
            )
        else:
            if not ctx.fp8_meta["recipe"].override_linear_precision.wgrad:
                grad_output_c, grad_output_t = fp8_cast_transpose_fused(
                    grad_output_mat,
                    ctx.fp8_meta["scaling_bwd"],
                    tex.FP8BwdTensors.GRAD_OUTPUT1,
                    fp8_dtype_backward,
                )
            else:
                grad_output_t = None
                grad_output_c = cast_to_fp8(
                    grad_output_mat,
                    ctx.fp8_meta["scaling_bwd"],
                    tex.FP8BwdTensors.GRAD_OUTPUT1,
                    fp8_dtype_backward,
                )
            grad_bias = None

        return grad_output_mat, grad_output_c, grad_output_t, grad_bias

    def noop_cat(self, buffer_name: str, pnames: List[str]) -> torch.Tensor:
        """No-op replacement of `torch.cat`. The buffer and split parameters must occupy
           the same memory region. If this is not the case, then the split parameters
           are concatenated and the buffer is overwritten. The parameters' memory is then
           re-assigned to point to the buffer to avoid subsequent concatenations.
        """

        assert hasattr(self, buffer_name), f"No buffer named {buffer_name}"
        full_param_buffer = getattr(self, buffer_name)
        split_size = full_param_buffer.shape[0] // len(pnames)
        params = [getattr(self, name) for name in pnames]
        for i, p in enumerate(params):
            if p.data.data_ptr() != full_param_buffer[i*split_size : (i+1)*split_size].data_ptr():
                with torch.no_grad():
                    setattr(self, buffer_name, torch.cat(params))
                    for j, pname in enumerate(pnames):
                        full_param_buffer = getattr(self, buffer_name)
                        setattr(self, pname,
                                Parameter(full_param_buffer[j*split_size : (j+1)*split_size]))
                break

        return _NoopCat.apply(getattr(self, buffer_name), *[getattr(self, name) for name in pnames])

    @abstractmethod
    def forward(self):
        """Needs override."""



class _LayerNormLinear(torch.autograd.Function):
    """LayerNormLinear semi-top level module
    Calls custom cuda extensions.
    """

    @staticmethod
    def forward(
        ctx,
        inp: torch.Tensor,
        ln_weight: torch.Tensor,
        ln_bias: torch.Tensor,
        weight: torch.Tensor,
        weight_fp8: Union[torch.Tensor, None],
        weight_t_fp8: Union[torch.Tensor, None],
        bias: torch.Tensor,
        use_bias: bool,
        eps: float,
        is_first_microbatch: Union[bool, None],
        fp8: bool,
        fp8_calibration: bool,
        fp8_meta: Dict[str, Any],
        fuse_wgrad_accumulation: bool,
        tp_group: Union[dist_group_type, None],
        sequence_parallel: bool,
        tensor_parallel: bool,
        activation_dtype: torch.dtype,
        parallel_mode: Union[str, None],
        return_layernorm_output: bool,
        is_grad_enabled: bool,
        fwd_ln_sm_margin: int,
        bwd_ln_sm_margin: int,
    ) -> Union[Tuple[torch.Tensor, ...], torch.Tensor]:
        # Make sure input dimensions are compatible
        in_features = ln_weight.numel()
        assert inp.shape[-1] == in_features, "GEMM not possible"
        inputmat = inp.view((-1, in_features))

        update_fp8_weights = is_first_microbatch is None or is_first_microbatch

        # Cast for native AMP
        inputmat = cast_if_needed(inputmat, activation_dtype)
        ln_weight = cast_if_needed(ln_weight, activation_dtype)
        ln_bias = cast_if_needed(ln_bias, activation_dtype)

        # If residual connection is after LN, we need `ln_out`
        # tensor in higher precision, this comes at the cost
        # of an extra fp8 cast.
        if fp8:
            fp8_dtype_forward = get_fp8_te_dtype(fp8_meta["recipe"], fprop_tensor=True)

            if not return_layernorm_output:
                if is_grad_enabled:
                    ln_out, mu, rsigma = layernorm_fwd_fp8(
                        inputmat,
                        ln_weight,
                        ln_bias,
                        eps,
                        fp8_meta["scaling_fwd"],
                        tex.FP8FwdTensors.GEMM1_INPUT,
                        fp8_dtype_forward,
                        fwd_ln_sm_margin,
                    )
                else:
                    mu = rsigma = None
                    ln_out = layernorm_fwd_fp8_inf(
                        inputmat,
                        ln_weight,
                        ln_bias,
                        eps,
                        fp8_meta["scaling_fwd"],
                        tex.FP8FwdTensors.GEMM1_INPUT,
                        fp8_dtype_forward,
                    )
            else:
                if is_grad_enabled:
                    ln_out_return, mu, rsigma = tex.layernorm_fwd(
                        inputmat, ln_weight, ln_bias, eps, fwd_ln_sm_margin
                    )
                else:
                    ln_out_return, mu, rsigma = layernorm_fwd_inf(
                        inputmat, ln_weight, ln_bias, eps
                    ), None, None

                ln_out = cast_to_fp8(
                    ln_out_return,
                    fp8_meta["scaling_fwd"],
                    tex.FP8FwdTensors.GEMM1_INPUT,
                    fp8_dtype_forward,
                )
        else:
            if is_grad_enabled:
                ln_out, mu, rsigma = tex.layernorm_fwd(
                    inputmat, ln_weight, ln_bias, eps, fwd_ln_sm_margin
                )
            else:
                ln_out, mu, rsigma = layernorm_fwd_inf(
                        inputmat, ln_weight, ln_bias, eps
                ), None, None
            ln_out_return = ln_out

        # Column Parallel Linear
        if parallel_mode == "column" and sequence_parallel:
            ln_out_total, _ = gather_along_first_dim(ln_out, tp_group)
        else:
            ln_out_total = ln_out

        if fp8:
            bias_dtype = (
                torch.bfloat16
                if activation_dtype == torch.float32
                else activation_dtype
            )
            bias = cast_if_needed(bias, bias_dtype) if use_bias else bias

            if update_fp8_weights:
                if is_grad_enabled:
                    fp8_cast_transpose_fused(
                        weight,
                        fp8_meta["scaling_fwd"],
                        tex.FP8FwdTensors.GEMM1_WEIGHT,
                        fp8_dtype_forward,
                        cast_out=weight_fp8,
                        transpose_out=weight_t_fp8,
                    )
                else:
                    weight_t_fp8 = None
                    weight_fp8 = cast_to_fp8(
                        weight,
                        fp8_meta["scaling_fwd"],
                        tex.FP8FwdTensors.GEMM1_WEIGHT,
                        fp8_dtype_forward)

            out = fp8_gemm(
                weight_fp8,
                fp8_meta["scaling_fwd"].scale_inv,
                tex.FP8FwdTensors.GEMM1_WEIGHT,
                fp8_dtype_forward,
                ln_out_total,
                fp8_meta["scaling_fwd"].scale_inv,
                tex.FP8FwdTensors.GEMM1_INPUT,
                fp8_dtype_forward,
                activation_dtype,
                get_workspace(),
                bias=bias,
                use_bias=use_bias,
                use_split_accumulator=_2X_ACC_FPROP,
            )
        else:
            # Cast for native AMP
            weight = cast_if_needed(weight, activation_dtype)
            bias = cast_if_needed(bias, activation_dtype) if use_bias else bias

            if fp8_calibration:
                # amax of input
                fp8_meta["scaling_fwd"].amax_history[0][tex.FP8FwdTensors.GEMM1_INPUT] = \
                    torch.amax(ln_out_total).float()
                # amax of weight
                fp8_meta["scaling_fwd"].amax_history[0][tex.FP8FwdTensors.GEMM1_WEIGHT] = \
                    torch.amax(weight).float()

            out, _, _ = gemm(
                weight,
                ln_out_total,
                activation_dtype,
                get_workspace(),
                bias=bias,
                use_bias=use_bias,
            )

        if is_grad_enabled:
            ctx.save_for_backward(
                inputmat,
                ln_weight,
                mu,
                rsigma,
                weight,
                weight_t_fp8,
                ln_out,
                fp8_meta["scaling_fwd"].scale_inv.clone() if fp8 else None,
            )

            ctx.activation_dtype = activation_dtype
            ctx.fp8 = fp8
            ctx.fp8_meta = fp8_meta
            ctx.fuse_wgrad_accumulation = fuse_wgrad_accumulation
            ctx.is_first_microbatch = is_first_microbatch
            ctx.use_bias = use_bias
            ctx.sequence_parallel = sequence_parallel
            ctx.tensor_parallel = tensor_parallel
            ctx.inp_shape = inp.shape
            ctx.parallel_mode = parallel_mode
            ctx.tp_group = tp_group
            ctx.return_layernorm_output = return_layernorm_output
            ctx.bwd_ln_sm_margin = bwd_ln_sm_margin

        # Row Parallel Linear
        if parallel_mode == "row" and sequence_parallel:
            out, _ = reduce_scatter_along_first_dim(out, tp_group)
        elif parallel_mode == "row" and tensor_parallel:
            out, _ = allreduce(out, tp_group)

        # [*, in_features] -> [*, out_features] except first dimension changes for SP
        out = out.view(-1, *inp.shape[1:-1], out.shape[-1])

        if return_layernorm_output:
            return out, ln_out_return.view_as(inp)
        return out


    @staticmethod
    def backward(
        ctx, *grad_outputs: Tuple[torch.Tensor, ...]
    ) -> Tuple[Union[torch.Tensor, None], ...]:
        with _prepare_backward(ctx.fp8, ctx.fp8_meta, ctx.sequence_parallel, ctx.tp_group,
                               name="_LayerNormLinear"):
            (
                inputmat,
                ln_weight,
                mu,
                rsigma,
                weight,
                weight_t_fp8,
                ln_out,
                fwd_scale_inverses,
            ) = ctx.saved_tensors

            (
                grad_output,
                grad_output_c,
                grad_output_t,
                grad_bias,
            ) = TransformerEngineBaseModule.grad_output_preprocess(
                ctx, grad_outputs[0], ctx.parallel_mode == "row"
            )

            # Column Parallel Linear
            # Overlap input AG with dgrad
            if ctx.parallel_mode == "column" and ctx.sequence_parallel:
                ln_out_total, handle = gather_along_first_dim(
                    ln_out, ctx.tp_group, async_op=True
                )
            else:
                ln_out_total = ln_out

            if ctx.is_first_microbatch is not None:
                accumulate_wgrad_into_param_main_grad = (
                    ctx.fuse_wgrad_accumulation and not ctx.is_first_microbatch
                )
            else:
                accumulate_wgrad_into_param_main_grad = ctx.fuse_wgrad_accumulation

            if ctx.fp8:
                fp8_dtype_forward = get_fp8_te_dtype(
                    ctx.fp8_meta["recipe"], fprop_tensor=True
                )
                fp8_dtype_backward = get_fp8_te_dtype(
                    ctx.fp8_meta["recipe"], fprop_tensor=False
                )

                # DGRAD: Evaluated unconditionally to feed into Linear backward
                dgrad = fp8_gemm(
                    weight_t_fp8,
                    fwd_scale_inverses,
                    tex.FP8FwdTensors.GEMM1_WEIGHT,
                    fp8_dtype_forward,
                    grad_output_c,
                    ctx.fp8_meta["scaling_bwd"].scale_inv,
                    tex.FP8BwdTensors.GRAD_OUTPUT1,
                    fp8_dtype_backward,
                    ctx.activation_dtype,
                    get_workspace(),
                    use_split_accumulator=_2X_ACC_DGRAD,
                )
            else:
                # DGRAD: Evaluated unconditionally to feed into Linear backward
                dgrad, _, _ = gemm(
                    weight,
                    grad_output,
                    ctx.activation_dtype,
                    get_workspace(),
                    layout="NN",
                    grad=True,
                )

            # Overlap dgrad-RS/AR with wgrad
            if ctx.parallel_mode == "column" and ctx.sequence_parallel:
                handle.wait()
                dgrad, handle = reduce_scatter_along_first_dim(
                    dgrad, ctx.tp_group, async_op=True
                )
            elif ctx.parallel_mode == "column" and ctx.tensor_parallel:
                dgrad, handle = allreduce(dgrad, ctx.tp_group, async_op=True)

            if weight.requires_grad:
                if ctx.fp8:
                    # WGRAD
                    if not ctx.fp8_meta["recipe"].override_linear_precision.wgrad:
                        ln_out_total_t = tex.fp8_transpose(ln_out_total, fp8_dtype_forward)
                        wgrad = fp8_gemm(
                            ln_out_total_t,
                            fwd_scale_inverses,
                            tex.FP8FwdTensors.GEMM1_INPUT,
                            fp8_dtype_forward,
                            grad_output_t,
                            ctx.fp8_meta["scaling_bwd"].scale_inv,
                            tex.FP8BwdTensors.GRAD_OUTPUT1,
                            fp8_dtype_backward,
                            ctx.activation_dtype,
                            get_workspace(),
                            accumulate=accumulate_wgrad_into_param_main_grad,
                            fp32_output=ctx.fuse_wgrad_accumulation,
                            out=weight.main_grad if ctx.fuse_wgrad_accumulation else None,
                            use_split_accumulator=_2X_ACC_WGRAD,
                        )
                    else:
                        ln_out_total_c = cast_from_fp8(
                            ln_out_total,
                            ctx.fp8_meta["scaling_fwd"],
                            tex.FP8FwdTensors.GEMM1_INPUT,
                            fp8_dtype_forward,
                            TE_DType[ctx.activation_dtype],
                        )
                        wgrad, _, _ = gemm(
                            ln_out_total_c,
                            grad_output,
                            ctx.activation_dtype,
                            get_workspace(),
                            layout="NT",
                            grad=True,
                            accumulate=accumulate_wgrad_into_param_main_grad,
                            fp32_output=ctx.fuse_wgrad_accumulation,
                            out=weight.main_grad if ctx.fuse_wgrad_accumulation else None,
                        )
                else:
                    # WGRAD
                    wgrad, grad_bias, _ = gemm(
                        ln_out_total,
                        grad_output,
                        ctx.activation_dtype,
                        get_workspace(),
                        layout="NT",
                        grad=True,
                        use_bias=ctx.use_bias,
                        accumulate=accumulate_wgrad_into_param_main_grad,
                        fp32_output=ctx.fuse_wgrad_accumulation,
                        out=weight.main_grad if ctx.fuse_wgrad_accumulation else None,
                    )

            # Column Parallel Linear
            if ctx.parallel_mode == "column" and ctx.tensor_parallel and handle is not None:
                handle.wait()

            # LayerNorm gradient
            d_ln_out = dgrad.view(inputmat.shape)

            # Residual gradient
            if ctx.return_layernorm_output:
                d_ln_out = d_ln_out + grad_outputs[1].view_as(d_ln_out)

            dxmat, dgamma, dbeta = tex.layernorm_bwd(
                d_ln_out, inputmat, mu, rsigma, ln_weight, ctx.bwd_ln_sm_margin
            )

            if not ctx.use_bias:
                grad_bias = None

        return (
            dxmat.view(ctx.inp_shape),
            dgamma,
            dbeta,
            wgrad if weight.requires_grad else None,
            None,
            None,
            grad_bias,
            None,
            None,
            None,
            None,
            None,
            None,
            None,
            None,
            None,
            None,
            None,
            None,
            None,
            None,
            None,
            None,
        )


class LayerNormLinear(TransformerEngineBaseModule):
    """
    Applies layer normalization followed by linear transformation to the incoming data.

    Parameters
    ----------
    in_features : int
                 size of each input sample.
    out_features : int
                  size of each output sample.
    eps : float, default = 1e-5
         a value added to the denominator of layer normalization for numerical stability.
    bias : bool, default = `True`
          if set to `False`, the layer will not learn an additive bias.
    init_method : Callable, default = `None`
                 used for initializing weights in the following way: `init_method(weight)`.
                 When set to `None`, defaults to `torch.nn.init.normal_(mean=0.0, std=0.023)`.
    return_layernorm_output : bool, default = `False`
                             if set to `True`, output of layernorm is returned from the forward
                             together with the output of the linear transformation.
                             Example use case: residual connection for transformer module is
                             taken post layernorm.
    parameters_split : Tuple[str, ...], default = None
                      if a tuple of strings is provided, the weight and bias parameters of the
                      module are exposed as `N` separate `torch.nn.parameter.Parameter`s each,
                      split along the first dimension, where `N` is the length of the argument
                      and the strings contained are the names of the split parameters.

    Parallelism parameters
    ----------------------
    sequence_parallel : bool, default = `False`
                       if set to `True`, uses sequence parallelism.
    tp_group : ProcessGroup, default = `None`
              tensor parallel process group.
    tp_size : int, default = 1
             used as TP (tensor parallel) world size when TP groups are not formed during
             initialization. In this case, users must call the
             `set_tensor_parallel_group(tp_group)` method on the initialized module before the
             forward pass to supply the tensor parallel group needed for tensor and sequence
             parallel collectives.
    parallel_mode : {None, 'Column', 'Row'}, default = `None`
                   used to decide whether this Linear layer is Column Parallel Linear or Row
                   Parallel Linear as described `here <https://arxiv.org/pdf/1909.08053.pdf>`_.
                   When set to `None`, no communication is performed.
    skip_weight_param_allocation: bool, default = `False`
                                 if set to `True`, weight parameter is not allocated and must be
                                 passed as a keyword argument `weight` during the forward pass.

    Optimization parameters
    -----------------------
    fuse_wgrad_accumulation : bool, default = 'False'
                             if set to `True`, enables fusing of creation and accumulation of
                             the weight gradient.
    return_bias : bool, default = `False`
                 when set to `True`, this module will not apply the additive bias itself, but
                 instead return the bias value during the forward pass together with the
                 output of the linear transformation :math:`y = xA^T`. This is useful when
                 the bias addition can be fused to subsequent operations.
    params_dtype : torch.dtype, default = `torch.float32`
                  it controls the type used to allocate the initial parameters. Useful when
                  the model is trained with lower precision and the original FP32 parameters
                  would not fit in GPU memory.
    """

    def __init__(
        self,
        in_features: int,
        out_features: int,
        eps: float = 1e-5,
        sequence_parallel: bool = False,
        fuse_wgrad_accumulation: bool = False,
        tp_group: Optional[dist_group_type] = None,
        tp_size: int = 1,
        get_rng_state_tracker: Optional[Callable] = None,
        init_method: Optional[Callable] = None,
        bias: bool = True,
        return_bias: bool = False,
        params_dtype: torch.dtype = torch.float32,
        parallel_mode: Optional[str] = None,
        return_layernorm_output: bool = False,
        skip_weight_param_allocation: bool = False,
        parameters_split: Optional[Tuple[str, ...]] = None,
    ) -> None:
        super().__init__()
        self.in_features = in_features
        self.out_features = out_features
        self.fuse_wgrad_accumulation = fuse_wgrad_accumulation
        self.use_bias = bias
        self.return_bias = return_bias
        self.return_layernorm_output = return_layernorm_output
        self.parameters_split = parameters_split

        if tp_group is None:
            self.tp_size = tp_size
            if tp_size == 1:
                self.set_tensor_parallel_group(tp_group)
        else:
            self.tp_size = get_distributed_world_size(tp_group)
            self.set_tensor_parallel_group(tp_group)
        self.set_nccl_overlap_warning_if_tp()

        self.parallel_mode = parallel_mode
        assert (
            self.parallel_mode in GemmParallelModes
        ), f"parallel_mode {parallel_mode} not supported"

        if self.parallel_mode == "column":
            self.out_features = divide(self.out_features, self.tp_size)
        elif self.parallel_mode == "row":
            self.in_features = divide(self.in_features, self.tp_size)

        if init_method is None:
            init_method = get_default_init_method()

        self.sequence_parallel = (self.tp_size > 1) and sequence_parallel

        self.eps = eps
        self.layer_norm_weight = Parameter(
            torch.empty(
                in_features,
                device=torch.cuda.current_device(),
                dtype=params_dtype,
            )
        )
        self.layer_norm_bias = Parameter(
            torch.empty(
                in_features,
                device=torch.cuda.current_device(),
                dtype=params_dtype,
            )
        )
        setattr(self.layer_norm_weight, "sequence_parallel", self.sequence_parallel)
        setattr(self.layer_norm_bias, "sequence_parallel", self.sequence_parallel)
        self.reset_layer_norm_parameters()

        if not skip_weight_param_allocation:
            self.register_buffer("weight_tensor",
                                 torch.empty(
                                    self.out_features,
                                    self.in_features,
                                    device=torch.cuda.current_device(),
                                    dtype=params_dtype),
                                 persistent=False)

            initialize_affine_weight_gpu(
                self.weight_tensor,
                init_method,
                get_rng_state_tracker,
                partition_dim=1 if self.parallel_mode == "row" else 0,
                stride=1,
            )

            if self.use_bias or self.return_bias:
                self.register_buffer("bias_tensor",
                                     torch.empty(
                                         self.out_features,
                                         device=torch.cuda.current_device(),
                                         dtype=params_dtype),
                                     persistent=False)
            else:
                self.register_buffer(
                    "bias_tensor", torch.Tensor().type(params_dtype), persistent=False
                )

            with torch.no_grad():
                self.bias_tensor.zero_()

            if parameters_split is None:
                parameters_split = ("",)

            assert (
                self.out_features % len(parameters_split) == 0
            ), f"Weight and bias params cannot be split into {len(parameters_split)} parts"

            split_size = self.out_features // len(parameters_split)

            self.weight_names = []
            self.bias_names = []

            for i, pname in enumerate(parameters_split):
                wname = pname + "weight"
                bname = pname + "bias"

                self.register_parameter(
                    wname, Parameter(self.weight_tensor[i * split_size : (i+1) * split_size])
                )

                set_tensor_model_parallel_attributes(
                    tensor=getattr(self, wname),
                    is_parallel=True,
                    dim=1 if parallel_mode == "row" else 0,
                    stride=1,
                )

                if self.use_bias or self.return_bias:
                    self.register_parameter(
                        bname, Parameter(self.bias_tensor[i * split_size : (i+1) * split_size])
                    )
                else:
                    self.register_buffer(bname, torch.Tensor().type(params_dtype), persistent=False)

                if parallel_mode == "column":
                    set_tensor_model_parallel_attributes(getattr(self, bname), True, 0, 1)

                self.weight_names.append(wname)
                self.bias_names.append(bname)

        self.fp8_weight_shapes.append(torch.Size((self.out_features, self.in_features)))

        # For RPL, bias has to be added after TP collectives
        # So it cannot be fused with the GEMM
        if self.parallel_mode == "row" and self.use_bias:
            self.gemm_bias_unfused_add = True
            self.use_bias = False
        else:
            self.gemm_bias_unfused_add = False

        # These many SMs are subtracted from the total SM count when calling forward
        # and backward LayerNorm C APIs. These envvars can be used to prevent the LN
        # kernels from using all SMs in the device. This is useful for cases such as
        # communication overlap with LN.
        self.fwd_ln_sm_margin = int(os.getenv("NVTE_FWD_LAYERNORM_SM_MARGIN", "0"))
        self.bwd_ln_sm_margin = int(os.getenv("NVTE_BWD_LAYERNORM_SM_MARGIN", "0"))

    def reset_layer_norm_parameters(self) -> None:
        """Init LN params"""
        init.ones_(self.layer_norm_weight)
        init.zeros_(self.layer_norm_bias)

    def forward(
        self,
        inp: torch.Tensor,
        weight: Optional[torch.Tensor] = None,
        bias: Optional[torch.Tensor] = None,
        is_first_microbatch: Optional[bool] = None,
    ) -> Union[torch.Tensor, Tuple[torch.Tensor, ...]]:
        """
        Apply layer normalization to the input followed by a linear transformation.

        Parameters
        ----------
        inp : torch.Tensor
             Input tensor.
        weight : torch.Tensor, default = None
                An optional weight tensor for the module. This argument is compulsory if module
                is initialized with `skip_weight_param_allocation=True`
        bias : torch.Tensor, default = None
              An optional bias tensor for the module. This argument is compulsory if module
              is initialized with `skip_weight_param_allocation=True` and one of `use_bias`
              or `return_bias`
        is_first_microbatch : {True, False, None}, default = None
                             During training using either gradient accumulation or
                             pipeline parallelism a minibatch of data is further split
                             into microbatches. Between the microbatches of the same minibatch
                             the model weights are not updated. Setting this parameter indicates
                             whether the current microbatch is the first in a minibatch or not.
                             When set, this parameter enables additional optimizations:

                             * during FP8 training, it allows caching of the FP8 versions of
                               the weights
                             * it also allows skipping gradient accumulation during the
                               first microbatch (since it is the first gradient being
                               produced)
        """

        with self.prepare_forward(inp, is_first_microbatch) as inp:
            bias_tensor = (
                bias if bias is not None
                else self.bias if self.parameters_split is None
<<<<<<< HEAD
                else self.bias_tensor if not self.training
=======
                else self.bias_tensor if not torch.is_grad_enabled()
>>>>>>> 2f643ada
                else self.noop_cat("bias_tensor", self.bias_names)
            )
            weight_tensor = (
                weight if weight is not None
                else self.weight if self.parameters_split is None
<<<<<<< HEAD
                else self.weight_tensor if not self.training
=======
                else self.weight_tensor if not torch.is_grad_enabled()
>>>>>>> 2f643ada
                else self.noop_cat("weight_tensor", self.weight_names)
            )

            if torch.is_grad_enabled():
                fwd_fn = _LayerNormLinear.apply
                args = []
            else:
                fwd_fn = _LayerNormLinear.forward
                args = [None]
            args += (
                inp,
                self.layer_norm_weight,
                self.layer_norm_bias,
                weight_tensor,
                self.weight1_fp8 if self.fp8 else None,
                self.weight1_t_fp8 if self.fp8 else None,
                bias_tensor,
                self.use_bias,
                self.eps,
                is_first_microbatch,
                self.fp8,
                self.fp8_calibration,
                self.fp8_meta,
                self.fuse_wgrad_accumulation,
                self.tp_group,
                self.sequence_parallel,
                self.tp_size > 1,
                self.activation_dtype,
                self.parallel_mode,
                self.return_layernorm_output,
                torch.is_grad_enabled(),
                self.fwd_ln_sm_margin,
                self.bwd_ln_sm_margin,
            )
            out = fwd_fn(*args)

        if self.return_layernorm_output:
            out, ln_out = out

        if self.gemm_bias_unfused_add:
            out = out + cast_if_needed(bias_tensor, self.activation_dtype)

        if self.return_bias:
            if self.return_layernorm_output:
                return out, cast_if_needed(bias_tensor, self.activation_dtype), ln_out
            return out, cast_if_needed(bias_tensor, self.activation_dtype)
        if self.return_layernorm_output:
            return out, ln_out
        return out

class _Linear(torch.autograd.Function):
    """Linear semi-top level module
    Calls custom cuda extensions.
    """

    @staticmethod
    def forward(
        ctx,
        weight: torch.Tensor,
        weight_fp8: Union[torch.Tensor, None],
        weight_t_fp8: Union[torch.Tensor, None],
        inp: torch.Tensor,
        bias: torch.Tensor,
        use_bias: bool,
        is_first_microbatch: Union[bool, None],
        fp8: bool,
        fp8_calibration: bool,
        fp8_meta: Dict[str, Any],
        fuse_wgrad_accumulation: bool,
        tp_group: Union[dist_group_type, None],
        sequence_parallel: bool,
        tensor_parallel: bool,
        activation_dtype: torch.dtype,
        parallel_mode: Union[str, None],
        is_grad_enabled: bool,
    ) -> torch.Tensor:
        # Make sure input dimensions are compatible
        in_features = weight.shape[-1]
        assert inp.shape[-1] == in_features, "GEMM not possible"
        inputmat = inp.view((-1, in_features))

        update_fp8_weights = is_first_microbatch is None or is_first_microbatch

        # Cast for native AMP
        inputmat = cast_if_needed(inputmat, activation_dtype)
        inputmat_no_fp8 = inputmat

        if fp8:
            fp8_dtype_forward = get_fp8_te_dtype(fp8_meta["recipe"], fprop_tensor=True)

            if not fp8_meta["recipe"].override_linear_precision.wgrad:
                if is_grad_enabled:
                    inputmat, inputmat_t = fp8_cast_transpose_fused(
                        inputmat,
                        fp8_meta["scaling_fwd"],
                        tex.FP8FwdTensors.GEMM1_INPUT,
                        fp8_dtype_forward,
                    )
                else:
                    inputmat = cast_to_fp8(
                        inputmat,
                        fp8_meta["scaling_fwd"],
                        tex.FP8FwdTensors.GEMM1_INPUT,
                        fp8_dtype_forward,
                    )
            else:
                inputmat, inputmat_t = cast_to_fp8(
                    inputmat,
                    fp8_meta["scaling_fwd"],
                    tex.FP8FwdTensors.GEMM1_INPUT,
                    fp8_dtype_forward,
                ), None

        # Column Parallel Linear
        if parallel_mode == "column" and sequence_parallel:
            inputmat_total, _ = gather_along_first_dim(inputmat, tp_group)
        else:
            inputmat_total = inputmat

        if fp8:
            bias_dtype = (
                torch.bfloat16
                if activation_dtype == torch.float32
                else activation_dtype
            )
            bias = cast_if_needed(bias, bias_dtype) if use_bias else bias

            if update_fp8_weights:
                if is_grad_enabled:
                    fp8_cast_transpose_fused(
                        weight,
                        fp8_meta["scaling_fwd"],
                        tex.FP8FwdTensors.GEMM1_WEIGHT,
                        fp8_dtype_forward,
                        cast_out=weight_fp8,
                        transpose_out=weight_t_fp8,
                    )
                else:
                    weight_t_fp8 = None
                    weight_fp8 = cast_to_fp8(
                        weight,
                        fp8_meta["scaling_fwd"],
                        tex.FP8FwdTensors.GEMM1_WEIGHT,
                        fp8_dtype_forward,
                    )

            out = fp8_gemm(
                weight_fp8,
                fp8_meta["scaling_fwd"].scale_inv,
                tex.FP8FwdTensors.GEMM1_WEIGHT,
                fp8_dtype_forward,
                inputmat,
                fp8_meta["scaling_fwd"].scale_inv,
                tex.FP8FwdTensors.GEMM1_INPUT,
                fp8_dtype_forward,
                activation_dtype,
                get_workspace(),
                bias=bias,
                use_bias=use_bias,
                use_split_accumulator=_2X_ACC_FPROP,
            )
        else:
            # Cast for native AMP
            weight = cast_if_needed(weight, activation_dtype)
            bias = cast_if_needed(bias, activation_dtype) if use_bias else bias

            if fp8_calibration:
                # amax of input
                fp8_meta["scaling_fwd"].amax_history[0][tex.FP8FwdTensors.GEMM1_INPUT] = \
                    torch.amax(inputmat_total).float()
                # amax of weight
                fp8_meta["scaling_fwd"].amax_history[0][tex.FP8FwdTensors.GEMM1_WEIGHT] = \
                    torch.amax(weight).float()

            out, _, _ = gemm(
                weight,
                inputmat_total,
                activation_dtype,
                get_workspace(),
                bias=bias,
                use_bias=use_bias,
            )

        if is_grad_enabled:
            fp8_wgrad = fp8 and not fp8_meta["recipe"].override_linear_precision.wgrad
            ctx.save_for_backward(
                inputmat_no_fp8 if weight.requires_grad and not fp8_wgrad else None,
                inputmat_t if weight.requires_grad and fp8_wgrad else None,
                weight,
                weight_t_fp8 if fp8 else None,
                fp8_meta["scaling_fwd"].scale_inv.clone() if fp8 else None,
            )
            ctx.activation_dtype = activation_dtype
            ctx.fp8 = fp8
            ctx.fp8_meta = fp8_meta
            ctx.fuse_wgrad_accumulation = fuse_wgrad_accumulation
            ctx.is_first_microbatch = is_first_microbatch
            ctx.use_bias = use_bias
            ctx.sequence_parallel = sequence_parallel
            ctx.tensor_parallel = tensor_parallel
            ctx.inp_shape = inp.shape
            ctx.parallel_mode = parallel_mode
            ctx.tp_group = tp_group
            ctx.requires_wgrad = weight.requires_grad

        # Row Parallel Linear
        if parallel_mode == "row" and sequence_parallel:
            out, _ = reduce_scatter_along_first_dim(out, tp_group)
        elif parallel_mode == "row" and tensor_parallel:
            out, _ = allreduce(out, tp_group)

        # [*, in_features] -> [*, out_features] except first dimension changes for SP
        return out.view(-1, *inp.shape[1:-1], out.shape[-1])


    @staticmethod
    def backward(
        ctx, grad_output: torch.Tensor
    ) -> Tuple[Union[torch.Tensor, None], ...]:
        with _prepare_backward(ctx.fp8, ctx.fp8_meta, ctx.sequence_parallel, ctx.tp_group,
                               name="_Linear"):
            (
                inputmat,
                inputmat_t,
                weight,
                weight_t_fp8,
                fwd_scale_inverses,
            ) = ctx.saved_tensors

            (
                grad_output,
                grad_output_c,
                grad_output_t,
                grad_bias,
            ) = TransformerEngineBaseModule.grad_output_preprocess(
                ctx, grad_output, ctx.parallel_mode == "row"
            )

            # Column Parallel Linear
            # Overlap input AG with dgrad
            if ctx.parallel_mode == "column" and ctx.sequence_parallel:
                if ctx.fp8 and not ctx.fp8_meta["recipe"].override_linear_precision.wgrad:
                    inputmat_t_total, handle = gather_along_last_dim(
                        inputmat_t, ctx.tp_group, async_op=True
                    )
                else:
                    inputmat_total, handle = gather_along_first_dim(
                        inputmat, ctx.tp_group, async_op=True
                    )
            else:
                inputmat_t_total = inputmat_t
                inputmat_total = inputmat

            if ctx.is_first_microbatch is not None:
                accumulate_wgrad_into_param_main_grad = (
                    ctx.fuse_wgrad_accumulation and not ctx.is_first_microbatch
                )
            else:
                accumulate_wgrad_into_param_main_grad = ctx.fuse_wgrad_accumulation

            if ctx.fp8:
                fp8_dtype_forward = get_fp8_te_dtype(
                    ctx.fp8_meta["recipe"], fprop_tensor=True
                )
                fp8_dtype_backward = get_fp8_te_dtype(
                    ctx.fp8_meta["recipe"], fprop_tensor=False
                )

                # DGRAD
                dgrad = fp8_gemm(
                    weight_t_fp8,
                    fwd_scale_inverses,
                    tex.FP8FwdTensors.GEMM1_WEIGHT,
                    fp8_dtype_forward,
                    grad_output_c,
                    ctx.fp8_meta["scaling_bwd"].scale_inv,
                    tex.FP8BwdTensors.GRAD_OUTPUT1,
                    fp8_dtype_backward,
                    ctx.activation_dtype,
                    get_workspace(),
                    use_split_accumulator=_2X_ACC_DGRAD,
                )
            else:
                # DGRAD
                dgrad, _, _ = gemm(
                    weight,
                    grad_output,
                    ctx.activation_dtype,
                    get_workspace(),
                    layout="NN",
                    grad=True,
                )

            # Overlap dgrad-RS/AR with wgrad
            if ctx.parallel_mode == "column" and ctx.sequence_parallel:
                handle.wait()
                dgrad, handle = reduce_scatter_along_first_dim(
                    dgrad, ctx.tp_group, async_op=True
                )
            elif ctx.parallel_mode == "column" and ctx.tensor_parallel:
                dgrad, handle = allreduce(dgrad, ctx.tp_group, async_op=True)

            if ctx.requires_wgrad:
                if ctx.fp8:
                    # WGRAD
                    if not ctx.fp8_meta["recipe"].override_linear_precision.wgrad:
                        wgrad = fp8_gemm(
                            inputmat_t_total,
                            fwd_scale_inverses,
                            tex.FP8FwdTensors.GEMM1_INPUT,
                            fp8_dtype_forward,
                            grad_output_t,
                            ctx.fp8_meta["scaling_bwd"].scale_inv,
                            tex.FP8BwdTensors.GRAD_OUTPUT1,
                            fp8_dtype_backward,
                            ctx.activation_dtype,
                            get_workspace(),
                            accumulate=accumulate_wgrad_into_param_main_grad,
                            fp32_output=ctx.fuse_wgrad_accumulation,
                            out=weight.main_grad if ctx.fuse_wgrad_accumulation else None,
                            use_split_accumulator=_2X_ACC_WGRAD,
                        )
                    else:
                        wgrad, _, _ = gemm(
                            inputmat_total,
                            grad_output,
                            ctx.activation_dtype,
                            get_workspace(),
                            layout="NT",
                            grad=True,
                            accumulate=accumulate_wgrad_into_param_main_grad,
                            fp32_output=ctx.fuse_wgrad_accumulation,
                            out=weight.main_grad if ctx.fuse_wgrad_accumulation else None,
                        )
                else:
                    # WGRAD
                    wgrad, grad_bias, _ = gemm(
                        inputmat_total,
                        grad_output,
                        ctx.activation_dtype,
                        get_workspace(),
                        layout="NT",
                        grad=True,
                        use_bias=ctx.use_bias,
                        accumulate=accumulate_wgrad_into_param_main_grad,
                        fp32_output=ctx.fuse_wgrad_accumulation,
                        out=weight.main_grad if ctx.fuse_wgrad_accumulation else None,
                    )

            # Column Parallel Linear
            if ctx.parallel_mode == "column" and ctx.tensor_parallel and handle is not None:
                handle.wait()

            if not ctx.use_bias:
                grad_bias = None

        return (
            wgrad if ctx.requires_wgrad else None,
            None,
            None,
            dgrad.view(ctx.inp_shape),
            grad_bias,
            None,
            None,
            None,
            None,
            None,
            None,
            None,
            None,
            None,
            None,
            None,
            None,
        )


class Linear(TransformerEngineBaseModule):
    """
    Applies a linear transformation to the incoming data :math:`y = xA^T + b`

    On NVIDIA GPUs it is a drop-in replacement for `torch.nn.Linear`.

    Parameters
    ----------
    in_features : int
                 size of each input sample.
    out_features : int
                  size of each output sample.
    bias : bool, default = `True`
          if set to `False`, the layer will not learn an additive bias.
    init_method : Callable, default = `None`
                 used for initializing weights in the following way: `init_method(weight)`.
                 When set to `None`, defaults to `torch.nn.init.normal_(mean=0.0, std=0.023)`.
    parameters_split : Tuple[str, ...], default = None
                      if a tuple of strings is provided, the weight and bias parameters of the
                      module are exposed as `N` separate `torch.nn.parameter.Parameter`s each,
                      split along the first dimension, where `N` is the length of the argument
                      and the strings contained are the names of the split parameters.

    Parallelism parameters
    ----------------------
    sequence_parallel : bool, default = `False`
                       if set to `True`, uses sequence parallelism.
    tp_group : ProcessGroup, default = `None`
              tensor parallel process group.
    tp_size : int, default = 1
             used as TP (tensor parallel) world size when TP groups are not formed during
             initialization. In this case, users must call the
             `set_tensor_parallel_group(tp_group)` method on the initialized module before the
             forward pass to supply the tensor parallel group needed for tensor and sequence
             parallel collectives.
    parallel_mode : {None, 'Column', 'Row'}, default = `None`
                   used to decide whether this Linear layer is Column Parallel Linear or Row
                   Parallel Linear as described `here <https://arxiv.org/pdf/1909.08053.pdf>`_.
                   When set to `None`, no communication is performed.
    skip_weight_param_allocation: bool, default = `False`
                                 if set to `True`, weight parameter is not allocated and must be
                                 passed as a keyword argument `weight` during the forward pass.

    Optimization parameters
    -----------------------
    fuse_wgrad_accumulation : bool, default = 'False'
                             if set to `True`, enables fusing of creation and accumulation of
                             the weight gradient. When enabled, it is assumed that the weights
                             have an additional `main_grad` attribute (used instead of the
                             regular `grad`) which is a pre-allocated buffer of the correct
                             size to accumulate gradients in.
    return_bias : bool, default = `False`
                 when set to `True`, this module will not apply the additive bias itself, but
                 instead return the bias value during the forward pass together with the
                 output of the linear transformation :math:`y = xA^T`. This is useful when
                 the bias addition can be fused to subsequent operations.
    params_dtype : torch.dtype, default = `torch.float32`
                  it controls the type used to allocate the initial parameters. Useful when
                  the model is trained with lower precision and the original FP32 parameters
                  would not fit in GPU memory.
    """

    def __init__(
        self,
        in_features: int,
        out_features: int,
        sequence_parallel: bool = False,
        fuse_wgrad_accumulation: bool = False,
        tp_group: Optional[dist_group_type] = None,
        tp_size: int = 1,
        get_rng_state_tracker: Optional[Callable] = None,
        init_method: Optional[Callable] = None,
        bias: bool = True,
        return_bias: bool = False,
        params_dtype: torch.dtype = torch.float32,
        parallel_mode: Optional[str] = None,
        skip_weight_param_allocation: bool = False,
        parameters_split: Optional[Tuple[str, ...]] = None,
    ) -> None:
        super().__init__()
        self.in_features = in_features
        self.out_features = out_features
        self.fuse_wgrad_accumulation = fuse_wgrad_accumulation
        self.use_bias = bias
        self.return_bias = return_bias
        self.parameters_split = parameters_split

        if tp_group is None:
            self.tp_size = tp_size
            if tp_size == 1:
                self.set_tensor_parallel_group(tp_group)
        else:
            self.tp_size = get_distributed_world_size(tp_group)
            self.set_tensor_parallel_group(tp_group)
        self.set_nccl_overlap_warning_if_tp()

        self.parallel_mode = parallel_mode
        assert (
            self.parallel_mode in GemmParallelModes
        ), f"parallel_mode {parallel_mode} not supported"

        if self.parallel_mode == "column":
            self.out_features = divide(self.out_features, self.tp_size)
        elif self.parallel_mode == "row":
            self.in_features = divide(self.in_features, self.tp_size)

        if init_method is None:
            init_method = get_default_init_method()

        self.sequence_parallel = (self.tp_size > 1) and sequence_parallel

        if not skip_weight_param_allocation:
            self.register_buffer("weight_tensor",
                                 torch.empty(
                                    self.out_features,
                                    self.in_features,
                                    device=torch.cuda.current_device(),
                                    dtype=params_dtype),
                                 persistent=False)

            initialize_affine_weight_gpu(
                self.weight_tensor,
                init_method,
                get_rng_state_tracker,
                partition_dim=1 if self.parallel_mode == "row" else 0,
                stride=1,
            )

            if self.use_bias or self.return_bias:
                self.register_buffer("bias_tensor",
                                     torch.empty(
                                         self.out_features,
                                         device=torch.cuda.current_device(),
                                         dtype=params_dtype),
                                     persistent=False)
            else:
                self.register_buffer(
                    "bias_tensor", torch.Tensor().type(params_dtype), persistent=False
                )

            with torch.no_grad():
                self.bias_tensor.zero_()

            if parameters_split is None:
                parameters_split = ("",)

            assert (
                self.out_features % len(parameters_split) == 0
            ), f"Weight and bias params cannot be split into {len(parameters_split)} parts"

            split_size = self.out_features // len(parameters_split)

            self.weight_names = []
            self.bias_names = []

            for i, pname in enumerate(parameters_split):
                wname = pname + "weight"
                bname = pname + "bias"

                self.register_parameter(
                    wname, Parameter(self.weight_tensor[i * split_size : (i+1) * split_size])
                )

                set_tensor_model_parallel_attributes(
                    tensor=getattr(self, wname),
                    is_parallel=True,
                    dim=1 if parallel_mode == "row" else 0,
                    stride=1,
                )

                if self.use_bias or self.return_bias:
                    self.register_parameter(
                        bname, Parameter(self.bias_tensor[i * split_size : (i+1) * split_size])
                    )
                else:
                    self.register_buffer(bname, torch.Tensor().type(params_dtype), persistent=False)

                if parallel_mode == "column":
                    set_tensor_model_parallel_attributes(getattr(self, bname), True, 0, 1)

                self.weight_names.append(wname)
                self.bias_names.append(bname)

        self.fp8_weight_shapes.append(torch.Size((self.out_features, self.in_features)))

        # For RPL, bias has to be added after TP collectives
        # So it cannot be fused with the GEMM
        if self.parallel_mode == "row" and self.use_bias:
            self.gemm_bias_unfused_add = True
            self.use_bias = False
        else:
            self.gemm_bias_unfused_add = False

    def forward(
        self,
        inp: torch.Tensor,
        weight: Optional[torch.Tensor] = None,
        bias: Optional[torch.Tensor] = None,
        is_first_microbatch: Optional[bool] = None,
    ) -> Union[torch.Tensor, Tuple[torch.Tensor, ...]]:
        """
        Apply the linear transformation to the input.

        Parameters
        ----------
        inp : torch.Tensor
             Input tensor.
        weight : torch.Tensor, default = None
                An optional weight tensor for the module. This argument is compulsory if module
                is initialized with `skip_weight_param_allocation=True`
        bias : torch.Tensor, default = None
              An optional bias tensor for the module. This argument is compulsory if module
              is initialized with `skip_weight_param_allocation=True` and one of `use_bias`
              or `return_bias`
        is_first_microbatch : {True, False, None}, default = None
                             During training using either gradient accumulation or
                             pipeline parallelism a minibatch of data is further split
                             into microbatches. Between the microbatches of the same minibatch
                             the model weights are not updated. Setting this parameter indicates
                             whether the current microbatch is the first in a minibatch or not.
                             When set, this parameter enables additional optimizations:

                             * during FP8 training, it allows caching of the FP8 versions of
                               the weights
                             * it also allows skipping gradient accumulation during the
                               first microbatch (since it is the first gradient being
                               produced)
        """

        with self.prepare_forward(inp, is_first_microbatch) as inp:
            bias_tensor = (
                bias if bias is not None
                else self.bias if self.parameters_split is None
<<<<<<< HEAD
                else self.bias_tensor if not self.training
=======
                else self.bias_tensor if not torch.is_grad_enabled()
>>>>>>> 2f643ada
                else self.noop_cat("bias_tensor", self.bias_names)
            )
            weight_tensor = (
                weight if weight is not None
                else self.weight if self.parameters_split is None
<<<<<<< HEAD
                else self.weight_tensor if not self.training
=======
                else self.weight_tensor if not torch.is_grad_enabled()
>>>>>>> 2f643ada
                else self.noop_cat("weight_tensor", self.weight_names)
            )

            if torch.is_grad_enabled():
                linear_fn = _Linear.apply
                args = []
            else:
                linear_fn = _Linear.forward
                args = [None]
            args += (
                weight_tensor,
                self.weight1_fp8 if self.fp8 else None,
                self.weight1_t_fp8 if self.fp8 else None,
                inp,
                bias_tensor,
                self.use_bias,
                is_first_microbatch,
                self.fp8,
                self.fp8_calibration,
                self.fp8_meta,
                self.fuse_wgrad_accumulation,
                self.tp_group,
                self.sequence_parallel,
                self.tp_size > 1,
                self.activation_dtype,
                self.parallel_mode,
                torch.is_grad_enabled(),
            )
            out = linear_fn(*args)

        if self.gemm_bias_unfused_add:
            out = out + cast_if_needed(bias_tensor, self.activation_dtype)

        if self.return_bias:
            return out, cast_if_needed(bias_tensor, self.activation_dtype)
        return out


class _LayerNormMLP(torch.autograd.Function):
    """LayerNormMLP semi-top level module
    Calls custom cuda extensions.
    """

    @staticmethod
    def forward(
        ctx,
        inp: torch.Tensor,
        ln_weight: torch.Tensor,
        ln_bias: torch.Tensor,
        fc1_weight: torch.Tensor,
        fc1_weight_fp8: Union[torch.Tensor, None],
        fc1_weight_t_fp8: Union[torch.Tensor, None],
        fc1_bias: torch.Tensor,
        fc2_weight: torch.Tensor,
        fc2_weight_fp8: Union[torch.Tensor, None],
        fc2_weight_t_fp8: Union[torch.Tensor, None],
        fc2_bias: torch.Tensor,
        use_bias: bool,
        eps: float,
        is_first_microbatch: Union[bool, None],
        fp8: bool,
        fp8_calibration: bool,
        fp8_meta: Dict[str, Any],
        fuse_wgrad_accumulation: bool,
        tp_group: Union[dist_group_type, None],
        sequence_parallel: bool,
        tensor_parallel: bool,
        activation_dtype: torch.dtype,
        return_layernorm_output: bool,
        bias_gelu_nvfusion: bool,
        set_parallel_mode: bool,
        is_grad_enabled: bool,
        fwd_ln_sm_margin: int,
        bwd_ln_sm_margin: int,
    ) -> Union[Tuple[torch.Tensor, ...], torch.Tensor]:
        # Make sure input dimensions are compatible
        in_features = ln_weight.numel()
        assert inp.shape[-1] == in_features, "GEMM not possible"
        inputmat = inp.view((-1, in_features))

        update_fp8_weights = is_first_microbatch is None or is_first_microbatch

        # Cast for native AMP
        inputmat = cast_if_needed(inputmat, activation_dtype)
        ln_weight = cast_if_needed(ln_weight, activation_dtype)
        ln_bias = cast_if_needed(ln_bias, activation_dtype)

        # If residual connection is after LN, we need `ln_out`
        # tensor in higher precision, this comes at the cost
        # of an extra fp8 cast.
        if fp8:
            fp8_dtype_forward = get_fp8_te_dtype(fp8_meta["recipe"], fprop_tensor=True)
            if not return_layernorm_output:
                if is_grad_enabled:
                    ln_out, mu, rsigma = layernorm_fwd_fp8(
                        inputmat,
                        ln_weight,
                        ln_bias,
                        eps,
                        fp8_meta["scaling_fwd"],
                        tex.FP8FwdTensors.GEMM1_INPUT,
                        fp8_dtype_forward,
                        fwd_ln_sm_margin,
                    )
                else:
                    ln_out = layernorm_fwd_fp8_inf(
                        inputmat,
                        ln_weight,
                        ln_bias,
                        eps,
                        fp8_meta["scaling_fwd"],
                        tex.FP8FwdTensors.GEMM1_INPUT,
                        fp8_dtype_forward,
                    )
            else:
                ln_out_return, mu, rsigma = tex.layernorm_fwd(
                    inputmat, ln_weight, ln_bias, eps, fwd_ln_sm_margin
                )
                ln_out = cast_to_fp8(
                    ln_out_return,
                    fp8_meta["scaling_fwd"],
                    tex.FP8FwdTensors.GEMM1_INPUT,
                    fp8_dtype_forward,
                )
        else:
            if is_grad_enabled:
                ln_out, mu, rsigma = tex.layernorm_fwd(
                    inputmat, ln_weight, ln_bias, eps, fwd_ln_sm_margin
                )
            else:
                ln_out, mu, rsigma = layernorm_fwd_inf(
                        inputmat, ln_weight, ln_bias, eps
                        ), None, None

            ln_out_return = ln_out
        # Column Parallel Linear
        if set_parallel_mode and sequence_parallel:
            ln_out_total, _ = gather_along_first_dim(ln_out, tp_group)
        else:
            ln_out_total = ln_out

        if fp8:
            bias_dtype = (
                torch.bfloat16
                if activation_dtype == torch.float32
                else activation_dtype
            )
            fc1_bias = cast_if_needed(fc1_bias, bias_dtype)
            fc2_bias = cast_if_needed(fc2_bias, bias_dtype) if use_bias else fc2_bias

            if update_fp8_weights:
                if is_grad_enabled:
                    fp8_cast_transpose_fused(
                        fc1_weight,
                        fp8_meta["scaling_fwd"],
                        tex.FP8FwdTensors.GEMM1_WEIGHT,
                        fp8_dtype_forward,
                        cast_out=fc1_weight_fp8,
                        transpose_out=fc1_weight_t_fp8,
                    )

                    fp8_cast_transpose_fused(
                        fc2_weight,
                        fp8_meta["scaling_fwd"],
                        tex.FP8FwdTensors.GEMM2_WEIGHT,
                        fp8_dtype_forward,
                        cast_out=fc2_weight_fp8,
                        transpose_out=fc2_weight_t_fp8,
                    )
                else:
                    fc1_weight_t_fp8 = None
                    fc1_weight_fp8 = cast_to_fp8(
                        fc1_weight,
                        fp8_meta["scaling_fwd"],
                        tex.FP8FwdTensors.GEMM1_WEIGHT,
                        fp8_dtype_forward,
                    )
                    fc2_weight_t_fp8 = None
                    fc2_weight_fp8 = cast_to_fp8(
                        fc2_weight,
                        fp8_meta["scaling_fwd"],
                        tex.FP8FwdTensors.GEMM2_WEIGHT,
                        fp8_dtype_forward,
                    )

            fc1_out = fp8_gemm(
                fc1_weight_fp8,
                fp8_meta["scaling_fwd"].scale_inv,
                tex.FP8FwdTensors.GEMM1_WEIGHT,
                fp8_dtype_forward,
                ln_out_total,
                fp8_meta["scaling_fwd"].scale_inv,
                tex.FP8FwdTensors.GEMM1_INPUT,
                fp8_dtype_forward,
                activation_dtype,
                get_workspace(),
                bias=fc1_bias,
                use_bias=True,
                use_split_accumulator=_2X_ACC_FPROP,
            )

            gelu_out = fp8_gelu(
                fc1_out,
                fp8_meta["scaling_fwd"],
                tex.FP8FwdTensors.GEMM2_INPUT,
                fp8_dtype_forward,
            )

            fc2_out = fp8_gemm(
                fc2_weight_fp8,
                fp8_meta["scaling_fwd"].scale_inv,
                tex.FP8FwdTensors.GEMM2_WEIGHT,
                fp8_dtype_forward,
                gelu_out,
                fp8_meta["scaling_fwd"].scale_inv,
                tex.FP8FwdTensors.GEMM2_INPUT,
                fp8_dtype_forward,
                activation_dtype,
                get_workspace(),
                bias=fc2_bias,
                use_bias=use_bias,
                use_split_accumulator=_2X_ACC_FPROP,
            )
        else:
            # Cast for native AMP
            fc1_weight = cast_if_needed(fc1_weight, activation_dtype)
            fc2_weight = cast_if_needed(fc2_weight, activation_dtype)
            fc1_bias = cast_if_needed(fc1_bias, activation_dtype)
            fc2_bias = (
                cast_if_needed(fc2_bias, activation_dtype) if use_bias else fc2_bias
            )

            if fp8_calibration:
                # amax of fc1 input
                fp8_meta["scaling_fwd"].amax_history[0][tex.FP8FwdTensors.GEMM1_INPUT] = \
                    torch.amax(ln_out_total).float()
                # amax of fc1 weight
                fp8_meta["scaling_fwd"].amax_history[0][tex.FP8FwdTensors.GEMM1_WEIGHT] = \
                    torch.amax(fc1_weight).float()

            fc1_outputs = gemm(
                fc1_weight,
                ln_out_total,
                activation_dtype,
                get_workspace(),
                bias=fc1_bias,
                use_bias=not bias_gelu_nvfusion,
                gelu=not bias_gelu_nvfusion,
            )

            if bias_gelu_nvfusion and is_grad_enabled:
                fc1_out, _, _ = fc1_outputs
                gelu_out = bias_gelu_fused(fc1_out, fc1_bias)
            else:
                gelu_out, _, fc1_out = fc1_outputs

            if fp8_calibration:
                # amax of fc2 input
                fp8_meta["scaling_fwd"].amax_history[0][tex.FP8FwdTensors.GEMM2_INPUT] = \
                    torch.amax(gelu_out).float()
                # amax of fc2 weight
                fp8_meta["scaling_fwd"].amax_history[0][tex.FP8FwdTensors.GEMM2_WEIGHT] = \
                    torch.amax(fc2_weight).float()

            fc2_out, _, _ = gemm(
                fc2_weight,
                gelu_out,
                activation_dtype,
                get_workspace(),
                bias=fc2_bias,
                use_bias=use_bias,
            )
        if is_grad_enabled:
            ctx.save_for_backward(
                inputmat,
                ln_weight,
                mu,
                rsigma,
                ln_out,
                fc1_out,
                gelu_out,
                fc1_weight,
                fc1_weight_t_fp8,
                fc2_weight,
                fc2_weight_t_fp8,
                fc1_bias,
                fp8_meta["scaling_fwd"].scale_inv.clone() if fp8 else None,
            )
            ctx.activation_dtype = activation_dtype
            ctx.fp8 = fp8
            ctx.fp8_meta = fp8_meta
            ctx.fuse_wgrad_accumulation = fuse_wgrad_accumulation
            ctx.is_first_microbatch = is_first_microbatch
            ctx.use_bias = use_bias
            ctx.sequence_parallel = sequence_parallel
            ctx.tensor_parallel = tensor_parallel
            ctx.inp_shape = inp.shape
            ctx.tp_group = tp_group
            ctx.bias_gelu_nvfusion = bias_gelu_nvfusion
            ctx.return_layernorm_output = return_layernorm_output
            ctx.set_parallel_mode = set_parallel_mode
            ctx.bwd_ln_sm_margin = bwd_ln_sm_margin

        # Row Parallel Linear
        if set_parallel_mode and sequence_parallel:
            fc2_out, _ = reduce_scatter_along_first_dim(fc2_out, tp_group)
        elif set_parallel_mode and tensor_parallel:
            fc2_out, _ = allreduce(fc2_out, tp_group)

        # [*, in_features] -> [*, out_features] except first dimension changes for SP
        fc2_out = fc2_out.view(-1, *inp.shape[1:-1], fc2_out.shape[-1])

        if return_layernorm_output:
            return fc2_out, ln_out_return.view_as(inp)
        return fc2_out


    @staticmethod
    def backward(
        ctx, *grad_outputs: Tuple[torch.Tensor, ...]
    ) -> Tuple[Union[torch.Tensor, None], ...]:
        with _prepare_backward(ctx.fp8, ctx.fp8_meta, ctx.sequence_parallel, ctx.tp_group,
                               name="_LayerNormMLP"):
            (
                inputmat,
                ln_weight,
                mu,
                rsigma,
                ln_out,
                fc1_out,
                gelu_out,
                fc1_weight,
                fc1_weight_t_fp8,
                fc2_weight,
                fc2_weight_t_fp8,
                fc1_bias,
                fwd_scale_inverses,
            ) = ctx.saved_tensors

            (
                grad_output,
                grad_output_c,
                grad_output_t,
                fc2_bias_grad,
            ) = TransformerEngineBaseModule.grad_output_preprocess(
                ctx, grad_outputs[0], True
            )

            # Column Parallel Linear
            # Overlap input AG with dgrad
            if ctx.set_parallel_mode and ctx.sequence_parallel:
                ln_out_total, handle = gather_along_first_dim(
                    ln_out, ctx.tp_group, async_op=True
                )
            else:
                ln_out_total = ln_out

            if ctx.is_first_microbatch is not None:
                accumulate_wgrad_into_param_main_grad = (
                    ctx.fuse_wgrad_accumulation and not ctx.is_first_microbatch
                )
            else:
                accumulate_wgrad_into_param_main_grad = ctx.fuse_wgrad_accumulation

            if ctx.fp8:
                fp8_dtype_forward = get_fp8_te_dtype(
                    ctx.fp8_meta["recipe"], fprop_tensor=True
                )
                fp8_dtype_backward = get_fp8_te_dtype(
                    ctx.fp8_meta["recipe"], fprop_tensor=False
                )

                # FC2 DGRAD; Unconditional
                fc2_dgrad = fp8_gemm(
                    fc2_weight_t_fp8,
                    fwd_scale_inverses,
                    tex.FP8FwdTensors.GEMM2_WEIGHT,
                    fp8_dtype_forward,
                    grad_output_c,
                    ctx.fp8_meta["scaling_bwd"].scale_inv,
                    tex.FP8BwdTensors.GRAD_OUTPUT1,
                    fp8_dtype_backward,
                    ctx.activation_dtype,
                    get_workspace(),
                    use_split_accumulator=_2X_ACC_DGRAD,
                )

                # FC2 WGRAD
                if not ctx.fp8_meta["recipe"].override_linear_precision.wgrad:
                    if fc2_weight.requires_grad:
                        gelu_out_t = tex.fp8_transpose(gelu_out, fp8_dtype_forward)
                        fc2_wgrad = fp8_gemm(
                            gelu_out_t,
                            fwd_scale_inverses,
                            tex.FP8FwdTensors.GEMM2_INPUT,
                            fp8_dtype_forward,
                            grad_output_t,
                            ctx.fp8_meta["scaling_bwd"].scale_inv,
                            tex.FP8BwdTensors.GRAD_OUTPUT1,
                            fp8_dtype_backward,
                            ctx.activation_dtype,
                            get_workspace(),
                            accumulate=accumulate_wgrad_into_param_main_grad,
                            fp32_output=ctx.fuse_wgrad_accumulation,
                            out=fc2_weight.main_grad
                            if ctx.fuse_wgrad_accumulation
                            else None,
                            use_split_accumulator=_2X_ACC_WGRAD,
                        )

                    fc1_bias_grad, dgelu, dgelu_t = fp8_cast_transpose_bgrad_dgelu_fused(
                        fc2_dgrad,
                        fc1_out,
                        ctx.fp8_meta["scaling_bwd"],
                        tex.FP8BwdTensors.GRAD_OUTPUT2,
                        fp8_dtype_backward,
                    )
                else:
                    if fc2_weight.requires_grad:
                        gelu_out_c = cast_from_fp8(
                            gelu_out,
                            ctx.fp8_meta["scaling_fwd"],
                            tex.FP8FwdTensors.GEMM2_INPUT,
                            fp8_dtype_forward,
                            TE_DType[ctx.activation_dtype],
                        )
                        fc2_wgrad, _, _ = gemm(
                            gelu_out_c,
                            grad_output,
                            ctx.activation_dtype,
                            get_workspace(),
                            layout="NT",
                            grad=True,
                            use_bias=ctx.use_bias,
                            accumulate=accumulate_wgrad_into_param_main_grad,
                            fp32_output=ctx.fuse_wgrad_accumulation,
                            out=fc2_weight.main_grad
                            if ctx.fuse_wgrad_accumulation
                            else None,
                        )

                    fc1_bias_grad, dgelu_no_fp8 = bgrad_dgelu_fused(
                        fc2_dgrad, fc1_out, fc1_bias
                    )

                    dgelu = cast_to_fp8(
                        dgelu_no_fp8,
                        ctx.fp8_meta["scaling_bwd"],
                        tex.FP8BwdTensors.GRAD_OUTPUT2,
                        fp8_dtype_backward,
                    )
                    dgelu_t = None

                # FC1 DGRAD: Unconditional
                fc1_dgrad = fp8_gemm(
                    fc1_weight_t_fp8,
                    fwd_scale_inverses,
                    tex.FP8FwdTensors.GEMM1_WEIGHT,
                    fp8_dtype_forward,
                    dgelu,
                    ctx.fp8_meta["scaling_bwd"].scale_inv,
                    tex.FP8BwdTensors.GRAD_OUTPUT2,
                    fp8_dtype_backward,
                    ctx.activation_dtype,
                    get_workspace(),
                    use_split_accumulator=_2X_ACC_DGRAD,
                )
            else:
                # FC2 DGRAD; Unconditional
                fc2_dgrad, _, _ = gemm(
                    fc2_weight,
                    grad_output,
                    ctx.activation_dtype,
                    get_workspace(),
                    layout="NN",
                    gelu=not ctx.bias_gelu_nvfusion,
                    grad=True,
                    gelu_input=fc1_out,
                )

                # FC2 WGRAD
                if fc2_weight.requires_grad:
                    fc2_wgrad, fc2_bias_grad, _ = gemm(
                        gelu_out,
                        grad_output,
                        ctx.activation_dtype,
                        get_workspace(),
                        layout="NT",
                        grad=True,
                        use_bias=ctx.use_bias,
                        accumulate=accumulate_wgrad_into_param_main_grad,
                        fp32_output=ctx.fuse_wgrad_accumulation,
                        out=fc2_weight.main_grad if ctx.fuse_wgrad_accumulation else None,
                    )

                if ctx.bias_gelu_nvfusion:
                    fc1_bias_grad, dgelu = bgrad_dgelu_fused(fc2_dgrad, fc1_out, fc1_bias)
                else:
                    dgelu = fc2_dgrad

                # FC1 DGRAD: Unconditional
                fc1_dgrad, _, _ = gemm(
                    fc1_weight,
                    dgelu,
                    ctx.activation_dtype,
                    get_workspace(),
                    layout="NN",
                    grad=True,
                )

            # Overlap dgrad-RS/AR with wgrad
            if ctx.set_parallel_mode and ctx.sequence_parallel:
                handle.wait()
                fc1_dgrad, handle = reduce_scatter_along_first_dim(
                    fc1_dgrad, ctx.tp_group, async_op=True
                )
            elif ctx.set_parallel_mode and ctx.tensor_parallel:
                fc1_dgrad, handle = allreduce(fc1_dgrad, ctx.tp_group, async_op=True)

            if fc1_weight.requires_grad:
                if ctx.fp8:
                    # FC1 WGRAD
                    if not ctx.fp8_meta["recipe"].override_linear_precision.wgrad:
                        ln_out_total_t = tex.fp8_transpose(ln_out_total, fp8_dtype_forward)
                        fc1_wgrad = fp8_gemm(
                            ln_out_total_t,
                            fwd_scale_inverses,
                            tex.FP8FwdTensors.GEMM1_INPUT,
                            fp8_dtype_forward,
                            dgelu_t,
                            ctx.fp8_meta["scaling_bwd"].scale_inv,
                            tex.FP8BwdTensors.GRAD_OUTPUT2,
                            fp8_dtype_backward,
                            ctx.activation_dtype,
                            get_workspace(),
                            accumulate=accumulate_wgrad_into_param_main_grad,
                            fp32_output=ctx.fuse_wgrad_accumulation,
                            out=fc1_weight.main_grad
                            if ctx.fuse_wgrad_accumulation
                            else None,
                            use_split_accumulator=_2X_ACC_WGRAD,
                        )
                    else:
                        ln_out_total_c = cast_from_fp8(
                            ln_out_total,
                            ctx.fp8_meta["scaling_fwd"],
                            tex.FP8FwdTensors.GEMM1_INPUT,
                            fp8_dtype_forward,
                            TE_DType[ctx.activation_dtype],
                        )
                        fc1_wgrad, _, _ = gemm(
                            ln_out_total_c,
                            dgelu_no_fp8,
                            ctx.activation_dtype,
                            get_workspace(),
                            layout="NT",
                            grad=True,
                            accumulate=accumulate_wgrad_into_param_main_grad,
                            fp32_output=ctx.fuse_wgrad_accumulation,
                            out=fc1_weight.main_grad
                            if ctx.fuse_wgrad_accumulation
                            else None,
                        )
                else:
                    # FC1 WGRAD
                    fc1_wgrad_outputs = gemm(
                        ln_out_total,
                        dgelu,
                        ctx.activation_dtype,
                        get_workspace(),
                        layout="NT",
                        grad=True,
                        use_bias=not ctx.bias_gelu_nvfusion,
                        accumulate=accumulate_wgrad_into_param_main_grad,
                        fp32_output=ctx.fuse_wgrad_accumulation,
                        out=fc1_weight.main_grad if ctx.fuse_wgrad_accumulation else None,
                    )

                    if ctx.bias_gelu_nvfusion:
                        fc1_wgrad, _, _ = fc1_wgrad_outputs
                    else:
                        fc1_wgrad, fc1_bias_grad, _ = fc1_wgrad_outputs

            # Column Parallel Linear
            if ctx.set_parallel_mode and ctx.tensor_parallel and handle is not None:
                handle.wait()

            # LayerNorm gradient
            d_ln_out = fc1_dgrad.view(inputmat.shape)

            # Residual gradient
            if ctx.return_layernorm_output:
                d_ln_out = d_ln_out + grad_outputs[1].view_as(d_ln_out)

            dxmat, dgamma, dbeta = tex.layernorm_bwd(
                d_ln_out, inputmat, mu, rsigma, ln_weight, ctx.bwd_ln_sm_margin
            )

            if not ctx.use_bias:
                fc2_bias_grad = None

        return (
            dxmat.view(ctx.inp_shape),
            dgamma,
            dbeta,
            fc1_wgrad if fc1_weight.requires_grad else None,
            None,
            None,
            fc1_bias_grad,
            fc2_wgrad if fc2_weight.requires_grad else None,
            None,
            None,
            fc2_bias_grad,
            None,
            None,
            None,
            None,
            None,
            None,
            None,
            None,
            None,
            None,
            None,
            None,
            None,
            None,
            None,
            None,
            None,
        )


class LayerNormMLP(TransformerEngineBaseModule):
    """
    Applies layer normalization on the input followed by the MLP module, consisting of
    2 successive linear transformations, separated by the GeLU activation.

    Parameters
    ----------
    hidden_size : int
                 size of each input sample.
    ffn_hidden_size : int
                     intermediate size to which input samples are projected.
    eps : float, default = 1e-5
         a value added to the denominator of layer normalization for numerical stability.
    bias : bool, default = `True`
          if set to `False`, the FC2 layer will not learn an additive bias.
    init_method : Callable, default = `None`
                 used for initializing FC1 weights in the following way: `init_method(weight)`.
                 When set to `None`, defaults to `torch.nn.init.normal_(mean=0.0, std=0.023)`.
    output_layer_init_method : Callable, default = `None`
                              used for initializing FC2 weights in the following way:
                              `output_layer_init_method(weight)`. When set to `None`, defaults to
                              `torch.nn.init.normal_(mean=0.0, std=0.023)`.
    return_layernorm_output : bool, default = `False`
                             if set to `True`, output of layernorm is returned from the forward
                             together with the output of the linear transformation.
                             Example use case: residual connection for transformer module
                             is taken post layernorm.

    Parallelism parameters
    ----------------------
    set_parallel_mode : bool, default = `False`
                      if set to `True`, FC1 is used as Column Parallel and FC2 is used as Row
                      Parallel as described `here <https://arxiv.org/pdf/1909.08053.pdf>`_.
    sequence_parallel : bool, default = `False`
                       if set to `True`, uses sequence parallelism.
    tp_group : ProcessGroup, default = `None`
              tensor parallel process group.
    tp_size : int, default = 1
             used as TP (tensor parallel) world size when TP groups are not formed during
             initialization. In this case, users must call the
             `set_tensor_parallel_group(tp_group)` method on the initialized module before the
             forward pass to supply the tensor parallel group needed for tensor and sequence
             parallel collectives.

    Optimization parameters
    -----------------------
    fuse_wgrad_accumulation : bool, default = 'False'
                             if set to `True`, enables fusing of creation and accumulation of
                             the weight gradient.
    return_bias : bool, default = `False`
                 when set to `True`, this module will not apply the additive bias itself, but
                 instead return the bias value during the forward pass together with the
                 output of the linear transformation :math:`y = xA^T`. This is useful when
                 the bias addition can be fused to subsequent operations.
    params_dtype : torch.dtype, default = `torch.float32`
                  it controls the type used to allocate the initial parameters. Useful when
                  the model is trained with lower precision and the original FP32 parameters
                  would not fit in GPU memory.
    seq_length: int
               sequence length of input samples. Needed for JIT Warmup, a technique where jit fused
               functions are warmed up before training to ensure same kernels are used for forward
               propogation and activation recompute phase.
    micro_batch_size: int
                     batch size per training step. Needed for JIT Warmup, a technique where jit
                     fused functions are warmed up before training to ensure same kernels are
                     used for forward propogation and activation recompute phase.
    """

    def __init__(
        self,
        hidden_size: int,
        ffn_hidden_size: int,
        eps: float = 1e-5,
        sequence_parallel: bool = False,
        return_bias: bool = False,
        get_rng_state_tracker: Optional[Callable] = None,
        tp_group: Optional[dist_group_type] = None,
        tp_size: int = 1,
        init_method: Optional[Callable] = None,
        bias: bool = True,
        output_layer_init_method: Optional[Callable] = None,
        fuse_wgrad_accumulation: bool = False,
        params_dtype: torch.dtype = torch.float32,
        return_layernorm_output: bool = False,
        seq_length: Optional[int] = None,
        micro_batch_size: Optional[int] = None,
        set_parallel_mode: bool = False,
    ) -> None:
        super().__init__()

        self.fuse_wgrad_accumulation = fuse_wgrad_accumulation
        self.use_bias = bias
        self.return_bias = return_bias
        self.return_layernorm_output = return_layernorm_output
        self.bias_gelu_nvfusion = bool(int(os.getenv("NVTE_BIAS_GELU_NVFUSION", "1")))
        self.set_parallel_mode = set_parallel_mode

        if tp_group is None:
            self.tp_size = tp_size
            if tp_size == 1:
                self.set_tensor_parallel_group(tp_group)
        else:
            self.tp_size = get_distributed_world_size(tp_group)
            self.set_tensor_parallel_group(tp_group)
        self.set_nccl_overlap_warning_if_tp()

        if init_method is None:
            init_method = get_default_init_method()
        if output_layer_init_method is None:
            output_layer_init_method = get_default_init_method()

        self.sequence_parallel = (self.tp_size > 1) and sequence_parallel
        self.size_per_partition = divide(ffn_hidden_size, self.tp_size)

        # LN init
        self.eps = eps
        self.layer_norm_weight = Parameter(
            torch.empty(
                hidden_size,
                device=torch.cuda.current_device(),
                dtype=params_dtype,
            )
        )
        self.layer_norm_bias = Parameter(
            torch.empty(
                hidden_size,
                device=torch.cuda.current_device(),
                dtype=params_dtype,
            )
        )
        setattr(self.layer_norm_weight, "sequence_parallel", self.sequence_parallel)
        setattr(self.layer_norm_bias, "sequence_parallel", self.sequence_parallel)
        self.reset_layer_norm_parameters()

        # FC1 init
        self.fc1_weight = Parameter(
            torch.empty(
                self.size_per_partition,
                hidden_size,
                device=torch.cuda.current_device(),
                dtype=params_dtype,
            )
        )
        self.fp8_weight_shapes.append(self.fc1_weight.shape)

        initialize_affine_weight_gpu(
            self.fc1_weight,
            init_method,
            get_rng_state_tracker,
            partition_dim=0,
            stride=1,
        )

        self.fc1_bias = Parameter(
            torch.empty(
                self.size_per_partition,
                device=torch.cuda.current_device(),
                dtype=params_dtype,
            )
        )
        set_tensor_model_parallel_attributes(self.fc1_bias, True, 0, 1)

        with torch.no_grad():
            self.fc1_bias.zero_()

        # FC2 init
        self.fc2_weight = Parameter(
            torch.empty(
                hidden_size,
                self.size_per_partition,
                device=torch.cuda.current_device(),
                dtype=params_dtype,
            )
        )
        self.fp8_weight_shapes.append(self.fc2_weight.shape)

        initialize_affine_weight_gpu(
            self.fc2_weight,
            output_layer_init_method,
            get_rng_state_tracker,
            partition_dim=1,
            stride=1,
        )

        if self.use_bias or self.return_bias:
            self.fc2_bias = Parameter(
                torch.empty(
                    hidden_size, device=torch.cuda.current_device(), dtype=params_dtype
                )
            )
        else:
            self.register_buffer("fc2_bias", torch.Tensor().type(params_dtype), persistent=False)

        # For RPL, bias has to be added after TP collectives
        # So it cannot be fused with the GEMM
        if self.set_parallel_mode and self.use_bias:
            self.gemm_bias_unfused_add = True
            self.use_bias = False
        else:
            self.gemm_bias_unfused_add = False

        with torch.no_grad():
            self.fc2_bias.zero_()

        if self.bias_gelu_nvfusion:
            set_jit_fusion_options()
            if seq_length and micro_batch_size:
                warmup_jit_bias_gelu_all_dtypes(
                    self.size_per_partition, seq_length, micro_batch_size
                )

        # These many SMs are subtracted from the total SM count when calling forward
        # and backward LayerNorm C APIs. These envvars can be used to prevent the LN
        # kernels from using all SMs in the device. This is useful for cases such as
        # communication overlap with LN.
        self.fwd_ln_sm_margin = int(os.getenv("NVTE_FWD_LAYERNORM_SM_MARGIN", "0"))
        self.bwd_ln_sm_margin = int(os.getenv("NVTE_BWD_LAYERNORM_SM_MARGIN", "0"))

    def reset_layer_norm_parameters(self) -> None:
        """Init LN params"""
        init.ones_(self.layer_norm_weight)
        init.zeros_(self.layer_norm_bias)

    def forward(
        self, inp: torch.Tensor, is_first_microbatch: Optional[bool] = None
    ) -> Union[torch.Tensor, Tuple[torch.Tensor, ...]]:
        """
        Apply layer normalization to the input followed by a feedforward network (MLP Block).

        Parameters
        ----------
        inp : torch.Tensor
             Input tensor.
        is_first_microbatch : {True, False, None}, default = None
                             During training using either gradient accumulation or
                             pipeline parallelism a minibatch of data is further split
                             into microbatches. Between the microbatches of the same minibatch
                             the model weights are not updated. Setting this parameter indicates
                             whether the current microbatch is the first in a minibatch or not.
                             When set, this parameter enables additional optimizations:

                             * during FP8 training, it allows caching of the FP8 versions of
                               the weights
                             * it also allows skipping gradient accumulation during the
                               first microbatch (since it is the first gradient being
                               produced)
        """

        with self.prepare_forward(inp, is_first_microbatch, num_gemms=2) as inp:
            if torch.is_grad_enabled():
                fwd_fn = _LayerNormMLP.apply
                args = []
            else:
                fwd_fn = _LayerNormMLP.forward
                args = [None]
            args += (
                inp,
                self.layer_norm_weight,
                self.layer_norm_bias,
                self.fc1_weight,
                self.weight1_fp8 if self.fp8 else None,
                self.weight1_t_fp8 if self.fp8 else None,
                self.fc1_bias,
                self.fc2_weight,
                self.weight2_fp8 if self.fp8 else None,
                self.weight2_t_fp8 if self.fp8 else None,
                self.fc2_bias,
                self.use_bias,
                self.eps,
                is_first_microbatch,
                self.fp8,
                self.fp8_calibration,
                self.fp8_meta,
                self.fuse_wgrad_accumulation,
                self.tp_group,
                self.sequence_parallel,
                self.tp_size > 1,
                self.activation_dtype,
                self.return_layernorm_output,
                self.bias_gelu_nvfusion,
                self.set_parallel_mode,
                torch.is_grad_enabled(),
                self.fwd_ln_sm_margin,
                self.bwd_ln_sm_margin,
            )
            out = fwd_fn(*args)

        if self.return_layernorm_output:
            out, ln_out = out

        if self.gemm_bias_unfused_add:
            out = out + cast_if_needed(self.fc2_bias, self.activation_dtype)

        if self.return_bias:
            if self.return_layernorm_output:
                return out, cast_if_needed(self.fc2_bias, self.activation_dtype), ln_out
            return out, cast_if_needed(self.fc2_bias, self.activation_dtype)
        if self.return_layernorm_output:
            return out, ln_out
        return out


class _LayerNorm(torch.autograd.Function):
    """functional LayerNorm"""

    @staticmethod
    def forward(
        ctx,
        inp: torch.Tensor,
        ln_weight: torch.Tensor,
        ln_bias: torch.Tensor,
        eps: float,
        fwd_ln_sm_margin: int,
        bwd_ln_sm_margin: int,
    ) -> torch.Tensor:
        # Make sure input dimensions are compatible
        in_features = ln_weight.numel()
        assert inp.is_cuda, "TransformerEngine needs CUDA."
        assert inp.shape[-1] == in_features, "LayerNorm not possible"
        inputmat = inp.view((-1, in_features))

        ln_out, mu, rsigma = tex.layernorm_fwd(inputmat, ln_weight, ln_bias, eps, fwd_ln_sm_margin)
        ctx.save_for_backward(inputmat, ln_weight, mu, rsigma)
        ctx.inp_shape = inp.shape
        ctx.bwd_ln_sm_margin = bwd_ln_sm_margin
        return ln_out.view_as(inp)

    @staticmethod
    def backward(
        ctx, grad_output: torch.Tensor
    ) -> Tuple[Union[torch.Tensor, None], ...]:
        inputmat, ln_weight, mu, rsigma = ctx.saved_tensors
        grad_output = grad_output.contiguous()
        d_ln_out = grad_output.view(inputmat.shape)
        dxmat, dgamma, dbeta = tex.layernorm_bwd(
            d_ln_out, inputmat, mu, rsigma, ln_weight, ctx.bwd_ln_sm_margin
        )
        return dxmat.view(ctx.inp_shape), dgamma, dbeta, None, None, None


class LayerNorm(torch.nn.Module):
    r"""
    Applies Layer Normalization over a mini-batch of inputs as described in
    the paper `Layer Normalization <https://arxiv.org/abs/1607.06450>`__

    .. math::
        y = \frac{x - \mathrm{E}[x]}{ \sqrt{\mathrm{Var}[x] + \epsilon}} * \gamma + \beta

    :math:`\gamma` and :math:`\beta` are learnable affine transform parameters of
    size :attr:`hidden_size`

    Parameters
    ----------
    hidden_size : int
                size of each input sample.
    eps : float, default = 1e-5
        a value added to the denominator of layer normalization for numerical stability.
    sequence_parallel : bool, default = `False`
                        if set to `True`, uses sequence parallelism.
    params_dtype : torch.dtype, default = `torch.float32`
                    it controls the type used to allocate the initial parameters. Useful when
                    the model is trained with lower precision and the original FP32 parameters
                    would not fit in GPU memory.
    """

    def __init__(
        self,
        hidden_size: int,
        eps: float = 1e-5,
        sequence_parallel: bool = False,
        params_dtype: torch.dtype = torch.float32,
    ) -> None:
        super().__init__()
        self.eps = eps
        self.weight = Parameter(
            torch.empty(
                hidden_size,
                device=torch.cuda.current_device(),
                dtype=params_dtype,
            )
        )
        self.bias = Parameter(
            torch.empty(
                hidden_size,
                device=torch.cuda.current_device(),
                dtype=params_dtype,
            )
        )
        setattr(self.weight, "sequence_parallel", sequence_parallel)
        setattr(self.bias, "sequence_parallel", sequence_parallel)
        self.reset_layer_norm_parameters()

        # These many SMs are subtracted from the total SM count when calling forward
        # and backward LayerNorm C APIs. These envvars can be used to prevent the LN
        # kernels from using all SMs in the device. This is useful for cases such as
        # communication overlap with LN.
        self.fwd_ln_sm_margin = int(os.getenv("NVTE_FWD_LAYERNORM_SM_MARGIN", "0"))
        self.bwd_ln_sm_margin = int(os.getenv("NVTE_BWD_LAYERNORM_SM_MARGIN", "0"))

    def load_state_dict(
        self,
        state_dict: Mapping[str, Any],
        strict: bool = True,
    ) -> None:
        """Override PyTorch loader to maintain backward compatibility
        with previous version of LayerNorm parameter names.
        """
        if "layer_norm_weight" in state_dict:
            state_dict["weight"] = state_dict["layer_norm_weight"]
            del state_dict["layer_norm_weight"]
        if "layer_norm_bias" in state_dict:
            state_dict["bias"] = state_dict["layer_norm_bias"]
            del state_dict["layer_norm_bias"]

        super().load_state_dict(state_dict, strict)

    def reset_layer_norm_parameters(self) -> None:
        """Init LN params"""
        init.ones_(self.weight)
        init.zeros_(self.bias)


    def forward(self, inp: torch.Tensor) -> torch.Tensor:
        """LayerNorm FWD"""
        # Maintain backward compatibility.
        if hasattr(self, "layer_norm_weight"):
            setattr(self, "weight", self.layer_norm_weight)
        if hasattr(self, "layer_norm_bias"):
            setattr(self, "bias", self.layer_norm_bias)

        return _LayerNorm.apply(
            inp,
            self.weight,
            self.bias,
            self.eps,
            self.fwd_ln_sm_margin,
            self.bwd_ln_sm_margin,
        )<|MERGE_RESOLUTION|>--- conflicted
+++ resolved
@@ -1299,21 +1299,13 @@
             bias_tensor = (
                 bias if bias is not None
                 else self.bias if self.parameters_split is None
-<<<<<<< HEAD
-                else self.bias_tensor if not self.training
-=======
                 else self.bias_tensor if not torch.is_grad_enabled()
->>>>>>> 2f643ada
                 else self.noop_cat("bias_tensor", self.bias_names)
             )
             weight_tensor = (
                 weight if weight is not None
                 else self.weight if self.parameters_split is None
-<<<<<<< HEAD
-                else self.weight_tensor if not self.training
-=======
                 else self.weight_tensor if not torch.is_grad_enabled()
->>>>>>> 2f643ada
                 else self.noop_cat("weight_tensor", self.weight_names)
             )
 
@@ -1924,21 +1916,13 @@
             bias_tensor = (
                 bias if bias is not None
                 else self.bias if self.parameters_split is None
-<<<<<<< HEAD
-                else self.bias_tensor if not self.training
-=======
                 else self.bias_tensor if not torch.is_grad_enabled()
->>>>>>> 2f643ada
                 else self.noop_cat("bias_tensor", self.bias_names)
             )
             weight_tensor = (
                 weight if weight is not None
                 else self.weight if self.parameters_split is None
-<<<<<<< HEAD
-                else self.weight_tensor if not self.training
-=======
                 else self.weight_tensor if not torch.is_grad_enabled()
->>>>>>> 2f643ada
                 else self.noop_cat("weight_tensor", self.weight_names)
             )
 
