# Copyright (c) 2022-2024, NVIDIA CORPORATION & AFFILIATES. All rights reserved.
#
# See LICENSE for license information.

"""Attention."""
import collections
from contextlib import nullcontext
from importlib.metadata import version as get_pkg_version
from importlib.metadata import PackageNotFoundError
import math
import os
from typing import Any, Callable, Dict, List, Optional, Tuple, Union
import warnings
import logging

from dataclasses import dataclass, fields
import numpy as np
from packaging.version import Version as PkgVersion

import torch
import torch.nn.functional as F

import transformer_engine_torch as tex
import transformer_engine as te
from transformer_engine.pytorch.utils import get_cudnn_version
from transformer_engine.pytorch.cpp_extensions import (
    cast_to_fp8,
    cast_from_fp8,
)
from transformer_engine.pytorch.cpp_extensions.fused_attn import (
    fused_attn_fwd_qkvpacked,
    fused_attn_bwd_qkvpacked,
    fused_attn_fwd_kvpacked,
    fused_attn_bwd_kvpacked,
    fused_attn_fwd,
    fused_attn_bwd,
    QKVLayout,
    AttnBiasType,
    AttnMaskType,
    FusedAttnBackend,
    META_QKV,
    META_DQKV,
    META_O,
    META_DO,
    META_S,
    META_DP,
    META_O_CP,
    META_DQKV_CP,
)
from transformer_engine.pytorch.fp8 import (
    FP8GlobalStateManager,
    get_fp8_te_dtype,
    get_fp8_torch_dtype,
)
from transformer_engine.pytorch.float8_tensor import Float8Tensor
from transformer_engine.pytorch.module import LayerNormLinear, Linear
from transformer_engine.pytorch.module.base import TransformerEngineBaseModule
from transformer_engine.pytorch.utils import (
    divide,
    attention_mask_func,
    split_tensor_along_dim,
    get_device_compute_capability,
    get_default_init_method,
)
from transformer_engine.pytorch.constants import (
    AttnMaskTypes,
    AttnTypes,
    AttnBiasTypes,
    QKVLayouts,
    dist_group_type,
    TE_DType,
)
from transformer_engine.pytorch.softmax import FusedScaleMaskSoftmax
from transformer_engine.pytorch.distributed import (
    get_distributed_world_size,
    get_distributed_rank,
    checkpoint,
    set_all_rng_states,
    CudaRNGStatesTracker,
    graph_safe_rng_available,
    gather_along_first_dim,
    reduce_scatter_along_first_dim,
)
from transformer_engine.pytorch.export import is_in_onnx_export_mode
from transformer_engine.pytorch.jit import jit_fuser, no_torch_dynamo
from transformer_engine.pytorch.graph import is_graph_capturing


_NVTE_FLASH_ATTN = int(os.getenv("NVTE_FLASH_ATTN", "1"))
_NVTE_FUSED_ATTN = int(os.getenv("NVTE_FUSED_ATTN", "1"))
_NVTE_UNFUSED_ATTN = int(os.getenv("NVTE_UNFUSED_ATTN", "1"))
_flash_attn_version = PkgVersion(get_pkg_version("flash-attn"))
_flash_attn_version_required = PkgVersion("2.0.6")
_flash_attn_max_version = PkgVersion("2.6.3")
_flash_attn_2_plus = _flash_attn_version >= PkgVersion("2")
_flash_attn_2_1_plus = _flash_attn_version >= PkgVersion("2.1")
_flash_attn_2_3_plus = _flash_attn_version >= PkgVersion("2.3")
_flash_attn_2_4_plus = _flash_attn_version >= PkgVersion("2.4")
_flash_attn_2_4_1_plus = _flash_attn_version >= PkgVersion("2.4.1")
_flash_attn_2_5_7_plus = _flash_attn_version >= PkgVersion("2.5.7")
_flash_attn_3_plus = False
_use_flash_attn_3 = False
try:
    _flash_attn_v3_version = PkgVersion(get_pkg_version("flashattn-hopper"))
    _flash_attn_3_plus = _flash_attn_v3_version >= PkgVersion("2.6.1")
except PackageNotFoundError:
    if get_device_compute_capability() == (9, 0) and _NVTE_FLASH_ATTN:
        warnings.warn(
            "To use flash-attn v3, please use the following commands to install: \n"
            """(1) pip install "git+https://github.com/Dao-AILab/flash-attention.git#egg=flashattn-hopper&subdirectory=hopper" \n"""
            """(2) python_path=`python -c "import site; print(site.getsitepackages()[0])"` \n"""
            """(3) mkdir -p $python_path/flashattn_hopper \n"""
            """(4) wget -P $python_path/flashattn_hopper https://raw.githubusercontent.com/Dao-AILab/flash-attention/main/hopper/flash_attn_interface.py"""
        )
else:
    from flashattn_hopper.flash_attn_interface import flash_attn_func as flash_attn_func_v3
    from flashattn_hopper.flash_attn_interface import (
        flash_attn_varlen_func as flash_attn_varlen_func_v3,
    )
    from flashattn_hopper.flash_attn_interface import (  # pylint: disable=unused-import
        _flash_attn_forward as _flash_attn_forward_v3,
    )
    from flashattn_hopper.flash_attn_interface import (  # pylint: disable=unused-import
        _flash_attn_backward as _flash_attn_backward_v3,
    )

    _use_flash_attn_3 = True

if _flash_attn_version >= _flash_attn_version_required:
    from flash_attn.flash_attn_interface import flash_attn_func, flash_attn_varlen_func
    from flash_attn.flash_attn_interface import _flash_attn_varlen_forward as _flash_attn_forward
    from flash_attn.flash_attn_interface import _flash_attn_varlen_backward as _flash_attn_backward
    from flash_attn_2_cuda import varlen_bwd as flash_attn_cuda_bwd


# NVTE_DEBUG = 0/1 # disables/enables debug mode, default = 0
_NVTE_DEBUG = int(os.getenv("NVTE_DEBUG", "0"))
# NVTE_DEBUG_LEVEL = 0/1/2 # enables more and more verbose debug mode, default = 0
_NVTE_DEBUG_LEVEL = int(os.getenv("NVTE_DEBUG_LEVEL", "0"))
_log_level = _NVTE_DEBUG * _NVTE_DEBUG_LEVEL
_log_levels = {0: logging.WARNING, 1: logging.INFO, 2: logging.DEBUG}
_log_level = _log_levels[_log_level if _log_level in [0, 1, 2] else 2]
_formatter = logging.Formatter("[%(levelname)-8s | %(name)-19s]: %(message)s")
_stream_handler = logging.StreamHandler()
_stream_handler.setFormatter(_formatter)

_attention_backends = {
    "attention_params": None,
    "use_flash_attention": None,
    "use_fused_attention": None,
    "fused_attention_backend": None,
    "use_unfused_attention": None,
    "backend_selection_requires_update": False,
}


@dataclass(eq=True)
class AttentionParams:
    """
    Attention parameters used to determine which backend to be used.

    Parameters
    ----------
    qkv_type: Union[torch.Tensor, Float8Tensor], default = `torch.Tensor`
        Type of query/key/value tensors, {`torch.Tensor`, `Float8Tensor`}.
    qkv_dtype: torch.dtype, default = `torch.bfloat16`
        Data type of query/key/value tensors.
    qkv_layout: str, default = "sbh3d"
        Query/key/value tensor memory layout.
    batch_size: int, default = 1
        Batch size.
    num_heads: int, default = 16
        Number of attention heads in the query tensor.
    num_gqa_groups: int, default = 16
        Number of attention heads in key and value tensors.
    max_seqlen_q: int, default = 128
        Maximum sequence length of the query tensor.
    max_seqlen_kv: int, default = 128
        Maximum sequence length of the key and value tensors.
    head_dim_qk: int, default = 64
        The size of each attention head in query and key tensors.
    head_dim_v: int, default = 64
        The size of each attention head in the value tensor.
    attn_mask_type: str, default = `no_mask`
        Attention mask type, {`no_mask`, `padding`, `causal`, `padding_causal`,
        `causal_bottom_right`, `padding_causal_bottom_right`, `arbitrary`}
    window_size: Tuple[int, int], default = None
        Sliding window attention size.
    alibi_slopes_shape: Optional[Union[torch.Size, List]], default = `None`
        Tensor shape of :attr:`alibi_slopes` in `DotProductAttention`.
    core_attention_bias_type: str, default = `no_bias`
        Attention bias type, {`no_bias`, `pre_scale_bias`, `post_scale_bias`, `alibi`}.
    core_attention_bias_shape: str, default = `1hss`
        Attention bias shape, {`1hss`, `b1ss`, `bhss`}.
    core_attention_bias_requires_grad: bool, default = `True`
        Whether attention bias requires gradient.
    pad_between_seqs: bool, default = `False`
        Whether there is padding between sequences in a batch.
        This only applies to `qkv_format=thd`.
    attention_dropout: float, default = 0.0
        Attention dropout.
    context_parallel: bool, default = `False`
        Whether context parallelism is used or not.
    deterministic: bool, default = `False`
        Whether to run `DotProductAttention` with determinism or not.
    is_training: bool, default = `True`
        Whether in training mode (`True`) or inference mode (`False`)
    fp8: bool, default = `False`
        Whether `DotProductAttention` is in an `fp8_autocast` region.
    fp8_meta: Optional[Dict[str Any]], default = `None`
        The FP8 metadata tensor of `DotProductAttention`.
    """

    qkv_type: Union[torch.Tensor, Float8Tensor] = torch.Tensor
    qkv_dtype: torch.dtype = torch.bfloat16
    qkv_layout: str = "sbh3d"
    batch_size: int = 1
    num_heads: int = 16
    num_gqa_groups: int = 16
    max_seqlen_q: int = 128
    max_seqlen_kv: int = 128
    head_dim_qk: int = 64
    head_dim_v: int = 64
    attn_mask_type: str = "no_mask"
    window_size: Union[Tuple[int, int], None] = None
    alibi_slopes_shape: Union[torch.Size, List, None] = None
    core_attention_bias_type: str = "no_bias"
    core_attention_bias_shape: str = "1hss"
    core_attention_bias_requires_grad: bool = True
    pad_between_seqs: bool = False
    attention_dropout: float = 0.0
    context_parallel: bool = False
    deterministic: bool = False
    is_training: bool = True
    fp8: bool = False
    fp8_meta: Union[Dict[str, Any], None] = None


_alibi_cache = {
    "_num_heads": None,
    "_alibi_slopes": None,
    "_max_seqlen_q": None,
    "_max_seqlen_kv": None,
    "_bottom_right_alignment": True,
    "_alibi_bias": None,
    "_alibi_slopes_require_update": False,
    "_alibi_bias_require_update": False,
}


__all__ = ["DotProductAttention", "InferenceParams", "MultiheadAttention"]


def get_attention_backend(
    attention_params: AttentionParams = None,
):
    """
    Select the appropriate attention backend/sub-backend based on user input and runtime environment.

    Parameters
    ----------
    See `AttentionParams`.

    Returns
    ----------
    use_flash_attention: bool
        Whether the `FlashAttention` backend has been selected.
    use_fused_attention: bool
        Whether the `FusedAttention` backend has been selected.
    fused_attention_backend: tex.NVTE_Fused_Attn_Backend
        If `use_fused_attention = True`, one of `FusedAttention` three sub-backends, else `None`.
    use_unfused_attention: bool
        Whether the `UnfusedDotProductAttention` backend has been selected.
    available_backends: List[bool]
        All available backends that could support the provided input. A list of Booleans
        in the form of [use_flash_attention, use_fused_attention, use_unfused_attention].
    """
    qkv_type = attention_params.qkv_type
    qkv_dtype = attention_params.qkv_dtype
    qkv_layout = attention_params.qkv_layout
    batch_size = attention_params.batch_size
    num_heads = attention_params.num_heads
    num_gqa_groups = attention_params.num_gqa_groups
    max_seqlen_q = attention_params.max_seqlen_q
    max_seqlen_kv = attention_params.max_seqlen_kv
    head_dim_qk = attention_params.head_dim_qk
    head_dim_v = attention_params.head_dim_v
    attn_mask_type = attention_params.attn_mask_type
    window_size = attention_params.window_size
    alibi_slopes_shape = attention_params.alibi_slopes_shape
    core_attention_bias_type = attention_params.core_attention_bias_type
    core_attention_bias_shape = attention_params.core_attention_bias_shape
    core_attention_bias_requires_grad = attention_params.core_attention_bias_requires_grad
    pad_between_seqs = attention_params.pad_between_seqs
    attention_dropout = attention_params.attention_dropout
    context_parallel = attention_params.context_parallel
    deterministic = attention_params.deterministic
    is_training = attention_params.is_training
    fp8 = attention_params.fp8
    fp8_meta = attention_params.fp8_meta

    # Run config
    logger = logging.getLogger("DotProductAttention")
    logger.setLevel(_log_level)
    if not logger.hasHandlers():
        logger.addHandler(_stream_handler)
    device_compute_capability = get_device_compute_capability()
    cudnn_version = get_cudnn_version()
    run_config = {
        "transformer_engine_version": te.__version__,
        "compute_capability": "sm"
        + str(
            (lambda x, y: x * 10 + y)(device_compute_capability[0], device_compute_capability[1])
        ),
        "flash_attn_version": _flash_attn_version,
        "cudnn_version": ".".join([str(i) for i in cudnn_version]),
    }
    attention_params_dict = {
        field.name: getattr(attention_params, field.name) for field in fields(attention_params)
    }
    run_config.update(attention_params_dict)
    if fp8:
        run_config["NVTE_FP8_DPA_BWD"] = int(os.getenv("NVTE_FP8_DPA_BWD", "1"))
    logger.debug("Running with config=%s", run_config)

    # Filter: Environment variables
    global _NVTE_FLASH_ATTN, _NVTE_FUSED_ATTN, _NVTE_UNFUSED_ATTN
    _NVTE_FLASH_ATTN = int(os.getenv("NVTE_FLASH_ATTN", "1"))
    _NVTE_FUSED_ATTN = int(os.getenv("NVTE_FUSED_ATTN", "1"))
    _NVTE_UNFUSED_ATTN = int(os.getenv("NVTE_UNFUSED_ATTN", "1"))
    use_flash_attention = _NVTE_FLASH_ATTN
    use_fused_attention = _NVTE_FUSED_ATTN
    use_unfused_attention = _NVTE_UNFUSED_ATTN
    if not use_flash_attention:
        logger.debug("Disabling FlashAttention due to NVTE_FLASH_ATTN=0")
    if not use_fused_attention:
        logger.debug("Disabling FusedAttention due to NVTE_FUSED_ATTN=0")
    if not use_unfused_attention:
        logger.debug("Disabling UnfusedDotProductAttention due to NVTE_UNFUSED_ATTN=0")

    # Filter: ONNX mode
    if is_in_onnx_export_mode():
        if use_flash_attention:
            logger.debug("Disabling FlashAttention due to ONNX mode")
        use_flash_attention = False
        if use_fused_attention:
            logger.debug("Disabling FusedAttention due to ONNX mode")
        use_fused_attention = False

    # Filter: Compute capability
    global _flash_attn_3_plus, _use_flash_attn_3
    if device_compute_capability < (8, 0):
        if use_flash_attention:
            logger.debug("Disabling FlashAttention as it requires compute capability sm80+")
            use_flash_attention = False
        if use_fused_attention:
            logger.debug("Disabling FusedAttention as it requires compute capability sm80+")
            use_fused_attention = False
    if device_compute_capability < (9, 0):
        if use_flash_attention and _flash_attn_3_plus:
            logger.debug("Disabling FlashAttention 3 as it requires compute capability sm90+")
            _use_flash_attn_3 = False

    # Filter: Data type
    if qkv_dtype not in [torch.bfloat16, torch.float16] or qkv_type not in [
        torch.Tensor,
        Float8Tensor,
    ]:
        if use_flash_attention:
            logger.debug(
                "Disabling FlashAttention due to unsupported QKV data type. "
                "Supported: qkv_dtype = {torch.bfloat16, torch.float16}. "
                "Found: qkv_dtype = %s.",
                qkv_dtype,
            )
            use_flash_attention = False
        if use_fused_attention:
            logger.debug(
                "Disabling FusedAttention due to unsupported QKV data type. "
                "Supported: qkv_dtype = {torch.bfloat16, torch.float16}. "
                "Found: qkv_dtype = %s.",
                qkv_dtype,
            )
            use_fused_attention = False

    # Filter: Execution type
    if fp8 and fp8_meta["recipe"].fp8_dpa:
<<<<<<< HEAD
        if use_flash_attention and not _flash_attn_3_plus:
            logger.debug(
                "Disabling FlashAttention as FlashAttention 2 does not support FP8 DPA/FP8 MHA."
            )
            use_flash_attention = False
        if use_flash_attention and is_training:
            logger.debug("Disabling FlashAttention as it does not support FP8 training")
=======
        if use_flash_attention and not _use_flash_attn_3:
            logger.debug("Disabling FlashAttention as FlashAttention 2 does not support FP8")
            use_flash_attention = False
        if use_flash_attention and _use_flash_attn_3 and is_training:
            logger.debug(
                "Disabling FlashAttention as FlashAttention 3 does not support FP8 training"
            )
>>>>>>> 9437ceb2
            use_flash_attention = False
        if use_unfused_attention:
            logger.debug("Disabling UnfusedDotProductAttention as it does not support FP8")
            use_unfused_attention = False

    # Filter: Head dimension
    if use_flash_attention and head_dim_qk != head_dim_v:
        logger.debug("Disabling FlashAttention as it does not support MLA.")
        use_flash_attention = False
    if use_flash_attention and (
        head_dim_qk > 256
        or head_dim_qk % 8 != 0
        or (head_dim_qk > 192 and device_compute_capability not in ((8, 0), (9, 0)))
    ):
        logger.debug(
            "Disabling FlashAttention due to unsupported head_dim_qk and head_dim_v. "
            "Supported: head_dim_qk = head_dim_v, head_dim_qk %%8 = 0, "
            "head_dim_qk <= 256 (>192 requires sm80/90). "
            "Found: head_dim_qk = %s, head_dim_v = %s, on sm%s.",
            head_dim_qk,
            head_dim_v,
            ".".join([str(i) for i in device_compute_capability]),
        )
        use_flash_attention = False
    qkv_layout_group = qkv_layout.replace("b", "").replace("s", "").replace("t", "")
    if use_fused_attention and head_dim_qk != head_dim_v and qkv_layout_group != "hd_hd_hd":
        logger.debug(
            "Disabling FusedAttention as MLA is not supported with qkv_layout = %s",
            qkv_layout,
        )
        use_fused_attention = False

    # Filter: QKV layout
    qkv_format = "".join([i for i in qkv_layout.split("_")[0] if i.isalpha()])
    if qkv_format == "thd":
        if use_unfused_attention:
            logger.debug("Disabling UnfusedDotProductAttention for qkv_format = thd")
            use_unfused_attention = False
        if use_flash_attention and pad_between_seqs:
            logger.debug(
                "Disabling FlashAttention for qkv_format = thd when there is "
                "padding between sequences, i.e. [a, a, PAD, b, b, b, PAD, c, PAD]"
            )
            use_flash_attention = False

    # Filter: Dropout
    if attention_dropout != 0.0 and use_flash_attention:
        if _flash_attn_3_plus and _use_flash_attn_3:
            logger.debug("Disabling FlashAttention 3 for dropout")
            _use_flash_attn_3 = False

    # Filter: Context parallelism
    # qkv_format | attn_mask_type              | attn_bias_type           | supported backends
    # ----------------------------------------------------------------------------------------------------
    # bshd, sbhd | self-attention:             | no_bias, post_scale_bias | FlashAttention, FusedAttention
    #            |     no_mask, causal         |                          |
    #            | cross-attention:            |                          |
    #            |     no_mask                 |                          |
    # thd        | self-attention:             | no_bias                  | FlashAttention, FusedAttention
    #            |     padding, padding_causal |                          | if no padding between sequences,
    #            | cross-attention:            |                          | FusedAttention
    #            |     padding                 |                          | if there is padding between sequences
    # Note: context parallelism requires seq_len % (cp_size * 2) == 0 for each sequence in q, k, v.
    if context_parallel and use_unfused_attention:
        logger.debug(
            "Disabling UnfusedDotProductAttention as it does not support context parallelism"
        )
        use_unfused_attention = False
    if context_parallel and use_flash_attention:
        if _flash_attn_3_plus and _use_flash_attn_3:
            logger.debug("Disabling FlashAttention 3 for context parallelism")
            _use_flash_attn_3 = False
        if fp8 and fp8_meta["recipe"].fp8_dpa:
            logger.debug(
                "Disabling FlashAttention as it does not support context parallelism with FP8"
            )
            use_flash_attention = False
        if "bottom_right" in attn_mask_type:
            logger.debug(
                "Disabling FlashAttention as it does not support context parallelism with"
                " causal_bottom_right masking"
            )
            use_flash_attention = False
        elif "causal" in attn_mask_type and max_seqlen_q != max_seqlen_kv:
            logger.debug(
                "Disabling FlashAttention as it does not support context parallelism with causal"
                " masking for cross-attention"
            )
            use_flash_attention = False
        elif core_attention_bias_type not in ["no_bias", "post_scale_bias"]:
            logger.debug(
                "Disabling FlashAttention as it does not support context parallelism with bias type"
                " of %s",
                core_attention_bias_type,
            )
            use_flash_attention = False
        elif qkv_format == "thd" and core_attention_bias_type != "no_bias":
            logger.debug(
                "Disabling FlashAttention as it does not support context parallelism with attention"
                " bias for THD format"
            )
            use_flash_attention = False

    if context_parallel and use_fused_attention:
        if "bottom_right" in attn_mask_type:
            logger.debug(
                "Disabling FusedAttention as it does not support context parallelism with"
                " causal_bottom_right masking"
            )
            use_fused_attention = False
        elif "causal" in attn_mask_type and max_seqlen_q != max_seqlen_kv:
            logger.debug(
                "Disabling FusedAttention as it does not support context parallelism with causal"
                " masking for cross-attention"
            )
            use_fused_attention = False
        elif core_attention_bias_type not in ["no_bias", "post_scale_bias"]:
            logger.debug(
                "Disabling FusedAttention as it does not support context parallelism with bias type"
                " of %s",
                core_attention_bias_type,
            )
            use_fused_attention = False
        elif qkv_format == "thd" and core_attention_bias_type != "no_bias":
            logger.debug(
                "Disabling FusedAttention as it does not support context parallelism with attention"
                " bias for THD format"
            )
            use_fused_attention = False
        elif head_dim_qk != head_dim_v:
            logger.debug(
                "Disabling FusedAttention as it does not support context parallelism with MLA"
            )
            use_fused_attention = False

    # Filter: Attention mask
    # attn_mask_type              | attention_mask                       | supported backends
    # ----------------------------------------------------------------------------------------
    # no_mask                     | None                                 | All
    # padding                     |                                      | All
    #     self-attention          | One tensor in shape [b, 1, 1, sq]    |
    #     cross-attention         | Tuple of two tensors in shapes       |
    #                             | [b, 1, 1, sq] and [b, 1, 1, skv]     |
    # causal                      | None                                 |
    #     self-attention          |                                      | All
    #     cross-attention         |                                      | FusedAttention, UnfusedDotProductAttention
    # padding_causal              | Same as "padding"                    |
    #     self-attention          |                                      | All
    #     cross-attention         |                                      | FusedAttention, UnfusedDotProductAttention
    # causal_bottom_right         | None                                 | All
    # padding_causal_bottom_right | Same as "padding"                    |
    #     self-attention          |                                      | All
    #     cross-attention         |                                      | FlashAttention, UnfusedDotProductAttention
    # arbitrary                   | One tensor in shape broadcastable to | UnfusedDotProductAttention
    #                             | [b, h, sq, skv]                      |
    if attn_mask_type == "arbitrary":
        if use_flash_attention:
            logger.debug("Disabling FlashAttention for arbitrary mask")
        use_flash_attention = False
        if use_fused_attention:
            logger.debug("Disabling FusedAttention for arbitrary mask")
        use_fused_attention = False
    if (
        use_flash_attention
        and _flash_attn_3_plus
        and attn_mask_type in ["causal", "padding_causal"]
        and max_seqlen_q != max_seqlen_kv
    ):
        logger.warning(
            "Disabling FlashAttention 3 as it only supports bottom-right-diagonal "
            "causal mask since flash-attn 2.1. See "
            "https://github.com/Dao-AILab/flash-attention#21-change-behavior-of-causal-flag"
        )
        _use_flash_attn_3 = False
    if (
        use_flash_attention
        and _flash_attn_2_1_plus
        and attn_mask_type in ["causal", "padding_causal"]
        and max_seqlen_q != max_seqlen_kv
    ):
        logger.warning(
            "Disabling FlashAttention as it only supports bottom-right-diagonal "
            "causal mask since flash-attn 2.1. See "
            "https://github.com/Dao-AILab/flash-attention#21-change-behavior-of-causal-flag"
        )
        use_flash_attention = False
    if (
        use_flash_attention
        and not _flash_attn_2_1_plus
        and attn_mask_type in ["causal_bottom_right", "padding_causal_bottom_right"]
        and max_seqlen_q != max_seqlen_kv
    ):
        logger.warning(
            "Disabling FlashAttention as it only supports top-left-diagonal "
            "causal mask before flash-attn 2.1. See "
            "https://github.com/Dao-AILab/flash-attention#21-change-behavior-of-causal-flag"
        )
        use_flash_attention = False

    # Filter: Sliding window attention
    #    backend                 |      window_size       | diagonal alignment
    # ---------------------------------------------------------------------------------
    # FlashAttention             | (-1, -1) or (>=0, >=0) | bottom right
    # FusedAttention             | (-1,  0) or (>=0, 0)   | top left
    # UnfusedDotProductAttention | (-1, -1) or (>=0, >=0) | both;
    #                            |                        | converts window_size to an 'arbitrary' mask
    if window_size is None:
        window_size = check_set_window_size(attn_mask_type, window_size)
    else:
        if use_fused_attention and (window_size[0] != -1 or window_size[1] not in [-1, 0]):
            if fp8 and (fp8_meta["recipe"].fp8_dpa or fp8_meta["recipe"].fp8_mha):
                logger.debug(
                    "Disabling FusedAttention as it does not support sliding window attention"
                    " for FP8"
                )
                use_fused_attention = False
            elif window_size[1] != 0 or attention_dropout != 0.0 or qkv_format == "thd":
                logger.debug(
                    "Disabling FusedAttention as it only supports sliding window attention "
                    "with causal mask, no dropout, and qkv_format = bshd/sbhd"
                )
                use_fused_attention = False
            elif context_parallel:
                logger.debug(
                    "Disabling FusedAttention as it does not support sliding window attention "
                    "with context parallelism"
                )
                use_fused_attention = False
            elif max_seqlen_q != max_seqlen_kv and attn_mask_type in [
                "no_mask",
                "padding",
                "causal_bottom_right",
                "padding_causal_bottom_right",
            ]:
                logger.debug(
                    "Disabling FusedAttention as it does not support sliding window attention "
                    "with attn_mask_type = %s for cross-attention",
                    attn_mask_type,
                )
                use_fused_attention = False
            elif "padding" in attn_mask_type:
                logger.debug(
                    "Disabling FusedAttention as it does not support sliding window attention "
                    "with attn_mask_type = %s",
                    attn_mask_type,
                )
                use_fused_attention = False
        if (
            use_flash_attention
            and (window_size[0] != -1 or window_size[1] not in [-1, 0])
            and _flash_attn_3_plus
        ):
            logger.debug(
                "Disabling FlashAttention 3 as it does not support sliding window attention"
            )
            _use_flash_attn_3 = False
        if (
            use_flash_attention
            and (window_size[0] != -1 or window_size[1] not in [-1, 0])
            and not _flash_attn_2_3_plus
        ):
            logger.debug(
                "Disabling FlashAttention as sliding window attention requires flash-attn 2.3+"
            )
            use_flash_attention = False

    # Filter: Attention bias
    #    backend                 |      bias types              | ALiBi diagonal alignment
    # ---------------------------------------------------------------------------------
    # FlashAttention             | no_bias, alibi/alibi_slopes  | bottom right
    # FusedAttention             | no_bias, post_scale_bias     |
    #                            | alibi/alibi_slopes           | top left,
    #                            |                              | bottom_right (converts to a 'post_scale_bias' bias)
    # UnfusedDotProductAttention | no_bias, pre/post_scale_bias |
    #                            | alibi/alibi_slopes           | both; converts to a 'post_scale_bias' bias
    if use_flash_attention and core_attention_bias_type == "alibi":
        if _flash_attn_3_plus and _use_flash_attn_3:
            logger.debug("Disabling FlashAttention 3 for ALiBi")
            _use_flash_attn_3 = False
            if not _flash_attn_2_4_plus:
                logger.debug("Disabling FlashAttention for ALiBi")
                use_flash_attention = False

    if use_flash_attention and (
        core_attention_bias_type not in ["no_bias", "alibi"]
        or core_attention_bias_shape is not None
    ):
        logger.debug("Disabling FlashAttention for pre/post_scale_bias")
        use_flash_attention = False

    fu_core_attention_bias_type = core_attention_bias_type
    fu_core_attention_bias_shape = core_attention_bias_shape
    fu_core_attention_bias_requires_grad = core_attention_bias_requires_grad
    if (
        use_fused_attention
        and core_attention_bias_type == "alibi"
        and (alibi_slopes_shape is not None or max_seqlen_q != max_seqlen_kv)
    ):
        fu_core_attention_bias_type = "post_scale_bias"
        fu_core_attention_bias_requires_grad = False
        if alibi_slopes_shape is None:
            fu_core_attention_bias_shape = "1hss"
        elif len(alibi_slopes_shape) == 1 and alibi_slopes_shape[0] == num_heads:
            fu_core_attention_bias_shape = "1hss"
        elif (
            len(alibi_slopes_shape) == 2
            and alibi_slopes_shape[0] == batch_size
            and alibi_slopes_shape[1] == num_heads
        ):
            fu_core_attention_bias_shape = "bhss"

    if (
        use_fused_attention
        and fu_core_attention_bias_type == "post_scale_bias"
        and fu_core_attention_bias_shape != "1hss"
    ):
        if fu_core_attention_bias_requires_grad:
            # remove this line when cuDNN adds bwd support for
            # [1, 1, s, s], [b, 1, s, s] and [b, h, s, s]
            logger.debug("Disabling FusedAttention for dBias in [1, H, S, S] shape")
            use_fused_attention = False
        else:
            # max512 backend will only support [1, h, s, s]
            os.environ["NVTE_FUSED_ATTN_BACKEND"] = "1"

    # Filter: cuDNN support
    fused_attention_backend = None
    if use_fused_attention:
        q_type = TE_DType[qkv_dtype]
        kv_type = q_type
        if fp8 and fp8_meta["recipe"].fp8_dpa:
            q_type = get_fp8_te_dtype(fp8_meta["recipe"], fprop_tensor=True)
            kv_type = q_type
        fused_attention_backend = tex.get_fused_attn_backend(
            q_type,
            kv_type,
            QKVLayout[qkv_layout],
            AttnBiasType[fu_core_attention_bias_type],
            AttnMaskType[attn_mask_type],
            attention_dropout,
            num_heads,
            num_gqa_groups,
            max_seqlen_q,
            max_seqlen_kv,
            head_dim_qk,
            head_dim_v,
            window_size[0],
            window_size[1],
        )
        if fused_attention_backend == FusedAttnBackend["No_Backend"]:
            logger.debug("Disabling FusedAttention as no backend supports the provided input")
            use_fused_attention = False
            fused_attention_backend = None
        if (
            use_fused_attention
            and window_size is not None
            and window_size[0] != -1
            and fused_attention_backend != FusedAttnBackend["F16_arbitrary_seqlen"]
        ):
            logger.debug(
                "Disabling FusedAttention as only sub-backend %s does not support "
                "slidng window attention",
                int(fused_attention_backend),
            )
            use_fused_attention = False
            fused_attention_backend = None
        if (
            use_fused_attention
            and fused_attention_backend == FusedAttnBackend["F16_max512_seqlen"]
            and fu_core_attention_bias_type == "post_scale_bias"
            and fu_core_attention_bias_shape != "1hss"
        ):
            logger.debug(
                "Disabling FusedAttention as cuDNN sub-backend 0 only supports post_scale_bias in"
                " [1, H, S, S] shape"
            )
            use_fused_attention = False
            fused_attention_backend = None

    # Filter: Determinism
    # backend                      | deterministic
    # ---------------------------------------------
    # FlashAttention               |
    #     flash-attn >=2.0, <2.4.1 | no
    #     flash-attn >=2.4.1       | yes
    # FusedAttention               |
    #     sub-backend 0            | yes
    #     sub-backend 1            | workspace optimization path and sm90+: yes;
    #                              | otherwise: no
    #     sub-backend 2            | no
    # UnfusedDotProductAttention   | yes
    if use_flash_attention and deterministic and not _flash_attn_2_4_1_plus:
        logger.warning(
            "Disabling FlashAttention as version <2.4.1 does not support deterministic "
            "execution. To use FlashAttention with deterministic behavior, "
            "please install flash-attn >= 2.4.1."
        )
        use_flash_attention = False
    if use_fused_attention and deterministic:
        if fused_attention_backend == FusedAttnBackend["FP8"] and is_training:
            logger.debug("Disabling FusedAttention for determinism reasons")
            use_fused_attention = False
        if (
            fused_attention_backend == FusedAttnBackend["F16_arbitrary_seqlen"]
            and is_training
            and (
                device_compute_capability < (9, 0)
                or core_attention_bias_requires_grad
                or cudnn_version < (8, 9, 5)
            )
        ):
            logger.debug("Disabling FusedAttention for determinism reasons")
            use_fused_attention = False

    # All available backends
    available_backends = [use_flash_attention, use_fused_attention, use_unfused_attention]
    logger.debug(
        "Available backends = {FlashAttention=%s, FusedAttention=%s%s,"
        " UnfusedDotProductAttention=%s}",
        bool(available_backends[0]),
        bool(available_backends[1]),
        (
            f" (sub-backend {int(fused_attention_backend)})"
            if fused_attention_backend is not None
            else ""
        ),
        bool(available_backends[2]),
    )

    # Select FusedAttention for performance
    if (
        use_flash_attention
        and use_fused_attention
        and fused_attention_backend == FusedAttnBackend["F16_arbitrary_seqlen"]
    ):
        if device_compute_capability == (9, 0):
            logger.debug(
                "Disabling FlashAttention to give FusedAttention preference on Hopper+ "
                "for performance reasons"
            )
            use_flash_attention = False

    # Select FusedAttention for FP8
    # FA3 uses default scaling factors (i.e. 1) in FP8 execution, while FusedAttention takes
    # scaling factors from `fp8_meta` and offers more accurate quantization/de-quantization
    if (
        use_flash_attention
        and use_fused_attention
        and fused_attention_backend == FusedAttnBackend["FP8"]
        and _use_flash_attn_3
    ):
        logger.debug(
            "Disabling FlashAttention 3 to give FusedAttention preference as FusedAttention "
            "supports more accurate scaling factors in FP8 execution"
        )
        use_flash_attention = False

    # Selected backend
    if use_flash_attention:
        use_fused_attention = False
        use_unfused_attention = False
    elif use_fused_attention:
        use_unfused_attention = False
    selected_backend = "NoBackend"
    if use_flash_attention:
        selected_backend = "FlashAttention"
    elif use_fused_attention:
        selected_backend = f"FusedAttention (sub-backend {int(fused_attention_backend)})"
    elif use_unfused_attention:
        selected_backend = "UnfusedDotProductAttention"
    logger.debug("Selected backend = %s", selected_backend)

    global _attention_backends
    _attention_backends["use_flash_attention"] = use_flash_attention
    _attention_backends["use_fused_attention"] = use_fused_attention
    _attention_backends["fused_attention_backend"] = fused_attention_backend
    _attention_backends["use_unfused_attention"] = use_unfused_attention
    _attention_backends["backend_selection_requires_update"] = False

    return (
        use_flash_attention,
        use_fused_attention,
        fused_attention_backend,
        use_unfused_attention,
        available_backends,
    )


class InferenceParams:  # pylint: disable=too-few-public-methods
    """
    Inference parameters that are passed to the main model in order
    to efficiently calculate and store the context during inference.

    Parameters
    ----------
    max_batch_size : int
                    maximum batch size during inference.
    max_sequence_length : int
                         maximum sequence length during inference.
    """

    def __init__(self, max_batch_size, max_sequence_length):
        self.max_sequence_length = max_sequence_length
        self.max_batch_size = max_batch_size
        self.sequence_len_offset = 0
        self.batch_size_offset = 0
        self.key_value_memory_dict = {}

    def swap_key_value_dict(self, batch_indices):
        """
        Reorders the KV cache using the specified batch indices.

        Parameters
        ----------
        batch_indices : List[int]
                       Sequence of indices to reorder along the batch dimensions of
                       the KV cache. Must have a length equal to the batch size.
        """
        if len(self.key_value_memory_dict) == 0:
            raise ValueError("should not swap when dict in empty")

        for layer_number, inference_memory in self.key_value_memory_dict.items():
            inference_key_memory, inference_value_memory = inference_memory
            assert (
                len(batch_indices) == inference_key_memory.shape[1]
            )  # make sure batch size is the same
            new_inference_key_memory = inference_key_memory[:, batch_indices]
            new_inference_value_memory = inference_value_memory[:, batch_indices]
            self.key_value_memory_dict[layer_number] = (
                new_inference_key_memory,
                new_inference_value_memory,
            )


@torch.no_grad()
def get_swa_mask(
    window_size: Tuple[int, int],
    max_seqlen_q: int,
    max_seqlen_kv: int,
    attn_mask_type: str = "no_mask",
    attention_mask: Optional[Union[torch.Tensor, Tuple[torch.Tensor, torch.Tensor]]] = None,
) -> torch.Tensor:
    """
    Convert sliding window `window_size` to an equivalent "`arbitrary`" mask.
    For "`causal`" mask type, the sliding window diagonal is aligned to the top left corner,
    and for other mask types, the bottom right corner.

    Parameters
    ----------
    window_size: Tuple[int, int]
        Sliding window size for local attention, where query at position i attends to keys
        in [i + seqlen_k - seqlen_q - window_size[0], i + seqlen_k - seqlen_q
        + window_size[1]] inclusive. Special cases (-1, -1) and (-1, 0) mean no sliding
        window and causal mask specifically. Both `causal` and `causal_bottom_right` masks
        map to `window_size = (-1, 0)` and Transformer Engine distinguishes them based on
        `attn_mask_type`.
    max_seqlen_q: int
        Maximum sequence length for queries.
    max_seqlen_kv: int
        Maximum sequence length for keys and values.
    attn_mask_type: str, default = `no_mask`
        Attention mask type, {"`no_mask`", "`padding`", "`causal`", "`padding_causal`",
        "`causal_bottom_right`", "`padding_causal_bottom_right`", "`arbitrary`"}
    attention_mask: Optional[Union[torch.Tensor, Tuple[torch.Tensor, torch.Tensor]]],
        default = `None`
        Boolean tensor(s) used to mask out attention softmax input.

    Returns
    ----------
    attention_mask: torch.Tensor
        Combined `attention_mask` (input) and sliding window attention mask.
        The shape is [max_seqlen_q, max_seqlen_kv] when input `attention_mask` is None;
        else, the same shape as input `attention_mask`.
    """
    mask = torch.ones(max_seqlen_q, max_seqlen_kv, dtype=torch.bool, device="cuda")
    if attn_mask_type in ["causal"]:
        left = window_size[0] if window_size[0] != -1 else max_seqlen_q
        right = window_size[1] if window_size[1] != -1 else max_seqlen_q
        mask_upper = torch.triu(mask, diagonal=-left)
        mask_lower = torch.tril(mask_upper, diagonal=right)
    else:
        left = window_size[0] if window_size[0] != -1 else max_seqlen_kv
        right = window_size[1] if window_size[1] != -1 else max_seqlen_kv
        mask_upper = torch.triu(mask, diagonal=max_seqlen_kv - max_seqlen_q - left)
        mask_lower = torch.tril(mask_upper, diagonal=max_seqlen_kv - max_seqlen_q + right)
    attn_mask_type = "arbitrary"
    mask = mask_lower.logical_not()
    if attention_mask is not None:
        mask = torch.logical_and(attention_mask, mask)
    return attn_mask_type, mask


@torch.no_grad()
def get_alibi(
    num_heads: int,
    max_seqlen_q: int,
    max_seqlen_kv: int,
    actual_seqlens_q: Optional[torch.Tensor] = None,
    actual_seqlens_kv: Optional[torch.Tensor] = None,
    alibi_slopes: Optional[torch.Tensor] = None,
    bias_dtype: Optional[torch.dtype] = None,
    bottom_right_alignment: bool = True,
) -> Tuple[torch.Tensor, torch.Tensor]:
    """
    Parameters
    ----------
    num_heads: int
        Number of heads.
    max_seqlen_q: int
        Maximum sequence length for queries.
    max_seqlen_kv: int
        Maximum sequence length for keys and values.
    actual_seqlens_q: Optional[torch.Tensor], default = `None`
        Actual sequence lengths for queries, in shape [batch_size].
    actual_seqlens_kv: Optional[torch.Tensor], default = `None`
        Actual sequence lengths for keys and values, in shape [batch_size].
    alibi_slopes: Optional[torch.Tensor], default = `None`
        Custom ALiBi slopes, FP32, CUDA tensor, in shape [num_heads] or [batch_size, num_heads].
    bias_dtype: Optional[torch.dtype], default = `None`
        Dtype of the generated ALiBi bias. If None, use torch.float32.
    bottom_right_alignment: bool, default = `True`
        Whether to align the diagonal of the ALiBi bias to the bottom right corner of
        the matrix (`True`) or top left (`False`).

    Returns
    ----------
    alibi_slopes: torch.Tensor
        ALiBi slopes in FP32 and shape [num_heads] or [batch_size, num_heads].
    alibi_bias: torch.Tensor
        ALiBi bias in FP32 or `bias_dtype`. Its shape is
        (1) [1, num_heads, max_seqlen_q, max_seqlen_kv] if `alibi_slopes` is in [num_heads] shape,
        and `actual_seqlens_q` and `actual_seqlens_kv` are `None`; or
        (2) [batch_size, num_heads, max_seqlen_q, max_seqlen_kv] if `alibi_slopes` is in
        [batch_size, num_heads] shape, or, if `alibi_slopes` is in [num_heads] shape and
        `actual_seqlens_q` and `actual_seqlens_kv` are not `None`.
    """
    global _alibi_cache
    if _alibi_cache["_alibi_slopes_require_update"]:
        if alibi_slopes is not None:
            _alibi_cache["_alibi_slopes"] = alibi_slopes
        else:
            n = 2 ** math.floor(math.log2(num_heads))
            m_0 = 2.0 ** (-8.0 / n)
            m = torch.pow(m_0, torch.arange(1, 1 + n))

            if n < num_heads:
                m_hat_0 = 2.0 ** (-4.0 / n)
                m_hat = torch.pow(m_hat_0, torch.arange(1, 1 + 2 * (num_heads - n), 2))
                m = torch.cat([m, m_hat])

            _alibi_cache["_alibi_slopes"] = m.to(dtype=torch.float32, device="cuda")
        _alibi_cache["_num_heads"] = num_heads
        _alibi_cache["_alibi_slopes_require_update"] = False

    if _alibi_cache["_alibi_bias_require_update"]:
        assert _alibi_cache["_alibi_slopes"] is not None, "ALiBi slopes can not be None!"
        if _alibi_cache["_alibi_slopes"].dim() == 1:
            slopes_shape = torch.Size([1, _alibi_cache["_alibi_slopes"].shape[0], 1, 1])
        if _alibi_cache["_alibi_slopes"].dim() == 2:
            slopes_shape = torch.Size([*_alibi_cache["_alibi_slopes"].shape[:], 1, 1])
        bias = torch.arange(max_seqlen_q, dtype=torch.int32, device="cuda").view(
            1, 1, max_seqlen_q, 1
        ) - torch.arange(max_seqlen_kv, dtype=torch.int32, device="cuda").view(
            1, 1, 1, max_seqlen_kv
        )
        if actual_seqlens_q is None and actual_seqlens_kv is None:
            if bottom_right_alignment:
                bias = bias + max_seqlen_kv - max_seqlen_q
        elif actual_seqlens_q is not None and actual_seqlens_kv is not None:
            batch_size = actual_seqlens_q.shape[0]
            bias = bias.expand(batch_size, 1, max_seqlen_q, max_seqlen_kv)
            if bottom_right_alignment:
                bias = bias + (actual_seqlens_kv - actual_seqlens_q).view(batch_size, 1, 1, 1)
        else:
            assert (
                False
            ), "actual_seqlens_q and actual_seqlens_kv need to be both None or torch.Tensors!"
        bias = bias.abs().mul(-1)
        bias = bias * _alibi_cache["_alibi_slopes"].view(slopes_shape)
        _alibi_cache["_max_seqlen_q"], _alibi_cache["_max_seqlen_kv"] = max_seqlen_q, max_seqlen_kv
        _alibi_cache["_bottom_right_alignment"] = bottom_right_alignment
        bias_dtype = torch.float32 if bias_dtype is None else bias_dtype
        _alibi_cache["_alibi_bias"] = bias.contiguous().to(dtype=bias_dtype, device="cuda")
        _alibi_cache["_alibi_bias_require_update"] = False

    return _alibi_cache["_alibi_slopes"], _alibi_cache["_alibi_bias"]


def get_cu_seqlens(mask: torch.Tensor) -> torch.Tensor:
    """
    Given a padding mask of shape [batch_size, 1, 1, max_seqlen], returns an int32
    tensor of shape [batch_size + 1] containing the cumulative sequence lengths of
    the samples in a batch.
    """
    mask = mask.squeeze(1).squeeze(1)
    reduced_mask = mask.logical_not().sum(dim=1)
    cu_seqlens = reduced_mask.cumsum(dim=0).to(torch.int32)
    zero = torch.zeros(1, dtype=torch.int32, device="cuda")
    cu_seqlens = torch.cat((zero, cu_seqlens))

    return cu_seqlens


def get_cu_seqlens_and_indices(mask: torch.Tensor) -> Tuple[torch.Tensor, torch.Tensor]:
    """
    Given a padding mask of shape [batch_size, 1, 1, max_seqlen], returns an int32
    tensor of shape [batch_size + 1] containing the cumulative sequence lengths of
    the samples in a batch, and another int32 tensor of shape [batch_size * max_seqlen, 1, 1]
    containing the indices for the valid tokens.
    """
    mask = mask.squeeze(1).squeeze(1)
    bs, seqlen = mask.shape

    reduced_mask = mask.logical_not().sum(dim=1)
    cu_seqlens = reduced_mask.cumsum(dim=0).to(torch.int32)
    zero = torch.zeros(1, dtype=torch.int32, device="cuda")
    cu_seqlens = torch.cat((zero, cu_seqlens))

    mask = mask.reshape(-1)
    indices = mask.logical_not().nonzero()
    indices = indices.unsqueeze(-1)

    num_nonzeros = indices.shape[0]
    pad_amount = bs * seqlen - num_nonzeros
    indices = F.pad(
        input=indices, pad=(0, 0, 0, 0, 0, pad_amount), mode="constant", value=float(bs * seqlen)
    )

    return cu_seqlens, indices


def get_indices(max_seqlen: int, cu_seqlens: torch.Tensor) -> torch.Tensor:
    """
    Given max_seqlen and cu_seqlens of shape [batch_size + 1], returns an int32
    tensor of shape [batch_size * max_seqlen, 1, 1] containing the indices for
    the valid tokens in a batch.
    """
    bs = len(cu_seqlens) - 1
    seqlens = cu_seqlens[1:] - cu_seqlens[:-1]
    indices = [i * max_seqlen + ii for i, j in enumerate(seqlens) for ii in range(j)]
    indices = torch.Tensor(indices).unsqueeze(1).unsqueeze(1).to(dtype=torch.int64, device="cuda")

    num_nonzeros = indices.shape[0]
    pad_amount = bs * max_seqlen - num_nonzeros
    indices = F.pad(
        input=indices,
        pad=(0, 0, 0, 0, 0, pad_amount),
        mode="constant",
        value=float(bs * max_seqlen),
    )

    return indices


_cu_seqlens_cache = {}


def _get_full_cu_seqlens(
    batch_size: int,
    max_seqlen: int,
    device: torch.device,
) -> torch.Tensor:
    """Cumulative sequence lengths in full data batch

    All sequences in batch have the maximum sequence length.

    """
    global _cu_seqlens_cache
    if (batch_size, max_seqlen) not in _cu_seqlens_cache:
        _cu_seqlens_cache[(batch_size, max_seqlen)] = torch.arange(
            0,
            (batch_size + 1) * max_seqlen,
            step=max_seqlen,
            dtype=torch.int32,
            device=device,
        )
    return _cu_seqlens_cache[(batch_size, max_seqlen)]


@torch.compile
def pack_tensor(
    indices: torch.Tensor,
    tensor: torch.Tensor,
) -> torch.Tensor:
    """
    Packs the given tensor using the `indices`.
    """
    padding_indice = torch.zeros(
        1, tensor.shape[1], tensor.shape[2], dtype=tensor.dtype, device=tensor.device
    )
    indices = indices.repeat(1, tensor.shape[1], tensor.shape[2])
    if isinstance(tensor, Float8Tensor):
        tensor_data = torch.cat((tensor._data, padding_indice), dim=0)

        packed = Float8Tensor.make_like(tensor, data=torch.gather(tensor_data, 0, indices))
    else:
        tensor = torch.cat((tensor, padding_indice), dim=0)

        packed = torch.gather(tensor, 0, indices)
    return packed


@torch.compile
def pack_2_tensors(
    indices: torch.Tensor,
    t1: torch.Tensor,
    t2: torch.Tensor,
) -> Tuple[torch.Tensor, torch.Tensor]:
    """
    Packs the given 2 tensors using the `indices`.
    """
    t1_packed = pack_tensor(indices, t1)
    t2_packed = pack_tensor(indices, t2)
    return t1_packed, t2_packed


@torch.compile
def pack_3_tensors(
    indices: torch.Tensor,
    t1: torch.Tensor,
    t2: torch.Tensor,
    t3: torch.Tensor,
) -> Tuple[torch.Tensor, torch.Tensor, torch.Tensor]:
    """
    Packs the given 3 tensors using the `indices`.
    """
    t1_packed = pack_tensor(indices, t1)
    t2_packed = pack_tensor(indices, t2)
    t3_packed = pack_tensor(indices, t3)
    return t1_packed, t2_packed, t3_packed


@torch.compile
def unpack_tensor(
    indices: torch.Tensor,
    dim0: int,
    tensor: torch.Tensor,
) -> torch.Tensor:
    """
    Inverse of `pack_tensor`.
    """
    indices = indices.repeat(1, tensor.shape[1], tensor.shape[2])
    unpacked = torch.zeros(
        dim0 + 1, tensor.shape[1], tensor.shape[2], dtype=tensor.dtype, device=tensor.device
    )
    if isinstance(tensor, Float8Tensor):
        unpacked.scatter_(0, indices, tensor._data)
        unpacked = Float8Tensor.make_like(tensor, data=unpacked[0:-1, :, :])
    else:
        unpacked.scatter_(0, indices, tensor)
        unpacked = unpacked[0:-1, :, :]
    return unpacked


@torch.compile
def unpack_2_tensors(
    indices: torch.Tensor,
    dim0: int,
    t1: torch.Tensor,
    t2: torch.Tensor,
) -> Tuple[torch.Tensor, torch.Tensor]:
    """
    Inverse of `pack_2_tensors`.
    """
    t1_unpacked = unpack_tensor(indices, dim0, t1)
    t2_unpacked = unpack_tensor(indices, dim0, t2)
    return t1_unpacked, t2_unpacked


@torch.compile
def unpack_3_tensors(
    indices: torch.Tensor,
    dim0: int,
    t1: torch.Tensor,
    t2: torch.Tensor,
    t3: torch.Tensor,
) -> Tuple[torch.Tensor, torch.Tensor, torch.Tensor]:
    """
    Inverse of `pack_3_tensors`.
    """
    t1_unpacked = unpack_tensor(indices, dim0, t1)
    t2_unpacked = unpack_tensor(indices, dim0, t2)
    t3_unpacked = unpack_tensor(indices, dim0, t3)
    return t1_unpacked, t2_unpacked, t3_unpacked


class PackTensors(torch.autograd.Function):
    """
    Autograd function to pack tensors.
    """

    @staticmethod
    def forward(
        ctx, indices: torch.Tensor, *tensors: Tuple[torch.Tensor, ...]
    ) -> Union[Tuple[torch.Tensor, ...], torch.Tensor]:
        assert 1 <= len(tensors) <= 3, f"Packing {len(tensors)} tensors not supported."
        ctx.save_for_backward(indices)
        ctx.dim0 = tensors[0].shape[0]
        if len(tensors) == 1:
            return pack_tensor(indices, *tensors)
        if len(tensors) == 2:
            return pack_2_tensors(indices, *tensors)
        return pack_3_tensors(indices, *tensors)

    @staticmethod
    def backward(ctx, *grad_outputs: Tuple[torch.Tensor, ...]):
        (indices,) = ctx.saved_tensors
        if len(grad_outputs) == 1:
            return None, unpack_tensor(indices, ctx.dim0, *grad_outputs)
        if len(grad_outputs) == 2:
            return None, *unpack_2_tensors(indices, ctx.dim0, *grad_outputs)
        return None, *unpack_3_tensors(indices, ctx.dim0, *grad_outputs)


class UnpackTensor(torch.autograd.Function):
    """
    Autograd function to unpack a tensor.
    """

    @staticmethod
    def forward(
        ctx,
        indices: torch.Tensor,
        dim0: int,
        tensor: torch.Tensor,
    ) -> torch.Tensor:
        ctx.save_for_backward(indices)
        return unpack_tensor(indices, dim0, tensor)

    @staticmethod
    def backward(ctx, grad_output):
        (indices,) = ctx.saved_tensors
        return None, None, pack_tensor(indices, grad_output)


def flash_attn_p2p_communicate(
    rank, send_tensor, send_dst, recv_tensor, recv_src, cp_group, batch_p2p_comm
):
    """Point-to-point communications of KV and dKV in Attention with context parallelism"""
    send_recv_ops = []

    if batch_p2p_comm:
        if rank % 2 == 0:
            send_op = torch.distributed.P2POp(
                torch.distributed.isend, send_tensor, send_dst, cp_group
            )
            recv_op = torch.distributed.P2POp(
                torch.distributed.irecv, recv_tensor, recv_src, cp_group
            )
            send_recv_ops.append(send_op)
            send_recv_ops.append(recv_op)
        else:
            recv_op = torch.distributed.P2POp(
                torch.distributed.irecv, recv_tensor, recv_src, cp_group
            )
            send_op = torch.distributed.P2POp(
                torch.distributed.isend, send_tensor, send_dst, cp_group
            )
            send_recv_ops.append(recv_op)
            send_recv_ops.append(send_op)
        send_recv_reqs = torch.distributed.batch_isend_irecv(send_recv_ops)
    else:
        if rank % 2 == 0:
            send_op = torch.distributed.isend(send_tensor, send_dst, cp_group)
            recv_op = torch.distributed.irecv(recv_tensor, recv_src, cp_group)
            send_recv_ops.append(send_op)
            send_recv_ops.append(recv_op)
        else:
            recv_op = torch.distributed.irecv(recv_tensor, recv_src, cp_group)
            send_op = torch.distributed.isend(send_tensor, send_dst, cp_group)
            send_recv_ops.append(recv_op)
            send_recv_ops.append(send_op)
        send_recv_reqs = send_recv_ops

    return send_recv_reqs


@jit_fuser
def flash_attn_fwd_out_correction(out, out_per_step, seq_dim, softmax_lse, softmax_lse_per_step):
    """Merge partial outputs of each step in Attention with context parallelism"""
    softmax_lse_corrected_exp = torch.exp(softmax_lse_per_step - softmax_lse).movedim(2, seq_dim)
    softmax_lse_corrected_exp = softmax_lse_corrected_exp.unsqueeze(-1)
    out_corrected = out_per_step * softmax_lse_corrected_exp
    out.add_(out_corrected)


@jit_fuser
def flash_attn_fwd_softmax_lse_correction(softmax_lse, softmax_lse_per_step):
    """Merge softmax stats of each step in Attention with context parallelism"""
    max_scale = torch.max(softmax_lse, softmax_lse_per_step)
    min_scale = torch.min(softmax_lse, softmax_lse_per_step)
    new_scale = max_scale + torch.log(1 + torch.exp(min_scale - max_scale))
    softmax_lse.copy_(new_scale)


@jit_fuser
def get_cu_seqlens_on_cp_rank(
    cu_seqlens, cu_seqlens_padded_on_cp_rank, cp_size, cp_rank, first_half, second_half
):
    """Compute cu_seqlens of a context parallelism rank"""
    seqlens = cu_seqlens[1:] - cu_seqlens[:-1]
    seqlens_padded = (cu_seqlens_padded_on_cp_rank[1:] - cu_seqlens_padded_on_cp_rank[:-1]) // 2
    zeros = torch.zeros_like(seqlens)
    cu_seqlens_on_cp_rank = torch.zeros_like(cu_seqlens)
    if first_half:
        seqlens_1 = seqlens - cp_rank * seqlens_padded
        seqlens_1 = seqlens_1.clamp(zeros, seqlens_padded)
        cu_seqlens_on_cp_rank[1:].add_(seqlens_1)
    if second_half:
        seqlens_2 = seqlens - (2 * cp_size - cp_rank - 1) * seqlens_padded
        seqlens_2 = seqlens_2.clamp(zeros, seqlens_padded)
        cu_seqlens_on_cp_rank[1:].add_(seqlens_2)
    cu_seqlens_on_cp_rank.cumsum_(dim=0)
    return cu_seqlens_on_cp_rank


class AttnFuncWithCPAndKVP2P(torch.autograd.Function):
    """
    Attention implementation with context parallelism. Exchange KV between CP ranks
    with P2P in ring topology. Split attention compute into multiple steps, and overlap
    current-step compute with next-step communication.
    """

    @staticmethod
    def forward(
        ctx,
        is_training,
        q,
        k,
        v,
        cu_seqlens_q,
        cu_seqlens_kv,
        max_seqlen_q,
        max_seqlen_kv,
        cu_seqlens_q_padded,
        cu_seqlens_kv_padded,
        dropout_p,
        cp_group,
        cp_global_ranks,
        cp_stream,
        softmax_scale,
        qkv_format,
        attn_mask_type,
        attn_bias_type,
        attn_bias,
        deterministic,
        use_fused_attention,
        fp8,
        fp8_meta,
    ):
        if softmax_scale is None:
            softmax_scale = q.shape[-1] ** (-0.5)

        cp_size = get_distributed_world_size(cp_group)
        rank = get_distributed_rank(cp_group)
        send_dst = cp_global_ranks[(rank + 1) % cp_size]
        recv_src = cp_global_ranks[(rank - 1) % cp_size]
        batch_p2p_comm = int(os.getenv("NVTE_BATCH_MHA_P2P_COMM", "0")) or (cp_size == 2)

        causal = "causal" in attn_mask_type
        padding = "padding" in attn_mask_type

        if qkv_format in ["bshd", "sbhd"]:
            seq_dim = qkv_format.index("s")
            qkv_layout = qkv_format + "_" + qkv_format[:-2] + "2" + qkv_format[-2:]
        else:
            qkv_layout = qkv_format + "_" + qkv_format + "_" + qkv_format

        pad_between_seqs_q = not torch.equal(cu_seqlens_q_padded, cu_seqlens_q)
        pad_between_seqs_kv = not torch.equal(cu_seqlens_kv_padded, cu_seqlens_kv)
        max_seqlen_q = max_seqlen_q // cp_size
        max_seqlen_kv = max_seqlen_kv // cp_size
        cu_seqlens_q_padded = cu_seqlens_q_padded // cp_size
        cu_seqlens_kv_padded = cu_seqlens_kv_padded // cp_size
        cu_seqlens_q_per_step = [None for _ in range(cp_size)]
        cu_seqlens_kv_per_step = [None for _ in range(cp_size)]

        assert qkv_format == "thd" or (
            q.shape[seq_dim] % 2 == 0 and k.shape[seq_dim] % 2 == 0
        ), "Sequence length per GPU needs to be divisible by 2!"
        if causal:
            if qkv_format == "bshd":
                # [b, s, np, hn] -> [b, 2, s//2, np, hn]
                q, k, v = [x.view(x.shape[0], 2, x.shape[1] // 2, *x.shape[2:]) for x in [q, k, v]]
            elif qkv_format == "sbhd":
                # [s, b, np, hn] -> [2, s//2, b, np, hn]
                q, k, v = [x.view(2, x.shape[0] // 2, *x.shape[1:]) for x in [q, k, v]]
        total_tokens_kv = None if qkv_format != "thd" else k.shape[0]
        # remove padded tokens at the end
        k, v = [x if qkv_format != "thd" else x[: cu_seqlens_kv_padded[-1]] for x in [k, v]]
        if attn_bias is not None:
            assert len(attn_bias.shape) == 4, (
                "Only support bias shape of [b, h, sq, sk] for forward, "
                "and [1, h, sq, sk] for backward!"
            )
            assert (
                attn_bias.shape[-2] % 2 == 0 and attn_bias.shape[-1] % (2 * cp_size) == 0
            ), "Sequence length does not meet divisible requirements!"
            # [b, np, sq, sk] -> [b, np, 2, sq//2, 2*cp, sk//(2*cp)]
            attn_bias_ = attn_bias.view(
                *attn_bias.shape[:-2],
                2,
                attn_bias.shape[-2] // 2,
                2 * cp_size,
                attn_bias.shape[-1] // (2 * cp_size),
            )
            # [b, np, sq, sk] -> [b, np, sq, 2*cp, sk//(2*cp)]
            attn_bias = attn_bias.view(
                *attn_bias.shape[:-1], 2 * cp_size, attn_bias.shape[-1] // (2 * cp_size)
            )
        assert q.shape[-1] % 8 == 0, "hidden size per attention head should be multiple of 8"
        fa_optional_forward_kwargs = {}
        if _flash_attn_2_3_plus:
            fa_optional_forward_kwargs["window_size"] = (-1, 0) if causal else (-1, -1)
        if _flash_attn_2_4_plus:
            fa_optional_forward_kwargs["alibi_slopes"] = None
        if _flash_attn_2_5_7_plus:
            fa_optional_forward_kwargs["block_table"] = None

        # Flash Attn inputs
        q_inputs = [None, None]
        kv_inputs = [None, None]
        attn_bias_inputs = [None, None]
        # Flash Attn outputs
        out_per_step = [None for _ in range(cp_size)]
        softmax_lse_per_step = [None for _ in range(cp_size)]
        rng_states = [None for _ in range(cp_size)]
        attn_biases = [None for _ in range(cp_size)]

        # create two streams to resolve wave quantization issue of Flash Attn in each step
        flash_attn_streams = [torch.cuda.current_stream(), cp_stream]
        # synchronize fwd results correction across steps
        fwd_results_correction_done = torch.cuda.Event()

        if fp8:
            if use_fused_attention:
                fp8_dtype_forward = get_fp8_te_dtype(fp8_meta["recipe"], fprop_tensor=True)
                fused_attn_qkv_dtype = fp8_dtype_forward
                fused_attn_backend = FusedAttnBackend["FP8"]
                if fp8_meta["recipe"].fp8_mha:
                    assert (
                        isinstance(q, Float8Tensor)
                        and isinstance(k, Float8Tensor)
                        and isinstance(v, Float8Tensor)
                    ), "q/k/v must be Float8Tensors for FP8 MHA!"
                    fp8_meta["scaling_fwd"].scale_inv[META_QKV] = q._scale_inv
                    q_fp8, k_fp8, v_fp8 = q, k, v
                    q, k, v = q_fp8._data, k_fp8._data, v_fp8._data
                else:
                    q_f16, k_f16, v_f16 = q, k, v
                    q = cast_to_fp8(q_f16, fp8_meta["scaling_fwd"], META_QKV, fp8_dtype_forward)
                    if int(os.getenv("NVTE_FP8_DPA_BWD", "1")):
                        k, v = [
                            cast_to_fp8(x, fp8_meta["scaling_fwd"], META_QKV, fp8_dtype_forward)
                            for x in [k_f16, v_f16]
                        ]
                fp8_meta_kwargs = {}
                fp8_meta_kwargs["d_scale_qkv"] = fp8_meta["scaling_fwd"].scale_inv
                fp8_meta_kwargs["d_scale_qkv_offset"] = META_QKV
                fp8_meta_kwargs["d_scale_s"] = fp8_meta["scaling_fwd"].scale_inv
                fp8_meta_kwargs["d_scale_s_offset"] = META_S
                fp8_meta_kwargs["q_scale_s"] = fp8_meta["scaling_fwd"].scale
                fp8_meta_kwargs["q_scale_s_offset"] = META_S
                fp8_meta_kwargs["q_scale_o"] = fp8_meta["scaling_fwd"].scale
                fp8_meta_kwargs["q_scale_o_offset"] = META_O_CP
                amax_per_step = torch.zeros((2, cp_size), dtype=torch.float32, device=q.device)
            else:
                assert False, "FP8 is only supported with Fused Attention!"
        else:
            q_f16 = q
            if use_fused_attention:
                fp8_meta_kwargs = {}
                fused_attn_qkv_dtype = TE_DType[q.dtype]
                fused_attn_backend = FusedAttnBackend["F16_arbitrary_seqlen"]

        p2p_comm_buffers = [None for _ in range(cp_size)]
        if use_fused_attention and qkv_format in ["bshd", "sbhd"]:
            p2p_comm_buffers[0] = torch.cat((k.unsqueeze(-3), v.unsqueeze(-3)), dim=-3)
        else:
            p2p_comm_buffers[0] = torch.cat((k.unsqueeze(0), v.unsqueeze(0)), dim=0)
        send_recv_reqs = [[], []]

        for i in range(cp_size + 1):
            if i < cp_size:
                with torch.cuda.stream(flash_attn_streams[i % 2]):
                    # wait until KV is received
                    for req in send_recv_reqs[(i + 1) % 2]:
                        req.wait()

                    if i < (cp_size - 1):
                        p2p_comm_buffers[i + 1] = torch.empty_like(p2p_comm_buffers[i])
                        send_recv_reqs[i % 2] = flash_attn_p2p_communicate(
                            rank,
                            p2p_comm_buffers[i],
                            send_dst,
                            p2p_comm_buffers[i + 1],
                            recv_src,
                            cp_group,
                            batch_p2p_comm,
                        )

                    if (
                        not fp8
                        or fp8_meta["recipe"].fp8_mha
                        or int(os.getenv("NVTE_FP8_DPA_BWD", "1"))
                    ):
                        kv_inputs[i % 2] = p2p_comm_buffers[i]
                    else:
                        # KV exchange is in BF16/FP16, cast received KV in each step
                        kv_inputs[i % 2] = cast_to_fp8(
                            p2p_comm_buffers[i],
                            fp8_meta["scaling_fwd"],
                            META_QKV,
                            fp8_dtype_forward,
                        )
                    if fp8 and use_fused_attention:
                        fp8_meta_kwargs["amax_s"] = amax_per_step
                        fp8_meta_kwargs["amax_s_offset"] = i
                        fp8_meta_kwargs["amax_o"] = amax_per_step
                        fp8_meta_kwargs["amax_o_offset"] = cp_size + i
                    if causal:
                        if i == 0:
                            if pad_between_seqs_q:
                                cu_seqlens_q_per_step[i] = get_cu_seqlens_on_cp_rank(
                                    cu_seqlens_q, cu_seqlens_q_padded, cp_size, rank, True, True
                                )
                            else:
                                cu_seqlens_q_per_step[i] = cu_seqlens_q // cp_size
                            if pad_between_seqs_kv:
                                cu_seqlens_kv_per_step[i] = get_cu_seqlens_on_cp_rank(
                                    cu_seqlens_kv, cu_seqlens_kv_padded, cp_size, rank, True, True
                                )
                            else:
                                cu_seqlens_kv_per_step[i] = cu_seqlens_kv // cp_size
                            if use_fused_attention:
                                if qkv_format == "bshd":
                                    # [b, 2, sq//2, np, hn] -> [b, sq, np, hn]
                                    q_inputs[i % 2] = q.view(q.shape[0], -1, *q.shape[-2:])
                                    # [b, 2, sk//2, 2, np, hn] -> [b, sk, 2, np, hn]
                                    kv_inputs[i % 2] = kv_inputs[i % 2].view(
                                        k.shape[0], -1, 2, *k.shape[-2:]
                                    )
                                elif qkv_format == "sbhd":
                                    # [2, sq//2, b, np, hn] -> [sq, b, np, hn]
                                    q_inputs[i % 2] = q.view(-1, *q.shape[-3:])
                                    # [2, sk//2, b, 2, np, hn] -> [sk, b, 2, np, hn]
                                    kv_inputs[i % 2] = kv_inputs[i % 2].view(
                                        -1, k.shape[2], 2, *k.shape[-2:]
                                    )
                                elif qkv_format == "thd":
                                    q_inputs[i % 2] = q
                                if attn_bias is not None:
                                    idx = (rank - i) % cp_size
                                    attn_bias_inputs[i % 2] = torch.cat(
                                        (
                                            attn_bias[..., idx, :],
                                            attn_bias[..., (2 * cp_size - idx - 1), :],
                                        ),
                                        dim=-1,
                                    ).contiguous()
                                out_per_step[i], aux_ctx_tensors = fused_attn_fwd(
                                    is_training,
                                    max_seqlen_q,
                                    max_seqlen_kv,
                                    cu_seqlens_q_per_step[i],
                                    cu_seqlens_kv_per_step[i],
                                    q_inputs[i % 2],
                                    (
                                        kv_inputs[i % 2][..., 0, :, :]
                                        if qkv_format in ["bshd", "sbhd"]
                                        else kv_inputs[i % 2][0]
                                    ),
                                    (
                                        kv_inputs[i % 2][..., 1, :, :]
                                        if qkv_format in ["bshd", "sbhd"]
                                        else kv_inputs[i % 2][1]
                                    ),
                                    fused_attn_qkv_dtype,
                                    fused_attn_backend,
                                    attn_scale=softmax_scale,
                                    dropout=dropout_p,
                                    qkv_layout=qkv_layout,
                                    attn_mask_type=attn_mask_type,
                                    attn_bias_type=attn_bias_type,
                                    attn_bias=attn_bias_inputs[i % 2],
                                    cu_seqlens_q_padded=cu_seqlens_q_padded,
                                    cu_seqlens_kv_padded=cu_seqlens_kv_padded,
                                    **fp8_meta_kwargs,
                                )
                                if fp8:
                                    softmax_lse_per_step[i], _, rng_states[i] = aux_ctx_tensors
                                else:
                                    softmax_lse_per_step[i], rng_states[i], *rest = aux_ctx_tensors
                                    attn_biases[i] = rest[0] if len(rest) > 0 else None
                            else:
                                # [b, 2, sq//2, np, hn] -> [b*sq, np, hn]
                                q_inputs[i % 2] = q.view(-1, *q.shape[-2:])
                                # [2, b, 2, sk//2, np, hn] -> [2, b*sk, np, hn]
                                kv_inputs[i % 2] = kv_inputs[i % 2].view(2, -1, *k.shape[-2:])
                                (
                                    _,
                                    _,
                                    _,
                                    _,
                                    out_per_step[i],
                                    softmax_lse_per_step[i],
                                    _,
                                    rng_states[i],
                                ) = _flash_attn_forward(
                                    q_inputs[i % 2],
                                    kv_inputs[i % 2][0],
                                    kv_inputs[i % 2][1],
                                    cu_seqlens_q_per_step[i],
                                    cu_seqlens_kv_per_step[i],
                                    max_seqlen_q,
                                    max_seqlen_kv,
                                    dropout_p,
                                    softmax_scale,
                                    causal=True,
                                    return_softmax=False,
                                    **fa_optional_forward_kwargs,
                                )
                        elif i <= rank:
                            if pad_between_seqs_q:
                                cu_seqlens_q_per_step[i] = get_cu_seqlens_on_cp_rank(
                                    cu_seqlens_q, cu_seqlens_q_padded, cp_size, rank, True, True
                                )
                            else:
                                cu_seqlens_q_per_step[i] = cu_seqlens_q // cp_size
                            if pad_between_seqs_kv:
                                cu_seqlens_kv_per_step[i] = get_cu_seqlens_on_cp_rank(
                                    cu_seqlens_kv,
                                    cu_seqlens_kv_padded,
                                    cp_size,
                                    (rank - i) % cp_size,
                                    True,
                                    False,
                                )
                            else:
                                cu_seqlens_kv_per_step[i] = cu_seqlens_kv // (cp_size * 2)
                            if use_fused_attention:
                                if qkv_format == "bshd":
                                    # [b, 2, sq//2, np, hn] -> [b, sq, np, hn]
                                    q_inputs[i % 2] = q.view(q.shape[0], -1, *q.shape[-2:])
                                    # [b, 2, sk//2, 2, np, hn] -> [b, sk//2, 2, np, hn]
                                    kv_inputs[i % 2] = kv_inputs[i % 2][:, 0, ...].contiguous()
                                elif qkv_format == "sbhd":
                                    # [2, sq//2, b, np, hn] -> [sq, b, np, hn]
                                    q_inputs[i % 2] = q.view(-1, *q.shape[-3:])
                                    # [2, sk//2, b, 2, np, hn] -> [sk//2, b, 2, np, hn]
                                    kv_inputs[i % 2] = kv_inputs[i % 2][0].contiguous()
                                elif qkv_format == "thd":
                                    q_inputs[i % 2] = q
                                    # [2, t, np, hn] -> [2, t/2, np, hn]
                                    kv_inputs[i % 2] = tex.thd_read_half_tensor(
                                        kv_inputs[i % 2], cu_seqlens_kv_padded, 0
                                    )
                                if attn_bias is not None:
                                    idx = (rank - i) % cp_size
                                    attn_bias_inputs[i % 2] = attn_bias[..., idx, :].contiguous()
                                out_per_step[i], aux_ctx_tensors = fused_attn_fwd(
                                    is_training,
                                    max_seqlen_q,
                                    max_seqlen_kv // 2,
                                    cu_seqlens_q_per_step[i],
                                    cu_seqlens_kv_per_step[i],
                                    q_inputs[i % 2],
                                    (
                                        kv_inputs[i % 2][..., 0, :, :]
                                        if qkv_format in ["bshd", "sbhd"]
                                        else kv_inputs[i % 2][0]
                                    ),
                                    (
                                        kv_inputs[i % 2][..., 1, :, :]
                                        if qkv_format in ["bshd", "sbhd"]
                                        else kv_inputs[i % 2][1]
                                    ),
                                    fused_attn_qkv_dtype,
                                    fused_attn_backend,
                                    attn_scale=softmax_scale,
                                    dropout=dropout_p,
                                    qkv_layout=qkv_layout,
                                    attn_mask_type="padding" if padding else "no_mask",
                                    attn_bias_type=attn_bias_type,
                                    attn_bias=attn_bias_inputs[i % 2],
                                    cu_seqlens_q_padded=cu_seqlens_q_padded,
                                    cu_seqlens_kv_padded=(
                                        None
                                        if cu_seqlens_kv_padded is None
                                        else cu_seqlens_kv_padded // 2
                                    ),
                                    **fp8_meta_kwargs,
                                )
                                if fp8:
                                    softmax_lse_per_step[i], _, rng_states[i] = aux_ctx_tensors
                                else:
                                    softmax_lse_per_step[i], rng_states[i], *rest = aux_ctx_tensors
                                    attn_biases[i] = rest[0] if len(rest) > 0 else None
                            else:
                                # [b, 2, sq//2, np, hn] -> [b*sq, np, hn]
                                q_inputs[i % 2] = q.view(-1, *q.shape[-2:])
                                if qkv_format == "thd":
                                    # [2, t, np, hn] -> [2, t/2, np, hn]
                                    kv_inputs[i % 2] = tex.thd_read_half_tensor(
                                        kv_inputs[i % 2], cu_seqlens_kv_padded, 0
                                    )
                                else:
                                    # [2, b, 2, sk//2, np, hn] -> [2, b, sk//2, np, hn]
                                    kv_inputs[i % 2] = kv_inputs[i % 2][:, :, 0, ...].contiguous()
                                # [2, b, sk//2, np, hn] -> [2, b*sk//2, np, hn]
                                kv_inputs[i % 2] = kv_inputs[i % 2].view(2, -1, *k.shape[-2:])
                                if _flash_attn_2_3_plus:
                                    fa_optional_forward_kwargs["window_size"] = (-1, -1)
                                (
                                    _,
                                    _,
                                    _,
                                    _,
                                    out_per_step[i],
                                    softmax_lse_per_step[i],
                                    _,
                                    rng_states[i],
                                ) = _flash_attn_forward(
                                    q_inputs[i % 2],
                                    kv_inputs[i % 2][0],
                                    kv_inputs[i % 2][1],
                                    cu_seqlens_q_per_step[i],
                                    cu_seqlens_kv_per_step[i],
                                    max_seqlen_q,
                                    max_seqlen_kv // 2,
                                    dropout_p,
                                    softmax_scale,
                                    causal=False,
                                    return_softmax=False,
                                    **fa_optional_forward_kwargs,
                                )
                        else:
                            if pad_between_seqs_q:
                                cu_seqlens_q_per_step[i] = get_cu_seqlens_on_cp_rank(
                                    cu_seqlens_q, cu_seqlens_q_padded, cp_size, rank, False, True
                                )
                            else:
                                cu_seqlens_q_per_step[i] = cu_seqlens_q // (cp_size * 2)
                            if pad_between_seqs_kv:
                                cu_seqlens_kv_per_step[i] = get_cu_seqlens_on_cp_rank(
                                    cu_seqlens_kv,
                                    cu_seqlens_kv_padded,
                                    cp_size,
                                    (rank - i) % cp_size,
                                    True,
                                    True,
                                )
                            else:
                                cu_seqlens_kv_per_step[i] = cu_seqlens_kv // cp_size
                            if use_fused_attention:
                                if qkv_format == "bshd":
                                    # [b, 2, sq//2, np, hn] -> [b, sq//2, np, hn]
                                    q_inputs[i % 2] = q[:, 1, ...].contiguous()
                                    # [b, 2, sk//2, 2, np, hn] -> [b, sk, 2, np, hn]
                                    kv_inputs[i % 2] = kv_inputs[i % 2].view(
                                        k.shape[0], -1, 2, *k.shape[-2:]
                                    )
                                elif qkv_format == "sbhd":
                                    # [2, sq//2, b, np, hn] -> [sq//2, b, np, hn]
                                    q_inputs[i % 2] = q[1].contiguous()
                                    # [2, sk//2, b, 2, np, hn] -> [sk, b, 2, np, hn]
                                    kv_inputs[i % 2] = kv_inputs[i % 2].view(
                                        -1, k.shape[2], 2, *k.shape[-2:]
                                    )
                                elif qkv_format == "thd":
                                    # [t, np, hn] -> [t/2, np, hn]
                                    q_inputs[i % 2] = tex.thd_read_half_tensor(
                                        q, cu_seqlens_q_padded, 1
                                    )
                                if attn_bias is not None:
                                    idx = (rank - i) % cp_size
                                    attn_bias_inputs[i % 2] = torch.cat(
                                        (
                                            attn_bias_[..., 1, :, idx, :],
                                            attn_bias_[..., 1, :, (2 * cp_size - idx - 1), :],
                                        ),
                                        dim=-1,
                                    ).contiguous()
                                out_per_step[i], aux_ctx_tensors = fused_attn_fwd(
                                    is_training,
                                    max_seqlen_q // 2,
                                    max_seqlen_kv,
                                    cu_seqlens_q_per_step[i],
                                    cu_seqlens_kv_per_step[i],
                                    q_inputs[i % 2],
                                    (
                                        kv_inputs[i % 2][..., 0, :, :]
                                        if qkv_format in ["bshd", "sbhd"]
                                        else kv_inputs[i % 2][0]
                                    ),
                                    (
                                        kv_inputs[i % 2][..., 1, :, :]
                                        if qkv_format in ["bshd", "sbhd"]
                                        else kv_inputs[i % 2][1]
                                    ),
                                    fused_attn_qkv_dtype,
                                    fused_attn_backend,
                                    attn_scale=softmax_scale,
                                    dropout=dropout_p,
                                    qkv_layout=qkv_layout,
                                    attn_mask_type="padding" if padding else "no_mask",
                                    attn_bias_type=attn_bias_type,
                                    attn_bias=attn_bias_inputs[i % 2],
                                    cu_seqlens_q_padded=(
                                        None
                                        if cu_seqlens_q_padded is None
                                        else cu_seqlens_q_padded // 2
                                    ),
                                    cu_seqlens_kv_padded=cu_seqlens_kv_padded,
                                    **fp8_meta_kwargs,
                                )
                                if fp8:
                                    softmax_lse_per_step[i], _, rng_states[i] = aux_ctx_tensors
                                else:
                                    softmax_lse_per_step[i], rng_states[i], *rest = aux_ctx_tensors
                                    attn_biases[i] = rest[0] if len(rest) > 0 else None
                            else:
                                if qkv_format == "thd":
                                    # [t, np, hn] -> [t/2, np, hn]
                                    q_inputs[i % 2] = tex.thd_read_half_tensor(
                                        q, cu_seqlens_q_padded, 1
                                    )
                                else:
                                    # [b, 2, sq//2, np, hn]->[b, sq//2, np, hn]->[b*sq//2, np, hn]
                                    q_inputs[i % 2] = (
                                        q[:, 1, ...].contiguous().view(-1, *q.shape[-2:])
                                    )
                                # [2, b, 2, sk//2, np, hn] -> [2, b*sk, np, hn]
                                kv_inputs[i % 2] = kv_inputs[i % 2].view(2, -1, *k.shape[-2:])
                                if _flash_attn_2_3_plus:
                                    fa_optional_forward_kwargs["window_size"] = (-1, -1)
                                (
                                    _,
                                    _,
                                    _,
                                    _,
                                    out_per_step[i],
                                    softmax_lse_per_step[i],
                                    _,
                                    rng_states[i],
                                ) = _flash_attn_forward(
                                    q_inputs[i % 2],
                                    kv_inputs[i % 2][0],
                                    kv_inputs[i % 2][1],
                                    cu_seqlens_q_per_step[i],
                                    cu_seqlens_kv_per_step[i],
                                    max_seqlen_q // 2,
                                    max_seqlen_kv,
                                    dropout_p,
                                    softmax_scale,
                                    causal=False,
                                    return_softmax=False,
                                    **fa_optional_forward_kwargs,
                                )
                    else:
                        if pad_between_seqs_q:
                            cu_seqlens_q_per_step[i] = get_cu_seqlens_on_cp_rank(
                                cu_seqlens_q, cu_seqlens_q_padded, cp_size, rank, True, True
                            )
                        else:
                            cu_seqlens_q_per_step[i] = cu_seqlens_q // cp_size
                        if pad_between_seqs_kv:
                            cu_seqlens_kv_per_step[i] = get_cu_seqlens_on_cp_rank(
                                cu_seqlens_kv,
                                cu_seqlens_kv_padded,
                                cp_size,
                                (rank - i) % cp_size,
                                True,
                                True,
                            )
                        else:
                            cu_seqlens_kv_per_step[i] = cu_seqlens_kv // cp_size
                        if use_fused_attention:
                            if attn_bias is not None:
                                idx = (rank - i) % cp_size
                                attn_bias_inputs[i % 2] = torch.cat(
                                    (
                                        attn_bias[..., idx, :],
                                        attn_bias[..., (2 * cp_size - idx - 1), :],
                                    ),
                                    dim=-1,
                                ).contiguous()
                            out_per_step[i], aux_ctx_tensors = fused_attn_fwd(
                                is_training,
                                max_seqlen_q,
                                max_seqlen_kv,
                                cu_seqlens_q_per_step[i],
                                cu_seqlens_kv_per_step[i],
                                q,
                                (
                                    kv_inputs[i % 2][..., 0, :, :]
                                    if qkv_format in ["bshd", "sbhd"]
                                    else kv_inputs[i % 2][0]
                                ),
                                (
                                    kv_inputs[i % 2][..., 1, :, :]
                                    if qkv_format in ["bshd", "sbhd"]
                                    else kv_inputs[i % 2][1]
                                ),
                                fused_attn_qkv_dtype,
                                fused_attn_backend,
                                attn_scale=softmax_scale,
                                dropout=dropout_p,
                                qkv_layout=qkv_layout,
                                attn_mask_type=attn_mask_type,
                                attn_bias_type=attn_bias_type,
                                attn_bias=attn_bias_inputs[i % 2],
                                cu_seqlens_q_padded=cu_seqlens_q_padded,
                                cu_seqlens_kv_padded=cu_seqlens_kv_padded,
                                **fp8_meta_kwargs,
                            )
                            if fp8:
                                softmax_lse_per_step[i], _, rng_states[i] = aux_ctx_tensors
                            else:
                                softmax_lse_per_step[i], rng_states[i], *rest = aux_ctx_tensors
                                attn_biases[i] = rest[0] if len(rest) > 0 else None
                        else:
                            # [b, sq, np, hn] -> [b*sq, np, hn]
                            q_inputs[i % 2] = q.view(-1, *q.shape[-2:])
                            # [2, b, sk, np, hn] -> [2, b*sk, np, hn]
                            kv_inputs[i % 2] = kv_inputs[i % 2].view(2, -1, *k.shape[-2:])
                            (
                                _,
                                _,
                                _,
                                _,
                                out_per_step[i],
                                softmax_lse_per_step[i],
                                _,
                                rng_states[i],
                            ) = _flash_attn_forward(
                                q_inputs[i % 2],
                                kv_inputs[i % 2][0],
                                kv_inputs[i % 2][1],
                                cu_seqlens_q_per_step[i],
                                cu_seqlens_kv_per_step[i],
                                max_seqlen_q,
                                max_seqlen_kv,
                                dropout_p,
                                softmax_scale,
                                causal=False,
                                return_softmax=False,
                                **fa_optional_forward_kwargs,
                            )

            if i > 0:
                # wait until fwd restuls correction of last step is done
                if i > 1:
                    flash_attn_streams[(i - 1) % 2].wait_event(fwd_results_correction_done)

                if use_fused_attention:
                    # [b, np, sq, 1] -> [b, np, sq]
                    softmax_lse_per_step[i - 1].squeeze_(-1)

                with torch.cuda.stream(flash_attn_streams[(i - 1) % 2]):
                    if fp8:
                        out_per_step[i - 1] = cast_from_fp8(
                            out_per_step[i - 1],
                            fp8_meta["scaling_fwd"],
                            META_O_CP,
                            fp8_dtype_forward,
                            TE_DType[torch.float32],
                        )
                    if i == 1:
                        out = torch.zeros_like(q if not fp8 else out_per_step[0]).view(q.shape)
                        softmax_lse = torch.clone(softmax_lse_per_step[0]).to(torch.double)
                        if causal and qkv_format != "thd":
                            # [b, np, sq] -> [b, np, 2, sq//2]
                            softmax_lse_ = softmax_lse.view(
                                *softmax_lse.shape[:-1], 2, softmax_lse.shape[-1] // 2
                            )
                    elif (i - 1) <= rank or not causal:
                        flash_attn_fwd_softmax_lse_correction(
                            softmax_lse, softmax_lse_per_step[i - 1]
                        )
                    else:
                        if qkv_format == "thd":
                            tex.thd_second_half_lse_correction(
                                softmax_lse,
                                softmax_lse_per_step[i - 1],
                                cu_seqlens_q_padded,
                                max_seqlen_q,
                            )
                        else:
                            flash_attn_fwd_softmax_lse_correction(
                                softmax_lse_[..., 1, :], softmax_lse_per_step[i - 1]
                            )

                if i < cp_size:
                    flash_attn_streams[(i - 1) % 2].record_event(fwd_results_correction_done)

        torch.cuda.current_stream().wait_stream(flash_attn_streams[1])

        softmax_lse = softmax_lse.to(torch.float)
        for i in range(cp_size):
            if qkv_format == "bshd":
                out_per_step[i] = out_per_step[i].view(out.shape[0], -1, *out.shape[-2:])
                out_ = out[:, 1, ...]
            elif qkv_format == "sbhd":
                out_per_step[i] = out_per_step[i].view(-1, *out.shape[-3:])
                out_ = out[1]

            if i <= rank or not causal:
                if qkv_format in ["bshd", "sbhd"]:
                    flash_attn_fwd_out_correction(
                        out.view(*out_per_step[i].shape),
                        out_per_step[i],
                        seq_dim,
                        softmax_lse,
                        softmax_lse_per_step[i],
                    )
                elif qkv_format == "thd":
                    tex.thd_out_correction(
                        out,
                        out_per_step[i],
                        softmax_lse,
                        softmax_lse_per_step[i],
                        cu_seqlens_q_padded,
                        False,
                    )
            else:
                if qkv_format in ["bshd", "sbhd"]:
                    flash_attn_fwd_out_correction(
                        out_,
                        out_per_step[i],
                        seq_dim,
                        softmax_lse_[..., 1, :],
                        softmax_lse_per_step[i],
                    )
                elif qkv_format == "thd":
                    tex.thd_out_correction(
                        out,
                        out_per_step[i],
                        softmax_lse,
                        softmax_lse_per_step[i],
                        cu_seqlens_q_padded,
                        True,
                    )

        kv = p2p_comm_buffers[-1]
        if use_fused_attention:
            if qkv_format == "bshd":
                out = out.view(out.shape[0], -1, *out.shape[-2:])
            elif qkv_format == "sbhd":
                out = out.view(-1, *out.shape[-3:])
        else:
            out = out.view(-1, *out.shape[-2:])

        if fp8 and use_fused_attention:
            amax_cp_fwd = amax_per_step.amax(dim=1)
            fp8_meta["scaling_fwd"].amax_history[0][META_S] = amax_cp_fwd[0]
            fp8_meta["scaling_fwd"].amax_history[0][META_O_CP] = amax_cp_fwd[1]

        out_f16 = out.to(q_fp8.dtype if fp8 and fp8_meta["recipe"].fp8_mha else q_f16.dtype)
        if fp8 and (fp8_meta["recipe"].fp8_mha or int(os.getenv("NVTE_FP8_DPA_BWD", "1"))):
            out_fp8 = cast_to_fp8(out_f16, fp8_meta["scaling_fwd"], META_O, fp8_dtype_forward)

        if fp8 and fp8_meta["recipe"].fp8_mha:
            out_ret = Float8Tensor(
                data=out_fp8,
                fp8_meta=fp8_meta,
                fp8_meta_forward=True,
                fp8_meta_index=META_O,
                fp8_dtype=fp8_dtype_forward,
                dtype=q_fp8.dtype,
            )
        else:
            out_ret = out_f16

        if fp8 and int(os.getenv("NVTE_FP8_DPA_BWD", "1")):
            q_save, kv_save, out_save = q, kv, out_fp8
            fp8_fwd_scales = fp8_meta["scaling_fwd"].scale.clone()
            fp8_fwd_scale_invs = fp8_meta["scaling_fwd"].scale_inv.clone()
        elif fp8 and fp8_meta["recipe"].fp8_mha:
            kv_fp8 = Float8Tensor(
                data=kv,
                fp8_meta=fp8_meta,
                fp8_meta_forward=True,
                fp8_meta_index=META_QKV,
                fp8_dtype=fp8_dtype_forward,
                dtype=k_fp8.dtype,
            )
            q_save, kv_save, out_save = q_fp8, kv_fp8, out_f16
            fp8_fwd_scales, fp8_fwd_scale_invs = None, None
        else:
            q_save, kv_save, out_save = q_f16, kv, out_f16
            fp8_fwd_scales, fp8_fwd_scale_invs = None, None

        ctx.save_for_backward(
            q_save,
            kv_save,
            out_save,
            softmax_lse,
            cu_seqlens_q_padded,
            cu_seqlens_kv_padded,
            fp8_fwd_scales,
            fp8_fwd_scale_invs,
            *cu_seqlens_q_per_step,
            *cu_seqlens_kv_per_step,
            *rng_states,
            *attn_biases,
        )
        ctx.cp_group = cp_group
        ctx.cp_global_ranks = cp_global_ranks
        ctx.dropout_p = dropout_p
        ctx.total_tokens_kv = total_tokens_kv
        ctx.max_seqlen_q = max_seqlen_q
        ctx.max_seqlen_kv = max_seqlen_kv
        ctx.softmax_scale = softmax_scale
        ctx.qkv_format = qkv_format
        ctx.attn_mask_type = attn_mask_type
        ctx.attn_bias_type = attn_bias_type
        ctx.attn_bias_shape = None if attn_bias is None else attn_bias.shape
        ctx.deterministic = deterministic
        ctx.use_fused_attention = use_fused_attention
        ctx.fp8 = fp8 and int(os.getenv("NVTE_FP8_DPA_BWD", "1"))
        ctx.fp8_meta = fp8_meta
        return out_ret

    @staticmethod
    def backward(ctx, dout):
        cp_size = get_distributed_world_size(ctx.cp_group)
        rank = get_distributed_rank(ctx.cp_group)
        send_dst = ctx.cp_global_ranks[(rank - 1) % cp_size]
        recv_src = ctx.cp_global_ranks[(rank + 1) % cp_size]
        batch_p2p_comm = int(os.getenv("NVTE_BATCH_MHA_P2P_COMM", "0")) or (cp_size == 2)

        (q, kv, out, softmax_lse, cu_seqlens_q_padded, cu_seqlens_kv_padded) = ctx.saved_tensors[:6]
        (fp8_fwd_scales, fp8_fwd_scale_invs) = ctx.saved_tensors[6:8]
        cu_seqlens_q_per_step = ctx.saved_tensors[8 : 8 + cp_size]
        cu_seqlens_kv_per_step = ctx.saved_tensors[8 + cp_size : 8 + cp_size * 2]
        rng_states = ctx.saved_tensors[8 + cp_size * 2 : 8 + cp_size * 3]
        attn_biases = ctx.saved_tensors[8 + cp_size * 3 : 8 + cp_size * 4]

        causal = "causal" in ctx.attn_mask_type
        padding = "padding" in ctx.attn_mask_type
        if ctx.qkv_format in ["bshd", "sbhd"]:
            qkv_layout = ctx.qkv_format + "_" + ctx.qkv_format[:-2] + "2" + ctx.qkv_format[-2:]
        else:
            qkv_layout = ctx.qkv_format + "_" + ctx.qkv_format + "_" + ctx.qkv_format

        if attn_biases[0] is not None:
            # [b, np, sq, 2*cp, sk//(2*cp)]
            attn_dbias = torch.zeros(
                *ctx.attn_bias_shape, dtype=attn_biases[0].dtype, device=attn_biases[0].device
            )
            # [b, np, sq, 2*cp, sk//(2*cp)] -> [b, np, 2, sq//2, 2*cp, sk//(2*cp)]
            attn_dbias_ = attn_dbias.view(
                *attn_dbias.shape[:-3], 2, attn_dbias.shape[-3] // 2, *attn_dbias.shape[-2:]
            )
        else:
            attn_dbias = None

        if causal:
            if ctx.qkv_format == "thd":
                softmax_lse_ = tex.thd_read_second_half_lse(
                    softmax_lse, cu_seqlens_q_padded, ctx.max_seqlen_q
                )
            else:
                # [b, np, sq] -> [b, np, 2, sq//2]
                softmax_lse_ = softmax_lse.view(
                    *softmax_lse.shape[:-1], 2, softmax_lse.shape[-1] // 2
                )
                softmax_lse_ = softmax_lse_[..., 1, :].contiguous()
                if ctx.use_fused_attention:
                    # [b, np, sq//2] -> [b, np, sq//2, 1]
                    softmax_lse_.unsqueeze_(-1)
        if ctx.use_fused_attention:
            # [b, np, sq] -> [b, np, sq, 1]
            softmax_lse.unsqueeze_(-1)

        if ctx.fp8:
            if ctx.use_fused_attention:
                fp8_dtype_forward = get_fp8_te_dtype(ctx.fp8_meta["recipe"], fprop_tensor=True)
                fp8_dtype_backward = get_fp8_te_dtype(ctx.fp8_meta["recipe"], fprop_tensor=False)
                fused_attn_qkv_dtype = fp8_dtype_forward
                fused_attn_dqkv_dtype = fp8_dtype_backward
                fused_attn_backend = FusedAttnBackend["FP8"]
                dq_fp8 = torch.empty((cp_size, *q.shape), dtype=q.dtype, device=q.device)
                dkv_fp8 = torch.empty((cp_size, *kv.shape), dtype=kv.dtype, device=kv.device)
                dkv_fp8_ = torch.empty_like(dkv_fp8)
                dout_dtype = dout.dtype
                if ctx.fp8_meta["recipe"].fp8_mha:
                    assert isinstance(dout, Float8Tensor), "dout must be Float8Tensors for FP8 MHA!"
                    ctx.fp8_meta["scaling_bwd"].scale_inv[META_DO] = dout._scale_inv
                    dout = dout._data
                else:
                    dout = cast_to_fp8(
                        dout, ctx.fp8_meta["scaling_bwd"], META_DO, fp8_dtype_backward
                    )
                p2p_comm_buffers = [[kv, dkv_fp8], [torch.empty_like(kv), dkv_fp8_]]
                fp8_meta_kwargs = {}
                fp8_meta_kwargs["d_scale_qkv"] = fp8_fwd_scale_invs[META_QKV]
                fp8_meta_kwargs["d_scale_s"] = fp8_fwd_scale_invs[META_S]
                fp8_meta_kwargs["d_scale_o"] = fp8_fwd_scale_invs[META_O]
                fp8_meta_kwargs["d_scale_do"] = ctx.fp8_meta["scaling_bwd"].scale_inv[META_DO]
                fp8_meta_kwargs["d_scale_dp"] = ctx.fp8_meta["scaling_bwd"].scale_inv[META_DP]
                fp8_meta_kwargs["q_scale_s"] = fp8_fwd_scales[META_S]
                fp8_meta_kwargs["q_scale_dp"] = ctx.fp8_meta["scaling_bwd"].scale[META_DP]
                fp8_meta_kwargs["q_scale_dqkv"] = ctx.fp8_meta["scaling_bwd"].scale[META_DQKV_CP]
                amax_per_step = torch.zeros((2, cp_size), dtype=torch.float32, device=q.device)
            else:
                assert False, "FP8 is only supported with Fused Attention!"
        else:
            if ctx.fp8_meta is not None and ctx.fp8_meta["recipe"].fp8_mha:
                q, kv, dout = [x.from_float8(x.dtype) for x in [q, kv, dout]]
            dq = torch.empty_like(q)
            if ctx.qkv_format == "thd" and causal:
                dq[cu_seqlens_q_padded[-1] :].fill_(0)
            p2p_comm_buffers = [
                torch.empty((2, *kv.shape), dtype=kv.dtype, device=kv.device),
                torch.empty((2, *kv.shape), dtype=kv.dtype, device=kv.device),
            ]
            p2p_comm_buffers[0][0].copy_(kv)
            if ctx.use_fused_attention:
                fp8_meta_kwargs = {}
                fused_attn_qkv_dtype = TE_DType[q.dtype]
                fused_attn_dqkv_dtype = TE_DType[dout.dtype]
                fused_attn_backend = FusedAttnBackend["F16_arbitrary_seqlen"]

        out = out.view(*q.shape)
        dout = dout.view(*q.shape)
        send_recv_reqs = []

        fa_optional_backward_kwargs = {}
        if _flash_attn_2_4_plus:
            fa_optional_backward_kwargs["alibi_slopes"] = None
        if _flash_attn_2_4_1_plus:
            fa_optional_backward_kwargs["deterministic"] = ctx.deterministic

        for i in range(cp_size):
            # wait until KV is received
            for req in send_recv_reqs:
                req.wait()

            send_tensor = p2p_comm_buffers[i % 2]
            recv_tensor = p2p_comm_buffers[(i + 1) % 2]
            if ctx.fp8:
                if i < cp_size - 1:
                    send_recv_reqs = flash_attn_p2p_communicate(
                        rank,
                        send_tensor[0],
                        send_dst,
                        recv_tensor[0],
                        recv_src,
                        ctx.cp_group,
                        batch_p2p_comm,
                    )
                else:
                    dkv_a2a_req = torch.distributed.all_to_all_single(
                        dkv_fp8,
                        dkv_fp8_,
                        group=ctx.cp_group,
                        async_op=True,
                    )
                    send_recv_reqs = [dkv_a2a_req]
            else:
                if i == 0:
                    send_tensor = send_tensor[0]
                    recv_tensor = recv_tensor[0]
                if i == (cp_size - 1):
                    send_tensor = send_tensor[1]
                    recv_tensor = recv_tensor[1]
                send_recv_reqs = flash_attn_p2p_communicate(
                    rank, send_tensor, send_dst, recv_tensor, recv_src, ctx.cp_group, batch_p2p_comm
                )

            kv = p2p_comm_buffers[i % 2][0]
            if ctx.fp8 and ctx.use_fused_attention:
                fp8_meta_kwargs["amax_dp"] = amax_per_step[0][i]
                fp8_meta_kwargs["amax_dqkv"] = amax_per_step[0][i]
            # In reversed order of fwd
            if causal:
                if i == (cp_size - 1):
                    if ctx.use_fused_attention:
                        if ctx.qkv_format == "bshd":
                            # [b, 2, sq//2, np, hn] -> [b, sq, np, hn]
                            q_ = q.view(q.shape[0], -1, *q.shape[-2:])
                            # [b, 2, sk//2, 2, np, hn] -> [b, sk, 2, np, hn]
                            kv_ = kv.view(kv.shape[0], -1, *kv.shape[-3:])
                            # [b, 2, sq//2, np, hn] -> [b, sq, np, hn]
                            out_ = out.view(out.shape[0], -1, *out.shape[-2:])
                            dout_ = dout.view(dout.shape[0], -1, *dout.shape[-2:])
                        elif ctx.qkv_format == "sbhd":
                            # [2, sq//2, b, np, hn] -> [sq, b, np, hn]
                            q_ = q.view(-1, *q.shape[-3:])
                            # [2, sk//2, b, 2, np, hn] -> [sk, b, 2, np, hn]
                            kv_ = kv.view(-1, *kv.shape[-4:])
                            # [2, sq//2, b, np, hn] -> [sq, b, np, hn]
                            out_ = out.view(-1, *out.shape[-3:])
                            dout_ = dout.view(-1, *dout.shape[-3:])
                        elif ctx.qkv_format == "thd":
                            q_, kv_, out_, dout_ = q, kv, out, dout
                        if ctx.fp8:
                            aux_ctx_tensors = [
                                softmax_lse,
                                softmax_lse,
                                rng_states[cp_size - i - 1],
                            ]
                        else:
                            aux_ctx_tensors = [softmax_lse, rng_states[cp_size - i - 1]]
                        if attn_dbias is not None:
                            aux_ctx_tensors += [attn_biases[cp_size - i - 1]]
                        dq_, dk_, dv_, dbias_ = fused_attn_bwd(
                            ctx.max_seqlen_q,
                            ctx.max_seqlen_kv,
                            cu_seqlens_q_per_step[cp_size - i - 1],
                            cu_seqlens_kv_per_step[cp_size - i - 1],
                            q_,
                            kv_[..., 0, :, :] if ctx.qkv_format in ["bshd", "sbhd"] else kv_[0],
                            kv_[..., 1, :, :] if ctx.qkv_format in ["bshd", "sbhd"] else kv_[1],
                            out_,
                            dout_,
                            fused_attn_qkv_dtype,
                            fused_attn_dqkv_dtype,
                            aux_ctx_tensors,
                            fused_attn_backend,
                            cu_seqlens_q_padded=cu_seqlens_q_padded,
                            cu_seqlens_kv_padded=cu_seqlens_kv_padded,
                            attn_scale=ctx.softmax_scale,
                            dropout=ctx.dropout_p,
                            qkv_layout=qkv_layout,
                            attn_mask_type=ctx.attn_mask_type,
                            attn_bias_type=ctx.attn_bias_type,
                            deterministic=ctx.deterministic,
                            **fp8_meta_kwargs,
                        )
                    else:
                        # [b, 2, sq//2, np, hn] -> [b*sq, np, hn]
                        q_ = q.view(-1, *q.shape[-2:])
                        dq_ = torch.zeros_like(q_)
                        # [2, b, 2, sk//2, np, hn] -> [2, b*sk, np, hn]
                        kv_ = kv.view(2, -1, *kv.shape[-2:])
                        dkv_ = torch.empty_like(kv_)
                        # [b, 2, sq//2, np, hn] -> [b*sq, np, hn]
                        out_ = out.view(-1, *out.shape[-2:])
                        dout_ = dout.view(-1, *dout.shape[-2:])
                        if _flash_attn_2_3_plus:
                            fa_optional_backward_kwargs["window_size"] = (-1, 0)
                        _flash_attn_backward(
                            dout_,
                            q_,
                            kv_[0],
                            kv_[1],
                            out_,
                            softmax_lse,
                            dq_,
                            dkv_[0],
                            dkv_[1],
                            cu_seqlens_q_per_step[cp_size - i - 1],
                            cu_seqlens_kv_per_step[cp_size - i - 1],
                            ctx.max_seqlen_q,
                            ctx.max_seqlen_kv,
                            ctx.dropout_p,
                            ctx.softmax_scale,
                            True,
                            rng_state=rng_states[cp_size - i - 1],
                            **fa_optional_backward_kwargs,
                        )
                elif i >= (cp_size - rank - 1):
                    if ctx.use_fused_attention:
                        if ctx.qkv_format == "bshd":
                            # [b, 2, sq//2, np, hn] -> [b, sq, np, hn]
                            q_ = q.view(q.shape[0], -1, *q.shape[-2:])
                            # [b, 2, sk//2, 2, np, hn] -> [b, sk//2, 2, np, hn]
                            kv_ = kv[:, 0, ...].contiguous()
                            # [b, 2, sq//2, np, hn] -> [b, sq, np, hn]
                            out_ = out.view(out.shape[0], -1, *out.shape[-2:])
                            dout_ = dout.view(dout.shape[0], -1, *dout.shape[-2:])
                        elif ctx.qkv_format == "sbhd":
                            # [2, sq//2, b, np, hn] -> [sq, b, np, hn]
                            q_ = q.view(-1, *q.shape[-3:])
                            # [2, sk//2, b, 2, np, hn] -> [sk//2, b, 2, np, hn]
                            kv_ = kv[0].contiguous()
                            # [2, sq//2, b, np, hn] -> [sq, b, np, hn]
                            out_ = out.view(-1, *out.shape[-3:])
                            dout_ = dout.view(-1, *dout.shape[-3:])
                        elif ctx.qkv_format == "thd":
                            q_, out_, dout_ = q, out, dout
                            # [2, t, np, hn] -> [2, t/2, np, hn]
                            kv_ = tex.thd_read_half_tensor(kv, cu_seqlens_kv_padded, 0)
                        if ctx.fp8:
                            aux_ctx_tensors = [
                                softmax_lse,
                                softmax_lse,
                                rng_states[cp_size - i - 1],
                            ]
                        else:
                            aux_ctx_tensors = [softmax_lse, rng_states[cp_size - i - 1]]
                        if attn_dbias is not None:
                            aux_ctx_tensors += [attn_biases[cp_size - i - 1]]
                        dq_, dk_, dv_, dbias_ = fused_attn_bwd(
                            ctx.max_seqlen_q,
                            ctx.max_seqlen_kv // 2,
                            cu_seqlens_q_per_step[cp_size - i - 1],
                            cu_seqlens_kv_per_step[cp_size - i - 1],
                            q_,
                            kv_[..., 0, :, :] if ctx.qkv_format in ["bshd", "sbhd"] else kv_[0],
                            kv_[..., 1, :, :] if ctx.qkv_format in ["bshd", "sbhd"] else kv_[1],
                            out_,
                            dout_,
                            fused_attn_qkv_dtype,
                            fused_attn_dqkv_dtype,
                            aux_ctx_tensors,
                            fused_attn_backend,
                            cu_seqlens_q_padded=cu_seqlens_q_padded,
                            cu_seqlens_kv_padded=(
                                None if cu_seqlens_kv_padded is None else cu_seqlens_kv_padded // 2
                            ),
                            attn_scale=ctx.softmax_scale,
                            dropout=ctx.dropout_p,
                            qkv_layout=qkv_layout,
                            attn_mask_type="padding" if padding else "no_mask",
                            attn_bias_type=ctx.attn_bias_type,
                            deterministic=ctx.deterministic,
                            **fp8_meta_kwargs,
                        )
                    else:
                        # [b, 2, sq//2, np, hn] -> [b*sq, np, hn]
                        q_ = q.view(-1, *q.shape[-2:])
                        dq_ = torch.zeros_like(q_)
                        if ctx.qkv_format == "thd":
                            # [2, t, np, hn] -> [2, t/2, np, hn]
                            kv_ = tex.thd_read_half_tensor(kv, cu_seqlens_kv_padded, 0)
                        else:
                            # [2, b, 2, sk//2, np, hn]->[2, b, sk//2, np, hn]->[2, b*sk//2, np, hn]
                            kv_ = kv[:, :, 0, ...].contiguous().view(2, -1, *kv.shape[-2:])
                        dkv_ = torch.empty_like(kv_)
                        # [b, 2, sq//2, np, hn] -> [b*sq, np, hn]
                        out_ = out.view(-1, *out.shape[-2:])
                        dout_ = dout.view(-1, *dout.shape[-2:])
                        if _flash_attn_2_3_plus:
                            fa_optional_backward_kwargs["window_size"] = (-1, -1)
                        _flash_attn_backward(
                            dout_,
                            q_,
                            kv_[0],
                            kv_[1],
                            out_,
                            softmax_lse,
                            dq_,
                            dkv_[0],
                            dkv_[1],
                            cu_seqlens_q_per_step[cp_size - i - 1],
                            cu_seqlens_kv_per_step[cp_size - i - 1],
                            ctx.max_seqlen_q,
                            ctx.max_seqlen_kv // 2,
                            ctx.dropout_p,
                            ctx.softmax_scale,
                            False,
                            rng_state=rng_states[cp_size - i - 1],
                            **fa_optional_backward_kwargs,
                        )
                else:
                    if ctx.use_fused_attention:
                        if ctx.qkv_format == "bshd":
                            # [b, 2, sq//2, np, hn] -> [b, sq//2, np, hn]
                            q_ = q[:, 1, ...].contiguous()
                            # [b, 2, sk//2, 2, np, hn] -> [b, sk, 2, np, hn]
                            kv_ = kv.view(kv.shape[0], -1, *kv.shape[-3:])
                            # [b, 2, sq//2, np, hn] -> [b, sq//2, np, hn]
                            out_ = out[:, 1, ...].contiguous()
                            dout_ = dout[:, 1, ...].contiguous()
                        elif ctx.qkv_format == "sbhd":
                            # [2, sq//2, b, np, hn] -> [sq//2, b, np, hn]
                            q_ = q[1].contiguous()
                            # [2, sk//2, b, 2, np, hn] -> [sk, b, 2, np, hn]
                            kv_ = kv.view(-1, *kv.shape[-4:])
                            # [2, sq//2, b, np, hn] -> [sq//2, b, np, hn]
                            out_ = out[1].contiguous()
                            dout_ = dout[1].contiguous()
                        elif ctx.qkv_format == "thd":
                            # [t, np, hn] -> [t/2, np, hn]
                            q_ = tex.thd_read_half_tensor(q, cu_seqlens_q_padded, 1)
                            out_ = tex.thd_read_half_tensor(out, cu_seqlens_q_padded, 1)
                            dout_ = tex.thd_read_half_tensor(dout, cu_seqlens_q_padded, 1)
                            kv_ = kv
                        if ctx.fp8:
                            aux_ctx_tensors = [
                                softmax_lse_,
                                softmax_lse_,
                                rng_states[cp_size - i - 1],
                            ]
                        else:
                            aux_ctx_tensors = [softmax_lse_, rng_states[cp_size - i - 1]]
                        if attn_dbias is not None:
                            aux_ctx_tensors += [attn_biases[cp_size - i - 1]]
                        dq_, dk_, dv_, dbias_ = fused_attn_bwd(
                            ctx.max_seqlen_q // 2,
                            ctx.max_seqlen_kv,
                            cu_seqlens_q_per_step[cp_size - i - 1],
                            cu_seqlens_kv_per_step[cp_size - i - 1],
                            q_,
                            kv_[..., 0, :, :] if ctx.qkv_format in ["bshd", "sbhd"] else kv_[0],
                            kv_[..., 1, :, :] if ctx.qkv_format in ["bshd", "sbhd"] else kv_[1],
                            out_,
                            dout_,
                            fused_attn_qkv_dtype,
                            fused_attn_dqkv_dtype,
                            aux_ctx_tensors,
                            fused_attn_backend,
                            cu_seqlens_q_padded=(
                                None if cu_seqlens_q_padded is None else cu_seqlens_q_padded // 2
                            ),
                            cu_seqlens_kv_padded=cu_seqlens_kv_padded,
                            attn_scale=ctx.softmax_scale,
                            dropout=ctx.dropout_p,
                            qkv_layout=qkv_layout,
                            attn_mask_type="padding" if padding else "no_mask",
                            attn_bias_type=ctx.attn_bias_type,
                            deterministic=ctx.deterministic,
                            **fp8_meta_kwargs,
                        )
                    else:
                        if ctx.qkv_format == "thd":
                            # [t, np, hn] -> [t/2, np, hn]
                            q_ = tex.thd_read_half_tensor(q, cu_seqlens_q_padded, 1)
                        else:
                            # [b, 2, sq//2, np, hn] -> [b, sq//2, np, hn] -> [b*sq//2, np, hn]
                            q_ = q[:, 1, ...].contiguous().view(-1, *q.shape[-2:])
                        dq_ = torch.zeros_like(q_)
                        # [2, b, 2, sk//2, np, hn] -> [2, b*sk, np, hn]
                        kv_ = kv.view(2, -1, *kv.shape[-2:])
                        dkv_ = torch.empty_like(kv_)
                        if ctx.qkv_format == "thd":
                            out_ = tex.thd_read_half_tensor(out, cu_seqlens_q_padded, 1)
                            dout_ = tex.thd_read_half_tensor(dout, cu_seqlens_q_padded, 1)
                        else:
                            # [b, 2, sq//2, np, hn] -> [b, sq//2, np, hn] -> [b*sq//2, np, hn]
                            out_ = out[:, 1, ...].contiguous().view(-1, *out.shape[-2:])
                            dout_ = dout[:, 1, ...].contiguous().view(-1, *dout.shape[-2:])
                        if _flash_attn_2_3_plus:
                            fa_optional_backward_kwargs["window_size"] = (-1, -1)
                        _flash_attn_backward(
                            dout_,
                            q_,
                            kv_[0],
                            kv_[1],
                            out_,
                            softmax_lse_,
                            dq_,
                            dkv_[0],
                            dkv_[1],
                            cu_seqlens_q_per_step[cp_size - i - 1],
                            cu_seqlens_kv_per_step[cp_size - i - 1],
                            ctx.max_seqlen_q // 2,
                            ctx.max_seqlen_kv,
                            ctx.dropout_p,
                            ctx.softmax_scale,
                            False,
                            rng_state=rng_states[cp_size - i - 1],
                            **fa_optional_backward_kwargs,
                        )
            else:
                if ctx.use_fused_attention:
                    if ctx.fp8:
                        aux_ctx_tensors = [softmax_lse, softmax_lse, rng_states[cp_size - i - 1]]
                    else:
                        aux_ctx_tensors = [softmax_lse, rng_states[cp_size - i - 1]]
                    if attn_dbias is not None:
                        aux_ctx_tensors += [attn_biases[cp_size - i - 1]]
                    dq_, dk_, dv_, dbias_ = fused_attn_bwd(
                        ctx.max_seqlen_q,
                        ctx.max_seqlen_kv,
                        cu_seqlens_q_per_step[cp_size - i - 1],
                        cu_seqlens_kv_per_step[cp_size - i - 1],
                        q,
                        kv[..., 0, :, :] if ctx.qkv_format in ["bshd", "sbhd"] else kv[0],
                        kv[..., 1, :, :] if ctx.qkv_format in ["bshd", "sbhd"] else kv[1],
                        out,
                        dout,
                        fused_attn_qkv_dtype,
                        fused_attn_dqkv_dtype,
                        aux_ctx_tensors,
                        fused_attn_backend,
                        cu_seqlens_q_padded=cu_seqlens_q_padded,
                        cu_seqlens_kv_padded=cu_seqlens_kv_padded,
                        attn_scale=ctx.softmax_scale,
                        dropout=ctx.dropout_p,
                        qkv_layout=qkv_layout,
                        attn_mask_type=ctx.attn_mask_type,
                        attn_bias_type=ctx.attn_bias_type,
                        deterministic=ctx.deterministic,
                        **fp8_meta_kwargs,
                    )
                else:
                    # [b, sq, np, hn] -> [b*sq, np, hn]
                    q_ = q.view(-1, *q.shape[-2:])
                    dq_ = torch.zeros_like(q_)
                    # [2, b, sk, np, hn] -> [2, b*sk, np, hn]
                    kv_ = kv.view(2, -1, *kv.shape[-2:])
                    dkv_ = torch.empty_like(kv_)
                    # [b, sq, np, hn] -> [b*sq, np, hn]
                    out_ = out.view(-1, *out.shape[-2:])
                    dout_ = dout.view(-1, *dout.shape[-2:])
                    if _flash_attn_2_3_plus:
                        fa_optional_backward_kwargs["window_size"] = (-1, -1)
                    _flash_attn_backward(
                        dout_,
                        q_,
                        kv_[0],
                        kv_[1],
                        out_,
                        softmax_lse,
                        dq_,
                        dkv_[0],
                        dkv_[1],
                        cu_seqlens_q_per_step[cp_size - i - 1],
                        cu_seqlens_kv_per_step[cp_size - i - 1],
                        ctx.max_seqlen_q,
                        ctx.max_seqlen_kv,
                        ctx.dropout_p,
                        ctx.softmax_scale,
                        False,
                        rng_state=rng_states[cp_size - i - 1],
                        **fa_optional_backward_kwargs,
                    )

            if ctx.fp8:
                dq = dq_fp8[(rank + i + 1) % cp_size]
            if i >= (cp_size - rank - 1) or not causal:
                # [b*sq, np, hn] -> [b, 2, sq//2, np, hn] if causal
                # [b*sq, np, hn] -> [b, sq, np, hn] if not causal
                dq_ = dq_.view(*dq.shape)
            else:
                if ctx.qkv_format == "bshd":
                    # [b*sq//2, np, hn] -> [b, sq//2, np, hn]
                    dq_ = dq_.view(dq.shape[0], *dq.shape[2:])
                elif ctx.qkv_format == "sbhd":
                    # [b*sq//2, np, hn] -> [sq//2, b, np, hn]
                    dq_ = dq_.view(-1, *dq.shape[-3:])

            if ctx.fp8:
                if i >= (cp_size - rank - 1) or not causal:
                    dq.copy_(dq_)
                else:
                    if ctx.qkv_format == "bshd":
                        dq[:, 0, ...].fill_(0)
                        dq[:, 1, ...].copy_(dq_)
                    elif ctx.qkv_format == "sbhd":
                        dq[0].fill_(0)
                        dq[1].copy_(dq_)
            elif causal:
                if i > (cp_size - rank - 1):
                    dq.add_(dq_)
                elif i == (cp_size - rank - 1):
                    if rank == (cp_size - 1):
                        dq.copy_(dq_)
                    else:
                        if ctx.qkv_format == "bshd":
                            dq[:, 0, ...].copy_(dq_[:, 0, ...])
                            dq[:, 1, ...].add_(dq_[:, 1, ...])
                        elif ctx.qkv_format == "sbhd":
                            dq[0].copy_(dq_[0])
                            dq[1].add_(dq_[1])
                        elif ctx.qkv_format == "thd":
                            tex.thd_grad_correction(dq, dq_, cu_seqlens_q_padded, "copy", "add")
                elif i > 0:
                    if ctx.qkv_format == "bshd":
                        dq[:, 1, ...].add_(dq_)
                    elif ctx.qkv_format == "sbhd":
                        dq[1].add_(dq_)
                    elif ctx.qkv_format == "thd":
                        tex.thd_grad_correction(dq, dq_, cu_seqlens_q_padded, "none", "add")
                else:
                    if ctx.qkv_format == "bshd":
                        dq[:, 1, ...].copy_(dq_)
                    elif ctx.qkv_format == "sbhd":
                        dq[1].copy_(dq_)
                    elif ctx.qkv_format == "thd":
                        tex.thd_grad_correction(dq, dq_, cu_seqlens_q_padded, "none", "copy")
            else:
                if i == 0:
                    dq.copy_(dq_)
                else:
                    dq.add_(dq_)

            if attn_dbias is not None:
                idx = (rank + i + 1) % cp_size
                if i == (cp_size - 1) or not causal:
                    # [b, np, sq, sk//cp] -> [b, np, sq, 2, sk//(2*cp)]
                    dbias_ = dbias_.view(*dbias_.shape[:-1], 2, dbias_.shape[-1] // 2)
                    attn_dbias[..., idx, :].copy_(dbias_[..., 0, :])
                    attn_dbias[..., (2 * cp_size - idx - 1), :].copy_(dbias_[..., 1, :])
                elif i >= (cp_size - rank - 1):
                    # [b, np, sq, sk//(2*cp)]
                    attn_dbias[..., idx, :].copy_(dbias_)
                else:
                    # [b, np, sq//2, sk//cp] -> [b, np, sq//2, 2, sk//(2*cp)]
                    dbias_ = dbias_.view(*dbias_.shape[:-1], 2, dbias_.shape[-1] // 2)
                    attn_dbias_[..., 1, :, idx, :].copy_(dbias_[..., 0, :])
                    attn_dbias_[..., 1, :, (2 * cp_size - idx - 1), :].copy_(dbias_[..., 1, :])

            # wait until dKV is received
            for req in send_recv_reqs:
                req.wait()

            if ctx.fp8:
                if i < cp_size - 1:
                    dkv = dkv_fp8_[(rank + i + 1) % cp_size]
                else:
                    dkv = dkv_fp8[(rank + i + 1) % cp_size]
            else:
                dkv = p2p_comm_buffers[(i + 1) % 2][1]
            if ctx.use_fused_attention:
                dkv_ = torch.cat((dk_.unsqueeze(0), dv_.unsqueeze(0)), dim=0)
                if ctx.qkv_format in ["bshd", "sbhd"]:
                    # [b, 2, sk//2, 2, np, hn] -> [2, b, 2, sk//2, np, hn] or
                    # [2, sk//2, b, 2, np, hn] -> [2, 2, sk//2, b, np, hn]
                    dkv = dkv.view(2, *dkv.shape[0:-3], *dkv.shape[-2:])
            if causal and i >= (cp_size - rank - 1) and i != (cp_size - 1):
                if ctx.qkv_format == "bshd":
                    # [2, b*sk//2, np, hn] -> [2, b, sk//2, np, hn]
                    dkv_ = dkv_.view(*dkv.shape[0:2], *dkv.shape[3:])
                elif ctx.qkv_format == "sbhd":
                    # [2, b*sk//2, np, hn] -> [2, sk//2, b, np, hn]
                    dkv_ = dkv_.view(dkv.shape[0], -1, *dkv.shape[-3:])
            else:
                # [2, b*sk, np, hn] -> [2, b, 2, sk//2, np, hn] if causal
                # [2, b*sk, np, hn] -> [2, b, sk, np, hn] if not causal
                dkv_ = dkv_.view(*dkv.shape)

            if ctx.fp8:
                if causal and i >= (cp_size - rank - 1) and i != (cp_size - 1):
                    if ctx.qkv_format == "bshd":
                        dkv[:, :, 0, ...].copy_(dkv_)
                        dkv[:, :, 1, ...].fill_(0)
                    elif ctx.qkv_format == "sbhd":
                        dkv[:, 0, ...].copy_(dkv_)
                        dkv[:, 1, ...].fill_(0)
                else:
                    dkv.copy_(dkv_)
            elif causal:
                if i == (cp_size - 1):
                    if rank == 0:
                        if ctx.qkv_format == "bshd":
                            dkv[:, :, 0, ...].add_(dkv_[:, :, 0, ...])
                            dkv[:, :, 1, ...].copy_(dkv_[:, :, 1, ...])
                        elif ctx.qkv_format == "sbhd":
                            dkv[:, 0, ...].add_(dkv_[:, 0, ...])
                            dkv[:, 1, ...].copy_(dkv_[:, 1, ...])
                        elif ctx.qkv_format == "thd":
                            tex.thd_grad_correction(dkv, dkv_, cu_seqlens_kv_padded, "add", "copy")
                    else:
                        dkv.add_(dkv_)
                elif i >= (cp_size - rank - 1):
                    if i == 0 and rank == (cp_size - 1):
                        if ctx.qkv_format == "bshd":
                            dkv[:, :, 0, ...].copy_(dkv_)
                        elif ctx.qkv_format == "sbhd":
                            dkv[:, 0, ...].copy_(dkv_)
                        elif ctx.qkv_format == "thd":
                            tex.thd_grad_correction(dkv, dkv_, cu_seqlens_kv_padded, "copy", "none")
                    else:
                        if ctx.qkv_format == "bshd":
                            dkv[:, :, 0, ...].add_(dkv_)
                        elif ctx.qkv_format == "sbhd":
                            dkv[:, 0, ...].add_(dkv_)
                        elif ctx.qkv_format == "thd":
                            tex.thd_grad_correction(dkv, dkv_, cu_seqlens_kv_padded, "add", "none")
                elif i > 0:
                    dkv.add_(dkv_)
                else:
                    dkv.copy_(dkv_)
            else:
                if i == 0:
                    dkv.copy_(dkv_)
                else:
                    dkv.add_(dkv_)

        if ctx.fp8 and ctx.use_fused_attention:
            amax_cp_bwd = amax_per_step.amax(dim=1)
            ctx.fp8_meta["scaling_bwd"].amax_history[0][META_DP] = amax_cp_bwd[0]
            ctx.fp8_meta["scaling_bwd"].amax_history[0][META_DQKV_CP] = amax_cp_bwd[1]
            if ctx.qkv_format in ["bshd", "sbhd"]:
                # [cp, b, 2, sk//2, 2, np, hn] -> [cp, 2, b, 2, sk//2, np, hn] or
                # [cp, 2, sk//2, b, 2, np, hn] -> [cp, 2, 2, sk//2, b, np, hn]
                dkv_fp8 = dkv_fp8.view(cp_size, 2, *dkv_fp8.shape[1:-3], *dkv_fp8.shape[-2:])
            dq, dkv = [
                cast_from_fp8(
                    x,
                    ctx.fp8_meta["scaling_bwd"],
                    META_DQKV_CP,
                    fp8_dtype_backward,
                    TE_DType[torch.float32],
                )
                for x in [dq_fp8, dkv_fp8]
            ]
            dq, dkv = [x.sum(dim=0).to(dout_dtype) for x in [dq, dkv]]

        if causal:
            if ctx.qkv_format == "bshd":
                # [b, 2, sq//2, np, hn] -> [b, sq, np, hn]
                dq = dq.view(dq.shape[0], -1, *dq.shape[-2:])
                # [2, b, 2, sk//2, np, hn] -> [2, b, sk, np, hn]
                dkv = dkv.view(*dkv.shape[0:2], -1, *dkv.shape[-2:])
            elif ctx.qkv_format == "sbhd":
                # [2, sq//2, b, np, hn] -> [sq, b, np, hn]
                dq = dq.view(-1, *dq.shape[-3:])
                # [2, 2, sk//2, b, np, hn] -> [2, sk, b, np, hn]
                dkv = dkv.view(dkv.shape[0], -1, *dkv.shape[-3:])

        if ctx.qkv_format == "thd":
            dkv_ = torch.empty(
                2, ctx.total_tokens_kv, *dkv.shape[-2:], dtype=dkv.dtype, device=dkv.device
            )
            dkv_[:, : cu_seqlens_kv_padded[-1]].copy_(dkv)
            dkv_[:, cu_seqlens_kv_padded[-1] :].fill_(0)
            dkv = dkv_

        if ctx.fp8 and ctx.fp8_meta["recipe"].fp8_mha:
            dq, dkv = [
                cast_to_fp8(x, ctx.fp8_meta["scaling_bwd"], META_DQKV, fp8_dtype_backward)
                for x in [dq, dkv]
            ]
            dq, dk, dv = [
                Float8Tensor(
                    data=x,
                    fp8_meta=ctx.fp8_meta,
                    fp8_meta_forward=False,
                    fp8_meta_index=META_DQKV,
                    fp8_dtype=fp8_dtype_backward,
                    dtype=dout_dtype,
                )
                for x in [dq, dkv[0], dkv[1]]
            ]
        else:
            dk, dv = dkv[0], dkv[1]

        if attn_dbias is not None:
            # [b, np, sq, 2*cp, sk//(2*cp)] -> [b, np, sq, sk]
            attn_dbias = attn_dbias.view(*attn_dbias.shape[:-2], -1)

        return (
            None,
            dq,
            dk,
            dv,
            None,
            None,
            None,
            None,
            None,
            None,
            None,
            None,
            None,
            None,
            None,
            None,
            None,
            None,
            attn_dbias,
            None,
            None,
            None,
            None,
        )


@torch.compile
def get_seq_chunk_ids_to_all_gathered_kv(
    local_chunk_id, cp_size, max_seqlen_q, max_seqlen_kv, window_size_left, device
):
    """Compute sequence chunk ids to the all-gathered KV."""
    seq_end_idx = (local_chunk_id + 1) * max_seqlen_kv
    seq_start_idx = max(0, seq_end_idx - max_seqlen_q - window_size_left)
    seqlen = seq_end_idx - seq_start_idx
    num_chunks = (seqlen + max_seqlen_kv - 1) // max_seqlen_kv
    chunk_ids = torch.arange(
        local_chunk_id - num_chunks + 1,
        local_chunk_id + 1,
        dtype=torch.int32,
        device=device,
    )
    chunk_ids_to_all_gathered_kv = torch.where(
        chunk_ids < cp_size, 2 * chunk_ids, 2 * (2 * cp_size - chunk_ids) - 1
    )
    return chunk_ids_to_all_gathered_kv


class AttnFuncWithCPAndKVAllGather(torch.autograd.Function):
    """
    Attention implementation with context parallelism.
    KV all-gather between CP ranks is exposed.
    """

    @staticmethod
    def forward(
        ctx,
        is_training,
        q,
        k,
        v,
        cu_seqlens_q,
        cu_seqlens_kv,
        max_seqlen_q,
        max_seqlen_kv,
        cu_seqlens_q_padded,
        cu_seqlens_kv_padded,
        dropout_p,
        cp_group,
        cp_stream,
        softmax_scale,
        qkv_format,
        attn_mask_type,
        attn_bias_type,
        attn_bias,
        deterministic,
        use_fused_attention,
        window_size,
    ):
        if softmax_scale is None:
            softmax_scale = q.shape[-1] ** (-0.5)

        cp_size = get_distributed_world_size(cp_group)
        rank = get_distributed_rank(cp_group)

        causal = "causal" in attn_mask_type
        padding = "padding" in attn_mask_type
        assert causal and not padding, f"{attn_mask_type} mask type is not supported!"
        if use_fused_attention and causal and "bottom_right" not in attn_mask_type:
            attn_mask_type = attn_mask_type + "_bottom_right"

        assert attn_bias_type == "no_bias", f"{attn_bias_type} bias type is not supported!"
        assert q.shape[-1] % 8 == 0, "Hidden size per attention head should be multiple of 8!"
        assert (
            use_fused_attention or _flash_attn_2_3_plus
        ), "Sliding window attention only can work with FusedAttention or FlashAttention >= 2.3!"
        fa_optional_forward_kwargs = {}
        if _flash_attn_2_4_plus:
            fa_optional_forward_kwargs["alibi_slopes"] = None

        assert qkv_format != "thd", f"{qkv_format} format is not supported!"
        qkv_layout = qkv_format + "_" + qkv_format + "_" + qkv_format

        seq_dim = qkv_format.index("s")
        assert (
            q.shape[seq_dim] % 2 == 0 and k.shape[seq_dim] % 2 == 0
        ), "Sequence length per GPU needs to be divisible by 2!"

        max_seqlen_q = max_seqlen_q // (2 * cp_size)
        max_seqlen_kv = max_seqlen_kv // (2 * cp_size)
        cu_seqlens_q = cu_seqlens_q // (2 * cp_size)
        cu_seqlens_kv = cu_seqlens_kv // (2 * cp_size)
        cu_seqlens_q_padded = cu_seqlens_q_padded // (2 * cp_size)
        cu_seqlens_kv_padded = cu_seqlens_kv_padded // (2 * cp_size)

        if causal:
            if qkv_format == "bshd":
                # [b, s, np, hn] -> [b, 2, s//2, np, hn]
                q = q.view(q.shape[0], 2, q.shape[1] // 2, *q.shape[2:])
                # [b, s, np, hn] -> [s, b, np, hn]
                k, v = [x.transpose(0, 1).contiguous() for x in [k, v]]
            elif qkv_format == "sbhd":
                # [s, b, np, hn] -> [2, s//2, b, np, hn]
                q = q.view(2, q.shape[0] // 2, *q.shape[1:])

        # create two streams to resolve wave quantization issue of Flash Attn in each step
        flash_attn_streams = [torch.cuda.current_stream(), cp_stream]

        k_ag, _ = gather_along_first_dim(k, cp_group)
        v_ag, _ = gather_along_first_dim(v, cp_group)
        cp_stream.wait_stream(torch.cuda.current_stream())
        k_ag = k_ag.view(2 * cp_size, k.shape[0] // 2, *k.shape[1:])
        v_ag = v_ag.view(2 * cp_size, v.shape[0] // 2, *v.shape[1:])

        local_seq_chunk_ids = [rank, 2 * cp_size - rank - 1]
        chunk_ids_to_kv_ag_per_step = [None, None]
        out_per_step = [None, None]
        softmax_lse_per_step = [None, None]
        rng_states = [None, None]
        out = torch.empty_like(q)

        for i in range(len(local_seq_chunk_ids) + 1):
            if i < len(local_seq_chunk_ids):
                with torch.cuda.stream(flash_attn_streams[i]):
                    chunk_ids_to_kv_ag = get_seq_chunk_ids_to_all_gathered_kv(
                        local_seq_chunk_ids[i],
                        cp_size,
                        max_seqlen_q,
                        max_seqlen_kv,
                        (
                            max_seqlen_kv * cp_size * 2
                            if (window_size is None or window_size[0] == -1)
                            else window_size[0]
                        ),
                        k.device,
                    )
                    chunk_ids_to_kv_ag_per_step[i] = chunk_ids_to_kv_ag
                    num_kv_chunks = chunk_ids_to_kv_ag.numel()
                    if qkv_format == "bshd":
                        # [b, 2, sq//2, np, hn] -> [b, sq//2, np, hn]
                        q_ = q[:, i].contiguous()
                        # [num_kv_chunks, sq//2, b, np, hn] -> [b, num_kv_chunks*sq//2, np, hn]
                        k_ = (
                            torch.index_select(k_ag, dim=0, index=chunk_ids_to_kv_ag)
                            .movedim(2, 0)
                            .contiguous()
                            .view(k.shape[1], -1, *k.shape[-2:])
                        )
                        v_ = (
                            torch.index_select(v_ag, dim=0, index=chunk_ids_to_kv_ag)
                            .movedim(2, 0)
                            .contiguous()
                            .view(v.shape[1], -1, *v.shape[-2:])
                        )
                    elif qkv_format == "sbhd":
                        # [2, sq//2, b, np, hn] -> [sq//2, b, np, hn]
                        q_ = q[i].contiguous()
                        # [num_kv_chunks, sq//2, b, np, hn] -> [num_kv_chunks*sq//2, b, np, hn]
                        k_ = torch.index_select(k_ag, dim=0, index=chunk_ids_to_kv_ag).view(
                            -1, *k.shape[-3:]
                        )
                        v_ = torch.index_select(v_ag, dim=0, index=chunk_ids_to_kv_ag).view(
                            -1, *v.shape[-3:]
                        )
                    if use_fused_attention:
                        out_per_step[i], [softmax_lse_per_step[i], rng_states[i]] = fused_attn_fwd(
                            is_training,
                            max_seqlen_q,
                            max_seqlen_kv * num_kv_chunks,
                            cu_seqlens_q,
                            cu_seqlens_kv * num_kv_chunks,
                            q_,
                            k_,
                            v_,
                            TE_DType[q.dtype],
                            tex.NVTE_Fused_Attn_Backend.NVTE_F16_arbitrary_seqlen,
                            attn_scale=softmax_scale,
                            dropout=dropout_p,
                            qkv_layout=qkv_layout,
                            attn_mask_type=attn_mask_type,
                            attn_bias_type=attn_bias_type,
                            attn_bias=attn_bias,
                            cu_seqlens_q_padded=cu_seqlens_q_padded,
                            cu_seqlens_kv_padded=cu_seqlens_kv_padded * num_kv_chunks,
                            window_size=window_size,
                        )
                    else:
                        q_, k_, v_ = [x.view(-1, *x.shape[-2:]) for x in [q_, k_, v_]]
                        _, _, _, _, out_per_step[i], softmax_lse_per_step[i], _, rng_states[i] = (
                            _flash_attn_forward(
                                q_,
                                k_,
                                v_,
                                cu_seqlens_q,
                                cu_seqlens_kv * num_kv_chunks,
                                max_seqlen_q,
                                max_seqlen_kv * num_kv_chunks,
                                dropout_p,
                                softmax_scale,
                                causal=True,
                                return_softmax=False,
                                window_size=window_size,
                                **fa_optional_forward_kwargs,
                            )
                        )

            if i > 0:
                with torch.cuda.stream(flash_attn_streams[i - 1]):
                    if qkv_format == "bshd":
                        out[:, i - 1].copy_(out_per_step[i - 1].view_as(out[:, i - 1]))
                    elif qkv_format == "sbhd":
                        out[i - 1].copy_(out_per_step[i - 1].view_as(out[i - 1]))

        torch.cuda.current_stream().wait_stream(cp_stream)

        if use_fused_attention:
            if qkv_format == "bshd":
                out = out.view(out.shape[0], -1, *out.shape[-2:])
            elif qkv_format == "sbhd":
                out = out.view(-1, *out.shape[-3:])
        else:
            out = out.view(-1, *out.shape[-2:])

        ctx.save_for_backward(
            q,
            k,
            v,
            cu_seqlens_q,
            cu_seqlens_kv,
            cu_seqlens_q_padded,
            cu_seqlens_kv_padded,
            *chunk_ids_to_kv_ag_per_step,
            *out_per_step,
            *softmax_lse_per_step,
            *rng_states,
        )
        ctx.cp_group = cp_group
        ctx.cp_stream = cp_stream
        ctx.dropout_p = dropout_p
        ctx.max_seqlen_q = max_seqlen_q
        ctx.max_seqlen_kv = max_seqlen_kv
        ctx.softmax_scale = softmax_scale
        ctx.qkv_format = qkv_format
        ctx.attn_mask_type = attn_mask_type
        ctx.attn_bias_type = attn_bias_type
        ctx.deterministic = deterministic
        ctx.use_fused_attention = use_fused_attention
        ctx.window_size = window_size
        return out

    @staticmethod
    def backward(ctx, dout):
        cp_size = get_distributed_world_size(ctx.cp_group)
        rank = get_distributed_rank(ctx.cp_group)

        (q, k, v, cu_seqlens_q, cu_seqlens_kv, cu_seqlens_q_padded, cu_seqlens_kv_padded) = (
            ctx.saved_tensors[:7]
        )
        chunk_ids_to_kv_ag_per_step = ctx.saved_tensors[7:9]
        out_per_step = ctx.saved_tensors[9:11]
        softmax_lse_per_step = ctx.saved_tensors[11:13]
        rng_states = ctx.saved_tensors[13:15]

        qkv_layout = ctx.qkv_format + "_" + ctx.qkv_format + "_" + ctx.qkv_format

        dout = dout.view_as(q)
        dq = torch.empty_like(q)
        dk = torch.zeros(
            (2 * cp_size, k.shape[0] // 2, *k.shape[1:]), dtype=k.dtype, device=k.device
        )
        dv = torch.zeros_like(dk)
        dq_per_step = [None, None]
        dk_per_step = [None, None]
        dv_per_step = [None, None]

        # create two streams to resolve wave quantization issue of Flash Attn in each step
        flash_attn_streams = [torch.cuda.current_stream(), ctx.cp_stream]
        # synchronize dkv update across steps
        dkv_update_done = torch.cuda.Event()

        k_ag, _ = gather_along_first_dim(k, ctx.cp_group)
        v_ag, _ = gather_along_first_dim(v, ctx.cp_group)
        ctx.cp_stream.wait_stream(torch.cuda.current_stream())
        k_ag = k_ag.view(2 * cp_size, k.shape[0] // 2, *k.shape[1:])
        v_ag = v_ag.view(2 * cp_size, v.shape[0] // 2, *v.shape[1:])

        local_seq_chunk_ids = [rank, 2 * cp_size - rank - 1]

        fa_optional_backward_kwargs = {}
        if _flash_attn_2_4_plus:
            fa_optional_backward_kwargs["alibi_slopes"] = None
        if _flash_attn_2_4_1_plus:
            fa_optional_backward_kwargs["deterministic"] = ctx.deterministic

        for i in range(len(local_seq_chunk_ids) + 1):
            if i < len(local_seq_chunk_ids):
                with torch.cuda.stream(flash_attn_streams[i]):
                    chunk_ids_to_kv_ag = chunk_ids_to_kv_ag_per_step[i]
                    num_kv_chunks = chunk_ids_to_kv_ag.numel()
                    out_ = out_per_step[i]
                    if ctx.qkv_format == "bshd":
                        # [b, 2, sq//2, np, hn] -> [b, sq//2, np, hn]
                        q_ = q[:, i].contiguous()
                        # [num_kv_chunks, sq//2, b, np, hn] -> [b, num_kv_chunks*sq//2, np, hn]
                        k_ = (
                            torch.index_select(k_ag, dim=0, index=chunk_ids_to_kv_ag)
                            .movedim(2, 0)
                            .contiguous()
                            .view(k.shape[1], -1, *k.shape[-2:])
                        )
                        v_ = (
                            torch.index_select(v_ag, dim=0, index=chunk_ids_to_kv_ag)
                            .movedim(2, 0)
                            .contiguous()
                            .view(v.shape[1], -1, *v.shape[-2:])
                        )
                        dout_ = dout[:, i].contiguous().view_as(out_)
                    elif ctx.qkv_format == "sbhd":
                        # [2, sq//2, b, np, hn] -> [sq//2, b, np, hn]
                        q_ = q[i].contiguous()
                        # [num_kv_chunks, sq//2, b, np, hn] -> [num_kv_chunks*sq//2, b, np, hn]
                        k_ = torch.index_select(k_ag, dim=0, index=chunk_ids_to_kv_ag).view(
                            -1, *k.shape[-3:]
                        )
                        v_ = torch.index_select(v_ag, dim=0, index=chunk_ids_to_kv_ag).view(
                            -1, *v.shape[-3:]
                        )
                        dout_ = dout[i].contiguous().view_as(out_)
                    if ctx.use_fused_attention:
                        dq_per_step[i], dk_per_step[i], dv_per_step[i] = [
                            torch.empty_like(x) for x in [q_, k_, v_]
                        ]
                        aux_ctx_tensors = [softmax_lse_per_step[i], rng_states[i]]
                        dq_per_step[i], dk_per_step[i], dv_per_step[i], _ = fused_attn_bwd(
                            ctx.max_seqlen_q,
                            ctx.max_seqlen_kv * num_kv_chunks,
                            cu_seqlens_q,
                            cu_seqlens_kv * num_kv_chunks,
                            q_,
                            k_,
                            v_,
                            out_,
                            dout_,
                            TE_DType[q.dtype],
                            TE_DType[k.dtype],
                            aux_ctx_tensors,
                            tex.NVTE_Fused_Attn_Backend.NVTE_F16_arbitrary_seqlen,
                            cu_seqlens_q_padded=cu_seqlens_q_padded,
                            cu_seqlens_kv_padded=cu_seqlens_kv_padded * num_kv_chunks,
                            attn_scale=ctx.softmax_scale,
                            dropout=ctx.dropout_p,
                            qkv_layout=qkv_layout,
                            attn_mask_type=ctx.attn_mask_type,
                            attn_bias_type=ctx.attn_bias_type,
                            window_size=ctx.window_size,
                        )
                    else:
                        q_, k_, v_ = [x.view(-1, *x.shape[-2:]) for x in [q_, k_, v_]]
                        dq_per_step[i], dk_per_step[i], dv_per_step[i] = [
                            torch.empty_like(x) for x in [q_, k_, v_]
                        ]
                        _flash_attn_backward(
                            dout_,
                            q_,
                            k_,
                            v_,
                            out_,
                            softmax_lse_per_step[i],
                            dq_per_step[i],
                            dk_per_step[i],
                            dv_per_step[i],
                            cu_seqlens_q,
                            cu_seqlens_kv * num_kv_chunks,
                            ctx.max_seqlen_q,
                            ctx.max_seqlen_kv * num_kv_chunks,
                            ctx.dropout_p,
                            ctx.softmax_scale,
                            True,
                            window_size=ctx.window_size,
                            rng_state=rng_states[i],
                            **fa_optional_backward_kwargs,
                        )

            if i > 0:
                with torch.cuda.stream(flash_attn_streams[i - 1]):
                    chunk_ids_to_kv_ag = chunk_ids_to_kv_ag_per_step[i - 1]
                    num_kv_chunks = chunk_ids_to_kv_ag.numel()
                    if ctx.qkv_format == "bshd":
                        dq[:, i - 1].copy_(dq_per_step[i - 1].view_as(dq[:, i - 1]))
                        dk_per_step[i - 1] = (
                            dk_per_step[i - 1]
                            .view(k.shape[1], num_kv_chunks, -1, *k.shape[-2:])
                            .movedim(0, 2)
                            .contiguous()
                        )
                        dv_per_step[i - 1] = (
                            dv_per_step[i - 1]
                            .view(v.shape[1], num_kv_chunks, -1, *v.shape[-2:])
                            .movedim(0, 2)
                            .contiguous()
                        )
                    elif ctx.qkv_format == "sbhd":
                        dq[i - 1].copy_(dq_per_step[i - 1].view_as(dq[i - 1]))
                        dk_per_step[i - 1] = dk_per_step[i - 1].view(
                            num_kv_chunks, -1, *k.shape[-3:]
                        )
                        dv_per_step[i - 1] = dv_per_step[i - 1].view(
                            num_kv_chunks, -1, *v.shape[-3:]
                        )

                    # wait until dkv update of last step is done
                    if i > 1:
                        flash_attn_streams[i - 1].wait_event(dkv_update_done)
                    dk.index_add_(0, chunk_ids_to_kv_ag, dk_per_step[i - 1])
                    dv.index_add_(0, chunk_ids_to_kv_ag, dv_per_step[i - 1])
                    if i < len(local_seq_chunk_ids):
                        flash_attn_streams[i - 1].record_event(dkv_update_done)

        torch.cuda.current_stream().wait_stream(ctx.cp_stream)

        dk = dk.view(-1, *dk.shape[-3:])
        dv = dv.view(-1, *dv.shape[-3:])
        dk, _ = reduce_scatter_along_first_dim(dk, ctx.cp_group)
        dv, _ = reduce_scatter_along_first_dim(dv, ctx.cp_group)

        if ctx.qkv_format == "bshd":
            dq = dq.view(dq.shape[0], -1, *dq.shape[-2:])
            dk = dk.transpose(0, 1).contiguous()
            dv = dv.transpose(0, 1).contiguous()
        elif ctx.qkv_format == "sbhd":
            dq = dq.view(-1, *dq.shape[-3:])

        return (
            None,
            dq,
            dk,
            dv,
            None,
            None,
            None,
            None,
            None,
            None,
            None,
            None,
            None,
            None,
            None,
            None,
            None,
            None,
            None,
            None,
            None,
        )


def attn_forward_func_with_cp(
    is_training,
    q,
    k,
    v,
    cu_seqlens_q,
    cu_seqlens_kv,
    max_seqlen_q,
    max_seqlen_kv,
    cu_seqlens_q_padded,
    cu_seqlens_kv_padded,
    dropout_p,
    cp_group,
    cp_global_ranks,
    cp_stream,
    cp_comm_type,
    softmax_scale=None,
    qkv_format="bshd",
    attn_mask_type="causal",
    attn_bias_type="no_bias",
    attn_bias=None,
    deterministic=False,
    use_fused_attention=False,
    window_size=None,
    fp8=False,
    fp8_meta=None,
) -> torch.Tensor:
    """
    Attention implementation with context parallelism.
    """

    assert qkv_format in [
        "bshd",
        "sbhd",
        "thd",
    ], f"QKV format of {qkv_format} is not supported with context parallelism!"
    assert (
        qkv_format != "sbhd" or use_fused_attention
    ), "FlashAttention does not support sbhd format!"
    assert (
        qkv_format != "thd"
        or not use_fused_attention
        or attn_mask_type in ["padding", "padding_causal"]
    ), (
        f"Context parallelism is not supported for {attn_mask_type} mask type and "
        f"{qkv_format} format with {'FusedAttention' if use_fused_attention else 'FlashAttention'}!"
    )
    assert attn_bias is None or (use_fused_attention and "padding" not in attn_mask_type), (
        """Attention bias is only supported with FusedAttention and "causal" """
        """or "no_mask" mask types!"""
    )
    assert (
        cu_seqlens_q_padded is not None and cu_seqlens_kv_padded is not None
    ), "cu_seqlens_q_padded and cu_seqlens_kv_padded cannot be None with context parallelism!"

    sliding_window_attn = (
        window_size is not None and window_size != (-1, 0) and window_size != (-1, -1)
    )

    if sliding_window_attn or cp_comm_type == "all_gather":
        out = AttnFuncWithCPAndKVAllGather.apply(
            is_training,
            q,
            k,
            v,
            cu_seqlens_q,
            cu_seqlens_kv,
            max_seqlen_q,
            max_seqlen_kv,
            cu_seqlens_q_padded,
            cu_seqlens_kv_padded,
            dropout_p,
            cp_group,
            cp_stream,
            softmax_scale,
            qkv_format,
            attn_mask_type,
            attn_bias_type,
            attn_bias,
            deterministic,
            use_fused_attention,
            window_size,
        )
    elif cp_comm_type == "p2p":
        out = AttnFuncWithCPAndKVP2P.apply(
            is_training,
            q,
            k,
            v,
            cu_seqlens_q,
            cu_seqlens_kv,
            max_seqlen_q,
            max_seqlen_kv,
            cu_seqlens_q_padded,
            cu_seqlens_kv_padded,
            dropout_p,
            cp_group,
            cp_global_ranks,
            cp_stream,
            softmax_scale,
            qkv_format,
            attn_mask_type,
            attn_bias_type,
            attn_bias,
            deterministic,
            use_fused_attention,
            fp8,
            fp8_meta,
        )
    else:
        raise ValueError(f"Unsupported communication type: {cp_comm_type}!")

    return out


class RotaryPositionEmbedding(torch.nn.Module):
    """
    Implements Rotary Position Embedding from https://arxiv.org/abs/2104.09864.
    """

    def __init__(
        self,
        dim: int,
        rotary_percent: float = 1.0,
        seq_len_interpolation_factor: Optional[int] = None,
        pretrained_max_position_embeddings: Optional[int] = None,
    ):
        """
        Parameters
        ----------
        dim: int
            rotary embedding dimension
        rotary_percent: float
            Percent of rotary dimension to use for rotary position embeddings.
        seq_len_interpolation_factor: int
            if not None, discrete positions will be interpolated by this factor via the trick in
            https://arxiv.org/abs/2306.15595
        pretrained_max_position_embeddings: int
            pre-trained max_position_embeddings before position interpolation
        """
        super().__init__()
        if rotary_percent < 1.0:
            dim = int(dim * rotary_percent)
        self.seq_len_interpolation_factor = seq_len_interpolation_factor
        inv_freq = 1.0 / (
            10000
            ** (
                torch.arange(0, dim, 2, dtype=torch.float32, device=torch.cuda.current_device())
                / dim
            )
        )
        self.register_buffer("inv_freq", inv_freq)
        self.pretrained_max_position_embeddings = pretrained_max_position_embeddings

    def forward(self, max_seq_len: int, offset: int = 0):
        """
        Create rotary position embedding frequencies

        Parameters
        ----------
        max_seq_len: int
            sequence length of a sample
        offset: int, default = 0
            fixed offset for freqencies
        """
        seq = (
            torch.arange(max_seq_len, device=self.inv_freq.device, dtype=self.inv_freq.dtype)
            + offset
        )

        if (
            self.pretrained_max_position_embeddings is not None
            and self.seq_len_interpolation_factor is not None
        ):
            if (
                max_seq_len
                > self.pretrained_max_position_embeddings * self.seq_len_interpolation_factor
            ):
                # dynamic linear scaling (length > position we have learned)
                seq *= 1 / (max_seq_len / self.pretrained_max_position_embeddings)
            else:
                # fixed linear scaling
                seq *= 1 / self.seq_len_interpolation_factor

        freqs = torch.einsum("i , j -> i j", seq, self.inv_freq)
        # first part even vector components, second part odd vector components,
        #  2 * dim in dimension size
        emb = torch.cat((freqs, freqs), dim=-1)
        # emb [seq_length, .., dim]
        return emb.reshape(emb.size(0), 1, 1, emb.size(1))


class FusedRoPEFunc(torch.autograd.Function):
    """
    Function for FusedRoPE

    This implementation assumes the input tensor to be in `sbhd`, `bshd` or `thd` format and
    the RoPE tensor to be of shape (s, 1, 1, d). It accepts arbitrary memory layouts to avoid
    the expensive `.contiguous()` calls, thus it may not achieve the best memory access pattern.
    """

    @staticmethod
    def forward(
        ctx,
        t: torch.Tensor,
        freqs: torch.Tensor,
        tensor_format: str = "sbhd",
        cu_seqlens: Union[torch.Tensor, None] = None,
    ) -> torch.Tensor:
        if freqs.dtype != torch.float32:
            freqs = freqs.float()
        if tensor_format == "sbhd":
            output = tex.fused_rope_forward(t, freqs, False)
        elif tensor_format == "bshd":
            output = tex.fused_rope_forward(t.transpose(0, 1), freqs, True).transpose(0, 1)
        elif tensor_format == "thd":
            output = tex.fused_rope_thd_forward(t, cu_seqlens, freqs)
        else:
            raise ValueError(f"Unsupported tensor_format: {tensor_format}.")
        ctx.save_for_backward(freqs, cu_seqlens)
        ctx.tensor_format = tensor_format

        return output

    @staticmethod
    def backward(ctx, grad_output: torch.Tensor) -> Tuple[Union[torch.Tensor, None], ...]:
        freqs, cu_seqlens = ctx.saved_tensors
        if ctx.tensor_format == "sbhd":
            grad_input = tex.fused_rope_backward(grad_output, freqs, False)
        elif ctx.tensor_format == "bshd":
            grad_input = tex.fused_rope_backward(
                grad_output.transpose(0, 1), freqs, True
            ).transpose(0, 1)
        elif ctx.tensor_format == "thd":
            grad_input = tex.fused_rope_thd_backward(grad_output, cu_seqlens, freqs)
        else:
            raise ValueError(f"Unsupported tensor_format: {ctx.tensor_format}.")

        return grad_input, None, None, None, None


def _rotate_half(x: torch.Tensor) -> torch.Tensor:
    """
    change sign so the last dimension becomes [-odd, +even]
    """
    x = x.view(x.shape[:-1] + torch.Size((2, x.shape[-1] // 2)))
    x1, x2 = x.unbind(dim=-2)
    return torch.cat((-x2, x1), dim=-1)


def apply_rotary_pos_emb(
    t: torch.Tensor,
    freqs: torch.Tensor,
    tensor_format: str = "sbhd",
    fused: bool = False,
    cu_seqlens: Union[torch.Tensor, None] = None,
) -> torch.Tensor:
    """
    Apply rotary positional embedding tensor to the input tensor.

    Parameters
    ----------
    t: torch.Tensor
        Input tensor of shape `[s, b, h, d]`, `[b, s, h, d]` or `[t, h, d]`, on which
        rotary positional embedding will be applied.
    freqs: torch.Tensor
        Rotary positional embedding tensor of shape `[s2, 1, 1, d2]` and dtype 'float',
        with `s2 >= s` and `d2 <= d`.
    fused: bool, default = False
        Whether to use a fused applying RoPE implementation.
    tensor_format: {'sbhd', 'bshd', 'thd'}, default = 'sbhd'
        is `bshd` if `t` is of shape `[bs, seq, ...]`, or `sbhd` if `t` is
        of shape `[seq, bs, ...]`. 'thd' is only supported when `fused` is True.
    cu_seqlens: torch.Tensor, default = None.
        Cumulative sum of sequence lengths in a batch for `t`, with shape [b + 1] and
        dtype torch.int32. Only valid when `tensor_format` is 'thd'.
    """
    if fused:
        assert (
            tensor_format != "thd" or cu_seqlens is not None
        ), "cu_seqlens must not be None when tensor_format is 'thd'."
        return FusedRoPEFunc.apply(t, freqs, tensor_format, cu_seqlens)

    assert tensor_format in ("sbhd", "bshd"), (
        "Only formats `sbhd` or `bshd` are supported for input tensor `t` "
        f"when fused is False, got {tensor_format}."
    )

    max_seq_len = freqs.shape[0]
    cur_seq_len = t.shape[1] if tensor_format == "bshd" else t.shape[0]

    # Only apply the rotary embeddings up to the sequence length of the running
    # input.
    assert (
        cur_seq_len <= max_seq_len
    ), f"Rotary Embeddings only supported up to {max_seq_len} sequence length!"
    freqs = freqs[:cur_seq_len]
    if tensor_format == "bshd":
        freqs = freqs.transpose(0, 1)  # [seq, 1, 1, dim] -> [1, seq, 1, dim]
    # cos/sin first then dtype conversion for better precision
    cos_ = torch.cos(freqs).to(t.dtype)
    sin_ = torch.sin(freqs).to(t.dtype)

    rot_dim = freqs.shape[-1]
    # ideally t_pass is empty so rotary pos embedding is applied to all tensor t
    t, t_pass = t[..., :rot_dim], t[..., rot_dim:]

    # first part is cosine component
    # second part is sine component, need to change signs with _rotate_half method
    t = (t * cos_) + (_rotate_half(t) * sin_)
    return torch.cat((t, t_pass), dim=-1)


class _SplitAlongDim(torch.autograd.Function):
    """"""

    @staticmethod
    def forward(
        ctx,
        mixed_x_layer: torch.Tensor,
        split_dim: int,
        split_size_or_sections: Union[int, List[int], Tuple[int]],
    ) -> Tuple[torch.Tensor, ...]:
        ctx.split_dim = split_dim
        ctx.split_size_or_sections = split_size_or_sections
        if isinstance(mixed_x_layer, Float8Tensor):
            return tuple(
                Float8Tensor.make_like(
                    mixed_x_layer,
                    data=x,
                )
                for x in torch.split(
                    mixed_x_layer._data,
                    split_size_or_sections=split_size_or_sections,
                    dim=split_dim,
                )
            )
        return torch.split(mixed_x_layer, split_size_or_sections, dim=split_dim)

    @staticmethod
    def backward(ctx, *grad_outputs):
        assert len(grad_outputs) > 0, "No gradients received for backprop!"

        if isinstance(ctx.split_size_or_sections, (list, tuple)):
            split_sizes = ctx.split_size_or_sections
            assert len(grad_outputs) == len(
                split_sizes
            ), "Unequal number of gradients vs split sections for backprop!"
        if isinstance(ctx.split_size_or_sections, int):
            split_sizes = [ctx.split_size_or_sections] * len(grad_outputs)
        dims = len(grad_outputs[0].shape)
        split_dim = (ctx.split_dim + dims) % dims

        if isinstance(grad_outputs[0], Float8Tensor):
            noop_ok = True
            strides = grad_outputs[0].stride()
            data_ptr = grad_outputs[0]._data.untyped_storage().data_ptr()
            shape = list(grad_outputs[0].shape)
            for i, tensor in enumerate(grad_outputs):
                shape_i = shape
                shape_i[split_dim] = split_sizes[i]
                offset_size = sum(split_sizes[:i]) * np.prod(shape[split_dim + 1 :])
                if (
                    tensor.stride() != strides
                    or list(tensor.shape) != shape_i
                    or tensor._data.untyped_storage().data_ptr() != data_ptr
                    or tensor.storage_offset() != offset_size
                ):
                    noop_ok = False
                    break
            if noop_ok:
                ret = torch.Tensor().to(
                    device=grad_outputs[0].device, dtype=grad_outputs[0]._data.dtype
                )
                new_shape = list(shape)
                new_shape[split_dim] = sum(split_sizes)
                ret.set_(
                    grad_outputs[0]._data.untyped_storage(),
                    grad_outputs[0]._data.storage_offset(),
                    new_shape,
                    strides,
                )
                return Float8Tensor.make_like(grad_outputs[0], data=ret), None, None

            grad_outputs_data = [x._data for x in grad_outputs]
            return (
                Float8Tensor.make_like(
                    grad_outputs[0], data=torch.cat(grad_outputs_data, dim=split_dim)
                ),
                None,
                None,
            )
        noop_ok = True
        strides = grad_outputs[0].stride()
        data_ptr = grad_outputs[0].untyped_storage().data_ptr()
        shape = list(grad_outputs[0].shape)
        for i, tensor in enumerate(grad_outputs):
            shape_i = shape
            shape_i[split_dim] = split_sizes[i]
            offset_size = sum(split_sizes[:i]) * np.prod(shape[split_dim + 1 :])
            if (
                tensor.stride() != strides
                or list(tensor.shape) != shape_i
                or tensor.untyped_storage().data_ptr() != data_ptr
                or tensor.storage_offset() != offset_size
            ):
                noop_ok = False
                break
        if noop_ok:
            ret = torch.Tensor().to(device=grad_outputs[0].device, dtype=grad_outputs[0].dtype)
            new_shape = list(shape)
            new_shape[split_dim] = sum(split_sizes)
            ret.set_(
                grad_outputs[0].untyped_storage(),
                grad_outputs[0].storage_offset(),
                new_shape,
                strides,
            )
            return ret, None, None

        return torch.cat(grad_outputs, dim=split_dim), None, None


class UnfusedDotProductAttention(torch.nn.Module):
    """Parallel attention w/o QKV and Proj Gemms
    BMM1 -> softmax + dropout -> BMM2
    """

    def __init__(
        self,
        softmax_scale: float,
        attention_type: str = "self",
        attention_dropout: float = 0.0,
        attention_dropout_ctx: Optional[Callable] = nullcontext,
        layer_number: Optional[int] = None,
    ) -> None:
        super().__init__()

        self.softmax_scale = softmax_scale
        self.attention_type = attention_type
        self.attention_dropout_ctx = attention_dropout_ctx
        self.layer_number = layer_number

        self.scale_mask_softmax = FusedScaleMaskSoftmax(attention_mask_func)

        # Dropout. Note that for a single iteration, this layer will generate
        # different outputs on different number of parallel partitions but
        # on average it should not be partition dependent.
        self.attention_dropout = torch.nn.Dropout(attention_dropout)

        # An FP16 training trick required for certain GPT-like models.
        self.apply_qk_layer_scaling = (
            bool(int(os.getenv("NVTE_APPLY_QK_LAYER_SCALING", "0"))) and layer_number is not None
        )

    def forward(
        self,
        query_layer: torch.Tensor,
        key_layer: torch.Tensor,
        value_layer: torch.Tensor,
        qkv_layout: str = "sbh3d",
        cu_seqlens_q: Optional[torch.Tensor] = None,  # pylint: disable=unused-argument
        cu_seqlens_kv: Optional[torch.Tensor] = None,  # pylint: disable=unused-argument
        attn_mask_type: str = "causal",
        attention_mask: Optional[Union[torch.Tensor, Tuple[torch.Tensor, torch.Tensor]]] = None,
        core_attention_bias_type: str = "no_bias",
        core_attention_bias: Optional[torch.Tensor] = None,
        alibi_slopes: Optional[torch.Tensor] = None,
    ) -> torch.Tensor:
        """Unfused attention fprop"""
        assert (
            qkv_layout in QKVLayouts
        ), f"UnfusedDotProductAttention does not support qkv_layout = {qkv_layout}!"
        qkv_format = "".join([i for i in qkv_layout.split("_")[0] if i.isalpha()])
        if qkv_format == "bshd":
            # convert to sbhd and use sbhd implementation for now
            query_layer, key_layer, value_layer = [
                x.transpose(0, 1) for x in [query_layer, key_layer, value_layer]
            ]
        batch_size, max_seqlen_q, max_seqlen_kv = (
            query_layer.shape[1],
            query_layer.shape[0],
            key_layer.shape[0],
        )
        if "padding" in attn_mask_type:
            if self.attention_type == "self":
                assert attention_mask.shape == (
                    batch_size,
                    1,
                    1,
                    max_seqlen_q,
                ), "attention_mask should be a single tensor with [b, 1, 1, sq] shape!"
                attention_mask = torch.logical_or(
                    attention_mask.squeeze(1).unsqueeze(3), attention_mask
                )
            else:
                assert (
                    len(attention_mask) == 2
                    and attention_mask[0].shape == (batch_size, 1, 1, max_seqlen_q)
                    and attention_mask[1].shape == (batch_size, 1, 1, max_seqlen_kv)
                ), (
                    "attention_mask should be a tuple of two tensors with shapes "
                    "[b, 1, 1, sq] and [b, 1, 1, skv]!"
                )
                attention_mask = torch.logical_or(
                    attention_mask[0].squeeze(1).unsqueeze(3), attention_mask[1]
                )
            mask = attention_mask.squeeze(1).logical_not()
            actual_seqlens_q = mask[:, :, 0].sum(dim=1)
            actual_seqlens_kv = mask[:, 0, :].sum(dim=1)
            mask = torch.arange(max_seqlen_q, dtype=torch.int32, device="cuda").view(
                1, 1, max_seqlen_q, 1
            ) - torch.arange(max_seqlen_kv, dtype=torch.int32, device="cuda").view(
                1, 1, 1, max_seqlen_kv
            )
            if attn_mask_type == "padding_causal":
                attention_mask = torch.logical_or(
                    torch.where(mask.view(1, 1, max_seqlen_q, max_seqlen_kv) < 0, 1, 0),
                    attention_mask,
                )
            if attn_mask_type == "padding_causal_bottom_right":
                attention_mask = torch.logical_or(
                    torch.where(
                        mask.expand(batch_size, 1, max_seqlen_q, max_seqlen_kv)
                        + (actual_seqlens_kv - actual_seqlens_q).view(batch_size, 1, 1, 1)
                        < 0,
                        1,
                        0,
                    ),
                    attention_mask,
                )

        batch_size, seqlen = query_layer.shape[1], query_layer.shape[0]
        apply_qk_layer_scaling = self.apply_qk_layer_scaling and key_layer.dtype == torch.float16

        # [b, np, sq, sk]
        output_size = (
            query_layer.size(1),
            query_layer.size(2),
            query_layer.size(0),
            key_layer.size(0),
        )

        if key_layer.shape[2] != query_layer.shape[2]:
            assert (
                query_layer.shape[2] % key_layer.shape[2] == 0
            ), "The number of attention heads must be divisible by the number of GQA groups!"
            key_layer = key_layer.repeat_interleave(
                int(query_layer.shape[2] / key_layer.shape[2]), dim=2
            )
            value_layer = value_layer.repeat_interleave(
                int(query_layer.shape[2] / value_layer.shape[2]), dim=2
            )

        # [sq, b, np, hn] -> [sq, b * np, hn]
        query_layer = query_layer.reshape(output_size[2], output_size[0] * output_size[1], -1)
        # [sk, b, np, hn] -> [sk, b * np, hn]
        key_layer = key_layer.reshape(output_size[3], output_size[0] * output_size[1], -1)

        # preallocting result tensor: [b * np, sq, sk]
        # WAR to set dtype to FP32 as ONNX lacks BF16 support for ConstantOfShape operator
        is_bf16 = query_layer.dtype == torch.bfloat16
        matmul_result = torch.empty(
            output_size[0] * output_size[1],
            output_size[2],
            output_size[3],
            dtype=torch.float32 if is_in_onnx_export_mode() and is_bf16 else query_layer.dtype,
            device=torch.cuda.current_device(),
        )

        if is_in_onnx_export_mode() and is_bf16:
            matmul_result = matmul_result.bfloat16()

        scale = self.softmax_scale
        if apply_qk_layer_scaling:
            scale /= self.layer_number

        # Raw attention scores. [b * np, sq, sk]
        if core_attention_bias_type == "no_bias":
            matmul_result = torch.baddbmm(
                matmul_result,
                query_layer.transpose(0, 1),  # [b * np, sq, hn]
                key_layer.transpose(0, 1).transpose(1, 2),  # [b * np, hn, sk]
                beta=0.0,
                alpha=scale,
            ).view(*output_size)

        elif core_attention_bias_type == "pre_scale_bias":
            assert core_attention_bias is not None, "core_attention_bias should not be None!"
            matmul_result = torch.bmm(
                query_layer.transpose(0, 1),  # [b * np, sq, hn]
                key_layer.transpose(0, 1).transpose(1, 2),  # [b * np, hn, sk]
            )
            matmul_result = matmul_result.view(*output_size) + core_attention_bias
            matmul_result *= scale

        elif core_attention_bias_type in ["post_scale_bias", "alibi"]:
            if core_attention_bias_type == "post_scale_bias":
                assert core_attention_bias is not None, "core_attention_bias should not be None!"
            if core_attention_bias_type == "alibi":
                _, core_attention_bias = get_alibi(
                    output_size[1],
                    output_size[2],
                    output_size[3],
                    actual_seqlens_q=actual_seqlens_q if "padding" in attn_mask_type else None,
                    actual_seqlens_kv=actual_seqlens_kv if "padding" in attn_mask_type else None,
                    alibi_slopes=alibi_slopes,
                    bottom_right_alignment=attn_mask_type not in ["causal", "padding_causal"],
                )
            matmul_result = torch.baddbmm(
                matmul_result,
                query_layer.transpose(0, 1),  # [b * np, sq, hn]
                key_layer.transpose(0, 1).transpose(1, 2),  # [b * np, hn, sk]
                beta=0.0,
                alpha=scale,
            )
            matmul_result = (matmul_result.view(*output_size) + core_attention_bias).to(
                dtype=query_layer.dtype
            )

        # attention scores and attention mask [b, np, sq, sk]
        softmax_scale = self.layer_number if apply_qk_layer_scaling else None
        attention_probs = self.scale_mask_softmax(
            matmul_result, attention_mask, attn_mask_type, softmax_scale
        )

        # mask out the pad positions in softmax results, mostly for the rows (pad tokens from q)
        # the columns (pad tokens from k) are already zeroed out during softmax
        if "padding" in attn_mask_type:
            attention_probs = attention_probs.masked_fill(attention_mask, 0)

        # This is actually dropping out entire tokens to attend to, which might
        # seem a bit unusual, but is taken from the original Transformer paper.
        with self.attention_dropout_ctx():
            attention_probs = self.attention_dropout(attention_probs)

        # value_layer -> context layer.
        # [sk, b, np, hn] --> [b, np, sq, hn]
        output_size = (
            value_layer.size(1),
            value_layer.size(2),
            query_layer.size(0),
            value_layer.size(3),
        )

        # change view [sk, b * np, hn]
        value_layer = value_layer.reshape(value_layer.size(0), output_size[0] * output_size[1], -1)

        # change view [b * np, sq, sk]
        attention_probs = attention_probs.view(output_size[0] * output_size[1], output_size[2], -1)

        # matmul: [b * np, sq, hn]
        context_layer = torch.bmm(attention_probs, value_layer.transpose(0, 1))

        # change view [b, np, sq, hn]
        context_layer = context_layer.view(*output_size)

        if qkv_format == "sbhd":
            # [b, np, sq, hn] --> [sq, b, np, hn]
            context_layer = context_layer.permute(2, 0, 1, 3).contiguous()

            # [sq, b, np, hn] --> [sq, b, hp]
            context_layer = context_layer.view(seqlen, batch_size, -1)

        if qkv_format == "bshd":
            # [b, np, sq, hn] --> [b, sq, np, hn]
            context_layer = context_layer.permute(0, 2, 1, 3).contiguous()

            # [b, sq, np, hn] --> [b, sq, hp]
            context_layer = context_layer.view(batch_size, seqlen, -1)

        return context_layer


class _PrepareQKVForFA(torch.autograd.Function):
    """This class converts QKV from interleaved (s, b, ...) layout
    to separate contiguous q, k, v tensors in (b, s, ...) layout."""

    @staticmethod
    def forward(
        _ctx: torch.autograd.function.FunctionCtx,  # unused
        query_layer: torch.Tensor,
        key_layer: torch.Tensor,
        value_layer: torch.Tensor,
    ) -> Tuple[torch.Tensor, torch.Tensor, torch.Tensor]:
        # All inputs received are non-contiguous tensors.
        # The `query_layer` tensor is used to access the
        # full memory region of the QKV tensor.
        qkv = tex.fa_prepare_fwd(query_layer)
        q, k, v = split_tensor_along_dim(qkv, 0, 3)
        query_layer = torch.squeeze(q, 0)
        key_layer = torch.squeeze(k, 0)
        value_layer = torch.squeeze(v, 0)
        return query_layer, key_layer, value_layer

    @staticmethod
    def backward(
        _ctx: torch.autograd.function.FunctionCtx,  # unused
        dq: torch.Tensor,
        dk: torch.Tensor,
        dv: torch.Tensor,
    ) -> Tuple[Union[torch.Tensor, None], ...]:
        dqkv = tex.fa_prepare_bwd(dq, dk, dv)
        dq, dk, dv = split_tensor_along_dim(dqkv, -1, 3)
        return dq, dk, dv


def get_qkv_layout(
    q: torch.Tensor,
    k: torch.Tensor,
    v: torch.Tensor,
    qkv_format: str = "sbhd",
) -> str:
    """Get qkv layout.

    Parameters
    ----------
    q: torch.Tensor
        Query tensor.
    k: torch.Tensor
        Key tensor.
    v: torch.Tensor
        Value tensor.
    qkv_format: str, default = `sbhd`
        Dimension format for `q`, `k` and `v`, {`sbhd`, `bshd`, `thd`}. `s` stands for
        the sequence length dimension, `b` batch size, `h` the number of attention heads,
        `d` head size, and `t` the total number of tokens in a batch, i.e.
        `t = sum(s_i) for i = 0...b-1`.

    Returns
    ----------
    qkv_layout: str
       Memory layout of `q`, `k` and `v`. Each `qkv_format` can be mapped to one of five
       memory layouts. For example, `sb3hd` means `q`, `k`, `v` are created as one chunk
       of memory and that they are interleaved in the `2`nd dimension. `sbhd_sbh2d` means
       `q` and `kv` are created in two chunks and that `q` itself is contiguous and `k`, `v`
       are interleaved with each other in the `3`rd dimension, `k = kv[:,:,:,0,:]` and
       `v = kv[:,:,:,1,:]`.
       Mapping:
       `sbhd`: {`sb3hd`, `sbh3d`, `sbhd_sb2hd`, `sbhd_sbh2d`, `sbhd_sbhd_sbhd`}
       `bshd`: {`bs3hd`, `bsh3d`, `bshd_bs2hd`, `bshd_bsh2d`, `bshd_bshd_bshd`}
       `thd` : {`t3hd`, `th3d`, `thd_t2hd`, `thd_th2d`, `thd_thd_thd`}
    """

    check_last_dim_contiguous = all(x.stride(-1) == 1 for x in [q, k, v])
    assert check_last_dim_contiguous, "q, k and v must have stride 1 in their last dimension!"

    def run_iteratively(q, k, v):
        data_ptr = q.untyped_storage().data_ptr()
        check_ptrs_qkv = all(x.untyped_storage().data_ptr() == data_ptr for x in [q, k, v])
        data_ptr = k.untyped_storage().data_ptr()
        check_ptrs_kv = all(x.untyped_storage().data_ptr() == data_ptr for x in [k, v])

        stride = q.stride()
        check_strides_qkv = all(stride == x.stride() for x in [q, k, v])
        check_strides_kv = tuple(sk / k.shape[-1] for sk in k.stride()[:-1]) == tuple(
            sv / v.shape[-1] for sv in v.stride()[:-1]
        )

        shape = q.shape
        check_shapes_qkv = all(shape == x.shape for x in [q, k, v])
        shape = k.shape
        check_shapes_kv = shape[:-1] == v.shape[:-1]

        last_dim_size = q.shape[-1]
        check_last_dim_offsets_qkv = all(
            i * last_dim_size == x.storage_offset() for i, x in enumerate([q, k, v])
        )
        last_dim_size = k.shape[-1]
        check_last_dim_offsets_kv = all(
            i * last_dim_size == x.storage_offset() for i, x in enumerate([k, v])
        )

        last_two_dims_size = q.shape[-1] * q.shape[-2]
        check_last_two_dims_offsets_qkv = all(
            i * last_two_dims_size == x.storage_offset() for i, x in enumerate([q, k, v])
        )
        last_two_dims_size = k.shape[-1] * k.shape[-2]
        check_last_two_dims_offsets_kv = all(
            i * last_two_dims_size == x.storage_offset() for i, x in enumerate([k, v])
        )

        if (
            check_ptrs_qkv
            and check_strides_qkv
            and check_shapes_qkv
            and check_last_two_dims_offsets_qkv
            and not check_last_dim_offsets_qkv
        ):
            # sb3hd, bs3hd, t3hd
            qkv_layout = qkv_format[:-2] + "3" + qkv_format[-2:]
        elif (
            check_ptrs_qkv and check_strides_qkv and check_shapes_qkv and check_last_dim_offsets_qkv
        ):
            # sbh3d, bsh3d, th3d
            qkv_layout = qkv_format[:-1] + "3" + qkv_format[-1:]
        elif (
            check_ptrs_kv
            and check_strides_kv
            and check_shapes_kv
            and check_last_two_dims_offsets_kv
            and not check_last_dim_offsets_kv
        ):
            # sbhd_sb2hd, bshd_bs2hd, thd_t2hd
            qkv_layout = qkv_format + "_" + qkv_format[:-2] + "2" + qkv_format[-2:]
        elif check_ptrs_kv and check_strides_kv and check_shapes_kv and check_last_dim_offsets_kv:
            # sbhd_sbh2d, bshd_bsh2d, thd_th2d
            qkv_layout = qkv_format + "_" + qkv_format[:-1] + "2" + qkv_format[-1:]
        elif check_strides_kv and check_shapes_kv:
            # sbhd_sbhd_sbhd, bshd_bshd_bshd, thd_thd_thd
            qkv_layout = "_".join(list([qkv_format]) * 3)
        else:
            qkv_layout = "not_supported"

        return qkv_layout

    qkv_layout = run_iteratively(q, k, v)
    if qkv_layout == "not_supported":
        # force q,k,v to be contiguous and run get_layout again
        q, k, v = [x.contiguous() for x in [q, k, v]]
        qkv_layout = run_iteratively(q, k, v)
    if qkv_layout == "not_supported":
        raise Exception("The provided qkv memory layout is not supported!")

    return qkv_layout, q, k, v


def check_set_window_size(
    attn_mask_type: str,
    window_size: Tuple[int, int] = None,
):
    """Check if sliding window size is compliant with attention mask type.
    If not, set it to the appropriate size.

         attn_mask_type                              |   window_size
    -------------------------------------------------------------------------
    no_mask, padding, arbitrary                      | (-1, -1) or (>=0, >=0)
    causal, padding_causal                           | (-1,  0) or (>=0, 0)
    causal_bottom_right, padding_causal_bottom_right | (-1,  0) or (>=0, 0)
    """
    orig_window_size = window_size
    if "causal" in attn_mask_type:
        if orig_window_size is None:
            window_size = (-1, 0)
        elif orig_window_size == (-1, -1) or (
            orig_window_size[0] >= 0 and orig_window_size[1] != 0
        ):
            window_size = (orig_window_size[0], 0)
            warnings.warn(
                "window_size should be (-1, 0) or (>=0, 0) for attn_mask_type=" + attn_mask_type
            )
        elif orig_window_size != (-1, 0) and (orig_window_size[0] < 0 or orig_window_size[1] != 0):
            assert False, (
                "window_size should be (-1, 0) or (>=0, 0) for attn_mask_type=" + attn_mask_type
            )
    elif attn_mask_type in ["no_mask", "padding", "arbitrary"]:
        if orig_window_size is None:
            window_size = (-1, -1)
        elif orig_window_size == (-1, 0):
            window_size = (-1, -1)
            warnings.warn(
                "window_size should be (-1, -1) or (>=0, >=0) for attn_mask_type=" + attn_mask_type
            )
        elif orig_window_size != (-1, -1) and (orig_window_size[0] < 0 or orig_window_size[1] < 0):
            assert False, (
                "window_size should be (-1, -1) or (>=0, >=0) for attn_mask_type=" + attn_mask_type
            )
    else:
        assert False, "Invalid attn_mask_type: " + attn_mask_type
    return window_size


class FlashAttention(torch.nn.Module):
    """Dot product attention, using HazyResearch flash-attn package:
    https://github.com/Dao-AILab/flash-attention
    """

    def __init__(
        self,
        softmax_scale: float,
        attention_dropout: float = 0.0,
        attention_dropout_ctx: Optional[Callable] = nullcontext,
        attention_type: str = "self",
        layer_number: Optional[int] = None,
        deterministic: bool = False,
    ) -> None:
        super().__init__()

        assert (
            _flash_attn_version >= _flash_attn_version_required
        ), f"FlashAttention minimum version {_flash_attn_version_required} is required."
        assert (
            _flash_attn_version <= _flash_attn_max_version
        ), f"FlashAttention maximum version {_flash_attn_max_version} is supported."

        self.softmax_scale = softmax_scale
        self.attention_dropout_ctx = attention_dropout_ctx
        self.attention_dropout = attention_dropout
        self.attention_type = attention_type
        self.layer_number = 1 if layer_number is None else layer_number
        self.deterministic = deterministic

    def forward(
        self,
        query_layer: torch.Tensor,
        key_layer: torch.Tensor,
        value_layer: torch.Tensor,
        attention_mask: Optional[Union[torch.Tensor, Tuple[torch.Tensor, torch.Tensor]]] = None,
        qkv_layout: str = "sbh3d",
        cu_seqlens_q: Optional[torch.Tensor] = None,
        cu_seqlens_kv: Optional[torch.Tensor] = None,
        max_seqlen_q: Optional[int] = None,
        max_seqlen_kv: Optional[int] = None,
        attn_mask_type: str = "causal",
        window_size: Optional[Tuple[int, int]] = None,
        alibi_slopes: Optional[torch.Tensor] = None,
        cp_group: Optional[dist_group_type] = None,
        cp_global_ranks: List[int] = None,
        cp_stream: torch.cuda.Stream = None,
        cp_comm_type: str = "p2p",
        fp8: bool = False,
        fp8_meta: Optional[Dict[str, Any]] = None,
    ) -> torch.Tensor:
        """flash-attn fprop"""

        assert all(
            x.dtype in [torch.float16, torch.bfloat16] or isinstance(x, Float8Tensor)
            for x in [query_layer, key_layer, value_layer]
        ), "FlashAttention only supports FP16 and BF16 data types, or Float8Tensors."
        assert (
            query_layer.is_cuda and key_layer.is_cuda and value_layer.is_cuda
        ), "FlashAttention currently only supports CUDA tensors."
        assert (
            qkv_layout in QKVLayouts
        ), f"FlashAttention does not support qkv_layout = {qkv_layout}!"

        cp_size = 1 if cp_group is None else get_distributed_world_size(cp_group)
        context_parallel = cp_size > 1

        qkv_format = "".join([i for i in qkv_layout.split("_")[0] if i.isalpha()])

        if all(not isinstance(x, Float8Tensor) for x in [query_layer, key_layer, value_layer]):
            if qkv_format == "sbhd":
                # For now just 128, will make it more general in the future
                if (
                    query_layer.shape[-1] == 128
                    and query_layer.shape[0] * query_layer.shape[1] >= 512
                    and qkv_layout == "sbh3d"
                ):
                    query_layer, key_layer, value_layer = _PrepareQKVForFA.apply(
                        query_layer, key_layer, value_layer
                    )
                else:
                    query_layer, key_layer, value_layer = [
                        x.transpose(0, 1).contiguous()
                        for x in (query_layer, key_layer, value_layer)
                    ]
            elif qkv_format in ["bshd", "thd"]:
                query_layer, key_layer, value_layer = [
                    x.contiguous() for x in (query_layer, key_layer, value_layer)
                ]
        else:
            if qkv_format == "sbhd":
                query_layer._data, key_layer._data, value_layer._data = [
                    x.transpose(0, 1).contiguous()
                    for x in (query_layer._data, key_layer._data, value_layer._data)
                ]
            elif qkv_format in ["bshd", "thd"]:
                query_layer._data, key_layer._data, value_layer._data = [
                    x.contiguous() for x in (query_layer._data, key_layer._data, value_layer._data)
                ]

        batch_size = query_layer.shape[0]

        if qkv_format in ["sbhd", "bshd"]:
            max_seqlen_q, max_seqlen_kv = query_layer.shape[1], key_layer.shape[1]
            max_seqlen_q *= cp_size
            max_seqlen_kv *= cp_size

            if "padding" in attn_mask_type:
                assert not context_parallel, "Padding mask not supported with context parallelism!"
                # [b * s, h, d]
                query_layer, key_layer, value_layer = [
                    x.reshape(x.shape[0] * x.shape[1], *x.shape[2:])
                    for x in [query_layer, key_layer, value_layer]
                ]

                if self.attention_type == "self":
                    assert (
                        max_seqlen_q == max_seqlen_kv
                    ), "Maximum sequence length for Q and KV should be the same."
                    if cu_seqlens_q is None:
                        assert (
                            attention_mask is not None
                        ), "Please provide attention_mask for padding!"
                        cu_seqlens_q, indices_q = get_cu_seqlens_and_indices(attention_mask)
                    else:
                        indices_q = get_indices(max_seqlen_q, cu_seqlens_q)
                    cu_seqlens_kv = cu_seqlens_q
                    query_layer, key_layer, value_layer = PackTensors.apply(
                        indices_q, query_layer, key_layer, value_layer
                    )
                else:
                    if cu_seqlens_q is None or cu_seqlens_kv is None:
                        assert (
                            attention_mask is not None
                        ), "Please provide attention_mask for padding!"
                        cu_seqlens_q, indices_q = get_cu_seqlens_and_indices(attention_mask[0])
                        cu_seqlens_kv, indices_kv = get_cu_seqlens_and_indices(attention_mask[1])
                    else:
                        indices_q = get_indices(max_seqlen_q, cu_seqlens_q)
                        indices_kv = get_indices(max_seqlen_kv, cu_seqlens_kv)
                    query_layer = PackTensors.apply(indices_q, query_layer)
                    key_layer, value_layer = PackTensors.apply(indices_kv, key_layer, value_layer)
            else:
                # Cumulative sequence lengths for unpadded data
                if cu_seqlens_q is None:
                    cu_seqlens_q = _get_full_cu_seqlens(
                        batch_size,
                        max_seqlen_q,
                        query_layer.device,
                    )
                if cu_seqlens_kv is None:
                    cu_seqlens_kv = _get_full_cu_seqlens(
                        batch_size,
                        max_seqlen_kv,
                        key_layer.device,
                    )
        elif qkv_format == "thd":
            assert (
                cu_seqlens_q is not None and cu_seqlens_kv is not None
            ), "cu_seqlens_q and cu_seqlens_kv can not be None when qkv_format = thd!"
            if max_seqlen_q is None:
                seqlens_q = cu_seqlens_q[1:] - cu_seqlens_q[:-1]
                max_seqlen_q = seqlens_q.max().item()
            if max_seqlen_kv is None:
                seqlens_kv = cu_seqlens_kv[1:] - cu_seqlens_kv[:-1]
                max_seqlen_kv = seqlens_kv.max().item()

        if context_parallel and all(
            not isinstance(x, Float8Tensor) for x in [query_layer, key_layer, value_layer]
        ):
            assert (
                alibi_slopes is None
            ), "Alibi slope bias addition is not supported with context parallelism."
            with self.attention_dropout_ctx():
                output = attn_forward_func_with_cp(
                    self.training,
                    query_layer,
                    key_layer,
                    value_layer,
                    cu_seqlens_q,
                    cu_seqlens_kv,
                    max_seqlen_q,
                    max_seqlen_kv,
                    cu_seqlens_q,
                    cu_seqlens_kv,
                    self.attention_dropout if self.training else 0.0,
                    cp_group,
                    cp_global_ranks,
                    cp_stream,
                    cp_comm_type,
                    softmax_scale=self.softmax_scale,
                    qkv_format="bshd" if qkv_format == "sbhd" else qkv_format,
                    attn_mask_type=attn_mask_type,
                    deterministic=self.deterministic,
                    window_size=window_size,
                )
        else:

            from .cpu_offload import CPUOffloadEnabled

            if CPUOffloadEnabled:
                tensor_list = [query_layer, key_layer, value_layer, cu_seqlens_q, cu_seqlens_kv]
                for tensor in tensor_list:
                    if tensor is not None:
                        tensor.activation_offloading = True

            with self.attention_dropout_ctx():
                fa_optional_forward_kwargs = {}
                if _flash_attn_2_3_plus:
                    fa_optional_forward_kwargs["window_size"] = window_size
                if _flash_attn_2_4_plus:
                    fa_optional_forward_kwargs["alibi_slopes"] = alibi_slopes
                if _flash_attn_2_4_1_plus:
                    fa_optional_forward_kwargs["deterministic"] = self.deterministic
                if _flash_attn_2_5_7_plus:
                    fa_optional_forward_kwargs["block_table"] = None
                fa_optional_forward_args_thd = []
                if qkv_format in ["bshd", "sbhd"] and "padding" not in attn_mask_type:
                    func = flash_attn_func if not _use_flash_attn_3 else flash_attn_func_v3
                else:
                    func = (
                        flash_attn_varlen_func
                        if not _use_flash_attn_3
                        else flash_attn_varlen_func_v3
                    )
                    fa_optional_forward_args_thd.append(cu_seqlens_q)
                    fa_optional_forward_args_thd.append(cu_seqlens_kv)
                    fa_optional_forward_args_thd.append(max_seqlen_q)
                    fa_optional_forward_args_thd.append(max_seqlen_kv)
                if _use_flash_attn_3:
                    if fp8:
                        fp8_dtype_forward = get_fp8_te_dtype(fp8_meta["recipe"], fprop_tensor=True)
                        activation_dtype = query_layer.dtype
                        torch_dtype = get_fp8_torch_dtype(fp8_meta["recipe"], fprop_tensor=True)
                        if fp8_meta["recipe"].fp8_mha:
                            assert all(
                                isinstance(x, Float8Tensor)
                                for x in [query_layer, key_layer, value_layer]
                            ), "q/k/v must be Float8Tensors for FP8 MHA."
                            fp8_meta["scaling_fwd"].scale_inv[META_QKV] = query_layer._scale_inv
                            query_layer, key_layer, value_layer = (
                                x.to(activation_dtype).to(torch_dtype)
                                for x in [query_layer, key_layer, value_layer]
                            )
                        else:
                            query_layer, key_layer, value_layer = (
                                x.to(torch_dtype) for x in [query_layer, key_layer, value_layer]
                            )
                    output, _ = func(
                        query_layer,
                        key_layer,
                        value_layer,
                        *fa_optional_forward_args_thd,
                        softmax_scale=self.softmax_scale,
                        causal="causal" in attn_mask_type,
                        deterministic=self.deterministic,
                    )
                    if fp8 and fp8_meta["recipe"].fp8_mha:
                        output = cast_to_fp8(
                            output,
                            fp8_meta["scaling_fwd"],
                            META_O,
                            fp8_dtype_forward,
                        )
                        output = Float8Tensor(
                            data=output,
                            fp8_meta=fp8_meta,
                            fp8_meta_forward=True,
                            fp8_meta_index=META_O,
                            fp8_dtype=fp8_dtype_forward,
                            dtype=activation_dtype,
                        )
                else:
                    output = func(
                        query_layer,
                        key_layer,
                        value_layer,
                        *fa_optional_forward_args_thd,
                        self.attention_dropout if self.training else 0.0,
                        softmax_scale=self.softmax_scale,
                        causal="causal" in attn_mask_type,
                        **fa_optional_forward_kwargs,
                    )

        if qkv_format in ["sbhd", "bshd"] and "padding" in attn_mask_type:
            output = UnpackTensor.apply(indices_q, batch_size * max_seqlen_q, output)

        if qkv_format == "sbhd":
            # (bs)hd -> bs(hd) -> sb(hd)
            if fp8 and fp8_meta["recipe"].fp8_mha:
                output.reshape(batch_size * max_seqlen_q // cp_size, -1).transpose_2d()
                output = output.reshape(batch_size, max_seqlen_q // cp_size, -1)
            else:
                output = (
                    output.view(batch_size, max_seqlen_q // cp_size, -1)
                    .transpose(0, 1)
                    .contiguous()
                )
        elif qkv_format == "bshd":
            # (bs)hd -> bs(hd)
            output = output.reshape(batch_size, max_seqlen_q // cp_size, -1)
        elif qkv_format == "thd":
            # thd -> t(hd)
            output = output.reshape(output.shape[0], -1)

        return output


def _combine_tensors(
    tensors: List[torch.Tensor],
    dim: int,
) -> torch.Tensor:
    """Combine tensors along a particular dimension"""

    num_tensors = len(tensors)
    new_shape = list(tensors[0].shape)
    new_shape.insert(dim, num_tensors)
    new_stride = list(tensors[0].stride())
    new_stride.insert(dim, int(new_stride[dim - 1] / num_tensors))
    if isinstance(tensors[0], Float8Tensor):
        combined_tensor = torch.Tensor().to(device=tensors[0].device, dtype=tensors[0]._data.dtype)
        combined_tensor.set_(
            tensors[0]._data.untyped_storage(),
            tensors[0]._data.storage_offset(),
            new_shape,
            new_stride,
        )
        combined_tensor = Float8Tensor.make_like(tensors[0], data=combined_tensor)
    else:
        combined_tensor = torch.Tensor().to(device=tensors[0].device, dtype=tensors[0].dtype)
        combined_tensor.set_(
            tensors[0].untyped_storage(), tensors[0].storage_offset(), new_shape, new_stride
        )

    return combined_tensor


class FusedAttnFunc_qkvpacked(torch.autograd.Function):
    """Function for FusedAttention with packed QKV input"""

    @staticmethod
    def forward(
        ctx,
        is_training,
        max_seqlen,
        cu_seqlens,
        cu_seqlens_padded,
        qkv,
        qkv_dtype,
        attn_bias,
        attn_scale,
        dropout_p,
        fast_zero_fill,
        qkv_layout,
        attn_bias_type,
        attn_mask_type,
        window_size,
        rng_gen,
        fused_attention_backend,
        use_FAv2_bwd,
        fp8,
        fp8_meta,
        deterministic,
    ):
        is_input_fp8 = False
        is_output_fp8 = fp8_meta["recipe"].fp8_mha
        if fp8:
            is_input_fp8 = isinstance(qkv, Float8Tensor)
            if is_input_fp8:
                fp8_meta["scaling_fwd"].scale_inv[META_QKV] = qkv._scale_inv
            fused_attention_backend = FusedAttnBackend["FP8"]
            fp8_dtype_forward = get_fp8_te_dtype(fp8_meta["recipe"], fprop_tensor=True)
            # 1: qkv packed, 2: kv packed, 3: qkv separate
            qkv_group = len(qkv_layout.split("_"))
            assert (
                qkv_group == 1
            ), f"qkv layout should conform to 3hd or h3d, e.g. sb3hd, but found {qkv_layout}."
            if is_input_fp8:
                qkv_fp8 = qkv._data
            else:
                qkv_c = qkv.view(-1, qkv.shape[-3] * qkv.shape[-2] * qkv.shape[-1])
                qkv_fp8 = cast_to_fp8(
                    qkv_c, fp8_meta["scaling_fwd"], META_QKV, fp8_dtype_forward
                ).view(qkv.shape)
            out_fp8, aux_ctx_tensors = fused_attn_fwd_qkvpacked(
                is_training,
                max_seqlen,
                cu_seqlens,
                qkv_fp8,
                fp8_dtype_forward,
                fused_attention_backend,
                attn_bias,
                cu_seqlens_padded,
                fp8_meta["scaling_fwd"].scale_inv,  # d_scale_qkv
                META_QKV,  # d_scale_qkv_offset
                fp8_meta["scaling_fwd"].scale_inv,  # d_scale_s
                META_S,  # d_scale_s_offset
                fp8_meta["scaling_fwd"].scale,  # q_scale_s
                META_S,  # q_scale_s_offset
                fp8_meta["scaling_fwd"].scale,  # q_scale_o
                META_O,  # q_scale_o_offset
                fp8_meta["scaling_fwd"].amax_history,  # amax_s
                META_S,  # amax_s_offset
                fp8_meta["scaling_fwd"].amax_history,  # amax_o
                META_O,  # amax_o_offset
                attn_scale,
                dropout_p,
                fast_zero_fill,
                qkv_layout,
                attn_bias_type,
                attn_mask_type,
                window_size,
                rng_gen,
            )
            if is_output_fp8:
                out_ret = Float8Tensor(
                    data=out_fp8,
                    fp8_meta=fp8_meta,
                    fp8_meta_forward=True,
                    fp8_meta_index=META_O,
                    fp8_dtype=fp8_dtype_forward,
                    dtype=qkv.dtype,
                )
            else:
                out_ret = cast_from_fp8(
                    out_fp8.view(-1, out_fp8.shape[-2] * out_fp8.shape[-1]),
                    fp8_meta["scaling_fwd"],
                    META_O,
                    fp8_dtype_forward,
                    qkv_dtype,
                ).view(out_fp8.shape)
            out_save = out_ret
            if not int(os.getenv("NVTE_FP8_DPA_BWD", "1")):
                if is_input_fp8:
                    qkv_c = qkv.view(-1, qkv.shape[-3] * qkv.shape[-2] * qkv.shape[-1])
                    qkv = cast_from_fp8(
                        qkv_c._data,
                        fp8_meta["scaling_fwd"],
                        META_QKV,
                        fp8_dtype_forward,
                        TE_DType[qkv.dtype],
                    ).view(qkv.shape)
                if is_output_fp8:
                    out_save = cast_from_fp8(
                        out_fp8.view(-1, out_fp8.shape[-2] * out_fp8.shape[-1]),
                        fp8_meta["scaling_fwd"],
                        META_O,
                        fp8_dtype_forward,
                        qkv_dtype,
                    ).view(out_fp8.shape)
            fp8_tensors = (
                qkv_fp8,
                out_fp8,
                fp8_meta["scaling_fwd"].scale.clone(),
                fp8_meta["scaling_fwd"].scale_inv.clone(),
            )
        else:
            out_ret, aux_ctx_tensors = fused_attn_fwd_qkvpacked(
                is_training,
                max_seqlen,
                cu_seqlens,
                qkv,
                qkv_dtype,
                fused_attention_backend,
                attn_bias,
                cu_seqlens_padded,
                None,  # d_scale_qkv
                0,  # d_scale_qkv_offset
                None,  # d_scale_s
                0,  # d_scale_s_offset
                None,  # q_scale_s
                0,  # q_scale_s_offset
                None,  # q_scale_o
                0,  # q_scale_o_offset
                None,  # amax_s
                0,  # amax_s_offset
                None,  # amax_o
                0,  # amax_o_offset
                attn_scale,
                dropout_p,
                fast_zero_fill,
                qkv_layout,
                attn_bias_type,
                attn_mask_type,
                window_size,
                rng_gen,
            )
            fp8_tensors = (None, None, None, None)
            out_save = out_ret

        ctx.fp8 = fp8 and int(os.getenv("NVTE_FP8_DPA_BWD", "1"))
        ctx.is_input_fp8 = is_input_fp8
        ctx.is_output_fp8 = is_output_fp8
        qkvo_tensors = (qkv, out_save) if not ctx.fp8 else (None, None)
        ctx.save_for_backward(
            *qkvo_tensors, cu_seqlens, cu_seqlens_padded, *fp8_tensors, *aux_ctx_tensors
        )
        ctx.fp8_meta = fp8_meta
        ctx.max_seqlen = max_seqlen
        ctx.qkv_dtype = qkv_dtype
        ctx.attn_scale = attn_scale
        ctx.dropout_p = dropout_p
        ctx.fast_zero_fill = fast_zero_fill
        ctx.qkv_layout = qkv_layout
        ctx.attn_bias_type = attn_bias_type
        ctx.attn_mask_type = attn_mask_type
        ctx.window_size = window_size
        ctx.fused_attention_backend = (
            fused_attention_backend if ctx.fp8 else FusedAttnBackend["F16_arbitrary_seqlen"]
        )
        ctx.use_FAv2_bwd = use_FAv2_bwd
        ctx.deterministic = deterministic

        return out_ret

    @staticmethod
    def backward(ctx, d_out):
        if ctx.is_output_fp8:
            assert isinstance(
                d_out, Float8Tensor
            ), "Gradient of the DPA output must be in Float8Tensor type for FP8 MHA."
            d_out_f8tensor = d_out
            d_out = d_out._data

        d_out = d_out.contiguous()
        (
            qkv,
            out,
            cu_seqlens,
            cu_seqlens_padded,
            qkv_fp8,
            out_fp8,
            fwd_scales,
            fwd_scale_invs,
            *aux_ctx_tensors,
        ) = ctx.saved_tensors
        if not aux_ctx_tensors[0].is_contiguous():
            aux_ctx_tensors[0] = aux_ctx_tensors[0].contiguous()
        if ctx.use_FAv2_bwd:
            softmax_lse, rng_state = aux_ctx_tensors
            dqkv = torch.empty_like(qkv)
            maybe_contiguous = lambda x: x.contiguous() if x.stride(-1) != 1 else x
            d_out, q, k, v, out = [
                maybe_contiguous(x) for x in (d_out, qkv[:, 0], qkv[:, 1], qkv[:, 2], out)
            ]
            flash_attn_cuda_bwd(
                d_out,
                q,
                k,
                v,
                out,
                softmax_lse,
                dqkv[:, 0],
                dqkv[:, 1],
                dqkv[:, 2],
                cu_seqlens,
                cu_seqlens,
                ctx.max_seqlen,
                ctx.max_seqlen,
                ctx.dropout_p,
                ctx.attn_scale,
                False,
                "causal" in ctx.attn_mask_type,
                None,
                rng_state,
            )
            dqkv = dqkv[..., : d_out.shape[-1]]
        else:
            with torch.cuda.nvtx.range("_FusedAttn_qkvpacked"):
                if ctx.fp8:
                    fp8_dtype_forward = get_fp8_te_dtype(ctx.fp8_meta["recipe"], fprop_tensor=True)
                    fp8_dtype_backward = get_fp8_te_dtype(
                        ctx.fp8_meta["recipe"], fprop_tensor=False
                    )
                    if ctx.is_output_fp8:
                        d_out_fp8 = d_out
                        ctx.fp8_meta["scaling_bwd"].scale_inv[META_DO] = d_out_f8tensor._scale_inv
                    else:
                        d_out_fp8 = cast_to_fp8(
                            d_out.view(-1, d_out.shape[-2] * d_out.shape[-1]),
                            ctx.fp8_meta["scaling_bwd"],
                            META_DO,
                            fp8_dtype_backward,
                        ).view(d_out.shape)
                    dqkv_fp8, *rest = fused_attn_bwd_qkvpacked(
                        ctx.max_seqlen,
                        cu_seqlens,
                        qkv_fp8,
                        out_fp8,
                        d_out_fp8,
                        fp8_dtype_forward,
                        fp8_dtype_backward,
                        aux_ctx_tensors,
                        ctx.fused_attention_backend,
                        cu_seqlens_padded,
                        fwd_scale_invs[META_QKV],  # d_scale_qkv,
                        fwd_scale_invs[META_S],  # d_scale_s,
                        fwd_scale_invs[META_O],  # d_scale_o,
                        ctx.fp8_meta["scaling_bwd"].scale_inv[META_DO],  # d_scale_do
                        ctx.fp8_meta["scaling_bwd"].scale_inv[META_DP],  # d_scale_dp
                        fwd_scales[META_S],  # q_scale_s
                        ctx.fp8_meta["scaling_bwd"].scale[META_DP],  # q_scale_dp
                        ctx.fp8_meta["scaling_bwd"].scale[META_DQKV],  # q_scale_dqkv
                        ctx.fp8_meta["scaling_bwd"].amax_history[0][META_DP],  # amax_dp
                        ctx.fp8_meta["scaling_bwd"].amax_history[0][META_DQKV],  # amax_dqkv
                        ctx.attn_scale,
                        ctx.dropout_p,
                        ctx.fast_zero_fill,
                        ctx.qkv_layout,
                        ctx.attn_bias_type,
                        ctx.attn_mask_type,
                        ctx.window_size,
                        ctx.deterministic,
                    )
                    if ctx.is_input_fp8:
                        dqkv = Float8Tensor(
                            data=dqkv_fp8,
                            fp8_meta=ctx.fp8_meta,
                            fp8_meta_forward=False,
                            fp8_meta_index=META_DQKV,
                            fp8_dtype=fp8_dtype_backward,
                            dtype=d_out_f8tensor.dtype,
                        )
                    else:
                        dqkv_c_fp8 = dqkv_fp8.view(
                            -1, dqkv_fp8.shape[-3] * dqkv_fp8.shape[-2] * dqkv_fp8.shape[-1]
                        )
                        dqkv = cast_from_fp8(
                            dqkv_c_fp8,
                            ctx.fp8_meta["scaling_bwd"],
                            META_DQKV,
                            fp8_dtype_backward,
                            ctx.qkv_dtype,
                        ).view(dqkv_fp8.shape)
                else:
                    if d_out.dtype == torch.uint8:
                        d_out = d_out_f8tensor.from_float8(qkv.dtype)
                    dqkv, *rest = fused_attn_bwd_qkvpacked(
                        ctx.max_seqlen,
                        cu_seqlens,
                        qkv,
                        out,
                        d_out,
                        ctx.qkv_dtype,
                        ctx.qkv_dtype,
                        aux_ctx_tensors,
                        ctx.fused_attention_backend,
                        cu_seqlens_padded,
                        None,
                        None,
                        None,
                        None,
                        None,
                        None,
                        None,
                        None,
                        None,
                        None,
                        ctx.attn_scale,
                        ctx.dropout_p,
                        ctx.fast_zero_fill,
                        ctx.qkv_layout,
                        ctx.attn_bias_type,
                        ctx.attn_mask_type,
                        ctx.window_size,
                        ctx.deterministic,
                    )

        # if no_bias or alibi, return dqkv
        if ctx.attn_bias_type in ["no_bias", "alibi"]:
            return (
                None,
                None,
                None,
                None,
                dqkv,
                None,
                None,
                None,
                None,
                None,
                None,
                None,
                None,
                None,
                None,
                None,
                None,
                None,
                None,
                None,
                None,
                None,
            )
        # else, return (dqkv, dbias)
        return (
            None,
            None,
            None,
            None,
            dqkv,
            None,
            rest[0],
            None,
            None,
            None,
            None,
            None,
            None,
            None,
            None,
            None,
            None,
            None,
            None,
            None,
            None,
            None,
        )


class FusedAttnFunc_kvpacked(torch.autograd.Function):
    """Function for FusedAttention with packed KV input"""

    @staticmethod
    def forward(
        ctx,
        is_training,
        max_seqlen_q,
        max_seqlen_kv,
        cu_seqlens_q,
        cu_seqlens_kv,
        cu_seqlens_q_padded,
        cu_seqlens_kv_padded,
        q,
        kv,
        qkv_dtype,
        attn_bias,
        attn_scale,
        dropout_p,
        fast_zero_fill,
        qkv_layout,
        attn_bias_type,
        attn_mask_type,
        window_size,
        rng_gen,
        fused_attention_backend,
        use_FAv2_bwd,
        fp8,
        fp8_meta,
        deterministic,
    ):
        is_input_fp8 = False
        is_output_fp8 = fp8_meta["recipe"].fp8_mha
        if fp8:
            assert isinstance(kv, q.__class__), "q and kv must have the same type."
            is_input_fp8 = isinstance(q, Float8Tensor)
            if is_input_fp8:
                fp8_meta["scaling_fwd"].scale_inv[META_QKV] = q._scale_inv
            fused_attention_backend = FusedAttnBackend["FP8"]
            fp8_dtype_forward = get_fp8_te_dtype(fp8_meta["recipe"], fprop_tensor=True)
            if is_input_fp8:
                q_fp8, kv_fp8 = q._data, kv._data
            else:
                # 1: qkv packed, 2: kv packed, 3: qkv separate
                qkv_group = len(qkv_layout.split("_"))
                assert qkv_group == 2, (
                    "qkv layout should conform to hd_2hd or hd_h2d, e.g. sbhd_sb2hd, "
                    f"but found {qkv_layout}."
                )
                q_fp8 = cast_to_fp8(q, fp8_meta["scaling_fwd"], META_QKV, fp8_dtype_forward).view(
                    q.shape
                )
                kv_c = kv.view(-1, kv.shape[-3] * kv.shape[-2] * kv.shape[-1])
                kv_fp8 = cast_to_fp8(
                    kv_c, fp8_meta["scaling_fwd"], META_QKV, fp8_dtype_forward
                ).view(kv.shape)
            out_fp8, aux_ctx_tensors = fused_attn_fwd_kvpacked(
                is_training,
                max_seqlen_q,
                max_seqlen_kv,
                cu_seqlens_q,
                cu_seqlens_kv,
                q_fp8,
                kv_fp8,
                fp8_dtype_forward,
                fused_attention_backend,
                attn_bias,
                cu_seqlens_q_padded,
                cu_seqlens_kv_padded,
                fp8_meta["scaling_fwd"].scale_inv,  # d_scale_qkv
                META_QKV,  # d_scale_qkv_offset
                fp8_meta["scaling_fwd"].scale_inv,  # d_scale_s
                META_S,  # d_scale_s_offset
                fp8_meta["scaling_fwd"].scale,  # q_scale_s
                META_S,  # q_scale_s_offset
                fp8_meta["scaling_fwd"].scale,  # q_scale_o
                META_O,  # q_scale_o_offset
                fp8_meta["scaling_fwd"].amax_history,  # amax_s
                META_S,  # amax_s_offset
                fp8_meta["scaling_fwd"].amax_history,  # amax_o
                META_O,  # amax_o_offset
                attn_scale,
                dropout_p,
                fast_zero_fill,
                qkv_layout,
                attn_bias_type,
                attn_mask_type,
                window_size,
                rng_gen,
            )
            if is_output_fp8:
                out_ret = Float8Tensor(
                    data=out_fp8,
                    fp8_meta=fp8_meta,
                    fp8_meta_forward=True,
                    fp8_meta_index=META_O,
                    fp8_dtype=fp8_dtype_forward,
                    dtype=q.dtype,
                )
            else:
                out_ret = cast_from_fp8(
                    out_fp8.view(-1, out_fp8.shape[-2] * out_fp8.shape[-1]),
                    fp8_meta["scaling_fwd"],
                    META_O,
                    fp8_dtype_forward,
                    qkv_dtype,
                ).view(out_fp8.shape)
            out_save = out_ret
            if not int(os.getenv("NVTE_FP8_DPA_BWD", "1")):
                if is_input_fp8:
                    q = cast_from_fp8(
                        q._data,
                        fp8_meta["scaling_fwd"],
                        META_QKV,
                        fp8_dtype_forward,
                        TE_DType[q.dtype],
                    ).view(q.shape)
                    kv_c = kv.view(-1, kv.shape[-3] * kv.shape[-2] * kv.shape[-1])
                    kv = cast_from_fp8(
                        kv_c._data,
                        fp8_meta["scaling_fwd"],
                        META_QKV,
                        fp8_dtype_forward,
                        TE_DType[kv.dtype],
                    ).view(kv.shape)
                if is_output_fp8:
                    out_save = cast_from_fp8(
                        out_fp8.view(-1, out_fp8.shape[-2] * out_fp8.shape[-1]),
                        fp8_meta["scaling_fwd"],
                        META_O,
                        fp8_dtype_forward,
                        qkv_dtype,
                    ).view(out_fp8.shape)
            fp8_tensors = (
                q_fp8,
                kv_fp8,
                out_fp8,
                fp8_meta["scaling_fwd"].scale.clone(),
                fp8_meta["scaling_fwd"].scale_inv.clone(),
            )
        else:
            out_ret, aux_ctx_tensors = fused_attn_fwd_kvpacked(
                is_training,
                max_seqlen_q,
                max_seqlen_kv,
                cu_seqlens_q,
                cu_seqlens_kv,
                q,
                kv,
                qkv_dtype,
                fused_attention_backend,
                attn_bias,
                cu_seqlens_q_padded,
                cu_seqlens_kv_padded,
                None,  # d_scale_qkv
                0,  # d_scale_qkv_offset
                None,  # d_scale_s
                0,  # d_scale_s_offset
                None,  # q_scale_s
                0,  # q_scale_s_offset
                None,  # q_scale_o
                0,  # q_scale_o_offset
                None,  # amax_s
                0,  # amax_s_offset
                None,  # amax_o
                0,  # amax_o_offset
                attn_scale,
                dropout_p,
                fast_zero_fill,
                qkv_layout,
                attn_bias_type,
                attn_mask_type,
                window_size,
                rng_gen,
            )
            out_save = out_ret
            fp8_tensors = (None, None, None, None, None)

        ctx.fp8 = fp8 and int(os.getenv("NVTE_FP8_DPA_BWD", "1"))
        ctx.is_input_fp8 = is_input_fp8
        ctx.is_output_fp8 = is_output_fp8
        qkvo_tensors = (q, kv, out_save) if not ctx.fp8 else (None, None, None)
        ctx.save_for_backward(
            *qkvo_tensors,
            cu_seqlens_q,
            cu_seqlens_kv,
            cu_seqlens_q_padded,
            cu_seqlens_kv_padded,
            *fp8_tensors,
            *aux_ctx_tensors,
        )
        ctx.fp8_meta = fp8_meta
        ctx.max_seqlen_q = max_seqlen_q
        ctx.max_seqlen_kv = max_seqlen_kv
        ctx.qkv_dtype = qkv_dtype
        ctx.attn_scale = attn_scale
        ctx.dropout_p = dropout_p
        ctx.fast_zero_fill = fast_zero_fill
        ctx.qkv_layout = qkv_layout
        ctx.attn_bias_type = attn_bias_type
        ctx.attn_mask_type = attn_mask_type
        ctx.window_size = window_size
        ctx.fused_attention_backend = (
            fused_attention_backend if ctx.fp8 else FusedAttnBackend["F16_arbitrary_seqlen"]
        )
        ctx.use_FAv2_bwd = use_FAv2_bwd
        ctx.deterministic = deterministic

        return out_ret

    @staticmethod
    def backward(ctx, d_out):
        if ctx.is_output_fp8:
            assert isinstance(
                d_out, Float8Tensor
            ), "Gradient of the DPA output must be in Float8Tensor type for FP8 MHA."
            d_out_f8tensor = d_out
            d_out = d_out._data

        d_out = d_out.contiguous()
        (
            q,
            kv,
            out,
            cu_seqlens_q,
            cu_seqlens_kv,
            cu_seqlens_q_padded,
            cu_seqlens_kv_padded,
            q_fp8,
            kv_fp8,
            out_fp8,
            fwd_scales,
            fwd_scale_invs,
            *aux_ctx_tensors,
        ) = ctx.saved_tensors
        if not aux_ctx_tensors[0].is_contiguous():
            aux_ctx_tensors[0] = aux_ctx_tensors[0].contiguous()
        if ctx.use_FAv2_bwd:
            softmax_lse, rng_state = aux_ctx_tensors
            dq = torch.empty_like(q)
            dkv = torch.empty_like(kv)
            maybe_contiguous = lambda x: x.contiguous() if x.stride(-1) != 1 else x
            d_out, q, k, v, out = [maybe_contiguous(x) for x in (d_out, q, kv[:, 0], kv[:, 1], out)]
            flash_attn_cuda_bwd(
                d_out,
                q,
                k,
                v,
                out,
                softmax_lse,
                dq,
                dkv[:, 0],
                dkv[:, 1],
                cu_seqlens_q,
                cu_seqlens_kv,
                ctx.max_seqlen_q,
                ctx.max_seqlen_kv,
                ctx.dropout_p,
                ctx.attn_scale,
                False,
                "causal" in ctx.attn_mask_type,
                None,
                rng_state,
            )
            dq = dq[..., : d_out.shape[-1]]
            dkv = dkv[..., : d_out.shape[-1]]
        else:
            with torch.cuda.nvtx.range("_FusedAttn_kvpacked"):
                if ctx.fp8:
                    fp8_dtype_forward = get_fp8_te_dtype(ctx.fp8_meta["recipe"], fprop_tensor=True)
                    fp8_dtype_backward = get_fp8_te_dtype(
                        ctx.fp8_meta["recipe"], fprop_tensor=False
                    )
                    if ctx.is_output_fp8:
                        d_out_fp8 = d_out
                        ctx.fp8_meta["scaling_bwd"].scale_inv[META_DO] = d_out_f8tensor._scale_inv
                    else:
                        d_out_fp8 = cast_to_fp8(
                            d_out.view(-1, d_out.shape[-2] * d_out.shape[-1]),
                            ctx.fp8_meta["scaling_bwd"],
                            META_DO,
                            fp8_dtype_backward,
                        ).view(d_out.shape)
                    dq_fp8, dkv_fp8, *rest = fused_attn_bwd_kvpacked(
                        ctx.max_seqlen_q,
                        ctx.max_seqlen_kv,
                        cu_seqlens_q,
                        cu_seqlens_kv,
                        q_fp8,
                        kv_fp8,
                        out_fp8,
                        d_out_fp8,
                        fp8_dtype_forward,
                        fp8_dtype_backward,
                        aux_ctx_tensors,
                        ctx.fused_attention_backend,
                        cu_seqlens_q_padded,
                        cu_seqlens_kv_padded,
                        fwd_scale_invs[META_QKV],  # d_scale_qkv,
                        fwd_scale_invs[META_S],  # d_scale_s,
                        fwd_scale_invs[META_O],  # d_scale_o,
                        ctx.fp8_meta["scaling_bwd"].scale_inv[META_DO],  # d_scale_do
                        ctx.fp8_meta["scaling_bwd"].scale_inv[META_DP],  # d_scale_dp
                        fwd_scales[META_S],  # q_scale_s
                        ctx.fp8_meta["scaling_bwd"].scale[META_DP],  # q_scale_dp
                        ctx.fp8_meta["scaling_bwd"].scale[META_DQKV],  # q_scale_dqkv
                        ctx.fp8_meta["scaling_bwd"].amax_history[0][META_DP],  # amax_dp
                        ctx.fp8_meta["scaling_bwd"].amax_history[0][META_DQKV],  # amax_dqkv
                        ctx.attn_scale,
                        ctx.dropout_p,
                        ctx.fast_zero_fill,
                        ctx.qkv_layout,
                        ctx.attn_bias_type,
                        ctx.attn_mask_type,
                        ctx.window_size,
                        ctx.deterministic,
                    )
                    if ctx.is_input_fp8:
                        dq = Float8Tensor(
                            data=dq_fp8,
                            fp8_meta=ctx.fp8_meta,
                            fp8_meta_forward=False,
                            fp8_meta_index=META_DQKV,
                            fp8_dtype=fp8_dtype_backward,
                            dtype=d_out_f8tensor.dtype,
                        )
                        dkv = Float8Tensor(
                            data=dkv_fp8,
                            fp8_meta=ctx.fp8_meta,
                            fp8_meta_forward=False,
                            fp8_meta_index=META_DQKV,
                            fp8_dtype=fp8_dtype_backward,
                            dtype=d_out_f8tensor.dtype,
                        )
                    else:
                        dq = cast_from_fp8(
                            dq_fp8.view(-1, dq_fp8.shape[-2] * dq_fp8.shape[-1]),
                            ctx.fp8_meta["scaling_bwd"],
                            META_DQKV,
                            fp8_dtype_backward,
                            ctx.qkv_dtype,
                        ).view(dq_fp8.shape)
                        dkv_c_fp8 = dkv_fp8.view(
                            -1, dkv_fp8.shape[-3] * dkv_fp8.shape[-2] * dkv_fp8.shape[-1]
                        )
                        dkv = cast_from_fp8(
                            dkv_c_fp8,
                            ctx.fp8_meta["scaling_bwd"],
                            META_DQKV,
                            fp8_dtype_backward,
                            ctx.qkv_dtype,
                        ).view(dkv_fp8.shape)
                else:
                    if d_out.dtype == torch.uint8:
                        d_out = d_out_f8tensor.from_float8(q.dtype)
                    dq, dkv, *rest = fused_attn_bwd_kvpacked(
                        ctx.max_seqlen_q,
                        ctx.max_seqlen_kv,
                        cu_seqlens_q,
                        cu_seqlens_kv,
                        q,
                        kv,
                        out,
                        d_out,
                        ctx.qkv_dtype,
                        ctx.qkv_dtype,
                        aux_ctx_tensors,
                        ctx.fused_attention_backend,
                        cu_seqlens_q_padded,
                        cu_seqlens_kv_padded,
                        None,
                        None,
                        None,
                        None,
                        None,
                        None,
                        None,
                        None,
                        None,
                        None,
                        ctx.attn_scale,
                        ctx.dropout_p,
                        ctx.fast_zero_fill,
                        ctx.qkv_layout,
                        ctx.attn_bias_type,
                        ctx.attn_mask_type,
                        ctx.window_size,
                        ctx.deterministic,
                    )

        # if no_bias or alibi, return dqkv
        if ctx.attn_bias_type in ["no_bias", "alibi"]:
            return (
                None,
                None,
                None,
                None,
                None,
                None,
                None,
                dq,
                dkv,
                None,
                None,
                None,
                None,
                None,
                None,
                None,
                None,
                None,
                None,
                None,
                None,
                None,
                None,
                None,
                None,
                None,
            )
        # else, return (dqkv, dbias)
        return (
            None,
            None,
            None,
            None,
            None,
            None,
            None,
            dq,
            dkv,
            None,
            rest[0],
            None,
            None,
            None,
            None,
            None,
            None,
            None,
            None,
            None,
            None,
            None,
            None,
            None,
            None,
            None,
        )


class FusedAttnFunc(torch.autograd.Function):
    """Function for FusedAttention with separate Q, K, V tensors"""

    @staticmethod
    def forward(
        ctx,
        is_training,
        max_seqlen_q,
        max_seqlen_kv,
        cu_seqlens_q,
        cu_seqlens_kv,
        cu_seqlens_q_padded,
        cu_seqlens_kv_padded,
        q,
        k,
        v,
        qkv_dtype,
        attn_bias,
        attn_scale,
        dropout_p,
        fast_zero_fill,
        qkv_layout,
        attn_bias_type,
        attn_mask_type,
        window_size,
        rng_gen,
        fused_attention_backend,
        use_FAv2_bwd,
        fp8,
        fp8_meta,
        deterministic,
    ):
        is_input_fp8 = False
        is_output_fp8 = fp8_meta["recipe"].fp8_mha
        if fp8:
            fused_attention_backend = FusedAttnBackend["FP8"]
            fp8_dtype_forward = get_fp8_te_dtype(fp8_meta["recipe"], fprop_tensor=True)
            assert isinstance(k, q.__class__) and isinstance(
                v, q.__class__
            ), "q, k, and v must have the same type."
            is_input_fp8 = isinstance(q, Float8Tensor)
            if is_input_fp8:
                fp8_meta["scaling_fwd"].scale_inv[META_QKV] = q._scale_inv
                q_fp8, k_fp8, v_fp8 = q._data, k._data, v._data
            else:
                # 1: qkv packed, 2: kv packed, 3: qkv separate
                qkv_group = len(qkv_layout.split("_"))
                if qkv_group == 1:
                    dim = qkv_layout.find("3")
                    qkv = _combine_tensors([q, k, v], dim)
                    qkv_c = qkv.view(-1, qkv.shape[-3] * qkv.shape[-2] * qkv.shape[-1])
                    qkv_fp8 = cast_to_fp8(
                        qkv_c, fp8_meta["scaling_fwd"], META_QKV, fp8_dtype_forward
                    ).view(qkv.shape)
                    q_fp8, k_fp8, v_fp8 = _SplitAlongDim.apply(qkv_fp8, dim, [1, 1, 1])
                    q_fp8, k_fp8, v_fp8 = [x.squeeze(dim) for x in [q_fp8, k_fp8, v_fp8]]
                if qkv_group == 2:
                    q_fp8 = cast_to_fp8(
                        q, fp8_meta["scaling_fwd"], META_QKV, fp8_dtype_forward
                    ).view(q.shape)
                    dim = qkv_layout.split("_")[1].find("2")
                    kv = _combine_tensors([k, v], dim)
                    kv_c = kv.view(-1, kv.shape[-3] * kv.shape[-2] * kv.shape[-1])
                    kv_fp8 = cast_to_fp8(
                        kv_c, fp8_meta["scaling_fwd"], META_QKV, fp8_dtype_forward
                    ).view(kv.shape)
                    k_fp8, v_fp8 = _SplitAlongDim.apply(kv_fp8, dim, [1, 1])
                    k_fp8, v_fp8 = [x.squeeze(dim) for x in [k_fp8, v_fp8]]
                if qkv_group == 3:
                    q_fp8 = cast_to_fp8(
                        q, fp8_meta["scaling_fwd"], META_QKV, fp8_dtype_forward
                    ).view(q.shape)
                    k_fp8 = cast_to_fp8(
                        k, fp8_meta["scaling_fwd"], META_QKV, fp8_dtype_forward
                    ).view(k.shape)
                    v_fp8 = cast_to_fp8(
                        v, fp8_meta["scaling_fwd"], META_QKV, fp8_dtype_forward
                    ).view(v.shape)
            out_fp8, aux_ctx_tensors = fused_attn_fwd(
                is_training,
                max_seqlen_q,
                max_seqlen_kv,
                cu_seqlens_q,
                cu_seqlens_kv,
                q_fp8,
                k_fp8,
                v_fp8,
                fp8_dtype_forward,
                fused_attention_backend,
                attn_bias,
                cu_seqlens_q_padded,
                cu_seqlens_kv_padded,
                fp8_meta["scaling_fwd"].scale_inv,  # d_scale_qkv
                META_QKV,  # d_scale_qkv_offset
                fp8_meta["scaling_fwd"].scale_inv,  # d_scale_s
                META_S,  # d_scale_s_offset
                fp8_meta["scaling_fwd"].scale,  # q_scale_s
                META_S,  # q_scale_s_offset
                fp8_meta["scaling_fwd"].scale,  # q_scale_o
                META_O,  # q_scale_o_offset
                fp8_meta["scaling_fwd"].amax_history,  # amax_s
                META_S,  # amax_s_offset
                fp8_meta["scaling_fwd"].amax_history,  # amax_o
                META_O,  # amax_o_offset
                attn_scale,
                dropout_p,
                fast_zero_fill,
                qkv_layout,
                attn_bias_type,
                attn_mask_type,
                window_size,
                rng_gen,
            )
            if is_output_fp8:
                out_ret = Float8Tensor(
                    data=out_fp8,
                    fp8_meta=fp8_meta,
                    fp8_meta_forward=True,
                    fp8_meta_index=META_O,
                    fp8_dtype=fp8_dtype_forward,
                    dtype=q.dtype,
                )
            else:
                out_ret = cast_from_fp8(
                    out_fp8.view(-1, out_fp8.shape[-2] * out_fp8.shape[-1]),
                    fp8_meta["scaling_fwd"],
                    META_O,
                    fp8_dtype_forward,
                    qkv_dtype,
                ).view(out_fp8.shape)
            out_save = out_ret

            if not int(os.getenv("NVTE_FP8_DPA_BWD", "1")):
                # 1: qkv packed, 2: kv packed, 3: qkv separate
                if is_input_fp8:
                    qkv_group = len(qkv_layout.split("_"))
                    if qkv_group == 1:
                        dim = qkv_layout.find("3")
                        qkv = _combine_tensors([q, k, v], dim)
                        qkv_c = qkv.view(-1, qkv.shape[-3] * qkv.shape[-2] * qkv.shape[-1])
                        qkv_no_fp8 = cast_from_fp8(
                            qkv_c._data,
                            fp8_meta["scaling_fwd"],
                            META_QKV,
                            fp8_dtype_forward,
                            TE_DType[qkv.dtype],
                        ).view(qkv.shape)
                        q, k, v = _SplitAlongDim.apply(qkv_no_fp8, dim, [1, 1, 1])
                        q, k, v = [x.squeeze(dim) for x in [q, k, v]]
                    if qkv_group == 2:
                        q = cast_from_fp8(
                            q._data,
                            fp8_meta["scaling_fwd"],
                            META_QKV,
                            fp8_dtype_forward,
                            TE_DType[q.dtype],
                        ).view(q.shape)
                        dim = qkv_layout.split("_")[1].find("2")
                        kv = _combine_tensors([k, v], dim)
                        kv_c = kv.view(-1, kv.shape[-3] * kv.shape[-2] * kv.shape[-1])
                        kv_no_fp8 = cast_from_fp8(
                            kv_c._data,
                            fp8_meta["scaling_fwd"],
                            META_QKV,
                            fp8_dtype_forward,
                            TE_DType[kv.dtype],
                        ).view(kv.shape)
                        k, v = _SplitAlongDim.apply(kv_no_fp8, dim, [1, 1])
                        k, v = [x.squeeze(dim) for x in [k, v]]
                    if qkv_group == 3:
                        q = cast_from_fp8(
                            q._data,
                            fp8_meta["scaling_fwd"],
                            META_QKV,
                            fp8_dtype_forward,
                            TE_DType[q.dtype],
                        ).view(q.shape)
                        k = cast_from_fp8(
                            k._data,
                            fp8_meta["scaling_fwd"],
                            META_QKV,
                            fp8_dtype_forward,
                            TE_DType[k.dtype],
                        ).view(k.shape)
                        v = cast_from_fp8(
                            v._data,
                            fp8_meta["scaling_fwd"],
                            META_QKV,
                            fp8_dtype_forward,
                            TE_DType[v.dtype],
                        ).view(v.shape)
                if is_output_fp8:
                    out_save = cast_from_fp8(
                        out_fp8.view(-1, out_fp8.shape[-2] * out_fp8.shape[-1]),
                        fp8_meta["scaling_fwd"],
                        META_O,
                        fp8_dtype_forward,
                        qkv_dtype,
                    ).view(out_fp8.shape)

            fp8_tensors = (
                q_fp8,
                k_fp8,
                v_fp8,
                out_fp8,
                fp8_meta["scaling_fwd"].scale.clone(),
                fp8_meta["scaling_fwd"].scale_inv.clone(),
            )
        else:
            out_ret, aux_ctx_tensors = fused_attn_fwd(
                is_training,
                max_seqlen_q,
                max_seqlen_kv,
                cu_seqlens_q,
                cu_seqlens_kv,
                q,
                k,
                v,
                qkv_dtype,
                fused_attention_backend,
                attn_bias,
                cu_seqlens_q_padded,
                cu_seqlens_kv_padded,
                None,  # d_scale_qkv
                0,  # d_scale_qkv_offset
                None,  # d_scale_s
                0,  # d_scale_s_offset
                None,  # q_scale_s
                0,  # q_scale_s_offset
                None,  # q_scale_o
                0,  # q_scale_o_offset
                None,  # amax_s
                0,  # amax_s_offset
                None,  # amax_o
                0,  # amax_o_offset
                attn_scale,
                dropout_p,
                fast_zero_fill,
                qkv_layout,
                attn_bias_type,
                attn_mask_type,
                window_size,
                rng_gen,
            )
            out_save = out_ret
            fp8_tensors = (None, None, None, None, None, None)

        from .cpu_offload import CPUOffloadEnabled

        if CPUOffloadEnabled:
            tensor_list = [q, k, v, out_save, cu_seqlens_q, cu_seqlens_kv]
            qkv_layout = "sbhd_sbhd_sbhd"
            for tensor in tensor_list:
                if tensor is not None:
                    tensor.activation_offloading = True

        ctx.fp8 = fp8 and int(os.getenv("NVTE_FP8_DPA_BWD", "1"))
        ctx.is_input_fp8 = is_input_fp8
        ctx.is_output_fp8 = is_output_fp8
        qkvo_tensors = (q, k, v, out_save) if not ctx.fp8 else (None, None, None, None)
        ctx.save_for_backward(
            *qkvo_tensors,
            cu_seqlens_q,
            cu_seqlens_kv,
            cu_seqlens_q_padded,
            cu_seqlens_kv_padded,
            *fp8_tensors,
            *aux_ctx_tensors,
        )
        ctx.fp8_meta = fp8_meta
        ctx.max_seqlen_q = max_seqlen_q
        ctx.max_seqlen_kv = max_seqlen_kv
        ctx.qkv_dtype = qkv_dtype
        ctx.attn_scale = attn_scale
        ctx.dropout_p = dropout_p
        ctx.fast_zero_fill = fast_zero_fill
        ctx.qkv_layout = qkv_layout
        ctx.attn_bias_type = attn_bias_type
        ctx.attn_mask_type = attn_mask_type
        ctx.window_size = window_size
        ctx.fused_attention_backend = (
            fused_attention_backend if ctx.fp8 else FusedAttnBackend["F16_arbitrary_seqlen"]
        )
        ctx.use_FAv2_bwd = use_FAv2_bwd
        ctx.deterministic = deterministic

        return out_ret

    @staticmethod
    def backward(ctx, d_out):
        if ctx.is_output_fp8:
            assert isinstance(
                d_out, Float8Tensor
            ), "Gradient of the DPA output must be in Float8Tensor type for FP8 MHA."
            d_out_f8tensor = d_out
            d_out = d_out._data

        d_out = d_out.contiguous()
        (
            q,
            k,
            v,
            out,
            cu_seqlens_q,
            cu_seqlens_kv,
            cu_seqlens_q_padded,
            cu_seqlens_kv_padded,
            q_fp8,
            k_fp8,
            v_fp8,
            out_fp8,
            fwd_scales,
            fwd_scale_invs,
            *aux_ctx_tensors,
        ) = ctx.saved_tensors
        if not aux_ctx_tensors[0].is_contiguous():
            aux_ctx_tensors[0] = aux_ctx_tensors[0].contiguous()
        if ctx.use_FAv2_bwd:
            softmax_lse, rng_state = aux_ctx_tensors
            dq = torch.empty_like(q)
            dk = torch.empty_like(k)
            dv = torch.empty_like(v)
            maybe_contiguous = lambda x: x.contiguous() if x.stride(-1) != 1 else x
            d_out, q, k, v, out = [maybe_contiguous(x) for x in (d_out, q, k, v, out)]
            flash_attn_cuda_bwd(
                d_out,
                q,
                k,
                v,
                out,
                softmax_lse,
                dq,
                dk,
                dv,
                cu_seqlens_q,
                cu_seqlens_kv,
                ctx.max_seqlen_q,
                ctx.max_seqlen_kv,
                ctx.dropout_p,
                ctx.attn_scale,
                False,
                "causal" in ctx.attn_mask_type,
                None,
                rng_state,
            )
            dq = dq[..., : d_out.shape[-1]]
            dk = dk[..., : d_out.shape[-1]]
            dv = dv[..., : d_out.shape[-1]]
        else:
            with torch.cuda.nvtx.range("_FusedAttn"):
                if ctx.fp8:
                    fp8_dtype_forward = get_fp8_te_dtype(ctx.fp8_meta["recipe"], fprop_tensor=True)
                    fp8_dtype_backward = get_fp8_te_dtype(
                        ctx.fp8_meta["recipe"], fprop_tensor=False
                    )
                    if ctx.is_output_fp8:
                        d_out_fp8 = d_out
                        ctx.fp8_meta["scaling_bwd"].scale_inv[META_DO] = d_out_f8tensor._scale_inv
                    else:
                        d_out_fp8 = cast_to_fp8(
                            d_out.view(-1, d_out.shape[-2] * d_out.shape[-1]),
                            ctx.fp8_meta["scaling_bwd"],
                            META_DO,
                            fp8_dtype_backward,
                        ).view(d_out.shape)
                    dq_fp8, dk_fp8, dv_fp8, *rest = fused_attn_bwd(
                        ctx.max_seqlen_q,
                        ctx.max_seqlen_kv,
                        cu_seqlens_q,
                        cu_seqlens_kv,
                        q_fp8,
                        k_fp8,
                        v_fp8,
                        out_fp8,
                        d_out_fp8,
                        fp8_dtype_forward,
                        fp8_dtype_backward,
                        aux_ctx_tensors,
                        ctx.fused_attention_backend,
                        cu_seqlens_q_padded,
                        cu_seqlens_kv_padded,
                        fwd_scale_invs[META_QKV],  # d_scale_qkv,
                        fwd_scale_invs[META_S],  # d_scale_s,
                        fwd_scale_invs[META_O],  # d_scale_o,
                        ctx.fp8_meta["scaling_bwd"].scale_inv[META_DO],  # d_scale_do
                        ctx.fp8_meta["scaling_bwd"].scale_inv[META_DP],  # d_scale_dp
                        fwd_scales[META_S],  # q_scale_s
                        ctx.fp8_meta["scaling_bwd"].scale[META_DP],  # q_scale_dp
                        ctx.fp8_meta["scaling_bwd"].scale[META_DQKV],  # q_scale_dqkv
                        ctx.fp8_meta["scaling_bwd"].amax_history[0][META_DP],  # amax_dp
                        ctx.fp8_meta["scaling_bwd"].amax_history[0][META_DQKV],  # amax_dqkv
                        ctx.attn_scale,
                        ctx.dropout_p,
                        ctx.fast_zero_fill,
                        ctx.qkv_layout,
                        ctx.attn_bias_type,
                        ctx.attn_mask_type,
                        ctx.window_size,
                        ctx.deterministic,
                    )

                    if ctx.is_input_fp8:
                        dq = Float8Tensor(
                            data=dq_fp8,
                            fp8_meta=ctx.fp8_meta,
                            fp8_meta_forward=False,
                            fp8_meta_index=META_DQKV,
                            fp8_dtype=fp8_dtype_backward,
                            dtype=d_out_f8tensor.dtype,
                        )
                        dk = Float8Tensor(
                            data=dk_fp8,
                            fp8_meta=ctx.fp8_meta,
                            fp8_meta_forward=False,
                            fp8_meta_index=META_DQKV,
                            fp8_dtype=fp8_dtype_backward,
                            dtype=d_out_f8tensor.dtype,
                        )
                        dv = Float8Tensor(
                            data=dv_fp8,
                            fp8_meta=ctx.fp8_meta,
                            fp8_meta_forward=False,
                            fp8_meta_index=META_DQKV,
                            fp8_dtype=fp8_dtype_backward,
                            dtype=d_out_f8tensor.dtype,
                        )
                    else:
                        qkv_group = len(ctx.qkv_layout.split("_"))
                        if qkv_group == 1:
                            dim = ctx.qkv_layout.find("3")
                            dqkv_fp8 = _combine_tensors([dq_fp8, dk_fp8, dv_fp8], dim)
                            dqkv_c_fp8 = dqkv_fp8.view(
                                -1, dqkv_fp8.shape[-3] * dqkv_fp8.shape[-2] * dqkv_fp8.shape[-1]
                            )
                            dqkv = cast_from_fp8(
                                dqkv_c_fp8,
                                ctx.fp8_meta["scaling_bwd"],
                                META_DQKV,
                                fp8_dtype_backward,
                                ctx.qkv_dtype,
                            ).view(dqkv_fp8.shape)
                            dq, dk, dv = _SplitAlongDim.apply(dqkv, dim, [1, 1, 1])
                            dq, dk, dv = [x.squeeze(dim) for x in [dq, dk, dv]]
                        if qkv_group == 2:
                            dq = cast_from_fp8(
                                dq_fp8.view(-1, dq_fp8.shape[-2] * dq_fp8.shape[-1]),
                                ctx.fp8_meta["scaling_bwd"],
                                META_DQKV,
                                fp8_dtype_backward,
                                ctx.qkv_dtype,
                            ).view(dq_fp8.shape)
                            dim = ctx.qkv_layout.split("_")[1].find("2")
                            dkv_fp8 = _combine_tensors([dk_fp8, dv_fp8], dim)
                            dkv_c_fp8 = dkv_fp8.view(
                                -1, dkv_fp8.shape[-3] * dkv_fp8.shape[-2] * dkv_fp8.shape[-1]
                            )
                            dkv = cast_from_fp8(
                                dkv_c_fp8,
                                ctx.fp8_meta["scaling_bwd"],
                                META_DQKV,
                                fp8_dtype_backward,
                                ctx.qkv_dtype,
                            ).view(dkv_fp8.shape)
                            dk, dv = _SplitAlongDim.apply(dkv, dim, [1, 1])
                            dk, dv = [x.squeeze(dim) for x in [dk, dv]]
                        if qkv_group == 3:
                            dq = cast_from_fp8(
                                dq_fp8.view(-1, dq_fp8.shape[-2] * dq_fp8.shape[-1]),
                                ctx.fp8_meta["scaling_bwd"],
                                META_DQKV,
                                fp8_dtype_backward,
                                ctx.qkv_dtype,
                            ).view(dq_fp8.shape)
                            dk = cast_from_fp8(
                                dk_fp8.view(-1, dk_fp8.shape[-2] * dk_fp8.shape[-1]),
                                ctx.fp8_meta["scaling_bwd"],
                                META_DQKV,
                                fp8_dtype_backward,
                                ctx.qkv_dtype,
                            ).view(dk_fp8.shape)
                            dv = cast_from_fp8(
                                dv_fp8.view(-1, dv_fp8.shape[-2] * dv_fp8.shape[-1]),
                                ctx.fp8_meta["scaling_bwd"],
                                META_DQKV,
                                fp8_dtype_backward,
                                ctx.qkv_dtype,
                            ).view(dv_fp8.shape)
                else:
                    if d_out.dtype == torch.uint8:
                        d_out = d_out_f8tensor.from_float8(q.dtype)
                    dq, dk, dv, *rest = fused_attn_bwd(
                        ctx.max_seqlen_q,
                        ctx.max_seqlen_kv,
                        cu_seqlens_q,
                        cu_seqlens_kv,
                        q,
                        k,
                        v,
                        out,
                        d_out,
                        ctx.qkv_dtype,
                        ctx.qkv_dtype,
                        aux_ctx_tensors,
                        ctx.fused_attention_backend,
                        cu_seqlens_q_padded,
                        cu_seqlens_kv_padded,
                        None,
                        None,
                        None,
                        None,
                        None,
                        None,
                        None,
                        None,
                        None,
                        None,
                        ctx.attn_scale,
                        ctx.dropout_p,
                        ctx.fast_zero_fill,
                        ctx.qkv_layout,
                        ctx.attn_bias_type,
                        ctx.attn_mask_type,
                        ctx.window_size,
                        ctx.deterministic,
                    )

        # if no_bias or alibi, return dqkv
        if ctx.attn_bias_type in ["no_bias", "alibi"]:
            return (
                None,
                None,
                None,
                None,
                None,
                None,
                None,
                dq,
                dk,
                dv,
                None,
                None,
                None,
                None,
                None,
                None,
                None,
                None,
                None,
                None,
                None,
                None,
                None,
                None,
                None,
                None,
                None,
            )
        # else, return (dqkv, dbias)
        return (
            None,
            None,
            None,
            None,
            None,
            None,
            None,
            dq,
            dk,
            dv,
            None,
            rest[0],
            None,
            None,
            None,
            None,
            None,
            None,
            None,
            None,
            None,
            None,
            None,
            None,
            None,
            None,
            None,
        )


class FusedAttention(torch.nn.Module):
    """Dot product attention, with multiple backends:

    1. FusedAttnBackend["F16_max512_seqlen"]
       cuDNN based fused attention for FP16/BF16 and <=512 sequence length.
    2. FusedAttnBackend["F16_arbitrary_seqlen"]
       cuDNN based fused attention for FP16/BF16 and any sequence length.

    Support matrix:

    | backend       | 1                       | 2                              |
    | flash based   | no                      | yes                            |
    | cuDNN based   | yes                     | yes                            |
    | qkv dtype     | fp16/bf16               | fp16/bf16                      |
    | attn_type     | self/cross              | self/cross                     |
    | qkv_layout    |                         |                                |
    |  - (q,k,v)    | sb3hd, bs3hd            | sb3hd, bs3hd, sbh3d, bsh3d     |
    |               | sbhd_sb2hd, bshd_bs2hd  | sbhd_sb2hd, bshd_bs2hd         |
    |               | bshd_bshd_bshd          | sbhd_sbh2d, bshd_bsh2d         |
    |               |                         | sbhd_sbhd_sbhd, bshd_bshd_bshd |
    | mask_type     | causal/padding/no_mask  | causal/padding/no_mask         |
    | bias_type     | post_scale_bias/no_bias | post_scale_bias/alibi/no_bias  |
    | dropout       | yes                     | yes                            |
    | max_seqlen    | <=512, multiple of 64   | any, multiple of 64            |
    | head_dim      | 64                      | <=128, multiple of 8           |
    | output dtype  | fp16/bf16               | fp16/bf16                      |
    """

    def __init__(
        self,
        softmax_scale: float,
        attention_dropout: float = 0.0,
        attention_dropout_ctx: Optional[Callable] = nullcontext,
        attention_type: str = "self",
        layer_number: Optional[int] = None,
        deterministic: bool = False,
    ) -> None:
        super().__init__()

        self.softmax_scale = softmax_scale
        self.attention_dropout = attention_dropout
        self.attention_dropout_ctx = attention_dropout_ctx
        self.attention_type = attention_type
        self.use_FAv2_bwd = os.getenv(
            "NVTE_FUSED_ATTN_USE_FAv2_BWD", "0"
        ) == "1" and get_device_compute_capability() == (9, 0)
        self.layer_number = 1 if layer_number is None else layer_number
        self.deterministic = deterministic

        def remove_extra_states_check(self, incompatible_keys):  # pylint: disable=unused-argument
            """
            Temporarily remove fused_attention._extra_state as a missing key
            or an unexpected key when loading TransformerEngine checkpoints.
            Please store FP8 metadata as DotProductAttention's _extra_state,
            rather than FusedAttention's _extra_state. This hook will be
            phased out in TransformerEngine 2.0.
            """
            for key in incompatible_keys.missing_keys:
                if "fused_attention._extra_state" in key:
                    incompatible_keys.missing_keys.remove(key)
            for key in incompatible_keys.unexpected_keys:
                if "fused_attention._extra_state" in key:
                    incompatible_keys.unexpected_keys.remove(key)
                    warnings.warn(
                        "fused_attention._extra_state is not loaded from checkpoint. Please map "
                        "FusedAttention's _extra_state to DotProductAttention's _extra_state."
                    )

        self.register_load_state_dict_post_hook(remove_extra_states_check)

    @no_torch_dynamo()
    def forward(
        self,
        query_layer: torch.Tensor,
        key_layer: torch.Tensor,
        value_layer: torch.Tensor,
        qkv_layout: str = "sbh3d",
        cu_seqlens_q: Optional[torch.Tensor] = None,
        cu_seqlens_kv: Optional[torch.Tensor] = None,
        cu_seqlens_q_padded: Optional[torch.Tensor] = None,
        cu_seqlens_kv_padded: Optional[torch.Tensor] = None,
        max_seqlen_q: Optional[int] = None,
        max_seqlen_kv: Optional[int] = None,
        attn_mask_type: str = "causal",
        attention_mask: Optional[Union[torch.Tensor, Tuple[torch.Tensor, torch.Tensor]]] = None,
        window_size: Optional[Tuple[int, int]] = None,
        fused_attention_backend: tex.NVTE_Fused_Attn_Backend = tex.NVTE_Fused_Attn_Backend.NVTE_No_Backend,
        core_attention_bias_type: str = "no_bias",
        core_attention_bias: Optional[torch.Tensor] = None,
        fast_zero_fill: bool = True,
        cp_group: Optional[dist_group_type] = None,
        cp_global_ranks: List[int] = None,
        cp_stream: torch.cuda.Stream = None,
        cp_comm_type: str = "p2p",
        fp8: bool = False,
        fp8_meta: Optional[Dict[str, Any]] = None,
    ) -> torch.Tensor:
        """fused attention fprop"""
        assert (
            fused_attention_backend != tex.NVTE_Fused_Attn_Backend.NVTE_No_Backend
        ), "No fused attention backend supports this input combination!"
        assert all(
            x.dtype in [torch.float16, torch.bfloat16] or isinstance(x, Float8Tensor)
            for x in [query_layer, key_layer, value_layer]
        ), "FusedAttention only supports FP16 and BF16 data types, or Float8Tensors."
        assert (
            query_layer.is_cuda and key_layer.is_cuda and value_layer.is_cuda
        ), "FusedAttention only supports CUDA tensors."
        assert (
            qkv_layout in QKVLayouts
        ), f"FusedAttention does not support qkv_layout = {qkv_layout}!"

        cp_size = 1 if cp_group is None else get_distributed_world_size(cp_group)
        context_parallel = cp_size > 1

        qkv_format = "".join([i for i in qkv_layout.split("_")[0] if i.isalpha()])

        if qkv_format in ["sbhd", "bshd"]:
            if qkv_format == "sbhd":
                batch_size, max_seqlen_q, max_seqlen_kv = (
                    query_layer.shape[1],
                    query_layer.shape[0],
                    key_layer.shape[0],
                )
            if qkv_format == "bshd":
                batch_size, max_seqlen_q, max_seqlen_kv = (
                    query_layer.shape[0],
                    query_layer.shape[1],
                    key_layer.shape[1],
                )
            max_seqlen_q *= cp_size
            max_seqlen_kv *= cp_size
            if "padding" in attn_mask_type:
                assert not context_parallel, "Padding mask not supported with context parallelism!"

                if cu_seqlens_q is None or cu_seqlens_kv is None:
                    if attention_mask is None:
                        raise RuntimeError(
                            "Please provide attention_mask or cu_seqlens for padding!"
                        )
                    if self.attention_type == "self":
                        cu_seqlens_q = get_cu_seqlens(attention_mask)
                        cu_seqlens_kv = cu_seqlens_q
                    else:
                        cu_seqlens_q = get_cu_seqlens(attention_mask[0])
                        cu_seqlens_kv = get_cu_seqlens(attention_mask[1])
            else:
                if cu_seqlens_q is None:
                    cu_seqlens_q = _get_full_cu_seqlens(
                        batch_size,
                        max_seqlen_q,
                        query_layer.device,
                    )
                if cu_seqlens_kv is None:
                    cu_seqlens_kv = _get_full_cu_seqlens(
                        batch_size,
                        max_seqlen_kv,
                        key_layer.device,
                    )
        if qkv_format == "thd":
            assert (
                max_seqlen_q is not None
                and max_seqlen_kv is not None
                and cu_seqlens_q is not None
                and cu_seqlens_kv is not None
            ), "max_seqlen_q/kv and cu_seqlens_q/kv can not be None when qkv_format is thd!"

        if cu_seqlens_q_padded is None or cu_seqlens_kv_padded is None:
            cu_seqlens_q_padded = cu_seqlens_q
            cu_seqlens_kv_padded = cu_seqlens_kv

        qkv_dtype = TE_DType[query_layer.dtype]

        use_FAv2_bwd = (
            self.use_FAv2_bwd
            and (core_attention_bias_type == "no_bias")
            and (fused_attention_backend == tex.NVTE_Fused_Attn_Backend.NVTE_F16_arbitrary_seqlen)
        )

        if fp8:
            assert fused_attention_backend == tex.NVTE_Fused_Attn_Backend.NVTE_FP8, (
                f"cuDNN attention sub-backend {int(tex.NVTE_Fused_Attn_Backend.NVTE_FP8)}"
                " is required for FP8 attention!"
            )
            assert fp8_meta is not None, "FP8 metadata fp8_meta is required for FP8 attention!"
            assert not context_parallel or fp8_meta["recipe"].reduce_amax, (
                "Amax reduction across TP+CP group is necessary when using context parallelism with"
                " FP8!"
            )

        if context_parallel:
            assert (
                fp8
                or fused_attention_backend == tex.NVTE_Fused_Attn_Backend.NVTE_F16_arbitrary_seqlen
            ), f"{fused_attention_backend} does not work with context parallelism!"
            assert core_attention_bias_type not in [
                "alibi"
            ], f"{core_attention_bias_type} is not supported with context parallelism!"
            query_layer, key_layer, value_layer = [
                x.contiguous() for x in (query_layer, key_layer, value_layer)
            ]
            with self.attention_dropout_ctx():
                output = attn_forward_func_with_cp(
                    self.training,
                    query_layer,
                    key_layer,
                    value_layer,
                    cu_seqlens_q,
                    cu_seqlens_kv,
                    max_seqlen_q,
                    max_seqlen_kv,
                    cu_seqlens_q_padded,
                    cu_seqlens_kv_padded,
                    self.attention_dropout if self.training else 0.0,
                    cp_group,
                    cp_global_ranks,
                    cp_stream,
                    cp_comm_type,
                    softmax_scale=self.softmax_scale,
                    qkv_format=qkv_format,
                    attn_mask_type=attn_mask_type,
                    attn_bias_type=core_attention_bias_type,
                    attn_bias=core_attention_bias,
                    deterministic=self.deterministic,
                    use_fused_attention=True,
                    window_size=window_size,
                    fp8=fp8,
                    fp8_meta=fp8_meta,
                )
        else:
            with self.attention_dropout_ctx():
                output = FusedAttnFunc.apply(
                    self.training,
                    max_seqlen_q,
                    max_seqlen_kv,
                    cu_seqlens_q,
                    cu_seqlens_kv,
                    cu_seqlens_q_padded,
                    cu_seqlens_kv_padded,
                    query_layer,
                    key_layer,
                    value_layer,
                    qkv_dtype,
                    core_attention_bias,
                    self.softmax_scale,
                    self.attention_dropout if self.training else 0.0,
                    fast_zero_fill,
                    qkv_layout,
                    core_attention_bias_type,
                    attn_mask_type,
                    window_size,
                    None,  # rng_gen
                    fused_attention_backend,
                    use_FAv2_bwd,
                    fp8,
                    fp8_meta,
                    self.deterministic,
                )

        # ...hd -> ...(hd)
        return output.view(*output.shape[:-2], -1)


class DotProductAttention(TransformerEngineBaseModule):
    """Allows the model to jointly attend to information from different
    representation subspaces as described in the paper:
    `Attention Is All You Need <https://arxiv.org/abs/1706.03762>`_.

    .. note::

        Argument :attr:`attention_mask` in the `forward` call is only used when
        :attr:`attn_mask_type` includes '"padding"' or `"arbitrary"`.

    .. warning::

        FlashAttention uses a non-deterministic algorithm for optimal performance. To observe
        deterministic behavior at the cost of performance, use FlashAttention version >= `2.4.1`
        and set the environment variable :attr:`NVTE_ALLOW_NONDETERMINISTIC_ALGO=0`. In order
        to disable`flash-attn` entirely, set :attr:`NVTE_FLASH_ATTN=0`.

    Parameters
    ----------
    num_attention_heads : int
                         number of attention heads in the transformer layer.
    kv_channels : Union[int, Tuple[int, int]]
                the head size in key and value tensors. If the same, :attr:`kv_channels` can be
                an integer; if not, :attr:`kv_channels` should be a tuple of two integers.
    num_gqa_groups : Optional[int] = None
                    number of GQA groups in the transformer layer.
                    Grouped Query Attention is described in
                    `this paper <https://arxiv.org/pdf/2305.13245.pdf>`_.
                    This only affects the keys and values, not the queries.
                    GQA-1 is equivalent to Multi-Query Attention
                    (`MQA <https://arxiv.org/pdf/1911.02150.pdf>`_), while GQA-H
                    is equivalent to MHA, i.e. `num_gqa_groups = num_attention_heads`.
    attention_dropout: float, default = 0.0
                      dropout probability for the dropout op during multi-head attention.
    attn_mask_type: str, default = `causal`
                   type of attention mask passed into softmax operation, options are "`no_mask`",
                   "`padding`", "`causal`", "`padding,causal`", "`causal,padding`",
                   "`padding_causal`", "`causal_bottom_right`", "`padding_causal_bottom_right`", and
                   "`arbitrary`", where "`padding,causal`", "`causal,padding`" and "`padding_causal`"
                   are equivalent. This arg can be overridden by :attr:`attn_mask_type` in the
                   `forward` method. It is useful for cases involving compilation/tracing, e.g.
                   ONNX export, and the forward arg is useful for dynamically changing mask types,
                   e.g. a different mask for training and inference.
                   1. For "`no_mask`", no attention mask is applied.
                   2. For "`causal`", "`causal_bottom_right`", or the causal mask in
                   "`padding_causal`" and "`padding_causal_bottom_right`", TransformerEngine
                   calculates and applies an upper triangular mask to the softmax input.
                   No user input is needed. Causal masks without the "`bottom_right`" appendix align
                   the diagonal line to the top left corner of the softmax matrix. With
                   "`bottom_right`", the causal mask is aligned to the bottom right corner, which is
                   often used in inference/KV caching.
                   3. For "`padding`", or the padding mask in "`padding_causal`" and
                   "`padding_causal_bottom_right`", users need to provide the locations of padded
                   tokens, either via :attr:`cu_seqlens_q` and :attr:`cu_seqlens_kv` (both in shape
                   [batch_size + 1]), or via :attr:`attention_mask` (one tensor for self-attention
                   in shape [batch_size, 1, 1, max_seqlen_q], or two tensors in a tuple for
                   cross-attention in shapes [batch_size, 1, 1, max_seqlen_q] and
                   [batch_size, 1, 1, max_seqlen_kv]).
                   4. For "`arbitrary`", users need to provide a mask that is broadcastable to
                   the shape of softmax input [batch_size, num_heads, max_seqlen_q, max_seqlen_kv].
    window_size: Optional[Tuple[int, int]], default = `None`
                sliding window size for local attention, where query at position i attends to keys
                in [i + seqlen_k - seqlen_q - window_size[0], i + seqlen_k - seqlen_q
                + window_size[1]] inclusive. Special cases (-1, -1) and (-1, 0) mean no sliding
                window and causal mask specifically. Both `causal` and `causal_bottom_right` masks
                map to `window_size = (-1, 0)` and Transformer Engine distinguishes them based on
                `attn_mask_type`. Similar to :attr:`attn_mask_type`, `window_size` can
                be overridden by :attr:`window_size` in `forward` as well.
    attention_type: str, default = `self`
                   type of attention, either "`self`" and "`cross`".
    layer_number: int, default = `None`
                 layer number of the current `DotProductAttention` when multiple such modules
                 are concatenated, for instance in consecutive transformer blocks.
    qkv_format: str, default = `sbhd`
               dimension format for `query_layer`, `key_layer` and `value_layer`,
               {`sbhd`, `bshd`, `thd`}. `s` stands for the sequence length, `b` batch size,
               `h` the number of heads, `d` head size, and `t` the total number of tokens
               in a batch, with `t = sum(s_i), for i = 0...b-1`. `sbhd` and `bshd` formats
               are used for when sequences in a batch are of equal length or padded to
               equal length, and the `thd` format is used for when sequences in a batch
               have different lengths. Please note that these formats do not reflect how
               tensors `query_layer`, `key_layer`, `value_layer` are laid out in memory.
               For that, please use `get_qkv_layout` to gain the layout information.
    softmax_scale: Optional[float], default = `None`
                softmax scale for the attention scores. If `None`, defaults to
                `1.0/math.sqrt(kv_channels if isinstance(kv_channels, int) else kv_channels[0])`.

    Parallelism parameters
    ----------------------
    sequence_parallel : bool, default = `False`
                       if set to `True`, uses sequence parallelism.
    tp_size : int, default = 1
             tensor parallel world size.
    tp_group : ProcessGroup, default = `None`
              tensor parallel process group.
    cp_group : ProcessGroup, default = `None`
              context parallel process group.
    cp_global_ranks : list of global rank IDs, default = `None`
                     global rank IDs of GPUs that are in cp_group.
    cp_stream : CUDA stream, default = `None`
               context parallelism splits flash attention into multiple steps for
               compute and communication overlapping. To address the wave quantization
               issue of each split step, we add an additional CUDA stream so that we
               can overlap two flash attention kernels.
    cp_comm_type : str
                  inter-gpu communication type for context parallelism.
                  Can be "p2p" or "all_gather".
    """

    def __init__(
        self,
        num_attention_heads: int,
        kv_channels: Union[int, Tuple[int, int]],
        num_gqa_groups: Optional[int] = None,
        attention_dropout: float = 0.0,
        qkv_format: str = "sbhd",
        attn_mask_type: str = "causal",
        window_size: Optional[Tuple[int, int]] = None,
        sequence_parallel: bool = False,
        tp_size: int = 1,
        get_rng_state_tracker: Optional[Callable] = None,
        tp_group: Optional[dist_group_type] = None,
        layer_number: Optional[int] = None,
        attention_type: str = "self",
        cp_group: Optional[dist_group_type] = None,
        cp_global_ranks: List[int] = None,
        cp_stream: torch.cuda.Stream = None,
        cp_comm_type: str = "p2p",
        softmax_scale: Optional[float] = None,
    ) -> None:
        super().__init__()

        self.logger = logging.getLogger("DotProductAttention")
        self.logger.setLevel(_log_level)
        if not self.logger.hasHandlers():
            self.logger.addHandler(_stream_handler)
        self.qkv_format = qkv_format
        attn_mask_type = attn_mask_type.replace(",", "_")
        if attn_mask_type == "causal_padding":
            attn_mask_type = "padding_causal"
        self.attn_mask_type = attn_mask_type
        self.window_size = check_set_window_size(attn_mask_type, window_size)
        if tp_group is None:
            self.tp_size = tp_size
            if tp_size == 1:
                self.set_tensor_parallel_group(tp_group)
        else:
            self.tp_size = get_distributed_world_size(tp_group)
            self.set_tensor_parallel_group(tp_group)
        self.get_rng_state_tracker = get_rng_state_tracker
        self.num_attention_heads = num_attention_heads
        self.layer_number = 1 if layer_number is None else layer_number
        self.cp_group = cp_group
        self.cp_global_ranks = cp_global_ranks
        self.cp_stream = cp_stream
        self.cp_comm_type = cp_comm_type

        self.hidden_size_per_attention_head_k = (
            kv_channels if isinstance(kv_channels, int) else kv_channels[0]
        )
        self.hidden_size_per_attention_head_v = (
            kv_channels if isinstance(kv_channels, int) else kv_channels[1]
        )

        self.num_gqa_groups = num_attention_heads if num_gqa_groups is None else num_gqa_groups
        self.num_gqa_groups_per_partition = int(self.num_gqa_groups // self.tp_size)

        assert (
            num_attention_heads % self.num_gqa_groups == 0
        ), "The number of attention heads must be divisible by the number of GQA groups!"

        self.rng_states_tracker = None
        if sequence_parallel or get_rng_state_tracker is None:
            attention_dropout_ctx = nullcontext
        else:
            self.rng_states_tracker = get_rng_state_tracker()
            set_all_rng_states(self.rng_states_tracker.get_states())
            attention_dropout_ctx = self.rng_states_tracker.fork

        if softmax_scale is None:
            softmax_scale = 1.0 / math.sqrt(
                kv_channels if isinstance(kv_channels, int) else kv_channels[0]
            )

        self.deterministic = (
            not bool(int(os.getenv("NVTE_ALLOW_NONDETERMINISTIC_ALGO", "1")))
            or torch.are_deterministic_algorithms_enabled()
        )
        # To use the workspace optimization path for determinism, please
        # set NVTE_FUSED_ATTN_FORCE_WORKSPACE_OPT=1 for cuDNN >=8.9.5 and <9.0.0,
        # and set NVTE_ALLOW_NONDETERMINISTIC_ALGO=0 for cuDNN >=9.0.0.
        cudnn_version = get_cudnn_version()
        if (8, 9, 5) <= cudnn_version < (9, 0, 0):
            if self.deterministic:
                os.environ["NVTE_FUSED_ATTN_FORCE_WORKSPACE_OPT"] = "1"

            # CUDNN_FRONTEND_ATTN_DP_WORKSPACE_LIMIT
            # - unset:       enables workspace optimization when required workspace is <= 256MB
            #                or when bias gradient needs to be computed
            # - n:           enables workspace optimization when required workspace is <= n bytes
            # - -1:          enables workspace optimization always
            # - 0:           disables workspace optimization always
            if "NVTE_FUSED_ATTN_FORCE_WORKSPACE_OPT" in os.environ:
                if os.environ["NVTE_FUSED_ATTN_FORCE_WORKSPACE_OPT"] == "0":
                    os.environ["CUDNN_FRONTEND_ATTN_DP_WORKSPACE_LIMIT"] = "0"
                if os.environ["NVTE_FUSED_ATTN_FORCE_WORKSPACE_OPT"] == "1":
                    os.environ["CUDNN_FRONTEND_ATTN_DP_WORKSPACE_LIMIT"] = "-1"

        assert attention_type in AttnTypes, f"attention_type {attention_type} not supported"

        self.attention_type = attention_type
        self.attention_dropout = attention_dropout

        attn_kwargs = {
            "attention_dropout": attention_dropout,
            "attention_dropout_ctx": attention_dropout_ctx,
        }

        self.flash_attention = FlashAttention(
            softmax_scale,
            attention_type=attention_type,
            layer_number=layer_number,
            deterministic=self.deterministic,
            **attn_kwargs,
        )

        # Instantiating three types since use of flash-attn and FusedAttention
        # might be ruled out due to forward inputs.
        self.fused_attention = FusedAttention(
            softmax_scale,
            attention_type=attention_type,
            layer_number=layer_number,
            deterministic=self.deterministic,
            **attn_kwargs,
        )

        self.unfused_attention = UnfusedDotProductAttention(
            softmax_scale,
            attention_type=attention_type,
            **attn_kwargs,
            layer_number=layer_number,
        )

        def remove_extra_states_check(self, incompatible_keys):  # pylint: disable=unused-argument
            """
            Temporarily remove core_attention._extra_state as a missing key
            when loading older TransformerEngine checkpoints. Will phase out
            this hook in TransformerEngine 2.0.
            """
            for key in incompatible_keys.missing_keys:
                if "core_attention._extra_state" in key:
                    incompatible_keys.missing_keys.remove(key)

        self.register_load_state_dict_post_hook(remove_extra_states_check)

    def _checkpointed_attention_forward(
        self,
        attention_func: Callable,
        *forward_args: Tuple[torch.Tensor, ...],
        **forward_kwargs: Dict[str, Any],
    ) -> torch.Tensor:
        """Forward method with activation checkpointing."""

        def custom_forward(*input_args, **input_kwargs):
            return attention_func(*input_args, **input_kwargs)

        hidden_states = checkpoint(
            custom_forward,
            distribute_saved_activations=False,
            get_rng_state_tracker=self.get_rng_state_tracker,
            tp_group=self.tp_group,
            *forward_args,
            **forward_kwargs,
        )

        return hidden_states

    def set_context_parallel_group(
        self,
        cp_group: Union[dist_group_type, None],
        cp_global_ranks: List[int],
        cp_stream: torch.cuda.Stream,
        cp_comm_type: str = "p2p",
    ) -> None:
        """
        Set the context parallel attributes for the given
        module before executing the forward pass.

        Parameters
        ----------
        cp_group : ProcessGroup
                  context parallel process group.
        cp_global_ranks : List[int]
                         list of global ranks in the context group.
        cp_stream : torch.cuda.Stream
                   cuda stream for context parallel execution.
        cp_comm_type : str
                      inter-gpu communication type for context parallelism.
                      Can be "p2p" or "all_gather".
        """
        self.cp_group = cp_group
        self.cp_global_ranks = cp_global_ranks
        self.cp_stream = cp_stream
        self.cp_comm_type = cp_comm_type

    @no_torch_dynamo(recursive=False)
    def forward(
        self,
        query_layer: torch.Tensor,
        key_layer: torch.Tensor,
        value_layer: torch.Tensor,
        attention_mask: Optional[Union[torch.Tensor, Tuple[torch.Tensor, torch.Tensor]]] = None,
        qkv_format: Optional[str] = None,
        cu_seqlens_q: Optional[torch.Tensor] = None,
        cu_seqlens_kv: Optional[torch.Tensor] = None,
        cu_seqlens_q_padded: Optional[torch.Tensor] = None,
        cu_seqlens_kv_padded: Optional[torch.Tensor] = None,
        max_seqlen_q: Optional[int] = None,
        max_seqlen_kv: Optional[int] = None,
        attn_mask_type: Optional[str] = None,
        window_size: Optional[Tuple[int, int]] = None,
        checkpoint_core_attention: bool = False,
        core_attention_bias_type: str = "no_bias",
        core_attention_bias: Optional[torch.Tensor] = None,
        alibi_slopes: Optional[torch.Tensor] = None,
        fast_zero_fill: bool = True,
        inference_params: Optional[InferenceParams] = None,
        is_first_microbatch: Optional[bool] = None,
    ) -> torch.Tensor:
        """
        Dot Product Attention Layer.

        .. note::

            Argument :attr:`attention_mask` is only used when :attr:`attn_mask_type`
            includes '"padding"' or `"arbitrary"`.

        .. note::

            DotProductAttention supports three backends: 1) FlashAttention which calls
            HazyResearch/Dao-AILab's `flash-attn <https://arxiv.org/pdf/2305.13245.pdf>`_
            PyTorch API, 2) FusedAttention which has multiple fused attention implementations
            based on `cuDNN Graph API
            <https://docs.nvidia.com/deeplearning/cudnn/developer-guide/index.html#op-fusion>`_
            (see :attr:`FusedAttention` for more details on FusedAttention backends), and 3)
            UnfusedDotProductAttention which is the native PyTorch implementation
            with fused scaled masked softmax.

        .. note::

            Users can use environment variables :attr:`NVTE_FLASH_ATTN`, :attr:`NVTE_FUSED_ATTN`,
            and :attr:`NVTE_FUSED_ATTN_BACKEND` to control which DotProductAttention backend,
            and FusedAttention backend if applicable, to use. TransformerEngine prioritizes
            FlashAttention over FusedAttention and over UnfusedDotProductAttention.
            If FusedAttention is being used, users can also choose to switch to flash-attn's
            implementation for backward by setting :attr:`NVTE_FUSED_ATTN_USE_FAv2_BWD=1`
            (default: 0), because of the performance differences between various versions of
            flash-attn and FusedAttention. Further, :attr:`NVTE_FUSED_ATTN_FORCE_WORKSPACE_OPT`
            can be used to enable (:attr:`1`) or disable (:attr:`0`) the workspace related
            optimizations in FusedAttention. When unset, TransformerEngine determines the code path
            based on its internal logic. These optimizations trade memory for performance
            and should be used with care.

        Parameters
        ----------
        query_layer : torch.Tensor
                     Query tensor.
        key_layer : torch.Tensor
                   Key tensor.
        value_layer : torch.Tensor
                     Value tensor.
        attention_mask: Optional[Union[torch.Tensor, Tuple[torch.Tensor, torch.Tensor]]],
             default = `None`. Boolean tensor(s) used to mask out attention softmax input.
             It should be `None` for causal masks and "`no_mask`". For padding masks, it should be
             a single tensor of [batch_size, 1, 1, seqlen_q] for self-attention, and a tuple of
             two tensors in shapes [batch_size, 1, 1, seqlen_q] and [batch_size, 1, 1, seqlen_kv]
             for cross-attention. For "`arbitrary`" mask, it should be in a shape broadcastable
             to [batch_size, num_heads, max_seqlen_q, max_seqlen_kv]. A `True` value means
             the corresponding position is masked out and a `False` means that position
             is allowed to participate in attention.
        qkv_format: str, default = `None`
                   If provided, overrides :attr:`qkv_format` from initialization.
        cu_seqlens_q: Optional[torch.Tensor], default = `None`
                   Cumulative sum of sequence lengths (without offset) in a batch for `query_layer`,
                   with shape [batch_size + 1] and dtype torch.int32.
        cu_seqlens_kv: Optional[torch.Tensor], default = `None`
                   Cumulative sum of sequence lengths (without offset) in a batch for `key_layer`
                   and `value_layer`, with shape [batch_size + 1] and dtype torch.int32.
        cu_seqlens_q_padded: Optional[torch.Tensor], default = `None`
                   Cumulative sum of sequence lengths (with offset) in a batch for
                   `query_layer`, with shape [batch_size + 1] and dtype torch.int32.
                   When there is no padding between sequences in a batch,
                   `cu_seqlens_q_padded = cu_seqlens_q`.
        cu_seqlens_kv_padded: Optional[torch.Tensor], default = `None`
                   Cumulative sum of sequence lengths (with offset) in a batch for `key_layer`
                   and `value_layer`, with shape [batch_size + 1] and dtype torch.int32.
                   When there is no padding between sequences in a batch,
                   `cu_seqlens_kv_padded = cu_seqlens_kv`.
        max_seqlen_q: Optional[int], default = `None`
                      Maximum sequence length in `query_layer`.
                      Calculated from `cu_seqlens_q` if not provided.
        max_seqlen_kv: Optional[int], default = `None`
                       Maximum sequence length in `key_layer` and `value_layer`.
                       Calculated from `cu_seqlens_kv` if not provided.
        attn_mask_type: {'no_mask', 'padding', 'causal', 'padding,causal', 'causal,padding',
                       'padding_causal', 'causal_bottom_right', 'padding_causal_bottom_right',
                       'arbitrary'}, default = `None`. Type of attention mask passed into
                       softmax operation. 'padding,causal', 'causal,padding' and 'padding_causal'
                       are equivalent. By default, causal masks are aligned to the top left corner
                       of the softmax matrix. When "`bottom_right`" is specified in the mask type,
                       causal masks are aligned to the bottom right corner.
        window_size: Optional[Tuple[int, int]], default = `None`
                    Sliding window size for local attention.
        checkpoint_core_attention : bool, default = `False`
                                   If true, forward activations for attention are recomputed
                                   during the backward pass in order to save memory that would
                                   otherwise be occupied to store the forward activations until
                                   backprop.
        core_attention_bias_type: str, default = `no_bias`
                    Bias type, {`no_bias`, `pre_scale_bias`, `post_scale_bias`, `alibi`}
        core_attention_bias: Optional[torch.Tensor], default = `None`
                    Bias tensor for Q * K.T, shape [1, num_head, max_seqlen_q, max_seqlen_kv].
                    It should be 'None' for 'no_bias' and 'alibi' bias types.
        alibi_slopes: Optional[torch.Tensor], default = `None`
                     ALiBi slopes in FP32 and shape [nheads] or [batch_size, nheads].
                     It adds a bias of (-alibi_slope * (i + seqlen_k - seqlen_q - j))
                     to the attention score of query i and key j.
        fast_zero_fill: bool, default = `True`
                    Whether to use the fast path to set output tensors to 0 or not.
        inference_params: Optional[InferenceParams], default = `None`
            Optimizes execution performance during inference by caching Keys and Values of the
            current decoding iteration. These cached values are appended to the K and V values
            computed in previous iterations, eliminating the need to recalculate them for the
            entire sequence.
            Initialization of `inference_params` is required prior to use to ensure sufficient
            memory allocation.
            Adjustments of the sequence_len_offset should be done after a complete forward pass.
            If rotary positional embeddings (RoPE) are utilized, they must be prepared beforehand.
            Supports "sbhd" and "bshd" layouts, with the "sbhd" layout being more efficient.
        is_first_microbatch : {True, False, None}, default = None
                             During training using either gradient accumulation or
                             pipeline parallelism a minibatch of data is further split
                             into microbatches. Between the microbatches of the same minibatch
                             the model weights are not updated. Setting this parameter indicates
                             whether the current microbatch is the first in a minibatch or not.
                             When set, this parameter enables additional optimizations:

                             * during FP8 training, it allows caching of the FP8 versions of
                               the weights
                             * it also allows skipping gradient accumulation during the
                               first microbatch (since it is the first gradient being
                               produced)
        """
        with self.prepare_forward(
            query_layer,
            is_first_microbatch,
            num_gemms=3,
            allow_non_contiguous=True,
        ) as query_layer:

            if self.fp8:
                if self.fp8_meta["recipe"].fp8_mha:
                    if not self.fp8_meta["recipe"].fp8_dpa:
                        self.fp8_meta["recipe"].fp8_dpa = True
                        self.logger.warning(
                            """Forcing fp8_meta["recipe"].fp8_dpa=True due to """
                            """fp8_meta["recipe"].fp8_mha=True"""
                        )

            if self.fp8 and self.fp8_meta["recipe"].fp8_dpa:
                forward_dtype = get_fp8_te_dtype(self.fp8_meta["recipe"], fprop_tensor=True)
                backward_dtype = get_fp8_te_dtype(self.fp8_meta["recipe"], fprop_tensor=False)
                assert forward_dtype in [
                    tex.DType.kFloat8E4M3,
                    tex.DType.kFloat8E5M2,
                ] and backward_dtype in [
                    tex.DType.kFloat8E4M3,
                    tex.DType.kFloat8E5M2,
                ], """DotProductAttention only supports "E4M3" and "E5M2" FP8 data types."""

            assert (
                query_layer.is_cuda and key_layer.is_cuda and value_layer.is_cuda
            ), "DotProductAttention only supports CUDA tensors."
            assert (
                query_layer.dtype == key_layer.dtype and query_layer.dtype == value_layer.dtype
            ), "Queries, keys and values must have the same data type!"
            assert (
                key_layer.shape[:-1] == value_layer.shape[:-1]
            ), "Keys and values must have the same batch size, sequence length and number of heads!"
            assert (
                key_layer.shape[-1] == self.hidden_size_per_attention_head_k
            ), f"Keys have head_dim = {key_layer.shape[-1]}, "
            "but expected head_dim = {self.hidden_size_per_attention_head_k}!"
            assert (
                value_layer.shape[-1] == self.hidden_size_per_attention_head_v
            ), f"Values have head_dim = {value_layer.shape[-1]}, "
            "but expected head_dim = {self.hidden_size_per_attention_head_v}!"

            if attn_mask_type is None:
                attn_mask_type = self.attn_mask_type
            else:
                attn_mask_type = attn_mask_type.replace(",", "_")
                if attn_mask_type == "causal_padding":
                    attn_mask_type = "padding_causal"
            assert (
                attn_mask_type in AttnMaskTypes
            ), f"Attention mask type {attn_mask_type} is not supported!"
            if qkv_format == "thd":
                assert (
                    "padding" in attn_mask_type
                ), "Attention mask type must be padding or padding_causal for qkv_format=thd!"

            if window_size is None:
                window_size = self.window_size
            window_size = check_set_window_size(attn_mask_type, window_size)

            if self.rng_states_tracker is not None and is_graph_capturing():
                assert isinstance(
                    self.rng_states_tracker, CudaRNGStatesTracker
                ), "Unsupported RNG states tracker."
                assert (
                    graph_safe_rng_available()
                ), "Upgrade PyTorch version to get RNG manipulation support for cuda graph capture."

            if qkv_format is None:
                qkv_format = self.qkv_format

            if inference_params is not None:
                assert self.layer_number is not None, "Layer number must be set!"

                # convert causal to causal_bottom_right in inference when KV-caching is in use
                # so users can run with the same attn_mask_type for training and inference
                if attn_mask_type in ["causal", "padding_causal"]:
                    attn_mask_type = attn_mask_type + "_bottom_right"

                if qkv_format == "bshd":
                    key_layer = key_layer.transpose(0, 1)
                    value_layer = value_layer.transpose(0, 1)

                (
                    inference_key_memory,
                    inference_value_memory,
                ) = inference_params.key_value_memory_dict[self.layer_number]

                batch_start = inference_params.batch_size_offset
                batch_end = batch_start + key_layer.size(1)
                assert batch_end <= inference_key_memory.size(1)

                sequence_start = inference_params.sequence_len_offset
                sequence_end = sequence_start + key_layer.size(0)
                assert sequence_end <= inference_key_memory.size(0)

                # Copy keys and values into KV-cache
                inference_key_memory[sequence_start:sequence_end, batch_start:batch_end, ...] = (
                    key_layer
                )
                inference_value_memory[sequence_start:sequence_end, batch_start:batch_end, ...] = (
                    value_layer
                )
                key_layer = inference_key_memory[:sequence_end, batch_start:batch_end, ...]
                value_layer = inference_value_memory[:sequence_end, batch_start:batch_end, ...]

                if qkv_format == "bshd":
                    key_layer = key_layer.transpose(0, 1)
                    value_layer = value_layer.transpose(0, 1)

                key_layer = key_layer.contiguous()
                value_layer = value_layer.contiguous()

            assert (
                key_layer.shape[-2] == self.num_gqa_groups_per_partition
                and value_layer.shape[-2] == self.num_gqa_groups_per_partition
            ), f"Keys and values must have num_gqa_group = {self.num_gqa_groups} heads!"
            assert qkv_format in [
                "sbhd",
                "bshd",
                "thd",
            ], "DotProductAttention only supports qkv_format = {'sbhd', 'bshd', 'thd'}!"

            if qkv_format == "thd":
                assert all(
                    len(x.shape) == 3 for x in (query_layer, key_layer, value_layer)
                ), "Queries, keys and values must be 3D tensors when qkv_format = thd!"
                assert (
                    cu_seqlens_q is not None and cu_seqlens_kv is not None
                ), "cu_seqlens_q and cu_seqlens_kv can not be None when qkv_format = thd!"
                assert (
                    cu_seqlens_q.shape == cu_seqlens_kv.shape
                    and len(cu_seqlens_q.shape) == 1
                    and len(cu_seqlens_kv.shape) == 1
                ), "cu_seqlens_q and cu_seqlens_q must both have shape [batch_size + 1]!"
                assert (
                    cu_seqlens_q.dtype == torch.int32 and cu_seqlens_kv.dtype == torch.int32
                ), "cu_seqlens_q and cu_seqlens_q must both be in dtype torch.int32!"
                if max_seqlen_q is None:
                    if cu_seqlens_q_padded is not None:
                        seqlens_q = cu_seqlens_q_padded[1:] - cu_seqlens_q_padded[:-1]
                    else:
                        seqlens_q = cu_seqlens_q[1:] - cu_seqlens_q[:-1]
                    max_seqlen_q = int((seqlens_q.max().item() + 63) // 64 * 64)
                if max_seqlen_kv is None:
                    if cu_seqlens_kv_padded is not None:
                        seqlens_kv = cu_seqlens_kv_padded[1:] - cu_seqlens_kv_padded[:-1]
                    else:
                        seqlens_kv = cu_seqlens_kv[1:] - cu_seqlens_kv[:-1]
                    max_seqlen_kv = int((seqlens_kv.max().item() + 63) // 64 * 64)
                batch_size = len(cu_seqlens_q) - 1

            cp_size = 1 if self.cp_group is None else get_distributed_world_size(self.cp_group)
            context_parallel = cp_size > 1

            if qkv_format in ["sbhd", "bshd"]:
                assert all(
                    len(x.shape) == 4 for x in (query_layer, key_layer, value_layer)
                ), f"Queries, keys and values must be 4D tensors when qkv_format = {qkv_format}!"
                if qkv_format == "sbhd":
                    max_seqlen_q, max_seqlen_kv = (query_layer.shape[0], key_layer.shape[0])
                    batch_size = query_layer.shape[1]
                if qkv_format == "bshd":
                    max_seqlen_q, max_seqlen_kv = (query_layer.shape[1], key_layer.shape[1])
                    batch_size = query_layer.shape[0]
                max_seqlen_q *= cp_size
                max_seqlen_kv *= cp_size
                if cu_seqlens_q is not None:
                    seqlens_q = cu_seqlens_q[1:] - cu_seqlens_q[:-1]
                    assert all(
                        seqlens_q <= max_seqlen_q
                    ), """Sequence lengths indicated by cu_seqlens_q must be no greater than
                        the sequence dimention in 'query_layer'!"""
                if cu_seqlens_kv is not None:
                    seqlens_kv = cu_seqlens_kv[1:] - cu_seqlens_kv[:-1]
                    assert all(
                        seqlens_kv <= max_seqlen_kv
                    ), """Sequence lengths indicated by cu_seqlens_kv must be no greater than
                        the sequence dimention in 'key_layer' and 'value_layer'!"""
                if cu_seqlens_q is None or cu_seqlens_kv is None:
                    if "padding" in attn_mask_type:
                        assert (
                            attention_mask is not None
                        ), "Please provide attention_mask for padding!"
                        if self.attention_type == "self":
                            cu_seqlens_q = get_cu_seqlens(attention_mask)
                            cu_seqlens_kv = cu_seqlens_q
                        else:
                            cu_seqlens_q = get_cu_seqlens(attention_mask[0])
                            cu_seqlens_kv = get_cu_seqlens(attention_mask[1])
                    else:
                        cu_seqlens_q = _get_full_cu_seqlens(
                            batch_size,
                            max_seqlen_q,
                            query_layer.device,
                        )
                        cu_seqlens_kv = _get_full_cu_seqlens(
                            batch_size,
                            max_seqlen_kv,
                            key_layer.device,
                        )

            if (
                isinstance(query_layer, Float8Tensor)
                and isinstance(key_layer, Float8Tensor)
                and isinstance(value_layer, Float8Tensor)
            ):
                qkv_layout, query_layer._data, key_layer._data, value_layer._data = get_qkv_layout(
                    query_layer._data, key_layer._data, value_layer._data, qkv_format=qkv_format
                )
            else:
                qkv_layout, query_layer, key_layer, value_layer = get_qkv_layout(
                    query_layer, key_layer, value_layer, qkv_format=qkv_format
                )

            global _alibi_cache
            if alibi_slopes is not None:
                assert (
                    core_attention_bias_type == "alibi"
                ), "core_attention_bias_type must be alibi in order to use alibi_slopes!"
                if self.layer_number == 1:
                    _alibi_cache["_alibi_slopes_require_update"] = True
                    _alibi_cache["_alibi_bias_require_update"] = True
            bottom_right_alignment = (attn_mask_type not in ["causal", "padding_causal"],)
            if core_attention_bias_type == "alibi":
                assert (
                    core_attention_bias is None
                ), "core_attention_bias must be None when core_attention_bias_type is alibi!"
                if (
                    _alibi_cache["_num_heads"] != query_layer.shape[-2]
                    or _alibi_cache["_max_seqlen_q"] != max_seqlen_q
                    or _alibi_cache["_max_seqlen_kv"] != max_seqlen_kv
                    or _alibi_cache["_bottom_right_alignment"] != bottom_right_alignment
                    or _alibi_cache["_alibi_slopes"] is None
                ):
                    _alibi_cache["_alibi_slopes_require_update"] = True
                    _alibi_cache["_alibi_bias_require_update"] = True

            core_attention_bias_shape = None
            if core_attention_bias is not None:
                if (
                    core_attention_bias.shape[0] == batch_size
                    and core_attention_bias.shape[1] == query_layer.shape[-2]
                ):
                    core_attention_bias_shape = "bhss"
                elif (
                    core_attention_bias.shape[0] == 1
                    and core_attention_bias.shape[1] == query_layer.shape[-2]
                ):
                    core_attention_bias_shape = "1hss"
                elif (
                    core_attention_bias.shape[0] == batch_size and core_attention_bias.shape[1] == 1
                ):
                    core_attention_bias_shape = "b1ss"
                elif core_attention_bias.shape[0] == 1 and core_attention_bias.shape[1] == 1:
                    core_attention_bias_shape = "11ss"
                else:
                    assert (
                        False
                    ), "core_attention_bias must be in one of {bhss, 1hss, b1ss, 11ss} shapes"

            pad_between_seqs = (
                cu_seqlens_q_padded is not None
                and not torch.equal(cu_seqlens_q_padded, cu_seqlens_q)
            ) or (
                cu_seqlens_kv_padded is not None
                and not torch.equal(cu_seqlens_kv_padded, cu_seqlens_kv)
            )

            attention_params = AttentionParams(
                qkv_type=type(query_layer),
                qkv_dtype=query_layer.dtype,
                qkv_layout=qkv_layout,
                batch_size=batch_size,
                num_heads=query_layer.shape[-2],
                num_gqa_groups=key_layer.shape[-2],
                max_seqlen_q=max_seqlen_q,
                max_seqlen_kv=max_seqlen_kv,
                head_dim_qk=query_layer.shape[-1],
                head_dim_v=value_layer.shape[-1],
                attn_mask_type=attn_mask_type,
                window_size=window_size,
                alibi_slopes_shape=alibi_slopes.shape if alibi_slopes is not None else None,
                core_attention_bias_type=core_attention_bias_type,
                core_attention_bias_shape=core_attention_bias_shape,
                core_attention_bias_requires_grad=(
                    core_attention_bias.requires_grad if core_attention_bias is not None else False
                ),
                pad_between_seqs=pad_between_seqs,
                attention_dropout=self.attention_dropout,
                context_parallel=context_parallel,
                deterministic=self.deterministic,
                is_training=self.training,
                fp8=self.fp8,
                fp8_meta=self.fp8_meta,
            )
            global _attention_backends, _flash_attn_3_plus, _use_flash_attn_3
            if (
                _attention_backends["attention_params"] is None
                or attention_params != _attention_backends["attention_params"]
            ):
                _attention_backends["attention_params"] = attention_params
                _attention_backends["backend_selection_requires_update"] = True
            if _attention_backends["backend_selection_requires_update"]:
                _use_flash_attn_3 = _flash_attn_3_plus
                (
                    use_flash_attention,
                    use_fused_attention,
                    fused_attention_backend,
                    use_unfused_attention,
                    _,
                ) = get_attention_backend(attention_params)
                if use_flash_attention:
                    self.logger.info(
                        "Running with FlashAttention backend (version %s)",
                        _flash_attn_version if not _use_flash_attn_3 else _flash_attn_v3_version,
                    )
                elif use_fused_attention:
                    self.logger.info(
                        "Running with FusedAttention backend (sub-backend %s)",
                        int(fused_attention_backend),
                    )
                elif use_unfused_attention:
                    self.logger.info("Running with UnfusedDotProductAttention backend")
            else:
                use_flash_attention = _attention_backends["use_flash_attention"]
                use_fused_attention = _attention_backends["use_fused_attention"]
                fused_attention_backend = _attention_backends["fused_attention_backend"]
                use_unfused_attention = _attention_backends["use_unfused_attention"]

            if use_flash_attention:
                if core_attention_bias_type == "alibi":
                    alibi_slopes, _ = get_alibi(
                        query_layer.shape[-2],
                        max_seqlen_q,
                        max_seqlen_kv,
                        alibi_slopes=alibi_slopes,
                    )
                return self.flash_attention(
                    query_layer,
                    key_layer,
                    value_layer,
                    attention_mask=attention_mask,
                    qkv_layout=qkv_layout,
                    cu_seqlens_q=cu_seqlens_q,
                    cu_seqlens_kv=cu_seqlens_kv,
                    attn_mask_type=attn_mask_type,
                    window_size=window_size,
                    alibi_slopes=alibi_slopes,
                    cp_group=self.cp_group,
                    cp_global_ranks=self.cp_global_ranks,
                    cp_stream=self.cp_stream,
                    cp_comm_type=self.cp_comm_type,
                    max_seqlen_q=max_seqlen_q,
                    max_seqlen_kv=max_seqlen_kv,
                    fp8=self.fp8 and self.fp8_meta["recipe"].fp8_dpa,
                    fp8_meta=self.fp8_meta,
                )

            if use_fused_attention:
                fu_core_attention_bias_type = core_attention_bias_type
                fu_core_attention_bias = core_attention_bias
                if core_attention_bias_type == "alibi" and (
                    alibi_slopes is not None or max_seqlen_q != max_seqlen_kv
                ):
                    fu_core_attention_bias_type = "post_scale_bias"
                    _, fu_core_attention_bias = get_alibi(
                        query_layer.shape[-2],
                        max_seqlen_q,
                        max_seqlen_kv,
                        alibi_slopes=alibi_slopes,
                        bias_dtype=query_layer.dtype,
                        bottom_right_alignment=attn_mask_type not in ["causal", "padding_causal"],
                    )
                if checkpoint_core_attention:
                    return self._checkpointed_attention_forward(
                        self.fused_attention,
                        query_layer,
                        key_layer,
                        value_layer,
                        qkv_layout=qkv_layout,
                        cu_seqlens_q=cu_seqlens_q,
                        cu_seqlens_kv=cu_seqlens_kv,
                        cu_seqlens_q_padded=cu_seqlens_q_padded,
                        cu_seqlens_kv_padded=cu_seqlens_kv_padded,
                        max_seqlen_q=max_seqlen_q,
                        max_seqlen_kv=max_seqlen_kv,
                        attn_mask_type=attn_mask_type,
                        attention_mask=attention_mask,
                        window_size=window_size,
                        fused_attention_backend=fused_attention_backend,
                        core_attention_bias_type=fu_core_attention_bias_type,
                        core_attention_bias=fu_core_attention_bias,
                        fast_zero_fill=fast_zero_fill,
                        cp_group=self.cp_group,
                        cp_global_ranks=self.cp_global_ranks,
                        cp_stream=self.cp_stream,
                        cp_comm_type=self.cp_comm_type,
                        fp8=self.fp8 and self.fp8_meta["recipe"].fp8_dpa,
                        fp8_meta=self.fp8_meta,
                    )
                return self.fused_attention(
                    query_layer,
                    key_layer,
                    value_layer,
                    qkv_layout=qkv_layout,
                    cu_seqlens_q=cu_seqlens_q,
                    cu_seqlens_kv=cu_seqlens_kv,
                    cu_seqlens_q_padded=cu_seqlens_q_padded,
                    cu_seqlens_kv_padded=cu_seqlens_kv_padded,
                    max_seqlen_q=max_seqlen_q,
                    max_seqlen_kv=max_seqlen_kv,
                    attn_mask_type=attn_mask_type,
                    attention_mask=attention_mask,
                    window_size=window_size,
                    fused_attention_backend=fused_attention_backend,
                    core_attention_bias_type=fu_core_attention_bias_type,
                    core_attention_bias=fu_core_attention_bias,
                    fast_zero_fill=fast_zero_fill,
                    cp_group=self.cp_group,
                    cp_global_ranks=self.cp_global_ranks,
                    cp_stream=self.cp_stream,
                    cp_comm_type=self.cp_comm_type,
                    fp8=self.fp8 and self.fp8_meta["recipe"].fp8_dpa,
                    fp8_meta=self.fp8_meta,
                )

            from .cpu_offload import CPUOffloadEnabled

            if CPUOffloadEnabled:
                warnings.warn(
                    "Attention activation Offloading is only implemented"
                    "with Flash Attention and Fused Attention!"
                )

            if use_unfused_attention:
                if window_size is not None and (
                    window_size[0] != -1 or window_size[1] not in [-1, 0]
                ):
                    attn_mask_type, attention_mask = get_swa_mask(
                        window_size, max_seqlen_q, max_seqlen_kv, attn_mask_type, attention_mask
                    )
                if checkpoint_core_attention:
                    return self._checkpointed_attention_forward(
                        self.unfused_attention,
                        query_layer,
                        key_layer,
                        value_layer,
                        qkv_layout=qkv_layout,
                        cu_seqlens_q=cu_seqlens_q,
                        cu_seqlens_kv=cu_seqlens_kv,
                        attn_mask_type=attn_mask_type,
                        attention_mask=attention_mask,
                        core_attention_bias_type=core_attention_bias_type,
                        core_attention_bias=core_attention_bias,
                        alibi_slopes=alibi_slopes,
                    )
                return self.unfused_attention(
                    query_layer,
                    key_layer,
                    value_layer,
                    qkv_layout=qkv_layout,
                    cu_seqlens_q=cu_seqlens_q,
                    cu_seqlens_kv=cu_seqlens_kv,
                    attn_mask_type=attn_mask_type,
                    attention_mask=attention_mask,
                    core_attention_bias_type=core_attention_bias_type,
                    core_attention_bias=core_attention_bias,
                    alibi_slopes=alibi_slopes,
                )

            raise Exception("No dot product attention support for the provided inputs!")


class MultiheadAttention(torch.nn.Module):
    r"""
    Multi-head Attention (MHA), including Query,
    Key, Value and Output projection.

    .. note::

        Argument :attr:`attention_mask` in the `forward` call is only used when
        :attr:`attn_mask_type` includes '"padding"' or `"arbitrary"`.

    Parameters
    ----------
    hidden_size : int
                 size of each input sample.
    num_attention_heads : int
                         number of attention heads in the transformer layer.
    kv_channels: int, default = `None`
                number of key-value channels. defaults to
                :attr:`hidden_size` / :attr:`num_attention_heads` if `None`.
    attention_dropout: float, default = 0.1
                      dropout probability for the dropout op during multi-head attention.
    layernorm_epsilon : float, default = 1e-5
                       a value added to the denominator of layer normalization
                       for numerical stability.
    init_method : Callable, default = `None`
                 used for initializing weights of QKV and FC1 weights in the following way:
                 `init_method(weight)`. When set to `None`, defaults to
                 `torch.nn.init.normal_(mean=0.0, std=0.023)`.
    output_layer_init_method : Callable, default = `None`
                              used for initializing weights of PROJ and FC2 in the following way:
                              `output_layer_init_method(weight)`. When set to `None`, defaults to
                              `torch.nn.init.normal_(mean=0.0, std=0.023)`.
    layer_number: int, default = `None`
                 layer number of the current `TransformerLayer` when multiple such modules are
                 concatenated to form a transformer block.
    attn_mask_type: {'no_mask', 'padding', 'causal', 'padding_causal', 'causal_bottom_right',
                   'padding_causal_bottom_right','arbitrary'},
                   default = `causal`
                   type of attention mask passed into softmax operation. Overridden by
                   :attr:`attn_mask_type` in the `forward` method. The forward
                   arg is useful for dynamically changing mask types, e.g. a different
                   mask for training and inference. The init arg is useful for cases
                   involving compilation/tracing, e.g. ONNX export.
    window_size: Optional[Tuple[int, int]], default = `None`
                sliding window size for local attention, where query at position i attends to keys
                in [i + seqlen_k - seqlen_q - window_size[0], i + seqlen_k - seqlen_q
                + window_size[1]] inclusive. Special cases (-1, -1) and (-1, 0) mean no sliding
                window and causal mask specifically. Both `causal` and `causal_bottom_right` masks
                map to `window_size = (-1, 0)` and Transformer Engine distinguishes them based on
                `attn_mask_type`. Similar to :attr:`attn_mask_type`, `window_size` can
                be overridden by :attr:`window_size` in `forward` as well.
    num_gqa_groups : int, default = `None`
                         number of GQA groups in the transformer layer.
                         Grouped Query Attention is described in
                         `this paper <https://arxiv.org/pdf/2305.13245.pdf>`_.
                         This only affects the keys and values, not the querys.
                         GQA-1 is equivalent to Multi-Query Attention
                         (`MQA <https://arxiv.org/pdf/1911.02150.pdf>`_), while GQA-H
                         is equivalent to MHA, i.e. `num_gqa_groups = num_attention_heads`.
    return_layernorm_output : bool, default = `False`
                             if set to `True`, output of layernorm is returned from the forward
                             together with the output of the linear transformation.
                             Example use case: residual connection for transformer module is
                             taken post layernorm.
    input_layernorm: bool, default = `False`
                     if set to `True`, layer normalization to the input is applied.
    attention_type: { 'self', 'cross' }, default = 'self'
                   type of attention applied.
    zero_centered_gamma : bool, default = 'False'
                         if set to 'True', gamma parameter in LayerNorm is initialized to 0 and
                         the LayerNorm formula changes to

                         .. math::
                            y = \frac{x - \mathrm{E}[x]}{ \sqrt{\mathrm{Var}[x] + \varepsilon}} *
                            (1 + \gamma) + \beta
    normalization : { 'LayerNorm', 'RMSNorm' }, default = 'LayerNorm'
                   type of normalization applied.
    qkv_weight_interleaved : bool, default = `True`
                            if set to `False`, the QKV weight is interpreted as a concatenation of
                            query, key, and value weights along the `0th` dimension. The default
                            interpretation is that the individual `q`, `k`, and `v` weights for each
                            attention head are interleaved. This parameter is set to `False` when
                            using :attr:`fuse_qkv_params=False`.
    bias : bool, default = `True`
          if set to `False`, the transformer layer will not learn any additive biases.
    device : Union[torch.device, str], default = "cuda"
          The device on which the parameters of the model will allocated. It is the user's
          responsibility to ensure all parameters are moved to the GPU before running the
          forward pass.
    qkv_format: str, default = `sbhd`
            dimension format for `query_layer`, `key_layer` and `value_layer`,
            {`sbhd`, `bshd`}. `s` stands for the sequence length, `b` batch size,
            `h` the number of heads and `d` head size. `sbhd` and `bshd` formats
            are used for when sequences in a batch are of equal length or padded to
            equal length. Please note that these formats do not reflect how
            tensors `query_layer`, `key_layer`, `value_layer` are laid out in memory.
            For that, please use `get_qkv_layout` to gain the layout information.

    Parallelism parameters
    ----------------------
    set_parallel_mode : bool, default = `False`
                      if set to `True`, QKV and FC1 layers are used as Column Parallel
                      whereas PROJ and FC2 is used as Row Parallel as described
                      `here <https://arxiv.org/pdf/1909.08053.pdf>`_.
    sequence_parallel : bool, default = `False`
                       if set to `True`, uses sequence parallelism.
    tp_group : ProcessGroup, default = `None`
              tensor parallel process group.
    tp_size : int, default = 1
             used as TP (tensor parallel) world size when TP groups are not formed during
             initialization. In this case, users must call the
             `set_tensor_parallel_group(tp_group)` method on the initialized module before the
             forward pass to supply the tensor parallel group needed for tensor and sequence
             parallel collectives.

    Optimization parameters
    -----------------------
    fuse_wgrad_accumulation : bool, default = 'False'
                             if set to `True`, enables fusing of creation and accumulation of
                             the weight gradient. When enabled, it is assumed that the weights
                             have an additional `main_grad` attribute (used instead of the
                             regular `grad`) which is a pre-allocated buffer of the correct
                             size to accumulate gradients in.
    params_dtype : torch.dtype, default = `torch.get_default_dtype()`
                  it controls the type used to allocate the initial parameters. Useful when
                  the model is trained with lower precision and the original FP32 parameters
                  would not fit in GPU memory.
    return_bias : bool, default = `False`
                 when set to `True`, this module will not apply the additive bias itself, but
                 instead return the bias value during the forward pass together with the
                 output of the linear transformation :math:`y = xA^T`. This is useful when
                 the bias addition can be fused to subsequent operations.
    fuse_qkv_params: bool, default = 'False'
                    if set to `True`, `TransformerLayer` module exposes a single fused
                    parameter for query-key-value. This enables optimizations such as QKV
                    fusion without concatentations/splits and also enables the argument
                    `fuse_wgrad_accumulation`.
    """

    def __init__(
        self,
        hidden_size: int,
        num_attention_heads: int,
        kv_channels: Optional[int] = None,
        attention_dropout: float = 0.1,
        layernorm_epsilon: float = 1e-5,
        init_method: Optional[Callable] = None,
        output_layer_init_method: Optional[Callable] = None,
        layer_number: Optional[int] = None,
        attn_mask_type: str = "causal",
        window_size: Optional[Tuple[int, int]] = None,
        tp_group: Optional[dist_group_type] = None,
        tp_size: int = 1,
        num_gqa_groups: Optional[int] = None,
        fuse_wgrad_accumulation: bool = False,
        get_rng_state_tracker: Optional[Callable] = None,
        sequence_parallel: bool = False,
        params_dtype: Optional[torch.dtype] = None,
        return_bias: bool = False,
        return_layernorm_output: bool = False,
        input_layernorm: bool = False,
        attention_type: str = "self",
        set_parallel_mode: bool = False,
        fuse_qkv_params: bool = False,
        zero_centered_gamma: bool = False,
        qkv_weight_interleaved: bool = True,
        ub_bulk_wgrad: bool = False,
        ub_bulk_dgrad: bool = False,
        ub_overlap_rs_dgrad: bool = False,
        ub_overlap_rs: bool = False,
        ub_overlap_ag: bool = False,
        bias: bool = True,
        normalization: str = "LayerNorm",
        device: Union[torch.device, str] = "cuda",
        qkv_format: str = "sbhd",
    ) -> None:
        super().__init__()

        self.qkv_format = qkv_format
        self.attn_mask_type = attn_mask_type
        self.window_size = check_set_window_size(attn_mask_type, window_size)
        self.layer_number = layer_number
        self.input_layernorm = input_layernorm
        self.attention_type = attention_type
        self.get_rng_state_tracker = get_rng_state_tracker
        self.tp_group = tp_group
        self.return_layernorm_output = return_layernorm_output
        self.params_dtype = torch.get_default_dtype() if params_dtype is None else params_dtype
        self.num_attention_heads = num_attention_heads
        self.return_bias = return_bias

        kv_channels = kv_channels if kv_channels else (hidden_size // num_attention_heads)

        if init_method is None:
            init_method = get_default_init_method()
        if output_layer_init_method is None:
            output_layer_init_method = get_default_init_method()

        if not fuse_qkv_params:
            qkv_weight_interleaved = False
        self.qkv_weight_interleaved = qkv_weight_interleaved

        assert attention_type in AttnTypes, f"attention_type {attention_type} not supported"
        if layer_number is not None:
            assert layer_number > 0, "layer_number must be a positive integer"

        tp_size = tp_size if tp_group is None else get_distributed_world_size(tp_group)
        self.tp_size = tp_size
        self.sequence_parallel = (tp_size > 1) and sequence_parallel

        self.num_attention_heads_per_partition = divide(num_attention_heads, tp_size)
        self.num_gqa_groups = num_attention_heads if num_gqa_groups is None else num_gqa_groups
        assert (
            num_attention_heads % self.num_gqa_groups == 0
        ), "The number of attention heads must be divisible by the number of GQA groups!"
        assert (
            self.num_gqa_groups % tp_size == 0
        ), "The number of GQA groups must be divisible by tensor parallel size!"
        self.num_gqa_groups_per_partition = int(self.num_gqa_groups // tp_size)

        self.hidden_size_per_attention_head = kv_channels
        self.hidden_size_q = self.hidden_size_per_attention_head * num_attention_heads
        self.hidden_size_kv = self.hidden_size_per_attention_head * self.num_gqa_groups

        common_gemm_kwargs = {
            "fuse_wgrad_accumulation": fuse_wgrad_accumulation,
            "tp_group": tp_group,
            "tp_size": tp_size,
            "get_rng_state_tracker": get_rng_state_tracker,
            "sequence_parallel": sequence_parallel,
            "params_dtype": self.params_dtype,
            "device": device,
        }

        qkv_parallel_mode = "column" if set_parallel_mode else None

        if self.attention_type == "self":
            parameters_split = None
            if not fuse_qkv_params:
                parameters_split = collections.OrderedDict(
                    [
                        ("query", self.hidden_size_q),
                        ("key", self.hidden_size_kv),
                        ("value", self.hidden_size_kv),
                    ]
                )
            if self.input_layernorm:
                self.layernorm_qkv = LayerNormLinear(
                    hidden_size,
                    self.hidden_size_q + 2 * self.hidden_size_kv,
                    eps=layernorm_epsilon,
                    init_method=init_method,
                    bias=bias,
                    return_bias=False,
                    parallel_mode=qkv_parallel_mode,
                    return_layernorm_output=return_layernorm_output,
                    parameters_split=parameters_split,
                    zero_centered_gamma=zero_centered_gamma,
                    ub_bulk_wgrad=ub_bulk_wgrad,
                    ub_bulk_dgrad=ub_bulk_dgrad,
                    ub_overlap_rs_dgrad=ub_overlap_rs_dgrad,
                    ub_overlap_ag=ub_overlap_ag,
                    normalization=normalization,
                    ub_name="qkv",
                    **common_gemm_kwargs,
                )
            else:
                self.qkv = Linear(
                    hidden_size,
                    self.hidden_size_q + 2 * self.hidden_size_kv,
                    init_method=init_method,
                    bias=bias,
                    return_bias=False,
                    parallel_mode=qkv_parallel_mode,
                    parameters_split=parameters_split,
                    **common_gemm_kwargs,
                )
        elif self.attention_type == "cross":
            if self.input_layernorm:
                self.layernorm_query = LayerNormLinear(
                    hidden_size,
                    self.hidden_size_q,
                    eps=layernorm_epsilon,
                    init_method=init_method,
                    bias=bias,
                    return_bias=False,
                    parallel_mode=qkv_parallel_mode,
                    parameters_split=("query",) if not fuse_qkv_params else None,
                    return_layernorm_output=return_layernorm_output,
                    zero_centered_gamma=zero_centered_gamma,
                    ub_bulk_wgrad=ub_bulk_wgrad,
                    ub_bulk_dgrad=ub_bulk_dgrad,
                    ub_overlap_rs_dgrad=ub_overlap_rs_dgrad,
                    ub_overlap_ag=ub_overlap_ag,
                    normalization=normalization,
                    ub_name="qkv",
                    **common_gemm_kwargs,
                )
            else:
                self.query_layer = Linear(
                    hidden_size,
                    self.hidden_size_q,
                    init_method=init_method,
                    bias=bias,
                    return_bias=False,
                    parallel_mode=qkv_parallel_mode,
                    **common_gemm_kwargs,
                )
            self.key_value = Linear(
                hidden_size,
                2 * self.hidden_size_kv,
                init_method=init_method,
                bias=bias,
                return_bias=False,
                parallel_mode=qkv_parallel_mode,
                parameters_split=("key", "value") if not fuse_qkv_params else None,
                **common_gemm_kwargs,
            )

        # Attention.
        self.core_attention = DotProductAttention(
            num_attention_heads,
            self.hidden_size_per_attention_head,
            num_gqa_groups=self.num_gqa_groups,
            attention_dropout=attention_dropout,
            qkv_format=self.qkv_format,
            tp_size=tp_size,
            get_rng_state_tracker=get_rng_state_tracker,
            sequence_parallel=sequence_parallel,
            tp_group=tp_group,
            layer_number=self.layer_number,
            attention_type=self.attention_type,
        )

        # Linear
        self.proj = Linear(
            self.hidden_size_q,
            hidden_size,
            init_method=output_layer_init_method,
            bias=bias,
            return_bias=return_bias,
            parallel_mode="row" if set_parallel_mode else None,
            ub_overlap_rs=ub_overlap_rs,
            ub_overlap_ag=ub_overlap_ag,
            ub_name="proj",
            **common_gemm_kwargs,
        )

    def _allocate_memory(
        self, inference_max_sequence_len: int, batch_size: int, dtype: torch.dtype
    ) -> torch.Tensor:
        return torch.empty(
            inference_max_sequence_len,
            batch_size,
            self.num_gqa_groups_per_partition,
            self.hidden_size_per_attention_head,
            dtype=dtype,
            device=torch.cuda.current_device(),
        )

    def set_tensor_parallel_group(self, tp_group: Union[dist_group_type, None]) -> None:
        """
        Set the tensor parallel group for the given
        module before executing the forward pass.

        Parameters
        ----------
        tp_group : ProcessGroup, default = `None`
                  tensor parallel process group.
        """
        self.tp_group = tp_group

    def set_context_parallel_group(
        self,
        cp_group: Union[dist_group_type, None],
        cp_global_ranks: List[int],
        cp_stream: torch.cuda.Stream,
        cp_comm_type: str = "p2p",
    ) -> None:
        """
        Set the context parallel attributes for the given
        module before executing the forward pass.

        Parameters
        ----------
        cp_group : ProcessGroup
                  context parallel process group.
        cp_global_ranks : List[int]
                         list of global ranks in the context group.
        cp_stream : torch.cuda.Stream
                   cuda stream for context parallel execution.
        cp_comm_type : str
                      inter-gpu communication type for context parallelism.
                      Can be "p2p" or "all_gather".
        """
        # Deep iterate but skip self to avoid infinite recursion.
        for index, child in enumerate(self.modules()):
            if index == 0:
                continue
            if hasattr(child, "set_context_parallel_group"):
                child.set_context_parallel_group(cp_group, cp_global_ranks, cp_stream, cp_comm_type)

    def forward(
        self,
        hidden_states: torch.Tensor,
        attention_mask: Optional[Union[torch.Tensor, Tuple[torch.Tensor, torch.Tensor]]] = None,
        encoder_output: Optional[torch.Tensor] = None,
        attn_mask_type: Optional[str] = None,
        window_size: Optional[Tuple[int, int]] = None,
        is_first_microbatch: Optional[bool] = None,
        checkpoint_core_attention: bool = False,
        inference_params: Optional[InferenceParams] = None,
        rotary_pos_emb: Optional[Union[torch.Tensor, Tuple[torch.Tensor, torch.Tensor]]] = None,
        core_attention_bias_type: str = "no_bias",
        core_attention_bias: Optional[torch.Tensor] = None,
        alibi_slopes: Optional[torch.Tensor] = None,
        cu_seqlens_q: Optional[torch.Tensor] = None,
        cu_seqlens_kv: Optional[torch.Tensor] = None,
        max_seqlen_q: Optional[int] = None,
        max_seqlen_kv: Optional[int] = None,
        fast_zero_fill: bool = True,
    ) -> Tuple[Union[torch.Tensor, None], ...]:
        """
        Forward propagation for MultiheadAttention layer.

        .. note::

            Argument :attr:`attention_mask` is only used when :attr:`attn_mask_type`
            includes `"padding"` or `"arbitrary"`.

        Parameters
        ----------
        hidden_states : torch.Tensor
             Input tensor.
        attention_mask: Optional[Union[torch.Tensor, Tuple[torch.Tensor, torch.Tensor]]],
             default = `None`. Boolean tensor(s) used to mask out attention softmax input.
             It should be `None` for causal masks and "`no_mask`". For padding masks, it should be
             a single tensor of [batch_size, 1, 1, seqlen_q] for self-attention, and a tuple of
             two tensors in shapes [batch_size, 1, 1, seqlen_q] and [batch_size, 1, 1, seqlen_kv]
             for cross-attention. For "`arbitrary`" mask, it should be in a shape broadcastable to
             [batch_size, num_heads, max_seqlen_q, max_seqlen_kv]. A `True` value means
             the corresponding position is masked out and a `False` means that position
             is allowed to participate in attention.
        attn_mask_type: {'no_mask', 'padding', 'causal', 'padding_causal', 'causal_bottom_right',
                       'padding_causal_bottom_right','arbitrary'},
                       default = `None`
                       type of attention mask passed into softmax operation. By default,
                       causal masks are aligned to the top left corner of the softmax matrix.
                       When "`bottom_right`" is specified in the mask type, causal masks are
                       aligned to the bottom right corner.
        window_size: Optional[Tuple[int, int]], default = `None`
                    sliding window size for local attention.
        encoder_output : Optional[torch.Tensor], default = `None`
             Output of the encoder block to be fed into the decoder block if using
             `layer_type="decoder"`.
        is_first_microbatch : {True, False, None}, default = None
                             During training using either gradient accumulation or
                             pipeline parallelism a minibatch of data is further split
                             into microbatches. Between the microbatches of the same minibatch
                             the model weights are not updated. Setting this parameter indicates
                             whether the current microbatch is the first in a minibatch or not.
                             When set, this parameter enables additional optimizations:

                             * during FP8 training, it allows caching of the FP8 versions of
                               the weights
                             * it also allows skipping gradient accumulation during the
                               first microbatch (since it is the first gradient being
                               produced)
        checkpoint_core_attention: bool, default = `False`
                                  If true, forward activations for core attention are recomputed
                                  during the backward pass in order to save memory that would
                                  otherwise be occupied to store the forward activations until
                                  backprop.
        rotary_pos_emb: Union[torch.Tensor, Tuple[torch.Tensor, torch.Tensor]], default = `None`
                       Embeddings for query and key tensors for applying rotary position
                       embedding. By default no input embedding is applied.
        core_attention_bias_type: str, default = `no_bias`
                    Bias type, {`no_bias`, `pre_scale_bias`, 'post_scale_bias`, `alibi`}
        core_attention_bias: Optional[torch.Tensor], default = `None`
                    Bias tensor for Q * K.T, shape [1, num_head, max_seqlen_q, max_seqlen_kv].
                    It should be 'None' for 'no_bias' and 'alibi' bias types.
        alibi_slopes: Optional[torch.Tensor], default = `None`
                     ALiBi slopes in FP32 and shape [nheads] or [batch_size, nheads].
                     It adds a bias of (-alibi_slope * (i + seqlen_k - seqlen_q - j))
                     to the attention score of query i and key j.
        cu_seqlens_q: Optional[torch.Tensor], default = `None`
                   Cumulative sum of sequence lengths (without offset) in a batch for `query_layer`,
                   with shape [batch_size + 1] and dtype torch.int32.
        cu_seqlens_kv: Optional[torch.Tensor], default = `None`
                   Cumulative sum of sequence lengths (without offset) in a batch for `key_layer`
                   and `value_layer`, with shape [batch_size + 1] and dtype torch.int32.
        max_seqlen_q: Optional[int], default = `None`
                      Maximum sequence length in `query_layer`.
                      Calculated from `cu_seqlens_q` if not provided.
        max_seqlen_kv: Optional[int], default = `None`
                       Maximum sequence length in `key_layer` and `value_layer`.
                       Calculated from `cu_seqlens_kv` if not provided.
        fast_zero_fill: bool, default = `True`
                    Whether to set output tensors to 0 or not before use.
        """
        # hidden_states: [sq, b, h]

        if attn_mask_type is None:
            attn_mask_type = self.attn_mask_type
        if window_size is None:
            window_size = self.window_size
        window_size = check_set_window_size(attn_mask_type, window_size)

        if "padding" in attn_mask_type and attention_mask is not None:
            for i, _ in enumerate(attention_mask):
                assert (
                    attention_mask[i].dtype == torch.bool
                ), "Attention mask must be in boolean type!"

        assert (
            core_attention_bias_type in AttnBiasTypes
        ), f"core_attention_bias_type {core_attention_bias_type} is not supported!"

        # =================================================
        # Pre-allocate memory for key-values for inference
        # =================================================

        if inference_params and self.layer_number is not None:
            assert (
                self.qkv_format != "thd"
            ), "qkv_format == thd is not supported for an inference with KV-cache!"
            if self.layer_number not in inference_params.key_value_memory_dict:
                inf_max_seq_len = inference_params.max_sequence_length
                inf_max_batch_size = inference_params.max_batch_size
                inference_key_memory = self._allocate_memory(
                    inf_max_seq_len, inf_max_batch_size, hidden_states.dtype
                )
                inference_value_memory = self._allocate_memory(
                    inf_max_seq_len, inf_max_batch_size, hidden_states.dtype
                )
                inference_params.key_value_memory_dict[self.layer_number] = (
                    inference_key_memory,
                    inference_value_memory,
                )
            else:
                (
                    inference_key_memory,
                    inference_value_memory,
                ) = inference_params.key_value_memory_dict[self.layer_number]

        # ======================
        # Query, Key, and Value
        # ======================

        fp8_mha = (
            FP8GlobalStateManager.is_fp8_enabled()
            and FP8GlobalStateManager.get_fp8_recipe().fp8_mha
        )

        if self.attention_type == "self":
            # Attention heads [sq, b, h] --> [sq, b, ng * (np/ng + 2) * hn]
            if self.input_layernorm:
                layernorm_qkv_outputs = self.layernorm_qkv(
                    hidden_states,
                    is_first_microbatch=is_first_microbatch,
                    fp8_output=fp8_mha and rotary_pos_emb is None,
                )
                if self.return_layernorm_output:
                    mixed_x_layer, layernorm_output = layernorm_qkv_outputs
                else:
                    mixed_x_layer = layernorm_qkv_outputs
            else:
                mixed_x_layer = self.qkv(
                    hidden_states,
                    is_first_microbatch=is_first_microbatch,
                    fp8_output=fp8_mha and rotary_pos_emb is None,
                )

            num_queries_per_key_value = (
                self.num_attention_heads_per_partition // self.num_gqa_groups_per_partition
            )
            if self.qkv_weight_interleaved:
                # [sq, b, ng * (np/ng + 2) * hn] --> [sq, b, ng, (np/ng + 2), hn]
                new_tensor_shape = mixed_x_layer.size()[:-1] + (
                    self.num_gqa_groups_per_partition,
                    (num_queries_per_key_value + 2),
                    self.hidden_size_per_attention_head,
                )
                # split along second last dimension
                split_dim = -2
            else:
                # [sq, b, ng * (np/ng + 2) * hn] --> [sq, b, (np/ng + 2), ng, hn]
                new_tensor_shape = mixed_x_layer.size()[:-1] + (
                    (num_queries_per_key_value + 2),
                    self.num_gqa_groups_per_partition,
                    self.hidden_size_per_attention_head,
                )
                # split along third last dimension
                split_dim = -3

            mixed_x_layer = mixed_x_layer.view(*new_tensor_shape)

            # qkv_weight_interleaved:
            #  [sq, b, ng, (np/ng + 2), hn]
            #  --> [sq, b, ng, np/ng, hn], [sq, b, ng, 1, hn], [sq, b, ng, 1, hn]
            # not qkv_weight_interleaved:
            #  [sq, b, (np/ng + 2), ng, hn]
            #  --> [sq, b, np/ng, np, hn], [sq, b, 1, ng, hn], [sq, b, 1, ng, hn]
            if not is_in_onnx_export_mode():
                query_layer, key_layer, value_layer = _SplitAlongDim.apply(
                    mixed_x_layer, split_dim, (num_queries_per_key_value, 1, 1)
                )
            else:
                query_layer, key_layer, value_layer = torch.split(
                    mixed_x_layer,
                    (num_queries_per_key_value, 1, 1),
                    dim=split_dim,
                )

            if self.qkv_format == "thd":
                query_layer, key_layer, value_layer = (
                    x.reshape(x.size(0), -1, self.hidden_size_per_attention_head)
                    for x in (query_layer, key_layer, value_layer)
                )
            else:
                # query: -> [sq, b, np, hn]
                # key, value: -> [sq, b, ng, hn]
                query_layer, key_layer, value_layer = (
                    x.reshape(x.size(0), x.size(1), -1, self.hidden_size_per_attention_head)
                    for x in (query_layer, key_layer, value_layer)
                )
        elif self.attention_type == "cross":
            # Attention heads [sk, b, h] --> [sk, b, (ng * 2 * hn)]
            mixed_kv_layer = self.key_value(
                encoder_output,
                is_first_microbatch=is_first_microbatch,
                fp8_output=fp8_mha and rotary_pos_emb is None,
            )

            if self.qkv_weight_interleaved:
                # [sq, b, (ng * 2 * hn)] --> [sq, b, ng, 2 * hn]
                new_tensor_shape = mixed_kv_layer.size()[:-1] + (
                    self.num_gqa_groups_per_partition,
                    2 * self.hidden_size_per_attention_head,
                )
                # split along last dimension
                split_dim = -1
            else:
                # [sq, b, (ng * 2 * hn)] --> [sq, b, 2 * ng, hn]
                new_tensor_shape = mixed_kv_layer.size()[:-1] + (
                    2 * self.num_gqa_groups_per_partition,
                    self.hidden_size_per_attention_head,
                )
                # split along second last dimension
                split_dim = -2

            mixed_kv_layer = mixed_kv_layer.view(*new_tensor_shape)

            # mixed_kv_layer --> 2 [sk, b, ng, hn]
            if not is_in_onnx_export_mode():
                key_layer, value_layer = _SplitAlongDim.apply(
                    mixed_kv_layer,
                    split_dim,
                    mixed_kv_layer.shape[split_dim] // 2,
                )
            else:
                key_layer, value_layer = torch.split(
                    mixed_kv_layer,
                    mixed_kv_layer.shape[split_dim] // 2,
                    dim=split_dim,
                )
            key_layer, value_layer = (
                x.reshape(
                    x.size(0),
                    x.size(1),
                    -1,
                    self.hidden_size_per_attention_head,
                )
                for x in (key_layer, value_layer)
            )

            # Attention head [sq, b, h] --> [sq, b, hp]
            if self.input_layernorm:
                layernorm_query_outputs = self.layernorm_query(
                    hidden_states,
                    is_first_microbatch=is_first_microbatch,
                    fp8_output=fp8_mha and rotary_pos_emb is None,
                )
                if self.return_layernorm_output:
                    query_layer, layernorm_output = layernorm_query_outputs
                else:
                    query_layer = layernorm_query_outputs
            else:
                query_layer = self.query_layer(
                    hidden_states,
                    is_first_microbatch=is_first_microbatch,
                    fp8_output=fp8_mha and rotary_pos_emb is None,
                )

            # [sq, b, hp] --> [sq, b, np, hn]
            new_tensor_shape = query_layer.size()[:-1] + (
                self.num_attention_heads_per_partition,
                self.hidden_size_per_attention_head,
            )
            query_layer = query_layer.view(*new_tensor_shape)

        # ======================================================
        # Apply relative positional encoding (rotary embedding)
        # ======================================================

        if rotary_pos_emb is not None:
            assert not isinstance(query_layer, Float8Tensor) and not isinstance(
                key_layer, Float8Tensor
            ), "RoPE is not supported for Float8Tensors!"
            # duplicate the pos_emb for self attention
            if not isinstance(rotary_pos_emb, tuple):
                rotary_pos_emb = (rotary_pos_emb,) * 2

            q_pos_emb, k_pos_emb = rotary_pos_emb

            # adjust key and value for inference
            if inference_params is not None:
                if self.qkv_format == "sbhd":
                    sequence_length = key_layer.size(0)
                elif self.qkv_format == "bshd":
                    sequence_length = key_layer.size(1)

                sequence_start = inference_params.sequence_len_offset
                sequence_end = sequence_start + sequence_length

                q_pos_emb = q_pos_emb[sequence_start:sequence_end, ...]
                k_pos_emb = k_pos_emb[sequence_start:sequence_end, ...]

            query_layer = apply_rotary_pos_emb(query_layer, q_pos_emb, self.qkv_format, fused=True)
            key_layer = apply_rotary_pos_emb(key_layer, k_pos_emb, self.qkv_format, fused=True)

        # ===========================
        # Core attention computation
        # ===========================

        context_layer = self.core_attention(
            query_layer,
            key_layer,
            value_layer,
            qkv_format=self.qkv_format,
            cu_seqlens_q=cu_seqlens_q,
            cu_seqlens_kv=cu_seqlens_kv,
            max_seqlen_q=max_seqlen_q,
            max_seqlen_kv=max_seqlen_kv,
            attention_mask=attention_mask,
            attn_mask_type=attn_mask_type,
            window_size=window_size,
            checkpoint_core_attention=checkpoint_core_attention,
            core_attention_bias_type=core_attention_bias_type,
            core_attention_bias=core_attention_bias,
            alibi_slopes=alibi_slopes,
            fast_zero_fill=fast_zero_fill,
            inference_params=inference_params,
        )

        # ===================
        # Output. [sq, b, h]
        # ===================

        projection_output = self.proj(
            context_layer,
            is_first_microbatch=is_first_microbatch,
        )

        if self.return_bias:
            attention_output, attention_bias = projection_output
        else:
            attention_output, attention_bias = projection_output, None

        outputs = (attention_output,)
        if self.return_bias:
            outputs += (attention_bias,)
        if self.input_layernorm and self.return_layernorm_output:
            outputs += (layernorm_output,)
        return outputs if len(outputs) > 1 else outputs[0]<|MERGE_RESOLUTION|>--- conflicted
+++ resolved
@@ -385,7 +385,6 @@
 
     # Filter: Execution type
     if fp8 and fp8_meta["recipe"].fp8_dpa:
-<<<<<<< HEAD
         if use_flash_attention and not _flash_attn_3_plus:
             logger.debug(
                 "Disabling FlashAttention as FlashAttention 2 does not support FP8 DPA/FP8 MHA."
@@ -393,15 +392,6 @@
             use_flash_attention = False
         if use_flash_attention and is_training:
             logger.debug("Disabling FlashAttention as it does not support FP8 training")
-=======
-        if use_flash_attention and not _use_flash_attn_3:
-            logger.debug("Disabling FlashAttention as FlashAttention 2 does not support FP8")
-            use_flash_attention = False
-        if use_flash_attention and _use_flash_attn_3 and is_training:
-            logger.debug(
-                "Disabling FlashAttention as FlashAttention 3 does not support FP8 training"
-            )
->>>>>>> 9437ceb2
             use_flash_attention = False
         if use_unfused_attention:
             logger.debug("Disabling UnfusedDotProductAttention as it does not support FP8")
