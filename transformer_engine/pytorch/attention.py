# Copyright (c) 2022-2023, NVIDIA CORPORATION & AFFILIATES. All rights reserved.
#
# See LICENSE for license information.

"""Attention."""
import os
import math
from importlib.metadata import version
from contextlib import nullcontext
from typing import Any, Callable, Optional, Tuple, Union
from pkg_resources import packaging

import torch
import torch.nn.functional as F

import transformer_engine_extensions as tex
from transformer_engine.pytorch.cpp_extensions.fused_attn import (
    fused_attn_fwd_qkvpacked,
    fused_attn_bwd_qkvpacked,
    fused_attn_fwd_kvpacked,
    fused_attn_bwd_kvpacked,
    QKVLayout,
    AttnBiasType,
    AttnMaskType,
    FusedAttnBackend,
)
from transformer_engine.pytorch.module import LayerNormLinear, Linear
from transformer_engine.pytorch.utils import (
    divide,
    attention_mask_func,
    split_tensor_along_dim,
    get_device_compute_capability,
)
from transformer_engine.pytorch.constants import (
    AttnMaskTypes,
    AttnTypes,
    dist_group_type,
    TE_DType,
)
from transformer_engine.pytorch.softmax import FusedScaleMaskSoftmax
from transformer_engine.pytorch.distributed import (
    get_distributed_world_size,
    checkpoint,
)
from transformer_engine.pytorch.export import is_in_onnx_export_mode
from transformer_engine.pytorch.jit import jit_fuser

_flash_attn_version = packaging.version.Version(version("flash-attn"))
_flash_attn_version_required = packaging.version.Version("1.0.6")
<<<<<<< HEAD
_cu_seqlens_q, _cu_seqlens_kv, _indices_q, _indices_kv = None, None, None, None
=======
_flash_attn_2_available = _flash_attn_version >= packaging.version.Version("2")

if _flash_attn_2_available:
    from flash_attn.flash_attn_interface import flash_attn_varlen_func as flash_attn_forward_func # pylint: disable=no-name-in-module
else:
    from flash_attn.flash_attn_interface import flash_attn_unpadded_func as flash_attn_forward_func # pylint: disable=no-name-in-module
>>>>>>> 7a30ba45


__all__ = ["DotProductAttention"]


@jit_fuser
def get_cu_seqlens_and_indices(mask: torch.Tensor) -> Tuple[torch.Tensor, torch.Tensor]:
    """
    Given a padding mask of shape [batch_size, 1, 1, max_seqlen], returns an int32
    tensor of shape [batch_size + 1,] containing the cumulative sequence
    lengths of every sample in the batch and the indices containing valid
    samples.
    """
    mask = mask.squeeze(1).squeeze(1)
    reduced_mask = mask.sum(dim=1)
    cu_seqlens = reduced_mask.cumsum(dim=0).to(torch.int32)
    zero = torch.zeros(1, dtype=torch.int32, device="cuda")
    cu_seqlens = torch.cat((zero, cu_seqlens))

    mask = mask.reshape(-1)
    indices = mask.nonzero()
    indices = indices.unsqueeze(-1)
    return cu_seqlens, indices


@jit_fuser
def pack_tensor(
    indices: torch.Tensor,
    tensor: torch.Tensor,
) -> torch.Tensor:
    """
    Packs the given tensor using the `indices`.
    """
    indices = indices.repeat(1, tensor.shape[1], tensor.shape[2])
    packed = torch.gather(tensor, 0, indices)
    pad_amount = tensor.shape[0] - packed.shape[0]
    padded = F.pad(input=packed, pad=(0, 0, 0, 0, 0, pad_amount), mode="constant", value=0.0)
    return padded


@jit_fuser
def pack_2_tensors(
    indices: torch.Tensor,
    t1: torch.Tensor,
    t2: torch.Tensor,
) -> Tuple[torch.Tensor, torch.Tensor]:
    """
    Packs the given 2 tensors using the `indices`.
    """
    t1_packed = pack_tensor(indices, t1)
    t2_packed = pack_tensor(indices, t2)
    return t1_packed, t2_packed


@jit_fuser
def pack_3_tensors(
    indices: torch.Tensor,
    t1: torch.Tensor,
    t2: torch.Tensor,
    t3: torch.Tensor,
) -> Tuple[torch.Tensor, torch.Tensor, torch.Tensor]:
    """
    Packs the given 3 tensors using the `indices`.
    """
    t1_packed = pack_tensor(indices, t1)
    t2_packed = pack_tensor(indices, t2)
    t3_packed = pack_tensor(indices, t3)
    return t1_packed, t2_packed, t3_packed


@jit_fuser
def unpack_tensor(
    indices: torch.Tensor,
    dim0: int,
    tensor: torch.Tensor,
) -> torch.Tensor:
    """
    Inverse of `pack_tensor`.
    """
    indices = indices.repeat(1, tensor.shape[1], tensor.shape[2])
    unpacked = torch.zeros(
        dim0, tensor.shape[1], tensor.shape[2], dtype=tensor.dtype, device=tensor.device)
    unpacked.scatter_(0, indices, tensor)
    return unpacked


@jit_fuser
def unpack_2_tensors(
    indices: torch.Tensor,
    dim0: int,
    t1: torch.Tensor,
    t2: torch.Tensor,
) -> Tuple[torch.Tensor, torch.Tensor]:
    """
    Inverse of `pack_2_tensors`.
    """
    t1_unpacked = unpack_tensor(indices, dim0, t1)
    t2_unpacked = unpack_tensor(indices, dim0, t2)
    return t1_unpacked, t2_unpacked


@jit_fuser
def unpack_3_tensors(
    indices: torch.Tensor,
    dim0: int,
    t1: torch.Tensor,
    t2: torch.Tensor,
    t3: torch.Tensor,
) -> Tuple[torch.Tensor, torch.Tensor, torch.Tensor]:
    """
    Inverse of `pack_3_tensors`.
    """
    t1_unpacked = unpack_tensor(indices, dim0, t1)
    t2_unpacked = unpack_tensor(indices, dim0, t2)
    t3_unpacked = unpack_tensor(indices, dim0, t3)
    return t1_unpacked, t2_unpacked, t3_unpacked


class PackTensors(torch.autograd.Function):
    """
    Autograd function to pack tensors.
    """
    @staticmethod
    def forward(
        ctx,
        indices: torch.Tensor,
        *tensors: Tuple[torch.Tensor, ...]
    ) -> Union[Tuple[torch.Tensor, ...], torch.Tensor]:
        assert 1 <= len(tensors) <= 3, f"Packing {len(tensors)} tensors not supported."
        ctx.indices = indices
        ctx.dim0 = tensors[0].shape[0]
        if len(tensors) == 1:
            return pack_tensor(indices, *tensors)
        if len(tensors) == 2:
            return pack_2_tensors(indices, *tensors)
        return pack_3_tensors(indices, *tensors)

    @staticmethod
    def backward(ctx, *grad_outputs: Tuple[torch.Tensor, ...]):
        if len(grad_outputs) == 1:
            return None, unpack_tensor(ctx.indices, ctx.dim0, *grad_outputs)
        if len(grad_outputs) == 2:
            return None, *unpack_2_tensors(ctx.indices, ctx.dim0, *grad_outputs)
        return None, *unpack_3_tensors(ctx.indices, ctx.dim0, *grad_outputs)


class UnpackTensor(torch.autograd.Function):
    """
    Autograd function to unpack a tensor.
    """
    @staticmethod
    def forward(
        ctx,
        indices: torch.Tensor,
        dim0: int,
        tensor: torch.Tensor,
    ) -> torch.Tensor:
        ctx.indices = indices
        return unpack_tensor(indices, dim0, tensor)

    @staticmethod
    def backward(ctx, grad_output):
        return None, None, pack_tensor(ctx.indices, grad_output)


def _unpack_attn_mask_type(attn_mask_type: str) -> Tuple[str, bool]:
    """
    Unpacks the attention mask type string and returns a single mask type
    and a boolean for whether to apply causal mask. Also ensures that the
    combination of masks passed in is supported by one of the attention
    backends available.
    """
    mask_types = attn_mask_type.split(',')
    assert (
        all(mask_type in AttnMaskTypes for mask_type in mask_types)
    ), f"Mask type {attn_mask_type} is not supported."

    # Whether or not to apply causal mask toggle.
    causal_mask = False
    if "causal" in mask_types:
        mask_types.remove("causal")
        causal_mask = True

    if len(mask_types) == 0:  # Only apply causal mask.
        return "causal", True
    if len(mask_types) == 1 and causal_mask:  # Causal + padding masks
        assert mask_types[0] == "padding", f"Causal + {mask_types[0]} masking not supported."
        return "padding", True
    if len(mask_types) == 1:  # Arbitrary or padding or no_mask
        return mask_types[0], False
    raise RuntimeError("Unsupported combination of mask types.")


def _rotate_half(x: torch.Tensor) -> torch.Tensor:
    """
    change sign so the last dimension becomes [-odd, +even]
    """
    x = x.view(x.shape[:-1] + torch.Size((2, x.shape[-1] // 2)))
    x1, x2 = x.unbind(dim=-2)
    return torch.cat((-x2, x1), dim=-1)


def apply_rotary_pos_emb(t: torch.Tensor, freqs: torch.Tensor) -> torch.Tensor:
    """
    input tensor t is of shape [seq_length, ..., dim]
    rotary positional embeding tensor `freqs` is of shape [seq_length, ..., dim]
    """
    rot_dim = freqs.shape[-1]
    # ideally t_pass is empty so rotary pos embedding is applied to all tensor t
    t, t_pass = t[..., :rot_dim], t[..., rot_dim:]

    # first part is cosine component
    # second part is sine component, need to change signs with _rotate_half method
    t = (t * freqs.cos()) + (_rotate_half(t) * freqs.sin())
    return torch.cat((t, t_pass), dim=-1)


class _SplitLastDim(torch.autograd.Function):
    """"""

    @staticmethod
    def forward(ctx,
                mixed_x_layer: torch.Tensor,
                num_parts: int
    ) -> Tuple[torch.Tensor, ...]:
        return split_tensor_along_dim(mixed_x_layer, -1, num_parts)

    @staticmethod
    def backward(ctx,
                 *grad_outputs):
        assert len(grad_outputs) > 0, "No gradients received for backprop!"

        noop_ok = True
        strides = grad_outputs[0].stride()
        data_ptr = grad_outputs[0].storage().data_ptr()
        shape = grad_outputs[0].shape
        last_dim_size = grad_outputs[0].shape[-1]
        for i, tensor in enumerate(grad_outputs):
            if (tensor.stride() != strides or
                tensor.shape != shape or
                tensor.storage().data_ptr() != data_ptr or
                tensor.storage_offset() != i * last_dim_size):
                noop_ok = False
                break

        if noop_ok:
            ret = torch.Tensor().to(grad_outputs[0].dtype)
            ret = torch.Tensor().to(device=grad_outputs[0].device,
                                    dtype=grad_outputs[0].dtype)
            new_shape = list(shape)
            new_shape[-1] = new_shape[-1] * len(grad_outputs)
            ret.set_(grad_outputs[0].storage(),
                     grad_outputs[0].storage_offset(),
                     new_shape,
                     grad_outputs[0].stride()
            )
            return ret, None

        return torch.cat(grad_outputs, dim = -1), None


class UnfusedDotProductAttention(torch.nn.Module):
    """Parallel attention w/o QKV and Proj Gemms
    BMM1 -> softmax + dropout -> BMM2
    """

    def __init__(
        self,
        norm_factor: float,
        attention_dropout: float = 0.0,
        attention_dropout_ctx: Optional[Callable] = nullcontext,
        attn_mask_type: str = "causal",
        layer_number: Optional[int] = None,
    ) -> None:
        super().__init__()

        self.norm_factor = norm_factor
        self.attention_dropout_ctx = attention_dropout_ctx
        self.layer_number = layer_number

        self.scale_mask_softmax = FusedScaleMaskSoftmax(
            attn_mask_type,
            attention_mask_func,
        )

        # Dropout. Note that for a single iteration, this layer will generate
        # different outputs on different number of parallel partitions but
        # on average it should not be partition dependent.
        self.attention_dropout = torch.nn.Dropout(attention_dropout)

    def forward(
        self,
        query_layer: torch.Tensor,
        key_layer: torch.Tensor,
        value_layer: torch.Tensor,
        attention_mask: Optional[Union[torch.Tensor, Tuple[torch.Tensor, torch.Tensor]]] = None,
    ) -> torch.Tensor:
        """core attention fprop"""
        batch_size, seqlen = query_layer.shape[1], query_layer.shape[0]
        apply_qk_layer_scaling = self.layer_number is not None and key_layer.dtype == torch.float16

        # [b, np, sq, sk]
        output_size = (
            query_layer.size(1),
            query_layer.size(2),
            query_layer.size(0),
            key_layer.size(0),
        )

        # [sq, b, np, hn] -> [sq, b * np, hn]
        query_layer = query_layer.reshape(
            output_size[2], output_size[0] * output_size[1], -1
        )
        # [sk, b, np, hn] -> [sk, b * np, hn]
        key_layer = key_layer.reshape(output_size[3], output_size[0] * output_size[1], -1)

        # preallocting result tensor: [b * np, sq, sk]
        # WAR to set dtype to FP32 as ONNX lacks BF16 support for ConstantOfShape operator
        is_bf16 = query_layer.dtype == torch.bfloat16
        matmul_result = torch.empty(
            output_size[0] * output_size[1],
            output_size[2],
            output_size[3],
            dtype=torch.float32 if is_in_onnx_export_mode() and is_bf16 else query_layer.dtype,
            device=torch.cuda.current_device(),
        )

        if is_in_onnx_export_mode() and is_bf16:
            matmul_result = matmul_result.bfloat16()

        scale = self.norm_factor
        if apply_qk_layer_scaling:
            scale *= self.layer_number

        # Raw attention scores. [b * np, sq, sk]
        matmul_result = torch.baddbmm(
            matmul_result,
            query_layer.transpose(0, 1),  # [b * np, sq, hn]
            key_layer.transpose(0, 1).transpose(1, 2),  # [b * np, hn, sk]
            beta=0.0,
            alpha=(1.0 / scale),
        )

        # change view to [b, np, sq, sk]
        attention_scores = matmul_result.view(*output_size)

        # attention scores and attention mask [b, np, sq, sk]
        softmax_scale = self.layer_number if apply_qk_layer_scaling else None
        attention_probs = self.scale_mask_softmax(attention_scores, attention_mask, softmax_scale)

        # This is actually dropping out entire tokens to attend to, which might
        # seem a bit unusual, but is taken from the original Transformer paper.
        with self.attention_dropout_ctx():
            attention_probs = self.attention_dropout(attention_probs)

        # value_layer -> context layer.
        # [sk, b, np, hn] --> [b, np, sq, hn]
        output_size = (
            value_layer.size(1),
            value_layer.size(2),
            query_layer.size(0),
            value_layer.size(3),
        )

        # change view [sk, b * np, hn]
        value_layer = value_layer.reshape(
            value_layer.size(0), output_size[0] * output_size[1], -1
        )

        # change view [b * np, sq, sk]
        attention_probs = attention_probs.view(
            output_size[0] * output_size[1], output_size[2], -1
        )

        # matmul: [b * np, sq, hn]
        context_layer = torch.bmm(attention_probs, value_layer.transpose(0, 1))

        # change view [b, np, sq, hn]
        context_layer = context_layer.view(*output_size)

        # [b, np, sq, hn] --> [sq, b, np, hn]
        context_layer = context_layer.permute(2, 0, 1, 3).contiguous()

        # [sq, b, np, hn] --> [sq, b, hp]
        context_layer = context_layer.view(seqlen, batch_size, -1)

        return context_layer


class _PrepareQKVForFA(torch.autograd.Function):
    """This class converts QKV from interleaved (s, b, ...) layout
       to separate contiguous q, k, v tensors in (b, s, ...) layout."""

    @staticmethod
    def forward(ctx,
                query_layer: torch.Tensor,
                key_layer: torch.Tensor,
                value_layer: torch.Tensor
    ) -> torch.Tensor:
        # All inputs received are non-contiguous tensors.
        # The `query_layer` tensor is used to access the
        # full memory region of the QKV tensor.
        qkv = tex.fa_prepare_fwd(query_layer)
        q, k, v = split_tensor_along_dim(qkv, 0, 3)
        query_layer = torch.squeeze(q, 0)
        key_layer = torch.squeeze(k, 0)
        value_layer = torch.squeeze(v, 0)
        return query_layer, key_layer, value_layer

    @staticmethod
    def backward(ctx,
                 dq: torch.Tensor,
                 dk: torch.Tensor,
                 dv: torch.Tensor
    ) -> Tuple[Union[torch.Tensor, None], ...]:
        dqkv = tex.fa_prepare_bwd(dq, dk, dv)
        dq, dk, dv = split_tensor_along_dim(dqkv, -1, 3)
        return dq, dk, dv


def _check_if_interleaved_qkv(q, k, v):
    data_ptr = q.untyped_storage().data_ptr()
    check_ptrs = all(x.untyped_storage().data_ptr() == data_ptr for x in [q, k, v])
    if not check_ptrs:
        return False

    stride = q.stride()
    check_strides = all(stride == x.stride() for x in [q, k, v])
    if not check_strides:
        return False

    shape = q.shape
    check_shapes = all(shape == x.shape for x in [q, k, v])
    if not check_shapes:
        return False

    last_dim_size = shape[-1]
    check_offsets = all(i * last_dim_size == x.storage_offset()
                        for i, x in enumerate([q, k, v]))
    return check_offsets


def _check_if_interleaved_kv(k, v):
    data_ptr = k.untyped_storage().data_ptr()
    check_ptrs = all(x.untyped_storage().data_ptr() == data_ptr for x in [k, v])
    if not check_ptrs:
        return False

    stride = k.stride()
    check_strides = all(stride == x.stride() for x in [k, v])
    if not check_strides:
        return False

    shape = k.shape
    check_shapes = all(shape == x.shape for x in [k, v])
    if not check_shapes:
        return False

    last_dim_size = shape[-1]
    check_offsets = all(i * last_dim_size == x.storage_offset()
                        for i, x in enumerate([k, v]))
    return check_offsets



class FlashAttention(torch.nn.Module):
    """Dot product attention, using HazyResearch flash-attn package:
    https://github.com/HazyResearch/flash-attention
    """

    def __init__(
        self,
        norm_factor: float,
        attention_dropout: float = 0.0,
        attention_dropout_ctx: Optional[Callable] = nullcontext,
        attn_mask_type: str = "causal",
        attention_type: str = "self",
        causal: bool = True,
        layer_number: Optional[int] = None,
    ) -> None:
        super().__init__()

        assert (
            _flash_attn_version >= _flash_attn_version_required
        ), f"FlashAttention minimum version {_flash_attn_version_required} is required."

        self.attn_mask_type = attn_mask_type
        self.norm_factor = norm_factor
        self.attention_dropout_ctx = attention_dropout_ctx
        self.attention_dropout = attention_dropout
        self.attention_type = attention_type
        self.deterministic = not bool(int(os.getenv("NVTE_ALLOW_NONDETERMINISTIC_ALGO", "1")))
        self.causal = causal
        self.layer_number = 1 if layer_number is None else layer_number

    def forward(
        self,
        query_layer: torch.Tensor,
        key_layer: torch.Tensor,
        value_layer: torch.Tensor,
        attention_mask: Optional[Union[torch.Tensor, Tuple[torch.Tensor, torch.Tensor]]] = None,
    ) -> torch.Tensor:
        """flash-attn fprop"""

        # For now just 128, will make it more general in the future
        if (query_layer.shape[-1] == 128 and
            query_layer.shape[0] * query_layer.shape[1] >= 512 and
            _check_if_interleaved_qkv(query_layer, key_layer, value_layer)):
            query_layer, key_layer, value_layer = _PrepareQKVForFA.apply(query_layer,
                                                                         key_layer,
                                                                         value_layer)
        else:
            query_layer, key_layer, value_layer = [x.transpose(0,1).contiguous()
                           for x in (query_layer, key_layer, value_layer)]

        batch_size, max_seqlen_q, max_seqlen_kv = (
            query_layer.shape[0], query_layer.shape[1], key_layer.shape[1]
        )

        # [b, sq, np, hn]
        query_layer, key_layer, value_layer = [
            x.view(x.shape[0] * x.shape[1], *x.shape[2:])
            for x in [query_layer, key_layer, value_layer]
        ]

        global _cu_seqlens_q, _cu_seqlens_kv, _indices_q, _indices_kv
        if self.attn_mask_type != 'padding':
            _cu_seqlens_q = torch.arange(
                0,
                (batch_size + 1) * max_seqlen_q,
                step=max_seqlen_q,
                dtype=torch.int32,
                device=query_layer.device)
            _cu_seqlens_kv = torch.arange(
                0,
                (batch_size + 1) * max_seqlen_kv,
                step=max_seqlen_kv,
                dtype=torch.int32,
                device=key_layer.device)
            query_layer_packed, key_layer_packed, value_layer_packed = (
                query_layer, key_layer, value_layer
            )
        else:
            if self.attention_type == "self":
                assert (
                    max_seqlen_q == max_seqlen_kv
                ), "Maximum sequence length for Q and KV should be the same."
                if self.layer_number == 1:
                    _cu_seqlens_q, _indices_q = get_cu_seqlens_and_indices(attention_mask)
                _cu_seqlens_kv = _cu_seqlens_q
                query_layer_packed, key_layer_packed, value_layer_packed = PackTensors.apply(
                    _indices_q, query_layer, key_layer, value_layer
                )
            else:
                if self.layer_number == 1:
                    _cu_seqlens_q, _indices_q = get_cu_seqlens_and_indices(attention_mask[0])
                    _cu_seqlens_kv, _indices_kv = get_cu_seqlens_and_indices(attention_mask[1])
                query_layer_packed = PackTensors.apply(_indices_q, query_layer)
                key_layer_packed, value_layer_packed = PackTensors.apply(
                    _indices_kv, key_layer, value_layer
                )

        with self.attention_dropout_ctx():
<<<<<<< HEAD
            output = flash_attn_unpadded_func(
                query_layer_packed, key_layer_packed, value_layer_packed,
                _cu_seqlens_q, _cu_seqlens_kv, max_seqlen_q, max_seqlen_kv,
                self.attention_dropout if self.training else 0.0,
                softmax_scale=1.0/self.norm_factor, causal=self.causal,
                deterministic=self.deterministic,
=======
            fa_optional_forward_kwargs = {}
            if not _flash_attn_2_available:
                fa_optional_forward_kwargs["deterministic"] = self.deterministic
            output = flash_attn_forward_func(
                query_layer, key_layer, value_layer, cu_seqlens, cu_seqlens, max_seqlen, max_seqlen,
                self.attention_dropout if self.training else 0.0,
                softmax_scale=1.0/self.norm_factor, causal=self.attn_causal_mask,
                **fa_optional_forward_kwargs
>>>>>>> 7a30ba45
            )

        if self.attn_mask_type == 'padding':
            output = UnpackTensor.apply(_indices_q, batch_size * max_seqlen_q, output)

        # [(b sq), np, hn] -> [sq, b, (np hn)]
        return output.view(batch_size, max_seqlen_q, -1).transpose(0, 1).contiguous()


class FusedAttnFunc_qkvpacked(torch.autograd.Function):
    """Function for FusedAttention with packed QKV input"""

    @staticmethod
    def forward(ctx, is_training, max_seqlen, cu_seqlens, qkv, qkv_dtype, attn_bias, attn_scale,
                dropout_p, fast_zero_fill, qkv_layout, attn_bias_type, attn_mask_type,
                rng_gen, fused_attention_backend):
        out, aux_ctx_tensors = fused_attn_fwd_qkvpacked(
            is_training, max_seqlen, cu_seqlens, qkv, qkv_dtype,
            fused_attention_backend, attn_bias,
            None, None, None, None, None,
            attn_scale, dropout_p, fast_zero_fill, qkv_layout, attn_bias_type, attn_mask_type,
            rng_gen)

        ctx.save_for_backward(qkv, out, cu_seqlens)
        ctx.aux_ctx_tensors = aux_ctx_tensors
        ctx.max_seqlen = max_seqlen
        ctx.qkv_dtype = qkv_dtype
        ctx.attn_scale = attn_scale
        ctx.dropout_p = dropout_p
        ctx.fast_zero_fill = fast_zero_fill
        ctx.qkv_layout = qkv_layout
        ctx.attn_bias_type = attn_bias_type
        ctx.attn_mask_type = attn_mask_type
        ctx.fused_attention_backend = fused_attention_backend

        return out

    @staticmethod
    def backward(ctx, d_out):
        qkv, out, cu_seqlens = ctx.saved_tensors
        dqkv, *rest = fused_attn_bwd_qkvpacked(
            ctx.max_seqlen, cu_seqlens, qkv, out, d_out,
            ctx.qkv_dtype, ctx.aux_ctx_tensors,
            ctx.fused_attention_backend,
            None, None, None, None, None, None, None, None, None,
            ctx.attn_scale, ctx.dropout_p, ctx.fast_zero_fill,
            ctx.qkv_layout, ctx.attn_bias_type, ctx.attn_mask_type)

        # if no_bias, return dqkv
        if ctx.attn_bias_type == "no_bias":
            return (None, None, None, dqkv, None, None, None,
                    None, None, None, None, None, None,
                    None, None, None, None, None, None)
        # else, return (dqkv, dbias)
        return (None, None, None, dqkv, None, rest[0], None,
                None, None, None, None, None, None,
                None, None, None, None, None, None)

class FusedAttnFunc_kvpacked(torch.autograd.Function):
    """Function for FusedAttention with packed KV input"""

    @staticmethod
    def forward(ctx, is_training, max_seqlen_q, max_seqlen_kv, cu_seqlens_q, cu_seqlens_kv,
                q, kv, qkv_dtype, attn_bias, attn_scale, dropout_p, fast_zero_fill,
                qkv_layout, attn_bias_type, attn_mask_type,
                rng_gen, fused_attention_backend):
        out, aux_ctx_tensors = fused_attn_fwd_kvpacked(
            is_training, max_seqlen_q, max_seqlen_kv, cu_seqlens_q, cu_seqlens_kv,
            q, kv, qkv_dtype, fused_attention_backend, attn_bias,
            None, None, None, None, None,
            attn_scale, dropout_p, fast_zero_fill, qkv_layout, attn_bias_type, attn_mask_type,
            rng_gen)

        ctx.save_for_backward(q, kv, out, cu_seqlens_q, cu_seqlens_kv)
        ctx.aux_ctx_tensors = aux_ctx_tensors
        ctx.max_seqlen_q = max_seqlen_q
        ctx.max_seqlen_kv = max_seqlen_kv
        ctx.qkv_dtype = qkv_dtype
        ctx.attn_scale = attn_scale
        ctx.dropout_p = dropout_p
        ctx.fast_zero_fill = fast_zero_fill
        ctx.qkv_layout = qkv_layout
        ctx.attn_bias_type = attn_bias_type
        ctx.attn_mask_type = attn_mask_type
        ctx.fused_attention_backend = fused_attention_backend

        return out

    @staticmethod
    def backward(ctx, d_out):
        q, kv, out, cu_seqlens_q, cu_seqlens_kv = ctx.saved_tensors
        dq, dkv, *rest = fused_attn_bwd_kvpacked(
            ctx.max_seqlen_q, ctx.max_seqlen_kv, cu_seqlens_q, cu_seqlens_kv,
            q, kv, out, d_out,
            ctx.qkv_dtype, ctx.aux_ctx_tensors,
            ctx.fused_attention_backend,
            None, None, None, None, None, None, None, None, None,
            ctx.attn_scale, ctx.dropout_p, ctx.fast_zero_fill,
            ctx.qkv_layout, ctx.attn_bias_type, ctx.attn_mask_type)

        # if no_bias, return dqkv
        if ctx.attn_bias_type == "no_bias":
            return (None, None, None, None, None, dq, dkv, None, None, None,
                    None, None, None, None, None, None,
                    None, None, None, None, None, None)
        # else, return (dqkv, dbias)
        return (None, None, None, None, None, dq, dkv, None, rest[0], None,
                None, None, None, None, None, None,
                None, None, None, None, None, None)

class FusedAttention(torch.nn.Module):
    """Dot product attention, with multiple backends:

    1. FusedAttnBackend["F16_max512_seqlen"]
       cuDNN based fused attention for FP16/BF16 and <=512 sequence length.
    2. FusedAttnBackend["F16_arbitrary_seqlen"]
       cuDNN based fused attention for FP16/BF16 and any sequence length.

    Support matrix:

    | backend       | 1                       | 2               |
    | flash based   | no                      | yes             |
    | cuDNN based   | yes                     | yes             |
    | qkv dtype     | fp16/bf16               | fp16/bf16       |
    | attn_type     | self/cross              | self            |
    | qkv_layout    |                         |                 |
    |  - qkv        | qkv_interleaved         | qkv_interleaved |
    |  - (q,kv)     | kv_interleaved          |                 |
    | mask_type     | causal/no_mask          | causal          |
    | bias_type     | no_bias/post_scale_bias | no_bias         |
    | dropout       | yes                     | yes             |
    | max_seqlen    | <=512                   | any             |
    | head_dim      | 64                      | 64,128          |
    | output dtype  | fp16/bf16               | fp16/bf16       |
    """

    def __init__(
        self,
        norm_factor: float,
        attention_dropout: float = 0.0,
        attention_dropout_ctx: Optional[Callable] = nullcontext,
        attn_mask_type: str = "causal",
        attention_type: str = "self",
    ) -> None:
        super().__init__()

        self.norm_factor = norm_factor
        self.attention_dropout = attention_dropout
        self.attention_dropout_ctx = attention_dropout_ctx
        self.attn_mask_type = attn_mask_type
        self.attention_type = attention_type

    def forward(
        self,
        query_layer: torch.Tensor,
        key_layer: torch.Tensor,
        value_layer: torch.Tensor,
        fused_attention_backend: tex.NVTE_Fused_Attn_Backend,
        core_attention_bias_type: str = "no_bias",
        core_attention_bias: Optional[torch.Tensor] = None,
        fast_zero_fill: bool = True,
    ) -> torch.Tensor:
        """fused attention fprop"""

        qkv_dtype = TE_DType[query_layer.dtype]
        seqlen_q, batch_size = query_layer.shape[0], query_layer.shape[1]
        seqlen_kv = key_layer.shape[0]
        max_seqlen_q = seqlen_q
        max_seqlen_kv = seqlen_kv

        if self.attention_type == "self":
            if _check_if_interleaved_qkv(query_layer, key_layer, value_layer):
                query_layer = query_layer.unsqueeze(3)
                key_layer = key_layer.unsqueeze(3)
                value_layer = value_layer.unsqueeze(3)
                # [s, b, h, 3, d]
                mixed_layer = torch.cat([query_layer, key_layer, value_layer], dim = 3)
                # [b, s, 3, h, d]
                mixed_layer = mixed_layer.transpose(2, 3).transpose(0, 1).contiguous()
            else:
                query_layer = query_layer.unsqueeze(2)
                key_layer = key_layer.unsqueeze(2)
                value_layer = value_layer.unsqueeze(2)
                # [s, b, 3, h, d]
                mixed_layer = torch.cat([query_layer, key_layer, value_layer], dim = 2)
                # [b, s, 3, h, d]
                mixed_layer = mixed_layer.transpose(0, 1).contiguous()

            # [total_seqs, 3, h, d]
            mixed_layer = mixed_layer.view(
                mixed_layer.shape[0] * mixed_layer.shape[1], *mixed_layer.shape[2:]).contiguous()

            qkv_layout = "qkv_interleaved"
            max_seqlen = seqlen_q
            cu_seqlens = torch.arange(
                0,
                (batch_size + 1) * seqlen_q,
                step=seqlen_q,
                dtype=torch.int32,
                device=query_layer.device)

            with self.attention_dropout_ctx():
                output = FusedAttnFunc_qkvpacked.apply(
                    self.training,
                    max_seqlen,
                    cu_seqlens,
                    mixed_layer,
                    qkv_dtype,
                    core_attention_bias,
                    1.0/self.norm_factor,
                    self.attention_dropout if self.training else 0.0,
                    fast_zero_fill,
                    qkv_layout,
                    core_attention_bias_type,
                    self.attn_mask_type,
                    None, # rng_gen
                    fused_attention_backend,
                )
            output = output.view(batch_size, seqlen_q, -1).transpose(0, 1).contiguous()

        if self.attention_type == "cross":
            if _check_if_interleaved_kv(key_layer, value_layer):
                # [s, b, h, 2, d]
                key_layer = key_layer.unsqueeze(3)
                value_layer = value_layer.unsqueeze(3)
                key_value = torch.cat([key_layer, value_layer], dim = 3)
                # [b, s, 2, h, d]
                key_value = key_value.transpose(2, 3).transpose(0, 1).contiguous()
            else:
                # [s, b, 2, h, d]
                key_layer = key_layer.unsqueeze(2)
                value_layer = value_layer.unsqueeze(2)
                key_value = torch.cat([key_layer, value_layer], dim = 2)
                # [b, s, 2, h, d]
                key_value = key_value.transpose(0, 1).contiguous()

            # [total_seqs, 2, h, d]
            query_layer = query_layer.transpose(0, 1).contiguous()
            query_layer = query_layer.view(
                    query_layer.shape[0] * query_layer.shape[1], *query_layer.shape[2:])
            key_value = key_value.view([key_value.shape[0] * key_value.shape[1]]
                + key_value.shape[2:]).contiguous()

            qkv_layout = "kv_interleaved"
            cu_seqlens_q = torch.arange(
                0,
                (batch_size + 1) * seqlen_q,
                step=seqlen_q,
                dtype=torch.int32,
                device=query_layer.device)
            cu_seqlens_kv = torch.arange(
                0,
                (batch_size + 1) * seqlen_kv,
                step=seqlen_kv,
                dtype=torch.int32,
                device=key_layer.device)

            with self.attention_dropout_ctx():
                outputs = FusedAttnFunc_kvpacked.apply(
                    self.training,
                    max_seqlen_q, max_seqlen_kv,
                    cu_seqlens_q, cu_seqlens_kv,
                    query_layer, key_value,
                    qkv_dtype,
                    core_attention_bias,
                    1.0/self.norm_factor,
                    self.attention_dropout if self.training else 0.0,
                    fast_zero_fill,
                    qkv_layout,
                    core_attention_bias_type,
                    self.attn_mask_type,
                    None, # rng_gen
                    fused_attention_backend,
                )

            output = (outputs[0].view(batch_size, seqlen_q, -1).transpose(0, 1).contiguous(),
                    outputs[1].view(batch_size, seqlen_q, -1).transpose(0, 1).contiguous())
        return output


class DotProductAttention(torch.nn.Module):
    """Allows the model to jointly attend to information from different
    representation subspaces as described in the paper:
    `Attention Is All You Need <https://arxiv.org/abs/1706.03762>`_.

    .. note::

        Argument :attr:`attention_mask` in the `forward` call is only used when
        :attr:`self_attn_mask_type` includes `"padding"` or `"arbitrary"`.

    .. warning::

        FlashAttention uses a non-deterministic algorithm for optimal performance. To observe
        deterministic behavior at the cost of performance, use FlashAttention version < `2.0.0`
        and set the environment variable :attr:`NVTE_ALLOW_NONDETERMINISTIC_ALGO=0`. In order
        to disable`flash-attn` entirely, set :attr:`NVTE_FLASH_ATTN=0`.

    Parameters
    ----------
    num_attention_heads : int
                         number of attention heads in the transformer layer.
    kv_channels : int
                number of key-value channels.
    attention_dropout: float, default = 0.0
                      dropout probability for the dropout op during multi-head attention.
    attn_mask_type: str, default = `causal`
                   type of attention mask passed into softmax operation, options are "`causal`",
                   "`padding`", "`arbitrary`", "`no_mask`". For the "`causal`" mask,
                   TransformerEngine calculates and applies an upper triangular mask to
                   the softmax input. An "`arbitrary`" mask is an arbitrary user defined mask
                   broadcastable to the shape of softmax input. The "`padding`" mask is used
                   for providing locations of padded tokens in the batch, which should be of
                   the shape [batch_size, 1, 1, seq_len]. No mask is applied for the "`no_mask`"
                   option. For the `"arbitrary"` and `"padding"` mask types, the argument
                   :attr:`attention_mask` must be passed into `forward` call. The "`causal`"
                   mask can also be applied in conjunction with "`padding`" mask by passing
                   in multiple mask type as a comma separated string, for example,
                   `attn_mask_type="causal,padding"`.
    attention_type: str, default = `self`
                   type of attention, either "`self`" and "`cross`".
    layer_number: int, default = `None`
                 layer number of the current `DotProductAttention` when multiple such modules
                 are concatenated, for instance in consecutive transformer blocks.

    Parallelism parameters
    ----------------------
    sequence_parallel : bool, default = `False`
                       if set to `True`, uses sequence parallelism.
    tp_size : int, default = 1
             tensor parallel world size.
    tp_group : ProcessGroup, default = `None`
              tensor parallel process group.
    """

    def __init__(
        self,
        num_attention_heads: int,
        kv_channels: int,
        attention_dropout: float = 0.0,
        attn_mask_type: str = "causal",
        sequence_parallel: bool = False,
        tp_size: int = 1,
        get_rng_state_tracker: Optional[Callable] = None,
        tp_group: Optional[dist_group_type] = None,
        layer_number: Optional[int] = None,
        attention_type: str = "self",
    ) -> None:
        super().__init__()

        self.tp_size = tp_size if tp_group is None else get_distributed_world_size(tp_group)
        self.tp_group = tp_group
        self.get_rng_state_tracker = get_rng_state_tracker

        projection_size = kv_channels * num_attention_heads
        self.hidden_size_per_partition = divide(projection_size, self.tp_size)
        self.hidden_size_per_attention_head = divide(
            projection_size, num_attention_heads
        )

        if sequence_parallel or get_rng_state_tracker is None:
            attention_dropout_ctx = nullcontext
        else:
            attention_dropout_ctx = get_rng_state_tracker().fork

        norm_factor = math.sqrt(self.hidden_size_per_attention_head)

        self.device_compute_capability = get_device_compute_capability()
        self.use_flash_attention = (
            int(os.getenv("NVTE_FLASH_ATTN", "1"))
            and self.device_compute_capability >= 8.0
        )
        self.use_fused_attention = (
            int(os.getenv("NVTE_FUSED_ATTN", "1"))
            and self.device_compute_capability >= 8.0
        )

        assert (
            attention_type in AttnTypes
        ), f"attention_type {attention_type} not supported"

        self.attention_type = attention_type
        self.attention_dropout = attention_dropout
        self.attn_mask_type, self.causal_mask = _unpack_attn_mask_type(attn_mask_type)

        attn_kwargs = {
            "attention_dropout": attention_dropout,
            "attention_dropout_ctx": attention_dropout_ctx,
            "attn_mask_type": attn_mask_type,
        }

        if self.use_flash_attention:
            self.flash_attention = FlashAttention(norm_factor,
                                                  causal=self.causal_mask,
                                                  attention_type=attention_type,
                                                  layer_number=layer_number,
                                                  **attn_kwargs)
        # Instantiating three types since use of flash-attn and FusedAttention
        # might be ruled out due to forward inputs.
        if self.use_fused_attention:
            self.fused_attention = FusedAttention(
                norm_factor, **attn_kwargs,
                attention_type=attention_type)
        self.unfused_attention = UnfusedDotProductAttention(
            norm_factor, **attn_kwargs, layer_number=layer_number)

    def _checkpointed_attention_forward(
        self,
        attention_func: Callable,
        *forward_args: Tuple[torch.Tensor, ...],
    ) -> torch.Tensor:
        """Forward method with activation checkpointing."""

        def custom_forward(*inputs):
            return attention_func(*inputs)

        hidden_states = checkpoint(
            custom_forward,
            False,
            self.get_rng_state_tracker,
            self.tp_group,
            *forward_args,
        )

        return hidden_states

    def forward(
        self,
        query_layer: torch.Tensor,
        key_layer: torch.Tensor,
        value_layer: torch.Tensor,
        attention_mask: Optional[Union[torch.Tensor, Tuple[torch.Tensor, torch.Tensor]]] = None,
        checkpoint_core_attention: bool = False,
        core_attention_bias_type: str = "no_bias",
        core_attention_bias: Optional[torch.Tensor] = None,
        fast_zero_fill: bool = True,
    ) -> torch.Tensor:
        """
        Dot Product Attention Layer.

        .. note::

            Argument :attr:`attention_mask` is only used when :attr:`attn_mask_type`
            includes '"padding"' or `"arbitrary"`.

        .. note::

            Input tensors :attr:`query_layer`, :attr:`key_layer`, and :attr:`value_layer`
            must each be of shape (:attr:`sequence_length`, :attr:`batch_size`,
            :attr:`num_attention_heads`, :attr:`kv_channels`). Output of shape
            (:attr:`sequence_length`, :attr:`batch_size`, :attr:`num_attention_heads`
            * :attr:`kv_channels`) is returned.

        .. note::

            `DotProductAttention` supports three backends: 1) `FlashAttention` which calls
            HazyResearch's FlashAttention PyTorch API, 2) `FusedAttention` which has multiple
            fused attention implementations as its backends (see `FusedAttention` for
            more details), and 3) `UnfusedDotProductAttention` which is the native PyTorch
            implementation with fused scaled masked softmax. Users can use environment variables
            `NVTE_FLASH_ATTN`, `NVTE_FUSED_ATTN`, and `NVTE_FUSED_ATTN_BACKEND` to control
            which DotProductAttention backend, and FusedAttention backend if applicable, to use.
            The default DotProductAttention backend is 1.

        Parameters
        ----------
        query_layer : torch.Tensor
                     Query tensor.
        key_layer : torch.Tensor
                   Key tensor.
        value_layer : torch.Tensor
                     Value tensor.
        attention_mask : Union[torch.Tensor, Tuple[torch.Tensor, torch.Tensor]], default = `None`
                        Boolean tensor used to mask out softmax input when not using flash-attn.
                        Can be a tuple of 2 masks for cross attention with padding masks.
        checkpoint_core_attention : bool, default = `False`
                                   If true, forward activations for attention are recomputed
                                   during the backward pass in order to save memory that would
                                   otherwise be occupied to store the forward activations until
                                   backprop.
        core_attention_bias_type: str, default = `no_bias`
                    Bias type, {`no_bias`, `pre_scale_bias`, 'post_scale_bias`}
        core_attention_bias: Optional[torch.Tensor], default = `None`
                    Bias tensor for Q * K.T
        fast_zero_fill: bool, defautl = `True`
                    Whether to use the fast path to set output tensors to 0 or not.
        """

        assert (
            query_layer.is_cuda and key_layer.is_cuda and value_layer.is_cuda
            ), 'DotProductAttention only supports CUDA tensors.'

        # The priority for attention backends (subject to availability and clearing the filters)
        # is: FlashAttention > FusedAttention (cuDNN) > UnfusedDotProductAttention.
        use_flash_attention = self.use_flash_attention
        use_fused_attention = self.use_fused_attention

        # The following section filters out some backends based on
        # certain asserts before executing the forward pass.

        # Filter: Input type.
        if (query_layer.dtype not in [torch.bfloat16, torch.float16]
            or key_layer.dtype not in [torch.bfloat16, torch.float16]
            or value_layer.dtype not in [torch.bfloat16, torch.float16]
        ):
            use_flash_attention = False
            use_fused_attention = False

<<<<<<< HEAD
        # Filter: Device and dimensions.
        if self.device_compute_capability == 8.6 and key_layer.shape[-1] > 64:
=======
        if key_layer.shape[-1] > 64:
            if self.device_compute_capability in (8.6, 8.7):
                use_flash_attention = False
            elif not _flash_attn_2_available and self.device_compute_capability == 8.9:
                use_flash_attention = False

        if self.attn_mask_type == "padding" and attention_mask is not None:
>>>>>>> 7a30ba45
            use_flash_attention = False

        # Filter: ONNX export.
        if is_in_onnx_export_mode():
            use_flash_attention = False
            use_fused_attention = False

        # Filter: Attention mask type.
        #    attn_mask_type(s)   |     supported backends
        # ------------------------------------------------
        #   causal               |     All
        #   padding              |     UnfusedDotProductAttention, FlashAttention
        #   arbitrary            |     UnfusedDotProductAttention
        #   no_mask              |     All
        #   causal + padding     |     FlashAttention
        #
        if self.attn_mask_type == "arbitrary":
            use_flash_attention = False
            use_fused_attention = False
        elif self.attn_mask_type == "padding" and self.causal_mask:
            assert use_flash_attention, "No attention backend available for causal + padding masks."
        elif self.attn_mask_type == "padding":
            use_fused_attention = False

        if use_fused_attention:
            qkv_layout = "qkv_interleaved" if self.attention_type == "self" else "kv_interleaved"
            fused_attention_backend = tex.get_fused_attn_backend(
                TE_DType[query_layer.dtype],
                TE_DType[key_layer.dtype],
                QKVLayout[qkv_layout],
                AttnBiasType[core_attention_bias_type],
                AttnMaskType[self.attn_mask_type],
                self.attention_dropout,
                query_layer.shape[0], key_layer.shape[0],
                query_layer.shape[-1])
            # DPA does not support FP8; for FP8, use cpp_extensions modules directly
            is_backend_avail = (fused_attention_backend in
                [FusedAttnBackend["F16_max512_seqlen"], FusedAttnBackend["F16_arbitrary_seqlen"]])
            use_fused_attention = is_backend_avail

        if use_flash_attention:
            if checkpoint_core_attention:
                return self._checkpointed_attention_forward(self.flash_attention,
                                                            query_layer,
                                                            key_layer,
                                                            value_layer,
                                                            attention_mask)
            return self.flash_attention(query_layer,
                                        key_layer,
                                        value_layer,
                                        attention_mask)

        if use_fused_attention:
            if checkpoint_core_attention:
                return self._checkpointed_attention_forward(self.fused_attention,
                                                            query_layer,
                                                            key_layer,
                                                            value_layer,
                                                            fused_attention_backend,
                                                            core_attention_bias_type,
                                                            core_attention_bias,
                                                            fast_zero_fill)
            return self.fused_attention(query_layer, key_layer, value_layer,
                                                            fused_attention_backend,
                                                            core_attention_bias_type,
                                                            core_attention_bias,
                                                            fast_zero_fill)

        if checkpoint_core_attention:
            return self._checkpointed_attention_forward(
                self.unfused_attention,
                query_layer,
                key_layer,
                value_layer,
                attention_mask,
            )
        return self.unfused_attention(query_layer, key_layer, value_layer, attention_mask)


class MultiHeadAttention(torch.nn.Module):
    """Parallel attention w/o QKV and Proj Gemms
    BMM1 -> softmax + dropout -> BMM2
    """

    def __init__(
        self,
        hidden_size: int,
        num_attention_heads: int,
        kv_channels: int,
        attention_dropout: float,
        layernorm_epsilon: float,
        init_method: Callable,
        output_layer_init_method: Callable,
        layer_number: Optional[int] = None,
        attn_mask_type: str = "causal",
        tp_group: Optional[dist_group_type] = None,
        tp_size: int = 1,
        fuse_wgrad_accumulation: bool = False,
        get_rng_state_tracker: Optional[Callable] = None,
        sequence_parallel: bool = False,
        params_dtype: Optional[torch.dtype] = None,
        return_layernorm_output: bool = False,
        input_layernorm: bool = False,
        attention_type: str = "self",
        set_parallel_mode: bool = False,
        fuse_qkv_params: bool = False,
        zero_centered_gamma: bool = False,
        qkv_weight_interleaved: bool = True,
        ub_bulk_wgrad: bool = False,
        ub_bulk_dgrad: bool = False,
        ub_split_rs: bool = False,
        ub_split_ag: bool = False,
        bias: bool = True,
    ) -> None:
        super().__init__()
        self.layer_number = layer_number
        self.input_layernorm = input_layernorm
        self.attention_type = attention_type
        self.get_rng_state_tracker = get_rng_state_tracker
        self.tp_group = tp_group
        self.return_layernorm_output = return_layernorm_output
        self.params_dtype = torch.get_default_dtype() if params_dtype is None else params_dtype
        self.init_method = init_method
        self.attn_mask_type = attn_mask_type

        if not fuse_qkv_params:
            qkv_weight_interleaved = False
        self.qkv_weight_interleaved = qkv_weight_interleaved

        assert attention_type in AttnTypes, f"attention_type {attention_type} not supported"
        if layer_number is not None:
            assert layer_number > 0, "layer_number must be a positive integer"

        tp_size = tp_size if tp_group is None else get_distributed_world_size(tp_group)
        self.tp_size = tp_size
        self.sequence_parallel = (tp_size > 1) and sequence_parallel

        self.hidden_size_per_attention_head = kv_channels
        self.num_attention_heads_per_partition = divide(num_attention_heads, tp_size)

        common_gemm_kwargs = {
            "fuse_wgrad_accumulation": fuse_wgrad_accumulation,
            "tp_group": tp_group,
            "tp_size": tp_size,
            "get_rng_state_tracker": get_rng_state_tracker,
            "sequence_parallel": sequence_parallel,
            "params_dtype": self.params_dtype,
        }

        qkv_parallel_mode = "column" if set_parallel_mode else None

        if self.attention_type == "self":
            if self.input_layernorm:
                self.layernorm_qkv = LayerNormLinear(
                    hidden_size,
                    3 * hidden_size,
                    eps=layernorm_epsilon,
                    init_method=init_method,
                    bias=bias,
                    return_bias=False,
                    parallel_mode=qkv_parallel_mode,
                    return_layernorm_output=return_layernorm_output,
                    parameters_split=("query_", "key_", "value_") if not fuse_qkv_params else None,
                    zero_centered_gamma=zero_centered_gamma,
                    ub_bulk_wgrad=ub_bulk_wgrad,
                    ub_bulk_dgrad=ub_bulk_dgrad,
                    ub_split_ag=ub_split_ag,
                    **common_gemm_kwargs,
                )
            else:
                self.qkv = Linear(
                    hidden_size,
                    3 * hidden_size,
                    init_method=init_method,
                    bias=bias,
                    return_bias=False,
                    parallel_mode=qkv_parallel_mode,
                    parameters_split=("query_", "key_", "value_") if not fuse_qkv_params else None,
                    **common_gemm_kwargs,
                )
        else:
            if self.input_layernorm:
                self.layernorm_query = LayerNormLinear(
                    hidden_size,
                    hidden_size,
                    eps=layernorm_epsilon,
                    init_method=init_method,
                    bias=bias,
                    return_bias=False,
                    parallel_mode=qkv_parallel_mode,
                    return_layernorm_output=return_layernorm_output,
                    zero_centered_gamma=zero_centered_gamma,
                    ub_bulk_wgrad=ub_bulk_wgrad,
                    ub_bulk_dgrad=ub_bulk_dgrad,
                    ub_split_ag=ub_split_ag,
                    **common_gemm_kwargs,
                )
            else:
                self.query_layer = Linear(
                    hidden_size,
                    hidden_size,
                    init_method=init_method,
                    bias=bias,
                    return_bias=False,
                    parallel_mode=qkv_parallel_mode,
                    **common_gemm_kwargs,
                )
            self.key_value = Linear(
                hidden_size,
                2 * hidden_size,
                init_method=init_method,
                bias=bias,
                return_bias=False,
                parallel_mode=qkv_parallel_mode,
                parameters_split=("key_", "value_") if not fuse_qkv_params else None,
                **common_gemm_kwargs,
            )

        # Attention.
        self.core_attention = DotProductAttention(
            num_attention_heads,
            kv_channels,
            attention_dropout,
            tp_size=tp_size,
            get_rng_state_tracker=get_rng_state_tracker,
            attn_mask_type=attn_mask_type,
            sequence_parallel=sequence_parallel,
            tp_group=tp_group,
            layer_number=self.layer_number,
        )

        # Linear
        self.proj = Linear(
            hidden_size,
            hidden_size,
            init_method=output_layer_init_method,
            bias=bias,
            return_bias=True,
            parallel_mode="row" if set_parallel_mode else None,
            ub_split_rs=ub_split_rs,
            ub_split_ag=ub_split_ag,
            **common_gemm_kwargs,
        )


    def _allocate_memory(
        self, inference_max_sequence_len: int, batch_size: int, dtype: torch.dtype
    ) -> torch.Tensor:
        return torch.empty(
            inference_max_sequence_len,
            batch_size,
            self.num_attention_heads_per_partition,
            self.hidden_size_per_attention_head,
            dtype=dtype,
            device=torch.cuda.current_device(),
        )

    def set_tensor_parallel_group(self, tp_group: Union[dist_group_type, None]) -> None:
        """Set TP group"""
        self.tp_group = tp_group

    def forward(
        self,
        hidden_states: torch.Tensor,
        attention_mask: Optional[Union[torch.Tensor, Tuple[torch.Tensor, torch.Tensor]]] = None,
        encoder_output: Optional[torch.Tensor] = None,
        is_first_microbatch: Optional[bool] = None,
        checkpoint_core_attention: bool = False,
        inference_params: Optional[Any] = None,
        rotary_pos_emb: Optional[Union[torch.Tensor, Tuple[torch.Tensor, torch.Tensor]]] = None,
        core_attention_bias_type: str = "no_bias",
        core_attention_bias: Optional[torch.Tensor] = None,
        fast_zero_fill: bool = True,
    ) -> Tuple[Union[torch.Tensor, None], ...]:
        """MultiHeadAttention FWD"""
        # hidden_states: [sq, b, h]

        # =================================================
        # Pre-allocate memory for key-values for inference.
        # =================================================

        is_first_step = False
        if inference_params and self.layer_number is not None:
            if self.layer_number not in inference_params.key_value_memory_dict:
                inf_max_seq_len = inference_params.max_sequence_len
                inf_max_batch_size = inference_params.max_batch_size
                inference_key_memory = self._allocate_memory(
                    inf_max_seq_len, inf_max_batch_size, hidden_states.dtype
                )
                inference_value_memory = self._allocate_memory(
                    inf_max_seq_len, inf_max_batch_size, hidden_states.dtype
                )
                inference_params.key_value_memory_dict[self.layer_number] = (
                    inference_key_memory,
                    inference_value_memory,
                )
                is_first_step = True
            else:
                (
                    inference_key_memory,
                    inference_value_memory,
                ) = inference_params.key_value_memory_dict[self.layer_number]

        # =====================
        # Query, Key, and Value
        # =====================

        if self.attention_type == "self":
            # Attention heads [sq, b, h] --> [sq, b, (np * 3 * hn)]
            if self.input_layernorm:
                layernorm_qkv_outputs = self.layernorm_qkv(
                    hidden_states,
                    is_first_microbatch=is_first_microbatch,
                )
                if self.return_layernorm_output:
                    mixed_x_layer, layernorm_output = layernorm_qkv_outputs
                else:
                    mixed_x_layer = layernorm_qkv_outputs
            else:
                mixed_x_layer = self.qkv(
                    hidden_states,
                    is_first_microbatch=is_first_microbatch,
                )

            if self.qkv_weight_interleaved:
                # [sq, b, (np * 3 * hn)] --> [sq, b, np, 3 * hn]
                new_tensor_shape = mixed_x_layer.size()[:-1] + (
                    self.num_attention_heads_per_partition,
                    3 * self.hidden_size_per_attention_head,
                )
                # split along last dimension
                split_dim = -1
            else:
                # [sq, b, (np * 3 * hn)] --> [sq, b, 3 * np, hn]
                new_tensor_shape = mixed_x_layer.size()[:-1] + (
                    3 * self.num_attention_heads_per_partition,
                    self.hidden_size_per_attention_head,
                )
                # split along second last dimension
                split_dim = -2

            mixed_x_layer = mixed_x_layer.view(*new_tensor_shape)

            # mixed_x_layer --> 3 [sq, b, np, hn]
            if split_dim == -1 and not is_in_onnx_export_mode():
                query_layer, key_layer, value_layer = _SplitLastDim.apply(mixed_x_layer, 3)
            else:
                query_layer, key_layer, value_layer = split_tensor_along_dim(
                    mixed_x_layer, split_dim, 3
                )
        else:
            # Attention heads [sk, b, h] --> [sk, b, (np * 2 * hn)]
            mixed_kv_layer = self.key_value(
                encoder_output,
                is_first_microbatch=is_first_microbatch,
            )

            if self.qkv_weight_interleaved:
                # [sq, b, (np * 2 * hn)] --> [sq, b, np, 2 * hn]
                new_tensor_shape = mixed_kv_layer.size()[:-1] + (
                    self.num_attention_heads_per_partition,
                    2 * self.hidden_size_per_attention_head,
                )
                # split along last dimension
                split_dim = -1
            else:
                # [sq, b, (np * 2 * hn)] --> [sq, b, 2 * np, hn]
                new_tensor_shape = mixed_kv_layer.size()[:-1] + (
                    2 * self.num_attention_heads_per_partition,
                    self.hidden_size_per_attention_head,
                )
                # split along second last dimension
                split_dim = -2

            mixed_kv_layer = mixed_kv_layer.view(*new_tensor_shape)

            # mixed_kv_layer --> 2 [sk, b, np, hn]
            if split_dim == -1 and not is_in_onnx_export_mode():
                key_layer, value_layer = _SplitLastDim.apply(mixed_kv_layer, 2)
            else:
                key_layer, value_layer = split_tensor_along_dim(mixed_kv_layer, split_dim, 2)

            # Attention head [sq, b, h] --> [sq, b, hp]
            if self.input_layernorm:
                layernorm_query_outputs = self.layernorm_query(
                    hidden_states,
                    is_first_microbatch=is_first_microbatch,
                )
                if self.return_layernorm_output:
                    query_layer, layernorm_output = layernorm_query_outputs
                else:
                    query_layer = layernorm_query_outputs
            else:
                query_layer = self.query_layer(
                    hidden_states,
                    is_first_microbatch=is_first_microbatch,
                )

            # [sq, b, hp] --> [sq, b, np, hn]
            new_tensor_shape = query_layer.size()[:-1] + (
                self.num_attention_heads_per_partition,
                self.hidden_size_per_attention_head,
            )
            query_layer = query_layer.view(*new_tensor_shape)

        # ==================================
        # Adjust key and value for inference
        # ==================================

        # duplicate the pos_emb for self attention
        if rotary_pos_emb is not None:
            if not isinstance(rotary_pos_emb, tuple):
                rotary_pos_emb = ((rotary_pos_emb,) * 2)

        if inference_params and self.layer_number is not None:
            batch_start = inference_params.batch_size_offset
            batch_end = batch_start + key_layer.size(1)
            assert batch_end <= inference_key_memory.size(1)
            sequence_start = inference_params.sequence_len_offset
            sequence_end = sequence_start + key_layer.size(0)
            assert sequence_end <= inference_key_memory.size(0)
            # Copy key and values.
            inference_key_memory[
                sequence_start:sequence_end, batch_start:batch_end, ...
            ] = key_layer
            inference_value_memory[
                sequence_start:sequence_end, batch_start:batch_end, ...
            ] = value_layer
            key_layer = inference_key_memory[:sequence_end, batch_start:batch_end, ...]
            value_layer = inference_value_memory[
                :sequence_end, batch_start:batch_end, ...
            ]

            # adjust the key rotary positional embedding
            if rotary_pos_emb is not None:
                q_pos_emb, k_pos_emb = rotary_pos_emb
                # need to cross check this condition during inference
                # if not set_inference_key_value_memory:
                if not is_first_step:
                    # In inference, we compute one token at a time.
                    # Select the correct positional embedding
                    # (only the last token in the sequence)
                    q_pos_emb = q_pos_emb[sequence_end - 1 : sequence_end]
                else:
                    # In the first forward pass of inference,
                    # we use the entire provided prefix.
                    # q_pos_emb here has the rope embeddings of the entire
                    # prefix + to-be-generated output so
                    # we slice to just the prefix.
                    q_pos_emb = q_pos_emb[:sequence_end, :, :, :]
                k_pos_emb = k_pos_emb[:sequence_end, :, :, :]
                rotary_pos_emb = (q_pos_emb, k_pos_emb)

        # ==================================
        # core attention computation
        # ==================================

        # apply relative positional encoding (rotary embedding)
        if rotary_pos_emb is not None:
            q_pos_emb, k_pos_emb = rotary_pos_emb
            query_layer = apply_rotary_pos_emb(query_layer, q_pos_emb)
            key_layer = apply_rotary_pos_emb(key_layer, k_pos_emb)

        context_layer = self.core_attention(
            query_layer,
            key_layer,
            value_layer,
            attention_mask,
            checkpoint_core_attention=checkpoint_core_attention,
            core_attention_bias_type=core_attention_bias_type,
            core_attention_bias=core_attention_bias,
            fast_zero_fill=fast_zero_fill,
        )

        # =================
        # Output. [sq, b, h]
        # =================

        attention_output, attention_bias = self.proj(
            context_layer, is_first_microbatch=is_first_microbatch
        )

        if self.input_layernorm and self.return_layernorm_output:
            return attention_output, attention_bias, layernorm_output
        return attention_output, attention_bias<|MERGE_RESOLUTION|>--- conflicted
+++ resolved
@@ -47,16 +47,15 @@
 
 _flash_attn_version = packaging.version.Version(version("flash-attn"))
 _flash_attn_version_required = packaging.version.Version("1.0.6")
-<<<<<<< HEAD
-_cu_seqlens_q, _cu_seqlens_kv, _indices_q, _indices_kv = None, None, None, None
-=======
 _flash_attn_2_available = _flash_attn_version >= packaging.version.Version("2")
 
 if _flash_attn_2_available:
     from flash_attn.flash_attn_interface import flash_attn_varlen_func as flash_attn_forward_func # pylint: disable=no-name-in-module
 else:
     from flash_attn.flash_attn_interface import flash_attn_unpadded_func as flash_attn_forward_func # pylint: disable=no-name-in-module
->>>>>>> 7a30ba45
+
+
+_cu_seqlens_q, _cu_seqlens_kv, _indices_q, _indices_kv = None, None, None, None
 
 
 __all__ = ["DotProductAttention"]
@@ -620,23 +619,15 @@
                 )
 
         with self.attention_dropout_ctx():
-<<<<<<< HEAD
-            output = flash_attn_unpadded_func(
+            fa_optional_forward_kwargs = {}
+            if not _flash_attn_2_available:
+                fa_optional_forward_kwargs["deterministic"] = self.deterministic
+            output = flash_attn_forward_func(
                 query_layer_packed, key_layer_packed, value_layer_packed,
                 _cu_seqlens_q, _cu_seqlens_kv, max_seqlen_q, max_seqlen_kv,
                 self.attention_dropout if self.training else 0.0,
                 softmax_scale=1.0/self.norm_factor, causal=self.causal,
-                deterministic=self.deterministic,
-=======
-            fa_optional_forward_kwargs = {}
-            if not _flash_attn_2_available:
-                fa_optional_forward_kwargs["deterministic"] = self.deterministic
-            output = flash_attn_forward_func(
-                query_layer, key_layer, value_layer, cu_seqlens, cu_seqlens, max_seqlen, max_seqlen,
-                self.attention_dropout if self.training else 0.0,
-                softmax_scale=1.0/self.norm_factor, causal=self.attn_causal_mask,
                 **fa_optional_forward_kwargs
->>>>>>> 7a30ba45
             )
 
         if self.attn_mask_type == 'padding':
@@ -1144,19 +1135,12 @@
             use_flash_attention = False
             use_fused_attention = False
 
-<<<<<<< HEAD
         # Filter: Device and dimensions.
-        if self.device_compute_capability == 8.6 and key_layer.shape[-1] > 64:
-=======
         if key_layer.shape[-1] > 64:
             if self.device_compute_capability in (8.6, 8.7):
                 use_flash_attention = False
             elif not _flash_attn_2_available and self.device_compute_capability == 8.9:
                 use_flash_attention = False
-
-        if self.attn_mask_type == "padding" and attention_mask is not None:
->>>>>>> 7a30ba45
-            use_flash_attention = False
 
         # Filter: ONNX export.
         if is_in_onnx_export_mode():
