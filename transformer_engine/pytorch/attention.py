--- conflicted
+++ resolved
@@ -19,11 +19,7 @@
 import torch
 
 import transformer_engine_torch as tex
-<<<<<<< HEAD
-import transformer_engine as te
 from transformer_engine.debug.pytorch.debug_state import TEDebugState
-=======
->>>>>>> a7eeb28b
 from transformer_engine.pytorch.utils import (
     get_cudnn_version,
     nvtx_range_pop,
