--- conflicted
+++ resolved
@@ -426,15 +426,9 @@
             if not _flash_attn_2_available:
                 fa_optional_forward_kwargs["deterministic"] = self.deterministic
             output = flash_attn_forward_func(
-<<<<<<< HEAD
                 query_layer, key_layer, value_layer, cu_seqlens, cu_seqlens_k, max_seqlen, max_seqlen_k,
                 self.attention_dropout if self.training else 0.0,
                 softmax_scale=1.0/self.norm_factor, causal=is_causal,
-=======
-                query_layer, key_layer, value_layer, cu_seqlens, cu_seqlens, max_seqlen, max_seqlen,
-                self.attention_dropout if self.training else 0.0,
-                softmax_scale=1.0/self.norm_factor, causal=self.attn_causal_mask,
->>>>>>> 66ff2e36
                 **fa_optional_forward_kwargs
             )
 
