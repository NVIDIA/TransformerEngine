--- conflicted
+++ resolved
@@ -74,16 +74,13 @@
     prepare_for_saving,
     restore_from_saved,
 )
-<<<<<<< HEAD
 from transformer_engine.pytorch.export import is_in_onnx_export_mode, onnx_attention_mask_func
-=======
 
 # Import attention utils
 import transformer_engine.pytorch.dot_product_attention.utils as dpa_utils
 from transformer_engine.pytorch.dot_product_attention.utils import FlashAttentionUtils as fa_utils
 from transformer_engine.pytorch.dot_product_attention.utils import AttentionLogging as attn_log
 from transformer_engine.pytorch.dot_product_attention.rope import apply_rotary_pos_emb
->>>>>>> bee4649c
 
 
 # Setup Attention Logging
@@ -186,1206 +183,6 @@
     return tensor.contiguous() if tensor.stride(-1) != 1 else tensor
 
 
-<<<<<<< HEAD
-def get_attention_backend(
-    attention_params: AttentionParams = None,
-):
-    """
-    Select the appropriate attention backend/sub-backend based on user input and runtime environment.
-
-    Parameters
-    ----------
-    See `AttentionParams`.
-
-    Returns
-    ----------
-    use_flash_attention: bool
-        Whether the `FlashAttention` backend has been selected.
-    use_fused_attention: bool
-        Whether the `FusedAttention` backend has been selected.
-    fused_attention_backend: tex.NVTE_Fused_Attn_Backend
-        If `use_fused_attention = True`, one of `FusedAttention` three sub-backends, else `None`.
-    use_unfused_attention: bool
-        Whether the `UnfusedDotProductAttention` backend has been selected.
-    available_backends: List[bool]
-        All available backends that could support the provided input. A list of Booleans
-        in the form of [use_flash_attention, use_fused_attention, use_unfused_attention].
-    """
-    qkv_type = attention_params.qkv_type
-    qkv_dtype = attention_params.qkv_dtype
-    qkv_layout = attention_params.qkv_layout
-    batch_size = attention_params.batch_size
-    num_heads = attention_params.num_heads
-    num_gqa_groups = attention_params.num_gqa_groups
-    max_seqlen_q = attention_params.max_seqlen_q
-    max_seqlen_kv = attention_params.max_seqlen_kv
-    head_dim_qk = attention_params.head_dim_qk
-    head_dim_v = attention_params.head_dim_v
-    attn_mask_type = attention_params.attn_mask_type
-    window_size = attention_params.window_size
-    alibi_slopes_shape = attention_params.alibi_slopes_shape
-    core_attention_bias_type = attention_params.core_attention_bias_type
-    core_attention_bias_shape = attention_params.core_attention_bias_shape
-    core_attention_bias_requires_grad = attention_params.core_attention_bias_requires_grad
-    pad_between_seqs = attention_params.pad_between_seqs
-    attention_dropout = attention_params.attention_dropout
-    context_parallel = attention_params.context_parallel
-    deterministic = attention_params.deterministic
-    is_training = attention_params.is_training
-    fp8 = attention_params.fp8
-    fp8_meta = attention_params.fp8_meta
-
-    # Run config
-    logger = logging.getLogger("DotProductAttention")
-    logger.setLevel(_log_level)
-    if not logger.hasHandlers():
-        logger.addHandler(_stream_handler)
-    device_compute_capability = get_device_compute_capability()
-    cudnn_version = get_cudnn_version()
-    run_config = {
-        "transformer_engine_version": te.__version__,
-        "compute_capability": "sm"
-        + str(10 * device_compute_capability[0] + device_compute_capability[1]),
-        "flash_attn_version": (
-            str(_flash_attn_version) if _flash_attn_is_installed else "not installed"
-        ),
-        "flash_attn_3_version": (
-            str(_flash_attn_3_version) if _flash_attn_3_is_installed else "not installed"
-        ),
-        "cudnn_version": ".".join([str(i) for i in cudnn_version]),
-    }
-    attention_params_dict = {
-        field.name: getattr(attention_params, field.name) for field in fields(attention_params)
-    }
-    run_config.update(attention_params_dict)
-    if fp8:
-        run_config["NVTE_FP8_DPA_BWD"] = int(os.getenv("NVTE_FP8_DPA_BWD", "1"))
-    logger.debug("Running with config=%s", run_config)
-
-    # The following sections check if `FlashAttention` supports the provided attention params,
-    # regardless of whether FA2 or FA3 is installed. If FA2 or FA3 is not installed but is
-    # necessary for performance/functionality, a warning will be issued to prompt users to
-    # install an appropriate FA version.
-    global _flash_attn_version_required, _flash_attn_max_version, _use_flash_attn_3
-
-    # Filter: Environment variables
-    use_flash_attention = int(os.getenv("NVTE_FLASH_ATTN", "1"))
-    use_fused_attention = int(os.getenv("NVTE_FUSED_ATTN", "1"))
-    use_unfused_attention = int(os.getenv("NVTE_UNFUSED_ATTN", "1"))
-    if not use_flash_attention and _flash_attn_is_installed:
-        logger.debug("Disabling FlashAttention due to NVTE_FLASH_ATTN=0")
-    if not use_fused_attention:
-        logger.debug("Disabling FusedAttention due to NVTE_FUSED_ATTN=0")
-    if not use_unfused_attention:
-        logger.debug("Disabling UnfusedDotProductAttention due to NVTE_UNFUSED_ATTN=0")
-
-    # Filter: Compute capability
-    if device_compute_capability < (8, 0):
-        if use_flash_attention and _flash_attn_is_installed:
-            logger.debug("Disabling FlashAttention as it requires compute capability sm80+")
-        use_flash_attention = False
-        if use_fused_attention:
-            logger.debug("Disabling FusedAttention as it requires compute capability sm80+")
-            use_fused_attention = False
-    if device_compute_capability < (9, 0):
-        if use_flash_attention and _flash_attn_3_is_installed:
-            logger.debug("Disabling FlashAttention 3 as it requires compute capability sm90+")
-        _use_flash_attn_3 = False
-
-    # Filter: Data type
-    if qkv_dtype not in [torch.bfloat16, torch.float16] or qkv_type not in [
-        torch.Tensor,
-        Float8Tensor,
-    ]:
-        if use_flash_attention and _flash_attn_is_installed:
-            logger.debug(
-                "Disabling FlashAttention due to unsupported QKV data type. "
-                "Supported: qkv_dtype = {torch.bfloat16, torch.float16}. "
-                "Found: qkv_dtype = %s.",
-                qkv_dtype,
-            )
-        use_flash_attention = False
-        if use_fused_attention:
-            logger.debug(
-                "Disabling FusedAttention due to unsupported QKV data type. "
-                "Supported: qkv_dtype = {torch.bfloat16, torch.float16}. "
-                "Found: qkv_dtype = %s.",
-                qkv_dtype,
-            )
-            use_fused_attention = False
-
-    # Filter: Execution type
-    if fp8 and fp8_meta["recipe"].fp8_dpa:
-        if use_flash_attention and not _use_flash_attn_3:
-            if _flash_attn_is_installed:
-                logger.debug("Disabling FlashAttention as FlashAttention 2 does not support FP8")
-            use_flash_attention = False
-        if use_flash_attention and _use_flash_attn_3 and is_training:
-            logger.debug(
-                "Disabling FlashAttention as FlashAttention 3 does not support FP8 training"
-            )
-            use_flash_attention = False
-        if use_unfused_attention:
-            logger.debug("Disabling UnfusedDotProductAttention as it does not support FP8")
-            use_unfused_attention = False
-
-    # Filter: Head dimension
-    if use_flash_attention and head_dim_qk != head_dim_v:
-        if _flash_attn_is_installed:
-            logger.debug("Disabling FlashAttention as it does not support MLA.")
-        use_flash_attention = False
-    if use_flash_attention and (
-        head_dim_qk > 256
-        or head_dim_qk % 8 != 0
-        or (
-            head_dim_qk > 192
-            and device_compute_capability not in ((8, 0), (9, 0), (10, 0), (12, 0))
-        )
-    ):
-        if _flash_attn_is_installed:
-            logger.debug(
-                "Disabling FlashAttention due to unsupported head_dim_qk and head_dim_v. "
-                "Supported: head_dim_qk = head_dim_v, head_dim_qk %%8 = 0, "
-                "head_dim_qk <= 256 (>192 requires sm80/90/100+). "
-                "Found: head_dim_qk = %s, head_dim_v = %s, on sm%s.",
-                head_dim_qk,
-                head_dim_v,
-                ".".join([str(i) for i in device_compute_capability]),
-            )
-        use_flash_attention = False
-    qkv_layout_group = qkv_layout.replace("b", "").replace("s", "").replace("t", "")
-    if use_fused_attention and head_dim_qk != head_dim_v and qkv_layout_group != "hd_hd_hd":
-        logger.debug(
-            "Disabling FusedAttention as MLA is not supported with qkv_layout = %s",
-            qkv_layout,
-        )
-        use_fused_attention = False
-
-    # Filter: QKV layout
-    qkv_format = "".join([i for i in qkv_layout.split("_")[0] if i.isalpha()])
-    if qkv_format == "thd":
-        if use_unfused_attention:
-            logger.debug("Disabling UnfusedDotProductAttention for qkv_format = thd")
-            use_unfused_attention = False
-        if use_flash_attention and pad_between_seqs:
-            if _flash_attn_is_installed:
-                logger.debug(
-                    "Disabling FlashAttention for qkv_format = thd when there is "
-                    "padding between sequences, i.e. [a, a, PAD, b, b, b, PAD, c, PAD]"
-                )
-            use_flash_attention = False
-
-    # Filter: Dropout
-    if attention_dropout != 0.0 and use_flash_attention and _use_flash_attn_3:
-        logger.debug("Disabling FlashAttention 3 for dropout")
-        _use_flash_attn_3 = False
-
-    # Filter: Context parallelism
-    # qkv_format | attn_mask_type              | attn_bias_type           | supported backends
-    # ----------------------------------------------------------------------------------------------------
-    # bshd, sbhd | self-attention:             | no_bias, post_scale_bias | FlashAttention, FusedAttention
-    #            |     no_mask, causal         |                          |
-    #            | cross-attention:            |                          |
-    #            |     no_mask                 |                          |
-    # thd        | self-attention:             | no_bias                  | FlashAttention, FusedAttention
-    #            |     padding, padding_causal |                          | if no padding between sequences,
-    #            | cross-attention:            |                          | FusedAttention
-    #            |     padding                 |                          | if there is padding between sequences
-    # Note: context parallelism requires seq_len % (cp_size * 2) == 0 for each sequence in q, k, v.
-    if context_parallel and use_unfused_attention:
-        logger.debug(
-            "Disabling UnfusedDotProductAttention as it does not support context parallelism"
-        )
-        use_unfused_attention = False
-    if context_parallel and use_flash_attention:
-        if fp8 and fp8_meta["recipe"].fp8_dpa:
-            if _flash_attn_is_installed:
-                logger.debug(
-                    "Disabling FlashAttention as it does not support context parallelism with FP8"
-                )
-            use_flash_attention = False
-        if "bottom_right" in attn_mask_type:
-            if _flash_attn_is_installed:
-                logger.debug(
-                    "Disabling FlashAttention as it does not support context parallelism with"
-                    " causal_bottom_right masking"
-                )
-            use_flash_attention = False
-        elif "causal" in attn_mask_type and max_seqlen_q != max_seqlen_kv:
-            if _flash_attn_is_installed:
-                logger.debug(
-                    "Disabling FlashAttention as it does not support context parallelism with"
-                    " causal masking for cross-attention"
-                )
-            use_flash_attention = False
-        elif core_attention_bias_type not in ["no_bias", "post_scale_bias"]:
-            if _flash_attn_is_installed:
-                logger.debug(
-                    "Disabling FlashAttention as it does not support context parallelism with bias"
-                    " type of %s",
-                    core_attention_bias_type,
-                )
-            use_flash_attention = False
-        elif qkv_format == "thd" and core_attention_bias_type != "no_bias":
-            if _flash_attn_is_installed:
-                logger.debug(
-                    "Disabling FlashAttention as it does not support context parallelism with"
-                    " attention bias for THD format"
-                )
-            use_flash_attention = False
-
-    if context_parallel and use_fused_attention:
-        if "bottom_right" in attn_mask_type:
-            logger.debug(
-                "Disabling FusedAttention as it does not support context parallelism with"
-                " causal_bottom_right masking"
-            )
-            use_fused_attention = False
-        elif "causal" in attn_mask_type and max_seqlen_q != max_seqlen_kv:
-            logger.debug(
-                "Disabling FusedAttention as it does not support context parallelism with causal"
-                " masking for cross-attention"
-            )
-            use_fused_attention = False
-        elif core_attention_bias_type not in ["no_bias", "post_scale_bias"]:
-            logger.debug(
-                "Disabling FusedAttention as it does not support context parallelism with bias type"
-                " of %s",
-                core_attention_bias_type,
-            )
-            use_fused_attention = False
-        elif qkv_format == "thd" and core_attention_bias_type != "no_bias":
-            logger.debug(
-                "Disabling FusedAttention as it does not support context parallelism with attention"
-                " bias for THD format"
-            )
-            use_fused_attention = False
-        elif head_dim_qk != head_dim_v:
-            logger.debug(
-                "Disabling FusedAttention as it does not support context parallelism with MLA"
-            )
-            use_fused_attention = False
-
-    # Filter: Attention mask
-    # attn_mask_type              | attention_mask                       | supported backends
-    # ----------------------------------------------------------------------------------------
-    # no_mask                     | None                                 | All
-    # padding                     |                                      | All
-    #     self-attention          | One tensor in shape [b, 1, 1, sq]    |
-    #     cross-attention         | Tuple of two tensors in shapes       |
-    #                             | [b, 1, 1, sq] and [b, 1, 1, skv]     |
-    # causal                      | None                                 |
-    #     self-attention          |                                      | All
-    #     cross-attention         |                                      | FusedAttention, UnfusedDotProductAttention
-    # padding_causal              | Same as "padding"                    |
-    #     self-attention          |                                      | All
-    #     cross-attention         |                                      | FusedAttention, UnfusedDotProductAttention
-    # causal_bottom_right         | None                                 | All
-    # padding_causal_bottom_right | Same as "padding"                    | All
-    # arbitrary                   | One tensor in shape broadcastable to | UnfusedDotProductAttention
-    #                             | [b, h, sq, skv]                      |
-    if attn_mask_type == "arbitrary":
-        if use_flash_attention and _flash_attn_is_installed:
-            logger.debug("Disabling FlashAttention for arbitrary mask")
-        use_flash_attention = False
-        if use_fused_attention:
-            logger.debug("Disabling FusedAttention for arbitrary mask")
-        use_fused_attention = False
-    if (
-        use_flash_attention
-        and _use_flash_attn_3
-        and attn_mask_type in ["causal", "padding_causal"]
-        and max_seqlen_q != max_seqlen_kv
-    ):
-        logger.warning(
-            "Disabling FlashAttention 3 as it only supports bottom-right-diagonal "
-            "causal mask since flash-attn 2.1. See "
-            "https://github.com/Dao-AILab/flash-attention#21-change-behavior-of-causal-flag"
-        )
-        _use_flash_attn_3 = False
-    if (
-        use_flash_attention
-        and attn_mask_type in ["causal", "padding_causal"]
-        and max_seqlen_q != max_seqlen_kv
-    ):
-        if _flash_attn_2_1_plus:
-            logger.warning(
-                "Disabling FlashAttention as it only supports bottom-right-diagonal "
-                "causal mask since flash-attn 2.1. See "
-                "https://github.com/Dao-AILab/flash-attention#21-change-behavior-of-causal-flag"
-            )
-            use_flash_attention = False
-        if not _flash_attn_is_installed:
-            _flash_attn_max_version = PkgVersion("2.1")
-    if (
-        use_flash_attention
-        and attn_mask_type in ["causal_bottom_right", "padding_causal_bottom_right"]
-        and max_seqlen_q != max_seqlen_kv
-    ):
-        if not _flash_attn_is_installed:
-            _flash_attn_version_required = PkgVersion("2.1")
-        elif not _flash_attn_2_1_plus and not _use_flash_attn_3:
-            logger.warning(
-                "Disabling FlashAttention as it only supports top-left-diagonal "
-                "causal mask before flash-attn 2.1. See "
-                "https://github.com/Dao-AILab/flash-attention#21-change-behavior-of-causal-flag"
-            )
-            use_flash_attention = False
-    if (
-        use_flash_attention
-        and _use_flash_attn_3
-        and fp8
-        and fp8_meta["recipe"].fp8_dpa
-        and "padding" in attn_mask_type
-    ):
-        logger.debug("Disabling FlashAttention 3 for FP8 and padding masks")
-        _use_flash_attn_3 = False
-
-    # Filter: Sliding window attention
-    #    backend                 |      window_size       | diagonal alignment
-    # ---------------------------------------------------------------------------------
-    # FlashAttention             | (-1, -1) or (>=0, >=0) | bottom right
-    # FusedAttention             | (-1,  0) or (>=0, 0)   | top left
-    # UnfusedDotProductAttention | (-1, -1) or (>=0, >=0) | both;
-    #                            |                        | converts window_size to an 'arbitrary' mask
-    if window_size is None:
-        window_size = check_set_window_size(attn_mask_type, window_size)
-    else:
-        if use_fused_attention and (window_size[0] != -1 or window_size[1] not in [-1, 0]):
-            if fp8 and (fp8_meta["recipe"].fp8_dpa or fp8_meta["recipe"].fp8_mha):
-                logger.debug(
-                    "Disabling FusedAttention as it does not support sliding window attention"
-                    " for FP8"
-                )
-                use_fused_attention = False
-            elif window_size[1] != 0 or attention_dropout != 0.0:
-                logger.debug(
-                    "Disabling FusedAttention as it only supports sliding window attention "
-                    "with (left, 0) and no dropout"
-                )
-                use_fused_attention = False
-            elif max_seqlen_q > max_seqlen_kv:
-                logger.debug(
-                    "Disabling FusedAttention as it does not support sliding window attention "
-                    "with s_q > s_kv for cross-attention"
-                )
-                use_fused_attention = False
-        if use_flash_attention and (window_size[0] != -1 or window_size[1] not in [-1, 0]):
-            if _use_flash_attn_3:
-                logger.debug(
-                    "Disabling FlashAttention 3 as it does not support sliding window attention"
-                )
-                _use_flash_attn_3 = False
-            if not _flash_attn_is_installed:
-                _flash_attn_version_required = PkgVersion("2.3")
-            elif not _flash_attn_2_3_plus:
-                logger.debug(
-                    "Disabling FlashAttention as sliding window attention requires flash-attn 2.3+"
-                )
-                use_flash_attention = False
-
-    # Filter: Attention bias
-    #    backend                 |      bias types              | ALiBi diagonal alignment
-    # ---------------------------------------------------------------------------------
-    # FlashAttention             | no_bias, alibi/alibi_slopes  | bottom right
-    # FusedAttention             | no_bias, post_scale_bias     |
-    #                            | alibi/alibi_slopes           | top left,
-    #                            |                              | bottom_right (converts to a 'post_scale_bias' bias)
-    # UnfusedDotProductAttention | no_bias, pre/post_scale_bias |
-    #                            | alibi/alibi_slopes           | both; converts to a 'post_scale_bias' bias
-    if use_flash_attention and core_attention_bias_type == "alibi":
-        if _use_flash_attn_3:
-            logger.debug("Disabling FlashAttention 3 for ALiBi")
-            _use_flash_attn_3 = False
-        if not _flash_attn_is_installed:
-            _flash_attn_version_required = PkgVersion("2.4")
-        elif not _flash_attn_2_4_plus:
-            logger.debug("Disabling FlashAttention as ALiBi requires flash-attn 2.4+")
-            use_flash_attention = False
-
-    if use_flash_attention and (
-        core_attention_bias_type not in ["no_bias", "alibi"]
-        or core_attention_bias_shape is not None
-    ):
-        if _flash_attn_is_installed:
-            logger.debug("Disabling FlashAttention for pre/post_scale_bias")
-        use_flash_attention = False
-
-    fu_core_attention_bias_type = core_attention_bias_type
-    fu_core_attention_bias_shape = core_attention_bias_shape
-    fu_core_attention_bias_requires_grad = core_attention_bias_requires_grad
-    if (
-        use_fused_attention
-        and core_attention_bias_type == "alibi"
-        and (alibi_slopes_shape is not None or max_seqlen_q != max_seqlen_kv)
-    ):
-        fu_core_attention_bias_type = "post_scale_bias"
-        fu_core_attention_bias_requires_grad = False
-        if alibi_slopes_shape is None:
-            fu_core_attention_bias_shape = "1hss"
-        elif len(alibi_slopes_shape) == 1 and alibi_slopes_shape[0] == num_heads:
-            fu_core_attention_bias_shape = "1hss"
-        elif (
-            len(alibi_slopes_shape) == 2
-            and alibi_slopes_shape[0] == batch_size
-            and alibi_slopes_shape[1] == num_heads
-        ):
-            fu_core_attention_bias_shape = "bhss"
-
-    if (
-        use_fused_attention
-        and fu_core_attention_bias_type == "post_scale_bias"
-        and fu_core_attention_bias_shape != "1hss"
-    ):
-        if fu_core_attention_bias_requires_grad:
-            # remove this line when cuDNN adds bwd support for
-            # [1, 1, s, s], [b, 1, s, s] and [b, h, s, s]
-            logger.debug("Disabling FusedAttention for dBias in [1, H, S, S] shape")
-            use_fused_attention = False
-        else:
-            # max512 backend will only support [1, h, s, s]
-            os.environ["NVTE_FUSED_ATTN_BACKEND"] = "1"
-
-    # Filter: cuDNN support
-    fused_attention_backend = None
-    if use_fused_attention:
-        q_type = TE_DType[qkv_dtype]
-        kv_type = q_type
-        if fp8 and fp8_meta["recipe"].fp8_dpa:
-            q_type = get_fp8_te_dtype(fp8_meta["recipe"], fprop_tensor=True)
-            kv_type = q_type
-        fused_attention_backend = tex.get_fused_attn_backend(
-            q_type,
-            kv_type,
-            QKVLayout[qkv_layout],
-            AttnBiasType[fu_core_attention_bias_type],
-            AttnMaskType[attn_mask_type],
-            attention_dropout,
-            num_heads,
-            num_gqa_groups,
-            max_seqlen_q,
-            max_seqlen_kv,
-            head_dim_qk,
-            head_dim_v,
-            window_size[0],
-            window_size[1],
-        )
-        if fused_attention_backend == FusedAttnBackend["No_Backend"]:
-            logger.debug("Disabling FusedAttention as no backend supports the provided input")
-            use_fused_attention = False
-            fused_attention_backend = None
-        if (
-            use_fused_attention
-            and window_size is not None
-            and window_size[0] != -1
-            and fused_attention_backend != FusedAttnBackend["F16_arbitrary_seqlen"]
-        ):
-            logger.debug(
-                "Disabling FusedAttention as only sub-backend %s does not support "
-                "slidng window attention",
-                int(fused_attention_backend),
-            )
-            use_fused_attention = False
-            fused_attention_backend = None
-        if (
-            use_fused_attention
-            and fused_attention_backend == FusedAttnBackend["F16_max512_seqlen"]
-            and fu_core_attention_bias_type == "post_scale_bias"
-            and fu_core_attention_bias_shape != "1hss"
-        ):
-            logger.debug(
-                "Disabling FusedAttention as cuDNN sub-backend 0 only supports post_scale_bias in"
-                " [1, H, S, S] shape"
-            )
-            use_fused_attention = False
-            fused_attention_backend = None
-
-    # Filter: Determinism
-    # backend                      | deterministic
-    # ---------------------------------------------
-    # FlashAttention               |
-    #     flash-attn >=2.0, <2.4.1 | no
-    #     flash-attn >=2.4.1       | yes
-    # FusedAttention               |
-    #     sub-backend 0            | yes
-    #     sub-backend 1            | workspace optimization path and sm90+: yes;
-    #                              | otherwise: no
-    #     sub-backend 2            | no
-    # UnfusedDotProductAttention   | yes
-    if use_flash_attention and deterministic:
-        if not _flash_attn_is_installed:
-            _flash_attn_version_required = PkgVersion("2.4.1")
-        elif not _flash_attn_2_4_1_plus and not _use_flash_attn_3:
-            logger.warning(
-                "Disabling FlashAttention as version <2.4.1 does not support deterministic "
-                "execution. To use FlashAttention with deterministic behavior, "
-                "please install flash-attn >= 2.4.1."
-            )
-            use_flash_attention = False
-    if use_fused_attention and deterministic:
-        if fused_attention_backend == FusedAttnBackend["FP8"] and is_training:
-            logger.debug("Disabling FusedAttention for determinism reasons")
-            use_fused_attention = False
-        if (
-            fused_attention_backend == FusedAttnBackend["F16_arbitrary_seqlen"]
-            and is_training
-            and (
-                device_compute_capability < (9, 0)
-                or core_attention_bias_requires_grad
-                or cudnn_version < (8, 9, 5)
-            )
-        ):
-            logger.debug("Disabling FusedAttention for determinism reasons")
-            use_fused_attention = False
-
-    # All available backends
-    available_backends = [use_flash_attention, use_fused_attention, use_unfused_attention]
-
-    # `FusedAttention` and `FlashAttention` are faster backends than `UnfusedDotProductAttention`.
-    # When `FusedAttention` does not support the provided attention params, and `FlashAttention`
-    # does, we recommend users to install flash-attn if not installed already.
-    if not use_fused_attention and use_flash_attention and not _flash_attn_is_installed:
-        logger.warning(
-            "flash-attn may provide important feature support or performance improvement."
-            " Please install flash-attn %s.",
-            _get_supported_versions(
-                _flash_attn_version_required,
-                _flash_attn_max_version,
-            ),
-        )
-    if use_flash_attention and not _flash_attn_is_installed:
-        use_flash_attention = False
-        available_backends[0] = False
-
-    logger.debug(
-        "Available backends = {FlashAttention=%s, FusedAttention=%s%s,"
-        " UnfusedDotProductAttention=%s}",
-        bool(available_backends[0]),
-        bool(available_backends[1]),
-        (
-            f" (sub-backend {int(fused_attention_backend)})"
-            if fused_attention_backend is not None
-            else ""
-        ),
-        bool(available_backends[2]),
-    )
-
-    # Select FusedAttention for performance
-    if (
-        use_flash_attention
-        and use_fused_attention
-        and fused_attention_backend == FusedAttnBackend["F16_arbitrary_seqlen"]
-    ):
-        if device_compute_capability >= (9, 0):
-            logger.debug(
-                "Disabling FlashAttention to give FusedAttention preference on Hopper+ "
-                "for performance reasons"
-            )
-            use_flash_attention = False
-    if (
-        use_flash_attention
-        and use_fused_attention
-        and fused_attention_backend == FusedAttnBackend["FP8"]
-        and _use_flash_attn_3
-    ):
-        logger.debug(
-            "Disabling FlashAttention 3 to give FusedAttention preference for performance reasons "
-            "in FP8 execution"
-        )
-        use_flash_attention = False
-
-    # Selected backend
-    if use_flash_attention:
-        use_fused_attention = False
-        use_unfused_attention = False
-    elif use_fused_attention:
-        use_unfused_attention = False
-    selected_backend = "NoBackend"
-    if use_flash_attention:
-        selected_backend = "FlashAttention"
-    elif use_fused_attention:
-        selected_backend = f"FusedAttention (sub-backend {int(fused_attention_backend)})"
-    elif use_unfused_attention:
-        selected_backend = "UnfusedDotProductAttention"
-    logger.debug("Selected backend = %s", selected_backend)
-
-    global _attention_backends
-    _attention_backends["use_flash_attention"] = use_flash_attention
-    _attention_backends["use_fused_attention"] = use_fused_attention
-    _attention_backends["fused_attention_backend"] = fused_attention_backend
-    _attention_backends["use_unfused_attention"] = use_unfused_attention
-    _attention_backends["backend_selection_requires_update"] = False
-
-    return (
-        use_flash_attention,
-        use_fused_attention,
-        fused_attention_backend,
-        use_unfused_attention,
-        available_backends,
-    )
-
-
-class InferenceParams:  # pylint: disable=too-few-public-methods
-    """
-    Inference parameters that are passed to the main model in order
-    to efficiently calculate and store the context during inference.
-
-    Parameters
-    ----------
-    max_batch_size : int
-                    maximum batch size during inference.
-    max_sequence_length : int
-                         maximum sequence length during inference.
-    """
-
-    def __init__(self, max_batch_size, max_sequence_length):
-        self.max_sequence_length = max_sequence_length
-        self.max_batch_size = max_batch_size
-        self.sequence_len_offset = 0
-        self.batch_size_offset = 0
-        self.key_value_memory_dict = {}
-
-    def swap_key_value_dict(self, batch_indices):
-        """
-        Reorders the KV cache using the specified batch indices.
-
-        Parameters
-        ----------
-        batch_indices : List[int]
-                       Sequence of indices to reorder along the batch dimensions of
-                       the KV cache. Must have a length equal to the batch size.
-        """
-        if len(self.key_value_memory_dict) == 0:
-            raise ValueError("should not swap when dict in empty")
-
-        for layer_number, inference_memory in self.key_value_memory_dict.items():
-            inference_key_memory, inference_value_memory = inference_memory
-            assert (
-                len(batch_indices) == inference_key_memory.shape[1]
-            )  # make sure batch size is the same
-            new_inference_key_memory = inference_key_memory[:, batch_indices]
-            new_inference_value_memory = inference_value_memory[:, batch_indices]
-            self.key_value_memory_dict[layer_number] = (
-                new_inference_key_memory,
-                new_inference_value_memory,
-            )
-
-
-@torch.no_grad()
-def get_full_mask(
-    max_seqlen_q: int,
-    max_seqlen_kv: int,
-    attn_mask_type: str = "no_mask",
-    attention_mask: Union[torch.Tensor, Tuple[torch.Tensor, torch.Tensor]] = None,
-    window_size: Tuple[int, int] = None,
-    attention_type: str = "self",
-    bottom_right_alignment: bool = True,
-) -> torch.Tensor:
-    """
-    Get full attention mask in [..., max_seqlen_q, max_seqlen_kv] shape, based on `attn_mask_type`,
-    `attention_mask`, and `window_size`. For sliding window attention, the diagonal alignment depends
-    on both `attn_mask_type` and `bottom_right_alignment`, as detailed below.::
-
-       attn_mask_type              output shape                                 diagonal alignment
-       --------------------------------------------------------------------------------------------
-       no_mask                     [1, 1, max_seqlen_q, max_seqlen_kv]          follow bottom_right_alignment
-       causal                      [1, 1, max_seqlen_q, max_seqlen_kv]          always top left
-       causal_bottom_right         [1, 1, max_seqlen_q, max_seqlen_kv]          always bottom right
-       padding                     [batch_size, 1, max_seqlen_q, max_seqlen_kv] follow bottom_right_alignment
-       padding_causal              [batch_size, 1, max_seqlen_q, max_seqlen_kv] always top left
-       padding_causal_bottom_right [batch_size, 1, max_seqlen_q, max_seqlen_kv] always bottom right
-       arbitrary                   same as attention_mask                       follow bottom_right_alignment
-
-    .. note::
-
-    For "padding_bottom_right" mask, or "padding" mask with `bottom_right_alignment` = True, the bottom right
-    diagonal comes from the bottom right corner of the [actual_seqlens_q[i], actual_seqlens_kv[i]] matrix,
-    i = 0,...,batch_size-1, not the [max_seqlen_q, max_seqlen_kv] matrix. For example, with max_seqlen_q = 4,
-    max_seqlen_kv = 4, attn_mask_type = "padding", attention_type = "cross", and attention_mask = (
-    [[False, False,  True, True], [False, False, False, False]],
-    [[False, False, False, True], [False,  True,  True,  True]]), the returned full attention mask has [2, 4, 4]
-    shape and is,::
-
-      [[[False, False, False, True],
-        [False, False, False, True],
-        [ True,  True,  True, True],
-        [ True,  True,  True, True]],
-       [[False,  True,  True, True],
-        [False,  True,  True, True],
-        [False,  True,  True, True],
-        [False,  True,  True, True]]]
-
-    Parameters
-    ----------
-    max_seqlen_q: int
-        Maximum sequence length for queries.
-    max_seqlen_kv: int
-        Maximum sequence length for keys and values.
-    attn_mask_type: str, default = `no_mask`
-        Attention mask type, {"`no_mask`", "`padding`", "`causal`", "`padding_causal`",
-        "`causal_bottom_right`", "`padding_causal_bottom_right`", "`arbitrary`"}
-    attention_mask: Union[torch.Tensor, Tuple[torch.Tensor, torch.Tensor]],
-        default = `None`
-        Boolean tensor(s) used to mask out attention softmax input. Please see DotProductAttention
-        for the requirements of `attention_mask` for different `attn_mask_type`s.
-    window_size: Tuple[int, int], default = `None`
-        Sliding window size for local attention, where query at position i attends to keys
-        in [i + seqlen_k - seqlen_q - window_size[0], i + seqlen_k - seqlen_q
-        + window_size[1]] inclusive. Special cases (-1, -1) and (-1, 0) mean no sliding
-        window and causal mask specifically. Both `causal` and `causal_bottom_right` masks
-        map to `window_size = (-1, 0)` and Transformer Engine distinguishes them based on
-        `attn_mask_type`.
-    attention_type: str, default = "self"
-        Attention type, {"self", "cross"}
-    bottom_right_alignment: bool, default = `True`
-        Whether to align the diagonal of the sliding window attention to the bottom right (`True`)
-        or top left (`False`) corner of the softmax matrix. Ignored if `attn_mask_type` explicitly
-        specifies "causal" or "causal_bottom_right".
-
-    Returns
-    ----------
-    attn_mask_type: str
-        For sliding window attention (>=0, >0), "arbitrary"; otherwise, the same as input `attn_mask_type`
-    attention_mask: torch.Tensor
-        The full attention mask based on `attn_mask_type`, `attention_mask` and `window_size`
-    actual_seqlens_q: torch.Tensor
-        For padding masks, the actual sequence lengths for queries, in shape [batch_size].
-        For other masks, `None`.
-    actual_seqlens_kv: Optional[torch.Tensor], default = `None`
-        For padding masks, the actual sequence lengths for keys and values, in shape [batch_size].
-        For other masks, `None`.
-    """
-    # perform basic checks
-    change_type = window_size is not None and (
-        window_size[0] != -1 or window_size[1] not in [-1, 0]
-    )
-    if window_size is None:
-        window_size = (-1, -1)
-    if "causal" in attn_mask_type:
-        window_size = (window_size[0], 0)
-    window_size = (
-        max_seqlen_kv if window_size[0] == -1 else window_size[0],
-        max_seqlen_q if window_size[1] == -1 else window_size[1],
-    )
-
-    # apply padding mask
-    actual_seqlens_q = None
-    actual_seqlens_kv = None
-    if "padding" in attn_mask_type:
-        if attention_type == "self":
-            attention_mask = torch.logical_or(
-                attention_mask.squeeze(1).unsqueeze(3), attention_mask
-            )
-        else:
-            attention_mask = torch.logical_or(
-                attention_mask[0].squeeze(1).unsqueeze(3), attention_mask[1]
-            )
-        m = attention_mask.logical_not()
-        actual_seqlens_q = m[:, 0, :, 0].sum(dim=1)
-        actual_seqlens_kv = m[:, 0, 0, :].sum(dim=1)
-
-    # apply SWA mask
-    mask = torch.arange(max_seqlen_q, dtype=torch.int32, device="cuda").view(
-        1, 1, max_seqlen_q, 1
-    ) - torch.arange(max_seqlen_kv, dtype=torch.int32, device="cuda").view(1, 1, 1, max_seqlen_kv)
-    swa_left = None
-    swa_right = None
-    if attn_mask_type == "causal_bottom_right" or (
-        attn_mask_type in ["no_mask", "arbitrary"] and bottom_right_alignment
-    ):
-        swa_left = mask + max_seqlen_kv - max_seqlen_q - window_size[0]
-        swa_right = mask + max_seqlen_kv - max_seqlen_q + window_size[1]
-    elif attn_mask_type in ["causal", "padding_causal"] or (
-        attn_mask_type in ["no_mask", "padding", "arbitrary"] and not bottom_right_alignment
-    ):
-        swa_left = mask - window_size[0]
-        swa_right = mask + window_size[1]
-    elif attn_mask_type == "padding_causal_bottom_right" or (
-        attn_mask_type == "padding" and bottom_right_alignment
-    ):
-        batch_size = attention_mask.shape[0]
-        swa_left = mask.expand(batch_size, 1, max_seqlen_q, max_seqlen_kv) + (
-            actual_seqlens_kv - actual_seqlens_q - window_size[0]
-        ).view(batch_size, 1, 1, 1)
-        swa_right = mask.expand(batch_size, 1, max_seqlen_q, max_seqlen_kv) + (
-            actual_seqlens_kv - actual_seqlens_q + window_size[1]
-        ).view(batch_size, 1, 1, 1)
-    swa_mask = torch.logical_not((swa_left <= 0) & ~(swa_right < 0))
-    if attention_mask is not None:
-        attention_mask = torch.logical_or(swa_mask, attention_mask)
-    else:
-        attention_mask = swa_mask
-
-    # change mask type
-    if change_type:
-        attn_mask_type = "arbitrary"
-
-    return attn_mask_type, attention_mask, actual_seqlens_q, actual_seqlens_kv
-
-
-@torch.no_grad()
-def get_alibi(
-    num_heads: int,
-    max_seqlen_q: int,
-    max_seqlen_kv: int,
-    actual_seqlens_q: Optional[torch.Tensor] = None,
-    actual_seqlens_kv: Optional[torch.Tensor] = None,
-    alibi_slopes: Optional[torch.Tensor] = None,
-    bias_dtype: Optional[torch.dtype] = None,
-    bottom_right_alignment: bool = True,
-) -> Tuple[torch.Tensor, torch.Tensor]:
-    """
-    Parameters
-    ----------
-    num_heads: int
-        Number of heads.
-    max_seqlen_q: int
-        Maximum sequence length for queries.
-    max_seqlen_kv: int
-        Maximum sequence length for keys and values.
-    actual_seqlens_q: Optional[torch.Tensor], default = `None`
-        Actual sequence lengths for queries, in shape [batch_size].
-    actual_seqlens_kv: Optional[torch.Tensor], default = `None`
-        Actual sequence lengths for keys and values, in shape [batch_size].
-    alibi_slopes: Optional[torch.Tensor], default = `None`
-        Custom ALiBi slopes, FP32, CUDA tensor, in shape [num_heads] or [batch_size, num_heads].
-    bias_dtype: Optional[torch.dtype], default = `None`
-        Dtype of the generated ALiBi bias. If None, use torch.float32.
-    bottom_right_alignment: bool, default = `True`
-        Whether to align the diagonal of the ALiBi bias to the bottom right corner of
-        the matrix (`True`) or top left (`False`).
-
-    Returns
-    ----------
-    alibi_slopes: torch.Tensor
-        ALiBi slopes in FP32 and shape [num_heads] or [batch_size, num_heads].
-    alibi_bias: torch.Tensor
-        ALiBi bias in FP32 or `bias_dtype`. Its shape is
-        (1) [1, num_heads, max_seqlen_q, max_seqlen_kv] if `alibi_slopes` is in [num_heads] shape,
-        and `actual_seqlens_q` and `actual_seqlens_kv` are `None`; or
-        (2) [batch_size, num_heads, max_seqlen_q, max_seqlen_kv] if `alibi_slopes` is in
-        [batch_size, num_heads] shape, or, if `alibi_slopes` is in [num_heads] shape and
-        `actual_seqlens_q` and `actual_seqlens_kv` are not `None`.
-    """
-    global _alibi_cache
-    if _alibi_cache["_alibi_slopes_require_update"]:
-        if alibi_slopes is not None:
-            _alibi_cache["_alibi_slopes"] = alibi_slopes
-        else:
-            n = 2 ** math.floor(math.log2(num_heads))
-            m_0 = 2.0 ** (-8.0 / n)
-            m = torch.pow(m_0, torch.arange(1, 1 + n))
-
-            if n < num_heads:
-                m_hat_0 = 2.0 ** (-4.0 / n)
-                m_hat = torch.pow(m_hat_0, torch.arange(1, 1 + 2 * (num_heads - n), 2))
-                m = torch.cat([m, m_hat])
-
-            _alibi_cache["_alibi_slopes"] = m.to(dtype=torch.float32, device="cuda")
-        _alibi_cache["_num_heads"] = num_heads
-        _alibi_cache["_alibi_slopes_require_update"] = False
-
-    if _alibi_cache["_alibi_bias_require_update"]:
-        assert _alibi_cache["_alibi_slopes"] is not None, "ALiBi slopes can not be None!"
-        if _alibi_cache["_alibi_slopes"].dim() == 1:
-            slopes_shape = torch.Size([1, _alibi_cache["_alibi_slopes"].shape[0], 1, 1])
-        elif _alibi_cache["_alibi_slopes"].dim() == 2:
-            slopes_shape = torch.Size([*_alibi_cache["_alibi_slopes"].shape[:], 1, 1])
-        else:
-            raise ValueError("ALiBi slopes cannot exceed 2 dimensions.")
-
-        bias = torch.arange(max_seqlen_q, dtype=torch.int32, device="cuda").view(
-            1, 1, max_seqlen_q, 1
-        ) - torch.arange(max_seqlen_kv, dtype=torch.int32, device="cuda").view(
-            1, 1, 1, max_seqlen_kv
-        )
-        if actual_seqlens_q is None and actual_seqlens_kv is None:
-            if bottom_right_alignment:
-                bias = bias + max_seqlen_kv - max_seqlen_q
-        elif actual_seqlens_q is not None and actual_seqlens_kv is not None:
-            batch_size = actual_seqlens_q.shape[0]
-            bias = bias.expand(batch_size, 1, max_seqlen_q, max_seqlen_kv)
-            if bottom_right_alignment:
-                bias = bias + (actual_seqlens_kv - actual_seqlens_q).view(batch_size, 1, 1, 1)
-        else:
-            assert (
-                False
-            ), "actual_seqlens_q and actual_seqlens_kv need to be both None or torch.Tensors!"
-        bias = bias.abs().mul(-1)
-        bias = bias * _alibi_cache["_alibi_slopes"].view(slopes_shape)
-        _alibi_cache["_max_seqlen_q"], _alibi_cache["_max_seqlen_kv"] = max_seqlen_q, max_seqlen_kv
-        _alibi_cache["_bottom_right_alignment"] = bottom_right_alignment
-        bias_dtype = torch.float32 if bias_dtype is None else bias_dtype
-        _alibi_cache["_alibi_bias"] = bias.contiguous().to(dtype=bias_dtype, device="cuda")
-        _alibi_cache["_alibi_bias_require_update"] = False
-
-    return _alibi_cache["_alibi_slopes"], _alibi_cache["_alibi_bias"]
-
-
-def get_cu_seqlens(mask: torch.Tensor) -> torch.Tensor:
-    """
-    Given a padding mask of shape [batch_size, 1, 1, max_seqlen], returns an int32
-    tensor of shape [batch_size + 1] containing the cumulative sequence lengths of
-    the samples in a batch.
-    """
-    mask = mask.squeeze(1).squeeze(1)
-    reduced_mask = mask.logical_not().sum(dim=1)
-    cu_seqlens = reduced_mask.cumsum(dim=0).to(torch.int32)
-    zero = torch.zeros(1, dtype=torch.int32, device="cuda")
-    cu_seqlens = torch.cat((zero, cu_seqlens))
-
-    return cu_seqlens
-
-
-def get_cu_seqlens_and_indices(mask: torch.Tensor) -> Tuple[torch.Tensor, torch.Tensor]:
-    """
-    Given a padding mask of shape [batch_size, 1, 1, max_seqlen], returns an int32
-    tensor of shape [batch_size + 1] containing the cumulative sequence lengths of
-    the samples in a batch, and another int32 tensor of shape [batch_size * max_seqlen, 1, 1]
-    containing the indices for the valid tokens.
-    """
-    mask = mask.squeeze(1).squeeze(1)
-    bs, seqlen = mask.shape
-
-    reduced_mask = mask.logical_not().sum(dim=1)
-    cu_seqlens = reduced_mask.cumsum(dim=0).to(torch.int32)
-    zero = torch.zeros(1, dtype=torch.int32, device="cuda")
-    cu_seqlens = torch.cat((zero, cu_seqlens))
-
-    mask = mask.reshape(-1)
-    indices = mask.logical_not().nonzero()
-    indices = indices.unsqueeze(-1)
-
-    num_nonzeros = indices.shape[0]
-    pad_amount = bs * seqlen - num_nonzeros
-    indices = F.pad(
-        input=indices, pad=(0, 0, 0, 0, 0, pad_amount), mode="constant", value=float(bs * seqlen)
-    )
-
-    return cu_seqlens, indices
-
-
-def get_indices(max_seqlen: int, cu_seqlens: torch.Tensor) -> torch.Tensor:
-    """
-    Given max_seqlen and cu_seqlens of shape [batch_size + 1], returns an int32
-    tensor of shape [batch_size * max_seqlen, 1, 1] containing the indices for
-    the valid tokens in a batch.
-    """
-    bs = len(cu_seqlens) - 1
-    seqlens = cu_seqlens[1:] - cu_seqlens[:-1]
-    indices = [i * max_seqlen + ii for i, j in enumerate(seqlens) for ii in range(j)]
-    indices = torch.Tensor(indices).unsqueeze(1).unsqueeze(1).to(dtype=torch.int64, device="cuda")
-
-    num_nonzeros = indices.shape[0]
-    pad_amount = bs * max_seqlen - num_nonzeros
-    indices = F.pad(
-        input=indices,
-        pad=(0, 0, 0, 0, 0, pad_amount),
-        mode="constant",
-        value=float(bs * max_seqlen),
-    )
-
-    return indices
-
-
-_cu_seqlens_cache = {}
-
-
-def _get_full_cu_seqlens(
-    batch_size: int,
-    max_seqlen: int,
-    device: torch.device,
-) -> torch.Tensor:
-    """Cumulative sequence lengths in full data batch
-
-    All sequences in batch have the maximum sequence length.
-
-    """
-    global _cu_seqlens_cache
-
-    if is_in_onnx_export_mode():
-        return torch.arange(
-            0,
-            (batch_size + 1) * max_seqlen,
-            step=max_seqlen,
-            dtype=torch.int32,
-            device=device,
-        )
-    if (batch_size, max_seqlen) not in _cu_seqlens_cache:
-        _cu_seqlens_cache[(batch_size, max_seqlen)] = torch.arange(
-            0,
-            (batch_size + 1) * max_seqlen,
-            step=max_seqlen,
-            dtype=torch.int32,
-            device=device,
-        )
-    return _cu_seqlens_cache[(batch_size, max_seqlen)]
-
-
-@jit_fuser
-def pack_tensor(
-    indices: torch.Tensor,
-    tensor: torch.Tensor,
-) -> torch.Tensor:
-    """
-    Packs the given tensor using the `indices`.
-    """
-    padding_indice = torch.zeros(
-        1, tensor.shape[1], tensor.shape[2], dtype=tensor.dtype, device=tensor.device
-    )
-    indices = indices.repeat(1, tensor.shape[1], tensor.shape[2])
-    if isinstance(tensor, Float8Tensor):
-        tensor_data = torch.cat((tensor._data, padding_indice), dim=0)
-        gathered_data = torch.gather(tensor_data, 0, indices)
-
-        packed = Float8Tensor.make_like(tensor, data=gathered_data, shape=gathered_data.shape)
-    else:
-        tensor = torch.cat((tensor, padding_indice), dim=0)
-
-        packed = torch.gather(tensor, 0, indices)
-    return packed
-
-
-@jit_fuser
-def pack_2_tensors(
-    indices: torch.Tensor,
-    t1: torch.Tensor,
-    t2: torch.Tensor,
-) -> Tuple[torch.Tensor, torch.Tensor]:
-    """
-    Packs the given 2 tensors using the `indices`.
-    """
-    t1_packed = pack_tensor(indices, t1)
-    t2_packed = pack_tensor(indices, t2)
-    return t1_packed, t2_packed
-
-
-@jit_fuser
-def pack_3_tensors(
-    indices: torch.Tensor,
-    t1: torch.Tensor,
-    t2: torch.Tensor,
-    t3: torch.Tensor,
-) -> Tuple[torch.Tensor, torch.Tensor, torch.Tensor]:
-    """
-    Packs the given 3 tensors using the `indices`.
-    """
-    t1_packed = pack_tensor(indices, t1)
-    t2_packed = pack_tensor(indices, t2)
-    t3_packed = pack_tensor(indices, t3)
-    return t1_packed, t2_packed, t3_packed
-
-
-@jit_fuser
-def unpack_tensor(
-    indices: torch.Tensor,
-    dim0: int,
-    tensor: torch.Tensor,
-) -> torch.Tensor:
-    """
-    Inverse of `pack_tensor`.
-    """
-    indices = indices.repeat(1, tensor.shape[1], tensor.shape[2])
-    unpacked = torch.zeros(
-        dim0 + 1, tensor.shape[1], tensor.shape[2], dtype=tensor.dtype, device=tensor.device
-    )
-    if isinstance(tensor, Float8Tensor):
-        unpacked.scatter_(0, indices, tensor._data)
-        unpacked_data = unpacked[0:-1, :, :]
-        unpacked = Float8Tensor.make_like(tensor, data=unpacked_data, shape=unpacked_data.shape)
-    else:
-        unpacked.scatter_(0, indices, tensor)
-        unpacked = unpacked[0:-1, :, :]
-    return unpacked
-
-
-@jit_fuser
-def unpack_2_tensors(
-    indices: torch.Tensor,
-    dim0: int,
-    t1: torch.Tensor,
-    t2: torch.Tensor,
-) -> Tuple[torch.Tensor, torch.Tensor]:
-    """
-    Inverse of `pack_2_tensors`.
-    """
-    t1_unpacked = unpack_tensor(indices, dim0, t1)
-    t2_unpacked = unpack_tensor(indices, dim0, t2)
-    return t1_unpacked, t2_unpacked
-
-
-@jit_fuser
-def unpack_3_tensors(
-    indices: torch.Tensor,
-    dim0: int,
-    t1: torch.Tensor,
-    t2: torch.Tensor,
-    t3: torch.Tensor,
-) -> Tuple[torch.Tensor, torch.Tensor, torch.Tensor]:
-    """
-    Inverse of `pack_3_tensors`.
-    """
-    t1_unpacked = unpack_tensor(indices, dim0, t1)
-    t2_unpacked = unpack_tensor(indices, dim0, t2)
-    t3_unpacked = unpack_tensor(indices, dim0, t3)
-    return t1_unpacked, t2_unpacked, t3_unpacked
-
-
-class PackTensors(torch.autograd.Function):
-    """
-    Autograd function to pack tensors.
-    """
-
-    @staticmethod
-    def forward(
-        ctx, indices: torch.Tensor, *tensors: Tuple[torch.Tensor, ...]
-    ) -> Union[Tuple[torch.Tensor, ...], torch.Tensor]:
-        # pylint: disable=missing-function-docstring
-        assert 1 <= len(tensors) <= 3, f"Packing {len(tensors)} tensors not supported."
-        ctx.save_for_backward(indices)
-        ctx.dim0 = tensors[0].shape[0]
-        if len(tensors) == 1:
-            return pack_tensor(indices, *tensors)
-        if len(tensors) == 2:
-            return pack_2_tensors(indices, *tensors)
-        return pack_3_tensors(indices, *tensors)
-
-    @staticmethod
-    def backward(ctx, *grad_outputs: Tuple[torch.Tensor, ...]):
-        # pylint: disable=missing-function-docstring
-        (indices,) = ctx.saved_tensors
-        if len(grad_outputs) == 1:
-            return None, unpack_tensor(indices, ctx.dim0, *grad_outputs)
-        if len(grad_outputs) == 2:
-            return None, *unpack_2_tensors(indices, ctx.dim0, *grad_outputs)
-        return None, *unpack_3_tensors(indices, ctx.dim0, *grad_outputs)
-
-
-class UnpackTensor(torch.autograd.Function):
-    """
-    Autograd function to unpack a tensor.
-    """
-
-    @staticmethod
-    def forward(
-        ctx,
-        indices: torch.Tensor,
-        dim0: int,
-        tensor: torch.Tensor,
-    ) -> torch.Tensor:
-        # pylint: disable=missing-function-docstring
-        ctx.save_for_backward(indices)
-        return unpack_tensor(indices, dim0, tensor)
-
-    @staticmethod
-    def backward(ctx, grad_output):
-        # pylint: disable=missing-function-docstring
-        (indices,) = ctx.saved_tensors
-        return None, None, pack_tensor(indices, grad_output)
-
-
-=======
->>>>>>> bee4649c
 def flash_attn_p2p_communicate(
     rank, send_tensor, send_dst, recv_tensor, recv_src, cp_group, batch_p2p_comm
 ):
@@ -5201,8 +3998,6 @@
 
             # [b, sq, np, hn] --> [b, sq, hp]
             context_layer = context_layer.view(batch_size, seqlen, -1)
-<<<<<<< HEAD
-=======
 
         if q_format == "thd":
             # [b, np, sq, hn] --> [b, sq, np, hn]
@@ -5218,7 +4013,6 @@
             # [tq, np, hn] --> [tq, hp]
             context_layer = context_layer.view(total_tokens, -1)
 
->>>>>>> bee4649c
         return context_layer
 
 
@@ -5257,208 +4051,6 @@
         return dq, dk, dv
 
 
-<<<<<<< HEAD
-def get_qkv_layout(
-    q: torch.Tensor,
-    k: torch.Tensor,
-    v: torch.Tensor,
-    qkv_format: str = "sbhd",
-) -> str:
-    """Get qkv layout.
-
-    Parameters
-    ----------
-    q: torch.Tensor
-        Query tensor.
-    k: torch.Tensor
-        Key tensor.
-    v: torch.Tensor
-        Value tensor.
-    qkv_format: str, default = `sbhd`
-        Dimension format for `q`, `k` and `v`, {`sbhd`, `bshd`, `thd`}. `s` stands for
-        the sequence length dimension, `b` batch size, `h` the number of attention heads,
-        `d` head size, and `t` the total number of tokens in a batch, i.e.
-        `t = sum(s_i) for i = 0...b-1`.
-
-    Returns
-    ----------
-    qkv_layout: str
-       Memory layout of `q`, `k` and `v`. Each `qkv_format` can be mapped to one of five
-       memory layouts. For example, `sb3hd` means `q`, `k`, `v` are created as one chunk
-       of memory and that they are interleaved in the `2`nd dimension. `sbhd_sbh2d` means
-       `q` and `kv` are created in two chunks and that `q` itself is contiguous and `k`, `v`
-       are interleaved with each other in the `3`rd dimension, `k = kv[:,:,:,0,:]` and
-       `v = kv[:,:,:,1,:]`.
-       Mapping:
-       `sbhd`: {`sb3hd`, `sbh3d`, `sbhd_sb2hd`, `sbhd_sbh2d`, `sbhd_sbhd_sbhd`}
-       `bshd`: {`bs3hd`, `bsh3d`, `bshd_bs2hd`, `bshd_bsh2d`, `bshd_bshd_bshd`}
-       `thd` : {`t3hd`, `th3d`, `thd_t2hd`, `thd_th2d`, `thd_thd_thd`}
-    q: torch.Tensor
-        Query tensor. It may be different from input `q` as we try to fit tensors to
-        a supported layout.
-    k: torch.Tensor
-        Key tensor. It may be different from input `k` as we try to fit tensors to
-        a supported layout.
-    v: torch.Tensor
-        Value tensor. It may be different from input `v` as we try to fit tensors to
-        a supported layout.
-    """
-
-    check_last_dim_contiguous = all(x.stride(-1) == 1 for x in [q, k, v])
-    assert check_last_dim_contiguous, "q, k and v must have stride 1 in their last dimension!"
-
-    def run_iteratively(q, k, v):
-        # check data pointers
-        data_ptr = q.untyped_storage().data_ptr()
-        check_ptrs_qkv = all(x.untyped_storage().data_ptr() == data_ptr for x in [q, k, v])
-        check_ptrs_qk = all(x.untyped_storage().data_ptr() == data_ptr for x in [q, k])
-        data_ptr = k.untyped_storage().data_ptr()
-        check_ptrs_kv = all(x.untyped_storage().data_ptr() == data_ptr for x in [k, v])
-
-        # check tensor shapes
-        shape = q.shape
-        check_shapes_qkv = all(shape == x.shape for x in [q, k, v])
-        shape = k.shape
-        check_shapes_kv = shape[:-1] == v.shape[:-1]
-
-        # check tensor strides
-        stride = q.stride()
-        check_strides_qkv = all(stride == x.stride() for x in [q, k, v])
-        check_strides_kv = tuple(sk / k.shape[-1] for sk in k.stride()[:-1]) == tuple(
-            sv / v.shape[-1] for sv in v.stride()[:-1]
-        )
-
-        # check tensor offsets for h3d and 3hd layouts
-        prod_h_d = q.shape[-1] * q.shape[-2]
-        check_3hd_offsets = all(x.storage_offset() == i * prod_h_d for i, x in enumerate([q, k, v]))
-        check_h3d_offsets = all(
-            x.storage_offset() == i * q.shape[-1] for i, x in enumerate([q, k, v])
-        )
-
-        # check tensor offsets for hd_h2d and hd_2hd layouts
-        prod_all_dims = [np.prod(x.shape) for x in [q, k]]
-        offset = prod_all_dims[0] if check_ptrs_qkv else 0
-        prod_h_d = k.shape[-1] * k.shape[-2]
-        check_2hd_offsets = all(
-            x.storage_offset() == (offset + i * prod_h_d) for i, x in enumerate([k, v])
-        )
-        check_h2d_offsets = all(
-            x.storage_offset() == (offset + i * k.shape[-1]) for i, x in enumerate([k, v])
-        )
-
-        # check tensor offsets for hd_hd_hd layouts
-        check_hd_offsets_qkv = (
-            all(x.storage_offset() == sum(prod_all_dims[:i]) for i, x in enumerate([q, k, v]))
-            if check_ptrs_qkv
-            else all(x.storage_offset() == 0 for i, x in enumerate([q, k, v]))
-        )
-        check_hd_offsets_qk = (
-            all(x.storage_offset() == sum(prod_all_dims[:i]) for i, x in enumerate([q, k]))
-            if not check_ptrs_qkv and check_ptrs_qk
-            else all(x.storage_offset() == 0 for i, x in enumerate([q, k]))
-        )
-        check_hd_offsets_kv = (
-            all(x.storage_offset() == sum(prod_all_dims[1 : i + 1]) for i, x in enumerate([k, v]))
-            if not check_ptrs_qkv and check_ptrs_kv
-            else all(x.storage_offset() == 0 for i, x in enumerate([k, v]))
-        )
-
-        if check_ptrs_qkv and check_strides_qkv and check_shapes_qkv and check_3hd_offsets:
-            # sb3hd, bs3hd, t3hd
-            # one chunk of memory, qkv, with q, k, v interleaved at dim=-3 in qkv
-            qkv_layout = qkv_format[:-2] + "3" + qkv_format[-2:]
-        elif check_ptrs_qkv and check_strides_qkv and check_shapes_qkv and check_h3d_offsets:
-            # sbh3d, bsh3d, th3d
-            # one chunk of memory, qkv, with q, k, v interleaved at dim=-2 in qkv
-            qkv_layout = qkv_format[:-1] + "3" + qkv_format[-1:]
-        elif check_ptrs_kv and check_strides_kv and check_shapes_kv and check_2hd_offsets:
-            # sbhd_sb2hd, bshd_bs2hd, thd_t2hd
-            # two chunks of memory, q and kv, with k, v interleaved at dim=-3 in kv
-            # q and kv may be disjoint or consecutive in memory, and when consecutive, they may
-            # have the same data pointer, i.e. check_ptrs_qkv=True
-            qkv_layout = qkv_format + "_" + qkv_format[:-2] + "2" + qkv_format[-2:]
-        elif check_ptrs_kv and check_strides_kv and check_shapes_kv and check_h2d_offsets:
-            # sbhd_sbh2d, bshd_bsh2d, thd_th2d
-            # two chunks of memory, q and kv, with k, v interleaved at dim=-2 in kv
-            # q and kv may be disjoint or consecutive in memory, and when consecutive, they may
-            # have the same data pointer, i.e. check_ptrs_qkv=True
-            qkv_layout = qkv_format + "_" + qkv_format[:-1] + "2" + qkv_format[-1:]
-        elif (
-            check_strides_kv
-            and check_shapes_kv
-            and (check_hd_offsets_qkv or check_hd_offsets_kv or check_hd_offsets_qk)
-        ):
-            # sbhd_sbhd_sbhd, bshd_bshd_bshd, thd_thd_thd
-            # three chunks of memory, q, k and v, which may be disjoint or consecutive, and
-            # when consecutive, they may have the same data pointer, i.e. check_ptrs_qkv=True or
-            # check_ptrs_qk=True or check_ptrs_kv=True
-            qkv_layout = "_".join(list([qkv_format]) * 3)
-        else:
-            qkv_layout = "not_supported"
-
-        return qkv_layout
-
-    if not is_in_onnx_export_mode():
-        qkv_layout = run_iteratively(q, k, v)
-    else:
-        qkv_layout = "not_supported"
-    if qkv_layout == "not_supported":
-        # force q,k,v to be contiguous and run get_layout again
-        q, k, v = [x.contiguous() for x in [q, k, v]]
-        qkv_layout = run_iteratively(q, k, v)
-    if qkv_layout == "not_supported":
-        raise RuntimeError("The provided qkv memory layout is not supported!")
-
-    return qkv_layout, q, k, v
-
-
-def check_set_window_size(
-    attn_mask_type: str,
-    window_size: Tuple[int, int] = None,
-):
-    """Check if sliding window size is compliant with attention mask type.
-    If not, set it to the appropriate size.
-
-         attn_mask_type                              |   window_size
-    -------------------------------------------------------------------------
-    no_mask, padding, arbitrary                      | (-1, -1) or (>=0, >=0)
-    causal, padding_causal                           | (-1,  0) or (>=0, 0)
-    causal_bottom_right, padding_causal_bottom_right | (-1,  0) or (>=0, 0)
-    """
-    orig_window_size = window_size
-    if "causal" in attn_mask_type:
-        if orig_window_size is None:
-            window_size = (-1, 0)
-        elif orig_window_size == (-1, -1) or (
-            orig_window_size[0] >= 0 and orig_window_size[1] != 0
-        ):
-            window_size = (orig_window_size[0], 0)
-            warnings.warn(
-                "window_size should be (-1, 0) or (>=0, 0) for attn_mask_type=" + attn_mask_type
-            )
-        elif orig_window_size != (-1, 0) and (orig_window_size[0] < 0 or orig_window_size[1] != 0):
-            assert False, (
-                "window_size should be (-1, 0) or (>=0, 0) for attn_mask_type=" + attn_mask_type
-            )
-    elif attn_mask_type in ["no_mask", "padding", "arbitrary"]:
-        if orig_window_size is None:
-            window_size = (-1, -1)
-        elif orig_window_size == (-1, 0):
-            window_size = (-1, -1)
-            warnings.warn(
-                "window_size should be (-1, -1) or (>=0, >=0) for attn_mask_type=" + attn_mask_type
-            )
-        elif orig_window_size != (-1, -1) and (orig_window_size[0] < 0 or orig_window_size[1] < 0):
-            assert False, (
-                "window_size should be (-1, -1) or (>=0, >=0) for attn_mask_type=" + attn_mask_type
-            )
-    else:
-        assert False, "Invalid attn_mask_type: " + attn_mask_type
-    return window_size
-
-
-=======
->>>>>>> bee4649c
 class FlashAttention(torch.nn.Module):
     """Dot product attention, using HazyResearch flash-attn package:
     https://github.com/Dao-AILab/flash-attention
@@ -7576,9 +6168,7 @@
                 fp8_meta=self.fp8_meta,
                 inference_params=inference_params,
             )
-<<<<<<< HEAD
-            global _attention_backends, _use_flash_attn_3
-
+            global _attention_backends
             if is_in_onnx_export_mode():
                 # We do not want to call get_attention_backend() in ONNX mode
                 # and we want to avoid using any global variables like _attention_backends.
@@ -7593,18 +6183,26 @@
                     _attention_backends["attention_params"] = attention_params
                     _attention_backends["backend_selection_requires_update"] = True
                 if _attention_backends["backend_selection_requires_update"]:
-                    _use_flash_attn_3 = _flash_attn_3_is_installed
                     (
                         use_flash_attention,
+                        flash_attention_backend,
                         use_fused_attention,
                         fused_attention_backend,
                         use_unfused_attention,
                         _,
-                    ) = get_attention_backend(attention_params)
+                    ) = dpa_utils.get_attention_backend(attention_params)
+                    # Set global _attention_backends var using return value
+                    # from get_attention_backend()
+                    _attention_backends["use_flash_attention"] = use_flash_attention
+                    _attention_backends["flash_attention_backend"] = flash_attention_backend
+                    _attention_backends["use_fused_attention"] = use_fused_attention
+                    _attention_backends["fused_attention_backend"] = fused_attention_backend
+                    _attention_backends["use_unfused_attention"] = use_unfused_attention
+                    _attention_backends["backend_selection_requires_update"] = False
                     if use_flash_attention:
                         self.logger.info(
                             "Running with FlashAttention backend (version %s)",
-                            _flash_attn_version if not _use_flash_attn_3 else _flash_attn_3_version,
+                            flash_attention_backend,
                         )
                     elif use_fused_attention:
                         self.logger.info(
@@ -7615,53 +6213,10 @@
                         self.logger.info("Running with UnfusedDotProductAttention backend")
                 else:
                     use_flash_attention = _attention_backends["use_flash_attention"]
+                    flash_attention_backend = _attention_backends["flash_attention_backend"]
                     use_fused_attention = _attention_backends["use_fused_attention"]
                     fused_attention_backend = _attention_backends["fused_attention_backend"]
                     use_unfused_attention = _attention_backends["use_unfused_attention"]
-=======
-            global _attention_backends
-            if (
-                _attention_backends["attention_params"] is None
-                or attention_params != _attention_backends["attention_params"]
-            ):
-                _attention_backends["attention_params"] = attention_params
-                _attention_backends["backend_selection_requires_update"] = True
-            if _attention_backends["backend_selection_requires_update"]:
-                (
-                    use_flash_attention,
-                    flash_attention_backend,
-                    use_fused_attention,
-                    fused_attention_backend,
-                    use_unfused_attention,
-                    _,
-                ) = dpa_utils.get_attention_backend(attention_params)
-                # Set global _attention_backends var using return value
-                # from get_attention_backend()
-                _attention_backends["use_flash_attention"] = use_flash_attention
-                _attention_backends["flash_attention_backend"] = flash_attention_backend
-                _attention_backends["use_fused_attention"] = use_fused_attention
-                _attention_backends["fused_attention_backend"] = fused_attention_backend
-                _attention_backends["use_unfused_attention"] = use_unfused_attention
-                _attention_backends["backend_selection_requires_update"] = False
-                if use_flash_attention:
-                    self.logger.info(
-                        "Running with FlashAttention backend (version %s)",
-                        flash_attention_backend,
-                    )
-                elif use_fused_attention:
-                    self.logger.info(
-                        "Running with FusedAttention backend (sub-backend %s)",
-                        int(fused_attention_backend),
-                    )
-                elif use_unfused_attention:
-                    self.logger.info("Running with UnfusedDotProductAttention backend")
-            else:
-                use_flash_attention = _attention_backends["use_flash_attention"]
-                flash_attention_backend = _attention_backends["flash_attention_backend"]
-                use_fused_attention = _attention_backends["use_fused_attention"]
-                fused_attention_backend = _attention_backends["fused_attention_backend"]
-                use_unfused_attention = _attention_backends["use_unfused_attention"]
->>>>>>> bee4649c
 
             # raise exception if no backend is available
             if sum([use_flash_attention, use_fused_attention, use_unfused_attention]) == 0:
