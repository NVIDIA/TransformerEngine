--- conflicted
+++ resolved
@@ -198,21 +198,6 @@
     _flash_attn_3_0_0_beta = PkgVersion("3.0.0b") < _flash_attn_3_version < PkgVersion("3.0.0")
     _use_flash_attn_3 = True
 
-<<<<<<< HEAD
-if _flash_attn_version >= _flash_attn_version_required:
-    from flash_attn.flash_attn_interface import flash_attn_func, flash_attn_varlen_func
-    from flash_attn.flash_attn_interface import _flash_attn_varlen_forward as flash_attn_varlen_fwd
-    from flash_attn.flash_attn_interface import _flash_attn_varlen_backward as flash_attn_varlen_bwd
-    from flash_attn_2_cuda import varlen_bwd as flash_attn_cuda_bwd
-else:
-    flash_attn_func = None
-    flash_attn_varlen_func = None
-    flash_attn_varlen_fwd = None
-    flash_attn_varlen_bwd = None
-    flash_attn_cuda_bwd = None
-=======
->>>>>>> 161b1d98
-
 _attention_backends = {
     "attention_params": None,
     "use_flash_attention": None,
@@ -383,20 +368,13 @@
     run_config = {
         "transformer_engine_version": te.__version__,
         "compute_capability": "sm"
-<<<<<<< HEAD
         + str(10 * device_compute_capability[0] + device_compute_capability[1]),
-        "flash_attn_version": _flash_attn_version,
-=======
-        + str(
-            (lambda x, y: x * 10 + y)(device_compute_capability[0], device_compute_capability[1])
-        ),
         "flash_attn_version": (
             str(_flash_attn_version) if _flash_attn_is_installed else "not installed"
         ),
         "flash_attn_3_version": (
             str(_flash_attn_3_version) if _flash_attn_3_is_installed else "not installed"
         ),
->>>>>>> 161b1d98
         "cudnn_version": ".".join([str(i) for i in cudnn_version]),
     }
     attention_params_dict = {
