# Copyright (c) 2022-2024, NVIDIA CORPORATION & AFFILIATES. All rights reserved.
#
# See LICENSE for license information.

"""Attention."""
import collections
from contextlib import nullcontext
from importlib.metadata import version as get_pkg_version
import math
import os
from typing import Any, Callable, Dict, List, Optional, Tuple, Union
import warnings
import logging

from dataclasses import dataclass, fields
import numpy as np
from packaging.version import Version as PkgVersion

import torch
import torch.nn.functional as F

import transformer_engine_torch as tex
import transformer_engine as te
from transformer_engine.pytorch.utils import get_cudnn_version
from transformer_engine.pytorch.cpp_extensions import (
    cast_to_fp8,
    cast_from_fp8,
)
from transformer_engine.pytorch.cpp_extensions.fused_attn import (
    fused_attn_fwd_qkvpacked,
    fused_attn_bwd_qkvpacked,
    fused_attn_fwd_kvpacked,
    fused_attn_bwd_kvpacked,
    fused_attn_fwd,
    fused_attn_bwd,
    QKVLayout,
    AttnBiasType,
    AttnMaskType,
    FusedAttnBackend,
)
from transformer_engine.pytorch.fp8 import get_fp8_te_dtype
from transformer_engine.pytorch.float8_tensor import Float8Tensor
from transformer_engine.pytorch.module import LayerNormLinear, Linear
from transformer_engine.pytorch.module.base import TransformerEngineBaseModule
from transformer_engine.pytorch.utils import (
    divide,
    attention_mask_func,
    split_tensor_along_dim,
    get_device_compute_capability,
    get_default_init_method,
)
from transformer_engine.pytorch.constants import (
    AttnMaskTypes,
    AttnTypes,
    AttnBiasTypes,
    QKVLayouts,
    dist_group_type,
    TE_DType,
)
from transformer_engine.pytorch.softmax import FusedScaleMaskSoftmax
from transformer_engine.pytorch.distributed import (
    get_distributed_world_size,
    get_distributed_rank,
    checkpoint,
    set_all_rng_states,
    CudaRNGStatesTracker,
    graph_safe_rng_available,
)
from transformer_engine.pytorch.export import is_in_onnx_export_mode
from transformer_engine.pytorch.jit import jit_fuser, no_torch_dynamo
from transformer_engine.pytorch.graph import is_graph_capturing


_flash_attn_version = PkgVersion(get_pkg_version("flash-attn"))
_flash_attn_version_required = PkgVersion("2.0.6")
_flash_attn_max_version = PkgVersion("2.5.8")
_flash_attn_2_plus = _flash_attn_version >= PkgVersion("2")
_flash_attn_2_1_plus = _flash_attn_version >= PkgVersion("2.1")
_flash_attn_2_3_plus = _flash_attn_version >= PkgVersion("2.3")
_flash_attn_2_4_plus = _flash_attn_version >= PkgVersion("2.4")
_flash_attn_2_4_1_plus = _flash_attn_version >= PkgVersion("2.4.1")

if _flash_attn_version >= _flash_attn_version_required:
    from flash_attn.flash_attn_interface import flash_attn_varlen_func as flash_attn_forward_func
    from flash_attn.flash_attn_interface import _flash_attn_varlen_forward as _flash_attn_forward
    from flash_attn.flash_attn_interface import _flash_attn_varlen_backward as _flash_attn_backward
    from flash_attn_2_cuda import varlen_bwd as flash_attn_cuda_bwd

META_QKV = tex.FP8FwdTensors.GEMM1_OUTPUT
META_DQKV = tex.FP8BwdTensors.GRAD_OUTPUT1
META_O = tex.FP8FwdTensors.GEMM2_INPUT
META_DO = tex.FP8BwdTensors.GRAD_INPUT2
META_S = tex.FP8FwdTensors.GEMM3_OUTPUT
META_DP = tex.FP8BwdTensors.GRAD_INPUT3

# NVTE_DEBUG = 0/1 # disables/enables debug mode, default = 0
_NVTE_DEBUG = int(os.getenv("NVTE_DEBUG", "0"))
# NVTE_DEBUG_LEVEL = 0/1/2 # enables more and more verbose debug mode, default = 0
_NVTE_DEBUG_LEVEL = int(os.getenv("NVTE_DEBUG_LEVEL", "0"))
log_level = _NVTE_DEBUG * _NVTE_DEBUG_LEVEL
log_levels = {0: logging.WARNING, 1: logging.INFO, 2: logging.DEBUG}
logging.basicConfig(
    format="[%(levelname)-8s | %(name)-19s]: %(message)s",
    level=log_levels[log_level if log_level in [0, 1, 2] else 2],
)

_NVTE_FLASH_ATTN = int(os.getenv("NVTE_FLASH_ATTN", "1"))
_NVTE_FUSED_ATTN = int(os.getenv("NVTE_FUSED_ATTN", "1"))
_NVTE_UNFUSED_ATTN = int(os.getenv("NVTE_UNFUSED_ATTN", "1"))

_attention_backends = {
    "attention_params": None,
    "use_flash_attention": None,
    "use_fused_attention": None,
    "fused_attention_backend": None,
    "use_unfused_attention": None,
    "backend_selection_requires_update": False,
}


@dataclass(eq=True)
class AttentionParams:
    """
    Attention parameters used to determine which backend to be used.

    Parameters
    ----------
    qkv_type: Union[torch.Tensor, Float8Tensor], default = `torch.Tensor`
        Type of query/key/value tensors, {`torch.Tensor`, `Float8Tensor`}.
    qkv_dtype: torch.dtype, default = `torch.bfloat16`
        Data type of query/key/value tensors.
    qkv_layout: str, default = "sbh3d"
        Query/key/value tensor memory layout.
    batch_size: int, default = 1
        Batch size.
    num_heads: int, default = 16
        Number of attention heads in the query tensor.
    num_gqa_groups: int, default = 16
        Number of attention heads in key and value tensors.
    max_seqlen_q: int, default = 128
        Maximum sequence length of the query tensor.
    max_seqlen_kv: int, default = 128
        Maximum sequence length of the key and value tensors.
    head_dim: int, default = 64
        The size of each attention head.
    attn_mask_type: str, default = `no_mask`
        Attention mask type, {`no_mask`, `padding`, `causal`, `padding_causal`,
        `causal_bottom_right`, `padding_causal_bottom_right`, `arbitrary`}
    window_size: Tuple[int, int], default = None
        Sliding window attention size.
    alibi_slopes_shape: Optional[Union[torch.Size, List]], default = `None`
        Tensor shape of :attr:`alibi_slopes` in `DotProductAttention`.
    core_attention_bias_type: str, default = `no_bias`
        Attention bias type, {`no_bias`, `pre_scale_bias`, `post_scale_bias`, `alibi`}.
    core_attention_bias_shape: str, default = `1hss`
        Attention bias shape, {`1hss`, `b1ss`, `bhss`}.
    core_attention_bias_requires_grad: bool, default = `True`
        Whether attention bias requires gradient.
    pad_between_seqs: bool, default = `False`
        Whether there is padding between sequences in a batch.
        This only applies to `qkv_format=thd`.
    attention_dropout: float, default = 0.0
        Attention dropout.
    context_parallel: bool, default = `False`
        Whether context parallelism is used or not.
    deterministic: bool, default = `False`
        Whether to run `DotProductAttention` with determinism or not.
    is_training: bool, default = `True`
        Whether in training mode (`True`) or inference mode (`False`)
    fp8: bool, default = `False`
        Whether `DotProductAttention` is in an `fp8_autocast` region.
    fp8_meta: Optional[Dict[str Any]], default = `None`
        The FP8 metadata tensor of `DotProductAttention`.
    """

    qkv_type: Union[torch.Tensor, Float8Tensor] = torch.Tensor
    qkv_dtype: torch.dtype = torch.bfloat16
    qkv_layout: str = "sbh3d"
    batch_size: int = 1
    num_heads: int = 16
    num_gqa_groups: int = 16
    max_seqlen_q: int = 128
    max_seqlen_kv: int = 128
    head_dim: int = 64
    attn_mask_type: str = "no_mask"
    window_size: Union[Tuple[int, int], None] = None
    alibi_slopes_shape: Union[torch.Size, List, None] = None
    core_attention_bias_type: str = "no_bias"
    core_attention_bias_shape: str = "1hss"
    core_attention_bias_requires_grad: bool = True
    pad_between_seqs: bool = False
    attention_dropout: float = 0.0
    context_parallel: bool = False
    deterministic: bool = False
    is_training: bool = True
    fp8: bool = False
    fp8_meta: Union[Dict[str, Any], None] = None


_alibi_cache = {
    "_num_heads": None,
    "_alibi_slopes": None,
    "_max_seqlen_q": None,
    "_max_seqlen_kv": None,
    "_bottom_right_alignment": True,
    "_alibi_bias": None,
    "_alibi_slopes_require_update": False,
    "_alibi_bias_require_update": False,
}


__all__ = ["DotProductAttention", "InferenceParams", "MultiheadAttention"]


def get_attention_backend(
    attention_params: AttentionParams = None,
):
    """
    Select the appropriate attention backend/sub-backend based on user input and runtime environment.

    Parameters
    ----------
    See `AttentionParams`.

    Returns
    ----------
    use_flash_attention: bool
        Whether the `FlashAttention` backend has been selected.
    use_fused_attention: bool
        Whether the `FusedAttention` backend has been selected.
    fused_attention_backend: tex.NVTE_Fused_Attn_Backend
        If `use_fused_attention = True`, one of `FusedAttention` three sub-backends, else `None`.
    use_unfused_attention: bool
        Whether the `UnfusedDotProductAttention` backend has been selected.
    available_backends: List[bool]
        All available backends that could support the provided input. A list of Booleans
        in the form of [use_flash_attention, use_fused_attention, use_unfused_attention].
    """
    qkv_type = attention_params.qkv_type
    qkv_dtype = attention_params.qkv_dtype
    qkv_layout = attention_params.qkv_layout
    batch_size = attention_params.batch_size
    num_heads = attention_params.num_heads
    num_gqa_groups = attention_params.num_gqa_groups
    max_seqlen_q = attention_params.max_seqlen_q
    max_seqlen_kv = attention_params.max_seqlen_kv
    head_dim = attention_params.head_dim
    attn_mask_type = attention_params.attn_mask_type
    window_size = attention_params.window_size
    alibi_slopes_shape = attention_params.alibi_slopes_shape
    core_attention_bias_type = attention_params.core_attention_bias_type
    core_attention_bias_shape = attention_params.core_attention_bias_shape
    core_attention_bias_requires_grad = attention_params.core_attention_bias_requires_grad
    pad_between_seqs = attention_params.pad_between_seqs
    attention_dropout = attention_params.attention_dropout
    context_parallel = attention_params.context_parallel
    deterministic = attention_params.deterministic
    is_training = attention_params.is_training
    fp8 = attention_params.fp8
    fp8_meta = attention_params.fp8_meta

    # Run config
    logger = logging.getLogger("DotProductAttention")
    device_compute_capability = get_device_compute_capability()
    cudnn_version = get_cudnn_version()
    run_config = {
        "transformer_engine_version": te.__version__,
        "compute_capability": "sm"
        + str(
            (lambda x, y: x * 10 + y)(device_compute_capability[0], device_compute_capability[1])
        ),
        "flash_attn_version": _flash_attn_version,
        "cudnn_version": ".".join([str(i) for i in cudnn_version]),
    }
    attention_params_dict = {
        field.name: getattr(attention_params, field.name) for field in fields(attention_params)
    }
    run_config.update(attention_params_dict)
    if fp8:
        run_config["NVTE_FP8_DPA_BWD"] = int(os.getenv("NVTE_FP8_DPA_BWD", "1"))
    logger.debug("Running with config=%s", run_config)

    # Filter: Environment variables
    global _NVTE_FLASH_ATTN, _NVTE_FUSED_ATTN, _NVTE_UNFUSED_ATTN
    _NVTE_FLASH_ATTN = int(os.getenv("NVTE_FLASH_ATTN", "1"))
    _NVTE_FUSED_ATTN = int(os.getenv("NVTE_FUSED_ATTN", "1"))
    _NVTE_UNFUSED_ATTN = int(os.getenv("NVTE_UNFUSED_ATTN", "1"))
    use_flash_attention = _NVTE_FLASH_ATTN
    use_fused_attention = _NVTE_FUSED_ATTN
    use_unfused_attention = _NVTE_UNFUSED_ATTN
    if not use_flash_attention:
        logger.debug("Disabling FlashAttention due to NVTE_FLASH_ATTN=0")
    if not use_fused_attention:
        logger.debug("Disabling FusedAttention due to NVTE_FUSED_ATTN=0")
    if not use_unfused_attention:
        logger.debug("Disabling UnfusedDotProductAttention due to NVTE_UNFUSED_ATTN=0")

    # Filter: ONNX mode
    if is_in_onnx_export_mode():
        if use_flash_attention:
            logger.debug("Disabling FlashAttention due to ONNX mode")
        use_flash_attention = False
        if use_fused_attention:
            logger.debug("Disabling FusedAttention due to ONNX mode")
        use_fused_attention = False

    # Filter: Compute capability
    if device_compute_capability < (8, 0):
        if use_flash_attention:
            logger.debug("Disabling FlashAttention as it requires compute capability sm80+")
            use_flash_attention = False
        if use_fused_attention:
            logger.debug("Disabling FusedAttention as it requires compute capability sm80+")
            use_fused_attention = False

    # Filter: Context parallelism
    if context_parallel and use_unfused_attention:
        logger.debug(
            "Disabling UnfusedDotProductAttention as it does not support context parallelism"
        )
        use_unfused_attention = False

    # Filter: Data type
    if use_flash_attention and (
        qkv_dtype not in [torch.bfloat16, torch.float16] or qkv_type == Float8Tensor
    ):
        logger.debug(
            "Disabling FlashAttention due to unsupported QKV data type. "
            "Supported: qkv_type = torch.Tensor, qkv_dtype = {torch.bfloat16, torch.float16}. "
            "Found: qkv_type = %s, qkv_dtype = %s.",
            qkv_type,
            qkv_dtype,
        )
        use_flash_attention = False
    if use_fused_attention and (qkv_dtype not in [torch.bfloat16, torch.float16]):
        logger.debug(
            "Disabling FusedAttention due to unsupported QKV data type. "
            "Supported: qkv_dtype = {torch.bfloat16, torch.float16}. "
            "Found: qkv_dtype = %s.",
            qkv_dtype,
        )
        use_fused_attention = False

    # Filter: Execution type
    if fp8 and fp8_meta["recipe"].fp8_dpa:
        if use_flash_attention:
            logger.debug("Disabling FlashAttention as it does not support FP8")
            use_flash_attention = False
        if use_unfused_attention:
            logger.debug("Disabling UnfusedDotProductAttention as it does not support FP8")
            use_unfused_attention = False

    # Filter: Head dimension
    if use_flash_attention and (
        head_dim > 256
        or head_dim % 8 != 0
        or (head_dim > 192 and device_compute_capability not in ((8, 0), (9, 0)))
    ):
        logger.debug(
            "Disabling FlashAttention due to unsupported head_dim. "
            "Supported: head_dim %%8 = 0, head_dim <= 256 (>192 requires sm80/90). "
            "Found: head_dim = %s on sm%s.",
            head_dim,
            ".".join([str(i) for i in device_compute_capability]),
        )
        use_flash_attention = False

    # Filter: QKV layout
    qkv_format = "".join([i for i in qkv_layout.split("_")[0] if i.isalpha()])
    if qkv_format == "thd":
        if use_unfused_attention:
            logger.debug("Disabling UnfusedDotProductAttention for qkv_format = thd")
            use_unfused_attention = False
        if use_flash_attention and pad_between_seqs:
            logger.debug(
                "Disabling FlashAttention for qkv_format = thd when there is "
                "padding between sequences, i.e. [a, a, PAD, b, b, b, PAD, c, PAD]"
            )
            use_flash_attention = False

    # Filter: Attention mask
    # attn_mask_type               |     supported backends
    # -------------------------------------------------------------------
    # no_mask                      |     All
    # padding                      |     FlashAttention, FusedAttention
    # causal                       |
    #     self-attention           |     All
    #     cross-attention          |     FusedAttention
    # padding_causal               |
    #     self-attention           |     FlashAttention, FusedAttention
    #     cross-attention          |     FusedAttention
    # causal_bottom_right          |     All
    # padding_causal_bottom_right  |     FlashAttention, FusedAttention
    # arbitrary                    |     UnfusedDotProductAttention
    if attn_mask_type == "arbitrary":
        if use_flash_attention:
            logger.debug("Disabling FlashAttention for arbitrary mask")
        use_flash_attention = False
        if use_fused_attention:
            logger.debug("Disabling FusedAttention for arbitrary mask")
        use_fused_attention = False
    if use_unfused_attention and "padding" in attn_mask_type:
        logger.debug("Disabling UnfusedDotProductAttention for %s mask", attn_mask_type)
        use_unfused_attention = False
    if (
        use_flash_attention
        and _flash_attn_2_1_plus
        and attn_mask_type in ["causal", "padding_causal"]
        and max_seqlen_q != max_seqlen_kv
    ):
        logger.warning(
            "Disabling FlashAttention as it only supports bottom-right-diagonal "
            "causal mask since flash-attn 2.1. See "
            "https://github.com/Dao-AILab/flash-attention#21-change-behavior-of-causal-flag"
        )
        use_flash_attention = False
    if (
        use_flash_attention
        and not _flash_attn_2_1_plus
        and attn_mask_type in ["causal_bottom_right", "padding_causal_bottom_right"]
        and max_seqlen_q != max_seqlen_kv
    ):
        logger.warning(
            "Disabling FlashAttention as it only supports top-left-diagonal "
            "causal mask before flash-attn 2.1. See "
            "https://github.com/Dao-AILab/flash-attention#21-change-behavior-of-causal-flag"
        )
        use_flash_attention = False

    # Filter: Sliding window attention
    #    backend                 |      window_size       | diagonal alignment
    # ---------------------------------------------------------------------------------
    # FlashAttention             | (-1, -1) or (>=0, >=0) | bottom right
    # FusedAttention             | (-1,  0) or (>=0, 0)   | top left
    # UnfusedDotProductAttention | (-1, -1) or (>=0, >=0) | both;
    #                            |                        | converts window_size to an 'arbitrary' mask
    if window_size is None:
        window_size = check_set_window_size(attn_mask_type, window_size)
    else:
        if use_fused_attention and (window_size[0] != -1 or window_size[1] not in [-1, 0]):
            if fp8 and (fp8_meta["recipe"].fp8_dpa or fp8_meta["recipe"].fp8_mha):
                logger.debug(
                    "Disabling FusedAttention as it does not support sliding window attention"
                    " for FP8"
                )
                use_fused_attention = False
            elif window_size[1] != 0 or attention_dropout != 0.0 or qkv_format == "thd":
                logger.debug(
                    "Disabling FusedAttention as it only supports sliding window attention "
                    "with causal mask, no dropout, and qkv_format = bshd/sbhd"
                )
                use_fused_attention = False
            elif context_parallel:
                logger.debug(
                    "Disabling FusedAttention as it does not support sliding window attention "
                    "with context parallelism"
                )
                use_fused_attention = False
            elif max_seqlen_q != max_seqlen_kv and attn_mask_type in [
                "no_mask",
                "padding",
                "causal_bottom_right",
                "padding_causal_bottom_right",
            ]:
                logger.debug(
                    "Disabling FusedAttention as it does not support sliding window attention "
                    "with attn_mask_type = %s for cross-attention",
                    attn_mask_type,
                )
                use_fused_attention = False
            elif "padding" in attn_mask_type:
                logger.debug(
                    "Disabling FusedAttention as it does not support sliding window attention "
                    "with attn_mask_type = %s",
                    attn_mask_type,
                )
                use_fused_attention = False
        if (
            use_flash_attention
            and (window_size[0] != -1 or window_size[1] not in [-1, 0])
            and (not _flash_attn_2_3_plus or context_parallel)
        ):
            logger.debug(
                "Disabling FlashAttention as sliding window attention requires "
                "flash-attn 2.3+ and no context parallelism"
            )
            use_flash_attention = False

    # Filter: Attention bias
    #    backend                 |      bias types              | ALiBi diagonal alignment
    # ---------------------------------------------------------------------------------
    # FlashAttention             | no_bias, alibi/alibi_slopes  | bottom right
    # FusedAttention             | no_bias, post_scale_bias     |
    #                            | alibi/alibi_slopes           | top left,
    #                            |                              | bottom_right (converts to a 'post_scale_bias' bias)
    # UnfusedDotProductAttention | no_bias, pre/post_scale_bias |
    #                            | alibi/alibi_slopes           | both; converts to a 'post_scale_bias' bias
    if use_flash_attention and (
        core_attention_bias_type not in ["no_bias", "alibi"]
        or core_attention_bias_shape is not None
    ):
        logger.debug("Disabling FlashAttention for pre/post_scale_bias")
        use_flash_attention = False

    fu_core_attention_bias_type = core_attention_bias_type
    fu_core_attention_bias_shape = core_attention_bias_shape
    fu_core_attention_bias_requires_grad = core_attention_bias_requires_grad
    if (
        use_fused_attention
        and core_attention_bias_type == "alibi"
        and (alibi_slopes_shape is not None or max_seqlen_q != max_seqlen_kv)
    ):
        fu_core_attention_bias_type = "post_scale_bias"
        fu_core_attention_bias_requires_grad = False
        if alibi_slopes_shape is None:
            fu_core_attention_bias_shape = "1hss"
        elif len(alibi_slopes_shape) == 1 and alibi_slopes_shape[0] == num_heads:
            fu_core_attention_bias_shape = "1hss"
        elif (
            len(alibi_slopes_shape) == 2
            and alibi_slopes_shape[0] == batch_size
            and alibi_slopes_shape[1] == num_heads
        ):
            fu_core_attention_bias_shape = "bhss"

    if (
        use_fused_attention
        and fu_core_attention_bias_type == "post_scale_bias"
        and fu_core_attention_bias_shape != "1hss"
    ):
        if fu_core_attention_bias_requires_grad:
            # remove this line when cuDNN adds bwd support for
            # [1, 1, s, s], [b, 1, s, s] and [b, h, s, s]
            logger.debug("Disabling FusedAttention for dBias in [1, H, S, S] shape")
            use_fused_attention = False
        else:
            # max512 backend will only support [1, h, s, s]
            os.environ["NVTE_FUSED_ATTN_BACKEND"] = "1"

    # Filter: cuDNN support
    fused_attention_backend = None
    if use_fused_attention:
        q_type = TE_DType[qkv_dtype]
        kv_type = q_type
        if fp8 and fp8_meta["recipe"].fp8_dpa:
            q_type = get_fp8_te_dtype(fp8_meta["recipe"], fprop_tensor=True)
            kv_type = q_type
        fused_attention_backend = tex.get_fused_attn_backend(
            q_type,
            kv_type,
            QKVLayout[qkv_layout],
            AttnBiasType[fu_core_attention_bias_type],
            AttnMaskType[attn_mask_type],
            attention_dropout,
            num_heads,
            num_gqa_groups,
            max_seqlen_q,
            max_seqlen_kv,
            head_dim,
            window_size[0],
            window_size[1],
        )
        if fused_attention_backend == FusedAttnBackend["No_Backend"]:
            logger.debug("Disabling FusedAttention as no backend supports the provided input")
            use_fused_attention = False
            fused_attention_backend = None
        if (
            use_fused_attention
            and context_parallel
            and fused_attention_backend != FusedAttnBackend["F16_arbitrary_seqlen"]
        ):
            logger.debug(
                "Disabling FusedAttention as only sub-backend %s does not support "
                "context parallellism",
                int(fused_attention_backend),
            )
            use_fused_attention = False
            fused_attention_backend = None
        if (
            use_fused_attention
            and window_size is not None
            and window_size[0] != -1
            and fused_attention_backend != FusedAttnBackend["F16_arbitrary_seqlen"]
        ):
            logger.debug(
                "Disabling FusedAttention as only sub-backend %s does not support "
                "slidng window attention",
                int(fused_attention_backend),
            )
            use_fused_attention = False
            fused_attention_backend = None
        if (
            use_fused_attention
            and fused_attention_backend == FusedAttnBackend["F16_max512_seqlen"]
            and fu_core_attention_bias_type == "post_scale_bias"
            and fu_core_attention_bias_shape != "1hss"
        ):
            logger.debug(
                "Disabling FusedAttention as cuDNN sub-backend 0 only supports post_scale_bias in"
                " [1, H, S, S] shape"
            )
            use_fused_attention = False
            fused_attention_backend = None

    # Filter: Determinism
    # backend                      | deterministic
    # ---------------------------------------------
    # FlashAttention               |
    #     flash-attn >=2.0, <2.4.1 | no
    #     flash-attn >=2.4.1       | yes
    # FusedAttention               |
    #     sub-backend 0            | yes
    #     sub-backend 1            | workspace optimization path and sm90+: yes;
    #                              | otherwise: no
    #     sub-backend 2            | no
    # UnfusedDotProductAttention   | yes
    if use_flash_attention and deterministic and not _flash_attn_2_4_1_plus:
        logger.warning(
            "Disabling FlashAttention as version <2.4.1 does not support deterministic "
            "execution. To use FlashAttention with deterministic behavior, "
            "please install flash-attn >= 2.4.1."
        )
        use_flash_attention = False
    if use_fused_attention and deterministic:
        if fused_attention_backend == FusedAttnBackend["FP8"] and is_training:
            logger.debug("Disabling FusedAttention for determinism reasons")
            use_fused_attention = False
        if (
            fused_attention_backend == FusedAttnBackend["F16_arbitrary_seqlen"]
            and is_training
            and (
                device_compute_capability < (9, 0)
                or core_attention_bias_requires_grad
                or cudnn_version < (8, 9, 5)
            )
        ):
            logger.debug("Disabling FusedAttention for determinism reasons")
            use_fused_attention = False

    # All available backends
    available_backends = [use_flash_attention, use_fused_attention, use_unfused_attention]
    logger.debug(
        "Available backends = {FlashAttention=%s, FusedAttention=%s%s,"
        " UnfusedDotProductAttention=%s}",
        bool(available_backends[0]),
        bool(available_backends[1]),
        (
            f" (sub-backend {int(fused_attention_backend)})"
            if fused_attention_backend is not None
            else ""
        ),
        bool(available_backends[2]),
    )

    # Select FusedAttention for performance
    if (
        use_flash_attention
        and use_fused_attention
        and fused_attention_backend == FusedAttnBackend["F16_arbitrary_seqlen"]
    ):
        if device_compute_capability == (9, 0):
            logger.debug(
                "Disabling FlashAttention to give FusedAttention preference on Hopper+ "
                "for performance reasons"
            )
            use_flash_attention = False

    # Selected backend
    if use_flash_attention:
        use_fused_attention = False
        use_unfused_attention = False
    elif use_fused_attention:
        use_unfused_attention = False
    selected_backend = "NoBackend"
    if use_flash_attention:
        selected_backend = "FlashAttention"
    elif use_fused_attention:
        selected_backend = f"FusedAttention (sub-backend {int(fused_attention_backend)})"
    elif use_unfused_attention:
        selected_backend = "UnfusedDotProductAttention"
    logger.debug("Selected backend = %s", selected_backend)

    global _attention_backends
    _attention_backends["use_flash_attention"] = use_flash_attention
    _attention_backends["use_fused_attention"] = use_fused_attention
    _attention_backends["fused_attention_backend"] = fused_attention_backend
    _attention_backends["use_unfused_attention"] = use_unfused_attention
    _attention_backends["backend_selection_requires_update"] = False

    return (
        use_flash_attention,
        use_fused_attention,
        fused_attention_backend,
        use_unfused_attention,
        available_backends,
    )


class InferenceParams:  # pylint: disable=too-few-public-methods
    """
    Inference parameters that are passed to the main model in order
    to efficienly calculate and store the context during inference.

    Parameters
    ----------
    max_batch_size : int
                    maximum batch size during inference.
    max_sequence_length : int
                         maximum sequence length during inference.
    """

    def __init__(self, max_batch_size, max_sequence_length):
        self.max_sequence_length = max_sequence_length
        self.max_batch_size = max_batch_size
        self.sequence_len_offset = 0
        self.batch_size_offset = 0
        self.key_value_memory_dict = {}

    def swap_key_value_dict(self, batch_indices):
        """
        Reorders the KV cache using the specified batch indices.

        Parameters
        ----------
        batch_indices : List[int]
                       Sequence of indices to reorder along the batch dimensions of
                       the KV cache. Must have a length equal to the batch size.
        """
        if len(self.key_value_memory_dict) == 0:
            raise ValueError("should not swap when dict in empty")

        for layer_number, inference_memory in self.key_value_memory_dict.items():
            inference_key_memory, inference_value_memory = inference_memory
            assert (
                len(batch_indices) == inference_key_memory.shape[1]
            )  # make sure batch size is the same
            new_inference_key_memory = inference_key_memory[:, batch_indices]
            new_inference_value_memory = inference_value_memory[:, batch_indices]
            self.key_value_memory_dict[layer_number] = (
                new_inference_key_memory,
                new_inference_value_memory,
            )


@torch.no_grad()
def get_swa_mask(
    window_size: Tuple[int, int],
    max_seqlen_q: int,
    max_seqlen_kv: int,
    attn_mask_type: str = "no_mask",
    attention_mask: Optional[Union[torch.Tensor, Tuple[torch.Tensor, torch.Tensor]]] = None,
) -> torch.Tensor:
    """
    Convert sliding window `window_size` to an equivalent "`arbitrary`" mask.
    For "`causal`" mask type, the sliding window diagonal is aligned to the top left corner,
    and for other mask types, the bottom right corner.

    Parameters
    ----------
    window_size: Tuple[int, int]
        Sliding window size for local attention, where query at position i attends to keys
        in [i + seqlen_k - seqlen_q - window_size[0], i + seqlen_k - seqlen_q
        + window_size[1]] inclusive. Special cases (-1, -1) and (-1, 0) mean no sliding
        window and causal mask specifically. Both `causal` and `causal_bottom_right` masks
        map to `window_size = (-1, 0)` and Transformer Engine distinguishes them based on
        `attn_mask_type`.
    max_seqlen_q: int
        Maximum sequence length for queries.
    max_seqlen_kv: int
        Maximum sequence length for keys and values.
    attn_mask_type: str, default = `no_mask`
        Attention mask type, {"`no_mask`", "`padding`", "`causal`", "`padding_causal`",
        "`causal_bottom_right`", "`padding_causal_bottom_right`", "`arbitrary`"}
    attention_mask: Optional[Union[torch.Tensor, Tuple[torch.Tensor, torch.Tensor]]],
        default = `None`
        Boolean tensor(s) used to mask out attention softmax input.

    Returns
    ----------
    attention_mask: torch.Tensor
        Combined `attention_mask` (input) and sliding window attention mask.
        The shape is [max_seqlen_q, max_seqlen_kv] when input `attention_mask` is None;
        else, the same shape as input `attention_mask`.
    """
    mask = torch.ones(max_seqlen_q, max_seqlen_kv, dtype=torch.bool, device="cuda")
    if attn_mask_type in ["causal"]:
        left = window_size[0] if window_size[0] != -1 else max_seqlen_q
        right = window_size[1] if window_size[1] != -1 else max_seqlen_q
        mask_upper = torch.triu(mask, diagonal=-left)
        mask_lower = torch.tril(mask_upper, diagonal=right)
    else:
        left = window_size[0] if window_size[0] != -1 else max_seqlen_kv
        right = window_size[1] if window_size[1] != -1 else max_seqlen_kv
        mask_upper = torch.triu(mask, diagonal=max_seqlen_kv - max_seqlen_q - left)
        mask_lower = torch.tril(mask_upper, diagonal=max_seqlen_kv - max_seqlen_q + right)
    attn_mask_type = "arbitrary"
    mask = mask_lower.logical_not()
    if attention_mask is not None:
        mask = torch.logical_and(attention_mask, mask)
    return attn_mask_type, mask


@torch.no_grad()
def get_alibi(
    num_heads: int,
    max_seqlen_q: int,
    max_seqlen_kv: int,
    alibi_slopes: Optional[torch.Tensor] = None,
    bias_dtype: Optional[torch.dtype] = None,
    bottom_right_alignment: bool = True,
) -> Tuple[torch.Tensor, torch.Tensor]:
    """
    Parameters
    ----------
    num_heads: int
        Number of heads.
    max_seqlen_q: int
        Maximum sequence length for queries.
    max_seqlen_kv: int
        Maximum sequence length for keys and values.
    alibi_slopes: Optional[torch.Tensor], default = `None`
        Custom ALiBi slopes, FP32, CUDA tensor, in shape [num_heads] or [batch_size, num_heads].
    bias_dtype: Optional[torch.dtype], default = `None`
        Dtype of the generated ALiBi bias. If None, use torch.float32.
    bottom_right_alignment: bool, default = `True`
        Whether to align the diagonal of the ALiBi bias to the bottom right corner of
        the matrix (`True`) or top left (`False`).

    Returns
    ----------
    alibi_slopes: torch.Tensor
        ALiBi slopes in FP32 and shape [num_heads] or [batch_size, num_heads].
    alibi_bias: torch.Tensor
        ALiBi bias in FP32 or `bias_dtype`. If `alibi_slopes` is in [num_heads] shape,
        then `alibi_bias` is in [1, num_heads, max_seqlen_q, max_seqlen_kv], and if
        `alibi_slopes` is in [batch_size, num_heads], then the bias is in
        [batch_size, num_heads, max_seqlen_q, max_seqlen_kv].
    """
    global _alibi_cache
    if _alibi_cache["_alibi_slopes_require_update"]:
        if alibi_slopes is not None:
            _alibi_cache["_alibi_slopes"] = alibi_slopes
        else:
            n = 2 ** math.floor(math.log2(num_heads))
            m_0 = 2.0 ** (-8.0 / n)
            m = torch.pow(m_0, torch.arange(1, 1 + n))

            if n < num_heads:
                m_hat_0 = 2.0 ** (-4.0 / n)
                m_hat = torch.pow(m_hat_0, torch.arange(1, 1 + 2 * (num_heads - n), 2))
                m = torch.cat([m, m_hat])

            _alibi_cache["_alibi_slopes"] = m.to(dtype=torch.float32, device="cuda")
        _alibi_cache["_num_heads"] = num_heads
        _alibi_cache["_alibi_slopes_require_update"] = False

    if _alibi_cache["_alibi_bias_require_update"]:
        assert _alibi_cache["_alibi_slopes"] is not None, "ALiBi slopes can not be None!"
        if _alibi_cache["_alibi_slopes"].dim() == 1:
            slopes_shape = torch.Size([1, _alibi_cache["_alibi_slopes"].shape[0], 1, 1])
        if _alibi_cache["_alibi_slopes"].dim() == 2:
            slopes_shape = torch.Size([*_alibi_cache["_alibi_slopes"].shape[:], 1, 1])
        if bottom_right_alignment:
            bias = torch.arange(1 - max_seqlen_kv, 1, dtype=torch.int32, device="cuda").view(
                1, 1, 1, max_seqlen_kv
            )
        else:
            bias = torch.arange(
                1 - max_seqlen_q, max_seqlen_kv - max_seqlen_q + 1, dtype=torch.int32, device="cuda"
            ).view(1, 1, 1, max_seqlen_kv)
        bias = bias - torch.arange(1 - max_seqlen_q, 1, dtype=torch.int32, device="cuda").view(
            1, 1, max_seqlen_q, 1
        )
        bias = bias.abs().mul(-1)
        bias = bias * _alibi_cache["_alibi_slopes"].view(slopes_shape)
        _alibi_cache["_max_seqlen_q"], _alibi_cache["_max_seqlen_kv"] = max_seqlen_q, max_seqlen_kv
        _alibi_cache["_bottom_right_alignment"] = bottom_right_alignment
        bias_dtype = torch.float32 if bias_dtype is None else bias_dtype
        _alibi_cache["_alibi_bias"] = bias.contiguous().to(dtype=bias_dtype, device="cuda")
        _alibi_cache["_alibi_bias_require_update"] = False

    return _alibi_cache["_alibi_slopes"], _alibi_cache["_alibi_bias"]


def get_cu_seqlens(mask: torch.Tensor) -> torch.Tensor:
    """
    Given a padding mask of shape [batch_size, 1, 1, max_seqlen], returns an int32
    tensor of shape [batch_size + 1] containing the cumulative sequence lengths of
    the samples in a batch.
    """
    mask = mask.squeeze(1).squeeze(1)
    reduced_mask = mask.logical_not().sum(dim=1)
    cu_seqlens = reduced_mask.cumsum(dim=0).to(torch.int32)
    zero = torch.zeros(1, dtype=torch.int32, device="cuda")
    cu_seqlens = torch.cat((zero, cu_seqlens))

    return cu_seqlens


def get_cu_seqlens_and_indices(mask: torch.Tensor) -> Tuple[torch.Tensor, torch.Tensor]:
    """
    Given a padding mask of shape [batch_size, 1, 1, max_seqlen], returns an int32
    tensor of shape [batch_size + 1] containing the cumulative sequence lengths of
    the samples in a batch, and another int32 tensor of shape [batch_size * max_seqlen, 1, 1]
    containing the indices for the valid tokens.
    """
    mask = mask.squeeze(1).squeeze(1)
    bs, seqlen = mask.shape

    reduced_mask = mask.logical_not().sum(dim=1)
    cu_seqlens = reduced_mask.cumsum(dim=0).to(torch.int32)
    zero = torch.zeros(1, dtype=torch.int32, device="cuda")
    cu_seqlens = torch.cat((zero, cu_seqlens))

    mask = mask.reshape(-1)
    indices = mask.logical_not().nonzero()
    indices = indices.unsqueeze(-1)

    num_nonzeros = indices.shape[0]
    pad_amount = bs * seqlen - num_nonzeros
    indices = F.pad(
        input=indices, pad=(0, 0, 0, 0, 0, pad_amount), mode="constant", value=float(bs * seqlen)
    )

    return cu_seqlens, indices


def get_indices(max_seqlen: int, cu_seqlens: torch.Tensor) -> torch.Tensor:
    """
    Given max_seqlen and cu_seqlens of shape [batch_size + 1], returns an int32
    tensor of shape [batch_size * max_seqlen, 1, 1] containing the indices for
    the valid tokens in a batch.
    """
    bs = len(cu_seqlens) - 1
    seqlens = cu_seqlens[1:] - cu_seqlens[:-1]
    indices = [i * max_seqlen + ii for i, j in enumerate(seqlens) for ii in range(j)]
    indices = torch.Tensor(indices).unsqueeze(1).unsqueeze(1).to(dtype=torch.int64, device="cuda")

    num_nonzeros = indices.shape[0]
    pad_amount = bs * max_seqlen - num_nonzeros
    indices = F.pad(
        input=indices,
        pad=(0, 0, 0, 0, 0, pad_amount),
        mode="constant",
        value=float(bs * max_seqlen),
    )

    return indices


_cu_seqlens_cache = {}


def _get_full_cu_seqlens(
    batch_size: int,
    max_seqlen: int,
    device: torch.device,
) -> torch.Tensor:
    """Cumulative sequence lengths in full data batch

    All sequences in batch have the maximum sequence length.

    """
    global _cu_seqlens_cache
    if (batch_size, max_seqlen) not in _cu_seqlens_cache:
        _cu_seqlens_cache[(batch_size, max_seqlen)] = torch.arange(
            0,
            (batch_size + 1) * max_seqlen,
            step=max_seqlen,
            dtype=torch.int32,
            device=device,
        )
    return _cu_seqlens_cache[(batch_size, max_seqlen)]


@jit_fuser
def pack_tensor(
    indices: torch.Tensor,
    tensor: torch.Tensor,
) -> torch.Tensor:
    """
    Packs the given tensor using the `indices`.
    """
    padding_indice = torch.zeros(
        1, tensor.shape[1], tensor.shape[2], dtype=tensor.dtype, device=tensor.device
    )
    tensor = torch.cat((tensor, padding_indice), dim=0)

    indices = indices.repeat(1, tensor.shape[1], tensor.shape[2])
    packed = torch.gather(tensor, 0, indices)
    return packed


@jit_fuser
def pack_2_tensors(
    indices: torch.Tensor,
    t1: torch.Tensor,
    t2: torch.Tensor,
) -> Tuple[torch.Tensor, torch.Tensor]:
    """
    Packs the given 2 tensors using the `indices`.
    """
    t1_packed = pack_tensor(indices, t1)
    t2_packed = pack_tensor(indices, t2)
    return t1_packed, t2_packed


@jit_fuser
def pack_3_tensors(
    indices: torch.Tensor,
    t1: torch.Tensor,
    t2: torch.Tensor,
    t3: torch.Tensor,
) -> Tuple[torch.Tensor, torch.Tensor, torch.Tensor]:
    """
    Packs the given 3 tensors using the `indices`.
    """
    t1_packed = pack_tensor(indices, t1)
    t2_packed = pack_tensor(indices, t2)
    t3_packed = pack_tensor(indices, t3)
    return t1_packed, t2_packed, t3_packed


@jit_fuser
def unpack_tensor(
    indices: torch.Tensor,
    dim0: int,
    tensor: torch.Tensor,
) -> torch.Tensor:
    """
    Inverse of `pack_tensor`.
    """
    indices = indices.repeat(1, tensor.shape[1], tensor.shape[2])
    unpacked = torch.zeros(
        dim0 + 1, tensor.shape[1], tensor.shape[2], dtype=tensor.dtype, device=tensor.device
    )
    unpacked.scatter_(0, indices, tensor)
    unpacked = unpacked[0:-1, :, :]
    return unpacked


@jit_fuser
def unpack_2_tensors(
    indices: torch.Tensor,
    dim0: int,
    t1: torch.Tensor,
    t2: torch.Tensor,
) -> Tuple[torch.Tensor, torch.Tensor]:
    """
    Inverse of `pack_2_tensors`.
    """
    t1_unpacked = unpack_tensor(indices, dim0, t1)
    t2_unpacked = unpack_tensor(indices, dim0, t2)
    return t1_unpacked, t2_unpacked


@jit_fuser
def unpack_3_tensors(
    indices: torch.Tensor,
    dim0: int,
    t1: torch.Tensor,
    t2: torch.Tensor,
    t3: torch.Tensor,
) -> Tuple[torch.Tensor, torch.Tensor, torch.Tensor]:
    """
    Inverse of `pack_3_tensors`.
    """
    t1_unpacked = unpack_tensor(indices, dim0, t1)
    t2_unpacked = unpack_tensor(indices, dim0, t2)
    t3_unpacked = unpack_tensor(indices, dim0, t3)
    return t1_unpacked, t2_unpacked, t3_unpacked


class PackTensors(torch.autograd.Function):
    """
    Autograd function to pack tensors.
    """

    @staticmethod
    def forward(
        ctx, indices: torch.Tensor, *tensors: Tuple[torch.Tensor, ...]
    ) -> Union[Tuple[torch.Tensor, ...], torch.Tensor]:
        assert 1 <= len(tensors) <= 3, f"Packing {len(tensors)} tensors not supported."
        ctx.save_for_backward(indices)
        ctx.dim0 = tensors[0].shape[0]
        if len(tensors) == 1:
            return pack_tensor(indices, *tensors)
        if len(tensors) == 2:
            return pack_2_tensors(indices, *tensors)
        return pack_3_tensors(indices, *tensors)

    @staticmethod
    def backward(ctx, *grad_outputs: Tuple[torch.Tensor, ...]):
        (indices,) = ctx.saved_tensors
        if len(grad_outputs) == 1:
            return None, unpack_tensor(indices, ctx.dim0, *grad_outputs)
        if len(grad_outputs) == 2:
            return None, *unpack_2_tensors(indices, ctx.dim0, *grad_outputs)
        return None, *unpack_3_tensors(indices, ctx.dim0, *grad_outputs)


class UnpackTensor(torch.autograd.Function):
    """
    Autograd function to unpack a tensor.
    """

    @staticmethod
    def forward(
        ctx,
        indices: torch.Tensor,
        dim0: int,
        tensor: torch.Tensor,
    ) -> torch.Tensor:
        ctx.save_for_backward(indices)
        return unpack_tensor(indices, dim0, tensor)

    @staticmethod
    def backward(ctx, grad_output):
        (indices,) = ctx.saved_tensors
        return None, None, pack_tensor(indices, grad_output)


def flash_attn_p2p_communicate(
    rank, send_tensor, send_dst, recv_tensor, recv_src, cp_group, batch_p2p_comm
):
    """Point-to-point communications of KV and dKV in Attention with context parallelism"""
    send_recv_ops = []

    if batch_p2p_comm:
        if rank % 2 == 0:
            send_op = torch.distributed.P2POp(
                torch.distributed.isend, send_tensor, send_dst, cp_group
            )
            recv_op = torch.distributed.P2POp(
                torch.distributed.irecv, recv_tensor, recv_src, cp_group
            )
            send_recv_ops.append(send_op)
            send_recv_ops.append(recv_op)
        else:
            recv_op = torch.distributed.P2POp(
                torch.distributed.irecv, recv_tensor, recv_src, cp_group
            )
            send_op = torch.distributed.P2POp(
                torch.distributed.isend, send_tensor, send_dst, cp_group
            )
            send_recv_ops.append(recv_op)
            send_recv_ops.append(send_op)
        send_recv_reqs = torch.distributed.batch_isend_irecv(send_recv_ops)
    else:
        if rank % 2 == 0:
            send_op = torch.distributed.isend(send_tensor, send_dst, cp_group)
            recv_op = torch.distributed.irecv(recv_tensor, recv_src, cp_group)
            send_recv_ops.append(send_op)
            send_recv_ops.append(recv_op)
        else:
            recv_op = torch.distributed.irecv(recv_tensor, recv_src, cp_group)
            send_op = torch.distributed.isend(send_tensor, send_dst, cp_group)
            send_recv_ops.append(recv_op)
            send_recv_ops.append(send_op)
        send_recv_reqs = send_recv_ops

    return send_recv_reqs


@jit_fuser
def flash_attn_fwd_out_correction(out, out_per_step, seq_dim, softmax_lse, softmax_lse_per_step):
    """Merge partial outputs of each step in Attention with context parallelism"""
    softmax_lse_corrected_exp = torch.exp(softmax_lse_per_step - softmax_lse).movedim(2, seq_dim)
    softmax_lse_corrected_exp = softmax_lse_corrected_exp.unsqueeze(-1)
    out_corrected = out_per_step * softmax_lse_corrected_exp
    out.add_(out_corrected)


@jit_fuser
def flash_attn_fwd_softmax_lse_correction(softmax_lse, softmax_lse_per_step):
    """Merge softmax stats of each step in Attention with context parallelism"""
    max_scale = torch.max(softmax_lse, softmax_lse_per_step)
    min_scale = torch.min(softmax_lse, softmax_lse_per_step)
    new_scale = max_scale + torch.log(1 + torch.exp(min_scale - max_scale))
    softmax_lse.copy_(new_scale)


@jit_fuser
def get_cu_seqlens_on_cp_rank(
    cu_seqlens, cu_seqlens_padded_on_cp_rank, cp_size, cp_rank, first_half, second_half
):
    """Compute cu_seqlens of a context parallelism rank"""
    seqlens = cu_seqlens[1:] - cu_seqlens[:-1]
    seqlens_padded = (cu_seqlens_padded_on_cp_rank[1:] - cu_seqlens_padded_on_cp_rank[:-1]) // 2
    zeros = torch.zeros_like(seqlens)
    cu_seqlens_on_cp_rank = torch.zeros_like(cu_seqlens)
    if first_half:
        seqlens_1 = seqlens - cp_rank * seqlens_padded
        seqlens_1 = seqlens_1.clamp(zeros, seqlens_padded)
        cu_seqlens_on_cp_rank[1:].add_(seqlens_1)
    if second_half:
        seqlens_2 = seqlens - (2 * cp_size - cp_rank - 1) * seqlens_padded
        seqlens_2 = seqlens_2.clamp(zeros, seqlens_padded)
        cu_seqlens_on_cp_rank[1:].add_(seqlens_2)
    cu_seqlens_on_cp_rank.cumsum_(dim=0)
    return cu_seqlens_on_cp_rank


class AttnFuncWithCP(torch.autograd.Function):
    """
    Attention implementation with context parallelism.
    Split attention compute into multiple steps, and overlap current-step
    compute with next-step communication.
    """

    @staticmethod
    def forward(
        ctx,
        is_training,
        q,
        k,
        v,
        cu_seqlens_q,
        cu_seqlens_kv,
        max_seqlen_q,
        max_seqlen_kv,
        cu_seqlens_q_padded,
        cu_seqlens_kv_padded,
        dropout_p,
        cp_group,
        cp_global_ranks,
        cp_stream,
        softmax_scale,
        qkv_format,
        attn_mask_type,
        attn_bias_type,
        attn_bias,
        deterministic,
        use_fused_attention,
        window_size,
    ):
        if softmax_scale is None:
            softmax_scale = q.shape[-1] ** (-0.5)

        cp_size = get_distributed_world_size(cp_group)
        rank = get_distributed_rank(cp_group)
        send_dst = cp_global_ranks[(rank + 1) % cp_size]
        recv_src = cp_global_ranks[(rank - 1) % cp_size]
        batch_p2p_comm = int(os.getenv("NVTE_BATCH_MHA_P2P_COMM", "0")) or (cp_size == 2)

        causal = "causal" in attn_mask_type
        padding = "padding" in attn_mask_type

        if qkv_format in ["bshd", "sbhd"]:
            qkv_layout = qkv_format + "_" + qkv_format[:-2] + "2" + qkv_format[-2:]
        else:
            qkv_layout = qkv_format + "_" + qkv_format + "_" + qkv_format

        pad_between_seqs_q = not torch.equal(cu_seqlens_q_padded, cu_seqlens_q)
        pad_between_seqs_kv = not torch.equal(cu_seqlens_kv_padded, cu_seqlens_kv)
        max_seqlen_q = max_seqlen_q // cp_size
        max_seqlen_kv = max_seqlen_kv // cp_size
        cu_seqlens_q_padded = cu_seqlens_q_padded // cp_size
        cu_seqlens_kv_padded = cu_seqlens_kv_padded // cp_size
        cu_seqlens_q_per_step = [None for _ in range(cp_size)]
        cu_seqlens_kv_per_step = [None for _ in range(cp_size)]

        if causal:
            if qkv_format == "bshd":
                # [b, s, np, hn] -> [b, 2, s//2, np, hn]
                q, k, v = [x.view(x.shape[0], 2, x.shape[1] // 2, *x.shape[2:]) for x in [q, k, v]]
            elif qkv_format == "sbhd":
                # [s, b, np, hn] -> [2, s//2, b, np, hn]
                q, k, v = [x.view(2, x.shape[0] // 2, *x.shape[1:]) for x in [q, k, v]]
        total_tokens_kv = None if qkv_format != "thd" else k.shape[0]
        # remove padded tokens at the end
        k, v = [x if qkv_format != "thd" else x[: cu_seqlens_kv_padded[-1]] for x in [k, v]]
        if attn_bias is not None:
            assert len(attn_bias.shape) == 4, (
                "Only support bias shape of [b, h, sq, sk] for forward, "
                "and [1, h, sq, sk] for backward!"
            )
            # [b, np, sq, sk] -> [b, np, 2, sq//2, 2*cp, sk//(2*cp)]
            attn_bias_ = attn_bias.view(
                *attn_bias.shape[:-2],
                2,
                attn_bias.shape[-2] // 2,
                2 * cp_size,
                attn_bias.shape[-1] // (2 * cp_size),
            )
            # [b, np, sq, sk] -> [b, np, sq, 2*cp, sk//(2*cp)]
            attn_bias = attn_bias.view(
                *attn_bias.shape[:-1], 2 * cp_size, attn_bias.shape[-1] // (2 * cp_size)
            )
        assert q.shape[-1] % 8 == 0, "hidden size per attention head should be multiple of 8"
        fa_optional_forward_kwargs = {}
        if _flash_attn_2_3_plus:
            fa_optional_forward_kwargs["window_size"] = [-1, 0] if causal else [-1, -1]
        if _flash_attn_2_4_plus:
            fa_optional_forward_kwargs["alibi_slopes"] = None

        # Flash Attn inputs
        q_inputs = [None, None]
        kv_inputs = [None, None]
        attn_bias_inputs = [None, None]
        # Flash Attn outputs
        out_per_step = [None for _ in range(cp_size)]
        softmax_lse_per_step = [None for _ in range(cp_size)]
        rng_states = [None for _ in range(cp_size)]
        attn_biases = [None for _ in range(cp_size)]

        # create two streams to resolve wave quantization issue of Flash Attn in each step
        flash_attn_streams = [torch.cuda.current_stream(), cp_stream]
        # synchronize fwd results correction across steps
        fwd_results_correction_done = torch.cuda.Event()

        p2p_comm_buffers = [None for _ in range(cp_size)]
        if use_fused_attention and qkv_format in ["bshd", "sbhd"]:
            p2p_comm_buffers[0] = torch.cat((k.unsqueeze(-3), v.unsqueeze(-3)), dim=-3)
        else:
            p2p_comm_buffers[0] = torch.cat((k.unsqueeze(0), v.unsqueeze(0)), dim=0)
        send_recv_reqs = [[], []]

        for i in range(cp_size + 1):
            if i < cp_size:
                with torch.cuda.stream(flash_attn_streams[i % 2]):
                    # wait until KV is received
                    for req in send_recv_reqs[(i + 1) % 2]:
                        req.wait()

                    if i < (cp_size - 1):
                        p2p_comm_buffers[i + 1] = torch.empty_like(p2p_comm_buffers[i])
                        send_recv_reqs[i % 2] = flash_attn_p2p_communicate(
                            rank,
                            p2p_comm_buffers[i],
                            send_dst,
                            p2p_comm_buffers[i + 1],
                            recv_src,
                            cp_group,
                            batch_p2p_comm,
                        )

                    kv_inputs[i % 2] = p2p_comm_buffers[i]
                    if causal:
                        if i == 0:
                            if pad_between_seqs_q:
                                cu_seqlens_q_per_step[i] = get_cu_seqlens_on_cp_rank(
                                    cu_seqlens_q, cu_seqlens_q_padded, cp_size, rank, True, True
                                )
                            else:
                                cu_seqlens_q_per_step[i] = cu_seqlens_q // cp_size
                            if pad_between_seqs_kv:
                                cu_seqlens_kv_per_step[i] = get_cu_seqlens_on_cp_rank(
                                    cu_seqlens_kv, cu_seqlens_kv_padded, cp_size, rank, True, True
                                )
                            else:
                                cu_seqlens_kv_per_step[i] = cu_seqlens_kv // cp_size
                            if use_fused_attention:
                                if qkv_format == "bshd":
                                    # [b, 2, sq//2, np, hn] -> [b, sq, np, hn]
                                    q_inputs[i % 2] = q.view(q.shape[0], -1, *q.shape[-2:])
                                    # [b, 2, sk//2, 2, np, hn] -> [b, sk, 2, np, hn]
                                    kv_inputs[i % 2] = kv_inputs[i % 2].view(
                                        k.shape[0], -1, 2, *k.shape[-2:]
                                    )
                                elif qkv_format == "sbhd":
                                    # [2, sq//2, b, np, hn] -> [sq, b, np, hn]
                                    q_inputs[i % 2] = q.view(-1, *q.shape[-3:])
                                    # [2, sk//2, b, 2, np, hn] -> [sk, b, 2, np, hn]
                                    kv_inputs[i % 2] = kv_inputs[i % 2].view(
                                        -1, k.shape[2], 2, *k.shape[-2:]
                                    )
                                elif qkv_format == "thd":
                                    q_inputs[i % 2] = q
                                if attn_bias is not None:
                                    idx = (rank - i) % cp_size
                                    attn_bias_inputs[i % 2] = torch.cat(
                                        (
                                            attn_bias[..., idx, :],
                                            attn_bias[..., (2 * cp_size - idx - 1), :],
                                        ),
                                        dim=-1,
                                    ).contiguous()
                                out_per_step[i], [softmax_lse_per_step[i], rng_states[i], *rest] = (
                                    fused_attn_fwd(
                                        is_training,
                                        max_seqlen_q,
                                        max_seqlen_kv,
                                        cu_seqlens_q_per_step[i],
                                        cu_seqlens_kv_per_step[i],
                                        q_inputs[i % 2],
                                        (
                                            kv_inputs[i % 2][..., 0, :, :]
                                            if qkv_format in ["bshd", "sbhd"]
                                            else kv_inputs[i % 2][0]
                                        ),
                                        (
                                            kv_inputs[i % 2][..., 1, :, :]
                                            if qkv_format in ["bshd", "sbhd"]
                                            else kv_inputs[i % 2][1]
                                        ),
                                        TE_DType[q.dtype],
                                        tex.NVTE_Fused_Attn_Backend.NVTE_F16_arbitrary_seqlen,
                                        attn_scale=softmax_scale,
                                        dropout=dropout_p,
                                        qkv_layout=qkv_layout,
                                        attn_mask_type=attn_mask_type,
                                        attn_bias_type=attn_bias_type,
                                        attn_bias=attn_bias_inputs[i % 2],
                                        cu_seqlens_q_padded=cu_seqlens_q_padded,
                                        cu_seqlens_kv_padded=cu_seqlens_kv_padded,
                                    )
                                )
                                if len(rest) > 0:
                                    attn_biases[i] = rest[0]
                            else:
                                # [b, 2, sq//2, np, hn] -> [b*sq, np, hn]
                                q_inputs[i % 2] = q.view(-1, *q.shape[-2:])
                                # [2, b, 2, sk//2, np, hn] -> [2, b*sk, np, hn]
                                kv_inputs[i % 2] = kv_inputs[i % 2].view(2, -1, *k.shape[-2:])
                                (
                                    _,
                                    _,
                                    _,
                                    _,
                                    out_per_step[i],
                                    softmax_lse_per_step[i],
                                    _,
                                    rng_states[i],
                                ) = _flash_attn_forward(
                                    q_inputs[i % 2],
                                    kv_inputs[i % 2][0],
                                    kv_inputs[i % 2][1],
                                    cu_seqlens_q_per_step[i],
                                    cu_seqlens_kv_per_step[i],
                                    max_seqlen_q,
                                    max_seqlen_kv,
                                    dropout_p,
                                    softmax_scale,
                                    causal=True,
                                    return_softmax=False,
                                    **fa_optional_forward_kwargs,
                                )
                        elif i <= rank:
                            if pad_between_seqs_q:
                                cu_seqlens_q_per_step[i] = get_cu_seqlens_on_cp_rank(
                                    cu_seqlens_q, cu_seqlens_q_padded, cp_size, rank, True, True
                                )
                            else:
                                cu_seqlens_q_per_step[i] = cu_seqlens_q // cp_size
                            if pad_between_seqs_kv:
                                cu_seqlens_kv_per_step[i] = get_cu_seqlens_on_cp_rank(
                                    cu_seqlens_kv,
                                    cu_seqlens_kv_padded,
                                    cp_size,
                                    (rank - i) % cp_size,
                                    True,
                                    False,
                                )
                            else:
                                cu_seqlens_kv_per_step[i] = cu_seqlens_kv // (cp_size * 2)
                            if use_fused_attention:
                                if qkv_format == "bshd":
                                    # [b, 2, sq//2, np, hn] -> [b, sq, np, hn]
                                    q_inputs[i % 2] = q.view(q.shape[0], -1, *q.shape[-2:])
                                    # [b, 2, sk//2, 2, np, hn] -> [b, sk//2, 2, np, hn]
                                    kv_inputs[i % 2] = kv_inputs[i % 2][:, 0, ...].contiguous()
                                elif qkv_format == "sbhd":
                                    # [2, sq//2, b, np, hn] -> [sq, b, np, hn]
                                    q_inputs[i % 2] = q.view(-1, *q.shape[-3:])
                                    # [2, sk//2, b, 2, np, hn] -> [sk//2, b, 2, np, hn]
                                    kv_inputs[i % 2] = kv_inputs[i % 2][0].contiguous()
                                elif qkv_format == "thd":
                                    q_inputs[i % 2] = q
                                    # [2, t, np, hn] -> [2, t/2, np, hn]
                                    kv_inputs[i % 2] = tex.thd_read_half_tensor(
                                        kv_inputs[i % 2], cu_seqlens_kv_padded, 0
                                    )
                                if attn_bias is not None:
                                    idx = (rank - i) % cp_size
                                    attn_bias_inputs[i % 2] = attn_bias[..., idx, :].contiguous()
                                out_per_step[i], [softmax_lse_per_step[i], rng_states[i], *rest] = (
                                    fused_attn_fwd(
                                        is_training,
                                        max_seqlen_q,
                                        max_seqlen_kv // 2,
                                        cu_seqlens_q_per_step[i],
                                        cu_seqlens_kv_per_step[i],
                                        q_inputs[i % 2],
                                        (
                                            kv_inputs[i % 2][..., 0, :, :]
                                            if qkv_format in ["bshd", "sbhd"]
                                            else kv_inputs[i % 2][0]
                                        ),
                                        (
                                            kv_inputs[i % 2][..., 1, :, :]
                                            if qkv_format in ["bshd", "sbhd"]
                                            else kv_inputs[i % 2][1]
                                        ),
                                        TE_DType[q.dtype],
                                        tex.NVTE_Fused_Attn_Backend.NVTE_F16_arbitrary_seqlen,
                                        attn_scale=softmax_scale,
                                        dropout=dropout_p,
                                        qkv_layout=qkv_layout,
                                        attn_mask_type="padding" if padding else "no_mask",
                                        attn_bias_type=attn_bias_type,
                                        attn_bias=attn_bias_inputs[i % 2],
                                        cu_seqlens_q_padded=cu_seqlens_q_padded,
                                        cu_seqlens_kv_padded=(
                                            None
                                            if cu_seqlens_kv_padded is None
                                            else cu_seqlens_kv_padded // 2
                                        ),
                                    )
                                )
                                if len(rest) > 0:
                                    attn_biases[i] = rest[0]
                            else:
                                # [b, 2, sq//2, np, hn] -> [b*sq, np, hn]
                                q_inputs[i % 2] = q.view(-1, *q.shape[-2:])
                                if qkv_format == "thd":
                                    # [2, t, np, hn] -> [2, t/2, np, hn]
                                    kv_inputs[i % 2] = tex.thd_read_half_tensor(
                                        kv_inputs[i % 2], cu_seqlens_kv_padded, 0
                                    )
                                else:
                                    # [2, b, 2, sk//2, np, hn] -> [2, b, sk//2, np, hn]
                                    kv_inputs[i % 2] = kv_inputs[i % 2][:, :, 0, ...].contiguous()
                                # [2, b, sk//2, np, hn] -> [2, b*sk//2, np, hn]
                                kv_inputs[i % 2] = kv_inputs[i % 2].view(2, -1, *k.shape[-2:])
                                if _flash_attn_2_3_plus:
                                    fa_optional_forward_kwargs["window_size"] = [-1, -1]
                                (
                                    _,
                                    _,
                                    _,
                                    _,
                                    out_per_step[i],
                                    softmax_lse_per_step[i],
                                    _,
                                    rng_states[i],
                                ) = _flash_attn_forward(
                                    q_inputs[i % 2],
                                    kv_inputs[i % 2][0],
                                    kv_inputs[i % 2][1],
                                    cu_seqlens_q_per_step[i],
                                    cu_seqlens_kv_per_step[i],
                                    max_seqlen_q,
                                    max_seqlen_kv // 2,
                                    dropout_p,
                                    softmax_scale,
                                    causal=False,
                                    return_softmax=False,
                                    **fa_optional_forward_kwargs,
                                )
                        else:
                            if pad_between_seqs_q:
                                cu_seqlens_q_per_step[i] = get_cu_seqlens_on_cp_rank(
                                    cu_seqlens_q, cu_seqlens_q_padded, cp_size, rank, False, True
                                )
                            else:
                                cu_seqlens_q_per_step[i] = cu_seqlens_q // (cp_size * 2)
                            if pad_between_seqs_kv:
                                cu_seqlens_kv_per_step[i] = get_cu_seqlens_on_cp_rank(
                                    cu_seqlens_kv,
                                    cu_seqlens_kv_padded,
                                    cp_size,
                                    (rank - i) % cp_size,
                                    True,
                                    True,
                                )
                            else:
                                cu_seqlens_kv_per_step[i] = cu_seqlens_kv // cp_size
                            if use_fused_attention:
                                if qkv_format == "bshd":
                                    # [b, 2, sq//2, np, hn] -> [b, sq//2, np, hn]
                                    q_inputs[i % 2] = q[:, 1, ...].contiguous()
                                    # [b, 2, sk//2, 2, np, hn] -> [b, sk, 2, np, hn]
                                    kv_inputs[i % 2] = kv_inputs[i % 2].view(
                                        k.shape[0], -1, 2, *k.shape[-2:]
                                    )
                                elif qkv_format == "sbhd":
                                    # [2, sq//2, b, np, hn] -> [sq//2, b, np, hn]
                                    q_inputs[i % 2] = q[1].contiguous()
                                    # [2, sk//2, b, 2, np, hn] -> [sk, b, 2, np, hn]
                                    kv_inputs[i % 2] = kv_inputs[i % 2].view(
                                        -1, k.shape[2], 2, *k.shape[-2:]
                                    )
                                elif qkv_format == "thd":
                                    # [t, np, hn] -> [t/2, np, hn]
                                    q_inputs[i % 2] = tex.thd_read_half_tensor(
                                        q, cu_seqlens_q_padded, 1
                                    )
                                if attn_bias is not None:
                                    idx = (rank - i) % cp_size
                                    attn_bias_inputs[i % 2] = torch.cat(
                                        (
                                            attn_bias_[..., 1, :, idx, :],
                                            attn_bias_[..., 1, :, (2 * cp_size - idx - 1), :],
                                        ),
                                        dim=-1,
                                    ).contiguous()
                                out_per_step[i], [softmax_lse_per_step[i], rng_states[i], *rest] = (
                                    fused_attn_fwd(
                                        is_training,
                                        max_seqlen_q // 2,
                                        max_seqlen_kv,
                                        cu_seqlens_q_per_step[i],
                                        cu_seqlens_kv_per_step[i],
                                        q_inputs[i % 2],
                                        (
                                            kv_inputs[i % 2][..., 0, :, :]
                                            if qkv_format in ["bshd", "sbhd"]
                                            else kv_inputs[i % 2][0]
                                        ),
                                        (
                                            kv_inputs[i % 2][..., 1, :, :]
                                            if qkv_format in ["bshd", "sbhd"]
                                            else kv_inputs[i % 2][1]
                                        ),
                                        TE_DType[q.dtype],
                                        tex.NVTE_Fused_Attn_Backend.NVTE_F16_arbitrary_seqlen,
                                        attn_scale=softmax_scale,
                                        dropout=dropout_p,
                                        qkv_layout=qkv_layout,
                                        attn_mask_type="padding" if padding else "no_mask",
                                        attn_bias_type=attn_bias_type,
                                        attn_bias=attn_bias_inputs[i % 2],
                                        cu_seqlens_q_padded=(
                                            None
                                            if cu_seqlens_q_padded is None
                                            else cu_seqlens_q_padded // 2
                                        ),
                                        cu_seqlens_kv_padded=cu_seqlens_kv_padded,
                                    )
                                )
                                if len(rest) > 0:
                                    attn_biases[i] = rest[0]
                            else:
                                if qkv_format == "thd":
                                    # [t, np, hn] -> [t/2, np, hn]
                                    q_inputs[i % 2] = tex.thd_read_half_tensor(
                                        q, cu_seqlens_q_padded, 1
                                    )
                                else:
                                    # [b, 2, sq//2, np, hn]->[b, sq//2, np, hn]->[b*sq//2, np, hn]
                                    q_inputs[i % 2] = (
                                        q[:, 1, ...].contiguous().view(-1, *q.shape[-2:])
                                    )
                                # [2, b, 2, sk//2, np, hn] -> [2, b*sk, np, hn]
                                kv_inputs[i % 2] = kv_inputs[i % 2].view(2, -1, *k.shape[-2:])
                                if _flash_attn_2_3_plus:
                                    fa_optional_forward_kwargs["window_size"] = [-1, -1]
                                (
                                    _,
                                    _,
                                    _,
                                    _,
                                    out_per_step[i],
                                    softmax_lse_per_step[i],
                                    _,
                                    rng_states[i],
                                ) = _flash_attn_forward(
                                    q_inputs[i % 2],
                                    kv_inputs[i % 2][0],
                                    kv_inputs[i % 2][1],
                                    cu_seqlens_q_per_step[i],
                                    cu_seqlens_kv_per_step[i],
                                    max_seqlen_q // 2,
                                    max_seqlen_kv,
                                    dropout_p,
                                    softmax_scale,
                                    causal=False,
                                    return_softmax=False,
                                    **fa_optional_forward_kwargs,
                                )
                    else:
                        if pad_between_seqs_q:
                            cu_seqlens_q_per_step[i] = get_cu_seqlens_on_cp_rank(
                                cu_seqlens_q, cu_seqlens_q_padded, cp_size, rank, True, True
                            )
                        else:
                            cu_seqlens_q_per_step[i] = cu_seqlens_q // cp_size
                        if pad_between_seqs_kv:
                            cu_seqlens_kv_per_step[i] = get_cu_seqlens_on_cp_rank(
                                cu_seqlens_kv,
                                cu_seqlens_kv_padded,
                                cp_size,
                                (rank - i) % cp_size,
                                True,
                                True,
                            )
                        else:
                            cu_seqlens_kv_per_step[i] = cu_seqlens_kv // cp_size
                        if use_fused_attention:
                            if attn_bias is not None:
                                idx = (rank - i) % cp_size
                                attn_bias_inputs[i % 2] = torch.cat(
                                    (
                                        attn_bias[..., idx, :],
                                        attn_bias[..., (2 * cp_size - idx - 1), :],
                                    ),
                                    dim=-1,
                                ).contiguous()
                            out_per_step[i], [softmax_lse_per_step[i], rng_states[i], *rest] = (
                                fused_attn_fwd(
                                    is_training,
                                    max_seqlen_q,
                                    max_seqlen_kv,
                                    cu_seqlens_q_per_step[i],
                                    cu_seqlens_kv_per_step[i],
                                    q,
                                    (
                                        kv_inputs[i % 2][..., 0, :, :]
                                        if qkv_format in ["bshd", "sbhd"]
                                        else kv_inputs[i % 2][0]
                                    ),
                                    (
                                        kv_inputs[i % 2][..., 1, :, :]
                                        if qkv_format in ["bshd", "sbhd"]
                                        else kv_inputs[i % 2][1]
                                    ),
                                    TE_DType[q.dtype],
                                    tex.NVTE_Fused_Attn_Backend.NVTE_F16_arbitrary_seqlen,
                                    attn_scale=softmax_scale,
                                    dropout=dropout_p,
                                    qkv_layout=qkv_layout,
                                    attn_mask_type=attn_mask_type,
                                    attn_bias_type=attn_bias_type,
                                    attn_bias=attn_bias_inputs[i % 2],
                                    cu_seqlens_q_padded=cu_seqlens_q_padded,
                                    cu_seqlens_kv_padded=cu_seqlens_kv_padded,
                                )
                            )
                            if len(rest) > 0:
                                attn_biases[i] = rest[0]
                        else:
                            # [b, sq, np, hn] -> [b*sq, np, hn]
                            q_inputs[i % 2] = q.view(-1, *q.shape[-2:])
                            # [2, b, sk, np, hn] -> [2, b*sk, np, hn]
                            kv_inputs[i % 2] = kv_inputs[i % 2].view(2, -1, *k.shape[-2:])
                            (
                                _,
                                _,
                                _,
                                _,
                                out_per_step[i],
                                softmax_lse_per_step[i],
                                _,
                                rng_states[i],
                            ) = _flash_attn_forward(
                                q_inputs[i % 2],
                                kv_inputs[i % 2][0],
                                kv_inputs[i % 2][1],
                                cu_seqlens_q_per_step[i],
                                cu_seqlens_kv_per_step[i],
                                max_seqlen_q,
                                max_seqlen_kv,
                                dropout_p,
                                softmax_scale,
                                causal=False,
                                return_softmax=False,
                                **fa_optional_forward_kwargs,
                            )

            if i > 0:
                # wait until fwd restuls correction of last step is done
                if i > 1:
                    flash_attn_streams[(i - 1) % 2].wait_event(fwd_results_correction_done)

                if use_fused_attention:
                    # [b, np, sq, 1] -> [b, np, sq]
                    softmax_lse_per_step[i - 1].squeeze_(-1)

                with torch.cuda.stream(flash_attn_streams[(i - 1) % 2]):
                    if i == 1:
                        out = torch.zeros_like(q)
                        softmax_lse = torch.clone(softmax_lse_per_step[0]).to(torch.double)
                        if causal and qkv_format != "thd":
                            # [b, np, sq] -> [b, np, 2, sq//2]
                            softmax_lse_ = softmax_lse.view(
                                *softmax_lse.shape[:-1], 2, softmax_lse.shape[-1] // 2
                            )
                    elif (i - 1) <= rank or not causal:
                        flash_attn_fwd_softmax_lse_correction(
                            softmax_lse, softmax_lse_per_step[i - 1]
                        )
                    else:
                        if qkv_format == "thd":
                            tex.thd_second_half_lse_correction(
                                softmax_lse,
                                softmax_lse_per_step[i - 1],
                                cu_seqlens_q_padded,
                                max_seqlen_q,
                            )
                        else:
                            flash_attn_fwd_softmax_lse_correction(
                                softmax_lse_[..., 1, :], softmax_lse_per_step[i - 1]
                            )

                if i < cp_size:
                    flash_attn_streams[(i - 1) % 2].record_event(fwd_results_correction_done)

        torch.cuda.current_stream().wait_stream(flash_attn_streams[1])

        softmax_lse = softmax_lse.to(torch.float)
        if qkv_format in ["bshd", "sbhd"]:
            seq_dim = qkv_format.index("s")
        for i in range(cp_size):
            if qkv_format == "bshd":
                out_per_step[i] = out_per_step[i].view(out.shape[0], -1, *out.shape[-2:])
                out_ = out[:, 1, ...]
            elif qkv_format == "sbhd":
                out_per_step[i] = out_per_step[i].view(-1, *out.shape[-3:])
                out_ = out[1]

            if i <= rank or not causal:
                if qkv_format in ["bshd", "sbhd"]:
                    flash_attn_fwd_out_correction(
                        out.view(*out_per_step[i].shape),
                        out_per_step[i],
                        seq_dim,
                        softmax_lse,
                        softmax_lse_per_step[i],
                    )
                elif qkv_format == "thd":
                    tex.thd_out_correction(
                        out,
                        out_per_step[i],
                        softmax_lse,
                        softmax_lse_per_step[i],
                        cu_seqlens_q_padded,
                        False,
                    )
                else:
                    assert False, f"{qkv_format} is an unsupported qkv_format!"
            else:
                if qkv_format in ["bshd", "sbhd"]:
                    flash_attn_fwd_out_correction(
                        out_,
                        out_per_step[i],
                        seq_dim,
                        softmax_lse_[..., 1, :],
                        softmax_lse_per_step[i],
                    )
                elif qkv_format == "thd":
                    tex.thd_out_correction(
                        out,
                        out_per_step[i],
                        softmax_lse,
                        softmax_lse_per_step[i],
                        cu_seqlens_q_padded,
                        True,
                    )
                else:
                    assert False, f"{qkv_format} is an unsupported qkv_format!"

        kv = p2p_comm_buffers[-1]
        if use_fused_attention:
            if qkv_format == "bshd":
                out = out.view(out.shape[0], -1, *out.shape[-2:])
            elif qkv_format == "sbhd":
                out = out.view(-1, *out.shape[-3:])
        else:
            out = out.view(-1, *out.shape[-2:])

        ctx.save_for_backward(
            q,
            kv,
            out,
            softmax_lse,
            cu_seqlens_q_padded,
            cu_seqlens_kv_padded,
            *cu_seqlens_q_per_step,
            *cu_seqlens_kv_per_step,
            *rng_states,
            *attn_biases,
        )
        ctx.cp_group = cp_group
        ctx.cp_global_ranks = cp_global_ranks
        ctx.dropout_p = dropout_p
        ctx.total_tokens_kv = total_tokens_kv
        ctx.max_seqlen_q = max_seqlen_q
        ctx.max_seqlen_kv = max_seqlen_kv
        ctx.softmax_scale = softmax_scale
        ctx.qkv_format = qkv_format
        ctx.attn_mask_type = attn_mask_type
        ctx.attn_bias_type = attn_bias_type
        ctx.attn_bias_shape = None if attn_bias is None else attn_bias.shape
        ctx.deterministic = deterministic
        ctx.use_fused_attention = use_fused_attention
        return out

    @staticmethod
    def backward(ctx, dout):
        cp_size = get_distributed_world_size(ctx.cp_group)
        rank = get_distributed_rank(ctx.cp_group)
        send_dst = ctx.cp_global_ranks[(rank - 1) % cp_size]
        recv_src = ctx.cp_global_ranks[(rank + 1) % cp_size]
        batch_p2p_comm = int(os.getenv("NVTE_BATCH_MHA_P2P_COMM", "0")) or (cp_size == 2)

        (q, kv, out, softmax_lse, cu_seqlens_q_padded, cu_seqlens_kv_padded) = ctx.saved_tensors[:6]
        cu_seqlens_q_per_step = ctx.saved_tensors[6 : 6 + cp_size]
        cu_seqlens_kv_per_step = ctx.saved_tensors[6 + cp_size : 6 + cp_size * 2]
        rng_states = ctx.saved_tensors[6 + cp_size * 2 : 6 + cp_size * 3]
        attn_biases = ctx.saved_tensors[6 + cp_size * 3 : 6 + cp_size * 4]

        causal = "causal" in ctx.attn_mask_type
        padding = "padding" in ctx.attn_mask_type
        if ctx.qkv_format in ["bshd", "sbhd"]:
            qkv_layout = ctx.qkv_format + "_" + ctx.qkv_format[:-2] + "2" + ctx.qkv_format[-2:]
        else:
            qkv_layout = ctx.qkv_format + "_" + ctx.qkv_format + "_" + ctx.qkv_format

        if attn_biases[0] is not None:
            # [b, np, sq, 2*cp, sk//(2*cp)]
            attn_dbias = torch.zeros(
                *ctx.attn_bias_shape, dtype=attn_biases[0].dtype, device=attn_biases[0].device
            )
            # [b, np, sq, 2*cp, sk//(2*cp)] -> [b, np, 2, sq//2, 2*cp, sk//(2*cp)]
            attn_dbias_ = attn_dbias.view(
                *attn_dbias.shape[:-3], 2, attn_dbias.shape[-3] // 2, *attn_dbias.shape[-2:]
            )
        else:
            attn_dbias = None

        if causal:
            if ctx.qkv_format == "thd":
                softmax_lse_ = tex.thd_read_second_half_lse(
                    softmax_lse, cu_seqlens_q_padded, ctx.max_seqlen_q
                )
            else:
                # [b, np, sq] -> [b, np, 2, sq//2]
                softmax_lse_ = softmax_lse.view(
                    *softmax_lse.shape[:-1], 2, softmax_lse.shape[-1] // 2
                )
                softmax_lse_ = softmax_lse_[..., 1, :].contiguous()
                if ctx.use_fused_attention:
                    # [b, np, sq//2] -> [b, np, sq//2, 1]
                    softmax_lse_.unsqueeze_(-1)

        if ctx.use_fused_attention:
            # [b, np, sq] -> [b, np, sq, 1]
            softmax_lse.unsqueeze_(-1)
        out = out.view(*q.shape)
        dout = dout.view(*q.shape)
        # Flash Attn outputs
        dq = torch.empty_like(q)
        if ctx.qkv_format == "thd" and causal:
            dq[cu_seqlens_q_padded[-1] :].fill_(0)

        p2p_comm_buffers = [
            torch.empty((2, *kv.shape), dtype=kv.dtype, device=kv.device),
            torch.empty((2, *kv.shape), dtype=kv.dtype, device=kv.device),
        ]
        p2p_comm_buffers[0][0].copy_(kv)
        send_recv_reqs = []

        fa_optional_backward_kwargs = {}
        if _flash_attn_2_4_plus:
            fa_optional_backward_kwargs["alibi_slopes"] = None
        if _flash_attn_2_4_1_plus:
            fa_optional_backward_kwargs["deterministic"] = ctx.deterministic

        for i in range(cp_size):
            # wait until KV is received
            for req in send_recv_reqs:
                req.wait()

            send_tensor = p2p_comm_buffers[i % 2]
            recv_tensor = p2p_comm_buffers[(i + 1) % 2]
            if i == 0:
                send_tensor = send_tensor[0]
                recv_tensor = recv_tensor[0]
            if i == (cp_size - 1):
                send_tensor = send_tensor[1]
                recv_tensor = recv_tensor[1]

            send_recv_reqs = flash_attn_p2p_communicate(
                rank, send_tensor, send_dst, recv_tensor, recv_src, ctx.cp_group, batch_p2p_comm
            )

            kv = p2p_comm_buffers[i % 2][0]
            # In reversed order of fwd
            if causal:
                if i == (cp_size - 1):
                    if ctx.use_fused_attention:
                        if ctx.qkv_format == "bshd":
                            # [b, 2, sq//2, np, hn] -> [b, sq, np, hn]
                            q_ = q.view(q.shape[0], -1, *q.shape[-2:])
                            # [b, 2, sk//2, 2, np, hn] -> [b, sk, 2, np, hn]
                            kv_ = kv.view(kv.shape[0], -1, *kv.shape[-3:])
                            # [b, 2, sq//2, np, hn] -> [b, sq, np, hn]
                            out_ = out.view(out.shape[0], -1, *out.shape[-2:])
                            dout_ = dout.view(dout.shape[0], -1, *dout.shape[-2:])
                        elif ctx.qkv_format == "sbhd":
                            # [2, sq//2, b, np, hn] -> [sq, b, np, hn]
                            q_ = q.view(-1, *q.shape[-3:])
                            # [2, sk//2, b, 2, np, hn] -> [sk, b, 2, np, hn]
                            kv_ = kv.view(-1, *kv.shape[-4:])
                            # [2, sq//2, b, np, hn] -> [sq, b, np, hn]
                            out_ = out.view(-1, *out.shape[-3:])
                            dout_ = dout.view(-1, *dout.shape[-3:])
                        elif ctx.qkv_format == "thd":
                            q_, kv_, out_, dout_ = q, kv, out, dout
                        aux_ctx_tensors = [softmax_lse, rng_states[cp_size - i - 1]]
                        if attn_dbias is not None:
                            aux_ctx_tensors += [attn_biases[cp_size - i - 1]]
                        dq_, dk_, dv_, dbias_ = fused_attn_bwd(
                            ctx.max_seqlen_q,
                            ctx.max_seqlen_kv,
                            cu_seqlens_q_per_step[cp_size - i - 1],
                            cu_seqlens_kv_per_step[cp_size - i - 1],
                            q_,
                            kv_[..., 0, :, :] if ctx.qkv_format in ["bshd", "sbhd"] else kv_[0],
                            kv_[..., 1, :, :] if ctx.qkv_format in ["bshd", "sbhd"] else kv_[1],
                            out_,
                            dout_,
                            TE_DType[q.dtype],
                            TE_DType[kv.dtype],
                            aux_ctx_tensors,
                            tex.NVTE_Fused_Attn_Backend.NVTE_F16_arbitrary_seqlen,
                            cu_seqlens_q_padded=cu_seqlens_q_padded,
                            cu_seqlens_kv_padded=cu_seqlens_kv_padded,
                            attn_scale=ctx.softmax_scale,
                            dropout=ctx.dropout_p,
                            qkv_layout=qkv_layout,
                            attn_mask_type=ctx.attn_mask_type,
                            attn_bias_type=ctx.attn_bias_type,
                        )
                    else:
                        # [b, 2, sq//2, np, hn] -> [b*sq, np, hn]
                        q_ = q.view(-1, *q.shape[-2:])
                        dq_ = torch.zeros_like(q_)
                        # [2, b, 2, sk//2, np, hn] -> [2, b*sk, np, hn]
                        kv_ = kv.view(2, -1, *kv.shape[-2:])
                        dkv_ = torch.empty_like(kv_)
                        # [b, 2, sq//2, np, hn] -> [b*sq, np, hn]
                        out_ = out.view(-1, *out.shape[-2:])
                        dout_ = dout.view(-1, *dout.shape[-2:])
                        if _flash_attn_2_3_plus:
                            fa_optional_backward_kwargs["window_size"] = [-1, 0]
                        _flash_attn_backward(
                            dout_,
                            q_,
                            kv_[0],
                            kv_[1],
                            out_,
                            softmax_lse,
                            dq_,
                            dkv_[0],
                            dkv_[1],
                            cu_seqlens_q_per_step[cp_size - i - 1],
                            cu_seqlens_kv_per_step[cp_size - i - 1],
                            ctx.max_seqlen_q,
                            ctx.max_seqlen_kv,
                            ctx.dropout_p,
                            ctx.softmax_scale,
                            True,
                            rng_state=rng_states[cp_size - i - 1],
                            **fa_optional_backward_kwargs,
                        )
                elif i >= (cp_size - rank - 1):
                    if ctx.use_fused_attention:
                        if ctx.qkv_format == "bshd":
                            # [b, 2, sq//2, np, hn] -> [b, sq, np, hn]
                            q_ = q.view(q.shape[0], -1, *q.shape[-2:])
                            # [b, 2, sk//2, 2, np, hn] -> [b, sk//2, 2, np, hn]
                            kv_ = kv[:, 0, ...].contiguous()
                            # [b, 2, sq//2, np, hn] -> [b, sq, np, hn]
                            out_ = out.view(out.shape[0], -1, *out.shape[-2:])
                            dout_ = dout.view(dout.shape[0], -1, *dout.shape[-2:])
                        elif ctx.qkv_format == "sbhd":
                            # [2, sq//2, b, np, hn] -> [sq, b, np, hn]
                            q_ = q.view(-1, *q.shape[-3:])
                            # [2, sk//2, b, 2, np, hn] -> [sk//2, b, 2, np, hn]
                            kv_ = kv[0].contiguous()
                            # [2, sq//2, b, np, hn] -> [sq, b, np, hn]
                            out_ = out.view(-1, *out.shape[-3:])
                            dout_ = dout.view(-1, *dout.shape[-3:])
                        elif ctx.qkv_format == "thd":
                            q_, out_, dout_ = q, out, dout
                            # [2, t, np, hn] -> [2, t/2, np, hn]
                            kv_ = tex.thd_read_half_tensor(kv, cu_seqlens_kv_padded, 0)
                        aux_ctx_tensors = [softmax_lse, rng_states[cp_size - i - 1]]
                        if attn_dbias is not None:
                            aux_ctx_tensors += [attn_biases[cp_size - i - 1]]
                        dq_, dk_, dv_, dbias_ = fused_attn_bwd(
                            ctx.max_seqlen_q,
                            ctx.max_seqlen_kv // 2,
                            cu_seqlens_q_per_step[cp_size - i - 1],
                            cu_seqlens_kv_per_step[cp_size - i - 1],
                            q_,
                            kv_[..., 0, :, :] if ctx.qkv_format in ["bshd", "sbhd"] else kv_[0],
                            kv_[..., 1, :, :] if ctx.qkv_format in ["bshd", "sbhd"] else kv_[1],
                            out_,
                            dout_,
                            TE_DType[q.dtype],
                            TE_DType[kv.dtype],
                            aux_ctx_tensors,
                            tex.NVTE_Fused_Attn_Backend.NVTE_F16_arbitrary_seqlen,
                            cu_seqlens_q_padded=cu_seqlens_q_padded,
                            cu_seqlens_kv_padded=(
                                None if cu_seqlens_kv_padded is None else cu_seqlens_kv_padded // 2
                            ),
                            attn_scale=ctx.softmax_scale,
                            dropout=ctx.dropout_p,
                            qkv_layout=qkv_layout,
                            attn_mask_type="padding" if padding else "no_mask",
                            attn_bias_type=ctx.attn_bias_type,
                        )
                    else:
                        # [b, 2, sq//2, np, hn] -> [b*sq, np, hn]
                        q_ = q.view(-1, *q.shape[-2:])
                        dq_ = torch.zeros_like(q_)
                        if ctx.qkv_format == "thd":
                            # [2, t, np, hn] -> [2, t/2, np, hn]
                            kv_ = tex.thd_read_half_tensor(kv, cu_seqlens_kv_padded, 0)
                        else:
                            # [2, b, 2, sk//2, np, hn]->[2, b, sk//2, np, hn]->[2, b*sk//2, np, hn]
                            kv_ = kv[:, :, 0, ...].contiguous().view(2, -1, *kv.shape[-2:])
                        dkv_ = torch.empty_like(kv_)
                        # [b, 2, sq//2, np, hn] -> [b*sq, np, hn]
                        out_ = out.view(-1, *out.shape[-2:])
                        dout_ = dout.view(-1, *dout.shape[-2:])
                        if _flash_attn_2_3_plus:
                            fa_optional_backward_kwargs["window_size"] = [-1, -1]
                        _flash_attn_backward(
                            dout_,
                            q_,
                            kv_[0],
                            kv_[1],
                            out_,
                            softmax_lse,
                            dq_,
                            dkv_[0],
                            dkv_[1],
                            cu_seqlens_q_per_step[cp_size - i - 1],
                            cu_seqlens_kv_per_step[cp_size - i - 1],
                            ctx.max_seqlen_q,
                            ctx.max_seqlen_kv // 2,
                            ctx.dropout_p,
                            ctx.softmax_scale,
                            False,
                            rng_state=rng_states[cp_size - i - 1],
                            **fa_optional_backward_kwargs,
                        )
                else:
                    if ctx.use_fused_attention:
                        if ctx.qkv_format == "bshd":
                            # [b, 2, sq//2, np, hn] -> [b, sq//2, np, hn]
                            q_ = q[:, 1, ...].contiguous()
                            # [b, 2, sk//2, 2, np, hn] -> [b, sk, 2, np, hn]
                            kv_ = kv.view(kv.shape[0], -1, *kv.shape[-3:])
                            # [b, 2, sq//2, np, hn] -> [b, sq//2, np, hn]
                            out_ = out[:, 1, ...].contiguous()
                            dout_ = dout[:, 1, ...].contiguous()
                        elif ctx.qkv_format == "sbhd":
                            # [2, sq//2, b, np, hn] -> [sq//2, b, np, hn]
                            q_ = q[1].contiguous()
                            # [2, sk//2, b, 2, np, hn] -> [sk, b, 2, np, hn]
                            kv_ = kv.view(-1, *kv.shape[-4:])
                            # [2, sq//2, b, np, hn] -> [sq//2, b, np, hn]
                            out_ = out[1].contiguous()
                            dout_ = dout[1].contiguous()
                        elif ctx.qkv_format == "thd":
                            # [t, np, hn] -> [t/2, np, hn]
                            q_ = tex.thd_read_half_tensor(q, cu_seqlens_q_padded, 1)
                            out_ = tex.thd_read_half_tensor(out, cu_seqlens_q_padded, 1)
                            dout_ = tex.thd_read_half_tensor(dout, cu_seqlens_q_padded, 1)
                            kv_ = kv
                        aux_ctx_tensors = [softmax_lse_, rng_states[cp_size - i - 1]]
                        if attn_dbias is not None:
                            aux_ctx_tensors += [attn_biases[cp_size - i - 1]]
                        dq_, dk_, dv_, dbias_ = fused_attn_bwd(
                            ctx.max_seqlen_q // 2,
                            ctx.max_seqlen_kv,
                            cu_seqlens_q_per_step[cp_size - i - 1],
                            cu_seqlens_kv_per_step[cp_size - i - 1],
                            q_,
                            kv_[..., 0, :, :] if ctx.qkv_format in ["bshd", "sbhd"] else kv_[0],
                            kv_[..., 1, :, :] if ctx.qkv_format in ["bshd", "sbhd"] else kv_[1],
                            out_,
                            dout_,
                            TE_DType[q.dtype],
                            TE_DType[kv.dtype],
                            aux_ctx_tensors,
                            tex.NVTE_Fused_Attn_Backend.NVTE_F16_arbitrary_seqlen,
                            cu_seqlens_q_padded=(
                                None if cu_seqlens_q_padded is None else cu_seqlens_q_padded // 2
                            ),
                            cu_seqlens_kv_padded=cu_seqlens_kv_padded,
                            attn_scale=ctx.softmax_scale,
                            dropout=ctx.dropout_p,
                            qkv_layout=qkv_layout,
                            attn_mask_type="padding" if padding else "no_mask",
                            attn_bias_type=ctx.attn_bias_type,
                        )
                    else:
                        if ctx.qkv_format == "thd":
                            # [t, np, hn] -> [t/2, np, hn]
                            q_ = tex.thd_read_half_tensor(q, cu_seqlens_q_padded, 1)
                        else:
                            # [b, 2, sq//2, np, hn] -> [b, sq//2, np, hn] -> [b*sq//2, np, hn]
                            q_ = q[:, 1, ...].contiguous().view(-1, *q.shape[-2:])
                        dq_ = torch.zeros_like(q_)
                        # [2, b, 2, sk//2, np, hn] -> [2, b*sk, np, hn]
                        kv_ = kv.view(2, -1, *kv.shape[-2:])
                        dkv_ = torch.empty_like(kv_)
                        if ctx.qkv_format == "thd":
                            out_ = tex.thd_read_half_tensor(out, cu_seqlens_q_padded, 1)
                            dout_ = tex.thd_read_half_tensor(dout, cu_seqlens_q_padded, 1)
                        else:
                            # [b, 2, sq//2, np, hn] -> [b, sq//2, np, hn] -> [b*sq//2, np, hn]
                            out_ = out[:, 1, ...].contiguous().view(-1, *out.shape[-2:])
                            dout_ = dout[:, 1, ...].contiguous().view(-1, *dout.shape[-2:])
                        if _flash_attn_2_3_plus:
                            fa_optional_backward_kwargs["window_size"] = [-1, -1]
                        _flash_attn_backward(
                            dout_,
                            q_,
                            kv_[0],
                            kv_[1],
                            out_,
                            softmax_lse_,
                            dq_,
                            dkv_[0],
                            dkv_[1],
                            cu_seqlens_q_per_step[cp_size - i - 1],
                            cu_seqlens_kv_per_step[cp_size - i - 1],
                            ctx.max_seqlen_q // 2,
                            ctx.max_seqlen_kv,
                            ctx.dropout_p,
                            ctx.softmax_scale,
                            False,
                            rng_state=rng_states[cp_size - i - 1],
                            **fa_optional_backward_kwargs,
                        )
            else:
                if ctx.use_fused_attention:
                    aux_ctx_tensors = [softmax_lse, rng_states[cp_size - i - 1]]
                    if attn_dbias is not None:
                        aux_ctx_tensors += [attn_biases[cp_size - i - 1]]
                    dq_, dk_, dv_, dbias_ = fused_attn_bwd(
                        ctx.max_seqlen_q,
                        ctx.max_seqlen_kv,
                        cu_seqlens_q_per_step[cp_size - i - 1],
                        cu_seqlens_kv_per_step[cp_size - i - 1],
                        q,
                        kv[..., 0, :, :] if ctx.qkv_format in ["bshd", "sbhd"] else kv[0],
                        kv[..., 1, :, :] if ctx.qkv_format in ["bshd", "sbhd"] else kv[1],
                        out,
                        dout,
                        TE_DType[q.dtype],
                        TE_DType[kv.dtype],
                        aux_ctx_tensors,
                        tex.NVTE_Fused_Attn_Backend.NVTE_F16_arbitrary_seqlen,
                        cu_seqlens_q_padded=cu_seqlens_q_padded,
                        cu_seqlens_kv_padded=cu_seqlens_kv_padded,
                        attn_scale=ctx.softmax_scale,
                        dropout=ctx.dropout_p,
                        qkv_layout=qkv_layout,
                        attn_mask_type=ctx.attn_mask_type,
                        attn_bias_type=ctx.attn_bias_type,
                    )
                else:
                    # [b, sq, np, hn] -> [b*sq, np, hn]
                    q_ = q.view(-1, *q.shape[-2:])
                    dq_ = torch.zeros_like(q_)
                    # [2, b, sk, np, hn] -> [2, b*sk, np, hn]
                    kv_ = kv.view(2, -1, *kv.shape[-2:])
                    dkv_ = torch.empty_like(kv_)
                    # [b, sq, np, hn] -> [b*sq, np, hn]
                    out_ = out.view(-1, *out.shape[-2:])
                    dout_ = dout.view(-1, *dout.shape[-2:])
                    if _flash_attn_2_3_plus:
                        fa_optional_backward_kwargs["window_size"] = [-1, -1]
                    _flash_attn_backward(
                        dout_,
                        q_,
                        kv_[0],
                        kv_[1],
                        out_,
                        softmax_lse,
                        dq_,
                        dkv_[0],
                        dkv_[1],
                        cu_seqlens_q_per_step[cp_size - i - 1],
                        cu_seqlens_kv_per_step[cp_size - i - 1],
                        ctx.max_seqlen_q,
                        ctx.max_seqlen_kv,
                        ctx.dropout_p,
                        ctx.softmax_scale,
                        False,
                        **fa_optional_backward_kwargs,
                    )

            if i >= (cp_size - rank - 1) or not causal:
                # [b*sq, np, hn] -> [b, 2, sq//2, np, hn] if causal
                # [b*sq, np, hn] -> [b, sq, np, hn] if not causal
                dq_ = dq_.view(*dq.shape)
            else:
                if ctx.qkv_format == "bshd":
                    # [b*sq//2, np, hn] -> [b, sq//2, np, hn]
                    dq_ = dq_.view(dq.shape[0], *dq.shape[2:])
                elif ctx.qkv_format == "sbhd":
                    # [b*sq//2, np, hn] -> [sq//2, b, np, hn]
                    dq_ = dq_.view(-1, *dq.shape[-3:])

            if causal:
                if i > (cp_size - rank - 1):
                    dq.add_(dq_)
                elif i == (cp_size - rank - 1):
                    if rank == (cp_size - 1):
                        dq.copy_(dq_)
                    else:
                        if ctx.qkv_format == "bshd":
                            dq[:, 0, ...].copy_(dq_[:, 0, ...])
                            dq[:, 1, ...].add_(dq_[:, 1, ...])
                        elif ctx.qkv_format == "sbhd":
                            dq[0].copy_(dq_[0])
                            dq[1].add_(dq_[1])
                        elif ctx.qkv_format == "thd":
                            tex.thd_grad_correction(dq, dq_, cu_seqlens_q_padded, "copy", "add")
                elif i > 0:
                    if ctx.qkv_format == "bshd":
                        dq[:, 1, ...].add_(dq_)
                    elif ctx.qkv_format == "sbhd":
                        dq[1].add_(dq_)
                    elif ctx.qkv_format == "thd":
                        tex.thd_grad_correction(dq, dq_, cu_seqlens_q_padded, "none", "add")
                else:
                    if ctx.qkv_format == "bshd":
                        dq[:, 1, ...].copy_(dq_)
                    elif ctx.qkv_format == "sbhd":
                        dq[1].copy_(dq_)
                    elif ctx.qkv_format == "thd":
                        tex.thd_grad_correction(dq, dq_, cu_seqlens_q_padded, "none", "copy")
            else:
                if i == 0:
                    dq.copy_(dq_)
                else:
                    dq.add_(dq_)

            if attn_dbias is not None:
                idx = (rank + i + 1) % cp_size
                if i == (cp_size - 1) or not causal:
                    # [b, np, sq, sk//cp] -> [b, np, sq, 2, sk//(2*cp)]
                    dbias_ = dbias_.view(*dbias_.shape[:-1], 2, dbias_.shape[-1] // 2)
                    attn_dbias[..., idx, :].copy_(dbias_[..., 0, :])
                    attn_dbias[..., (2 * cp_size - idx - 1), :].copy_(dbias_[..., 1, :])
                elif i >= (cp_size - rank - 1):
                    # [b, np, sq, sk//(2*cp)]
                    attn_dbias[..., idx, :].copy_(dbias_)
                else:
                    # [b, np, sq//2, sk//cp] -> [b, np, sq//2, 2, sk//(2*cp)]
                    dbias_ = dbias_.view(*dbias_.shape[:-1], 2, dbias_.shape[-1] // 2)
                    attn_dbias_[..., 1, :, idx, :].copy_(dbias_[..., 0, :])
                    attn_dbias_[..., 1, :, (2 * cp_size - idx - 1), :].copy_(dbias_[..., 1, :])

            # wait until dKV is received
            for req in send_recv_reqs:
                req.wait()

            dkv = p2p_comm_buffers[(i + 1) % 2][1]
            if ctx.use_fused_attention:
                dkv_ = torch.cat((dk_.unsqueeze(0), dv_.unsqueeze(0)), dim=0)
                if ctx.qkv_format in ["bshd", "sbhd"]:
                    # [b, 2, sk//2, 2, np, hn] -> [2, b, 2, sk//2, np, hn] or
                    # [2, sk//2, b, 2, np, hn] -> [2, 2, sk//2, b, np, hn]
                    dkv = dkv.view(2, *dkv.shape[0:-3], *dkv.shape[-2:])
            if causal and i >= (cp_size - rank - 1) and i != (cp_size - 1):
                if ctx.qkv_format == "bshd":
                    # [2, b*sk//2, np, hn] -> [2, b, sk//2, np, hn]
                    dkv_ = dkv_.view(*dkv.shape[0:2], *dkv.shape[3:])
                elif ctx.qkv_format == "sbhd":
                    # [2, b*sk//2, np, hn] -> [2, sk//2, b, np, hn]
                    dkv_ = dkv_.view(dkv.shape[0], -1, *dkv.shape[-3:])
            else:
                # [2, b*sk, np, hn] -> [2, b, 2, sk//2, np, hn] if causal
                # [2, b*sk, np, hn] -> [2, b, sk, np, hn] if not causal
                dkv_ = dkv_.view(*dkv.shape)

            if causal:
                if i == (cp_size - 1):
                    if rank == 0:
                        if ctx.qkv_format == "bshd":
                            dkv[:, :, 0, ...].add_(dkv_[:, :, 0, ...])
                            dkv[:, :, 1, ...].copy_(dkv_[:, :, 1, ...])
                        elif ctx.qkv_format == "sbhd":
                            dkv[:, 0, ...].add_(dkv_[:, 0, ...])
                            dkv[:, 1, ...].copy_(dkv_[:, 1, ...])
                        elif ctx.qkv_format == "thd":
                            tex.thd_grad_correction(dkv, dkv_, cu_seqlens_kv_padded, "add", "copy")
                    else:
                        dkv.add_(dkv_)
                elif i >= (cp_size - rank - 1):
                    if i == 0 and rank == (cp_size - 1):
                        if ctx.qkv_format == "bshd":
                            dkv[:, :, 0, ...].copy_(dkv_)
                        elif ctx.qkv_format == "sbhd":
                            dkv[:, 0, ...].copy_(dkv_)
                        elif ctx.qkv_format == "thd":
                            tex.thd_grad_correction(dkv, dkv_, cu_seqlens_kv_padded, "copy", "none")
                    else:
                        if ctx.qkv_format == "bshd":
                            dkv[:, :, 0, ...].add_(dkv_)
                        elif ctx.qkv_format == "sbhd":
                            dkv[:, 0, ...].add_(dkv_)
                        elif ctx.qkv_format == "thd":
                            tex.thd_grad_correction(dkv, dkv_, cu_seqlens_kv_padded, "add", "none")
                elif i > 0:
                    dkv.add_(dkv_)
                else:
                    dkv.copy_(dkv_)
            else:
                if i == 0:
                    dkv.copy_(dkv_)
                else:
                    dkv.add_(dkv_)

        if causal:
            if ctx.qkv_format == "bshd":
                # [b, 2, sq//2, np, hn] -> [b, sq, np, hn]
                dq = dq.view(dq.shape[0], -1, *dq.shape[-2:])
                # [2, b, 2, sk//2, np, hn] -> [2, b, sk, np, hn]
                dkv = dkv.view(*dkv.shape[0:2], -1, *dkv.shape[-2:])
            elif ctx.qkv_format == "sbhd":
                # [2, sq//2, b, np, hn] -> [sq, b, np, hn]
                dq = dq.view(-1, *dq.shape[-3:])
                # [2, 2, sk//2, b, np, hn] -> [2, sk, b, np, hn]
                dkv = dkv.view(dkv.shape[0], -1, *dkv.shape[-3:])

        if ctx.qkv_format == "thd":
            dkv_ = torch.empty(
                2, ctx.total_tokens_kv, *dkv.shape[-2:], dtype=dkv.dtype, device=dkv.device
            )
            dkv_[:, : cu_seqlens_kv_padded[-1]].copy_(dkv)
            dkv_[:, cu_seqlens_kv_padded[-1] :].fill_(0)
            dkv = dkv_

        if attn_dbias is not None:
            # [b, np, sq, 2*cp, sk//(2*cp)] -> [b, np, sq, sk]
            attn_dbias = attn_dbias.view(*attn_dbias.shape[:-2], -1)

        return (
            None,
            dq,
            dkv[0],
            dkv[1],
            None,
            None,
            None,
            None,
            None,
            None,
            None,
            None,
            None,
            None,
            None,
            None,
            None,
            None,
            attn_dbias,
            None,
            None,
            None,
        )


def flash_attn_ag_communication(x, cp_group, qkv_format):
    cp_size = get_distributed_world_size(cp_group)
    x_ag = [torch.empty_like(x) for _ in range(cp_size)]
    torch.distributed.all_gather(x_ag, x, cp_group)

    x_ = [None] * (2*cp_size)
    if qkv_format == "bshd":
        for idx, x in enumerate(x_ag):
            x_[idx] = x[:, 0]
            x_[2*cp_size-idx-1] = x[:, 1]
        x = torch.cat(x_, dim=1)
    elif qkv_format == "sbhd":
        for idx, x in enumerate(x_ag):
            x_[idx] = x[0]
            x_[2*cp_size-idx-1] = x[1]
        x = torch.cat(x_, dim=0)

    return x.view(-1, *x.shape[-2:])


class SWAFuncWithCP(torch.autograd.Function):
    @staticmethod
    def forward(ctx, q, k, v, cu_seqlens_q, cu_seqlens_k, max_seqlen_q, max_seqlen_kv, dropout_p,
                cp_group, cp_global_ranks, cp_stream, softmax_scale, qkv_format, attn_mask_type,
                deterministic, use_fused_attention, window_size):
        if softmax_scale is None:
            softmax_scale = q.shape[-1] ** (-0.5)

        cp_size = get_distributed_world_size(cp_group)
        rank = get_distributed_rank(cp_group)

        causal = ("causal" in attn_mask_type)
        padding = ("padding" in attn_mask_type)
        assert(causal and not padding), f"{attn_mask_type} mask type is not supported!"

        max_seqlen_q = max_seqlen_q // (2 * cp_size)
        max_seqlen_kv = max_seqlen_kv // (2 * cp_size)
        cu_seqlens_q = cu_seqlens_q // (2 * cp_size)
        cu_seqlens_kv = cu_seqlens_kv // (2 * cp_size)

        if causal:
            if qkv_format == "bshd":
                # [b, s, np, hn] -> [b, 2, s//2, np, hn]
                q, k, v = [x.view(x.shape[0], 2, x.shape[1] // 2, *x.shape[2:]) for x in [q, k, v]]
            elif qkv_format == "sbhd":
                # [s, b, np, hn] -> [2, s//2, b, np, hn]
                q, k, v = [x.view(2, x.shape[0] // 2, *x.shape[1:]) for x in [q, k, v]]
        else:
            assert False, "Only causal masking is supported now!"

        assert q.shape[-1] % 8 == 0, "Hidden size per attention head should be multiple of 8!"
        assert _flash_attn_2_3_plus, "Sliding window attention only can work with FA >= 2.3!"
        fa_optional_forward_kwargs = {}
        if _flash_attn_2_4_plus:
            fa_optional_forward_kwargs["alibi_slopes"] = None

        k_ag = flash_attn_ag_communication(k, cp_group)
        v_ag = flash_attn_ag_communication(v, cp_group)
        local_seq_chunk_ids = [rank, (2 * cp_size - rank - 1)]
        softmax_lse_per_step = [None, None]
        rng_states = [None, None]

        out = torch.empty_like(q)

        for i range(len(local_seq_chunk_ids)):
            if use_fused_attention:
                assert False, "Only FlashAttention is supported now!"
            else:
                kv_seq_end_idx = (local_seq_chunk_ids[i] + 1) * max_seqlen_kv
                kv_seq_start_idx = seq_end_idx - max_seqlen_q - window_size[0]
                kv_seq_start_idx = 0 if kv_seq_start_idx < 0 else kv_seq_start_idx
                if qkv_format == "bshd":
                    # [b, 2, sq//2, np, hn] -> [b*sq//2, np, hn]
                    q_ = q[:, i].contiguous().view(-1, *q.shape[-2:])
                    k_ = k[:, kv_seq_start_idx : kv_seq_end_idx].contiguous().view(-1, *k.shape[-2:])
                    v_ = v[:, kv_seq_start_idx : kv_seq_end_idx].contiguous().view(-1, *v.shape[-2:])
                elif qkv_format == "sbhd":
                    # [2, sq//2, b, np, hn] -> [b*sq//2, np, hn]
                    q_ = q[i].contiguous().view(-1, *q.shape[-2:])
                    k_ = k[kv_seq_start_idx : kv_seq_end_idx].contiguous().view(-1, *k.shape[-2:])
                    v_ = v[kv_seq_start_idx : kv_seq_end_idx].contiguous().view(-1, *v.shape[-2:])
                _, _, _, _, out_, softmax_lse_per_step[i], _, rng_states[i] = _flash_attn_forward(
                    q_, k_, v_,
                    cu_seqlens_q, cu_seqlens_k * (local_seq_chunk_ids[rank] + 1),
                    max_seqlen_q, max_seqlen_kv * (local_seq_chunk_ids[rank]+ 1),
                    dropout_p, softmax_scale,
                    causal=causal, return_softmax=False,
                    window_size = window_size,
                    **fa_optional_forward_kwargs
                )
                if qkv_format == "bshd":
                    out[:, i].copy_(out_)
                elif qkv_format == "sbhd":
                    out[i].copy_(out_)

        ctx.save_for_backward(
            q, k, v, out, cu_seqlens_q, cu_seqlens_k, *softmax_lse_per_step, *rng_states
        )
        ctx.cp_group = cp_group
        ctx.cp_global_ranks = cp_global_ranks
        ctx.dropout_p = dropout_p
        ctx.max_seqlen_q = max_seqlen_q
        ctx.max_seqlen_kv = max_seqlen_kv
        ctx.softmax_scale = softmax_scale
        ctx.qkv_format = qkv_format
        ctx.attn_mask_type = attn_mask_type
        ctx.deterministic = deterministic
        ctx.use_fused_attention = use_fused_attention
        return out

    @staticmethod
    def backward(ctx, dout):
        dq, dk, dv = None, None, None
        return dq, dk, dv, None, None, None, None, None, None, None, None, None, None, None, \
                None, None, None


def attn_forward_func_with_cp(
    is_training,
    q,
    k,
    v,
    cu_seqlens_q,
    cu_seqlens_kv,
    max_seqlen_q,
    max_seqlen_kv,
    cu_seqlens_q_padded,
    cu_seqlens_kv_padded,
    dropout_p,
    cp_group,
    cp_global_ranks,
    cp_stream,
    softmax_scale=None,
    qkv_format="bshd",
    attn_mask_type="causal",
    attn_bias_type="no_bias",
    attn_bias=None,
    deterministic=False,
    use_fused_attention=False,
    window_size=None,
) -> torch.Tensor:
    """Attention implementation with context parallelism"""
    assert qkv_format in [
        "bshd",
        "sbhd",
        "thd",
    ], f"QKV format of {qkv_format} is not supported with context parallelism!"
    assert (
        qkv_format != "sbhd" or use_fused_attention
    ), "FlashAttention does not support sbhd format!"
    assert (
        qkv_format != "thd"
        or not use_fused_attention
        or attn_mask_type in ["padding", "padding_causal"]
    ), (
        f"Context parallelism is not supported for {attn_mask_type} mask type and "
        f"{qkv_format} format with {'FusedAttention' if use_fused_attention else 'FlashAttention'}!"
    )
    assert attn_bias is None or (use_fused_attention and "padding" not in attn_mask_type), (
        """Attention bias is only supported with FusedAttention and "causal" """
        """or "no_mask" mask types!"""
    )
<<<<<<< HEAD
    assert window_size is None or (not use_fused_attention and qkv_format != "thd"), (
        "Sliding window attention is only supported with FlashAttention!"
    )
    #if window_size is None:
=======
    assert (
        cu_seqlens_q_padded is not None and cu_seqlens_kv_padded is not None
    ), "cu_seqlens_q_padded and cu_seqlens_kv_padded cannot be None with context parallelism!"
>>>>>>> db5a46b5
    out = AttnFuncWithCP.apply(
        is_training,
        q,
        k,
        v,
        cu_seqlens_q,
        cu_seqlens_kv,
        max_seqlen_q,
        max_seqlen_kv,
        cu_seqlens_q_padded,
        cu_seqlens_kv_padded,
        dropout_p,
        cp_group,
        cp_global_ranks,
        cp_stream,
        softmax_scale,
        qkv_format,
        attn_mask_type,
        attn_bias_type,
        attn_bias,
        deterministic,
        use_fused_attention,
        window_size,
    )
    #else:
    #    out = SWAFuncWithCP.apply(
    #        q,
    #        k,
    #        v,
    #        cu_seqlens_q,
    #        cu_seqlens_k,
    #        max_seqlen_q,
    #        max_seqlen_k,
    #        dropout_p,
    #        cp_group,
    #        cp_global_ranks,
    #        cp_stream,
    #        softmax_scale,
    #        qkv_format,
    #        attn_mask_type,
    #        deterministic,
    #        use_fused_attention,
    #        window_size
    #    )
    return out


class RotaryPositionEmbedding(torch.nn.Module):
    """
    Implements Rotary Position Embedding from https://arxiv.org/abs/2104.09864.
    """

    def __init__(
        self,
        dim: int,
        rotary_percent: float = 1.0,
        seq_len_interpolation_factor: Optional[int] = None,
        pretrained_max_position_embeddings: Optional[int] = None,
    ):
        """
        Parameters
        ----------
        dim: int
            rotary embedding dimension
        rotary_percent: float
            Percent of rotary dimension to use for rotary position embeddings.
        seq_len_interpolation_factor: int
            if not None, discrete positions will be interpolated by this factor via the trick in
            https://arxiv.org/abs/2306.15595
        pretrained_max_position_embeddings: int
            pre-trained max_position_embeddings before position interpolation
        """
        super().__init__()
        if rotary_percent < 1.0:
            dim = int(dim * rotary_percent)
        self.seq_len_interpolation_factor = seq_len_interpolation_factor
        inv_freq = 1.0 / (
            10000
            ** (
                torch.arange(0, dim, 2, dtype=torch.float32, device=torch.cuda.current_device())
                / dim
            )
        )
        self.register_buffer("inv_freq", inv_freq)
        self.pretrained_max_position_embeddings = pretrained_max_position_embeddings

    def forward(self, max_seq_len: int, offset: int = 0):
        """
        Create rotary position embedding frequencies

        Parameters
        ----------
        max_seq_len: int
            sequence length of a sample
        offset: int, default = 0
            fixed offset for freqencies
        """
        seq = (
            torch.arange(max_seq_len, device=self.inv_freq.device, dtype=self.inv_freq.dtype)
            + offset
        )

        if (
            self.pretrained_max_position_embeddings is not None
            and self.seq_len_interpolation_factor is not None
        ):
            if (
                max_seq_len
                > self.pretrained_max_position_embeddings * self.seq_len_interpolation_factor
            ):
                # dynamic linear scaling (length > position we have learned)
                seq *= 1 / (max_seq_len / self.pretrained_max_position_embeddings)
            else:
                # fixed linear scaling
                seq *= 1 / self.seq_len_interpolation_factor

        freqs = torch.einsum("i , j -> i j", seq, self.inv_freq)
        # first part even vector components, second part odd vector components,
        #  2 * dim in dimension size
        emb = torch.cat((freqs, freqs), dim=-1)
        # emb [seq_length, .., dim]
        return emb.reshape(emb.size(0), 1, 1, emb.size(1))


class FusedRoPEFunc(torch.autograd.Function):
    """
    Function for FusedRoPE

    This implementation assumes the input tensor to be in `sbhd`, `bshd` or `thd` format and
    the RoPE tensor to be of shape (s, 1, 1, d). It accepts arbitrary memory layouts to avoid
    the expensive `.contiguous()` calls, thus it may not achieve the best memory access pattern.
    """

    @staticmethod
    def forward(
        ctx,
        t: torch.Tensor,
        freqs: torch.Tensor,
        tensor_format: str = "sbhd",
        cu_seqlens: Union[torch.Tensor, None] = None,
    ) -> torch.Tensor:
        if freqs.dtype != torch.float32:
            freqs = freqs.float()
        if tensor_format == "sbhd":
            output = tex.fused_rope_forward(t, freqs, False)
        elif tensor_format == "bshd":
            output = tex.fused_rope_forward(t.transpose(0, 1), freqs, True).transpose(0, 1)
        elif tensor_format == "thd":
            output = tex.fused_rope_thd_forward(t, cu_seqlens, freqs)
        else:
            raise ValueError(f"Unsupported tensor_format: {tensor_format}.")
        ctx.save_for_backward(freqs, cu_seqlens)
        ctx.tensor_format = tensor_format

        return output

    @staticmethod
    def backward(ctx, grad_output: torch.Tensor) -> Tuple[Union[torch.Tensor, None], ...]:
        freqs, cu_seqlens = ctx.saved_tensors
        if ctx.tensor_format == "sbhd":
            grad_input = tex.fused_rope_backward(grad_output, freqs, False)
        elif ctx.tensor_format == "bshd":
            grad_input = tex.fused_rope_backward(
                grad_output.transpose(0, 1), freqs, True
            ).transpose(0, 1)
        elif ctx.tensor_format == "thd":
            grad_input = tex.fused_rope_thd_backward(grad_output, cu_seqlens, freqs)
        else:
            raise ValueError(f"Unsupported tensor_format: {ctx.tensor_format}.")

        return grad_input, None, None, None, None


def _rotate_half(x: torch.Tensor) -> torch.Tensor:
    """
    change sign so the last dimension becomes [-odd, +even]
    """
    x = x.view(x.shape[:-1] + torch.Size((2, x.shape[-1] // 2)))
    x1, x2 = x.unbind(dim=-2)
    return torch.cat((-x2, x1), dim=-1)


def apply_rotary_pos_emb(
    t: torch.Tensor,
    freqs: torch.Tensor,
    tensor_format: str = "sbhd",
    fused: bool = False,
    cu_seqlens: Union[torch.Tensor, None] = None,
) -> torch.Tensor:
    """
    Apply rotary positional embedding tensor to the input tensor.

    Parameters
    ----------
    t: torch.Tensor
        Input tensor of shape `[s, b, h, d]`, `[b, s, h, d]` or `[t, h, d]`, on which
        rotary positional embedding will be applied.
    freqs: torch.Tensor
        Rotary positional embedding tensor of shape `[s2, 1, 1, d2]` and dtype 'float',
        with `s2 >= s` and `d2 <= d`.
    fused: bool, default = False
        Whether to use a fused applying RoPE implementation.
    tensor_format: {'sbhd', 'bshd', 'thd'}, default = 'sbhd'
        is `bshd` if `t` is of shape `[bs, seq, ...]`, or `sbhd` if `t` is
        of shape `[seq, bs, ...]`. 'thd' is only supported when `fused` is True.
    cu_seqlens: torch.Tensor, default = None.
        Cumulative sum of sequence lengths in a batch for `t`, with shape [b + 1] and
        dtype torch.int32. Only valid when `tensor_format` is 'thd'.
    """
    if fused:
        assert (
            tensor_format != "thd" or cu_seqlens is not None
        ), "cu_seqlens must not be None when tensor_format is 'thd'."
        return FusedRoPEFunc.apply(t, freqs, tensor_format, cu_seqlens)

    assert tensor_format in ("sbhd", "bshd"), (
        "Only formats `sbhd` or `bshd` are supported for input tensor `t` "
        f"when fused is False, got {tensor_format}."
    )

    max_seq_len = freqs.shape[0]
    cur_seq_len = t.shape[1] if tensor_format == "bshd" else t.shape[0]

    # Only apply the rotary embeddings up to the sequence length of the running
    # input.
    assert (
        cur_seq_len <= max_seq_len
    ), f"Rotary Embeddings only supported up to {max_seq_len} sequence length!"
    freqs = freqs[:cur_seq_len]
    if tensor_format == "bshd":
        freqs = freqs.transpose(0, 1)  # [seq, 1, 1, dim] -> [1, seq, 1, dim]
    # cos/sin first then dtype conversion for better precision
    cos_ = torch.cos(freqs).to(t.dtype)
    sin_ = torch.sin(freqs).to(t.dtype)

    rot_dim = freqs.shape[-1]
    # ideally t_pass is empty so rotary pos embedding is applied to all tensor t
    t, t_pass = t[..., :rot_dim], t[..., rot_dim:]

    # first part is cosine component
    # second part is sine component, need to change signs with _rotate_half method
    t = (t * cos_) + (_rotate_half(t) * sin_)
    return torch.cat((t, t_pass), dim=-1)


class _SplitAlongDim(torch.autograd.Function):
    """"""

    @staticmethod
    def forward(
        ctx,
        mixed_x_layer: torch.Tensor,
        split_dim: int,
        split_size_or_sections: Union[int, List[int], Tuple[int]],
    ) -> Tuple[torch.Tensor, ...]:
        ctx.split_dim = split_dim
        ctx.split_size_or_sections = split_size_or_sections
        if isinstance(mixed_x_layer, Float8Tensor):
            return tuple(
                Float8Tensor.make_like(
                    mixed_x_layer,
                    data=x,
                )
                for x in torch.split(
                    mixed_x_layer._data,
                    split_size_or_sections=split_size_or_sections,
                    dim=split_dim,
                )
            )
        return torch.split(mixed_x_layer, split_size_or_sections, dim=split_dim)

    @staticmethod
    def backward(ctx, *grad_outputs):
        assert len(grad_outputs) > 0, "No gradients received for backprop!"

        if isinstance(ctx.split_size_or_sections, (list, tuple)):
            split_sizes = ctx.split_size_or_sections
            assert len(grad_outputs) == len(
                split_sizes
            ), "Unequal number of gradients vs split sections for backprop!"
        if isinstance(ctx.split_size_or_sections, int):
            split_sizes = [ctx.split_size_or_sections] * len(grad_outputs)
        dims = len(grad_outputs[0].shape)
        split_dim = (ctx.split_dim + dims) % dims

        if isinstance(grad_outputs[0], Float8Tensor):
            noop_ok = True
            strides = grad_outputs[0].stride()
            data_ptr = grad_outputs[0]._data.untyped_storage().data_ptr()
            shape = list(grad_outputs[0].shape)
            for i, tensor in enumerate(grad_outputs):
                shape_i = shape
                shape_i[split_dim] = split_sizes[i]
                offset_size = sum(split_sizes[:i]) * np.prod(shape[split_dim + 1 :])
                if (
                    tensor.stride() != strides
                    or list(tensor.shape) != shape_i
                    or tensor._data.untyped_storage().data_ptr() != data_ptr
                    or tensor.storage_offset() != offset_size
                ):
                    noop_ok = False
                    break
            if noop_ok:
                ret = torch.Tensor().to(
                    device=grad_outputs[0].device, dtype=grad_outputs[0]._data.dtype
                )
                new_shape = list(shape)
                new_shape[split_dim] = sum(split_sizes)
                ret.set_(
                    grad_outputs[0]._data.untyped_storage(),
                    grad_outputs[0]._data.storage_offset(),
                    new_shape,
                    strides,
                )
                return Float8Tensor.make_like(grad_outputs[0], data=ret), None, None

            grad_outputs_data = [x._data for x in grad_outputs]
            return (
                Float8Tensor.make_like(
                    grad_outputs[0], data=torch.cat(grad_outputs_data, dim=split_dim)
                ),
                None,
                None,
            )
        noop_ok = True
        strides = grad_outputs[0].stride()
        data_ptr = grad_outputs[0].untyped_storage().data_ptr()
        shape = list(grad_outputs[0].shape)
        for i, tensor in enumerate(grad_outputs):
            shape_i = shape
            shape_i[split_dim] = split_sizes[i]
            offset_size = sum(split_sizes[:i]) * np.prod(shape[split_dim + 1 :])
            if (
                tensor.stride() != strides
                or list(tensor.shape) != shape_i
                or tensor.untyped_storage().data_ptr() != data_ptr
                or tensor.storage_offset() != offset_size
            ):
                noop_ok = False
                break
        if noop_ok:
            ret = torch.Tensor().to(device=grad_outputs[0].device, dtype=grad_outputs[0].dtype)
            new_shape = list(shape)
            new_shape[split_dim] = sum(split_sizes)
            ret.set_(
                grad_outputs[0].untyped_storage(),
                grad_outputs[0].storage_offset(),
                new_shape,
                strides,
            )
            return ret, None, None

        return torch.cat(grad_outputs, dim=split_dim), None, None


class UnfusedDotProductAttention(torch.nn.Module):
    """Parallel attention w/o QKV and Proj Gemms
    BMM1 -> softmax + dropout -> BMM2
    """

    def __init__(
        self,
        softmax_scale: float,
        attention_dropout: float = 0.0,
        attention_dropout_ctx: Optional[Callable] = nullcontext,
        layer_number: Optional[int] = None,
    ) -> None:
        super().__init__()

        self.softmax_scale = softmax_scale
        self.attention_dropout_ctx = attention_dropout_ctx
        self.layer_number = layer_number

        self.scale_mask_softmax = FusedScaleMaskSoftmax(attention_mask_func)

        # Dropout. Note that for a single iteration, this layer will generate
        # different outputs on different number of parallel partitions but
        # on average it should not be partition dependent.
        self.attention_dropout = torch.nn.Dropout(attention_dropout)

        # An FP16 training trick required for certain GPT-like models.
        self.apply_qk_layer_scaling = (
            bool(int(os.getenv("NVTE_APPLY_QK_LAYER_SCALING", "0"))) and layer_number is not None
        )

    def forward(
        self,
        query_layer: torch.Tensor,
        key_layer: torch.Tensor,
        value_layer: torch.Tensor,
        qkv_layout: str = "sbh3d",
        cu_seqlens_q: Optional[torch.Tensor] = None,  # pylint: disable=unused-argument
        cu_seqlens_kv: Optional[torch.Tensor] = None,  # pylint: disable=unused-argument
        attn_mask_type: str = "causal",
        attention_mask: Optional[Union[torch.Tensor, Tuple[torch.Tensor, torch.Tensor]]] = None,
        core_attention_bias_type: str = "no_bias",
        core_attention_bias: Optional[torch.Tensor] = None,
        alibi_slopes: Optional[torch.Tensor] = None,
    ) -> torch.Tensor:
        """Unfused attention fprop"""
        assert (
            qkv_layout in QKVLayouts
        ), f"UnfusedDotProductAttention does not support qkv_layout = {qkv_layout}!"
        qkv_format = "".join([i for i in qkv_layout.split("_")[0] if i.isalpha()])
        if qkv_format == "bshd":
            # convert to sbhd and use sbhd implementation for now
            query_layer, key_layer, value_layer = [
                x.transpose(0, 1) for x in [query_layer, key_layer, value_layer]
            ]

        batch_size, seqlen = query_layer.shape[1], query_layer.shape[0]
        apply_qk_layer_scaling = self.apply_qk_layer_scaling and key_layer.dtype == torch.float16

        # [b, np, sq, sk]
        output_size = (
            query_layer.size(1),
            query_layer.size(2),
            query_layer.size(0),
            key_layer.size(0),
        )

        if key_layer.shape[2] != query_layer.shape[2]:
            assert (
                query_layer.shape[2] % key_layer.shape[2] == 0
            ), "The number of attention heads must be divisible by the number of GQA groups!"
            key_layer = key_layer.repeat_interleave(
                int(query_layer.shape[2] / key_layer.shape[2]), dim=2
            )
            value_layer = value_layer.repeat_interleave(
                int(query_layer.shape[2] / value_layer.shape[2]), dim=2
            )

        # [sq, b, np, hn] -> [sq, b * np, hn]
        query_layer = query_layer.reshape(output_size[2], output_size[0] * output_size[1], -1)
        # [sk, b, np, hn] -> [sk, b * np, hn]
        key_layer = key_layer.reshape(output_size[3], output_size[0] * output_size[1], -1)

        # preallocting result tensor: [b * np, sq, sk]
        # WAR to set dtype to FP32 as ONNX lacks BF16 support for ConstantOfShape operator
        is_bf16 = query_layer.dtype == torch.bfloat16
        matmul_result = torch.empty(
            output_size[0] * output_size[1],
            output_size[2],
            output_size[3],
            dtype=torch.float32 if is_in_onnx_export_mode() and is_bf16 else query_layer.dtype,
            device=torch.cuda.current_device(),
        )

        if is_in_onnx_export_mode() and is_bf16:
            matmul_result = matmul_result.bfloat16()

        scale = self.softmax_scale
        if apply_qk_layer_scaling:
            scale /= self.layer_number

        # Raw attention scores. [b * np, sq, sk]
        if core_attention_bias_type == "no_bias":
            matmul_result = torch.baddbmm(
                matmul_result,
                query_layer.transpose(0, 1),  # [b * np, sq, hn]
                key_layer.transpose(0, 1).transpose(1, 2),  # [b * np, hn, sk]
                beta=0.0,
                alpha=scale,
            )

        elif core_attention_bias_type == "pre_scale_bias":
            assert core_attention_bias is not None, "core_attention_bias should not be None!"
            matmul_result = torch.bmm(
                query_layer.transpose(0, 1),  # [b * np, sq, hn]
                key_layer.transpose(0, 1).transpose(1, 2),  # [b * np, hn, sk]
            )
            matmul_result = (
                matmul_result.view(output_size[0], output_size[1], output_size[2], output_size[3])
                + core_attention_bias
            ).view(-1, output_size[2], output_size[3])
            matmul_result *= scale

        elif core_attention_bias_type in ["post_scale_bias", "alibi"]:
            if core_attention_bias_type == "post_scale_bias":
                assert core_attention_bias is not None, "core_attention_bias should not be None!"
            if core_attention_bias_type == "alibi":
                _, core_attention_bias = get_alibi(
                    output_size[1],
                    output_size[2],
                    output_size[3],
                    alibi_slopes=alibi_slopes,
                    bottom_right_alignment=attn_mask_type not in ["causal", "padding_causal"],
                )
            matmul_result = torch.baddbmm(
                matmul_result,
                query_layer.transpose(0, 1),  # [b * np, sq, hn]
                key_layer.transpose(0, 1).transpose(1, 2),  # [b * np, hn, sk]
                beta=0.0,
                alpha=scale,
            )
            matmul_result = (
                (
                    matmul_result.view(
                        output_size[0], output_size[1], output_size[2], output_size[3]
                    )
                    + core_attention_bias
                )
                .view(-1, output_size[2], output_size[3])
                .to(dtype=query_layer.dtype)
            )

        # change view to [b, np, sq, sk]
        attention_scores = matmul_result.view(*output_size)

        # attention scores and attention mask [b, np, sq, sk]
        softmax_scale = self.layer_number if apply_qk_layer_scaling else None
        attention_probs = self.scale_mask_softmax(
            attention_scores, attention_mask, attn_mask_type, softmax_scale
        )

        # This is actually dropping out entire tokens to attend to, which might
        # seem a bit unusual, but is taken from the original Transformer paper.
        with self.attention_dropout_ctx():
            attention_probs = self.attention_dropout(attention_probs)

        # value_layer -> context layer.
        # [sk, b, np, hn] --> [b, np, sq, hn]
        output_size = (
            value_layer.size(1),
            value_layer.size(2),
            query_layer.size(0),
            value_layer.size(3),
        )

        # change view [sk, b * np, hn]
        value_layer = value_layer.reshape(value_layer.size(0), output_size[0] * output_size[1], -1)

        # change view [b * np, sq, sk]
        attention_probs = attention_probs.view(output_size[0] * output_size[1], output_size[2], -1)

        # matmul: [b * np, sq, hn]
        context_layer = torch.bmm(attention_probs, value_layer.transpose(0, 1))

        # change view [b, np, sq, hn]
        context_layer = context_layer.view(*output_size)

        if qkv_format == "sbhd":
            # [b, np, sq, hn] --> [sq, b, np, hn]
            context_layer = context_layer.permute(2, 0, 1, 3).contiguous()

            # [sq, b, np, hn] --> [sq, b, hp]
            context_layer = context_layer.view(seqlen, batch_size, -1)

        if qkv_format == "bshd":
            # [b, np, sq, hn] --> [b, sq, np, hn]
            context_layer = context_layer.permute(0, 2, 1, 3).contiguous()

            # [b, sq, np, hn] --> [b, sq, hp]
            context_layer = context_layer.view(batch_size, seqlen, -1)

        return context_layer


class _PrepareQKVForFA(torch.autograd.Function):
    """This class converts QKV from interleaved (s, b, ...) layout
    to separate contiguous q, k, v tensors in (b, s, ...) layout."""

    @staticmethod
    def forward(
        _ctx: torch.autograd.function.FunctionCtx,  # unused
        query_layer: torch.Tensor,
        key_layer: torch.Tensor,
        value_layer: torch.Tensor,
    ) -> Tuple[torch.Tensor, torch.Tensor, torch.Tensor]:
        # All inputs received are non-contiguous tensors.
        # The `query_layer` tensor is used to access the
        # full memory region of the QKV tensor.
        qkv = tex.fa_prepare_fwd(query_layer)
        q, k, v = split_tensor_along_dim(qkv, 0, 3)
        query_layer = torch.squeeze(q, 0)
        key_layer = torch.squeeze(k, 0)
        value_layer = torch.squeeze(v, 0)
        return query_layer, key_layer, value_layer

    @staticmethod
    def backward(
        _ctx: torch.autograd.function.FunctionCtx,  # unused
        dq: torch.Tensor,
        dk: torch.Tensor,
        dv: torch.Tensor,
    ) -> Tuple[Union[torch.Tensor, None], ...]:
        dqkv = tex.fa_prepare_bwd(dq, dk, dv)
        dq, dk, dv = split_tensor_along_dim(dqkv, -1, 3)
        return dq, dk, dv


def get_qkv_layout(
    q: torch.Tensor,
    k: torch.Tensor,
    v: torch.Tensor,
    qkv_format: str = "sbhd",
) -> str:
    """Get qkv layout.

    Parameters
    ----------
    q: torch.Tensor
        Query tensor.
    k: torch.Tensor
        Key tensor.
    v: torch.Tensor
        Value tensor.
    qkv_format: str, default = `sbhd`
        Dimension format for `q`, `k` and `v`, {`sbhd`, `bshd`, `thd`}. `s` stands for
        the sequence length dimension, `b` batch size, `h` the number of attention heads,
        `d` head size, and `t` the total number of sequences in a batch, i.e.
        `t = sum(s_i) for i = 0...b-1`.

    Returns
    ----------
    qkv_layout: str
       Memory layout of `q`, `k` and `v`. Each `qkv_format` can be mapped to one of five
       memory layouts. For example, `sb3hd` means `q`, `k`, `v` are created as one chunk
       of memory and that they are interleaved in the `2`nd dimension. `sbhd_sbh2d` means
       `q` and `kv` are created in two chunks and that `q` itself is contiguous and `k`, `v`
       are interleaved with each other in the `3`rd dimension, `k = kv[:,:,:,0,:]` and
       `v = kv[:,:,:,1,:]`.
       Mapping:
       `sbhd`: {`sb3hd`, `sbh3d`, `sbhd_sb2hd`, `sbhd_sbh2d`, `sbhd_sbhd_sbhd`}
       `bshd`: {`bs3hd`, `bsh3d`, `bshd_bs2hd`, `bshd_bsh2d`, `bshd_bshd_bshd`}
       `thd` : {`t3hd`, `th3d`, `thd_t2hd`, `thd_th2d`, `thd_thd_thd`}
    """

    check_last_dim_contiguous = all(x.stride(-1) == 1 for x in [q, k, v])
    assert check_last_dim_contiguous, "q, k and v must have stride 1 in their last dimension!"

    def run_iteratively(q, k, v):
        data_ptr = q.untyped_storage().data_ptr()
        check_ptrs_qkv = all(x.untyped_storage().data_ptr() == data_ptr for x in [q, k, v])
        data_ptr = k.untyped_storage().data_ptr()
        check_ptrs_kv = all(x.untyped_storage().data_ptr() == data_ptr for x in [k, v])

        stride = q.stride()
        check_strides_qkv = all(stride == x.stride() for x in [q, k, v])
        stride = k.stride()
        check_strides_kv = all(stride == x.stride() for x in [k, v])

        shape = q.shape
        check_shapes_qkv = all(shape == x.shape for x in [q, k, v])
        shape = k.shape
        check_shapes_kv = all(shape == x.shape for x in [k, v])

        last_dim_size = q.shape[-1]
        check_last_dim_offsets_qkv = all(
            i * last_dim_size == x.storage_offset() for i, x in enumerate([q, k, v])
        )
        last_dim_size = k.shape[-1]
        check_last_dim_offsets_kv = all(
            i * last_dim_size == x.storage_offset() for i, x in enumerate([k, v])
        )

        last_two_dims_size = q.shape[-1] * q.shape[-2]
        check_last_two_dims_offsets_qkv = all(
            i * last_two_dims_size == x.storage_offset() for i, x in enumerate([q, k, v])
        )
        last_two_dims_size = k.shape[-1] * k.shape[-2]
        check_last_two_dims_offsets_kv = all(
            i * last_two_dims_size == x.storage_offset() for i, x in enumerate([k, v])
        )

        if (
            check_ptrs_qkv
            and check_strides_qkv
            and check_shapes_qkv
            and check_last_two_dims_offsets_qkv
            and not check_last_dim_offsets_qkv
        ):
            # sb3hd, bs3hd, t3hd
            qkv_layout = qkv_format[:-2] + "3" + qkv_format[-2:]
        elif (
            check_ptrs_qkv and check_strides_qkv and check_shapes_qkv and check_last_dim_offsets_qkv
        ):
            # sbh3d, bsh3d, th3d
            qkv_layout = qkv_format[:-1] + "3" + qkv_format[-1:]
        elif (
            check_ptrs_kv
            and check_strides_kv
            and check_shapes_kv
            and check_last_two_dims_offsets_kv
            and not check_last_dim_offsets_kv
        ):
            # sbhd_sb2hd, bshd_bs2hd, thd_t2hd
            qkv_layout = qkv_format + "_" + qkv_format[:-2] + "2" + qkv_format[-2:]
        elif check_ptrs_kv and check_strides_kv and check_shapes_kv and check_last_dim_offsets_kv:
            # sbhd_sbh2d, bshd_bsh2d, thd_th2d
            qkv_layout = qkv_format + "_" + qkv_format[:-1] + "2" + qkv_format[-1:]
        elif check_strides_kv and check_shapes_kv:
            # sbhd_sbhd_sbhd, bshd_bshd_bshd, thd_thd_thd
            qkv_layout = "_".join(list([qkv_format]) * 3)
        else:
            qkv_layout = "not_supported"

        return qkv_layout

    qkv_layout = run_iteratively(q, k, v)
    if qkv_layout == "not_supported":
        # force q,k,v to be contiguous and run get_layout again
        q, k, v = [x.contiguous() for x in [q, k, v]]
        qkv_layout = run_iteratively(q, k, v)
    if qkv_layout == "not_supported":
        raise Exception("The provided qkv memory layout is not supported!")

    return qkv_layout, q, k, v


def check_set_window_size(
    attn_mask_type: str,
    window_size: Tuple[int, int] = None,
):
    """Check if sliding window size is compliant with attention mask type.
    If not, set it to the appropriate size.

         attn_mask_type                              |   window_size
    -------------------------------------------------------------------------
    no_mask, padding, arbitrary                      | (-1, -1) or (>=0, >=0)
    causal, padding_causal                           | (-1,  0) or (>=0, 0)
    causal_bottom_right, padding_causal_bottom_right | (-1,  0) or (>=0, 0)
    """
    orig_window_size = window_size
    if "causal" in attn_mask_type:
        if orig_window_size is None or (
            orig_window_size[0] == -1 and orig_window_size[1] in [-1, 0]
        ):
            window_size = (-1, 0)
            warnings.warn(
                "window_size should be (-1, 0) or (>=0, 0) for attn_mask_type=" + attn_mask_type
            )
        elif orig_window_size[0] >= 0:
            window_size = (orig_window_size[0], 0)
            warnings.warn(
                "window_size should be (-1, 0) or (>=0, 0) for attn_mask_type=" + attn_mask_type
            )
        else:
            assert False, (
                "window_size should be (-1, 0) or (>=0, 0) for attn_mask_type=" + attn_mask_type
            )
    elif attn_mask_type in ["no_mask", "padding", "arbitrary"]:
        if orig_window_size is None or (
            orig_window_size[0] == -1 and orig_window_size[1] in [-1, 0]
        ):
            window_size = (-1, -1)
            warnings.warn(
                "window_size should be (-1, -1) or (>=0, >=0) for attn_mask_type=" + attn_mask_type
            )
        elif orig_window_size[0] < 0 or orig_window_size[0] < 0:
            assert False, (
                "window_size should be (-1, -1) or (>=0, >=0) for attn_mask_type=" + attn_mask_type
            )
    else:
        assert False, "Invalid attn_mask_type: " + attn_mask_type
    return window_size


class FlashAttention(torch.nn.Module):
    """Dot product attention, using HazyResearch flash-attn package:
    https://github.com/Dao-AILab/flash-attention
    """

    def __init__(
        self,
        softmax_scale: float,
        attention_dropout: float = 0.0,
        attention_dropout_ctx: Optional[Callable] = nullcontext,
        attention_type: str = "self",
        layer_number: Optional[int] = None,
        deterministic: bool = False,
    ) -> None:
        super().__init__()

        assert (
            _flash_attn_version >= _flash_attn_version_required
        ), f"FlashAttention minimum version {_flash_attn_version_required} is required."
        assert (
            _flash_attn_version <= _flash_attn_max_version
        ), f"FlashAttention maximum version {_flash_attn_max_version} is supported."

        self.softmax_scale = softmax_scale
        self.attention_dropout_ctx = attention_dropout_ctx
        self.attention_dropout = attention_dropout
        self.attention_type = attention_type
        self.layer_number = 1 if layer_number is None else layer_number
        self.deterministic = deterministic

    def forward(
        self,
        query_layer: torch.Tensor,
        key_layer: torch.Tensor,
        value_layer: torch.Tensor,
        attention_mask: Optional[Union[torch.Tensor, Tuple[torch.Tensor, torch.Tensor]]] = None,
        qkv_layout: str = "sbh3d",
        cu_seqlens_q: Optional[torch.Tensor] = None,
        cu_seqlens_kv: Optional[torch.Tensor] = None,
        max_seqlen_q: Optional[int] = None,
        max_seqlen_kv: Optional[int] = None,
        attn_mask_type: str = "causal",
        window_size: Optional[Tuple[int, int]] = None,
        alibi_slopes: Optional[torch.Tensor] = None,
        cp_group: Optional[dist_group_type] = None,
        cp_global_ranks: List[int] = None,
        cp_stream: torch.cuda.Stream = None,
    ) -> torch.Tensor:
        """flash-attn fprop"""

        assert (
            query_layer.dtype in [torch.float16, torch.bfloat16]
            and key_layer.dtype in [torch.float16, torch.bfloat16]
            and value_layer.dtype in [torch.float16, torch.bfloat16]
        ), "FlashAttention currently only supports FP16 and BF16."
        assert (
            query_layer.is_cuda and key_layer.is_cuda and value_layer.is_cuda
        ), "FlashAttention currently only supports CUDA tensors."
        assert (
            qkv_layout in QKVLayouts
        ), f"FlashAttention does not support qkv_layout = {qkv_layout}!"

        cp_size = 1 if cp_group is None else get_distributed_world_size(cp_group)
        context_parallel = cp_size > 1

        qkv_format = "".join([i for i in qkv_layout.split("_")[0] if i.isalpha()])

        if qkv_format == "sbhd":
            # For now just 128, will make it more general in the future
            if (
                query_layer.shape[-1] == 128
                and query_layer.shape[0] * query_layer.shape[1] >= 512
                and qkv_layout == "sbh3d"
            ):
                query_layer, key_layer, value_layer = _PrepareQKVForFA.apply(
                    query_layer, key_layer, value_layer
                )
            else:
                query_layer, key_layer, value_layer = [
                    x.transpose(0, 1).contiguous() for x in (query_layer, key_layer, value_layer)
                ]
        elif qkv_format in ["bshd", "thd"]:
            query_layer, key_layer, value_layer = [
                x.contiguous() for x in (query_layer, key_layer, value_layer)
            ]

        batch_size = query_layer.shape[0]

        if qkv_format in ["sbhd", "bshd"]:
            max_seqlen_q, max_seqlen_kv = query_layer.shape[1], key_layer.shape[1]
            max_seqlen_q *= cp_size
            max_seqlen_kv *= cp_size
            if not context_parallel:
                # [b * s, h, d]
                query_layer, key_layer, value_layer = [
                    x.view(x.shape[0] * x.shape[1], *x.shape[2:])
                    for x in [query_layer, key_layer, value_layer]
                ]

            if "padding" in attn_mask_type:
                assert not context_parallel, "Padding mask not supported with context parallelism!"

                if self.attention_type == "self":
                    assert (
                        max_seqlen_q == max_seqlen_kv
                    ), "Maximum sequence length for Q and KV should be the same."
                    if cu_seqlens_q is None:
                        assert (
                            attention_mask is not None
                        ), "Please provide attention_mask for padding!"
                        cu_seqlens_q, indices_q = get_cu_seqlens_and_indices(attention_mask)
                    else:
                        indices_q = get_indices(max_seqlen_q, cu_seqlens_q)
                    cu_seqlens_kv = cu_seqlens_q
                    query_layer, key_layer, value_layer = PackTensors.apply(
                        indices_q, query_layer, key_layer, value_layer
                    )
                else:
                    if cu_seqlens_q is None or cu_seqlens_kv is None:
                        assert (
                            attention_mask is not None
                        ), "Please provide attention_mask for padding!"
                        cu_seqlens_q, indices_q = get_cu_seqlens_and_indices(attention_mask[0])
                        cu_seqlens_kv, indices_kv = get_cu_seqlens_and_indices(attention_mask[1])
                    else:
                        indices_q = get_indices(max_seqlen_q, cu_seqlens_q)
                        indices_kv = get_indices(max_seqlen_kv, cu_seqlens_kv)
                    query_layer = PackTensors.apply(indices_q, query_layer)
                    key_layer, value_layer = PackTensors.apply(indices_kv, key_layer, value_layer)
            else:
                # Cumulative sequence lengths for unpadded data
                if cu_seqlens_q is None:
                    cu_seqlens_q = _get_full_cu_seqlens(
                        batch_size,
                        max_seqlen_q,
                        query_layer.device,
                    )
                if cu_seqlens_kv is None:
                    cu_seqlens_kv = _get_full_cu_seqlens(
                        batch_size,
                        max_seqlen_kv,
                        key_layer.device,
                    )
        elif qkv_format == "thd":
            assert (
                cu_seqlens_q is not None and cu_seqlens_kv is not None
            ), "cu_seqlens_q and cu_seqlens_kv can not be None when qkv_format = thd!"
            if max_seqlen_q is None:
                seqlens_q = cu_seqlens_q[1:] - cu_seqlens_q[:-1]
                max_seqlen_q = seqlens_q.max().item()
            if max_seqlen_kv is None:
                seqlens_kv = cu_seqlens_kv[1:] - cu_seqlens_kv[:-1]
                max_seqlen_kv = seqlens_kv.max().item()

        if context_parallel:
            assert window_size in (
                (-1, -1),
                (-1, 0),
            ), "Sliding window attention is not supported with context parallelism."
            assert (
                alibi_slopes is None
            ), "Alibi slope bias addition is not supported with context parallelism."
            with self.attention_dropout_ctx():
                output = attn_forward_func_with_cp(
                    self.training,
                    query_layer,
                    key_layer,
                    value_layer,
                    cu_seqlens_q,
                    cu_seqlens_kv,
                    max_seqlen_q,
                    max_seqlen_kv,
                    cu_seqlens_q,
                    cu_seqlens_kv,
                    self.attention_dropout if self.training else 0.0,
                    cp_group,
                    cp_global_ranks,
                    cp_stream,
                    softmax_scale=self.softmax_scale,
                    qkv_format="bshd" if qkv_format == "sbhd" else qkv_format,
                    attn_mask_type=attn_mask_type,
                    deterministic=self.deterministic,
                    window_size=window_size
                )
        else:

            from .cpu_offload import CPUOffloadEnabled

            if CPUOffloadEnabled:
                tensor_list = [query_layer, key_layer, value_layer, cu_seqlens_q, cu_seqlens_kv]
                for tensor in tensor_list:
                    if tensor is not None:
                        tensor.activation_offloading = True

            with self.attention_dropout_ctx():
                fa_optional_forward_kwargs = {}
                if _flash_attn_2_3_plus:
                    fa_optional_forward_kwargs["window_size"] = window_size
                if _flash_attn_2_4_plus:
                    fa_optional_forward_kwargs["alibi_slopes"] = alibi_slopes
                if _flash_attn_2_4_1_plus:
                    fa_optional_forward_kwargs["deterministic"] = self.deterministic
                output = flash_attn_forward_func(
                    query_layer,
                    key_layer,
                    value_layer,
                    cu_seqlens_q,
                    cu_seqlens_kv,
                    max_seqlen_q,
                    max_seqlen_kv,
                    self.attention_dropout if self.training else 0.0,
                    softmax_scale=self.softmax_scale,
                    causal="causal" in attn_mask_type,
                    **fa_optional_forward_kwargs,
                )

        if qkv_format in ["sbhd", "bshd"] and "padding" in attn_mask_type:
            output = UnpackTensor.apply(indices_q, batch_size * max_seqlen_q, output)

        if qkv_format == "sbhd":
            # (bs)hd -> bs(hd) -> sb(hd)
            output = (
                output.view(batch_size, max_seqlen_q // cp_size, -1).transpose(0, 1).contiguous()
            )
        elif qkv_format == "bshd":
            # (bs)hd -> bs(hd)
            output = output.view(batch_size, max_seqlen_q // cp_size, -1).contiguous()
        elif qkv_format == "thd":
            # thd -> t(hd)
            output = output.view(output.shape[0], -1).contiguous()

        return output


def _combine_tensors(
    tensors: List[torch.Tensor],
    dim: int,
) -> torch.Tensor:
    """Combine tensors along a particular dimension"""

    num_tensors = len(tensors)
    new_shape = list(tensors[0].shape)
    new_shape.insert(dim, num_tensors)
    new_stride = list(tensors[0].stride())
    new_stride.insert(dim, int(new_stride[dim - 1] / num_tensors))
    if isinstance(tensors[0], Float8Tensor):
        combined_tensor = torch.Tensor().to(device=tensors[0].device, dtype=tensors[0]._data.dtype)
        combined_tensor.set_(
            tensors[0]._data.untyped_storage(),
            tensors[0]._data.storage_offset(),
            new_shape,
            new_stride,
        )
        combined_tensor = Float8Tensor.make_like(tensors[0], data=combined_tensor)
    else:
        combined_tensor = torch.Tensor().to(device=tensors[0].device, dtype=tensors[0].dtype)
        combined_tensor.set_(
            tensors[0].untyped_storage(), tensors[0].storage_offset(), new_shape, new_stride
        )

    return combined_tensor


class FusedAttnFunc_qkvpacked(torch.autograd.Function):
    """Function for FusedAttention with packed QKV input"""

    @staticmethod
    def forward(
        ctx,
        is_training,
        max_seqlen,
        cu_seqlens,
        cu_seqlens_padded,
        qkv,
        qkv_dtype,
        attn_bias,
        attn_scale,
        dropout_p,
        fast_zero_fill,
        qkv_layout,
        attn_bias_type,
        attn_mask_type,
        window_size,
        rng_gen,
        fused_attention_backend,
        use_FAv2_bwd,
        fp8,
        fp8_meta,
        deterministic,
    ):
        logger = logging.getLogger("FusedAttnFunc_qkvpacked")
        if fp8:
            logger.debug("Running forward in FP8")
            if fp8_meta["recipe"].fp8_mha:
                assert isinstance(qkv, Float8Tensor), "qkv must be Float8Tensors for FP8 MHA."
                fp8_meta["scaling_fwd"].scale_inv[META_QKV] = qkv._scale_inv
            fused_attention_backend = FusedAttnBackend["FP8"]
            fp8_dtype_forward = get_fp8_te_dtype(fp8_meta["recipe"], fprop_tensor=True)
            # 1: qkv packed, 2: kv packed, 3: qkv separate
            qkv_group = len(qkv_layout.split("_"))
            assert qkv_group == 1, (
                "qkv layout should conform to 3hd or h3d, e.g. sb3hd,                 but found"
                f" {qkv_layout}."
            )
            if fp8_meta["recipe"].fp8_mha:
                qkv_fp8 = qkv._data
            else:
                qkv_c = qkv.view(-1, qkv.shape[-3] * qkv.shape[-2] * qkv.shape[-1])
                qkv_fp8 = cast_to_fp8(
                    qkv_c, fp8_meta["scaling_fwd"], META_QKV, fp8_dtype_forward
                ).view(qkv.shape)
            out_fp8, aux_ctx_tensors = fused_attn_fwd_qkvpacked(
                is_training,
                max_seqlen,
                cu_seqlens,
                qkv_fp8,
                fp8_dtype_forward,
                fused_attention_backend,
                attn_bias,
                cu_seqlens_padded,
                fp8_meta["scaling_fwd"].scale_inv[META_QKV],
                fp8_meta["scaling_fwd"].scale_inv[META_S],
                fp8_meta["scaling_fwd"].scale[META_S],
                fp8_meta["scaling_fwd"].scale[META_O],
                fp8_meta["scaling_fwd"].amax_history[0][META_S],
                fp8_meta["scaling_fwd"].amax_history[0][META_O],
                attn_scale,
                dropout_p,
                fast_zero_fill,
                qkv_layout,
                attn_bias_type,
                attn_mask_type,
                window_size,
                rng_gen,
            )
            if fp8_meta["recipe"].fp8_mha:
                out_ret = Float8Tensor(
                    data=out_fp8,
                    fp8_meta=fp8_meta,
                    fp8_meta_forward=True,
                    fp8_meta_index=META_O,
                    fp8_dtype=fp8_dtype_forward,
                    dtype=qkv.dtype,
                )
            else:
                out_ret = cast_from_fp8(
                    out_fp8.view(-1, out_fp8.shape[-2] * out_fp8.shape[-1]),
                    fp8_meta["scaling_fwd"],
                    META_O,
                    fp8_dtype_forward,
                    qkv_dtype,
                ).view(out_fp8.shape)
            out_save = out_ret
            if fp8_meta["recipe"].fp8_mha and not int(os.getenv("NVTE_FP8_DPA_BWD", "1")):
                qkv_c = qkv.view(-1, qkv.shape[-3] * qkv.shape[-2] * qkv.shape[-1])
                qkv = cast_from_fp8(
                    qkv_c._data,
                    fp8_meta["scaling_fwd"],
                    META_QKV,
                    fp8_dtype_forward,
                    TE_DType[qkv.dtype],
                ).view(qkv.shape)
                out_save = cast_from_fp8(
                    out_fp8.view(-1, out_fp8.shape[-2] * out_fp8.shape[-1]),
                    fp8_meta["scaling_fwd"],
                    META_O,
                    fp8_dtype_forward,
                    qkv_dtype,
                ).view(out_fp8.shape)
            fp8_tensors = (
                qkv_fp8,
                out_fp8,
                fp8_meta["scaling_fwd"].scale.clone(),
                fp8_meta["scaling_fwd"].scale_inv.clone(),
            )
        else:
            logger.debug("Running forward in %s", qkv.dtype)
            out_ret, aux_ctx_tensors = fused_attn_fwd_qkvpacked(
                is_training,
                max_seqlen,
                cu_seqlens,
                qkv,
                qkv_dtype,
                fused_attention_backend,
                attn_bias,
                cu_seqlens_padded,
                None,
                None,
                None,
                None,
                None,
                None,
                attn_scale,
                dropout_p,
                fast_zero_fill,
                qkv_layout,
                attn_bias_type,
                attn_mask_type,
                window_size,
                rng_gen,
            )
            fp8_tensors = (None, None, None, None)
            out_save = out_ret

        ctx.fp8 = fp8 and int(os.getenv("NVTE_FP8_DPA_BWD", "1"))
        qkvo_tensors = (qkv, out_save) if not ctx.fp8 else (None, None)
        ctx.save_for_backward(
            *qkvo_tensors, cu_seqlens, cu_seqlens_padded, *fp8_tensors, *aux_ctx_tensors
        )
        ctx.fp8_meta = fp8_meta
        ctx.max_seqlen = max_seqlen
        ctx.qkv_dtype = qkv_dtype
        ctx.attn_scale = attn_scale
        ctx.dropout_p = dropout_p
        ctx.fast_zero_fill = fast_zero_fill
        ctx.qkv_layout = qkv_layout
        ctx.attn_bias_type = attn_bias_type
        ctx.attn_mask_type = attn_mask_type
        ctx.window_size = window_size
        ctx.fused_attention_backend = (
            fused_attention_backend if ctx.fp8 else FusedAttnBackend["F16_arbitrary_seqlen"]
        )
        ctx.use_FAv2_bwd = use_FAv2_bwd
        ctx.deterministic = deterministic

        return out_ret

    @staticmethod
    def backward(ctx, d_out):
        logger = logging.getLogger("FusedAttnFunc_qkvpacked")
        if ctx.fp8_meta["recipe"].fp8_mha:
            assert isinstance(
                d_out, Float8Tensor
            ), "Gradient of the DPA output must be in Float8Tensor type for FP8 MHA."
            d_out_f8tensor = d_out
            d_out = d_out._data

        d_out = d_out.contiguous()
        (
            qkv,
            out,
            cu_seqlens,
            cu_seqlens_padded,
            qkv_fp8,
            out_fp8,
            fwd_scales,
            fwd_scale_invs,
            *aux_ctx_tensors,
        ) = ctx.saved_tensors
        if not aux_ctx_tensors[0].is_contiguous():
            aux_ctx_tensors[0] = aux_ctx_tensors[0].contiguous()
        if ctx.use_FAv2_bwd:
            softmax_lse, rng_state = aux_ctx_tensors
            dqkv = torch.empty_like(qkv)
            maybe_contiguous = lambda x: x.contiguous() if x.stride(-1) != 1 else x
            d_out, q, k, v, out = [
                maybe_contiguous(x) for x in (d_out, qkv[:, 0], qkv[:, 1], qkv[:, 2], out)
            ]
            flash_attn_cuda_bwd(
                d_out,
                q,
                k,
                v,
                out,
                softmax_lse,
                dqkv[:, 0],
                dqkv[:, 1],
                dqkv[:, 2],
                cu_seqlens,
                cu_seqlens,
                ctx.max_seqlen,
                ctx.max_seqlen,
                ctx.dropout_p,
                ctx.attn_scale,
                False,
                "causal" in ctx.attn_mask_type,
                None,
                rng_state,
            )
            dqkv = dqkv[..., : d_out.shape[-1]]
        else:
            with torch.cuda.nvtx.range("_FusedAttn_qkvpacked"):
                if ctx.fp8:
                    logger.debug("Running backward in FP8")
                    fp8_dtype_forward = get_fp8_te_dtype(ctx.fp8_meta["recipe"], fprop_tensor=True)
                    fp8_dtype_backward = get_fp8_te_dtype(
                        ctx.fp8_meta["recipe"], fprop_tensor=False
                    )
                    if ctx.fp8_meta["recipe"].fp8_mha:
                        d_out_fp8 = d_out
                        ctx.fp8_meta["scaling_bwd"].scale_inv[META_DO] = d_out_f8tensor._scale_inv
                    else:
                        d_out_fp8 = cast_to_fp8(
                            d_out.view(-1, d_out.shape[-2] * d_out.shape[-1]),
                            ctx.fp8_meta["scaling_bwd"],
                            META_DO,
                            fp8_dtype_backward,
                        ).view(d_out.shape)
                    dqkv_fp8, *rest = fused_attn_bwd_qkvpacked(
                        ctx.max_seqlen,
                        cu_seqlens,
                        qkv_fp8,
                        out_fp8,
                        d_out_fp8,
                        fp8_dtype_forward,
                        fp8_dtype_backward,
                        aux_ctx_tensors,
                        ctx.fused_attention_backend,
                        cu_seqlens_padded,
                        fwd_scale_invs[META_QKV],  # d_scale_qkv,
                        fwd_scale_invs[META_S],  # d_scale_s,
                        fwd_scale_invs[META_O],  # d_scale_o,
                        ctx.fp8_meta["scaling_bwd"].scale_inv[META_DO],  # d_scale_do
                        ctx.fp8_meta["scaling_bwd"].scale_inv[META_DP],  # d_scale_dp
                        fwd_scales[META_S],  # q_scale_s
                        ctx.fp8_meta["scaling_bwd"].scale[META_DP],  # q_scale_dp
                        ctx.fp8_meta["scaling_bwd"].scale[META_DQKV],  # q_scale_dqkv
                        ctx.fp8_meta["scaling_bwd"].amax_history[0][META_DP],  # amax_dp
                        ctx.fp8_meta["scaling_bwd"].amax_history[0][META_DQKV],  # amax_dqkv
                        ctx.attn_scale,
                        ctx.dropout_p,
                        ctx.fast_zero_fill,
                        ctx.qkv_layout,
                        ctx.attn_bias_type,
                        ctx.attn_mask_type,
                        ctx.window_size,
                        ctx.deterministic,
                    )
                    if ctx.fp8_meta["recipe"].fp8_mha:
                        dqkv = Float8Tensor(
                            data=dqkv_fp8,
                            fp8_meta=ctx.fp8_meta,
                            fp8_meta_forward=False,
                            fp8_meta_index=META_DQKV,
                            fp8_dtype=fp8_dtype_backward,
                            dtype=d_out_f8tensor.dtype,
                        )
                    else:
                        dqkv_c_fp8 = dqkv_fp8.view(
                            -1, dqkv_fp8.shape[-3] * dqkv_fp8.shape[-2] * dqkv_fp8.shape[-1]
                        )
                        dqkv = cast_from_fp8(
                            dqkv_c_fp8,
                            ctx.fp8_meta["scaling_bwd"],
                            META_DQKV,
                            fp8_dtype_backward,
                            ctx.qkv_dtype,
                        ).view(dqkv_fp8.shape)
                else:
                    logger.debug("Running backward in %s", qkv.dtype)
                    if d_out.dtype == torch.uint8:
                        d_out = d_out_f8tensor.from_float8(qkv.dtype)
                    dqkv, *rest = fused_attn_bwd_qkvpacked(
                        ctx.max_seqlen,
                        cu_seqlens,
                        qkv,
                        out,
                        d_out,
                        ctx.qkv_dtype,
                        ctx.qkv_dtype,
                        aux_ctx_tensors,
                        ctx.fused_attention_backend,
                        cu_seqlens_padded,
                        None,
                        None,
                        None,
                        None,
                        None,
                        None,
                        None,
                        None,
                        None,
                        None,
                        ctx.attn_scale,
                        ctx.dropout_p,
                        ctx.fast_zero_fill,
                        ctx.qkv_layout,
                        ctx.attn_bias_type,
                        ctx.attn_mask_type,
                        ctx.window_size,
                        ctx.deterministic,
                    )

        # if no_bias or alibi, return dqkv
        if ctx.attn_bias_type in ["no_bias", "alibi"]:
            return (
                None,
                None,
                None,
                None,
                dqkv,
                None,
                None,
                None,
                None,
                None,
                None,
                None,
                None,
                None,
                None,
                None,
                None,
                None,
                None,
                None,
                None,
                None,
            )
        # else, return (dqkv, dbias)
        return (
            None,
            None,
            None,
            None,
            dqkv,
            None,
            rest[0],
            None,
            None,
            None,
            None,
            None,
            None,
            None,
            None,
            None,
            None,
            None,
            None,
            None,
            None,
            None,
        )


class FusedAttnFunc_kvpacked(torch.autograd.Function):
    """Function for FusedAttention with packed KV input"""

    @staticmethod
    def forward(
        ctx,
        is_training,
        max_seqlen_q,
        max_seqlen_kv,
        cu_seqlens_q,
        cu_seqlens_kv,
        cu_seqlens_q_padded,
        cu_seqlens_kv_padded,
        q,
        kv,
        qkv_dtype,
        attn_bias,
        attn_scale,
        dropout_p,
        fast_zero_fill,
        qkv_layout,
        attn_bias_type,
        attn_mask_type,
        window_size,
        rng_gen,
        fused_attention_backend,
        use_FAv2_bwd,
        fp8,
        fp8_meta,
        deterministic,
    ):
        logger = logging.getLogger("FusedAttnFunc_kvpacked")
        if fp8:
            logger.debug("Running forward in FP8")
            if fp8_meta["recipe"].fp8_mha:
                assert isinstance(q, Float8Tensor) and isinstance(
                    kv, Float8Tensor
                ), "q/kv must be Float8Tensors for FP8 MHA."
                fp8_meta["scaling_fwd"].scale_inv[META_QKV] = q._scale_inv
            fused_attention_backend = FusedAttnBackend["FP8"]
            fp8_dtype_forward = get_fp8_te_dtype(fp8_meta["recipe"], fprop_tensor=True)
            if fp8_meta["recipe"].fp8_mha:
                q_fp8, kv_fp8 = q._data, kv._data
            else:
                # 1: qkv packed, 2: kv packed, 3: qkv separate
                qkv_group = len(qkv_layout.split("_"))
                assert qkv_group == 2, (
                    "qkv layout should conform to hd_2hd or hd_h2d, e.g. sbhd_sb2hd,              "
                    f"       but found {qkv_layout}."
                )
                q_fp8 = cast_to_fp8(q, fp8_meta["scaling_fwd"], META_QKV, fp8_dtype_forward).view(
                    q.shape
                )
                kv_c = kv.view(-1, kv.shape[-3] * kv.shape[-2] * kv.shape[-1])
                kv_fp8 = cast_to_fp8(
                    kv_c, fp8_meta["scaling_fwd"], META_QKV, fp8_dtype_forward
                ).view(kv.shape)
            out_fp8, aux_ctx_tensors = fused_attn_fwd_kvpacked(
                is_training,
                max_seqlen_q,
                max_seqlen_kv,
                cu_seqlens_q,
                cu_seqlens_kv,
                q_fp8,
                kv_fp8,
                fp8_dtype_forward,
                fused_attention_backend,
                attn_bias,
                cu_seqlens_q_padded,
                cu_seqlens_kv_padded,
                fp8_meta["scaling_fwd"].scale_inv[META_QKV],
                fp8_meta["scaling_fwd"].scale_inv[META_S],
                fp8_meta["scaling_fwd"].scale[META_S],
                fp8_meta["scaling_fwd"].scale[META_O],
                fp8_meta["scaling_fwd"].amax_history[0][META_S],
                fp8_meta["scaling_fwd"].amax_history[0][META_O],
                attn_scale,
                dropout_p,
                fast_zero_fill,
                qkv_layout,
                attn_bias_type,
                attn_mask_type,
                window_size,
                rng_gen,
            )
            if fp8_meta["recipe"].fp8_mha:
                out_ret = Float8Tensor(
                    data=out_fp8,
                    fp8_meta=fp8_meta,
                    fp8_meta_forward=True,
                    fp8_meta_index=META_O,
                    fp8_dtype=fp8_dtype_forward,
                    dtype=q.dtype,
                )
            else:
                out_ret = cast_from_fp8(
                    out_fp8.view(-1, out_fp8.shape[-2] * out_fp8.shape[-1]),
                    fp8_meta["scaling_fwd"],
                    META_O,
                    fp8_dtype_forward,
                    qkv_dtype,
                ).view(out_fp8.shape)
            out_save = out_ret
            if fp8_meta["recipe"].fp8_mha and not int(os.getenv("NVTE_FP8_DPA_BWD", "1")):
                q = cast_from_fp8(
                    q._data, fp8_meta["scaling_fwd"], META_QKV, fp8_dtype_forward, TE_DType[q.dtype]
                ).view(q.shape)
                kv_c = kv.view(-1, kv.shape[-3] * kv.shape[-2] * kv.shape[-1])
                kv = cast_from_fp8(
                    kv_c._data,
                    fp8_meta["scaling_fwd"],
                    META_QKV,
                    fp8_dtype_forward,
                    TE_DType[kv.dtype],
                ).view(kv.shape)
                out_save = cast_from_fp8(
                    out_fp8.view(-1, out_fp8.shape[-2] * out_fp8.shape[-1]),
                    fp8_meta["scaling_fwd"],
                    META_O,
                    fp8_dtype_forward,
                    qkv_dtype,
                ).view(out_fp8.shape)
            fp8_tensors = (
                q_fp8,
                kv_fp8,
                out_fp8,
                fp8_meta["scaling_fwd"].scale.clone(),
                fp8_meta["scaling_fwd"].scale_inv.clone(),
            )
        else:
            logger.debug("Running forward in %s", q.dtype)
            out_ret, aux_ctx_tensors = fused_attn_fwd_kvpacked(
                is_training,
                max_seqlen_q,
                max_seqlen_kv,
                cu_seqlens_q,
                cu_seqlens_kv,
                q,
                kv,
                qkv_dtype,
                fused_attention_backend,
                attn_bias,
                cu_seqlens_q_padded,
                cu_seqlens_kv_padded,
                None,
                None,
                None,
                None,
                None,
                None,
                attn_scale,
                dropout_p,
                fast_zero_fill,
                qkv_layout,
                attn_bias_type,
                attn_mask_type,
                window_size,
                rng_gen,
            )
            out_save = out_ret
            fp8_tensors = (None, None, None, None, None)

        ctx.fp8 = fp8 and int(os.getenv("NVTE_FP8_DPA_BWD", "1"))
        qkvo_tensors = (q, kv, out_save) if not ctx.fp8 else (None, None, None)
        ctx.save_for_backward(
            *qkvo_tensors,
            cu_seqlens_q,
            cu_seqlens_kv,
            cu_seqlens_q_padded,
            cu_seqlens_kv_padded,
            *fp8_tensors,
            *aux_ctx_tensors,
        )
        ctx.fp8_meta = fp8_meta
        ctx.max_seqlen_q = max_seqlen_q
        ctx.max_seqlen_kv = max_seqlen_kv
        ctx.qkv_dtype = qkv_dtype
        ctx.attn_scale = attn_scale
        ctx.dropout_p = dropout_p
        ctx.fast_zero_fill = fast_zero_fill
        ctx.qkv_layout = qkv_layout
        ctx.attn_bias_type = attn_bias_type
        ctx.attn_mask_type = attn_mask_type
        ctx.window_size = window_size
        ctx.fused_attention_backend = (
            fused_attention_backend if ctx.fp8 else FusedAttnBackend["F16_arbitrary_seqlen"]
        )
        ctx.use_FAv2_bwd = use_FAv2_bwd
        ctx.deterministic = deterministic

        return out_ret

    @staticmethod
    def backward(ctx, d_out):
        logger = logging.getLogger("FusedAttnFunc_kvpacked")
        if ctx.fp8_meta["recipe"].fp8_mha:
            assert isinstance(
                d_out, Float8Tensor
            ), "Gradient of the DPA output must be in Float8Tensor type for FP8 MHA."
            d_out_f8tensor = d_out
            d_out = d_out._data

        d_out = d_out.contiguous()
        (
            q,
            kv,
            out,
            cu_seqlens_q,
            cu_seqlens_kv,
            cu_seqlens_q_padded,
            cu_seqlens_kv_padded,
            q_fp8,
            kv_fp8,
            out_fp8,
            fwd_scales,
            fwd_scale_invs,
            *aux_ctx_tensors,
        ) = ctx.saved_tensors
        if not aux_ctx_tensors[0].is_contiguous():
            aux_ctx_tensors[0] = aux_ctx_tensors[0].contiguous()
        if ctx.use_FAv2_bwd:
            softmax_lse, rng_state = aux_ctx_tensors
            dq = torch.empty_like(q)
            dkv = torch.empty_like(kv)
            maybe_contiguous = lambda x: x.contiguous() if x.stride(-1) != 1 else x
            d_out, q, k, v, out = [maybe_contiguous(x) for x in (d_out, q, kv[:, 0], kv[:, 1], out)]
            flash_attn_cuda_bwd(
                d_out,
                q,
                k,
                v,
                out,
                softmax_lse,
                dq,
                dkv[:, 0],
                dkv[:, 1],
                cu_seqlens_q,
                cu_seqlens_kv,
                ctx.max_seqlen_q,
                ctx.max_seqlen_kv,
                ctx.dropout_p,
                ctx.attn_scale,
                False,
                "causal" in ctx.attn_mask_type,
                None,
                rng_state,
            )
            dq = dq[..., : d_out.shape[-1]]
            dkv = dkv[..., : d_out.shape[-1]]
        else:
            with torch.cuda.nvtx.range("_FusedAttn_kvpacked"):
                if ctx.fp8:
                    logger.debug("Running backward in FP8")
                    fp8_dtype_forward = get_fp8_te_dtype(ctx.fp8_meta["recipe"], fprop_tensor=True)
                    fp8_dtype_backward = get_fp8_te_dtype(
                        ctx.fp8_meta["recipe"], fprop_tensor=False
                    )
                    if ctx.fp8_meta["recipe"].fp8_mha:
                        d_out_fp8 = d_out
                        ctx.fp8_meta["scaling_bwd"].scale_inv[META_DO] = d_out_f8tensor._scale_inv
                    else:
                        d_out_fp8 = cast_to_fp8(
                            d_out.view(-1, d_out.shape[-2] * d_out.shape[-1]),
                            ctx.fp8_meta["scaling_bwd"],
                            META_DO,
                            fp8_dtype_backward,
                        ).view(d_out.shape)
                    dq_fp8, dkv_fp8, *rest = fused_attn_bwd_kvpacked(
                        ctx.max_seqlen_q,
                        ctx.max_seqlen_kv,
                        cu_seqlens_q,
                        cu_seqlens_kv,
                        q_fp8,
                        kv_fp8,
                        out_fp8,
                        d_out_fp8,
                        fp8_dtype_forward,
                        fp8_dtype_backward,
                        aux_ctx_tensors,
                        ctx.fused_attention_backend,
                        cu_seqlens_q_padded,
                        cu_seqlens_kv_padded,
                        fwd_scale_invs[META_QKV],  # d_scale_qkv,
                        fwd_scale_invs[META_S],  # d_scale_s,
                        fwd_scale_invs[META_O],  # d_scale_o,
                        ctx.fp8_meta["scaling_bwd"].scale_inv[META_DO],  # d_scale_do
                        ctx.fp8_meta["scaling_bwd"].scale_inv[META_DP],  # d_scale_dp
                        fwd_scales[META_S],  # q_scale_s
                        ctx.fp8_meta["scaling_bwd"].scale[META_DP],  # q_scale_dp
                        ctx.fp8_meta["scaling_bwd"].scale[META_DQKV],  # q_scale_dqkv
                        ctx.fp8_meta["scaling_bwd"].amax_history[0][META_DP],  # amax_dp
                        ctx.fp8_meta["scaling_bwd"].amax_history[0][META_DQKV],  # amax_dqkv
                        ctx.attn_scale,
                        ctx.dropout_p,
                        ctx.fast_zero_fill,
                        ctx.qkv_layout,
                        ctx.attn_bias_type,
                        ctx.attn_mask_type,
                        ctx.window_size,
                        ctx.deterministic,
                    )
                    if ctx.fp8_meta["recipe"].fp8_mha:
                        dq = Float8Tensor(
                            data=dq_fp8,
                            fp8_meta=ctx.fp8_meta,
                            fp8_meta_forward=False,
                            fp8_meta_index=META_DQKV,
                            fp8_dtype=fp8_dtype_backward,
                            dtype=d_out_f8tensor.dtype,
                        )
                        dkv = Float8Tensor(
                            data=dkv_fp8,
                            fp8_meta=ctx.fp8_meta,
                            fp8_meta_forward=False,
                            fp8_meta_index=META_DQKV,
                            fp8_dtype=fp8_dtype_backward,
                            dtype=d_out_f8tensor.dtype,
                        )
                    else:
                        dq = cast_from_fp8(
                            dq_fp8.view(-1, dq_fp8.shape[-2] * dq_fp8.shape[-1]),
                            ctx.fp8_meta["scaling_bwd"],
                            META_DQKV,
                            fp8_dtype_backward,
                            ctx.qkv_dtype,
                        ).view(dq_fp8.shape)
                        dkv_c_fp8 = dkv_fp8.view(
                            -1, dkv_fp8.shape[-3] * dkv_fp8.shape[-2] * dkv_fp8.shape[-1]
                        )
                        dkv = cast_from_fp8(
                            dkv_c_fp8,
                            ctx.fp8_meta["scaling_bwd"],
                            META_DQKV,
                            fp8_dtype_backward,
                            ctx.qkv_dtype,
                        ).view(dkv_fp8.shape)
                else:
                    logger.debug("Running backward in %s", q.dtype)
                    if d_out.dtype == torch.uint8:
                        d_out = d_out_f8tensor.from_float8(q.dtype)
                    dq, dkv, *rest = fused_attn_bwd_kvpacked(
                        ctx.max_seqlen_q,
                        ctx.max_seqlen_kv,
                        cu_seqlens_q,
                        cu_seqlens_kv,
                        q,
                        kv,
                        out,
                        d_out,
                        ctx.qkv_dtype,
                        ctx.qkv_dtype,
                        aux_ctx_tensors,
                        ctx.fused_attention_backend,
                        cu_seqlens_q_padded,
                        cu_seqlens_kv_padded,
                        None,
                        None,
                        None,
                        None,
                        None,
                        None,
                        None,
                        None,
                        None,
                        None,
                        ctx.attn_scale,
                        ctx.dropout_p,
                        ctx.fast_zero_fill,
                        ctx.qkv_layout,
                        ctx.attn_bias_type,
                        ctx.attn_mask_type,
                        ctx.window_size,
                        ctx.deterministic,
                    )

        # if no_bias or alibi, return dqkv
        if ctx.attn_bias_type in ["no_bias", "alibi"]:
            return (
                None,
                None,
                None,
                None,
                None,
                None,
                None,
                dq,
                dkv,
                None,
                None,
                None,
                None,
                None,
                None,
                None,
                None,
                None,
                None,
                None,
                None,
                None,
                None,
                None,
                None,
                None,
            )
        # else, return (dqkv, dbias)
        return (
            None,
            None,
            None,
            None,
            None,
            None,
            None,
            dq,
            dkv,
            None,
            rest[0],
            None,
            None,
            None,
            None,
            None,
            None,
            None,
            None,
            None,
            None,
            None,
            None,
            None,
            None,
            None,
        )


class FusedAttnFunc(torch.autograd.Function):
    """Function for FusedAttention with separate Q, K, V tensors"""

    @staticmethod
    def forward(
        ctx,
        is_training,
        max_seqlen_q,
        max_seqlen_kv,
        cu_seqlens_q,
        cu_seqlens_kv,
        cu_seqlens_q_padded,
        cu_seqlens_kv_padded,
        q,
        k,
        v,
        qkv_dtype,
        attn_bias,
        attn_scale,
        dropout_p,
        fast_zero_fill,
        qkv_layout,
        attn_bias_type,
        attn_mask_type,
        window_size,
        rng_gen,
        fused_attention_backend,
        use_FAv2_bwd,
        fp8,
        fp8_meta,
        deterministic,
    ):
        logger = logging.getLogger("FusedAttnFunc")
        if fp8:
            logger.debug("Running forward in FP8")
            fused_attention_backend = FusedAttnBackend["FP8"]
            fp8_dtype_forward = get_fp8_te_dtype(fp8_meta["recipe"], fprop_tensor=True)
            if fp8_meta["recipe"].fp8_mha:
                assert (
                    isinstance(q, Float8Tensor)
                    and isinstance(k, Float8Tensor)
                    and isinstance(v, Float8Tensor)
                ), "q/k/v must be Float8Tensors for FP8 MHA."
                fp8_meta["scaling_fwd"].scale_inv[META_QKV] = q._scale_inv
                q_fp8, k_fp8, v_fp8 = q._data, k._data, v._data
            else:
                # 1: qkv packed, 2: kv packed, 3: qkv separate
                qkv_group = len(qkv_layout.split("_"))
                if qkv_group == 1:
                    dim = qkv_layout.find("3")
                    qkv = _combine_tensors([q, k, v], dim)
                    qkv_c = qkv.view(-1, qkv.shape[-3] * qkv.shape[-2] * qkv.shape[-1])
                    qkv_fp8 = cast_to_fp8(
                        qkv_c, fp8_meta["scaling_fwd"], META_QKV, fp8_dtype_forward
                    ).view(qkv.shape)
                    q_fp8, k_fp8, v_fp8 = _SplitAlongDim.apply(qkv_fp8, dim, [1, 1, 1])
                    q_fp8, k_fp8, v_fp8 = [x.squeeze(dim) for x in [q_fp8, k_fp8, v_fp8]]
                if qkv_group == 2:
                    q_fp8 = cast_to_fp8(
                        q, fp8_meta["scaling_fwd"], META_QKV, fp8_dtype_forward
                    ).view(q.shape)
                    dim = qkv_layout.split("_")[1].find("2")
                    kv = _combine_tensors([k, v], dim)
                    kv_c = kv.view(-1, kv.shape[-3] * kv.shape[-2] * kv.shape[-1])
                    kv_fp8 = cast_to_fp8(
                        kv_c, fp8_meta["scaling_fwd"], META_QKV, fp8_dtype_forward
                    ).view(kv.shape)
                    k_fp8, v_fp8 = _SplitAlongDim.apply(kv_fp8, dim, [1, 1])
                    k_fp8, v_fp8 = [x.squeeze(dim) for x in [k_fp8, v_fp8]]
                if qkv_group == 3:
                    q_fp8 = cast_to_fp8(
                        q, fp8_meta["scaling_fwd"], META_QKV, fp8_dtype_forward
                    ).view(q.shape)
                    k_fp8 = cast_to_fp8(
                        k, fp8_meta["scaling_fwd"], META_QKV, fp8_dtype_forward
                    ).view(k.shape)
                    v_fp8 = cast_to_fp8(
                        v, fp8_meta["scaling_fwd"], META_QKV, fp8_dtype_forward
                    ).view(v.shape)
            out_fp8, aux_ctx_tensors = fused_attn_fwd(
                is_training,
                max_seqlen_q,
                max_seqlen_kv,
                cu_seqlens_q,
                cu_seqlens_kv,
                q_fp8,
                k_fp8,
                v_fp8,
                fp8_dtype_forward,
                fused_attention_backend,
                attn_bias,
                cu_seqlens_q_padded,
                cu_seqlens_kv_padded,
                fp8_meta["scaling_fwd"].scale_inv[META_QKV],
                fp8_meta["scaling_fwd"].scale_inv[META_S],
                fp8_meta["scaling_fwd"].scale[META_S],
                fp8_meta["scaling_fwd"].scale[META_O],
                fp8_meta["scaling_fwd"].amax_history[0][META_S],
                fp8_meta["scaling_fwd"].amax_history[0][META_O],
                attn_scale,
                dropout_p,
                fast_zero_fill,
                qkv_layout,
                attn_bias_type,
                attn_mask_type,
                window_size,
                rng_gen,
            )
            if fp8_meta["recipe"].fp8_mha:
                out_ret = Float8Tensor(
                    data=out_fp8,
                    fp8_meta=fp8_meta,
                    fp8_meta_forward=True,
                    fp8_meta_index=META_O,
                    fp8_dtype=fp8_dtype_forward,
                    dtype=q.dtype,
                )
            else:
                out_ret = cast_from_fp8(
                    out_fp8.view(-1, out_fp8.shape[-2] * out_fp8.shape[-1]),
                    fp8_meta["scaling_fwd"],
                    META_O,
                    fp8_dtype_forward,
                    qkv_dtype,
                ).view(out_fp8.shape)
            out_save = out_ret

            if fp8_meta["recipe"].fp8_mha and not int(os.getenv("NVTE_FP8_DPA_BWD", "1")):
                # 1: qkv packed, 2: kv packed, 3: qkv separate
                qkv_group = len(qkv_layout.split("_"))
                if qkv_group == 1:
                    dim = qkv_layout.find("3")
                    qkv = _combine_tensors([q, k, v], dim)
                    qkv_c = qkv.view(-1, qkv.shape[-3] * qkv.shape[-2] * qkv.shape[-1])
                    qkv_no_fp8 = cast_from_fp8(
                        qkv_c._data,
                        fp8_meta["scaling_fwd"],
                        META_QKV,
                        fp8_dtype_forward,
                        TE_DType[qkv.dtype],
                    ).view(qkv.shape)
                    q, k, v = _SplitAlongDim.apply(qkv_no_fp8, dim, [1, 1, 1])
                    q, k, v = [x.squeeze(dim) for x in [q, k, v]]
                if qkv_group == 2:
                    q = cast_from_fp8(
                        q._data,
                        fp8_meta["scaling_fwd"],
                        META_QKV,
                        fp8_dtype_forward,
                        TE_DType[q.dtype],
                    ).view(q.shape)
                    dim = qkv_layout.split("_")[1].find("2")
                    kv = _combine_tensors([k, v], dim)
                    kv_c = kv.view(-1, kv.shape[-3] * kv.shape[-2] * kv.shape[-1])
                    kv_no_fp8 = cast_from_fp8(
                        kv_c._data,
                        fp8_meta["scaling_fwd"],
                        META_QKV,
                        fp8_dtype_forward,
                        TE_DType[kv.dtype],
                    ).view(kv.shape)
                    k, v = _SplitAlongDim.apply(kv_no_fp8, dim, [1, 1])
                    k, v = [x.squeeze(dim) for x in [k, v]]
                if qkv_group == 3:
                    q = cast_from_fp8(
                        q._data,
                        fp8_meta["scaling_fwd"],
                        META_QKV,
                        fp8_dtype_forward,
                        TE_DType[q.dtype],
                    ).view(q.shape)
                    k = cast_from_fp8(
                        k._data,
                        fp8_meta["scaling_fwd"],
                        META_QKV,
                        fp8_dtype_forward,
                        TE_DType[k.dtype],
                    ).view(k.shape)
                    v = cast_from_fp8(
                        v._data,
                        fp8_meta["scaling_fwd"],
                        META_QKV,
                        fp8_dtype_forward,
                        TE_DType[v.dtype],
                    ).view(v.shape)
                out_save = cast_from_fp8(
                    out_fp8.view(-1, out_fp8.shape[-2] * out_fp8.shape[-1]),
                    fp8_meta["scaling_fwd"],
                    META_O,
                    fp8_dtype_forward,
                    qkv_dtype,
                ).view(out_fp8.shape)

            fp8_tensors = (
                q_fp8,
                k_fp8,
                v_fp8,
                out_fp8,
                fp8_meta["scaling_fwd"].scale.clone(),
                fp8_meta["scaling_fwd"].scale_inv.clone(),
            )
        else:
            logger.debug("Running forward in %s", q.dtype)
            out_ret, aux_ctx_tensors = fused_attn_fwd(
                is_training,
                max_seqlen_q,
                max_seqlen_kv,
                cu_seqlens_q,
                cu_seqlens_kv,
                q,
                k,
                v,
                qkv_dtype,
                fused_attention_backend,
                attn_bias,
                cu_seqlens_q_padded,
                cu_seqlens_kv_padded,
                None,
                None,
                None,
                None,
                None,
                None,
                attn_scale,
                dropout_p,
                fast_zero_fill,
                qkv_layout,
                attn_bias_type,
                attn_mask_type,
                window_size,
                rng_gen,
            )
            out_save = out_ret
            fp8_tensors = (None, None, None, None, None, None)

        from .cpu_offload import CPUOffloadEnabled

        if CPUOffloadEnabled:
            tensor_list = [q, k, v, out_save, cu_seqlens_q, cu_seqlens_kv]
            qkv_layout = "sbhd_sbhd_sbhd"
            for tensor in tensor_list:
                if tensor is not None:
                    tensor.activation_offloading = True

        ctx.fp8 = fp8 and int(os.getenv("NVTE_FP8_DPA_BWD", "1"))
        qkvo_tensors = (q, k, v, out_save) if not ctx.fp8 else (None, None, None, None)
        ctx.save_for_backward(
            *qkvo_tensors,
            cu_seqlens_q,
            cu_seqlens_kv,
            cu_seqlens_q_padded,
            cu_seqlens_kv_padded,
            *fp8_tensors,
            *aux_ctx_tensors,
        )
        ctx.fp8_meta = fp8_meta
        ctx.max_seqlen_q = max_seqlen_q
        ctx.max_seqlen_kv = max_seqlen_kv
        ctx.qkv_dtype = qkv_dtype
        ctx.attn_scale = attn_scale
        ctx.dropout_p = dropout_p
        ctx.fast_zero_fill = fast_zero_fill
        ctx.qkv_layout = qkv_layout
        ctx.attn_bias_type = attn_bias_type
        ctx.attn_mask_type = attn_mask_type
        ctx.window_size = window_size
        ctx.fused_attention_backend = (
            fused_attention_backend if ctx.fp8 else FusedAttnBackend["F16_arbitrary_seqlen"]
        )
        ctx.use_FAv2_bwd = use_FAv2_bwd
        ctx.deterministic = deterministic

        return out_ret

    @staticmethod
    def backward(ctx, d_out):
        logger = logging.getLogger("FusedAttnFunc")
        if ctx.fp8_meta["recipe"].fp8_mha:
            assert isinstance(
                d_out, Float8Tensor
            ), "Gradient of the DPA output must be in Float8Tensor type for FP8 MHA."
            d_out_f8tensor = d_out
            d_out = d_out._data

        d_out = d_out.contiguous()
        (
            q,
            k,
            v,
            out,
            cu_seqlens_q,
            cu_seqlens_kv,
            cu_seqlens_q_padded,
            cu_seqlens_kv_padded,
            q_fp8,
            k_fp8,
            v_fp8,
            out_fp8,
            fwd_scales,
            fwd_scale_invs,
            *aux_ctx_tensors,
        ) = ctx.saved_tensors
        if not aux_ctx_tensors[0].is_contiguous():
            aux_ctx_tensors[0] = aux_ctx_tensors[0].contiguous()
        if ctx.use_FAv2_bwd:
            softmax_lse, rng_state = aux_ctx_tensors
            dq = torch.empty_like(q)
            dk = torch.empty_like(k)
            dv = torch.empty_like(v)
            maybe_contiguous = lambda x: x.contiguous() if x.stride(-1) != 1 else x
            d_out, q, k, v, out = [maybe_contiguous(x) for x in (d_out, q, k, v, out)]
            flash_attn_cuda_bwd(
                d_out,
                q,
                k,
                v,
                out,
                softmax_lse,
                dq,
                dk,
                dv,
                cu_seqlens_q,
                cu_seqlens_kv,
                ctx.max_seqlen_q,
                ctx.max_seqlen_kv,
                ctx.dropout_p,
                ctx.attn_scale,
                False,
                "causal" in ctx.attn_mask_type,
                None,
                rng_state,
            )
            dq = dq[..., : d_out.shape[-1]]
            dk = dk[..., : d_out.shape[-1]]
            dv = dv[..., : d_out.shape[-1]]
        else:
            with torch.cuda.nvtx.range("_FusedAttn"):
                if ctx.fp8:
                    logger.debug("Running backward in FP8")
                    fp8_dtype_forward = get_fp8_te_dtype(ctx.fp8_meta["recipe"], fprop_tensor=True)
                    fp8_dtype_backward = get_fp8_te_dtype(
                        ctx.fp8_meta["recipe"], fprop_tensor=False
                    )
                    if ctx.fp8_meta["recipe"].fp8_mha:
                        d_out_fp8 = d_out
                        ctx.fp8_meta["scaling_bwd"].scale_inv[META_DO] = d_out_f8tensor._scale_inv
                    else:
                        d_out_fp8 = cast_to_fp8(
                            d_out.view(-1, d_out.shape[-2] * d_out.shape[-1]),
                            ctx.fp8_meta["scaling_bwd"],
                            META_DO,
                            fp8_dtype_backward,
                        ).view(d_out.shape)
                    dq_fp8, dk_fp8, dv_fp8, *rest = fused_attn_bwd(
                        ctx.max_seqlen_q,
                        ctx.max_seqlen_kv,
                        cu_seqlens_q,
                        cu_seqlens_kv,
                        q_fp8,
                        k_fp8,
                        v_fp8,
                        out_fp8,
                        d_out_fp8,
                        fp8_dtype_forward,
                        fp8_dtype_backward,
                        aux_ctx_tensors,
                        ctx.fused_attention_backend,
                        cu_seqlens_q_padded,
                        cu_seqlens_kv_padded,
                        fwd_scale_invs[META_QKV],  # d_scale_qkv,
                        fwd_scale_invs[META_S],  # d_scale_s,
                        fwd_scale_invs[META_O],  # d_scale_o,
                        ctx.fp8_meta["scaling_bwd"].scale_inv[META_DO],  # d_scale_do
                        ctx.fp8_meta["scaling_bwd"].scale_inv[META_DP],  # d_scale_dp
                        fwd_scales[META_S],  # q_scale_s
                        ctx.fp8_meta["scaling_bwd"].scale[META_DP],  # q_scale_dp
                        ctx.fp8_meta["scaling_bwd"].scale[META_DQKV],  # q_scale_dqkv
                        ctx.fp8_meta["scaling_bwd"].amax_history[0][META_DP],  # amax_dp
                        ctx.fp8_meta["scaling_bwd"].amax_history[0][META_DQKV],  # amax_dqkv
                        ctx.attn_scale,
                        ctx.dropout_p,
                        ctx.fast_zero_fill,
                        ctx.qkv_layout,
                        ctx.attn_bias_type,
                        ctx.attn_mask_type,
                        ctx.window_size,
                        ctx.deterministic,
                    )

                    if ctx.fp8_meta["recipe"].fp8_mha:
                        dq = Float8Tensor(
                            data=dq_fp8,
                            fp8_meta=ctx.fp8_meta,
                            fp8_meta_forward=False,
                            fp8_meta_index=META_DQKV,
                            fp8_dtype=fp8_dtype_backward,
                            dtype=d_out_f8tensor.dtype,
                        )
                        dk = Float8Tensor(
                            data=dk_fp8,
                            fp8_meta=ctx.fp8_meta,
                            fp8_meta_forward=False,
                            fp8_meta_index=META_DQKV,
                            fp8_dtype=fp8_dtype_backward,
                            dtype=d_out_f8tensor.dtype,
                        )
                        dv = Float8Tensor(
                            data=dv_fp8,
                            fp8_meta=ctx.fp8_meta,
                            fp8_meta_forward=False,
                            fp8_meta_index=META_DQKV,
                            fp8_dtype=fp8_dtype_backward,
                            dtype=d_out_f8tensor.dtype,
                        )
                    else:
                        qkv_group = len(ctx.qkv_layout.split("_"))
                        if qkv_group == 1:
                            dim = ctx.qkv_layout.find("3")
                            dqkv_fp8 = _combine_tensors([dq_fp8, dk_fp8, dv_fp8], dim)
                            dqkv_c_fp8 = dqkv_fp8.view(
                                -1, dqkv_fp8.shape[-3] * dqkv_fp8.shape[-2] * dqkv_fp8.shape[-1]
                            )
                            dqkv = cast_from_fp8(
                                dqkv_c_fp8,
                                ctx.fp8_meta["scaling_bwd"],
                                META_DQKV,
                                fp8_dtype_backward,
                                ctx.qkv_dtype,
                            ).view(dqkv_fp8.shape)
                            dq, dk, dv = _SplitAlongDim.apply(dqkv, dim, [1, 1, 1])
                            dq, dk, dv = [x.squeeze(dim) for x in [dq, dk, dv]]
                        if qkv_group == 2:
                            dq = cast_from_fp8(
                                dq_fp8.view(-1, dq_fp8.shape[-2] * dq_fp8.shape[-1]),
                                ctx.fp8_meta["scaling_bwd"],
                                META_DQKV,
                                fp8_dtype_backward,
                                ctx.qkv_dtype,
                            ).view(dq_fp8.shape)
                            dim = ctx.qkv_layout.split("_")[1].find("2")
                            dkv_fp8 = _combine_tensors([dk_fp8, dv_fp8], dim)
                            dkv_c_fp8 = dkv_fp8.view(
                                -1, dkv_fp8.shape[-3] * dkv_fp8.shape[-2] * dkv_fp8.shape[-1]
                            )
                            dkv = cast_from_fp8(
                                dkv_c_fp8,
                                ctx.fp8_meta["scaling_bwd"],
                                META_DQKV,
                                fp8_dtype_backward,
                                ctx.qkv_dtype,
                            ).view(dkv_fp8.shape)
                            dk, dv = _SplitAlongDim.apply(dkv, dim, [1, 1])
                            dk, dv = [x.squeeze(dim) for x in [dk, dv]]
                        if qkv_group == 3:
                            dq = cast_from_fp8(
                                dq_fp8.view(-1, dq_fp8.shape[-2] * dq_fp8.shape[-1]),
                                ctx.fp8_meta["scaling_bwd"],
                                META_DQKV,
                                fp8_dtype_backward,
                                ctx.qkv_dtype,
                            ).view(dq_fp8.shape)
                            dk = cast_from_fp8(
                                dk_fp8.view(-1, dk_fp8.shape[-2] * dk_fp8.shape[-1]),
                                ctx.fp8_meta["scaling_bwd"],
                                META_DQKV,
                                fp8_dtype_backward,
                                ctx.qkv_dtype,
                            ).view(dk_fp8.shape)
                            dv = cast_from_fp8(
                                dv_fp8.view(-1, dv_fp8.shape[-2] * dv_fp8.shape[-1]),
                                ctx.fp8_meta["scaling_bwd"],
                                META_DQKV,
                                fp8_dtype_backward,
                                ctx.qkv_dtype,
                            ).view(dv_fp8.shape)
                else:
                    logger.debug("Running backward in %s", q.dtype)
                    if d_out.dtype == torch.uint8:
                        d_out = d_out_f8tensor.from_float8(q.dtype)
                    dq, dk, dv, *rest = fused_attn_bwd(
                        ctx.max_seqlen_q,
                        ctx.max_seqlen_kv,
                        cu_seqlens_q,
                        cu_seqlens_kv,
                        q,
                        k,
                        v,
                        out,
                        d_out,
                        ctx.qkv_dtype,
                        ctx.qkv_dtype,
                        aux_ctx_tensors,
                        ctx.fused_attention_backend,
                        cu_seqlens_q_padded,
                        cu_seqlens_kv_padded,
                        None,
                        None,
                        None,
                        None,
                        None,
                        None,
                        None,
                        None,
                        None,
                        None,
                        ctx.attn_scale,
                        ctx.dropout_p,
                        ctx.fast_zero_fill,
                        ctx.qkv_layout,
                        ctx.attn_bias_type,
                        ctx.attn_mask_type,
                        ctx.window_size,
                        ctx.deterministic,
                    )

        # if no_bias or alibi, return dqkv
        if ctx.attn_bias_type in ["no_bias", "alibi"]:
            return (
                None,
                None,
                None,
                None,
                None,
                None,
                None,
                dq,
                dk,
                dv,
                None,
                None,
                None,
                None,
                None,
                None,
                None,
                None,
                None,
                None,
                None,
                None,
                None,
                None,
                None,
                None,
                None,
            )
        # else, return (dqkv, dbias)
        return (
            None,
            None,
            None,
            None,
            None,
            None,
            None,
            dq,
            dk,
            dv,
            None,
            rest[0],
            None,
            None,
            None,
            None,
            None,
            None,
            None,
            None,
            None,
            None,
            None,
            None,
            None,
            None,
            None,
        )


class FusedAttention(torch.nn.Module):
    """Dot product attention, with multiple backends:

    1. FusedAttnBackend["F16_max512_seqlen"]
       cuDNN based fused attention for FP16/BF16 and <=512 sequence length.
    2. FusedAttnBackend["F16_arbitrary_seqlen"]
       cuDNN based fused attention for FP16/BF16 and any sequence length.

    Support matrix:

    | backend       | 1                       | 2                              |
    | flash based   | no                      | yes                            |
    | cuDNN based   | yes                     | yes                            |
    | qkv dtype     | fp16/bf16               | fp16/bf16                      |
    | attn_type     | self/cross              | self/cross                     |
    | qkv_layout    |                         |                                |
    |  - (q,k,v)    | sb3hd, bs3hd            | sb3hd, bs3hd, sbh3d, bsh3d     |
    |               | sbhd_sb2hd, bshd_bs2hd  | sbhd_sb2hd, bshd_bs2hd         |
    |               | bshd_bshd_bshd          | sbhd_sbh2d, bshd_bsh2d         |
    |               |                         | sbhd_sbhd_sbhd, bshd_bshd_bshd |
    | mask_type     | causal/padding/no_mask  | causal/padding/no_mask         |
    | bias_type     | post_scale_bias/no_bias | post_scale_bias/alibi/no_bias  |
    | dropout       | yes                     | yes                            |
    | max_seqlen    | <=512, multiple of 64   | any, multiple of 64            |
    | head_dim      | 64                      | <=128, multiple of 8           |
    | output dtype  | fp16/bf16               | fp16/bf16                      |
    """

    def __init__(
        self,
        softmax_scale: float,
        attention_dropout: float = 0.0,
        attention_dropout_ctx: Optional[Callable] = nullcontext,
        attention_type: str = "self",
        layer_number: Optional[int] = None,
        deterministic: bool = False,
    ) -> None:
        super().__init__()

        self.logger = logging.getLogger("FusedAttention")
        self.softmax_scale = softmax_scale
        self.attention_dropout = attention_dropout
        self.attention_dropout_ctx = attention_dropout_ctx
        self.attention_type = attention_type
        self.use_FAv2_bwd = os.getenv(
            "NVTE_FUSED_ATTN_USE_FAv2_BWD", "0"
        ) == "1" and get_device_compute_capability() == (9, 0)
        self.layer_number = 1 if layer_number is None else layer_number
        self.deterministic = deterministic

        def remove_extra_states_check(self, incompatible_keys):  # pylint: disable=unused-argument
            """
            Temporarily remove fused_attention._extra_state as a missing key
            or an unexpected key when loading TransformerEngine checkpoints.
            Please store FP8 metadata as DotProductAttention's _extra_state,
            rather than FusedAttention's _extra_state. This hook will be
            phased out in TransformerEngine 2.0.
            """
            for key in incompatible_keys.missing_keys:
                if "fused_attention._extra_state" in key:
                    incompatible_keys.missing_keys.remove(key)
            for key in incompatible_keys.unexpected_keys:
                if "fused_attention._extra_state" in key:
                    incompatible_keys.unexpected_keys.remove(key)
                    warnings.warn(
                        "fused_attention._extra_state is not loaded from checkpoint. Please map "
                        "FusedAttention's _extra_state to DotProductAttention's _extra_state."
                    )

        self.register_load_state_dict_post_hook(remove_extra_states_check)

    @no_torch_dynamo()
    def forward(
        self,
        query_layer: torch.Tensor,
        key_layer: torch.Tensor,
        value_layer: torch.Tensor,
        qkv_layout: str = "sbh3d",
        cu_seqlens_q: Optional[torch.Tensor] = None,
        cu_seqlens_kv: Optional[torch.Tensor] = None,
        cu_seqlens_q_padded: Optional[torch.Tensor] = None,
        cu_seqlens_kv_padded: Optional[torch.Tensor] = None,
        max_seqlen_q: Optional[int] = None,
        max_seqlen_kv: Optional[int] = None,
        attn_mask_type: str = "causal",
        attention_mask: Optional[Union[torch.Tensor, Tuple[torch.Tensor, torch.Tensor]]] = None,
        window_size: Optional[Tuple[int, int]] = None,
        fused_attention_backend: tex.NVTE_Fused_Attn_Backend = tex.NVTE_Fused_Attn_Backend.NVTE_No_Backend,
        core_attention_bias_type: str = "no_bias",
        core_attention_bias: Optional[torch.Tensor] = None,
        fast_zero_fill: bool = True,
        cp_group: Optional[dist_group_type] = None,
        cp_global_ranks: List[int] = None,
        cp_stream: torch.cuda.Stream = None,
        fp8: bool = False,
        fp8_meta: Optional[Dict[str, Any]] = None,
    ) -> torch.Tensor:
        """fused attention fprop"""
        assert (
            fused_attention_backend != tex.NVTE_Fused_Attn_Backend.NVTE_No_Backend
        ), "No fused attention backend supports this input combination!"
        assert (
            (query_layer.dtype in [torch.float16, torch.bfloat16, torch.uint8])
            and (key_layer.dtype in [torch.float16, torch.bfloat16, torch.uint8])
            and (value_layer.dtype in [torch.float16, torch.bfloat16, torch.uint8])
        ), "FusedAttention only supports FP16 and BF16 data types."
        assert (
            query_layer.is_cuda and key_layer.is_cuda and value_layer.is_cuda
        ), "FusedAttention only supports CUDA tensors."
        assert (
            qkv_layout in QKVLayouts
        ), f"FusedAttention does not support qkv_layout = {qkv_layout}!"

        cp_size = 1 if cp_group is None else get_distributed_world_size(cp_group)
        context_parallel = cp_size > 1

        qkv_format = "".join([i for i in qkv_layout.split("_")[0] if i.isalpha()])

        if qkv_format in ["sbhd", "bshd"]:
            if qkv_format == "sbhd":
                batch_size, max_seqlen_q, max_seqlen_kv = (
                    query_layer.shape[1],
                    query_layer.shape[0],
                    key_layer.shape[0],
                )
            if qkv_format == "bshd":
                batch_size, max_seqlen_q, max_seqlen_kv = (
                    query_layer.shape[0],
                    query_layer.shape[1],
                    key_layer.shape[1],
                )
            max_seqlen_q *= cp_size
            max_seqlen_kv *= cp_size
            if "padding" in attn_mask_type:
                assert not context_parallel, "Padding mask not supported with context parallelism!"

                if cu_seqlens_q is None or cu_seqlens_kv is None:
                    if attention_mask is None:
                        raise RuntimeError(
                            "Please provide attention_mask or cu_seqlens for padding!"
                        )
                    if self.attention_type == "self":
                        cu_seqlens_q = get_cu_seqlens(attention_mask)
                        cu_seqlens_kv = cu_seqlens_q
                    else:
                        cu_seqlens_q = get_cu_seqlens(attention_mask[0])
                        cu_seqlens_kv = get_cu_seqlens(attention_mask[1])
            else:
                if cu_seqlens_q is None:
                    cu_seqlens_q = _get_full_cu_seqlens(
                        batch_size,
                        max_seqlen_q,
                        query_layer.device,
                    )
                if cu_seqlens_kv is None:
                    cu_seqlens_kv = _get_full_cu_seqlens(
                        batch_size,
                        max_seqlen_kv,
                        key_layer.device,
                    )
        if qkv_format == "thd":
            assert (
                max_seqlen_q is not None
                and max_seqlen_kv is not None
                and cu_seqlens_q is not None
                and cu_seqlens_kv is not None
            ), "max_seqlen_q/kv and cu_seqlens_q/kv can not be None when qkv_format is thd!"

        if cu_seqlens_q_padded is None or cu_seqlens_kv_padded is None:
            cu_seqlens_q_padded = cu_seqlens_q
            cu_seqlens_kv_padded = cu_seqlens_kv

        qkv_dtype = TE_DType[query_layer.dtype]

        use_FAv2_bwd = (
            self.use_FAv2_bwd
            and (core_attention_bias_type == "no_bias")
            and (fused_attention_backend == tex.NVTE_Fused_Attn_Backend.NVTE_F16_arbitrary_seqlen)
        )

        if context_parallel:
            assert (
                fused_attention_backend == tex.NVTE_Fused_Attn_Backend.NVTE_F16_arbitrary_seqlen
            ), f"{fused_attention_backend} does not work with context parallelism!"
            assert core_attention_bias_type not in [
                "alibi"
            ], f"{core_attention_bias_type} is not supported with context parallelism!"
            query_layer, key_layer, value_layer = [
                x.contiguous() for x in (query_layer, key_layer, value_layer)
            ]
            with self.attention_dropout_ctx():
                output = attn_forward_func_with_cp(
                    self.training,
                    query_layer,
                    key_layer,
                    value_layer,
                    cu_seqlens_q,
                    cu_seqlens_kv,
                    max_seqlen_q,
                    max_seqlen_kv,
                    cu_seqlens_q_padded,
                    cu_seqlens_kv_padded,
                    self.attention_dropout if self.training else 0.0,
                    cp_group,
                    cp_global_ranks,
                    cp_stream,
                    softmax_scale=self.softmax_scale,
                    qkv_format=qkv_format,
                    attn_mask_type=attn_mask_type,
                    attn_bias_type=core_attention_bias_type,
                    attn_bias=core_attention_bias,
                    use_fused_attention=True,
                )
        else:
            with self.attention_dropout_ctx():
                if fp8:
                    assert fused_attention_backend == tex.NVTE_Fused_Attn_Backend.NVTE_FP8, (
                        f"cuDNN attention sub-backend {int(tex.NVTE_Fused_Attn_Backend.NVTE_FP8)}"
                        " is required for FP8 attention!"
                    )
                    assert (
                        fp8_meta is not None
                    ), "FP8 metadata fp8_meta is required for FP8 attention!"
                output = FusedAttnFunc.apply(
                    self.training,
                    max_seqlen_q,
                    max_seqlen_kv,
                    cu_seqlens_q,
                    cu_seqlens_kv,
                    cu_seqlens_q_padded,
                    cu_seqlens_kv_padded,
                    query_layer,
                    key_layer,
                    value_layer,
                    qkv_dtype,
                    core_attention_bias,
                    self.softmax_scale,
                    self.attention_dropout if self.training else 0.0,
                    fast_zero_fill,
                    qkv_layout,
                    core_attention_bias_type,
                    attn_mask_type,
                    window_size,
                    None,  # rng_gen
                    fused_attention_backend,
                    use_FAv2_bwd,
                    fp8,
                    fp8_meta,
                    self.deterministic,
                )

        # ...hd -> ...(hd)
        return output.view(*output.shape[:-2], -1)


class DotProductAttention(TransformerEngineBaseModule):
    """Allows the model to jointly attend to information from different
    representation subspaces as described in the paper:
    `Attention Is All You Need <https://arxiv.org/abs/1706.03762>`_.

    .. note::

        Argument :attr:`attention_mask` in the `forward` call is only used when
        :attr:`attn_mask_type` includes '"padding"' or `"arbitrary"`.

    .. warning::

        FlashAttention uses a non-deterministic algorithm for optimal performance. To observe
        deterministic behavior at the cost of performance, use FlashAttention version >= `2.4.1`
        and set the environment variable :attr:`NVTE_ALLOW_NONDETERMINISTIC_ALGO=0`. In order
        to disable`flash-attn` entirely, set :attr:`NVTE_FLASH_ATTN=0`.

    Parameters
    ----------
    num_attention_heads : int
                         number of attention heads in the transformer layer.
    kv_channels : int
                number of key-query-value channels per attention head.
    num_gqa_groups : Optional[int] = None
                    number of GQA groups in the transformer layer.
                    Grouped Query Attention is described in
                    `this paper <https://arxiv.org/pdf/2305.13245.pdf>`_.
                    This only affects the keys and values, not the queries.
                    GQA-1 is equivalent to Multi-Query Attention
                    (`MQA <https://arxiv.org/pdf/1911.02150.pdf>`_), while GQA-H
                    is equivalent to MHA, i.e. `num_gqa_groups = num_attention_heads`.
    attention_dropout: float, default = 0.0
                      dropout probability for the dropout op during multi-head attention.
    attn_mask_type: str, default = `causal`
                   type of attention mask passed into softmax operation, options are "`no_mask`",
                   "`padding`", "`causal`", "`padding,causal`", "`causal,padding`",
                   "`padding_causal`", "`causal_bottom_right`", "`padding_causal_bottom_right`", and
                   "`arbitrary`", where "`padding,causal`", "`causal,padding`" and "`padding_causal`"
                   are equivalent. This arg can be overridden by :attr:`attn_mask_type` in the
                   `forward` method. It is useful for cases involving compilation/tracing, e.g.
                   ONNX export, and the forward arg is useful for dynamically changing mask types,
                   e.g. a different mask for training and inference.
                   1. For "`no_mask`", no attention mask is applied.
                   2. For "`causal`", "`causal_bottom_right`", or the causal mask in
                   "`padding_causal`" and "`padding_causal_bottom_right`", TransformerEngine
                   calculates and applies an upper triangular mask to the softmax input.
                   No user input is needed. Causal masks without the "`bottom_right`" appendix align
                   the diagonal line to the top left corner of the softmax matrix. With
                   "`bottom_right`", the causal mask is aligned to the bottom right corner, which is
                   often used in inference/KV caching.
                   3. For "`padding`", or the padding mask in "`padding_causal`" and
                   "`padding_causal_bottom_right`", users need to provide the locations of padded
                   tokens, either via :attr:`cu_seqlens_q` and :attr:`cu_seqlens_kv` (both in shape
                   [batch_size + 1]), or via :attr:`attention_mask` (one tensor for self-attention
                   in shape [batch_size, 1, 1, max_seqlen_q], or two tensors in a tuple for
                   cross-attention in shapes [batch_size, 1, 1, max_seqlen_q] and
                   [batch_size, 1, 1, max_seqlen_kv]).
                   4. For "`arbitrary`", users need to provide a mask that is broadcastable to
                   the shape of softmax input [batch_size, num_heads, max_seqlen_q, max_seqlen_kv].
    window_size: Optional[Tuple[int, int]], default = `None`
                sliding window size for local attention, where query at position i attends to keys
                in [i + seqlen_k - seqlen_q - window_size[0], i + seqlen_k - seqlen_q
                + window_size[1]] inclusive. Special cases (-1, -1) and (-1, 0) mean no sliding
                window and causal mask specifically. Both `causal` and `causal_bottom_right` masks
                map to `window_size = (-1, 0)` and Transformer Engine distinguishes them based on
                `attn_mask_type`. Similar to :attr:`attn_mask_type`, `window_size` can
                be overridden by :attr:`window_size` in `forward` as well.
    attention_type: str, default = `self`
                   type of attention, either "`self`" and "`cross`".
    layer_number: int, default = `None`
                 layer number of the current `DotProductAttention` when multiple such modules
                 are concatenated, for instance in consecutive transformer blocks.
    qkv_format: str, default = `sbhd`
               dimension format for `query_layer`, `key_layer` and `value_layer`,
               {`sbhd`, `bshd`, `thd`}. `s` stands for the sequence length, `b` batch size,
               `h` the number of heads, `d` head size, and `t` the total number of sequences
               in a batch, with `t = sum(s_i), for i = 0...b-1`. `sbhd` and `bshd` formats
               are used for when sequences in a batch are of equal length or padded to
               equal length, and the `thd` format is used for when sequences in a batch
               have different lengths. Please note that these formats do not reflect how
               tensors `query_layer`, `key_layer`, `value_layer` are laid out in memory.
               For that, please use `get_qkv_layout` to gain the layout information.
    softmax_scale: Optional[float], default = `None`
                softmax scale for the attention scores. If `None`, defaults to
                `1.0 / math.sqrt(kv_channels)`.

    Parallelism parameters
    ----------------------
    sequence_parallel : bool, default = `False`
                       if set to `True`, uses sequence parallelism.
    tp_size : int, default = 1
             tensor parallel world size.
    tp_group : ProcessGroup, default = `None`
              tensor parallel process group.
    cp_group : ProcessGroup, default = `None`
              context parallel process group.
    cp_global_ranks : list of global rank IDs, default = `None`
                     global rank IDs of GPUs that are in cp_group.
    cp_stream : CUDA stream, default = `None`
               context parallelism splits flash attention into multiple steps for
               compute and communication overlapping. To address the wave quantization
               issue of each split step, we add an additional CUDA stream so that we
               can overlap two flash attention kernels.
    """

    def __init__(
        self,
        num_attention_heads: int,
        kv_channels: int,
        num_gqa_groups: Optional[int] = None,
        attention_dropout: float = 0.0,
        qkv_format: str = "sbhd",
        attn_mask_type: str = "causal",
        window_size: Optional[Tuple[int, int]] = None,
        sequence_parallel: bool = False,
        tp_size: int = 1,
        get_rng_state_tracker: Optional[Callable] = None,
        tp_group: Optional[dist_group_type] = None,
        layer_number: Optional[int] = None,
        attention_type: str = "self",
        cp_group: Optional[dist_group_type] = None,
        cp_global_ranks: List[int] = None,
        cp_stream: torch.cuda.Stream = None,
        softmax_scale: Optional[float] = None,
    ) -> None:
        super().__init__()

        self.logger = logging.getLogger("DotProductAttention")
        self.qkv_format = qkv_format
        attn_mask_type = attn_mask_type.replace(",", "_")
        if attn_mask_type == "causal_padding":
            attn_mask_type = "padding_causal"
        self.attn_mask_type = attn_mask_type
        self.window_size = check_set_window_size(attn_mask_type, window_size)
        if tp_group is None:
            self.tp_size = tp_size
            if tp_size == 1:
                self.set_tensor_parallel_group(tp_group)
        else:
            self.tp_size = get_distributed_world_size(tp_group)
            self.set_tensor_parallel_group(tp_group)
        self.get_rng_state_tracker = get_rng_state_tracker
        self.num_attention_heads = num_attention_heads
        self.layer_number = 1 if layer_number is None else layer_number
        self.cp_group = cp_group
        self.cp_global_ranks = cp_global_ranks
        self.cp_stream = cp_stream

        self.hidden_size_per_attention_head = kv_channels

        self.num_gqa_groups = num_attention_heads if num_gqa_groups is None else num_gqa_groups
        self.num_gqa_groups_per_partition = int(self.num_gqa_groups // tp_size)

        assert (
            num_attention_heads % self.num_gqa_groups == 0
        ), "The number of attention heads must be divisible by the number of GQA groups!"

        self.rng_states_tracker = None
        if sequence_parallel or get_rng_state_tracker is None:
            attention_dropout_ctx = nullcontext
        else:
            self.rng_states_tracker = get_rng_state_tracker()
            set_all_rng_states(self.rng_states_tracker.get_states())
            attention_dropout_ctx = self.rng_states_tracker.fork

        if softmax_scale is None:
            softmax_scale = 1.0 / math.sqrt(kv_channels)

        self.deterministic = (
            not bool(int(os.getenv("NVTE_ALLOW_NONDETERMINISTIC_ALGO", "1")))
            or torch.are_deterministic_algorithms_enabled()
        )
        # To use the workspace optimization path for determinism, please
        # set NVTE_FUSED_ATTN_FORCE_WORKSPACE_OPT=1 for cuDNN >=8.9.5 and <9.0.0,
        # and set NVTE_ALLOW_NONDETERMINISTIC_ALGO=0 for cuDNN >=9.0.0.
        cudnn_version = get_cudnn_version()
        if (8, 9, 5) <= cudnn_version < (9, 0, 0):
            if self.deterministic:
                os.environ["NVTE_FUSED_ATTN_FORCE_WORKSPACE_OPT"] = "1"

            # CUDNN_FRONTEND_ATTN_DP_WORKSPACE_LIMIT
            # - unset:       enables workspace optimization when required workspace is <= 256MB
            #                or when bias gradient needs to be computed
            # - n:           enables workspace optimization when required workspace is <= n bytes
            # - -1:          enables workspace optimization always
            # - 0:           disables workspace optimization always
            if "NVTE_FUSED_ATTN_FORCE_WORKSPACE_OPT" in os.environ:
                if os.environ["NVTE_FUSED_ATTN_FORCE_WORKSPACE_OPT"] == "0":
                    os.environ["CUDNN_FRONTEND_ATTN_DP_WORKSPACE_LIMIT"] = "0"
                if os.environ["NVTE_FUSED_ATTN_FORCE_WORKSPACE_OPT"] == "1":
                    os.environ["CUDNN_FRONTEND_ATTN_DP_WORKSPACE_LIMIT"] = "-1"

        assert attention_type in AttnTypes, f"attention_type {attention_type} not supported"

        self.attention_type = attention_type
        self.attention_dropout = attention_dropout

        attn_kwargs = {
            "attention_dropout": attention_dropout,
            "attention_dropout_ctx": attention_dropout_ctx,
        }

        self.flash_attention = FlashAttention(
            softmax_scale,
            attention_type=attention_type,
            layer_number=layer_number,
            deterministic=self.deterministic,
            **attn_kwargs,
        )

        # Instantiating three types since use of flash-attn and FusedAttention
        # might be ruled out due to forward inputs.
        self.fused_attention = FusedAttention(
            softmax_scale,
            attention_type=attention_type,
            layer_number=layer_number,
            deterministic=self.deterministic,
            **attn_kwargs,
        )

        self.unfused_attention = UnfusedDotProductAttention(
            softmax_scale, **attn_kwargs, layer_number=layer_number
        )

        def remove_extra_states_check(self, incompatible_keys):  # pylint: disable=unused-argument
            """
            Temporarily remove core_attention._extra_state as a missing key
            when loading older TransformerEngine checkpoints. Will phase out
            this hook in TransformerEngine 2.0.
            """
            for key in incompatible_keys.missing_keys:
                if "core_attention._extra_state" in key:
                    incompatible_keys.missing_keys.remove(key)

        self.register_load_state_dict_post_hook(remove_extra_states_check)

    def _checkpointed_attention_forward(
        self,
        attention_func: Callable,
        *forward_args: Tuple[torch.Tensor, ...],
        **forward_kwargs: Dict[str, Any],
    ) -> torch.Tensor:
        """Forward method with activation checkpointing."""

        def custom_forward(*input_args, **input_kwargs):
            return attention_func(*input_args, **input_kwargs)

        hidden_states = checkpoint(
            custom_forward,
            distribute_saved_activations=False,
            get_rng_state_tracker=self.get_rng_state_tracker,
            tp_group=self.tp_group,
            *forward_args,
            **forward_kwargs,
        )

        return hidden_states

    def set_context_parallel_group(
        self,
        cp_group: Union[dist_group_type, None],
        cp_global_ranks: List[int],
        cp_stream: torch.cuda.Stream,
    ) -> None:
        """
        Set the context parallel attributes for the given
        module before executing the forward pass.

        Parameters
        ----------
        cp_group : ProcessGroup
                  context parallel process group.
        cp_global_ranks : List[int]
                         list of global ranks in the context group.
        cp_stream : torch.cuda.Stream
                   cuda stream for context parallel execution.
        """
        self.cp_group = cp_group
        self.cp_global_ranks = cp_global_ranks
        self.cp_stream = cp_stream

    @no_torch_dynamo(recursive=False)
    def forward(
        self,
        query_layer: torch.Tensor,
        key_layer: torch.Tensor,
        value_layer: torch.Tensor,
        attention_mask: Optional[Union[torch.Tensor, Tuple[torch.Tensor, torch.Tensor]]] = None,
        qkv_format: Optional[str] = None,
        cu_seqlens_q: Optional[torch.Tensor] = None,
        cu_seqlens_kv: Optional[torch.Tensor] = None,
        cu_seqlens_q_padded: Optional[torch.Tensor] = None,
        cu_seqlens_kv_padded: Optional[torch.Tensor] = None,
        max_seqlen_q: Optional[int] = None,
        max_seqlen_kv: Optional[int] = None,
        attn_mask_type: Optional[str] = None,
        window_size: Optional[Tuple[int, int]] = None,
        checkpoint_core_attention: bool = False,
        core_attention_bias_type: str = "no_bias",
        core_attention_bias: Optional[torch.Tensor] = None,
        alibi_slopes: Optional[torch.Tensor] = None,
        fast_zero_fill: bool = True,
        inference_params: Optional[InferenceParams] = None,
        is_first_microbatch: Optional[bool] = None,
    ) -> torch.Tensor:
        """
        Dot Product Attention Layer.

        .. note::

            Argument :attr:`attention_mask` is only used when :attr:`attn_mask_type`
            includes '"padding"' or `"arbitrary"`.

        .. note::

            Input tensor :attr:`query_layer` must be of shape
            (:attr:`sequence_length`, :attr:`batch_size`, :attr:`num_attention_heads`,
            :attr:`kv_channels`) and the tensors :attr:`key_layer` and :attr:`value_layer`
            must each be of shape (:attr:`sequence_length`, :attr:`batch_size`,
            :attr:`num_gqa_groups`, :attr:`kv_channels`). Output of shape
            (:attr:`sequence_length`, :attr:`batch_size`, :attr:`num_attention_heads`
            * :attr:`kv_channels`) is returned.

        .. note::

            DotProductAttention supports three backends: 1) FlashAttention which calls
            HazyResearch/Dao-AILab's `flash-attn <https://arxiv.org/pdf/2305.13245.pdf>`_
            PyTorch API, 2) FusedAttention which has multiple fused attention implementations
            based on `cuDNN Graph API
            <https://docs.nvidia.com/deeplearning/cudnn/developer-guide/index.html#op-fusion>`_
            (see :attr:`FusedAttention` for more details on FusedAttention backends), and 3)
            UnfusedDotProductAttention which is the native PyTorch implementation
            with fused scaled masked softmax.

        .. note::

            Users can use environment variables :attr:`NVTE_FLASH_ATTN`, :attr:`NVTE_FUSED_ATTN`,
            and :attr:`NVTE_FUSED_ATTN_BACKEND` to control which DotProductAttention backend,
            and FusedAttention backend if applicable, to use. TransformerEngine prioritizes
            FlashAttention over FusedAttention and over UnfusedDotProductAttention.
            If FusedAttention is being used, users can also choose to switch to flash-attn's
            implementation for backward by setting :attr:`NVTE_FUSED_ATTN_USE_FAv2_BWD=1`
            (default: 0), because of the performance differences between various versions of
            flash-attn and FusedAttention. Further, :attr:`NVTE_FUSED_ATTN_FORCE_WORKSPACE_OPT`
            can be used to enable (:attr:`1`) or disable (:attr:`0`) the workspace related
            optimizations in FusedAttention. When unset, TransformerEngine determines the code path
            based on its internal logic. These optimizations trade memory for performance
            and should be used with care.

        Parameters
        ----------
        query_layer : torch.Tensor
                     Query tensor.
        key_layer : torch.Tensor
                   Key tensor.
        value_layer : torch.Tensor
                     Value tensor.
        attention_mask: Optional[Union[torch.Tensor, Tuple[torch.Tensor, torch.Tensor]]],
             default = `None`. Boolean tensor(s) used to mask out attention softmax input.
             It should be `None` for causal masks and "`no_mask`". For padding masks, it should be
             a single tensor of [batch_size, 1, 1, seqlen_q] for self-attention, and a tuple of
             two tensors in shapes [batch_size, 1, 1, seqlen_q] and [batch_size, 1, 1, seqlen_kv]
             for cross-attention. For "`arbitrary`" mask, it should be in a shape broadcastable
             to [batch_size, num_heads, max_seqlen_q, max_seqlen_kv]. A `True` value means
             the corresponding position is masked out and a `False` means that position
             is allowed to participate in attention.
        qkv_format: str, default = `None`
                   If provided, overrides :attr:`qkv_format` from initialization.
        cu_seqlens_q: Optional[torch.Tensor], default = `None`
                   Cumulative sum of sequence lengths (without offset) in a batch for `query_layer`,
                   with shape [batch_size + 1] and dtype torch.int32.
        cu_seqlens_kv: Optional[torch.Tensor], default = `None`
                   Cumulative sum of sequence lengths (without offset) in a batch for `key_layer`
                   and `value_layer`, with shape [batch_size + 1] and dtype torch.int32.
        cu_seqlens_q_padded: Optional[torch.Tensor], default = `None`
                   Cumulative sum of sequence lengths (with offset) in a batch for
                   `query_layer`, with shape [batch_size + 1] and dtype torch.int32.
                   When there is no padding between sequences in a batch,
                   `cu_seqlens_q_padded = cu_seqlens_q`.
        cu_seqlens_kv_padded: Optional[torch.Tensor], default = `None`
                   Cumulative sum of sequence lengths (with offset) in a batch for `key_layer`
                   and `value_layer`, with shape [batch_size + 1] and dtype torch.int32.
                   When there is no padding between sequences in a batch,
                   `cu_seqlens_kv_padded = cu_seqlens_kv`.
        max_seqlen_q: Optional[int], default = `None`
                      Maximum sequence length in `query_layer`.
                      Calculated from `cu_seqlens_q` if not provided.
        max_seqlen_kv: Optional[int], default = `None`
                       Maximum sequence length in `key_layer` and `value_layer`.
                       Calculated from `cu_seqlens_kv` if not provided.
        attn_mask_type: {'no_mask', 'padding', 'causal', 'padding,causal', 'causal,padding',
                       'padding_causal', 'causal_bottom_right', 'padding_causal_bottom_right',
                       'arbitrary'}, default = `None`. Type of attention mask passed into
                       softmax operation. 'padding,causal', 'causal,padding' and 'padding_causal'
                       are equivalent. By default, causal masks are aligned to the top left corner
                       of the softmax matrix. When "`bottom_right`" is specified in the mask type,
                       causal masks are aligned to the bottom right corner.
        window_size: Optional[Tuple[int, int]], default = `None`
                    Sliding window size for local attention.
        checkpoint_core_attention : bool, default = `False`
                                   If true, forward activations for attention are recomputed
                                   during the backward pass in order to save memory that would
                                   otherwise be occupied to store the forward activations until
                                   backprop.
        core_attention_bias_type: str, default = `no_bias`
                    Bias type, {`no_bias`, `pre_scale_bias`, `post_scale_bias`, `alibi`}
        core_attention_bias: Optional[torch.Tensor], default = `None`
                    Bias tensor for Q * K.T, shape [1, num_head, max_seqlen_q, max_seqlen_kv].
                    It should be 'None' for 'no_bias' and 'alibi' bias types.
        alibi_slopes: Optional[torch.Tensor], default = `None`
                     ALiBi slopes in FP32 and shape [nheads] or [batch_size, nheads].
                     It adds a bias of (-alibi_slope * (i + seqlen_k - seqlen_q - j))
                     to the attention score of query i and key j.
        fast_zero_fill: bool, default = `True`
                    Whether to use the fast path to set output tensors to 0 or not.
        inference_params: Optional[InferenceParams], default = `None`
            Optimizes execution performance during inference by caching Keys and Values of the
            current decoding iteration. These cached values are appended to the K and V values
            computed in previous iterations, eliminating the need to recalculate them for the
            entire sequence.
            Initialization of `inference_params` is required prior to use to ensure sufficient
            memory allocation.
            Adjustments of the sequence_len_offset should be done after a complete forward pass.
            If rotary positional embeddings (RoPE) are utilized, they must be prepared beforehand.
            Supports "sbhd" and "bshd" layouts, with the "sbhd" layout being more efficient.
        is_first_microbatch : {True, False, None}, default = None
                             During training using either gradient accumulation or
                             pipeline parallelism a minibatch of data is further split
                             into microbatches. Between the microbatches of the same minibatch
                             the model weights are not updated. Setting this parameter indicates
                             whether the current microbatch is the first in a minibatch or not.
                             When set, this parameter enables additional optimizations:

                             * during FP8 training, it allows caching of the FP8 versions of
                               the weights
                             * it also allows skipping gradient accumulation during the
                               first microbatch (since it is the first gradient being
                               produced)
        """
        with self.prepare_forward(
            query_layer,
            is_first_microbatch,
            num_gemms=3,
            allow_non_contiguous=True,
        ) as query_layer:

            if self.fp8:
                if self.fp8_meta["recipe"].fp8_mha:
                    if not self.fp8_meta["recipe"].fp8_dpa:
                        self.fp8_meta["recipe"].fp8_dpa = True
                        self.logger.WARNING(
                            """Forcing fp8_meta["recipe"].fp8_dpa=True due to """
                            """fp8_meta["recipe"].fp8_mha=True"""
                        )

            if self.fp8 and self.fp8_meta["recipe"].fp8_dpa:
                forward_dtype = get_fp8_te_dtype(self.fp8_meta["recipe"], fprop_tensor=True)
                backward_dtype = get_fp8_te_dtype(self.fp8_meta["recipe"], fprop_tensor=False)
                assert forward_dtype in [
                    tex.DType.kFloat8E4M3,
                    tex.DType.kFloat8E5M2,
                ] and backward_dtype in [
                    tex.DType.kFloat8E4M3,
                    tex.DType.kFloat8E5M2,
                ], """DotProductAttention only supports "E4M3" and "E5M2" FP8 data types."""

            assert (
                query_layer.is_cuda and key_layer.is_cuda and value_layer.is_cuda
            ), "DotProductAttention only supports CUDA tensors."
            assert (
                query_layer.dtype == key_layer.dtype and query_layer.dtype == value_layer.dtype
            ), "Queries, keys and values must have the same data type!"
            assert key_layer.shape == value_layer.shape, "Keys and values must have the same shape!"

            if attn_mask_type is None:
                attn_mask_type = self.attn_mask_type
            else:
                attn_mask_type = attn_mask_type.replace(",", "_")
                if attn_mask_type == "causal_padding":
                    attn_mask_type = "padding_causal"
            assert (
                attn_mask_type in AttnMaskTypes
            ), f"Attention mask type {attn_mask_type} is not supported!"
            if qkv_format == "thd":
                assert (
                    "padding" in attn_mask_type
                ), "Attention mask type must be padding or padding_causal for qkv_format=thd!"

            if window_size is None:
                window_size = self.window_size
            window_size = check_set_window_size(attn_mask_type, window_size)

            if self.rng_states_tracker is not None and is_graph_capturing():
                assert isinstance(
                    self.rng_states_tracker, CudaRNGStatesTracker
                ), "Unsupported RNG states tracker."
                assert (
                    graph_safe_rng_available()
                ), "Upgrade PyTorch version to get RNG manipulation support for cuda graph capture."

            if qkv_format is None:
                qkv_format = self.qkv_format

            if inference_params is not None:
                assert self.layer_number is not None, "Layer number must be set!"

                if qkv_format == "bshd":
                    key_layer = key_layer.transpose(0, 1)
                    value_layer = value_layer.transpose(0, 1)

                (
                    inference_key_memory,
                    inference_value_memory,
                ) = inference_params.key_value_memory_dict[self.layer_number]

                batch_start = inference_params.batch_size_offset
                batch_end = batch_start + key_layer.size(1)
                assert batch_end <= inference_key_memory.size(1)

                sequence_start = inference_params.sequence_len_offset
                sequence_end = sequence_start + key_layer.size(0)
                assert sequence_end <= inference_key_memory.size(0)

                # Copy keys and values into KV-cache
                inference_key_memory[sequence_start:sequence_end, batch_start:batch_end, ...] = (
                    key_layer
                )
                inference_value_memory[sequence_start:sequence_end, batch_start:batch_end, ...] = (
                    value_layer
                )
                key_layer = inference_key_memory[:sequence_end, batch_start:batch_end, ...]
                value_layer = inference_value_memory[:sequence_end, batch_start:batch_end, ...]

                if qkv_format == "bshd":
                    key_layer = key_layer.transpose(0, 1)
                    value_layer = value_layer.transpose(0, 1)

                key_layer = key_layer.contiguous()
                value_layer = value_layer.contiguous()

            assert (
                key_layer.shape[-2] == self.num_gqa_groups_per_partition
                and value_layer.shape[-2] == self.num_gqa_groups_per_partition
            ), f"Keys and values must have num_gqa_group = {self.num_gqa_groups} heads!"
            assert qkv_format in [
                "sbhd",
                "bshd",
                "thd",
            ], "DotProductAttention only supports qkv_format = {'sbhd', 'bshd', 'thd'}!"

            if qkv_format == "thd":
                assert all(
                    len(x.shape) == 3 for x in (query_layer, key_layer, value_layer)
                ), "Queries, keys and values must be 3D tensors when qkv_format = thd!"
                assert (
                    cu_seqlens_q is not None and cu_seqlens_kv is not None
                ), "cu_seqlens_q and cu_seqlens_kv can not be None when qkv_format = thd!"
                assert (
                    cu_seqlens_q.shape == cu_seqlens_kv.shape
                    and len(cu_seqlens_q.shape) == 1
                    and len(cu_seqlens_kv.shape) == 1
                ), "cu_seqlens_q and cu_seqlens_q must both have shape [batch_size + 1]!"
                assert (
                    cu_seqlens_q.dtype == torch.int32 and cu_seqlens_kv.dtype == torch.int32
                ), "cu_seqlens_q and cu_seqlens_q must both be in dtype torch.int32!"
                if max_seqlen_q is None:
                    if cu_seqlens_q_padded is not None:
                        seqlens_q = cu_seqlens_q_padded[1:] - cu_seqlens_q_padded[:-1]
                    else:
                        seqlens_q = cu_seqlens_q[1:] - cu_seqlens_q[:-1]
                    max_seqlen_q = pow(2, math.ceil(math.log2(seqlens_q.max().item())))
                if max_seqlen_kv is None:
                    if cu_seqlens_kv_padded is not None:
                        seqlens_kv = cu_seqlens_kv_padded[1:] - cu_seqlens_kv_padded[:-1]
                    else:
                        seqlens_kv = cu_seqlens_kv[1:] - cu_seqlens_kv[:-1]
                    max_seqlen_kv = pow(2, math.ceil(math.log2(seqlens_kv.max().item())))
                batch_size = len(cu_seqlens_q) - 1

            cp_size = 1 if self.cp_group is None else get_distributed_world_size(self.cp_group)
            context_parallel = cp_size > 1

            if qkv_format in ["sbhd", "bshd"]:
                assert all(
                    len(x.shape) == 4 for x in (query_layer, key_layer, value_layer)
                ), f"Queries, keys and values must be 4D tensors when qkv_format = {qkv_format}!"
                if qkv_format == "sbhd":
                    max_seqlen_q, max_seqlen_kv = (query_layer.shape[0], key_layer.shape[0])
                    batch_size = query_layer.shape[1]
                if qkv_format == "bshd":
                    max_seqlen_q, max_seqlen_kv = (query_layer.shape[1], key_layer.shape[1])
                    batch_size = query_layer.shape[0]
                max_seqlen_q *= cp_size
                max_seqlen_kv *= cp_size
                if cu_seqlens_q is not None:
                    seqlens_q = cu_seqlens_q[1:] - cu_seqlens_q[:-1]
                    assert all(
                        seqlens_q <= max_seqlen_q
                    ), """Sequence lengths indicated by cu_seqlens_q must be no greater than
                        the sequence dimention in 'query_layer'!"""
                if cu_seqlens_kv is not None:
                    seqlens_kv = cu_seqlens_kv[1:] - cu_seqlens_kv[:-1]
                    assert all(
                        seqlens_kv <= max_seqlen_kv
                    ), """Sequence lengths indicated by cu_seqlens_kv must be no greater than
                        the sequence dimention in 'key_layer' and 'value_layer'!"""
                if cu_seqlens_q is None or cu_seqlens_kv is None:
                    if "padding" in attn_mask_type:
                        assert (
                            attention_mask is not None
                        ), "Please provide attention_mask for padding!"
                        if max_seqlen_q == max_seqlen_kv:
                            cu_seqlens_q = get_cu_seqlens(attention_mask)
                            cu_seqlens_kv = cu_seqlens_q
                        else:
                            cu_seqlens_q = get_cu_seqlens(attention_mask[0])
                            cu_seqlens_kv = get_cu_seqlens(attention_mask[1])
                    else:
                        cu_seqlens_q = _get_full_cu_seqlens(
                            batch_size,
                            max_seqlen_q,
                            query_layer.device,
                        )
                        cu_seqlens_kv = _get_full_cu_seqlens(
                            batch_size,
                            max_seqlen_kv,
                            key_layer.device,
                        )

            if (
                isinstance(query_layer, Float8Tensor)
                and isinstance(key_layer, Float8Tensor)
                and isinstance(value_layer, Float8Tensor)
            ):
                qkv_layout, query_layer._data, key_layer._data, value_layer._data = get_qkv_layout(
                    query_layer._data, key_layer._data, value_layer._data, qkv_format=qkv_format
                )
            else:
                qkv_layout, query_layer, key_layer, value_layer = get_qkv_layout(
                    query_layer, key_layer, value_layer, qkv_format=qkv_format
                )

            global _alibi_cache
            if alibi_slopes is not None:
                assert (
                    core_attention_bias_type == "alibi"
                ), "core_attention_bias_type must be alibi in order to use alibi_slopes!"
                if self.layer_number == 1:
                    _alibi_cache["_alibi_slopes_require_update"] = True
                    _alibi_cache["_alibi_bias_require_update"] = True
            bottom_right_alignment = (attn_mask_type not in ["causal", "padding_causal"],)
            if core_attention_bias_type == "alibi":
                assert (
                    core_attention_bias is None
                ), "core_attention_bias must be None when core_attention_bias_type is alibi!"
                if (
                    _alibi_cache["_num_heads"] != query_layer.shape[-2]
                    or _alibi_cache["_max_seqlen_q"] != max_seqlen_q
                    or _alibi_cache["_max_seqlen_kv"] != max_seqlen_kv
                    or _alibi_cache["_bottom_right_alignment"] != bottom_right_alignment
                    or _alibi_cache["_alibi_slopes"] is None
                ):
                    _alibi_cache["_alibi_slopes_require_update"] = True
                    _alibi_cache["_alibi_bias_require_update"] = True

            core_attention_bias_shape = None
            if core_attention_bias is not None:
                if (
                    core_attention_bias.shape[0] == batch_size
                    and core_attention_bias.shape[1] == query_layer.shape[-2]
                ):
                    core_attention_bias_shape = "bhss"
                elif (
                    core_attention_bias.shape[0] == 1
                    and core_attention_bias.shape[1] == query_layer.shape[-2]
                ):
                    core_attention_bias_shape = "1hss"
                elif (
                    core_attention_bias.shape[0] == batch_size and core_attention_bias.shape[1] == 1
                ):
                    core_attention_bias_shape = "b1ss"
                elif core_attention_bias.shape[0] == 1 and core_attention_bias.shape[1] == 1:
                    core_attention_bias_shape = "11ss"
                else:
                    assert (
                        False
                    ), "core_attention_bias must be in one of {bhss, 1hss, b1ss, 11ss} shapes"

            pad_between_seqs = (
                cu_seqlens_q_padded is not None
                and not torch.equal(cu_seqlens_q_padded, cu_seqlens_q)
            ) or (
                cu_seqlens_kv_padded is not None
                and not torch.equal(cu_seqlens_kv_padded, cu_seqlens_kv)
            )

            attention_params = AttentionParams(
                qkv_type=type(query_layer),
                qkv_dtype=query_layer.dtype,
                qkv_layout=qkv_layout,
                batch_size=batch_size,
                num_heads=query_layer.shape[-2],
                num_gqa_groups=key_layer.shape[-2],
                max_seqlen_q=max_seqlen_q,
                max_seqlen_kv=max_seqlen_kv,
                head_dim=query_layer.shape[-1],
                attn_mask_type=attn_mask_type,
                window_size=window_size,
                alibi_slopes_shape=alibi_slopes.shape if alibi_slopes is not None else None,
                core_attention_bias_type=core_attention_bias_type,
                core_attention_bias_shape=core_attention_bias_shape,
                core_attention_bias_requires_grad=(
                    core_attention_bias.requires_grad if core_attention_bias is not None else False
                ),
                pad_between_seqs=pad_between_seqs,
                attention_dropout=self.attention_dropout,
                context_parallel=context_parallel,
                deterministic=self.deterministic,
                is_training=self.training,
                fp8=self.fp8,
                fp8_meta=self.fp8_meta,
            )
            global _attention_backends
            if (
                _attention_backends["attention_params"] is None
                or attention_params != _attention_backends["attention_params"]
            ):
                _attention_backends["attention_params"] = attention_params
                _attention_backends["backend_selection_requires_update"] = True
            if _attention_backends["backend_selection_requires_update"]:
                (
                    use_flash_attention,
                    use_fused_attention,
                    fused_attention_backend,
                    use_unfused_attention,
                    _,
                ) = get_attention_backend(attention_params)
                if use_flash_attention:
                    self.logger.info("Running with FlashAttention backend")
                elif use_fused_attention:
                    self.logger.info(
                        "Running with FusedAttention backend (sub-backend %s)",
                        int(fused_attention_backend),
                    )
                elif use_unfused_attention:
                    self.logger.info("Running with UnfusedDotProductAttention backend")
            else:
                use_flash_attention = _attention_backends["use_flash_attention"]
                use_fused_attention = _attention_backends["use_fused_attention"]
                fused_attention_backend = _attention_backends["fused_attention_backend"]
                use_unfused_attention = _attention_backends["use_unfused_attention"]

            if use_flash_attention:
                if core_attention_bias_type == "alibi":
                    alibi_slopes, _ = get_alibi(
                        query_layer.shape[-2],
                        max_seqlen_q,
                        max_seqlen_kv,
                        alibi_slopes=alibi_slopes,
                    )
                return self.flash_attention(
                    query_layer,
                    key_layer,
                    value_layer,
                    attention_mask=attention_mask,
                    qkv_layout=qkv_layout,
                    cu_seqlens_q=cu_seqlens_q,
                    cu_seqlens_kv=cu_seqlens_kv,
                    attn_mask_type=attn_mask_type,
                    window_size=window_size,
                    alibi_slopes=alibi_slopes,
                    cp_group=self.cp_group,
                    cp_global_ranks=self.cp_global_ranks,
                    cp_stream=self.cp_stream,
                    max_seqlen_q=max_seqlen_q,
                    max_seqlen_kv=max_seqlen_kv,
                )

            if use_fused_attention:
                fu_core_attention_bias_type = core_attention_bias_type
                fu_core_attention_bias = core_attention_bias
                if core_attention_bias_type == "alibi" and (
                    alibi_slopes is not None or max_seqlen_q != max_seqlen_kv
                ):
                    fu_core_attention_bias_type = "post_scale_bias"
                    _, fu_core_attention_bias = get_alibi(
                        query_layer.shape[-2],
                        max_seqlen_q,
                        max_seqlen_kv,
                        alibi_slopes=alibi_slopes,
                        bias_dtype=query_layer.dtype,
                        bottom_right_alignment=attn_mask_type not in ["causal", "padding_causal"],
                    )
                if checkpoint_core_attention:
                    return self._checkpointed_attention_forward(
                        self.fused_attention,
                        query_layer,
                        key_layer,
                        value_layer,
                        qkv_layout=qkv_layout,
                        cu_seqlens_q=cu_seqlens_q,
                        cu_seqlens_kv=cu_seqlens_kv,
                        cu_seqlens_q_padded=cu_seqlens_q_padded,
                        cu_seqlens_kv_padded=cu_seqlens_kv_padded,
                        max_seqlen_q=max_seqlen_q,
                        max_seqlen_kv=max_seqlen_kv,
                        attn_mask_type=attn_mask_type,
                        attention_mask=attention_mask,
                        window_size=window_size,
                        fused_attention_backend=fused_attention_backend,
                        core_attention_bias_type=fu_core_attention_bias_type,
                        core_attention_bias=fu_core_attention_bias,
                        fast_zero_fill=fast_zero_fill,
                        cp_group=self.cp_group,
                        cp_global_ranks=self.cp_global_ranks,
                        cp_stream=self.cp_stream,
                        fp8=self.fp8 and self.fp8_meta["recipe"].fp8_dpa,
                        fp8_meta=self.fp8_meta,
                    )
                return self.fused_attention(
                    query_layer,
                    key_layer,
                    value_layer,
                    qkv_layout=qkv_layout,
                    cu_seqlens_q=cu_seqlens_q,
                    cu_seqlens_kv=cu_seqlens_kv,
                    cu_seqlens_q_padded=cu_seqlens_q_padded,
                    cu_seqlens_kv_padded=cu_seqlens_kv_padded,
                    max_seqlen_q=max_seqlen_q,
                    max_seqlen_kv=max_seqlen_kv,
                    attn_mask_type=attn_mask_type,
                    attention_mask=attention_mask,
                    window_size=window_size,
                    fused_attention_backend=fused_attention_backend,
                    core_attention_bias_type=fu_core_attention_bias_type,
                    core_attention_bias=fu_core_attention_bias,
                    fast_zero_fill=fast_zero_fill,
                    cp_group=self.cp_group,
                    cp_global_ranks=self.cp_global_ranks,
                    cp_stream=self.cp_stream,
                    fp8=self.fp8 and self.fp8_meta["recipe"].fp8_dpa,
                    fp8_meta=self.fp8_meta,
                )

            from .cpu_offload import CPUOffloadEnabled

            if CPUOffloadEnabled:
                warnings.warn(
                    "Attention activation Offloading is only implemented"
                    "with Flash Attention and Fused Attention!"
                )

            if use_unfused_attention:
                if window_size is not None and (
                    window_size[0] != -1 or window_size[1] not in [-1, 0]
                ):
                    attn_mask_type, attention_mask = get_swa_mask(
                        window_size, max_seqlen_q, max_seqlen_kv, attn_mask_type, attention_mask
                    )
                if checkpoint_core_attention:
                    return self._checkpointed_attention_forward(
                        self.unfused_attention,
                        query_layer,
                        key_layer,
                        value_layer,
                        qkv_layout=qkv_layout,
                        cu_seqlens_q=cu_seqlens_q,
                        cu_seqlens_kv=cu_seqlens_kv,
                        attn_mask_type=attn_mask_type,
                        attention_mask=attention_mask,
                        core_attention_bias_type=core_attention_bias_type,
                        core_attention_bias=core_attention_bias,
                        alibi_slopes=alibi_slopes,
                    )
                return self.unfused_attention(
                    query_layer,
                    key_layer,
                    value_layer,
                    qkv_layout=qkv_layout,
                    cu_seqlens_q=cu_seqlens_q,
                    cu_seqlens_kv=cu_seqlens_kv,
                    attn_mask_type=attn_mask_type,
                    attention_mask=attention_mask,
                    core_attention_bias_type=core_attention_bias_type,
                    core_attention_bias=core_attention_bias,
                    alibi_slopes=alibi_slopes,
                )

            raise Exception("No dot product attention support for the provided inputs!")


class MultiheadAttention(torch.nn.Module):
    r"""
    Multi-head Attention (MHA), including Query,
    Key, Value and Output projection.

    .. note::

        Argument :attr:`attention_mask` in the `forward` call is only used when
        :attr:`attn_mask_type` includes '"padding"' or `"arbitrary"`.

    Parameters
    ----------
    hidden_size : int
                 size of each input sample.
    num_attention_heads : int
                         number of attention heads in the transformer layer.
    kv_channels: int, default = `None`
                number of key-value channels. defaults to
                :attr:`hidden_size` / :attr:`num_attention_heads` if `None`.
    attention_dropout: float, default = 0.1
                      dropout probability for the dropout op during multi-head attention.
    layernorm_epsilon : float, default = 1e-5
                       a value added to the denominator of layer normalization
                       for numerical stability.
    init_method : Callable, default = `None`
                 used for initializing weights of QKV and FC1 weights in the following way:
                 `init_method(weight)`. When set to `None`, defaults to
                 `torch.nn.init.normal_(mean=0.0, std=0.023)`.
    output_layer_init_method : Callable, default = `None`
                              used for initializing weights of PROJ and FC2 in the following way:
                              `output_layer_init_method(weight)`. When set to `None`, defaults to
                              `torch.nn.init.normal_(mean=0.0, std=0.023)`.
    layer_number: int, default = `None`
                 layer number of the current `TransformerLayer` when multiple such modules are
                 concatenated to form a transformer block.
    attn_mask_type: {'no_mask', 'padding', 'causal', 'padding_causal', 'causal_bottom_right',
                   'padding_causal_bottom_right','arbitrary'},
                   default = `causal`
                   type of attention mask passed into softmax operation. Overridden by
                   :attr:`attn_mask_type` in the `forward` method. The forward
                   arg is useful for dynamically changing mask types, e.g. a different
                   mask for training and inference. The init arg is useful for cases
                   involving compilation/tracing, e.g. ONNX export.
    window_size: Optional[Tuple[int, int]], default = `None`
                sliding window size for local attention, where query at position i attends to keys
                in [i + seqlen_k - seqlen_q - window_size[0], i + seqlen_k - seqlen_q
                + window_size[1]] inclusive. Special cases (-1, -1) and (-1, 0) mean no sliding
                window and causal mask specifically. Both `causal` and `causal_bottom_right` masks
                map to `window_size = (-1, 0)` and Transformer Engine distinguishes them based on
                `attn_mask_type`. Similar to :attr:`attn_mask_type`, `window_size` can
                be overridden by :attr:`window_size` in `forward` as well.
    num_gqa_groups : int, default = `None`
                         number of GQA groups in the transformer layer.
                         Grouped Query Attention is described in
                         `this paper <https://arxiv.org/pdf/2305.13245.pdf>`_.
                         This only affects the keys and values, not the querys.
                         GQA-1 is equivalent to Multi-Query Attention
                         (`MQA <https://arxiv.org/pdf/1911.02150.pdf>`_), while GQA-H
                         is equivalent to MHA, i.e. `num_gqa_groups = num_attention_heads`.
    return_layernorm_output : bool, default = `False`
                             if set to `True`, output of layernorm is returned from the forward
                             together with the output of the linear transformation.
                             Example use case: residual connection for transformer module is
                             taken post layernorm.
    input_layernorm: bool, default = `False`
                     if set to `True`, layer normalization to the input is applied.
    attention_type: { 'self', 'cross' }, default = 'self'
                   type of attention applied.
    zero_centered_gamma : bool, default = 'False'
                         if set to 'True', gamma parameter in LayerNorm is initialized to 0 and
                         the LayerNorm formula changes to

                         .. math::
                            y = \frac{x - \mathrm{E}[x]}{ \sqrt{\mathrm{Var}[x] + \varepsilon}} *
                            (1 + \gamma) + \beta
    normalization : { 'LayerNorm', 'RMSNorm' }, default = 'LayerNorm'
                   type of normalization applied.
    qkv_weight_interleaved : bool, default = `True`
                            if set to `False`, the QKV weight is interpreted as a concatenation of
                            query, key, and value weights along the `0th` dimension. The default
                            interpretation is that the individual `q`, `k`, and `v` weights for each
                            attention head are interleaved. This parameter is set to `False` when
                            using :attr:`fuse_qkv_params=False`.
    bias : bool, default = `True`
          if set to `False`, the transformer layer will not learn any additive biases.
    device : Union[torch.device, str], default = "cuda"
          The device on which the parameters of the model will allocated. It is the user's
          responsibility to ensure all parameters are moved to the GPU before running the
          forward pass.
    qkv_format: str, default = `sbhd`
            dimension format for `query_layer`, `key_layer` and `value_layer`,
            {`sbhd`, `bshd`}. `s` stands for the sequence length, `b` batch size,
            `h` the number of heads and `d` head size. `sbhd` and `bshd` formats
            are used for when sequences in a batch are of equal length or padded to
            equal length. Please note that these formats do not reflect how
            tensors `query_layer`, `key_layer`, `value_layer` are laid out in memory.
            For that, please use `get_qkv_layout` to gain the layout information.

    Parallelism parameters
    ----------------------
    set_parallel_mode : bool, default = `False`
                      if set to `True`, QKV and FC1 layers are used as Column Parallel
                      whereas PROJ and FC2 is used as Row Parallel as described
                      `here <https://arxiv.org/pdf/1909.08053.pdf>`_.
    sequence_parallel : bool, default = `False`
                       if set to `True`, uses sequence parallelism.
    tp_group : ProcessGroup, default = `None`
              tensor parallel process group.
    tp_size : int, default = 1
             used as TP (tensor parallel) world size when TP groups are not formed during
             initialization. In this case, users must call the
             `set_tensor_parallel_group(tp_group)` method on the initialized module before the
             forward pass to supply the tensor parallel group needed for tensor and sequence
             parallel collectives.

    Optimization parameters
    -----------------------
    fuse_wgrad_accumulation : bool, default = 'False'
                             if set to `True`, enables fusing of creation and accumulation of
                             the weight gradient. When enabled, it is assumed that the weights
                             have an additional `main_grad` attribute (used instead of the
                             regular `grad`) which is a pre-allocated buffer of the correct
                             size to accumulate gradients in.
    params_dtype : torch.dtype, default = `torch.get_default_dtype()`
                  it controls the type used to allocate the initial parameters. Useful when
                  the model is trained with lower precision and the original FP32 parameters
                  would not fit in GPU memory.
    return_bias : bool, default = `False`
                 when set to `True`, this module will not apply the additive bias itself, but
                 instead return the bias value during the forward pass together with the
                 output of the linear transformation :math:`y = xA^T`. This is useful when
                 the bias addition can be fused to subsequent operations.
    fuse_qkv_params: bool, default = 'False'
                    if set to `True`, `TransformerLayer` module exposes a single fused
                    parameter for query-key-value. This enables optimizations such as QKV
                    fusion without concatentations/splits and also enables the argument
                    `fuse_wgrad_accumulation`.
    """

    def __init__(
        self,
        hidden_size: int,
        num_attention_heads: int,
        kv_channels: Optional[int] = None,
        attention_dropout: float = 0.1,
        layernorm_epsilon: float = 1e-5,
        init_method: Optional[Callable] = None,
        output_layer_init_method: Optional[Callable] = None,
        layer_number: Optional[int] = None,
        attn_mask_type: str = "causal",
        window_size: Optional[Tuple[int, int]] = None,
        tp_group: Optional[dist_group_type] = None,
        tp_size: int = 1,
        num_gqa_groups: Optional[int] = None,
        fuse_wgrad_accumulation: bool = False,
        get_rng_state_tracker: Optional[Callable] = None,
        sequence_parallel: bool = False,
        params_dtype: Optional[torch.dtype] = None,
        return_bias: bool = False,
        return_layernorm_output: bool = False,
        input_layernorm: bool = False,
        attention_type: str = "self",
        set_parallel_mode: bool = False,
        fuse_qkv_params: bool = False,
        zero_centered_gamma: bool = False,
        qkv_weight_interleaved: bool = True,
        ub_bulk_wgrad: bool = False,
        ub_bulk_dgrad: bool = False,
        ub_overlap_rs_dgrad: bool = False,
        ub_overlap_rs: bool = False,
        ub_overlap_ag: bool = False,
        bias: bool = True,
        normalization: str = "LayerNorm",
        device: Union[torch.device, str] = "cuda",
        qkv_format: str = "sbhd",
    ) -> None:
        super().__init__()

        self.qkv_format = qkv_format
        self.attn_mask_type = attn_mask_type
        self.window_size = check_set_window_size(attn_mask_type, window_size)
        self.layer_number = layer_number
        self.input_layernorm = input_layernorm
        self.attention_type = attention_type
        self.get_rng_state_tracker = get_rng_state_tracker
        self.tp_group = tp_group
        self.return_layernorm_output = return_layernorm_output
        self.params_dtype = torch.get_default_dtype() if params_dtype is None else params_dtype
        self.num_attention_heads = num_attention_heads
        self.return_bias = return_bias

        kv_channels = kv_channels if kv_channels else (hidden_size // num_attention_heads)

        if init_method is None:
            init_method = get_default_init_method()
        if output_layer_init_method is None:
            output_layer_init_method = get_default_init_method()

        if not fuse_qkv_params:
            qkv_weight_interleaved = False
        self.qkv_weight_interleaved = qkv_weight_interleaved

        assert attention_type in AttnTypes, f"attention_type {attention_type} not supported"
        if layer_number is not None:
            assert layer_number > 0, "layer_number must be a positive integer"

        tp_size = tp_size if tp_group is None else get_distributed_world_size(tp_group)
        self.tp_size = tp_size
        self.sequence_parallel = (tp_size > 1) and sequence_parallel

        self.num_attention_heads_per_partition = divide(num_attention_heads, tp_size)
        self.num_gqa_groups = num_attention_heads if num_gqa_groups is None else num_gqa_groups
        assert (
            num_attention_heads % self.num_gqa_groups == 0
        ), "The number of attention heads must be divisible by the number of GQA groups!"
        assert (
            self.num_gqa_groups % tp_size == 0
        ), "The number of GQA groups must be divisible by tensor parallel size!"
        self.num_gqa_groups_per_partition = int(self.num_gqa_groups // tp_size)

        self.hidden_size_per_attention_head = kv_channels
        self.hidden_size_q = self.hidden_size_per_attention_head * num_attention_heads
        self.hidden_size_kv = self.hidden_size_per_attention_head * self.num_gqa_groups

        common_gemm_kwargs = {
            "fuse_wgrad_accumulation": fuse_wgrad_accumulation,
            "tp_group": tp_group,
            "tp_size": tp_size,
            "get_rng_state_tracker": get_rng_state_tracker,
            "sequence_parallel": sequence_parallel,
            "params_dtype": self.params_dtype,
            "device": device,
        }

        qkv_parallel_mode = "column" if set_parallel_mode else None

        if self.attention_type == "self":
            parameters_split = None
            if not fuse_qkv_params:
                parameters_split = collections.OrderedDict(
                    [
                        ("query", self.hidden_size_q),
                        ("key", self.hidden_size_kv),
                        ("value", self.hidden_size_kv),
                    ]
                )
            if self.input_layernorm:
                self.layernorm_qkv = LayerNormLinear(
                    hidden_size,
                    self.hidden_size_q + 2 * self.hidden_size_kv,
                    eps=layernorm_epsilon,
                    init_method=init_method,
                    bias=bias,
                    return_bias=False,
                    parallel_mode=qkv_parallel_mode,
                    return_layernorm_output=return_layernorm_output,
                    parameters_split=parameters_split,
                    zero_centered_gamma=zero_centered_gamma,
                    ub_bulk_wgrad=ub_bulk_wgrad,
                    ub_bulk_dgrad=ub_bulk_dgrad,
                    ub_overlap_rs_dgrad=ub_overlap_rs_dgrad,
                    ub_overlap_ag=ub_overlap_ag,
                    normalization=normalization,
                    ub_name="qkv",
                    **common_gemm_kwargs,
                )
            else:
                self.qkv = Linear(
                    hidden_size,
                    self.hidden_size_q + 2 * self.hidden_size_kv,
                    init_method=init_method,
                    bias=bias,
                    return_bias=False,
                    parallel_mode=qkv_parallel_mode,
                    parameters_split=parameters_split,
                    **common_gemm_kwargs,
                )
        elif self.attention_type == "cross":
            if self.input_layernorm:
                self.layernorm_query = LayerNormLinear(
                    hidden_size,
                    self.hidden_size_q,
                    eps=layernorm_epsilon,
                    init_method=init_method,
                    bias=bias,
                    return_bias=False,
                    parallel_mode=qkv_parallel_mode,
                    parameters_split=("query",) if not fuse_qkv_params else None,
                    return_layernorm_output=return_layernorm_output,
                    zero_centered_gamma=zero_centered_gamma,
                    ub_bulk_wgrad=ub_bulk_wgrad,
                    ub_bulk_dgrad=ub_bulk_dgrad,
                    ub_overlap_rs_dgrad=ub_overlap_rs_dgrad,
                    ub_overlap_ag=ub_overlap_ag,
                    normalization=normalization,
                    ub_name="qkv",
                    **common_gemm_kwargs,
                )
            else:
                self.query_layer = Linear(
                    hidden_size,
                    self.hidden_size_q,
                    init_method=init_method,
                    bias=bias,
                    return_bias=False,
                    parallel_mode=qkv_parallel_mode,
                    **common_gemm_kwargs,
                )
            self.key_value = Linear(
                hidden_size,
                2 * self.hidden_size_kv,
                init_method=init_method,
                bias=bias,
                return_bias=False,
                parallel_mode=qkv_parallel_mode,
                parameters_split=("key", "value") if not fuse_qkv_params else None,
                **common_gemm_kwargs,
            )

        # Attention.
        self.core_attention = DotProductAttention(
            num_attention_heads,
            self.hidden_size_per_attention_head,
            num_gqa_groups=self.num_gqa_groups,
            attention_dropout=attention_dropout,
            qkv_format=self.qkv_format,
            tp_size=tp_size,
            get_rng_state_tracker=get_rng_state_tracker,
            sequence_parallel=sequence_parallel,
            tp_group=tp_group,
            layer_number=self.layer_number,
            attention_type=self.attention_type,
        )

        # Linear
        self.proj = Linear(
            self.hidden_size_q,
            hidden_size,
            init_method=output_layer_init_method,
            bias=bias,
            return_bias=return_bias,
            parallel_mode="row" if set_parallel_mode else None,
            ub_overlap_rs=ub_overlap_rs,
            ub_overlap_ag=ub_overlap_ag,
            ub_name="proj",
            **common_gemm_kwargs,
        )

    def _allocate_memory(
        self, inference_max_sequence_len: int, batch_size: int, dtype: torch.dtype
    ) -> torch.Tensor:
        return torch.empty(
            inference_max_sequence_len,
            batch_size,
            self.num_gqa_groups_per_partition,
            self.hidden_size_per_attention_head,
            dtype=dtype,
            device=torch.cuda.current_device(),
        )

    def set_tensor_parallel_group(self, tp_group: Union[dist_group_type, None]) -> None:
        """
        Set the tensor parallel group for the given
        module before executing the forward pass.

        Parameters
        ----------
        tp_group : ProcessGroup, default = `None`
                  tensor parallel process group.
        """
        self.tp_group = tp_group

    def set_context_parallel_group(
        self,
        cp_group: Union[dist_group_type, None],
        cp_global_ranks: List[int],
        cp_stream: torch.cuda.Stream,
    ) -> None:
        """
        Set the context parallel attributes for the given
        module before executing the forward pass.

        Parameters
        ----------
        cp_group : ProcessGroup
                  context parallel process group.
        cp_global_ranks : List[int]
                         list of global ranks in the context group.
        cp_stream : torch.cuda.Stream
                   cuda stream for context parallel execution.
        """
        # Deep iterate but skip self to avoid infinite recursion.
        for index, child in enumerate(self.modules()):
            if index == 0:
                continue
            if hasattr(child, "set_context_parallel_group"):
                child.set_context_parallel_group(cp_group, cp_global_ranks, cp_stream)

    def forward(
        self,
        hidden_states: torch.Tensor,
        attention_mask: Optional[Union[torch.Tensor, Tuple[torch.Tensor, torch.Tensor]]] = None,
        encoder_output: Optional[torch.Tensor] = None,
        attn_mask_type: Optional[str] = None,
        window_size: Optional[Tuple[int, int]] = None,
        is_first_microbatch: Optional[bool] = None,
        checkpoint_core_attention: bool = False,
        inference_params: Optional[InferenceParams] = None,
        rotary_pos_emb: Optional[Union[torch.Tensor, Tuple[torch.Tensor, torch.Tensor]]] = None,
        core_attention_bias_type: str = "no_bias",
        core_attention_bias: Optional[torch.Tensor] = None,
        alibi_slopes: Optional[torch.Tensor] = None,
        fast_zero_fill: bool = True,
    ) -> Tuple[Union[torch.Tensor, None], ...]:
        """
        Forward propagation for MultiheadAttention layer.

        .. note::

            Argument :attr:`attention_mask` is only used when :attr:`attn_mask_type`
            includes `"padding"` or `"arbitrary"`.

        Parameters
        ----------
        hidden_states : torch.Tensor
             Input tensor.
        attention_mask: Optional[Union[torch.Tensor, Tuple[torch.Tensor, torch.Tensor]]],
             default = `None`. Boolean tensor(s) used to mask out attention softmax input.
             It should be `None` for causal masks and "`no_mask`". For padding masks, it should be
             a single tensor of [batch_size, 1, 1, seqlen_q] for self-attention, and a tuple of
             two tensors in shapes [batch_size, 1, 1, seqlen_q] and [batch_size, 1, 1, seqlen_kv]
             for cross-attention. For "`arbitrary`" mask, it should be in a shape broadcastable to
             [batch_size, num_heads, max_seqlen_q, max_seqlen_kv]. A `True` value means
             the corresponding position is masked out and a `False` means that position
             is allowed to participate in attention.
        attn_mask_type: {'no_mask', 'padding', 'causal', 'padding_causal', 'causal_bottom_right',
                       'padding_causal_bottom_right','arbitrary'},
                       default = `None`
                       type of attention mask passed into softmax operation. By default,
                       causal masks are aligned to the top left corner of the softmax matrix.
                       When "`bottom_right`" is specified in the mask type, causal masks are
                       aligned to the bottom right corner.
        window_size: Optional[Tuple[int, int]], default = `None`
                    sliding window size for local attention.
        encoder_output : Optional[torch.Tensor], default = `None`
             Output of the encoder block to be fed into the decoder block if using
             `layer_type="decoder"`.
        is_first_microbatch : {True, False, None}, default = None
                             During training using either gradient accumulation or
                             pipeline parallelism a minibatch of data is further split
                             into microbatches. Between the microbatches of the same minibatch
                             the model weights are not updated. Setting this parameter indicates
                             whether the current microbatch is the first in a minibatch or not.
                             When set, this parameter enables additional optimizations:

                             * during FP8 training, it allows caching of the FP8 versions of
                               the weights
                             * it also allows skipping gradient accumulation during the
                               first microbatch (since it is the first gradient being
                               produced)
        checkpoint_core_attention: bool, default = `False`
                                  If true, forward activations for core attention are recomputed
                                  during the backward pass in order to save memory that would
                                  otherwise be occupied to store the forward activations until
                                  backprop.
        rotary_pos_emb: Union[torch.Tensor, Tuple[torch.Tensor, torch.Tensor]], default = `None`
                       Embeddings for query and key tensors for applying rotary position
                       embedding. By default no input embedding is applied.
        core_attention_bias_type: str, default = `no_bias`
                    Bias type, {`no_bias`, `pre_scale_bias`, 'post_scale_bias`, `alibi`}
        core_attention_bias: Optional[torch.Tensor], default = `None`
                    Bias tensor for Q * K.T, shape [1, num_head, max_seqlen_q, max_seqlen_kv].
                    It should be 'None' for 'no_bias' and 'alibi' bias types.
        alibi_slopes: Optional[torch.Tensor], default = `None`
                     ALiBi slopes in FP32 and shape [nheads] or [batch_size, nheads].
                     It adds a bias of (-alibi_slope * (i + seqlen_k - seqlen_q - j))
                     to the attention score of query i and key j.
        fast_zero_fill: bool, default = `True`
                    Whether to set output tensors to 0 or not before use.
        """
        # hidden_states: [sq, b, h]

        if attn_mask_type is None:
            attn_mask_type = self.attn_mask_type
        if window_size is None:
            window_size = self.window_size
        window_size = check_set_window_size(attn_mask_type, window_size)

        if "padding" in attn_mask_type and attention_mask is not None:
            for i, _ in enumerate(attention_mask):
                assert (
                    attention_mask[i].dtype == torch.bool
                ), "Attention mask must be in boolean type!"

        assert (
            core_attention_bias_type in AttnBiasTypes
        ), f"core_attention_bias_type {core_attention_bias_type} is not supported!"

        # =================================================
        # Pre-allocate memory for key-values for inference
        # =================================================

        if inference_params and self.layer_number is not None:
            if self.layer_number not in inference_params.key_value_memory_dict:
                inf_max_seq_len = inference_params.max_sequence_length
                inf_max_batch_size = inference_params.max_batch_size
                inference_key_memory = self._allocate_memory(
                    inf_max_seq_len, inf_max_batch_size, hidden_states.dtype
                )
                inference_value_memory = self._allocate_memory(
                    inf_max_seq_len, inf_max_batch_size, hidden_states.dtype
                )
                inference_params.key_value_memory_dict[self.layer_number] = (
                    inference_key_memory,
                    inference_value_memory,
                )
            else:
                (
                    inference_key_memory,
                    inference_value_memory,
                ) = inference_params.key_value_memory_dict[self.layer_number]

        # ======================
        # Query, Key, and Value
        # ======================

        if self.attention_type == "self":
            # Attention heads [sq, b, h] --> [sq, b, ng * (np/ng + 2) * hn]
            if self.input_layernorm:
                layernorm_qkv_outputs = self.layernorm_qkv(
                    hidden_states,
                    is_first_microbatch=is_first_microbatch,
                )
                if self.return_layernorm_output:
                    mixed_x_layer, layernorm_output = layernorm_qkv_outputs
                else:
                    mixed_x_layer = layernorm_qkv_outputs
            else:
                mixed_x_layer = self.qkv(
                    hidden_states,
                    is_first_microbatch=is_first_microbatch,
                    is_first_module_in_mha=True,  # specific to FP8 MHA
                )

            num_queries_per_key_value = (
                self.num_attention_heads_per_partition // self.num_gqa_groups_per_partition
            )
            if self.qkv_weight_interleaved:
                # [sq, b, ng * (np/ng + 2) * hn] --> [sq, b, ng, (np/ng + 2), hn]
                new_tensor_shape = mixed_x_layer.size()[:-1] + (
                    self.num_gqa_groups_per_partition,
                    (num_queries_per_key_value + 2),
                    self.hidden_size_per_attention_head,
                )
                # split along second last dimension
                split_dim = -2
            else:
                # [sq, b, ng * (np/ng + 2) * hn] --> [sq, b, (np/ng + 2), ng, hn]
                new_tensor_shape = mixed_x_layer.size()[:-1] + (
                    (num_queries_per_key_value + 2),
                    self.num_gqa_groups_per_partition,
                    self.hidden_size_per_attention_head,
                )
                # split along third last dimension
                split_dim = -3

            mixed_x_layer = mixed_x_layer.view(*new_tensor_shape)

            # qkv_weight_interleaved:
            #  [sq, b, ng, (np/ng + 2), hn]
            #  --> [sq, b, ng, np/ng, hn], [sq, b, ng, 1, hn], [sq, b, ng, 1, hn]
            # not qkv_weight_interleaved:
            #  [sq, b, (np/ng + 2), ng, hn]
            #  --> [sq, b, np/ng, np, hn], [sq, b, 1, ng, hn], [sq, b, 1, ng, hn]
            if not is_in_onnx_export_mode():
                query_layer, key_layer, value_layer = _SplitAlongDim.apply(
                    mixed_x_layer, split_dim, (num_queries_per_key_value, 1, 1)
                )
            else:
                query_layer, key_layer, value_layer = torch.split(
                    mixed_x_layer,
                    (num_queries_per_key_value, 1, 1),
                    dim=split_dim,
                )

            # query: -> [sq, b, np, hn]
            # key, value: -> [sq, b, ng, hn]
            query_layer, key_layer, value_layer = (
                x.reshape(x.size(0), x.size(1), -1, self.hidden_size_per_attention_head)
                for x in (query_layer, key_layer, value_layer)
            )

        elif self.attention_type == "cross":
            # Attention heads [sk, b, h] --> [sk, b, (ng * 2 * hn)]
            mixed_kv_layer = self.key_value(
                encoder_output,
                is_first_microbatch=is_first_microbatch,
                is_first_module_in_mha=True,  # specific to FP8 MHA
            )

            if self.qkv_weight_interleaved:
                # [sq, b, (ng * 2 * hn)] --> [sq, b, ng, 2 * hn]
                new_tensor_shape = mixed_kv_layer.size()[:-1] + (
                    self.num_gqa_groups_per_partition,
                    2 * self.hidden_size_per_attention_head,
                )
                # split along last dimension
                split_dim = -1
            else:
                # [sq, b, (ng * 2 * hn)] --> [sq, b, 2 * ng, hn]
                new_tensor_shape = mixed_kv_layer.size()[:-1] + (
                    2 * self.num_gqa_groups_per_partition,
                    self.hidden_size_per_attention_head,
                )
                # split along second last dimension
                split_dim = -2

            mixed_kv_layer = mixed_kv_layer.view(*new_tensor_shape)

            # mixed_kv_layer --> 2 [sk, b, ng, hn]
            if not is_in_onnx_export_mode():
                key_layer, value_layer = _SplitAlongDim.apply(
                    mixed_kv_layer,
                    split_dim,
                    mixed_kv_layer.shape[split_dim] // 2,
                )
            else:
                key_layer, value_layer = torch.split(
                    mixed_kv_layer,
                    mixed_kv_layer.shape[split_dim] // 2,
                    dim=split_dim,
                )
            key_layer, value_layer = (
                x.reshape(
                    x.size(0),
                    x.size(1),
                    -1,
                    self.hidden_size_per_attention_head,
                )
                for x in (key_layer, value_layer)
            )

            # Attention head [sq, b, h] --> [sq, b, hp]
            if self.input_layernorm:
                layernorm_query_outputs = self.layernorm_query(
                    hidden_states,
                    is_first_microbatch=is_first_microbatch,
                )
                if self.return_layernorm_output:
                    query_layer, layernorm_output = layernorm_query_outputs
                else:
                    query_layer = layernorm_query_outputs
            else:
                query_layer = self.query_layer(
                    hidden_states,
                    is_first_microbatch=is_first_microbatch,
                    is_first_module_in_mha=True,  # specific to FP8 MHA
                )

            # [sq, b, hp] --> [sq, b, np, hn]
            new_tensor_shape = query_layer.size()[:-1] + (
                self.num_attention_heads_per_partition,
                self.hidden_size_per_attention_head,
            )
            query_layer = query_layer.view(*new_tensor_shape)

        # ======================================================
        # Apply relative positional encoding (rotary embedding)
        # ======================================================

        if rotary_pos_emb is not None:
            assert not isinstance(query_layer, Float8Tensor) and not isinstance(
                key_layer, Float8Tensor
            ), "RoPE is not supported for Float8Tensors!"
            # duplicate the pos_emb for self attention
            if not isinstance(rotary_pos_emb, tuple):
                rotary_pos_emb = (rotary_pos_emb,) * 2

            q_pos_emb, k_pos_emb = rotary_pos_emb

            # adjust key and value for inference
            if inference_params is not None:
                if self.qkv_format == "sbhd":
                    sequence_length = key_layer.size(0)
                elif self.qkv_format == "bshd":
                    sequence_length = key_layer.size(1)

                sequence_start = inference_params.sequence_len_offset
                sequence_end = sequence_start + sequence_length

                q_pos_emb = q_pos_emb[sequence_start:sequence_end, ...]
                k_pos_emb = k_pos_emb[sequence_start:sequence_end, ...]

            query_layer = apply_rotary_pos_emb(query_layer, q_pos_emb, self.qkv_format, fused=True)
            key_layer = apply_rotary_pos_emb(key_layer, k_pos_emb, self.qkv_format, fused=True)

        # ===========================
        # Core attention computation
        # ===========================

        context_layer = self.core_attention(
            query_layer,
            key_layer,
            value_layer,
            qkv_format=self.qkv_format,
            cu_seqlens_q=None,
            cu_seqlens_kv=None,
            attention_mask=attention_mask,
            attn_mask_type=attn_mask_type,
            window_size=window_size,
            checkpoint_core_attention=checkpoint_core_attention,
            core_attention_bias_type=core_attention_bias_type,
            core_attention_bias=core_attention_bias,
            alibi_slopes=alibi_slopes,
            fast_zero_fill=fast_zero_fill,
            inference_params=inference_params,
        )

        # ===================
        # Output. [sq, b, h]
        # ===================

        projection_output = self.proj(
            context_layer,
            is_first_microbatch=is_first_microbatch,
        )

        if self.return_bias:
            attention_output, attention_bias = projection_output
        else:
            attention_output, attention_bias = projection_output, None

        outputs = (attention_output,)
        if self.return_bias:
            outputs += (attention_bias,)
        if self.input_layernorm and self.return_layernorm_output:
            outputs += (layernorm_output,)
        return outputs if len(outputs) > 1 else outputs[0]<|MERGE_RESOLUTION|>--- conflicted
+++ resolved
@@ -2626,16 +2626,13 @@
         """Attention bias is only supported with FusedAttention and "causal" """
         """or "no_mask" mask types!"""
     )
-<<<<<<< HEAD
+    assert (
+        cu_seqlens_q_padded is not None and cu_seqlens_kv_padded is not None
+    ), "cu_seqlens_q_padded and cu_seqlens_kv_padded cannot be None with context parallelism!"
     assert window_size is None or (not use_fused_attention and qkv_format != "thd"), (
         "Sliding window attention is only supported with FlashAttention!"
     )
     #if window_size is None:
-=======
-    assert (
-        cu_seqlens_q_padded is not None and cu_seqlens_kv_padded is not None
-    ), "cu_seqlens_q_padded and cu_seqlens_kv_padded cannot be None with context parallelism!"
->>>>>>> db5a46b5
     out = AttnFuncWithCP.apply(
         is_training,
         q,
