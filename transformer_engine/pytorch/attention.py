--- conflicted
+++ resolved
@@ -2299,38 +2299,6 @@
 
 
 class SWAFuncWithCP(torch.autograd.Function):
-<<<<<<< HEAD
-    """
-    Sliding window attention implementation with context parallelism.
-    """
-
-    @staticmethod
-    def forward(
-        ctx,
-        is_training,
-        q,
-        k,
-        v,
-        cu_seqlens_q,
-        cu_seqlens_k,
-        max_seqlen_q,
-        max_seqlen_k,
-        cu_seqlens_q_padded,
-        cu_seqlens_kv_padded,
-        dropout_p,
-        cp_group,
-        cp_global_ranks,
-        cp_stream,
-        softmax_scale,
-        qkv_format,
-        attn_mask_type,
-        attn_bias_type,
-        attn_bias,
-        deterministic,
-        use_fused_attention,
-        window_size,
-    ):
-=======
     @staticmethod
     def forward(ctx, q, k, v, cu_seqlens_q, cu_seqlens_k, max_seqlen_q, max_seqlen_kv, dropout_p,
                 cp_group, cp_global_ranks, cp_stream, softmax_scale, qkv_format, attn_mask_type,
@@ -2515,41 +2483,13 @@
         ctx.attn_mask_type = attn_mask_type
         ctx.deterministic = deterministic
         ctx.use_fused_attention = use_fused_attention
->>>>>>> 24b33e7d
         return out
 
     @staticmethod
     def backward(ctx, dout):
-<<<<<<< HEAD
-        return (
-            None,
-            dq,
-            dkv[0],
-            dkv[1],
-            None,
-            None,
-            None,
-            None,
-            None,
-            None,
-            None,
-            None,
-            None,
-            None,
-            None,
-            None,
-            None,
-            None,
-            attn_dbias,
-            None,
-            None,
-            None,
-        )
-=======
         dq, dk, dv = None, None, None
         return dq, dk, dv, None, None, None, None, None, None, None, None, None, None, None, \
                 None, None, None
->>>>>>> 24b33e7d
 
 
 def attn_forward_func_with_cp(
@@ -2574,11 +2514,7 @@
     attn_bias=None,
     deterministic=False,
     use_fused_attention=False,
-<<<<<<< HEAD
     window_size=None,
-=======
-    window_size=None
->>>>>>> 24b33e7d
 ) -> torch.Tensor:
     """Attention implementation with context parallelism"""
     assert qkv_format in [
@@ -2601,57 +2537,6 @@
         """Attention bias is only supported with FusedAttention and "causal" """
         """or "no_mask" mask types!"""
     )
-<<<<<<< HEAD
-    if window_size is None:
-        out = AttnFuncWithCP.apply(
-            is_training,
-            q,
-            k,
-            v,
-            cu_seqlens_q,
-            cu_seqlens_k,
-            max_seqlen_q,
-            max_seqlen_k,
-            cu_seqlens_q_padded,
-            cu_seqlens_kv_padded,
-            dropout_p,
-            cp_group,
-            cp_global_ranks,
-            cp_stream,
-            softmax_scale,
-            qkv_format,
-            attn_mask_type,
-            attn_bias_type,
-            attn_bias,
-            deterministic,
-            use_fused_attention,
-        )
-    else:
-        out = SWAFuncWithCP.apply(
-            is_training,
-            q,
-            k,
-            v,
-            cu_seqlens_q,
-            cu_seqlens_k,
-            max_seqlen_q,
-            max_seqlen_k,
-            cu_seqlens_q_padded,
-            cu_seqlens_kv_padded,
-            dropout_p,
-            cp_group,
-            cp_global_ranks,
-            cp_stream,
-            softmax_scale,
-            qkv_format,
-            attn_mask_type,
-            attn_bias_type,
-            attn_bias,
-            deterministic,
-            use_fused_attention,
-            window_size,
-        )
-=======
     assert window_size is None or (not use_fused_attention and qkv_format != "thd"), (
         "Sliding window attention is only supported with FlashAttention!"
     )
@@ -2700,7 +2585,6 @@
     #        use_fused_attention,
     #        window_size
     #    )
->>>>>>> 24b33e7d
     return out
 
 
