# Copyright (c) 2022-2023, NVIDIA CORPORATION & AFFILIATES. All rights reserved.
#
# See LICENSE for license information.

"""Attention."""
import os
import warnings
import math
from importlib.metadata import version
from contextlib import nullcontext
from typing import Any, Callable, List, Optional, Tuple, Union, Dict
from pkg_resources import packaging
import numpy as np

import torch
import torch.nn.functional as F

import transformer_engine_extensions as tex
from transformer_engine.pytorch.cpp_extensions.fused_attn import (
    fused_attn_fwd_qkvpacked,
    fused_attn_bwd_qkvpacked,
    fused_attn_fwd_kvpacked,
    fused_attn_bwd_kvpacked,
    fused_attn_fwd,
    fused_attn_bwd,
    QKVLayout,
    AttnBiasType,
    AttnMaskType,
    FusedAttnBackend,
)
from transformer_engine.pytorch.module import LayerNormLinear, Linear
from transformer_engine.pytorch.utils import (
    divide,
    attention_mask_func,
    split_tensor_along_dim,
    get_device_compute_capability,
    get_default_init_method,
)
from transformer_engine.pytorch.constants import (
    AttnMaskTypes,
    AttnTypes,
    AttnBiasTypes,
    QKVLayouts,
    dist_group_type,
    TE_DType,
)
from transformer_engine.pytorch.softmax import FusedScaleMaskSoftmax
from transformer_engine.pytorch.distributed import (
    get_distributed_world_size,
    get_distributed_rank,
    checkpoint,
)
from transformer_engine.pytorch.export import is_in_onnx_export_mode
from transformer_engine.pytorch.jit import jit_fuser

_flash_attn_version = packaging.version.Version(version("flash-attn"))
_flash_attn_version_required = packaging.version.Version("1.0.6")
_flash_attn_2_available = _flash_attn_version >= packaging.version.Version("2")
_flash_attn_2_1_plus = _flash_attn_version >= packaging.version.Version("2.1")

if _flash_attn_2_available:
    from flash_attn.flash_attn_interface import flash_attn_varlen_func as flash_attn_forward_func # pylint: disable=no-name-in-module
    from flash_attn_2_cuda import varlen_bwd as flash_attn_cuda_bwd # pylint: disable=no-name-in-module
    from flash_attn.flash_attn_interface import _flash_attn_varlen_forward as _flash_attn_forward # pylint: disable=no-name-in-module,ungrouped-imports
    from flash_attn.flash_attn_interface import _flash_attn_varlen_backward as _flash_attn_backward # pylint: disable=no-name-in-module
else:
    from flash_attn.flash_attn_interface import flash_attn_unpadded_func as flash_attn_forward_func # pylint: disable=no-name-in-module,ungrouped-imports
    from flash_attn.flash_attn_interface import _flash_attn_forward, _flash_attn_backward


_cu_seqlens_q, _cu_seqlens_kv, _indices_q, _indices_kv = None, None, None, None
_NVTE_DEBUG = int(os.getenv("NVTE_DEBUG", "0"))


__all__ = ["DotProductAttention", "InferenceParams", "MultiheadAttention"]


class InferenceParams: # pylint: disable=too-few-public-methods
    """
    Inference parameters that are passed to the main model in order
    to efficienly calculate and store the context during inference.

    Parameters
    ----------
    max_batch_size : int
                    maximum batch size during inference.
    max_sequence_length : int
                         maximum sequence length during inference.
    """

    def __init__(self, max_batch_size, max_sequence_length):
        self.max_sequence_length = max_sequence_length
        self.max_batch_size = max_batch_size
        self.sequence_len_offset = 0
        self.batch_size_offset = 0
        self.key_value_memory_dict = {}

    def swap_key_value_dict(self, batch_indices):
        """
        Reorders the KV cache using the specified batch indices.

        Parameters
        ----------
        batch_indices : List[int]
                       Sequence of indices to reorder along the batch dimensions of
                       the KV cache. Must have a length equal to the batch size.
        """
        if len(self.key_value_memory_dict) == 0:
            raise ValueError("should not swap when dict in empty")

        for layer_number, inference_memory in self.key_value_memory_dict.items():
            inference_key_memory, inference_value_memory = inference_memory
            assert (
                len(batch_indices) == inference_key_memory.shape[1]
            )  # make sure batch size is the same
            new_inference_key_memory = inference_key_memory[:, batch_indices]
            new_inference_value_memory = inference_value_memory[:, batch_indices]
            self.key_value_memory_dict[layer_number] = (
                new_inference_key_memory,
                new_inference_value_memory,
            )

@torch.no_grad()
def get_alibi(
    num_heads: int,
    max_seqlen_q: int,
    max_seqlen_kv: int,
) -> torch.Tensor:
    """
    Generate ALiBi bias in the shape of [1, num_heads, max_seqlen_q, max_seqlen_kv].
    """
    n = 2 ** math.floor(math.log2(num_heads))
    m_0 = 2.0 ** (-8.0 / n)
    m = torch.pow(m_0, torch.arange(1, 1 + n))

    if n < num_heads:
        m_hat_0 = 2.0 ** (-4.0 / n)
        m_hat = torch.pow(m_hat_0, torch.arange(1, 1 + 2 * (num_heads - n), 2))
        m = torch.cat([m, m_hat])

    a = torch.ones(max_seqlen_q, max_seqlen_kv)
    b = torch.triu(a,diagonal=1)
    c = b.cumsum(dim=-1)
    bb = torch.tril(a,diagonal=-1)
    cc = bb.cumsum(dim=0)
    d = c - cc
    bias = d.repeat(1, num_heads, 1, 1)

    for i in range(num_heads):
        bias[0,i,:,:] = m[i] * bias[0,i,:,:]

    bias = bias.to(dtype=torch.float32, device="cuda")
    return bias

def get_cu_seqlens(mask: torch.Tensor) -> torch.Tensor:
    """
    Given a padding mask of shape [batch_size, 1, 1, max_seqlen], returns an int32
    tensor of shape [batch_size + 1] containing the cumulative sequence lengths of
    the samples in a batch.
    """
    mask = mask.squeeze(1).squeeze(1)
    reduced_mask = mask.sum(dim=1)
    cu_seqlens = reduced_mask.cumsum(dim=0).to(torch.int32)
    zero = torch.zeros(1, dtype=torch.int32, device="cuda")
    cu_seqlens = torch.cat((zero, cu_seqlens))

    return cu_seqlens


def get_cu_seqlens_and_indices(mask: torch.Tensor) -> Tuple[torch.Tensor, torch.Tensor]:
    """
    Given a padding mask of shape [batch_size, 1, 1, max_seqlen], returns an int32
    tensor of shape [batch_size + 1] containing the cumulative sequence lengths of
    the samples in a batch, and another int32 tensor of shape [batch_size * max_seqlen, 1, 1]
    containing the indices for the valid tokens.
    """
    mask = mask.squeeze(1).squeeze(1)
    bs, seqlen = mask.shape

    reduced_mask = mask.sum(dim=1)
    cu_seqlens = reduced_mask.cumsum(dim=0).to(torch.int32)
    zero = torch.zeros(1, dtype=torch.int32, device="cuda")
    cu_seqlens = torch.cat((zero, cu_seqlens))

    mask = mask.reshape(-1)
    indices = mask.nonzero()
    indices = indices.unsqueeze(-1)

    num_nonzeros = indices.shape[0]
    pad_amount = bs * seqlen - num_nonzeros
    indices = F.pad(input=indices, pad=(0, 0, 0, 0, 0, pad_amount),
                    mode="constant", value=float(bs * seqlen))

    return cu_seqlens, indices


def get_indices(max_seqlen: int, cu_seqlens: torch.Tensor) -> torch.Tensor:
    """
    Given max_seqlen and cu_seqlens of shape [batch_size + 1], returns an int32
    tensor of shape [batch_size * max_seqlen, 1, 1] containing the indices for
    the valid tokens in a batch.
    """
    bs = len(cu_seqlens) - 1
    seqlens = cu_seqlens[1:] - cu_seqlens[:-1]
    indices = [i*max_seqlen + ii for i,j in enumerate(seqlens) for ii in range(j)]
    indices = torch.Tensor(indices).unsqueeze(1).unsqueeze(1).to(
                    dtype=torch.int64, device="cuda")

    num_nonzeros = indices.shape[0]
    pad_amount = bs * max_seqlen - num_nonzeros
    indices = F.pad(input=indices, pad=(0, 0, 0, 0, 0, pad_amount),
                    mode="constant", value=float(bs * max_seqlen))

    return indices


@jit_fuser
def pack_tensor(
    indices: torch.Tensor,
    tensor: torch.Tensor,
) -> torch.Tensor:
    """
    Packs the given tensor using the `indices`.
    """
    padding_indice = torch.zeros(
        1, tensor.shape[1], tensor.shape[2], dtype=tensor.dtype, device=tensor.device)
    tensor = torch.cat((tensor, padding_indice), dim=0)

    indices = indices.repeat(1, tensor.shape[1], tensor.shape[2])
    packed = torch.gather(tensor, 0, indices)
    return packed


@jit_fuser
def pack_2_tensors(
    indices: torch.Tensor,
    t1: torch.Tensor,
    t2: torch.Tensor,
) -> Tuple[torch.Tensor, torch.Tensor]:
    """
    Packs the given 2 tensors using the `indices`.
    """
    t1_packed = pack_tensor(indices, t1)
    t2_packed = pack_tensor(indices, t2)
    return t1_packed, t2_packed


@jit_fuser
def pack_3_tensors(
    indices: torch.Tensor,
    t1: torch.Tensor,
    t2: torch.Tensor,
    t3: torch.Tensor,
) -> Tuple[torch.Tensor, torch.Tensor, torch.Tensor]:
    """
    Packs the given 3 tensors using the `indices`.
    """
    t1_packed = pack_tensor(indices, t1)
    t2_packed = pack_tensor(indices, t2)
    t3_packed = pack_tensor(indices, t3)
    return t1_packed, t2_packed, t3_packed


@jit_fuser
def unpack_tensor(
    indices: torch.Tensor,
    dim0: int,
    tensor: torch.Tensor,
) -> torch.Tensor:
    """
    Inverse of `pack_tensor`.
    """
    indices = indices.repeat(1, tensor.shape[1], tensor.shape[2])
    unpacked = torch.zeros(
        dim0 + 1, tensor.shape[1], tensor.shape[2], dtype=tensor.dtype, device=tensor.device)
    unpacked.scatter_(0, indices, tensor)
    unpacked = unpacked[0:-1,:,:]
    return unpacked


@jit_fuser
def unpack_2_tensors(
    indices: torch.Tensor,
    dim0: int,
    t1: torch.Tensor,
    t2: torch.Tensor,
) -> Tuple[torch.Tensor, torch.Tensor]:
    """
    Inverse of `pack_2_tensors`.
    """
    t1_unpacked = unpack_tensor(indices, dim0, t1)
    t2_unpacked = unpack_tensor(indices, dim0, t2)
    return t1_unpacked, t2_unpacked


@jit_fuser
def unpack_3_tensors(
    indices: torch.Tensor,
    dim0: int,
    t1: torch.Tensor,
    t2: torch.Tensor,
    t3: torch.Tensor,
) -> Tuple[torch.Tensor, torch.Tensor, torch.Tensor]:
    """
    Inverse of `pack_3_tensors`.
    """
    t1_unpacked = unpack_tensor(indices, dim0, t1)
    t2_unpacked = unpack_tensor(indices, dim0, t2)
    t3_unpacked = unpack_tensor(indices, dim0, t3)
    return t1_unpacked, t2_unpacked, t3_unpacked


class PackTensors(torch.autograd.Function):
    """
    Autograd function to pack tensors.
    """
    @staticmethod
    def forward(
        ctx,
        indices: torch.Tensor,
        *tensors: Tuple[torch.Tensor, ...]
    ) -> Union[Tuple[torch.Tensor, ...], torch.Tensor]:
        assert 1 <= len(tensors) <= 3, f"Packing {len(tensors)} tensors not supported."
        ctx.indices = indices
        ctx.dim0 = tensors[0].shape[0]
        if len(tensors) == 1:
            return pack_tensor(indices, *tensors)
        if len(tensors) == 2:
            return pack_2_tensors(indices, *tensors)
        return pack_3_tensors(indices, *tensors)

    @staticmethod
    def backward(ctx, *grad_outputs: Tuple[torch.Tensor, ...]):
        if len(grad_outputs) == 1:
            return None, unpack_tensor(ctx.indices, ctx.dim0, *grad_outputs)
        if len(grad_outputs) == 2:
            return None, *unpack_2_tensors(ctx.indices, ctx.dim0, *grad_outputs)
        return None, *unpack_3_tensors(ctx.indices, ctx.dim0, *grad_outputs)


class UnpackTensor(torch.autograd.Function):
    """
    Autograd function to unpack a tensor.
    """
    @staticmethod
    def forward(
        ctx,
        indices: torch.Tensor,
        dim0: int,
        tensor: torch.Tensor,
    ) -> torch.Tensor:
        ctx.indices = indices
        return unpack_tensor(indices, dim0, tensor)

    @staticmethod
    def backward(ctx, grad_output):
        return None, None, pack_tensor(ctx.indices, grad_output)


def flash_attn_p2p_communicate(rank, send_tensor, send_dst,
                               recv_tensor, recv_src,
                               cp_group, batch_p2p_comm):
    """Point-to-point communications of KV and dKV in Flash Attention with context parallelism"""
    send_recv_ops = []

    if batch_p2p_comm:
        if rank % 2 == 0:
            send_op = torch.distributed.P2POp(torch.distributed.isend,
                                              send_tensor,
                                              send_dst,
                                              cp_group)
            recv_op = torch.distributed.P2POp(torch.distributed.irecv,
                                              recv_tensor,
                                              recv_src,
                                              cp_group)
            send_recv_ops.append(send_op)
            send_recv_ops.append(recv_op)
        else:
            recv_op = torch.distributed.P2POp(torch.distributed.irecv,
                                              recv_tensor,
                                              recv_src,
                                              cp_group)
            send_op = torch.distributed.P2POp(torch.distributed.isend,
                                              send_tensor,
                                              send_dst,
                                              cp_group)
            send_recv_ops.append(recv_op)
            send_recv_ops.append(send_op)
        send_recv_reqs = torch.distributed.batch_isend_irecv(send_recv_ops)
    else:
        if rank % 2 == 0:
            send_op = torch.distributed.isend(send_tensor, send_dst, cp_group)
            recv_op = torch.distributed.irecv(recv_tensor, recv_src, cp_group)
            send_recv_ops.append(send_op)
            send_recv_ops.append(recv_op)
        else:
            recv_op = torch.distributed.irecv(recv_tensor, recv_src, cp_group)
            send_op = torch.distributed.isend(send_tensor, send_dst, cp_group)
            send_recv_ops.append(recv_op)
            send_recv_ops.append(send_op)
        send_recv_reqs = send_recv_ops

    return send_recv_reqs


@torch.jit.script
def flash_attn_fwd_out_correction(out, out_per_step, softmax_lse, softmax_lse_per_step):
    """Merge partial outputs of each step in Flash Attention with context parallelism"""
    softmax_lse_corrected_exp = torch.exp(softmax_lse_per_step - softmax_lse).transpose(1, 2)
    softmax_lse_corrected_exp = softmax_lse_corrected_exp.unsqueeze(-1)
    out_corrected = out_per_step*softmax_lse_corrected_exp
    out.add_(out_corrected)


@torch.jit.script
def flash_attn_fwd_softmax_lse_correction(softmax_lse, softmax_lse_per_step):
    """Merge softmax stats of each step in Flash Attention with context parallelism"""
    softmax_lse.exp_()
    softmax_lse.add_(softmax_lse_per_step.to(torch.double).exp())
    softmax_lse.log_()


class FlashAttnUnpaddedFuncWithCP(torch.autograd.Function):
    """
    Flash Attention implementation with context parallelism.
    Split flash attention compute into multiple steps, and overlap current-step
    compute with next-step communication.
    """

    @staticmethod
    def forward(ctx, is_training, q, k, v, cu_seqlens_q, cu_seqlens_k, max_seqlen_q, max_seqlen_k,
                dropout_p, cp_group, cp_global_ranks, cp_stream, softmax_scale, causal, deterministic,
                use_fused_attention):
        if softmax_scale is None:
            softmax_scale = q.shape[-1] ** (-0.5)

        cp_size = get_distributed_world_size(cp_group)
        rank = get_distributed_rank(cp_group)
        send_dst = cp_global_ranks[(rank + 1) % cp_size]
        recv_src = cp_global_ranks[(rank + cp_size - 1) % cp_size]
        batch_p2p_comm = int(os.getenv("NVTE_BATCH_MHA_P2P_COMM", "0")) or (cp_size == 2)

        if causal:
            # [b, s, np, hn] -> [b, 2, s//2, np, hn]
            q, k, v = [x.view(x.shape[0], 2, x.shape[1]//2, *x.shape[2:]) for x in [q, k, v]]
        if _flash_attn_2_available:
            assert(q.shape[-1] % 8 == 0), "hidden size per attention head should be multiple of 8"
        # Flash Attn inputs
        q_inputs = [None, None]
        kv_inputs = [None, None]
        # Flash Attn outputs
        out_per_step = [None for _ in range(cp_size)]
        softmax_lse_per_step = [None for _ in range(cp_size)]
        rng_states = [None for _ in range(cp_size)]

        # create two streams to resolve wave quantization issue of Flash Attn in each step
        flash_attn_streams = [torch.cuda.current_stream(), cp_stream]
        # synchronize fwd results correction across steps
        fwd_results_correction_done = torch.cuda.Event()

        p2p_comm_buffers = [None for _ in range(cp_size)]
        p2p_comm_buffers[0] = torch.cat((k.unsqueeze(0), v.unsqueeze(0)), dim=0)
        send_recv_reqs = [[], []]

        for i in range(cp_size+1):
            if i < cp_size:
                with torch.cuda.stream(flash_attn_streams[i%2]):
                    # wait until KV is received
                    for req in send_recv_reqs[(i+1)%2]:
                        req.wait()

                    if i < (cp_size-1):
                        p2p_comm_buffers[i+1] = torch.empty_like(p2p_comm_buffers[i])
                        send_recv_reqs[i%2] = flash_attn_p2p_communicate(rank,
                                                                         p2p_comm_buffers[i],
                                                                         send_dst,
                                                                         p2p_comm_buffers[i+1],
                                                                         recv_src,
                                                                         cp_group,
                                                                         batch_p2p_comm)

                    kv_inputs[i%2] = p2p_comm_buffers[i]
                    if causal:
                        if i == 0:
                            if use_fused_attention:
                                # [b, 2, sq//2, np, hn] -> [b, sq, np, hn]
                                q_inputs[i%2] = q.view(q.shape[0], -1, *q.shape[-2:])
                                # [2, b, 2, sk//2, np, hn] -> [2, b, sk, np, hn]
                                kv_inputs[i%2] = kv_inputs[i%2].view(2, k.shape[0], -1, *k.shape[-2:])
                                out_per_step[i], [softmax_lse_per_step[i], rng_states[i]] = fused_attn_fwd(
                                    is_training, max_seqlen_q, max_seqlen_k, cu_seqlens_q, cu_seqlens_k,
                                    q_inputs[i%2], kv_inputs[i%2][0], kv_inputs[i%2][1], TE_DType[q.dtype],
                                    tex.NVTE_Fused_Attn_Backend.NVTE_F16_arbitrary_seqlen,
                                    attn_scale=softmax_scale, dropout=dropout_p,
                                    qkv_layout="bshd_bshd_bshd", attn_mask_type="causal",
                                )
                            else:
                                # [b, 2, sq//2, np, hn] -> [b*sq, np, hn]
                                q_inputs[i%2] = q.view(-1, *q.shape[-2:])
                                # [2, b, 2, sk//2, np, hn] -> [2, b*sk, np, hn]
                                kv_inputs[i%2] = kv_inputs[i%2].view(2, -1, *k.shape[-2:])
                                if _flash_attn_2_available:
                                    _, _, _, _, out_per_step[i], \
                                    softmax_lse_per_step[i], _, rng_states[i] = _flash_attn_forward(
                                        q_inputs[i%2], kv_inputs[i%2][0], kv_inputs[i%2][1],
                                        cu_seqlens_q, cu_seqlens_k, max_seqlen_q, max_seqlen_k,
                                        dropout_p, softmax_scale, causal=True, return_softmax=False,
                                    )
                                else:
                                    out_per_step[i] = torch.empty_like(q_inputs[i%2])
                                    _, softmax_lse_per_step[i], rng_states[i], _ = _flash_attn_forward( # pylint: disable=unbalanced-tuple-unpacking
                                        q_inputs[i%2], kv_inputs[i%2][0], kv_inputs[i%2][1],
                                        out_per_step[i], cu_seqlens_q, cu_seqlens_k,
                                        max_seqlen_q, max_seqlen_k, dropout_p, softmax_scale,
                                        causal=True, return_softmax=False,
                                    )
                        elif i <= rank:
                            if use_fused_attention:
                                # [b, 2, sq//2, np, hn] -> [b, sq, np, hn]
                                q_inputs[i%2] = q.view(q.shape[0], -1, *q.shape[-2:])
                                # [2, b, 2, sk//2, np, hn] -> [2, b, sk//2, np, hn]
                                kv_inputs[i%2] = kv_inputs[i%2][:, :, 0, ...].contiguous()
                                out_per_step[i], [softmax_lse_per_step[i], rng_states[i]] = fused_attn_fwd(
                                    is_training, max_seqlen_q, max_seqlen_k//2, cu_seqlens_q, cu_seqlens_k//2,
                                    q_inputs[i%2], kv_inputs[i%2][0], kv_inputs[i%2][1], TE_DType[q.dtype],
                                    tex.NVTE_Fused_Attn_Backend.NVTE_F16_arbitrary_seqlen,
                                    attn_scale=softmax_scale, dropout=dropout_p,
                                    qkv_layout="bshd_bshd_bshd", attn_mask_type="no_mask",
                                )
                            else:
                                # [b, 2, sq//2, np, hn] -> [b*sq, np, hn]
                                q_inputs[i%2] = q.view(-1, *q.shape[-2:])
                                # [2, b, 2, sk//2, np, hn] -> [2, b, sk//2, np, hn] -> [2, b*sk//2, np, hn]
                                kv_inputs[i%2] = kv_inputs[i%2][:, :, 0, ...].contiguous().view(2, -1, *k.shape[-2:])
                                if _flash_attn_2_available:
                                    _, _, _, _, out_per_step[i], \
                                    softmax_lse_per_step[i], _, rng_states[i] = _flash_attn_forward(
                                        q_inputs[i%2], kv_inputs[i%2][0], kv_inputs[i%2][1],
                                        cu_seqlens_q, cu_seqlens_k//2, max_seqlen_q, max_seqlen_k//2,
                                        dropout_p, softmax_scale, causal=False, return_softmax=False,
                                    )
                                else:
                                    out_per_step[i] = torch.empty_like(q_inputs[i%2])
                                    _, softmax_lse_per_step[i], rng_states[i], _ = _flash_attn_forward( # pylint: disable=unbalanced-tuple-unpacking
                                        q_inputs[i%2], kv_inputs[i%2][0], kv_inputs[i%2][1],
                                        out_per_step[i], cu_seqlens_q, cu_seqlens_k//2,
                                        max_seqlen_q, max_seqlen_k//2, dropout_p, softmax_scale,
                                        causal=False, return_softmax=False,
                                    )
                        else:
                            if use_fused_attention:
                                # [b, 2, sq//2, np, hn] -> [b, sq//2, np, hn]
                                q_inputs[i%2] = q[:, 1, ...].contiguous()
                                # [2, b, 2, sk//2, np, hn] -> [2, b, sk, np, hn]
                                kv_inputs[i%2] = kv_inputs[i%2].view(2, k.shape[0], -1, *k.shape[-2:])
                                out_per_step[i], [softmax_lse_per_step[i], rng_states[i]] = fused_attn_fwd(
                                    is_training, max_seqlen_q//2, max_seqlen_k, cu_seqlens_q//2, cu_seqlens_k,
                                    q_inputs[i%2], kv_inputs[i%2][0], kv_inputs[i%2][1], TE_DType[q.dtype],
                                    tex.NVTE_Fused_Attn_Backend.NVTE_F16_arbitrary_seqlen,
                                    attn_scale=softmax_scale, dropout=dropout_p,
                                    qkv_layout="bshd_bshd_bshd", attn_mask_type="no_mask",
                                )
                            else:
                                # [b, 2, sq//2, np, hn] -> [b, sq//2, np, hn] -> [b*sq//2, np, hn]
                                q_inputs[i%2] = q[:, 1, ...].contiguous().view(-1, *q.shape[-2:])
                                # [2, b, 2, sk//2, np, hn] -> [2, b*sk, np, hn]
                                kv_inputs[i%2] = kv_inputs[i%2].view(2, -1, *k.shape[-2:])
                                if _flash_attn_2_available:
                                    _, _, _, _, out_per_step[i], \
                                    softmax_lse_per_step[i], _, rng_states[i] = _flash_attn_forward(
                                        q_inputs[i%2], kv_inputs[i%2][0], kv_inputs[i%2][1],
                                        cu_seqlens_q//2, cu_seqlens_k, max_seqlen_q//2, max_seqlen_k,
                                        dropout_p, softmax_scale, causal=False, return_softmax=False,
                                    )
                                else:
                                    out_per_step[i] = torch.empty_like(q_inputs[i%2])
                                    _, softmax_lse_per_step[i], rng_states[i], _ = _flash_attn_forward( # pylint: disable=unbalanced-tuple-unpacking
                                        q_inputs[i%2], kv_inputs[i%2][0], kv_inputs[i%2][1],
                                        out_per_step[i], cu_seqlens_q//2, cu_seqlens_k,
                                        max_seqlen_q//2, max_seqlen_k, dropout_p, softmax_scale,
                                        causal=False, return_softmax=False,
                                    )
                    else:
                        if use_fused_attention:
                            out_per_step[i], [softmax_lse_per_step[i], rng_states[i]] = fused_attn_fwd(
                                is_training, max_seqlen_q, max_seqlen_k, cu_seqlens_q, cu_seqlens_k,
                                q, kv_inputs[i%2][0], kv_inputs[i%2][1], TE_DType[q.dtype],
                                tex.NVTE_Fused_Attn_Backend.NVTE_F16_arbitrary_seqlen,
                                attn_scale=softmax_scale, dropout=dropout_p,
                                qkv_layout="bshd_bshd_bshd", attn_mask_type="no_mask",
                            )
                        else:
                            # [b, sq, np, hn] -> [b*sq, np, hn]
                            q_inputs[i%2] = q.view(-1, *q.shape[-2:])
                            # [2, b, sk, np, hn] -> [2, b*sk, np, hn]
                            kv_inputs[i%2] = kv_inputs[i%2].view(2, -1, *k.shape[-2:])
                            if _flash_attn_2_available:
                                _, _, _, _, out_per_step[i], \
                                softmax_lse_per_step[i], _, rng_states[i] = _flash_attn_forward(
                                    q_inputs[i%2], kv_inputs[i%2][0], kv_inputs[i%2][1],
                                    cu_seqlens_q, cu_seqlens_k, max_seqlen_q, max_seqlen_k,
                                    dropout_p, softmax_scale, causal=False, return_softmax=False,
                                )
                            else:
                                out_per_step[i] = torch.empty_like(q_inputs[i%2])
                                _, softmax_lse_per_step[i], rng_states[i], _ = _flash_attn_forward( # pylint: disable=unbalanced-tuple-unpacking
                                    q_inputs[i%2], kv_inputs[i%2][0], kv_inputs[i%2][1],
                                    out_per_step[i], cu_seqlens_q, cu_seqlens_k,
                                    max_seqlen_q, max_seqlen_k, dropout_p, softmax_scale,
                                    causal=False, return_softmax=False,
                                )

            if i > 0:
                # wait until fwd restuls correction of last step is done
                if i > 1:
                    flash_attn_streams[(i-1)%2].wait_event(fwd_results_correction_done)

                if use_fused_attention:
                    # [b, np, sq, 1] -> [b, np, sq]
                    softmax_lse_per_step[i-1].squeeze_(-1)

                with torch.cuda.stream(flash_attn_streams[(i-1)%2]):
                    if i == 1:
                        out = torch.empty_like(q).zero_()
                        softmax_lse = torch.clone(softmax_lse_per_step[0]).to(torch.double)
                        if causal:
                            # [b, np, sq] -> [b, np, 2, sq//2]
                            softmax_lse_ = softmax_lse.view(
                                *softmax_lse.shape[:-1], 2, softmax_lse.shape[-1]//2
                            )
                    elif (i-1) <= rank or not causal:
                        flash_attn_fwd_softmax_lse_correction(softmax_lse,
                                                              softmax_lse_per_step[i-1])
                    else:
                        flash_attn_fwd_softmax_lse_correction(softmax_lse_[..., 1, :],
                                                              softmax_lse_per_step[i-1])

                if i < cp_size:
                    flash_attn_streams[(i-1)%2].record_event(fwd_results_correction_done)

        torch.cuda.current_stream().wait_stream(flash_attn_streams[1])

        softmax_lse = softmax_lse.to(torch.float)
        for i in range(cp_size):
            # [b*sq, np, hn] -> [b, sq, np, hn] or [b*sq//2, np, hn] -> [b, sq//2, np, hn]
            out_ = out_per_step[i].view(out.shape[0], -1, *out.shape[-2:])
            if i <= rank or not causal:
                flash_attn_fwd_out_correction(out.view(*out_.shape),
                                              out_,
                                              softmax_lse,
                                              softmax_lse_per_step[i])
            else:
                flash_attn_fwd_out_correction(out[:, 1, ...],
                                              out_,
                                              softmax_lse_[..., 1, :],
                                              softmax_lse_per_step[i])

        kv = p2p_comm_buffers[-1]
        if use_fused_attention:
            out = out.view(out.shape[0], -1, *out.shape[-2:])
        else:
            out = out.view(-1, *out.shape[-2:])
        ctx.save_for_backward(q, kv, out, softmax_lse, cu_seqlens_q, cu_seqlens_k)
        ctx.rng_states = rng_states
        ctx.cp_group = cp_group
        ctx.cp_global_ranks = cp_global_ranks
        ctx.dropout_p = dropout_p
        ctx.max_seqlen_q = max_seqlen_q
        ctx.max_seqlen_k = max_seqlen_k
        ctx.softmax_scale = softmax_scale
        ctx.causal = causal
        ctx.deterministic = deterministic
        ctx.use_fused_attention = use_fused_attention
        return out

    @staticmethod
    def backward(ctx, dout):
        q, kv, out, softmax_lse, cu_seqlens_q, cu_seqlens_k = ctx.saved_tensors

        cp_size = get_distributed_world_size(ctx.cp_group)
        rank = get_distributed_rank(ctx.cp_group)
        send_dst = ctx.cp_global_ranks[(rank + cp_size - 1) % cp_size]
        recv_src = ctx.cp_global_ranks[(rank + 1) % cp_size]
        batch_p2p_comm = int(os.getenv("NVTE_BATCH_MHA_P2P_COMM", "0")) or (cp_size == 2)

        if ctx.causal:
            # [b, np, sq] -> [b, np, 2, sq//2]
            softmax_lse_ = softmax_lse.view(*softmax_lse.shape[:-1], 2, softmax_lse.shape[-1]//2)
            softmax_lse_ = softmax_lse_[..., 1, :].contiguous()
            if ctx.use_fused_attention:
                # [b, np, sq//2] -> [b, np, sq//2, 1]
                softmax_lse_.unsqueeze_(-1)
        if ctx.use_fused_attention:
            # [b, np, sq] -> [b, np, sq, 1]
            softmax_lse.unsqueeze_(-1)
        out = out.view(*q.shape)
        dout = dout.view(*q.shape)
        # Flash Attn outputs
        dq = torch.empty_like(q)

        p2p_comm_buffers = [torch.empty((2, *kv.shape), dtype=kv.dtype, device=kv.device), \
                            torch.empty((2, *kv.shape), dtype=kv.dtype, device=kv.device)]
        p2p_comm_buffers[0][0].copy_(kv)
        send_recv_reqs = []

        fa_optional_backward_kwargs = {}
        if not _flash_attn_2_available:
            fa_optional_backward_kwargs["num_splits"] = 1 if ctx.deterministic else 0

        for i in range(cp_size):
            # wait until KV is received
            for req in send_recv_reqs:
                req.wait()

            send_tensor = p2p_comm_buffers[i%2]
            recv_tensor = p2p_comm_buffers[(i+1)%2]
            if i == 0:
                send_tensor = send_tensor[0]
                recv_tensor = recv_tensor[0]
            if i == (cp_size-1):
                send_tensor = send_tensor[1]
                recv_tensor = recv_tensor[1]

            send_recv_reqs = flash_attn_p2p_communicate(rank,
                                                        send_tensor,
                                                        send_dst,
                                                        recv_tensor,
                                                        recv_src,
                                                        ctx.cp_group,
                                                        batch_p2p_comm)

            kv = p2p_comm_buffers[i%2][0]
            # In reversed order of fwd
            if ctx.causal:
                if i == (cp_size-1):
                    if ctx.use_fused_attention:
                        # [b, 2, sq//2, np, hn] -> [b, sq, np, hn]
                        q_ = q.view(q.shape[0], -1, *q.shape[-2:])
                        # [2, b, 2, sk//2, np, hn] -> [2, b, sk, np, hn]
                        kv_ = kv.view(*kv.shape[0:2], -1, *kv.shape[-2:])
                        # [b, 2, sq//2, np, hn] -> [b, sq, np, hn]
                        out_ = out.view(out.shape[0], -1, *out.shape[-2:])
                        dout_ = dout.view(dout.shape[0], -1, *dout.shape[-2:])
                        dq_, dk_, dv_, _ = fused_attn_bwd(
                            ctx.max_seqlen_q, ctx.max_seqlen_k,
                            cu_seqlens_q, cu_seqlens_k,
                            q_, kv_[0], kv_[1], out_, dout_, TE_DType[q.dtype],
                            [softmax_lse, ctx.rng_states[cp_size-i-1]],
                            tex.NVTE_Fused_Attn_Backend.NVTE_F16_arbitrary_seqlen,
                            attn_scale=ctx.softmax_scale,
                            dropout=ctx.dropout_p,
                            qkv_layout="bshd_bshd_bshd",
                            attn_mask_type="causal",
                        )
                    else:
                        # [b, 2, sq//2, np, hn] -> [b*sq, np, hn]
                        q_ = q.view(-1, *q.shape[-2:])
                        dq_ = torch.empty_like(q_)
                        # [2, b, 2, sk//2, np, hn] -> [2, b*sk, np, hn]
                        kv_ = kv.view(2, -1, *kv.shape[-2:])
                        dkv_ = torch.empty_like(kv_)
                        # [b, 2, sq//2, np, hn] -> [b*sq, np, hn]
                        out_ = out.view(-1, *out.shape[-2:])
                        dout_ = dout.view(-1, *dout.shape[-2:])
                        _flash_attn_backward(
                            dout_, q_, kv_[0], kv_[1], out_, softmax_lse,
                            dq_, dkv_[0], dkv_[1], cu_seqlens_q, cu_seqlens_k,
                            ctx.max_seqlen_q, ctx.max_seqlen_k,
                            ctx.dropout_p, ctx.softmax_scale, True,
                            rng_state=ctx.rng_states[cp_size-i-1],
                            **fa_optional_backward_kwargs
                        )
                elif i >= (cp_size-rank-1):
                    if ctx.use_fused_attention:
                        # [b, 2, sq//2, np, hn] -> [b, sq, np, hn]
                        q_ = q.view(q.shape[0], -1, *q.shape[-2:])
                        # [2, b, 2, sk//2, np, hn] -> [2, b, sk//2, np, hn]
                        kv_ = kv[:, :, 0, ...].contiguous()
                        # [b, 2, sq//2, np, hn] -> [b, sq, np, hn]
                        out_ = out.view(out.shape[0], -1, *out.shape[-2:])
                        dout_ = dout.view(dout.shape[0], -1, *dout.shape[-2:])
                        dq_, dk_, dv_, _ = fused_attn_bwd(
                            ctx.max_seqlen_q, ctx.max_seqlen_k//2,
                            cu_seqlens_q, cu_seqlens_k//2,
                            q_, kv_[0], kv_[1], out_, dout_, TE_DType[q.dtype],
                            [softmax_lse, ctx.rng_states[cp_size-i-1]],
                            tex.NVTE_Fused_Attn_Backend.NVTE_F16_arbitrary_seqlen,
                            attn_scale=ctx.softmax_scale,
                            dropout=ctx.dropout_p,
                            qkv_layout="bshd_bshd_bshd",
                            attn_mask_type="no_mask",
                        )
                    else:
                        # [b, 2, sq//2, np, hn] -> [b*sq, np, hn]
                        q_ = q.view(-1, *q.shape[-2:])
                        dq_ = torch.empty_like(q_)
                        # [2, b, 2, sk//2, np, hn] -> [2, b, sk//2, np, hn] -> [2, b*sk//2, np, hn]
                        kv_ = kv[:, :, 0, ...].contiguous().view(2, -1, *kv.shape[-2:])
                        dkv_ = torch.empty_like(kv_)
                        # [b, 2, sq//2, np, hn] -> [b*sq, np, hn]
                        out_ = out.view(-1, *out.shape[-2:])
                        dout_ = dout.view(-1, *dout.shape[-2:])
                        _flash_attn_backward(
                            dout_, q_, kv_[0], kv_[1], out_, softmax_lse,
                            dq_, dkv_[0], dkv_[1], cu_seqlens_q, cu_seqlens_k//2,
                            ctx.max_seqlen_q, ctx.max_seqlen_k//2,
                            ctx.dropout_p, ctx.softmax_scale, False,
                            rng_state=ctx.rng_states[cp_size-i-1],
                            **fa_optional_backward_kwargs
                        )
                else:
                    if ctx.use_fused_attention:
                        # [b, 2, sq//2, np, hn] -> [b, sq//2, np, hn]
                        q_ = q[:, 1, ...].contiguous()
                        # [2, b, 2, sk//2, np, hn] -> [2, b, sk, np, hn]
                        kv_ = kv.view(*kv.shape[0:2], -1, *kv.shape[-2:])
                        # [b, 2, sq//2, np, hn] -> [b, sq//2, np, hn]
                        out_ = out[:, 1, ...].contiguous()
                        dout_ = dout[:, 1, ...].contiguous()
                        dq_, dk_, dv_, _ = fused_attn_bwd(
                            ctx.max_seqlen_q//2, ctx.max_seqlen_k,
                            cu_seqlens_q//2, cu_seqlens_k,
                            q_, kv_[0], kv_[1], out_, dout_, TE_DType[q.dtype],
                            [softmax_lse_, ctx.rng_states[cp_size-i-1]],
                            tex.NVTE_Fused_Attn_Backend.NVTE_F16_arbitrary_seqlen,
                            attn_scale=ctx.softmax_scale,
                            dropout=ctx.dropout_p,
                            qkv_layout="bshd_bshd_bshd",
                            attn_mask_type="no_mask",
                        )
                    else:
                        # [b, 2, sq//2, np, hn] -> [b, sq//2, np, hn] -> [b*sq//2, np, hn]
                        q_ = q[:, 1, ...].contiguous().view(-1, *q.shape[-2:])
                        dq_ = torch.empty_like(q_)
                        # [2, b, 2, sk//2, np, hn] -> [2, b*sk, np, hn]
                        kv_ = kv.view(2, -1, *kv.shape[-2:])
                        dkv_ = torch.empty_like(kv_)
                        # [b, 2, sq//2, np, hn] -> [b, sq//2, np, hn] -> [b*sq//2, np, hn]
                        out_ = out[:, 1, ...].contiguous().view(-1, *out.shape[-2:])
                        dout_ = dout[:, 1, ...].contiguous().view(-1, *dout.shape[-2:])
                        _flash_attn_backward(
                            dout_, q_, kv_[0], kv_[1], out_, softmax_lse_,
                            dq_, dkv_[0], dkv_[1], cu_seqlens_q//2, cu_seqlens_k,
                            ctx.max_seqlen_q//2, ctx.max_seqlen_k,
                            ctx.dropout_p, ctx.softmax_scale, False,
                            rng_state=ctx.rng_states[cp_size-i-1],
                            **fa_optional_backward_kwargs
                        )
            else:
                if ctx.use_fused_attention:
                    dq_, dk_, dv_, _ = fused_attn_bwd(
                        ctx.max_seqlen_q, ctx.max_seqlen_k,
                        cu_seqlens_q, cu_seqlens_k,
                        q, kv[0], kv[1], out, dout, TE_DType[q.dtype],
                        [softmax_lse, ctx.rng_states[cp_size-i-1]],
                        tex.NVTE_Fused_Attn_Backend.NVTE_F16_arbitrary_seqlen,
                        attn_scale=ctx.softmax_scale,
                        dropout=ctx.dropout_p,
                        qkv_layout="bshd_bshd_bshd",
                        attn_mask_type="no_mask",
                    )
                else:
                    # [b, sq, np, hn] -> [b*sq, np, hn]
                    q_ = q.view(-1, *q.shape[-2:])
                    dq_ = torch.empty_like(q_)
                    # [2, b, sk, np, hn] -> [2, b*sk, np, hn]
                    kv_ = kv.view(2, -1, *kv.shape[-2:])
                    dkv_ = torch.empty_like(kv_)
                    # [b, sq, np, hn] -> [b*sq, np, hn]
                    out_ = out.view(-1, *out.shape[-2:])
                    dout_ = dout.view(-1, *dout.shape[-2:])
                    _flash_attn_backward(
                        dout_, q_, kv_[0], kv_[1], out_, softmax_lse,
                        dq_, dkv_[0], dkv_[1], cu_seqlens_q, cu_seqlens_k,
                        ctx.max_seqlen_q, ctx.max_seqlen_k,
                        ctx.dropout_p, ctx.softmax_scale, False,
                        rng_state=ctx.rng_states[cp_size-i-1],
                        **fa_optional_backward_kwargs
                    )

            if i >= (cp_size-rank-1) or not ctx.causal:
                # [b*sq, np, hn] -> [b, 2, sq//2, np, hn] if causal
                # [b*sq, np, hn] -> [b, sq, np, hn] if not causal
                dq_ = dq_.view(*dq.shape)
            else:
                # [b*sq//2, np, hn] -> [b, sq//2, np, hn]
                dq_ = dq_.view(dq.shape[0], *dq.shape[2:])

            if ctx.causal:
                if i > (cp_size-rank-1):
                    dq.add_(dq_)
                elif i == (cp_size-rank-1):
                    if rank == (cp_size-1):
                        dq.copy_(dq_)
                    else:
                        dq[:, 0, ...].copy_(dq_[:, 0, ...])
                        dq[:, 1, ...].add_(dq_[:, 1, ...])
                elif i > 0:
                    dq[:, 1, ...].add_(dq_)
                else:
                    dq[:, 1, ...].copy_(dq_)
            else:
                if i == 0:
                    dq.copy_(dq_)
                else:
                    dq.add_(dq_)

            # wait until dKV is received
            for req in send_recv_reqs:
                req.wait()

            dkv = p2p_comm_buffers[(i+1)%2][1]
            if ctx.use_fused_attention:
                dkv_ = torch.cat((dk_.unsqueeze(0), dv_.unsqueeze(0)), dim=0)
            if ctx.causal and i >= (cp_size-rank-1) and i != (cp_size-1):
                # [2, b*sk//2, np, hn] -> [2, b, sk//2, np, hn]
                dkv_ = dkv_.view(*dkv.shape[0:2], *dkv.shape[3:])
            else:
                # [2, b*sk, np, hn] -> [2, b, 2, sk//2, np, hn] if causal
                # [2, b*sk, np, hn] -> [2, b, sk, np, hn] if not causal
                dkv_ = dkv_.view(*dkv.shape)

            if ctx.causal:
                if i == (cp_size-1):
                    if rank == 0:
                        dkv[:, :, 0, ...].add_(dkv_[:, :, 0, ...])
                        dkv[:, :, 1, ...].copy_(dkv_[:, :, 1, ...])
                    else:
                        dkv.add_(dkv_)
                elif i >= (cp_size-rank-1):
                    if i == 0 and rank == (cp_size-1):
                        dkv[:, :, 0, ...].copy_(dkv_)
                    else:
                        dkv[:, :, 0, ...].add_(dkv_)
                elif i > 0:
                    dkv.add_(dkv_)
                else:
                    dkv.copy_(dkv_)
            else:
                if i == 0:
                    dkv.copy_(dkv_)
                else:
                    dkv.add_(dkv_)

        if ctx.causal:
            # [b, 2, sq//2, np, hn] -> [b, sq, np, hn]
            dq = dq.view(q.shape[0], -1, *q.shape[-2:])
            # [2, b, 2, sk//2, np, hn] -> [2, b, sk, np, hn]
            dkv = dkv.view(*kv.shape[0:2], -1, *kv.shape[-2:])
        return None, dq, dkv[0], dkv[1], None, None, None, None, None, None, None, None, None, None, None, None


def flash_attn_forward_func_with_cp(
    is_training, q, k, v, cu_seqlens_q, cu_seqlens_k, max_seqlen_q, max_seqlen_k,
    dropout_p, cp_group, cp_global_ranks, cp_stream, softmax_scale=None, causal=False,
    deterministic=False, use_fused_attention=False
) -> torch.Tensor:
    """Flash Attention implementation with context parallelism"""
    out = FlashAttnUnpaddedFuncWithCP.apply(
        is_training, q, k, v, cu_seqlens_q, cu_seqlens_k, max_seqlen_q, max_seqlen_k,
        dropout_p, cp_group, cp_global_ranks, cp_stream, softmax_scale, causal,
        deterministic, use_fused_attention
    )
    return out


class RotaryPositionEmbedding(torch.nn.Module):
    """
    Implements Rotary Position Embedding from https://arxiv.org/abs/2104.09864.
    """
    def __init__(
        self,
        dim: int,
        seq_len_interpolation_factor: Optional[int] = None,
        pretrained_max_position_embeddings: Optional[int] = None,
    ):
        """
        Parameters
        ----------
        dim: int
            rotary embedding dimension
        seq_len_interpolation_factor: int
            if not None, discrete positions will be interpolated by this factor via the trick in
            https://arxiv.org/abs/2306.15595
        pretrained_max_position_embeddings: int
            pre-trained max_position_embeddings before position interpolation
        """
        super().__init__()
        self.seq_len_interpolation_factor = seq_len_interpolation_factor
        inv_freq = 1.0 / (10000 ** (torch.arange(0, dim, 2).float() / dim))
        self.register_buffer('inv_freq', inv_freq)
        self.pretrained_max_position_embeddings = pretrained_max_position_embeddings

    def forward(self, max_seq_len: int, offset: int = 0):
        """
        Create rotary position embedding frequencies

        Parameters
        ----------
        max_seq_len: int
            sequence length of a sample
        offset: int, default = 0
            fixed offset for freqencies
        """
        seq = torch.arange(max_seq_len, device=self.inv_freq.device) + offset
        seq = seq.type_as(self.inv_freq)

        if (self.pretrained_max_position_embeddings is not None
            and self.seq_len_interpolation_factor is not None):
            if (max_seq_len >
                self.pretrained_max_position_embeddings * self.seq_len_interpolation_factor):
                # dynamic linear scaling (length > position we have learned)
                seq *= 1 / (max_seq_len / self.pretrained_max_position_embeddings)
            else:
                # fixed linear scaling
                seq *= 1 / self.seq_len_interpolation_factor

        freqs = torch.einsum('i , j -> i j', seq, self.inv_freq)
        # first part even vector components, second part odd vector components,
        #  2 * dim in dimension size
        emb = torch.cat((freqs, freqs), dim=-1)
        # emb [seq_length, .., dim]
        return emb.reshape(emb.size(0), 1, 1, emb.size(1))

def _rotate_half(x: torch.Tensor) -> torch.Tensor:
    """
    change sign so the last dimension becomes [-odd, +even]
    """
    x = x.view(x.shape[:-1] + torch.Size((2, x.shape[-1] // 2)))
    x1, x2 = x.unbind(dim=-2)
    return torch.cat((-x2, x1), dim=-1)


def apply_rotary_pos_emb(t: torch.Tensor, freqs: torch.Tensor) -> torch.Tensor:
    """
    input tensor t is of shape [seq_length, ..., dim]
    rotary positional embeding tensor `freqs` is of shape [seq_length, ..., dim]
    """
    rot_dim = freqs.shape[-1]
    # ideally t_pass is empty so rotary pos embedding is applied to all tensor t
    t, t_pass = t[..., :rot_dim], t[..., rot_dim:]

    # first part is cosine component
    # second part is sine component, need to change signs with _rotate_half method
    t = (t * freqs.cos()) + (_rotate_half(t) * freqs.sin())
    return torch.cat((t, t_pass), dim=-1)


class _SplitAlongDim(torch.autograd.Function):
    """"""

    @staticmethod
    def forward(ctx,
                mixed_x_layer: torch.Tensor,
                split_dim: int,
                split_size_or_sections: Union[int, List[int], Tuple[int]],
    ) -> Tuple[torch.Tensor, ...]:
        ctx.split_dim = split_dim
        ctx.split_size_or_sections = split_size_or_sections
        return torch.split(mixed_x_layer, split_size_or_sections, dim = split_dim)

    @staticmethod
    def backward(ctx,
                 *grad_outputs):
        assert len(grad_outputs) > 0, "No gradients received for backprop!"

        if isinstance(ctx.split_size_or_sections, (list, tuple)):
            split_sizes = ctx.split_size_or_sections
            assert (len(grad_outputs) == len(split_sizes)
                ), "Unequal number of gradients vs split sections for backprop!"
        if isinstance(ctx.split_size_or_sections, int):
            split_sizes = [ctx.split_size_or_sections] * len(grad_outputs)
        dims = len(grad_outputs[0].shape)
        split_dim = (ctx.split_dim + dims) % dims

        noop_ok = True
        strides = grad_outputs[0].stride()
        data_ptr = grad_outputs[0].untyped_storage().data_ptr()
        shape = list(grad_outputs[0].shape)
        for i, tensor in enumerate(grad_outputs):
            shape_i = shape
            shape_i[split_dim] = split_sizes[i]
            offset_size = sum(split_sizes[:i]) * np.prod(shape[split_dim+1:])
            if (tensor.stride() != strides or
                list(tensor.shape) != shape_i or
                tensor.untyped_storage().data_ptr() != data_ptr or
                tensor.storage_offset() != offset_size):
                noop_ok = False
                break

        if noop_ok:
            ret = torch.Tensor().to(device=grad_outputs[0].device,
                                    dtype=grad_outputs[0].dtype)
            new_shape = list(shape)
            new_shape[split_dim] = sum(split_sizes)
            ret.set_(grad_outputs[0].untyped_storage(),
                     grad_outputs[0].storage_offset(),
                     new_shape,
                     strides
            )
            return ret, None, None

        return torch.cat(grad_outputs, dim = split_dim), None, None


class UnfusedDotProductAttention(torch.nn.Module):
    """Parallel attention w/o QKV and Proj Gemms
    BMM1 -> softmax + dropout -> BMM2
    """

    def __init__(
        self,
        norm_factor: float,
        attention_dropout: float = 0.0,
        attention_dropout_ctx: Optional[Callable] = nullcontext,
        layer_number: Optional[int] = None,
    ) -> None:
        super().__init__()

        self.norm_factor = norm_factor
        self.attention_dropout_ctx = attention_dropout_ctx
        self.layer_number = layer_number

        self.scale_mask_softmax = FusedScaleMaskSoftmax(attention_mask_func)

        # Dropout. Note that for a single iteration, this layer will generate
        # different outputs on different number of parallel partitions but
        # on average it should not be partition dependent.
        self.attention_dropout = torch.nn.Dropout(attention_dropout)

        # An FP16 training trick required for certain GPT-like models.
        self.apply_qk_layer_scaling = (
            bool(int(os.getenv("NVTE_APPLY_QK_LAYER_SCALING", "0"))) and layer_number is not None)

    def forward(
        self,
        query_layer: torch.Tensor,
        key_layer: torch.Tensor,
        value_layer: torch.Tensor,
        qkv_layout: str = "sbh3d",
        cu_seqlens_q: Optional[torch.Tensor] = None, # pylint: disable=unused-argument
        cu_seqlens_kv: Optional[torch.Tensor] = None, # pylint: disable=unused-argument
        attn_mask_type: str = "causal",
        attention_mask: Optional[Union[torch.Tensor, Tuple[torch.Tensor, torch.Tensor]]] = None,
        core_attention_bias_type: str = "no_bias",
        core_attention_bias: Optional[torch.Tensor] = None,
    ) -> torch.Tensor:
        """Unfused attention fprop"""

        assert (qkv_layout in QKVLayouts
            ), f"UnfusedDotProductAttention does not support qkv_layout = {qkv_layout}!"
        qkv_format = ''.join([i for i in qkv_layout.split('_')[0] if i.isalpha()])
        assert (qkv_format != 'thd'
            ), """UnfusedDotProductAttention does not support variable sequence lengths!"""
        if qkv_format == 'bshd':
            # convert to sbhd and use sbhd implementation for now
            query_layer, key_layer, value_layer = [x.transpose(0, 1)
                for x in [query_layer, key_layer, value_layer]]

        batch_size, seqlen = query_layer.shape[1], query_layer.shape[0]
        apply_qk_layer_scaling = self.apply_qk_layer_scaling and key_layer.dtype == torch.float16

        # [b, np, sq, sk]
        output_size = (
            query_layer.size(1),
            query_layer.size(2),
            query_layer.size(0),
            key_layer.size(0),
        )

        if key_layer.shape[2] != query_layer.shape[2]:
            assert (query_layer.shape[2]%key_layer.shape[2]==0
                ),"The number of attention heads must be divisible by the number of GQA groups!"
            key_layer = key_layer.repeat_interleave(
                    int(query_layer.shape[2]/key_layer.shape[2]), dim = 2)
            value_layer = value_layer.repeat_interleave(
                    int(query_layer.shape[2]/value_layer.shape[2]), dim = 2)

        # [sq, b, np, hn] -> [sq, b * np, hn]
        query_layer = query_layer.reshape(
            output_size[2], output_size[0] * output_size[1], -1
        )
        # [sk, b, np, hn] -> [sk, b * np, hn]
        key_layer = key_layer.reshape(output_size[3], output_size[0] * output_size[1], -1)

        # preallocting result tensor: [b * np, sq, sk]
        # WAR to set dtype to FP32 as ONNX lacks BF16 support for ConstantOfShape operator
        is_bf16 = query_layer.dtype == torch.bfloat16
        matmul_result = torch.empty(
            output_size[0] * output_size[1],
            output_size[2],
            output_size[3],
            dtype=torch.float32 if is_in_onnx_export_mode() and is_bf16 else query_layer.dtype,
            device=torch.cuda.current_device(),
        )

        if is_in_onnx_export_mode() and is_bf16:
            matmul_result = matmul_result.bfloat16()

        scale = self.norm_factor
        if apply_qk_layer_scaling:
            scale *= self.layer_number

        # Raw attention scores. [b * np, sq, sk]
        if core_attention_bias_type == "no_bias":
            matmul_result = torch.baddbmm(
                matmul_result,
                query_layer.transpose(0, 1),  # [b * np, sq, hn]
                key_layer.transpose(0, 1).transpose(1, 2),  # [b * np, hn, sk]
                beta=0.0,
                alpha=(1.0 / scale),
            )

        elif core_attention_bias_type == "pre_scale_bias":
            assert core_attention_bias is not None, "core_attention_bias should not be None!"
            assert (core_attention_bias.shape == torch.Size(1, *output_size[1:])
                    ), "core_attention_bias must be in [1, h, sq, skv] shape!"
            matmul_result = torch.bmm(
                query_layer.transpose(0, 1),  # [b * np, sq, hn]
                key_layer.transpose(0, 1).transpose(1, 2),  # [b * np, hn, sk]
            )
            matmul_result = (matmul_result.view(
                output_size[0], output_size[1], output_size[2], output_size[3])
                + core_attention_bias).view(-1, output_size[2], output_size[3])
            matmul_result /= scale

        elif core_attention_bias_type in ["post_scale_bias", "alibi"]:
            if core_attention_bias_type == "post_scale_bias":
                assert core_attention_bias is not None, "core_attention_bias should not be None!"
                assert (core_attention_bias.shape == torch.Size([1, *output_size[1:]])
                        ), "core_attention_bias must be in [1, h, sq, skv] shape!"
            if core_attention_bias_type == "alibi":
                core_attention_bias = get_alibi(output_size[1], output_size[2], output_size[3])
            matmul_result = torch.baddbmm(
                matmul_result,
                query_layer.transpose(0, 1),  # [b * np, sq, hn]
                key_layer.transpose(0, 1).transpose(1, 2),  # [b * np, hn, sk]
                beta=0.0,
                alpha=(1.0 / scale),
            )
            matmul_result = (matmul_result.view(
                output_size[0], output_size[1], output_size[2], output_size[3])
                + core_attention_bias).view(-1, output_size[2], output_size[3]).to(
                dtype=query_layer.dtype)

        # change view to [b, np, sq, sk]
        attention_scores = matmul_result.view(*output_size)

        # attention scores and attention mask [b, np, sq, sk]
        softmax_scale = self.layer_number if apply_qk_layer_scaling else None
        attention_probs = self.scale_mask_softmax(
            attention_scores, attention_mask, attn_mask_type, softmax_scale)

        # This is actually dropping out entire tokens to attend to, which might
        # seem a bit unusual, but is taken from the original Transformer paper.
        with self.attention_dropout_ctx():
            attention_probs = self.attention_dropout(attention_probs)

        # value_layer -> context layer.
        # [sk, b, np, hn] --> [b, np, sq, hn]
        output_size = (
            value_layer.size(1),
            value_layer.size(2),
            query_layer.size(0),
            value_layer.size(3),
        )

        # change view [sk, b * np, hn]
        value_layer = value_layer.reshape(
            value_layer.size(0), output_size[0] * output_size[1], -1
        )

        # change view [b * np, sq, sk]
        attention_probs = attention_probs.view(
            output_size[0] * output_size[1], output_size[2], -1
        )

        # matmul: [b * np, sq, hn]
        context_layer = torch.bmm(attention_probs, value_layer.transpose(0, 1))

        # change view [b, np, sq, hn]
        context_layer = context_layer.view(*output_size)

        if qkv_format == 'sbhd':
            # [b, np, sq, hn] --> [sq, b, np, hn]
            context_layer = context_layer.permute(2, 0, 1, 3).contiguous()

            # [sq, b, np, hn] --> [sq, b, hp]
            context_layer = context_layer.view(seqlen, batch_size, -1)

        if qkv_format == 'bshd':
            # [b, np, sq, hn] --> [b, sq, np, hn]
            context_layer = context_layer.permute(0, 2, 1, 3).contiguous()

            # [b, sq, np, hn] --> [b, sq, hp]
            context_layer = context_layer.view(batch_size, seqlen, -1)

        return context_layer


class _PrepareQKVForFA(torch.autograd.Function):
    """This class converts QKV from interleaved (s, b, ...) layout
       to separate contiguous q, k, v tensors in (b, s, ...) layout."""

    @staticmethod
    def forward(ctx,
                query_layer: torch.Tensor,
                key_layer: torch.Tensor,
                value_layer: torch.Tensor
    ) -> torch.Tensor:
        # All inputs received are non-contiguous tensors.
        # The `query_layer` tensor is used to access the
        # full memory region of the QKV tensor.
        qkv = tex.fa_prepare_fwd(query_layer)
        q, k, v = split_tensor_along_dim(qkv, 0, 3)
        query_layer = torch.squeeze(q, 0)
        key_layer = torch.squeeze(k, 0)
        value_layer = torch.squeeze(v, 0)
        return query_layer, key_layer, value_layer

    @staticmethod
    def backward(ctx,
                 dq: torch.Tensor,
                 dk: torch.Tensor,
                 dv: torch.Tensor
    ) -> Tuple[Union[torch.Tensor, None], ...]:
        dqkv = tex.fa_prepare_bwd(dq, dk, dv)
        dq, dk, dv = split_tensor_along_dim(dqkv, -1, 3)
        return dq, dk, dv

def _get_qkv_layout(
        q: torch.Tensor,
        k: torch.Tensor,
        v: torch.Tensor,
        qkv_format: str = 'sbhd',
    ) -> str:
    """Get qkv layout.

    Parameters
    ----------
    q: torch.Tensor
        Query tensor.
    k: torch.Tensor
        Key tensor.
    v: torch.Tensor
        Value tensor.
    qkv_format: str, default = `sbhd`
        Dimension format for `q`, `k` and `v`, {`sbhd`, `bshd`, `thd`}. `s` stands for
        the sequence length dimension, `b` batch size, `h` the number of attention heads,
        `d` head size, and `t` the total number of sequences in a batch, i.e.
        `t = sum(s_i) for i = 0...b-1`.

    Returns
    ----------
    qkv_layout: str
       Memory layout of `q`, `k` and `v`. Each `qkv_format` can be mapped to one of five
       memory layouts. For example, `sb3hd` means `q`, `k`, `v` are created as one chunk
       of memory and that they are interleaved in the `2`nd dimension. `sbhd_sbh2d` means
       `q` and `kv` are created in two chunks and that `q` itself is contiguous and `k`, `v`
       are interleaved with each other in the `3`rd dimension, `k = kv[:,:,:,0,:]` and
       `v = kv[:,:,:,1,:]`.
       Mapping:
       `sbhd`: {`sb3hd`, `sbh3d`, `sbhd_sb2hd`, `sbhd_sbh2d`, `sbhd_sbhd_sbhd`}
       `bshd`: {`bs3hd`, `bsh3d`, `bshd_bs2hd`, `bshd_bsh2d`, `bshd_bshd_bshd`}
       `thd` : {`t3hd`, `th3d`, `thd_t2hd`, `thd_th2d`, `thd_thd_thd`}
    """

    check_last_dim_contiguous = all(x.stride(-1) == 1 for x in [q, k, v])
    assert check_last_dim_contiguous, "q, k and v must have stride 1 in their last dimension!"

    def run_iteratively(q, k, v):
        data_ptr = q.untyped_storage().data_ptr()
        check_ptrs_qkv = all(x.untyped_storage().data_ptr() == data_ptr for x in [q, k, v])
        data_ptr = k.untyped_storage().data_ptr()
        check_ptrs_kv = all(x.untyped_storage().data_ptr() == data_ptr for x in [k, v])

        stride = q.stride()
        check_strides_qkv = all(stride == x.stride() for x in [q, k, v])
        stride = k.stride()
        check_strides_kv = all(stride == x.stride() for x in [k, v])

        shape = q.shape
        check_shapes_qkv = all(shape == x.shape for x in [q, k, v])
        shape = k.shape
        check_shapes_kv = all(shape == x.shape for x in [k, v])

        last_dim_size = q.shape[-1]
        check_last_dim_offsets_qkv = all(i * last_dim_size == x.storage_offset()
                            for i, x in enumerate([q, k, v]))
        last_dim_size = k.shape[-1]
        check_last_dim_offsets_kv = all(i * last_dim_size == x.storage_offset()
                            for i, x in enumerate([k, v]))

        last_two_dims_size = q.shape[-1] * q.shape[-2]
        check_last_two_dims_offsets_qkv = all(i * last_two_dims_size == x.storage_offset()
                            for i, x in enumerate([q, k, v]))
        last_two_dims_size = k.shape[-1] * k.shape[-2]
        check_last_two_dims_offsets_kv = all(i * last_two_dims_size == x.storage_offset()
                            for i, x in enumerate([k, v]))

        if (check_ptrs_qkv and check_strides_qkv and check_shapes_qkv
            and check_last_two_dims_offsets_qkv
            and not check_last_dim_offsets_qkv):
            # sb3hd, bs3hd, t3hd
            qkv_layout = qkv_format[:-2] + '3' + qkv_format[-2:]
        elif (check_ptrs_qkv and check_strides_qkv and check_shapes_qkv
            and check_last_dim_offsets_qkv):
            # sbh3d, bsh3d, th3d
            qkv_layout = qkv_format[:-1] + '3' + qkv_format[-1:]
        elif (check_ptrs_kv and check_strides_kv and check_shapes_kv
            and check_last_two_dims_offsets_kv
            and not check_last_dim_offsets_kv):
            # sbhd_sb2hd, bshd_bs2hd, thd_t2hd
            qkv_layout = qkv_format + '_' + qkv_format[:-2] + '2' + qkv_format[-2:]
        elif (check_ptrs_kv and check_strides_kv and check_shapes_kv
            and check_last_dim_offsets_kv):
            # sbhd_sbh2d, bshd_bsh2d, thd_th2d
            qkv_layout = qkv_format + '_' + qkv_format[:-1] + '2' + qkv_format[-1:]
        elif check_strides_kv and check_shapes_kv:
            # sbhd_sbhd_sbhd, bshd_bshd_bshd, thd_thd_thd
            qkv_layout = '_'.join(list([qkv_format])*3)
        else:
            qkv_layout = 'not_supported'

        return qkv_layout

    qkv_layout = run_iteratively(q, k, v)
    if qkv_layout == 'not_supported':
        # force q,k,v to be contiguous and run get_layout again
        q, k, v = [x.contiguous() for x in [q, k, v]]
        qkv_layout = run_iteratively(q, k, v)
    if qkv_layout == 'not_supported':
        raise Exception("The provided qkv memory layout is not supported!")

    return qkv_layout, q, k, v


class FlashAttention(torch.nn.Module):
    """Dot product attention, using HazyResearch flash-attn package:
    https://github.com/Dao-AILab/flash-attention
    """

    def __init__(
        self,
        norm_factor: float,
        attention_dropout: float = 0.0,
        attention_dropout_ctx: Optional[Callable] = nullcontext,
        attention_type: str = "self",
        layer_number: Optional[int] = None,
        deterministic: bool = False,
    ) -> None:
        super().__init__()

        assert (
            _flash_attn_version >= _flash_attn_version_required
        ), f"FlashAttention minimum version {_flash_attn_version_required} is required."

        self.norm_factor = norm_factor
        self.attention_dropout_ctx = attention_dropout_ctx
        self.attention_dropout = attention_dropout
        self.attention_type = attention_type
        self.layer_number = 1 if layer_number is None else layer_number
        self.deterministic = deterministic

    def forward(
        self,
        query_layer: torch.Tensor,
        key_layer: torch.Tensor,
        value_layer: torch.Tensor,
        attention_mask: Optional[Union[torch.Tensor, Tuple[torch.Tensor, torch.Tensor]]] = None,
        qkv_layout: str = "sbh3d",
        cu_seqlens_q: Optional[torch.Tensor] = None,
        cu_seqlens_kv: Optional[torch.Tensor] = None,
        attn_mask_type: str = "causal",
        cp_group: Optional[dist_group_type] = None,
        cp_global_ranks: List[int] = None,
        cp_stream: torch.cuda.Stream = None,
    ) -> torch.Tensor:
        """flash-attn fprop"""

        assert (
            query_layer.dtype in [torch.float16, torch.bfloat16]
            and key_layer.dtype in [torch.float16, torch.bfloat16]
            and value_layer.dtype in [torch.float16, torch.bfloat16]
            ), "FlashAttention currently only supports FP16 and BF16."
        assert (
            query_layer.is_cuda and key_layer.is_cuda and value_layer.is_cuda
            ), "FlashAttention currently only supports CUDA tensors."
        assert (
            qkv_layout in QKVLayouts
            ), f"FlashAttention does not support qkv_layout = {qkv_layout}!"

        context_parallel = (cp_group is not None) and (get_distributed_world_size(cp_group) != 1)

        qkv_format = ''.join([i for i in qkv_layout.split('_')[0] if i.isalpha()])

        if qkv_format == 'sbhd':
            # For now just 128, will make it more general in the future
            if (query_layer.shape[-1] == 128 and
                query_layer.shape[0] * query_layer.shape[1] >= 512 and
                qkv_layout == "sbh3d"):
                query_layer, key_layer, value_layer = _PrepareQKVForFA.apply(query_layer,
                                                                             key_layer,
                                                                             value_layer)
            else:
                query_layer, key_layer, value_layer = [x.transpose(0,1).contiguous()
                    for x in (query_layer, key_layer, value_layer)]
        elif qkv_format == 'bshd':
            query_layer, key_layer, value_layer = [x.contiguous()
                for x in (query_layer, key_layer, value_layer)]

        global _cu_seqlens_q, _cu_seqlens_kv, _indices_q, _indices_kv
        batch_size, max_seqlen_q, max_seqlen_kv = (
                query_layer.shape[0], query_layer.shape[1], key_layer.shape[1])

        if qkv_format in ['sbhd', 'bshd']:
            if not context_parallel:
                # [b * s, h, d]
                query_layer, key_layer, value_layer = [
                    x.view(x.shape[0] * x.shape[1], *x.shape[2:])
                    for x in [query_layer, key_layer, value_layer]
                ]

            if 'padding' in attn_mask_type:
                assert not context_parallel, "Padding mask not supported with context parallelism."

                if self.attention_type == "self":
                    assert (
                        max_seqlen_q == max_seqlen_kv
                    ), "Maximum sequence length for Q and KV should be the same."
                    if self.layer_number == 1:
                        if cu_seqlens_q is None:
                            assert (attention_mask is not None
                                ), "Please provide attention_mask for padding!"
                            _cu_seqlens_q, _indices_q = get_cu_seqlens_and_indices(attention_mask)
                        else:
                            _cu_seqlens_q = cu_seqlens_q
                            _indices_q = get_indices(max_seqlen_q, cu_seqlens_q)
                    _cu_seqlens_kv = _cu_seqlens_q
                    query_layer_packed, key_layer_packed, value_layer_packed = PackTensors.apply(
                        _indices_q, query_layer, key_layer, value_layer
                    )
                else:
                    if self.layer_number == 1:
                        if cu_seqlens_q is None or cu_seqlens_kv is None:
                            assert (attention_mask is not None
                                ), "Please provide attention_mask for padding!"
                            _cu_seqlens_q, _indices_q = get_cu_seqlens_and_indices(
                                attention_mask[0])
                            _cu_seqlens_kv, _indices_kv = get_cu_seqlens_and_indices(
                                attention_mask[1])
                        else:
                            _cu_seqlens_q = cu_seqlens_q
                            _cu_seqlens_kv = cu_seqlens_kv
                            _indices_q = get_indices(max_seqlen_q, cu_seqlens_q)
                            _indices_kv = get_indices(max_seqlen_kv, cu_seqlens_kv)
                    query_layer_packed = PackTensors.apply(_indices_q, query_layer)
                    key_layer_packed, value_layer_packed = PackTensors.apply(
                        _indices_kv, key_layer, value_layer
                    )
                query_layer, key_layer, value_layer = (
                    query_layer_packed, key_layer_packed, value_layer_packed)
                cu_seqlens_q, cu_seqlens_kv = _cu_seqlens_q, _cu_seqlens_kv
            else:
                if context_parallel:
                    assert (cu_seqlens_q is None and cu_seqlens_kv is None), \
                    "Context parallelism does not support padded tokens!"
                if cu_seqlens_q is None:
                    cu_seqlens_q = torch.arange(
                            0,
                            (batch_size + 1) * max_seqlen_q,
                            step=max_seqlen_q,
                            dtype=torch.int32,
                            device=query_layer.device)
                if cu_seqlens_kv is None:
                    cu_seqlens_kv = torch.arange(
                            0,
                            (batch_size + 1) * max_seqlen_kv,
                            step=max_seqlen_kv,
                            dtype=torch.int32,
                            device=key_layer.device)
        elif qkv_format == 'thd':
            assert not context_parallel, "thd format is not supported for context parallelism!"
            assert (_flash_attn_2_available
                ), "flash-attn v2 is required for variable sequence length support!"
            assert (cu_seqlens_q is not None and cu_seqlens_kv is not None
                ), "cu_seqlens_q and cu_seqlens_kv can not be None when qkv_format = thd!"
            seqlens_q = cu_seqlens_q[1:] - cu_seqlens_q[:-1]
            seqlens_kv = cu_seqlens_kv[1:] - cu_seqlens_kv[:-1]
            max_seqlen_q = seqlens_q.max().item()
            max_seqlen_kv = seqlens_kv.max().item()

        if context_parallel:
            with self.attention_dropout_ctx():
                output = flash_attn_forward_func_with_cp(
                    self.training, query_layer, key_layer, value_layer,
                    cu_seqlens_q, cu_seqlens_kv, max_seqlen_q, max_seqlen_kv,
                    self.attention_dropout if self.training else 0.0,
                    cp_group, cp_global_ranks, cp_stream,
                    softmax_scale=1.0/self.norm_factor,
                    causal="causal" in attn_mask_type,
                    deterministic=self.deterministic
                )
        else:
            with self.attention_dropout_ctx():
                fa_optional_forward_kwargs = {}
                if not _flash_attn_2_available:
                    fa_optional_forward_kwargs["deterministic"] = self.deterministic
                output = flash_attn_forward_func(
                    query_layer, key_layer, value_layer,
                    cu_seqlens_q, cu_seqlens_kv, max_seqlen_q, max_seqlen_kv,
                    self.attention_dropout if self.training else 0.0,
<<<<<<< HEAD
                    softmax_scale=1.0/self.norm_factor,
                    causal=attn_mask_type=="causal",
=======
                    softmax_scale=1.0/self.norm_factor, causal="causal" in attn_mask_type,
>>>>>>> 32db3928
                    **fa_optional_forward_kwargs
                )

        if 'padding' in attn_mask_type:
            output = UnpackTensor.apply(_indices_q, batch_size * max_seqlen_q, output)

        if qkv_format == 'sbhd':
            # (bs)hd -> bs(hd) -> sb(hd)
            output = output.view(batch_size, max_seqlen_q, -1).transpose(0, 1).contiguous()
        elif qkv_format == 'bshd':
            # (bs)hd -> bs(hd)
            output = output.view(batch_size, max_seqlen_q, -1).contiguous()
        elif qkv_format == 'thd':
            # thd -> t(hd)
            output = output.view(output.shape[0], -1).contiguous()

        return output


class FusedAttnFunc_qkvpacked(torch.autograd.Function):
    """Function for FusedAttention with packed QKV input"""

    @staticmethod
    def forward(ctx, is_training, max_seqlen, cu_seqlens, qkv, qkv_dtype, attn_bias, attn_scale,
                dropout_p, fast_zero_fill, qkv_layout, attn_bias_type, attn_mask_type,
                rng_gen, fused_attention_backend, use_FAv2_bwd):
        out, aux_ctx_tensors = fused_attn_fwd_qkvpacked(
            is_training, max_seqlen, cu_seqlens, qkv, qkv_dtype,
            fused_attention_backend, attn_bias,
            None, None, None, None, None,
            attn_scale, dropout_p, fast_zero_fill, qkv_layout, attn_bias_type, attn_mask_type,
            rng_gen)

        ctx.save_for_backward(qkv, out, cu_seqlens)
        ctx.aux_ctx_tensors = aux_ctx_tensors
        ctx.max_seqlen = max_seqlen
        ctx.qkv_dtype = qkv_dtype
        ctx.attn_scale = attn_scale
        ctx.dropout_p = dropout_p
        ctx.fast_zero_fill = fast_zero_fill
        ctx.qkv_layout = qkv_layout
        ctx.attn_bias_type = attn_bias_type
        ctx.attn_mask_type = attn_mask_type
        ctx.fused_attention_backend = fused_attention_backend
        ctx.use_FAv2_bwd = use_FAv2_bwd

        return out

    @staticmethod
    def backward(ctx, d_out):
        qkv, out, cu_seqlens = ctx.saved_tensors
        if not ctx.aux_ctx_tensors[0].is_contiguous():
            ctx.aux_ctx_tensors[0] = ctx.aux_ctx_tensors[0].contiguous()
        if ctx.use_FAv2_bwd:
            softmax_lse, rng_state = ctx.aux_ctx_tensors
            dqkv = torch.empty_like(qkv)
            maybe_contiguous = lambda x: x.contiguous() if x.stride(-1) != 1 else x
            d_out, q, k, v, out = [maybe_contiguous(x)
                for x in (d_out, qkv[:,0], qkv[:,1], qkv[:,2], out)]
            flash_attn_cuda_bwd(
                d_out, q, k, v, out, softmax_lse, dqkv[:,0], dqkv[:,1], dqkv[:,2],
                cu_seqlens, cu_seqlens, ctx.max_seqlen, ctx.max_seqlen,
                ctx.dropout_p, ctx.attn_scale, False,
                "causal" in ctx.attn_mask_type, None, rng_state
            )
            dqkv = dqkv[..., :d_out.shape[-1]]
        else:
            dqkv, *rest = fused_attn_bwd_qkvpacked(
                ctx.max_seqlen, cu_seqlens, qkv, out, d_out,
                ctx.qkv_dtype, ctx.aux_ctx_tensors,
                ctx.fused_attention_backend,
                None, None, None, None, None, None, None, None, None,
                ctx.attn_scale, ctx.dropout_p, ctx.fast_zero_fill,
                ctx.qkv_layout, ctx.attn_bias_type, ctx.attn_mask_type)

        # if no_bias or alibi, return dqkv
        if ctx.attn_bias_type in ["no_bias", "alibi"]:
            return (None, None, None, dqkv, None, None, None,
                    None, None, None, None, None, None,
                    None, None, None, None, None, None)
        # else, return (dqkv, dbias)
        return (None, None, None, dqkv, None, rest[0], None,
                None, None, None, None, None, None,
                None, None, None, None, None, None)

class FusedAttnFunc_kvpacked(torch.autograd.Function):
    """Function for FusedAttention with packed KV input"""

    @staticmethod
    def forward(ctx, is_training, max_seqlen_q, max_seqlen_kv, cu_seqlens_q, cu_seqlens_kv,
                q, kv, qkv_dtype, attn_bias, attn_scale, dropout_p, fast_zero_fill,
                qkv_layout, attn_bias_type, attn_mask_type,
                rng_gen, fused_attention_backend, use_FAv2_bwd):
        out, aux_ctx_tensors = fused_attn_fwd_kvpacked(
            is_training, max_seqlen_q, max_seqlen_kv, cu_seqlens_q, cu_seqlens_kv,
            q, kv, qkv_dtype, fused_attention_backend, attn_bias,
            None, None, None, None, None,
            attn_scale, dropout_p, fast_zero_fill, qkv_layout, attn_bias_type, attn_mask_type,
            rng_gen)

        ctx.save_for_backward(q, kv, out, cu_seqlens_q, cu_seqlens_kv)
        ctx.aux_ctx_tensors = aux_ctx_tensors
        ctx.max_seqlen_q = max_seqlen_q
        ctx.max_seqlen_kv = max_seqlen_kv
        ctx.qkv_dtype = qkv_dtype
        ctx.attn_scale = attn_scale
        ctx.dropout_p = dropout_p
        ctx.fast_zero_fill = fast_zero_fill
        ctx.qkv_layout = qkv_layout
        ctx.attn_bias_type = attn_bias_type
        ctx.attn_mask_type = attn_mask_type
        ctx.fused_attention_backend = fused_attention_backend
        ctx.use_FAv2_bwd = use_FAv2_bwd

        return out

    @staticmethod
    def backward(ctx, d_out):
        q, kv, out, cu_seqlens_q, cu_seqlens_kv = ctx.saved_tensors
        if not ctx.aux_ctx_tensors[0].is_contiguous():
            ctx.aux_ctx_tensors[0] = ctx.aux_ctx_tensors[0].contiguous()
        if ctx.use_FAv2_bwd:
            softmax_lse, rng_state = ctx.aux_ctx_tensors
            dq = torch.empty_like(q)
            dkv = torch.empty_like(kv)
            maybe_contiguous = lambda x: x.contiguous() if x.stride(-1) != 1 else x
            d_out, q, k, v, out = [maybe_contiguous(x)
                for x in (d_out, q, kv[:,0], kv[:,1], out)]
            flash_attn_cuda_bwd(
                d_out, q, k, v, out, softmax_lse, dq, dkv[:,0], dkv[:,1],
                cu_seqlens_q, cu_seqlens_kv, ctx.max_seqlen_q, ctx.max_seqlen_kv,
                ctx.dropout_p, ctx.attn_scale, False,
                "causal" in ctx.attn_mask_type, None, rng_state
            )
            dq = dq[..., :d_out.shape[-1]]
            dkv = dkv[..., :d_out.shape[-1]]
        else:
            dq, dkv, *rest = fused_attn_bwd_kvpacked(
                ctx.max_seqlen_q, ctx.max_seqlen_kv, cu_seqlens_q, cu_seqlens_kv,
                q, kv, out, d_out,
                ctx.qkv_dtype, ctx.aux_ctx_tensors,
                ctx.fused_attention_backend,
                None, None, None, None, None, None, None, None, None,
                ctx.attn_scale, ctx.dropout_p, ctx.fast_zero_fill,
                ctx.qkv_layout, ctx.attn_bias_type, ctx.attn_mask_type)

        # if no_bias or alibi, return dqkv
        if ctx.attn_bias_type in ["no_bias", "alibi"]:
            return (None, None, None, None, None, dq, dkv, None, None, None,
                    None, None, None, None, None, None,
                    None, None, None, None, None, None)
        # else, return (dqkv, dbias)
        return (None, None, None, None, None, dq, dkv, None, rest[0], None,
                None, None, None, None, None, None,
                None, None, None, None, None, None)

class FusedAttnFunc(torch.autograd.Function):
    """Function for FusedAttention with separate Q, K, V tensors"""

    @staticmethod
    def forward(ctx, is_training, max_seqlen_q, max_seqlen_kv, cu_seqlens_q, cu_seqlens_kv,
                q, k, v, qkv_dtype, attn_bias, attn_scale, dropout_p, fast_zero_fill,
                qkv_layout, attn_bias_type, attn_mask_type,
                rng_gen, fused_attention_backend, use_FAv2_bwd):
        out, aux_ctx_tensors = fused_attn_fwd(
            is_training, max_seqlen_q, max_seqlen_kv, cu_seqlens_q, cu_seqlens_kv,
            q, k, v, qkv_dtype, fused_attention_backend, attn_bias,
            None, None, None, None, None,
            attn_scale, dropout_p, fast_zero_fill, qkv_layout, attn_bias_type, attn_mask_type,
            rng_gen)

        ctx.save_for_backward(q, k, v, out, cu_seqlens_q, cu_seqlens_kv)
        ctx.aux_ctx_tensors = aux_ctx_tensors
        ctx.max_seqlen_q = max_seqlen_q
        ctx.max_seqlen_kv = max_seqlen_kv
        ctx.qkv_dtype = qkv_dtype
        ctx.attn_scale = attn_scale
        ctx.dropout_p = dropout_p
        ctx.fast_zero_fill = fast_zero_fill
        ctx.qkv_layout = qkv_layout
        ctx.attn_bias_type = attn_bias_type
        ctx.attn_mask_type = attn_mask_type
        ctx.fused_attention_backend = fused_attention_backend
        ctx.use_FAv2_bwd = use_FAv2_bwd

        return out

    @staticmethod
    def backward(ctx, d_out):
        q, k, v, out, cu_seqlens_q, cu_seqlens_kv = ctx.saved_tensors
        if not ctx.aux_ctx_tensors[0].is_contiguous():
            ctx.aux_ctx_tensors[0] = ctx.aux_ctx_tensors[0].contiguous()
        if ctx.use_FAv2_bwd:
            softmax_lse, rng_state = ctx.aux_ctx_tensors
            dq = torch.empty_like(q)
            dk = torch.empty_like(k)
            dv = torch.empty_like(v)
            maybe_contiguous = lambda x: x.contiguous() if x.stride(-1) != 1 else x
            d_out, q, k, v, out = [maybe_contiguous(x)
                for x in (d_out, q, k, v, out)]
            flash_attn_cuda_bwd(
                d_out, q, k, v, out, softmax_lse, dq, dk, dv,
                cu_seqlens_q, cu_seqlens_kv, ctx.max_seqlen_q, ctx.max_seqlen_kv,
                ctx.dropout_p, ctx.attn_scale, False,
                "causal" in ctx.attn_mask_type, None, rng_state
            )
            dq = dq[..., :d_out.shape[-1]]
            dk = dk[..., :d_out.shape[-1]]
            dv = dv[..., :d_out.shape[-1]]
        else:
            dq, dk, dv, *rest = fused_attn_bwd(
                ctx.max_seqlen_q, ctx.max_seqlen_kv, cu_seqlens_q, cu_seqlens_kv,
                q, k, v, out, d_out,
                ctx.qkv_dtype, ctx.aux_ctx_tensors,
                ctx.fused_attention_backend,
                None, None, None, None, None, None, None, None, None,
                ctx.attn_scale, ctx.dropout_p, ctx.fast_zero_fill,
                ctx.qkv_layout, ctx.attn_bias_type, ctx.attn_mask_type)

        # if no_bias or alibi, return dqkv
        if ctx.attn_bias_type in ["no_bias", "alibi"]:
            return (None, None, None, None, None, dq, dk, dv, None, None, None,
                    None, None, None, None, None, None,
                    None, None, None, None, None, None)
        # else, return (dqkv, dbias)
        return (None, None, None, None, None, dq, dk, dv, None, rest[0], None,
                None, None, None, None, None, None,
                None, None, None, None, None, None)

class FusedAttention(torch.nn.Module):
    """Dot product attention, with multiple backends:

    1. FusedAttnBackend["F16_max512_seqlen"]
       cuDNN based fused attention for FP16/BF16 and <=512 sequence length.
    2. FusedAttnBackend["F16_arbitrary_seqlen"]
       cuDNN based fused attention for FP16/BF16 and any sequence length.

    Support matrix:

    | backend       | 1                       | 2                              |
    | flash based   | no                      | yes                            |
    | cuDNN based   | yes                     | yes                            |
    | qkv dtype     | fp16/bf16               | fp16/bf16                      |
    | attn_type     | self/cross              | self/cross                     |
    | qkv_layout    |                         |                                |
    |  - (q,k,v)    | sb3hd, bs3hd            | sb3hd, bs3hd, sbh3d, bsh3d     |
    |               | sbhd_sb2hd, bshd_bs2hd  | sbhd_sb2hd, bshd_bs2hd         |
    |               | bshd_bshd_bshd          | sbhd_sbh2d, bshd_bsh2d         |
    |               |                         | sbhd_sbhd_sbhd, bshd_bshd_bshd |
    | mask_type     | causal/padding/no_mask  | causal/padding/no_mask         |
    | bias_type     | post_scale_bias/no_bias | post_scale_bias/alibi/no_bias  |
    | dropout       | yes                     | yes                            |
    | max_seqlen    | <=512, multiple of 64   | any, multiple of 64            |
    | head_dim      | 64                      | <=128, multiple of 8           |
    | output dtype  | fp16/bf16               | fp16/bf16                      |
    """

    def __init__(
        self,
        norm_factor: float,
        attention_dropout: float = 0.0,
        attention_dropout_ctx: Optional[Callable] = nullcontext,
        attention_type: str = "self",
        layer_number: Optional[int] = None,
        deterministic: bool = False,
    ) -> None:
        super().__init__()

        self.norm_factor = norm_factor
        self.attention_dropout = attention_dropout
        self.attention_dropout_ctx = attention_dropout_ctx
        self.attention_type = attention_type
        self.use_FAv2_bwd = (os.getenv("NVTE_FUSED_ATTN_USE_FAv2_BWD", "0") == "1"
                        and _flash_attn_2_available
                        and get_device_compute_capability() == (9, 0))
        self.layer_number = 1 if layer_number is None else layer_number
        if deterministic:
            # workspace optimization path is deterministic
            os.environ["CUDNN_FRONTEND_ATTN_DP_WORKSPACE_LIMIT"] = "-1"

        # CUDNN_FRONTEND_ATTN_DP_WORKSPACE_LIMIT
        # - unset:       enables workspace optimization when required workspace is <= 256MB
        #                or when bias gradient needs to be computed
        # - n:           enables workspace optimization when required workspace is <= n bytes
        # - -1:          enables workspace optimization always
        # - 0:           disables workspace optimization always
        if "NVTE_FUSED_ATTN_FORCE_WORKSPACE_OPT" in os.environ:
            if os.environ["NVTE_FUSED_ATTN_FORCE_WORKSPACE_OPT"] == "0":
                os.environ["CUDNN_FRONTEND_ATTN_DP_WORKSPACE_LIMIT"] = "0"
            if os.environ["NVTE_FUSED_ATTN_FORCE_WORKSPACE_OPT"] == "1":
                os.environ["CUDNN_FRONTEND_ATTN_DP_WORKSPACE_LIMIT"] = "-1"

    def forward(
        self,
        query_layer: torch.Tensor,
        key_layer: torch.Tensor,
        value_layer: torch.Tensor,
        qkv_layout: str = "sbh3d",
        cu_seqlens_q: Optional[torch.Tensor] = None,
        cu_seqlens_kv: Optional[torch.Tensor] = None,
        attn_mask_type: str = "causal",
        attention_mask: Optional[Union[torch.Tensor, Tuple[torch.Tensor, torch.Tensor]]] = None,
        fused_attention_backend:
            tex.NVTE_Fused_Attn_Backend = tex.NVTE_Fused_Attn_Backend.NVTE_No_Backend,
        core_attention_bias_type: str = "no_bias",
        core_attention_bias: Optional[torch.Tensor] = None,
        fast_zero_fill: bool = True,
        cp_group: Optional[dist_group_type] = None,
        cp_global_ranks: List[int] = None,
        cp_stream: torch.cuda.Stream = None,
    ) -> torch.Tensor:
        """fused attention fprop"""

        assert (fused_attention_backend
            != tex.NVTE_Fused_Attn_Backend.NVTE_No_Backend
            ), 'No fused attention backend supports this input combination!'
        assert (
            (query_layer.dtype in [torch.float16, torch.bfloat16])
            and (key_layer.dtype in [torch.float16, torch.bfloat16])
            and (value_layer.dtype in [torch.float16, torch.bfloat16])
            ), 'FusedAttention only supports FP16 and BF16 data types.'
        assert (
            query_layer.is_cuda and key_layer.is_cuda and value_layer.is_cuda
            ), 'FusedAttention only supports CUDA tensors.'
        assert (
            qkv_layout in QKVLayouts
            ), f"FusedAttention does not support qkv_layout = {qkv_layout}!"

        context_parallel = (cp_group is not None) and (get_distributed_world_size(cp_group) != 1)

        qkv_format = ''.join([i for i in qkv_layout.split('_')[0] if i.isalpha()])
        assert (
            qkv_format != 'thd'
            ), 'FusedAttention does not support qkv_format = thd!'

        if qkv_format in ['sbhd', 'bshd']:
            if qkv_format == 'sbhd':
                batch_size, max_seqlen_q, max_seqlen_kv = (
                    query_layer.shape[1], query_layer.shape[0], key_layer.shape[0])
            if qkv_format == 'bshd':
                batch_size, max_seqlen_q, max_seqlen_kv = (
                    query_layer.shape[0], query_layer.shape[1], key_layer.shape[1])
<<<<<<< HEAD
            if context_parallel:
                assert (cu_seqlens_q is None and cu_seqlens_kv is None), \
                "Context parallelism does not support padded tokens!"
            if cu_seqlens_q is None:
                cu_seqlens_q = torch.arange(
                        0,
                        (batch_size + 1) * max_seqlen_q,
                        step=max_seqlen_q,
                        dtype=torch.int32,
                        device=query_layer.device)
            if cu_seqlens_kv is None:
                cu_seqlens_kv = torch.arange(
                        0,
                        (batch_size + 1) * max_seqlen_kv,
                        step=max_seqlen_kv,
                        dtype=torch.int32,
                        device=key_layer.device)
        if qkv_format == 'thd':
            assert not context_parallel, "thd format is not supported for context parallelism!"
            assert (cu_seqlens_q is not None and cu_seqlens_kv is not None
                ), "cu_seqlens_q and cu_seqlens_kv can not be None when qkv_format = thd!"
            seqlens_q = cu_seqlens_q[1:] - cu_seqlens_q[:-1]
            seqlens_kv = cu_seqlens_kv[1:] - cu_seqlens_kv[:-1]
            max_seqlen_q = seqlens_q.max().item()
            max_seqlen_kv = seqlens_kv.max().item()
=======
            if 'padding' in attn_mask_type:
                global _cu_seqlens_q, _cu_seqlens_kv
                if (cu_seqlens_q is not None and cu_seqlens_kv is not None):
                    # use cu_seqlens when both cu_seqlens and attention_mask are present
                    if self.layer_number == 1:
                        _cu_seqlens_q, _cu_seqlens_kv = cu_seqlens_q, cu_seqlens_kv
                elif attention_mask is not None:
                    if self.attention_type == "self":
                        if self.layer_number == 1:
                            _cu_seqlens_q = get_cu_seqlens(attention_mask)
                            _cu_seqlens_kv = _cu_seqlens_q
                    else:
                        if self.layer_number == 1:
                            _cu_seqlens_q = get_cu_seqlens(attention_mask[0])
                            _cu_seqlens_kv = get_cu_seqlens(attention_mask[1])
                else:
                    raise Exception("Please provide attention_mask or cu_seqlens for padding!")
                cu_seqlens_q, cu_seqlens_kv = _cu_seqlens_q, _cu_seqlens_kv
            else:
                if self.layer_number == 1:
                    if cu_seqlens_q is None:
                        cu_seqlens_q = torch.arange(
                                0,
                                (batch_size + 1) * max_seqlen_q,
                                step=max_seqlen_q,
                                dtype=torch.int32,
                                device=query_layer.device)
                    if cu_seqlens_kv is None:
                        cu_seqlens_kv = torch.arange(
                                0,
                                (batch_size + 1) * max_seqlen_kv,
                                step=max_seqlen_kv,
                                dtype=torch.int32,
                                device=key_layer.device)
                    _cu_seqlens_q, _cu_seqlens_kv = cu_seqlens_q, cu_seqlens_kv
                else:
                    cu_seqlens_q, cu_seqlens_kv = _cu_seqlens_q, _cu_seqlens_kv
>>>>>>> 32db3928

        qkv_dtype = TE_DType[query_layer.dtype]

        use_FAv2_bwd = (self.use_FAv2_bwd
                and (core_attention_bias_type == "no_bias")
                and (fused_attention_backend
                    == tex.NVTE_Fused_Attn_Backend.NVTE_F16_arbitrary_seqlen))

        if context_parallel:
            assert (fused_attention_backend
                == tex.NVTE_Fused_Attn_Backend.NVTE_F16_arbitrary_seqlen
                ), 'Context parallelism is only supported with backend of NVTE_F16_arbitrary_seqlen!'
            if qkv_format == 'sbhd':
                query_layer, key_layer, value_layer = [x.transpose(0,1).contiguous()
                    for x in (query_layer, key_layer, value_layer)]
            with self.attention_dropout_ctx():
                output = flash_attn_forward_func_with_cp(
                    self.training,
                    query_layer, key_layer, value_layer,
                    cu_seqlens_q, cu_seqlens_kv,
                    max_seqlen_q, max_seqlen_kv,
                    self.attention_dropout if self.training else 0.0,
                    cp_group, cp_global_ranks, cp_stream,
                    softmax_scale=1.0/self.norm_factor,
                    causal=attn_mask_type=="causal",
                    use_fused_attention=True,
                )
            if qkv_format == 'sbhd':
                output = output.transpose(0,1).contiguous()
        else:
            with self.attention_dropout_ctx():
                output = FusedAttnFunc.apply(
                    self.training,
                    max_seqlen_q, max_seqlen_kv,
                    cu_seqlens_q, cu_seqlens_kv,
                    query_layer, key_layer, value_layer,
                    qkv_dtype,
                    core_attention_bias,
                    1.0/self.norm_factor,
                    self.attention_dropout if self.training else 0.0,
                    fast_zero_fill,
                    qkv_layout,
                    core_attention_bias_type,
                    attn_mask_type,
                    None, # rng_gen
                    fused_attention_backend,
                    use_FAv2_bwd,
                )

        # ...hd -> ...(hd)
        return output.view(*output.shape[:-2], -1)


class DotProductAttention(torch.nn.Module):
    """Allows the model to jointly attend to information from different
    representation subspaces as described in the paper:
    `Attention Is All You Need <https://arxiv.org/abs/1706.03762>`_.

    .. note::

        Argument :attr:`attention_mask` in the `forward` call is only used when
        :attr:`attn_mask_type` includes '"padding"' or `"arbitrary"`.

    .. warning::

        FlashAttention uses a non-deterministic algorithm for optimal performance. To observe
        deterministic behavior at the cost of performance, use FlashAttention version < `2.0.0`
        and set the environment variable :attr:`NVTE_ALLOW_NONDETERMINISTIC_ALGO=0`. In order
        to disable`flash-attn` entirely, set :attr:`NVTE_FLASH_ATTN=0`.

    Parameters
    ----------
    num_attention_heads : int
                         number of attention heads in the transformer layer.
    kv_channels : int
                number of key-value channels.
    num_gqa_groups : Optional[int] = None
                    number of GQA groups in the transformer layer.
                    Grouped Query Attention is described in
                    `this paper <https://arxiv.org/pdf/2305.13245.pdf>`_.
                    This only affects the keys and values, not the queries.
                    GQA-1 is equivalent to Multi-Query Attention
                    (`MQA <https://arxiv.org/pdf/1911.02150.pdf>`_), while GQA-H
                    is equivalent to MHA, i.e. `num_gqa_groups = num_attention_heads`.
    attention_dropout: float, default = 0.0
                      dropout probability for the dropout op during multi-head attention.
    attn_mask_type: str, default = `causal`
                   type of attention mask passed into softmax operation, options are "`no_mask`",
                   "`padding`", "`causal`", "`padding,causal`", "`causal,padding`", and
                   "`arbitrary`", where "`padding,causal`" and "`causal,padding`" are equivalent.
                   This arg can be overridden by :attr:`attn_mask_type` in the `forward` method.
                   It is useful for cases involving compilation/tracing, e.g. ONNX export, and the
                   forward arg is useful for dynamically changing mask types, e.g. a different mask
                   for training and inference. For "`no_mask`", no attention mask is applied. For
                   "`causal`" or the causal mask in "`padding,causal`", TransformerEngine calculates
                   and applies an upper triangular mask to the softmax input. No user input is
                   needed. For "`padding`" or the padding mask in "`padding,causal`", users need to
                   provide the locations of padded tokens either via :attr:`cu_seqlens_q` and
                   :attr:`cu_seqlens_kv` in the shape of [batch_size + 1] or :attr:`attention_mask`
                   in the shape [batch_size, 1, 1, max_seq_len]. For the "`arbitrary`" mask, users
                   need to provide a mask that is broadcastable to the shape of softmax input.
    attention_type: str, default = `self`
                   type of attention, either "`self`" and "`cross`".
    layer_number: int, default = `None`
                 layer number of the current `DotProductAttention` when multiple such modules
                 are concatenated, for instance in consecutive transformer blocks.
    qkv_format: str, default = `sbhd`
               dimension format for `query_layer`, `key_layer` and `value_layer`,
               {`sbhd`, `bshd`, `thd`}. `s` stands for the sequence length, `b` batch size,
               `h` the number of heads, `d` head size, and `t` the total number of sequences
               in a batch, with `t = sum(s_i), for i = 0...b-1`. `sbhd` and `bshd` formats
               are used for when sequences in a batch are of equal length or padded to
               equal length, and the `thd` format is used for when sequences in a batch
               have different lengths. Please note that these formats do not reflect how
               tensors `query_layer`, `key_layer`, `value_layer` are laid out in memory.
               For that, please use `_get_qkv_layout` to gain the layout information.

    Parallelism parameters
    ----------------------
    sequence_parallel : bool, default = `False`
                       if set to `True`, uses sequence parallelism.
    tp_size : int, default = 1
             tensor parallel world size.
    tp_group : ProcessGroup, default = `None`
              tensor parallel process group.
    cp_group : ProcessGroup, default = `None`
              context parallel process group.
    cp_global_ranks : list of global rank IDs, default = `None`
                     global rank IDs of GPUs that are in cp_group.
    cp_stream : CUDA stream, default = `None`
               context parallelism splits flash attention into multiple steps for
               compute and communication overlapping. To address the wave quantization
               issue of each split step, we add an additional CUDA stream so that we
               can overlap two flash attention kernels.
    """

    def __init__(
        self,
        num_attention_heads: int,
        kv_channels: int,
        num_gqa_groups: Optional[int] = None,
        attention_dropout: float = 0.0,
        qkv_format: str = "sbhd",
        attn_mask_type: str = "causal",
        sequence_parallel: bool = False,
        tp_size: int = 1,
        get_rng_state_tracker: Optional[Callable] = None,
        tp_group: Optional[dist_group_type] = None,
        layer_number: Optional[int] = None,
        attention_type: str = "self",
        cp_group: Optional[dist_group_type] = None,
        cp_global_ranks: List[int] = None,
        cp_stream: torch.cuda.Stream = None,
    ) -> None:
        super().__init__()

        self.qkv_format = qkv_format
        attn_mask_type = attn_mask_type.replace(",","_")
        if attn_mask_type == "causal_padding":
            attn_mask_type = "padding_causal"
        self.attn_mask_type = attn_mask_type
        self.tp_size = tp_size if tp_group is None else get_distributed_world_size(tp_group)
        self.tp_group = tp_group
        self.get_rng_state_tracker = get_rng_state_tracker
        self.num_attention_heads = num_attention_heads
        self.cp_group = cp_group
        self.cp_global_ranks = cp_global_ranks
        self.cp_stream = cp_stream

        self.hidden_size_per_attention_head = kv_channels
        self.num_gqa_groups = (
            num_attention_heads if num_gqa_groups is None else num_gqa_groups
        )
        self.num_gqa_groups_per_partition = int(self.num_gqa_groups // tp_size)

        assert (num_attention_heads % self.num_gqa_groups == 0
                ), "The number of attention heads must be divisible by the number of GQA groups!"

        if sequence_parallel or get_rng_state_tracker is None:
            attention_dropout_ctx = nullcontext
        else:
            attention_dropout_ctx = get_rng_state_tracker().fork

        norm_factor = math.sqrt(self.hidden_size_per_attention_head)

        self.device_compute_capability = get_device_compute_capability()
        self.deterministic = not bool(int(os.getenv("NVTE_ALLOW_NONDETERMINISTIC_ALGO", "1")))

        self.use_flash_attention = (
            int(os.getenv("NVTE_FLASH_ATTN", "1"))
            and self.device_compute_capability >= (8, 0)
        )
        if _flash_attn_2_available and self.deterministic:
            self.use_flash_attention = False
            warnings.warn(
                "Disabling usage of FlashAttention since version 2 does not support deterministic"
                "execution. In order to use FA with deterministic behavior, please install"
                "FlashAttention version 1."
            )

        self.use_fused_attention = (
            int(os.getenv("NVTE_FUSED_ATTN", "1"))
            and self.device_compute_capability >= (8, 0)
        )

        assert (
            attention_type in AttnTypes
        ), f"attention_type {attention_type} not supported"

        self.attention_type = attention_type
        self.attention_dropout = attention_dropout

        attn_kwargs = {
            "attention_dropout": attention_dropout,
            "attention_dropout_ctx": attention_dropout_ctx,
        }

        if self.use_flash_attention:
            self.flash_attention = FlashAttention(norm_factor,
                                                  attention_type=attention_type,
                                                  layer_number=layer_number,
                                                  deterministic=self.deterministic,
                                                  **attn_kwargs)

        # Instantiating three types since use of flash-attn and FusedAttention
        # might be ruled out due to forward inputs.
        if self.use_fused_attention:
            self.fused_attention = FusedAttention(norm_factor,
                                                  attention_type=attention_type,
                                                  layer_number=layer_number,
                                                  deterministic=self.deterministic,
                                                  **attn_kwargs)
        self.unfused_attention = UnfusedDotProductAttention(
            norm_factor, **attn_kwargs, layer_number=layer_number)

    def _checkpointed_attention_forward(
        self,
        attention_func: Callable,
        *forward_args: Tuple[torch.Tensor, ...],
        **forward_kwargs: Dict[str, Any],
    ) -> torch.Tensor:
        """Forward method with activation checkpointing."""

        def custom_forward(*input_args, **input_kwargs):
            return attention_func(*input_args, **input_kwargs)

        hidden_states = checkpoint(
            custom_forward,
            False,
            self.get_rng_state_tracker,
            self.tp_group,
            *forward_args,
            **forward_kwargs,
        )

        return hidden_states

    def set_context_parallel_group(
        self,
        cp_group: Union[dist_group_type, None],
        cp_global_ranks: List[int],
        cp_stream: torch.cuda.Stream,
    ) -> None:
        """
        Set the context parallel attributes for the given
        module before executing the forward pass.

        Parameters
        ----------
        cp_group : ProcessGroup
                  context parallel process group.
        cp_global_ranks : List[int]
                         list of global ranks in the context group.
        cp_stream : torch.cuda.Stream
                   cuda stream for context parallel execution.
        """
        self.cp_group = cp_group
        self.cp_global_ranks = cp_global_ranks
        self.cp_stream = cp_stream

    def forward(
        self,
        query_layer: torch.Tensor,
        key_layer: torch.Tensor,
        value_layer: torch.Tensor,
        attention_mask: Optional[Union[torch.Tensor, Tuple[torch.Tensor, torch.Tensor]]] = None,
        qkv_format: Optional[str] = None,
        cu_seqlens_q: Optional[torch.Tensor] = None,
        cu_seqlens_kv: Optional[torch.Tensor] = None,
        attn_mask_type: Optional[str] = None,
        checkpoint_core_attention: bool = False,
        core_attention_bias_type: str = "no_bias",
        core_attention_bias: Optional[torch.Tensor] = None,
        fast_zero_fill: bool = True,
    ) -> torch.Tensor:
        """
        Dot Product Attention Layer.

        .. note::

            Argument :attr:`attention_mask` is only used when :attr:`attn_mask_type`
            includes '"padding"' or `"arbitrary"`.

        .. note::

            Input tensors :attr:`query_layer`, :attr:`key_layer`, and :attr:`value_layer`
            must each be of shape (:attr:`sequence_length`, :attr:`batch_size`,
            :attr:`num_attention_heads`, :attr:`kv_channels`). Output of shape
            (:attr:`sequence_length`, :attr:`batch_size`, :attr:`num_attention_heads`
            * :attr:`kv_channels`) is returned.

        .. note::

            DotProductAttention supports three backends: 1) FlashAttention which calls
            HazyResearch/Dao-AILab's `flash-attn <https://arxiv.org/pdf/2305.13245.pdf>`_
            PyTorch API, 2) FusedAttention which has multiple fused attention implementations
            based on `cuDNN Graph API
            <https://docs.nvidia.com/deeplearning/cudnn/developer-guide/index.html#op-fusion>`_
            (see :attr:`FusedAttention` for more details on FusedAttention backends), and 3)
            UnfusedDotProductAttention which is the native PyTorch implementation
            with fused scaled masked softmax.

        .. note::

            Users can use environment variables :attr:`NVTE_FLASH_ATTN`, :attr:`NVTE_FUSED_ATTN`,
            and :attr:`NVTE_FUSED_ATTN_BACKEND` to control which DotProductAttention backend,
            and FusedAttention backend if applicable, to use. TransformerEngine prioritizes
            FlashAttention over FusedAttention and over UnfusedDotProductAttention.
            If FusedAttention is being used, users can also choose to switch to flash-attn's
            implementation for backward by setting :attr:`NVTE_FUSED_ATTN_USE_FAv2_BWD=1`
            (default: 0), because of the performance differences between various versions of
            flash-attn and FusedAttention. Further, :attr:`NVTE_FUSED_ATTN_FORCE_WORKSPACE_OPT`
            can be used to enable (:attr:`1`) or disable (:attr:`0`) the workspace related
            optimizations in FusedAttention. When unset, TransformerEngine determines the code path
            based on its internal logic. These optimizations trade memory for performance
            and should be used with care.

        Parameters
        ----------
        query_layer : torch.Tensor
                     Query tensor.
        key_layer : torch.Tensor
                   Key tensor.
        value_layer : torch.Tensor
                     Value tensor.
        attention_mask: Optional[Union[torch.Tensor, Tuple[torch.Tensor, torch.Tensor]]],
             default = `None`. Boolean tensor(s) used to mask out attention softmax input.
             It should be 'None' for 'causal' and 'no_mask' types. For 'padding' masks, it should be
             a single tensor of [batch_size, 1, 1, seqlen_q] for self-attention, and a tuple of
             two tensors in shapes [batch_size, 1, 1, seqlen_q] and [batch_size, 1, 1, seqlen_kv]
             for cross-attention. For the 'arbitrary' mask type, it should be in a shape that is
             broadcastable to [batch_size, num_heads, max_seqlen_q, max_seqlen_kv].
        qkv_format: str, default = `None`
                   If provided, overrides :attr:`qkv_format` from initialization.
        cu_seqlens_q: Optional[torch.Tensor], default = `None`
                   Cumulative sum of sequence lengths in a batch for `query_layer`,
                   with shape [batch_size + 1] and dtype torch.int32.
        cu_seqlens_kv: Optional[torch.Tensor], default = `None`
                   Cumulative sum of sequence lengths in a batch for `key_layer` and `value_layer`,
                   with shape [batch_size + 1] and dtype torch.int32.
        attn_mask_type: {`no_mask`, `padding`, `causal`, `padding,causal`, `causal,padding`,
                       `arbitrary`}, default = `None`. Type of attention mask passed into
                       softmax operation. 'padding,causal' and 'causal,padding' are equivalent.
        checkpoint_core_attention : bool, default = `False`
                                   If true, forward activations for attention are recomputed
                                   during the backward pass in order to save memory that would
                                   otherwise be occupied to store the forward activations until
                                   backprop.
        core_attention_bias_type: str, default = `no_bias`
                    Bias type, {`no_bias`, `pre_scale_bias`, `post_scale_bias`, `alibi`}
        core_attention_bias: Optional[torch.Tensor], default = `None`
                    Bias tensor for Q * K.T, shape [1, num_head, max_seqlen_q, max_seqlen_kv].
                    It should be 'None' for 'no_bias' and 'alibi' bias types.
        fast_zero_fill: bool, default = `True`
                    Whether to use the fast path to set output tensors to 0 or not.
        """

        assert (
            query_layer.is_cuda and key_layer.is_cuda and value_layer.is_cuda
            ), 'DotProductAttention only supports CUDA tensors.'

        assert (key_layer.shape == value_layer.shape
            ), "Keys and values must have the same shape!"

        if attn_mask_type is None:
            attn_mask_type = self.attn_mask_type
        else:
            attn_mask_type = attn_mask_type.replace(",","_")
            if attn_mask_type == "causal_padding":
                attn_mask_type = "padding_causal"

        assert (attn_mask_type in AttnMaskTypes
            ), f"Attention mask type {attn_mask_type} is not supported!"

        if qkv_format is None:
            qkv_format = self.qkv_format

        assert (key_layer.shape[-2] == self.num_gqa_groups_per_partition
            and value_layer.shape[-2] == self.num_gqa_groups_per_partition
            ), f"Keys and values must have num_gqa_group = {self.num_gqa_groups} heads!"
        assert (qkv_format in ['sbhd', 'bshd', 'thd']
            ), "DotProductAttention only supports qkv_format = {'sbhd', 'bshd', 'thd'}!"

        if qkv_format == 'thd':
            assert (all(len(x.shape) == 3 for x in (query_layer, key_layer, value_layer))
                ), "Queries, keys and values must be 3D tensors when qkv_format = thd!"
            assert (cu_seqlens_q is not None and cu_seqlens_kv is not None
                ), "cu_seqlens_q and cu_seqlens_kv can not be None when qkv_format = thd!"
            assert (cu_seqlens_q.shape == cu_seqlens_kv.shape
                and len(cu_seqlens_q.shape) == 1
                and len(cu_seqlens_kv.shape) == 1
                ), "cu_seqlens_q and cu_seqlens_q must both have shape [batch_size + 1]!"
            assert (cu_seqlens_q.dtype == torch.int32
                and cu_seqlens_kv.dtype == torch.int32
                ), "cu_seqlens_q and cu_seqlens_q must both be in dtype torch.int32!"
            seqlens_q = cu_seqlens_q[1:] - cu_seqlens_q[:-1]
            seqlens_kv = cu_seqlens_kv[1:] - cu_seqlens_kv[:-1]
            max_seqlen_q = seqlens_q.max().item()
            max_seqlen_kv = seqlens_kv.max().item()

        if qkv_format in ['sbhd', 'bshd']:
            assert (all(len(x.shape) == 4 for x in (query_layer, key_layer, value_layer))
                ), f"Queries, keys and values must be 4D tensors when qkv_format = {qkv_format}!"
            if qkv_format == 'sbhd':
                max_seqlen_q, max_seqlen_kv = (query_layer.shape[0], key_layer.shape[0])
            if qkv_format == 'bshd':
                max_seqlen_q, max_seqlen_kv = (query_layer.shape[1], key_layer.shape[1])
            if cu_seqlens_q is not None:
                seqlens_q = cu_seqlens_q[1:] - cu_seqlens_q[:-1]
                assert (all(seqlens_q <= max_seqlen_q)
                    ), """Sequence lengths indicated by cu_seqlens_q must be no greater than
                    the sequence dimention in 'query_layer'!"""
            if cu_seqlens_kv is not None:
                seqlens_kv = cu_seqlens_kv[1:] - cu_seqlens_kv[:-1]
                assert (all(seqlens_kv <= max_seqlen_kv)
                    ), """Sequence lengths indicated by cu_seqlens_kv must be no greater than
                    the sequence dimention in 'key_layer' and 'value_layer'!"""

        qkv_layout, query_layer, key_layer, value_layer = _get_qkv_layout(
            query_layer, key_layer, value_layer, qkv_format = qkv_format)

        # The priority for attention backends (subject to availability and clearing the filters)
        # is: FlashAttention > FusedAttention (cuDNN) > UnfusedDotProductAttention.
        use_flash_attention = self.use_flash_attention
        use_fused_attention = self.use_fused_attention

        # The following section filters out some backends based on
        # certain asserts before executing the forward pass.

        # Filter: Input type.
        if (query_layer.dtype not in [torch.bfloat16, torch.float16]
            or key_layer.dtype not in [torch.bfloat16, torch.float16]
            or value_layer.dtype not in [torch.bfloat16, torch.float16]
        ):
            use_flash_attention = False
            use_fused_attention = False

        # Filter: Device and dimensions.
        # FAv1 supports head_dim <= 128, and for >64 requires sm80/sm90
        # FAv2 supports head_dim <= 256, and for >192 requires sm80/sm90
        # Both FAv1 and FAv2 require head_dim % 8 == 0
        if not _flash_attn_2_available:
            if (key_layer.shape[-1] > 128
                or key_layer.shape[-1] % 8 != 0
                or (key_layer.shape[-1] > 64
                    and self.device_compute_capability not in ((8, 0), (9, 0)))):
                use_flash_attention = False
        if _flash_attn_2_available:
            if (key_layer.shape[-1] > 256
                or key_layer.shape[-1] % 8 != 0
                or (key_layer.shape[-1] > 192
                    and self.device_compute_capability not in ((8, 0), (9, 0)))):
                use_flash_attention = False

        if not _flash_attn_2_available and self.num_gqa_groups != self.num_attention_heads:
            use_flash_attention = False

        if (_flash_attn_2_1_plus
            and "causal" in attn_mask_type
            and max_seqlen_q != max_seqlen_kv):
            warnings.warn(
                "Disabling the use of FlashAttention since version 2.1+ has changed its behavior "
                "for causal mask in cross attention. See "
                "https://github.com/Dao-AILab/flash-attention#21-change-behavior-of-causal-flag"
            )
            use_flash_attention = False

        if core_attention_bias_type != "no_bias" or core_attention_bias is not None:
            use_flash_attention = False

        # Filter: ONNX export.
        if is_in_onnx_export_mode():
            use_flash_attention = False
            use_fused_attention = False

        # Filter: Attention mask type.
        #    attn_mask_type(s)   |     supported backends
        # ------------------------------------------------
        #   no_mask              |     All
        #   padding              |     UnfusedDotProductAttention, FlashAttention, FusedAttention
        #   causal               |     All
        #   padding + causal     |     FlashAttention, FusedAttention
        #   arbitrary            |     UnfusedDotProductAttention
        #
        if attn_mask_type == "arbitrary":
            use_flash_attention = False
            use_fused_attention = False

        if use_fused_attention:
            fused_attention_backend = tex.get_fused_attn_backend(
                TE_DType[query_layer.dtype],
                TE_DType[key_layer.dtype],
                QKVLayout[qkv_layout],
                AttnBiasType[core_attention_bias_type],
                AttnMaskType[attn_mask_type],
                self.attention_dropout,
                query_layer.shape[-2], # num_attn_heads
                key_layer.shape[-2], # num_gqa_groups
                max_seqlen_q,
                max_seqlen_kv,
                query_layer.shape[-1], # head_dim
            )
            # DPA does not support FP8; for FP8, use cpp_extensions modules directly
            is_backend_avail = (fused_attention_backend in
                [FusedAttnBackend["F16_max512_seqlen"], FusedAttnBackend["F16_arbitrary_seqlen"]])
            use_fused_attention = (use_fused_attention
                                  and is_backend_avail)

        # Select FusedAttention on sm90 and FlashAttention on others for performance
        if (use_flash_attention
            and use_fused_attention
            and fused_attention_backend == FusedAttnBackend["F16_arbitrary_seqlen"]):
            if self.device_compute_capability == (9, 0):
                use_flash_attention = False

        if use_flash_attention:
            if _NVTE_DEBUG:
                print("[DotProductAttention]: using flash-attn",_flash_attn_version)
            return self.flash_attention(query_layer,
                                        key_layer,
                                        value_layer,
                                        attention_mask=attention_mask,
                                        qkv_layout=qkv_layout,
                                        cu_seqlens_q=cu_seqlens_q,
                                        cu_seqlens_kv=cu_seqlens_kv,
                                        attn_mask_type=attn_mask_type,
                                        cp_group=self.cp_group,
                                        cp_global_ranks=self.cp_global_ranks,
                                        cp_stream=self.cp_stream)

        if use_fused_attention:
            if _NVTE_DEBUG:
                print("[DotProductAttention]: using cuDNN fused attention (backend "
                    + str(int(fused_attention_backend)) + ")")
            if checkpoint_core_attention:
                return self._checkpointed_attention_forward(self.fused_attention,
<<<<<<< HEAD
                                                            query_layer,
                                                            key_layer,
                                                            value_layer,
                                                            qkv_layout = qkv_layout,
                                                            cu_seqlens_q = cu_seqlens_q,
                                                            cu_seqlens_kv = cu_seqlens_kv,
                                                            attn_mask_type = attn_mask_type,
                                                            fused_attention_backend = fused_attention_backend,
                                                            core_attention_bias_type = core_attention_bias_type,
                                                            core_attention_bias = core_attention_bias,
                                                            fast_zero_fill = fast_zero_fill,
                                                            cp_group = self.cp_group,
                                                            cp_global_ranks = self.cp_global_ranks,
                                                            cp_stream = self.cp_stream)
            return self.fused_attention(query_layer,
                                        key_layer,
                                        value_layer,
                                        qkv_layout = qkv_layout,
                                        cu_seqlens_q = cu_seqlens_q,
                                        cu_seqlens_kv = cu_seqlens_kv,
                                        attn_mask_type = attn_mask_type,
                                        fused_attention_backend = fused_attention_backend,
                                        core_attention_bias_type = core_attention_bias_type,
                                        core_attention_bias = core_attention_bias,
                                        fast_zero_fill = fast_zero_fill,
                                        cp_group = self.cp_group,
                                        cp_global_ranks = self.cp_global_ranks,
                                        cp_stream = self.cp_stream)

        assert (
            self.cp_group is None or get_distributed_world_size(self.cp_group) == 1
        ), "Context parallelism is only implemented with Flash Attention and Fused Attention!"
=======
                              query_layer,
                              key_layer,
                              value_layer,
                              qkv_layout = qkv_layout,
                              cu_seqlens_q = cu_seqlens_q,
                              cu_seqlens_kv = cu_seqlens_kv,
                              attn_mask_type = attn_mask_type,
                              attention_mask = attention_mask,
                              fused_attention_backend = fused_attention_backend,
                              core_attention_bias_type = core_attention_bias_type,
                              core_attention_bias = core_attention_bias,
                              fast_zero_fill = fast_zero_fill)
            return self.fused_attention(query_layer, key_layer, value_layer,
                              qkv_layout = qkv_layout,
                              cu_seqlens_q = cu_seqlens_q,
                              cu_seqlens_kv = cu_seqlens_kv,
                              attn_mask_type = attn_mask_type,
                              attention_mask = attention_mask,
                              fused_attention_backend = fused_attention_backend,
                              core_attention_bias_type = core_attention_bias_type,
                              core_attention_bias = core_attention_bias,
                              fast_zero_fill = fast_zero_fill)
>>>>>>> 32db3928

        if _NVTE_DEBUG:
            print("[DotProductAttention]: using unfused DPA")
        if checkpoint_core_attention:
            return self._checkpointed_attention_forward(
                self.unfused_attention,
                query_layer,
                key_layer,
                value_layer,
                qkv_layout = qkv_layout,
                cu_seqlens_q = cu_seqlens_q,
                cu_seqlens_kv = cu_seqlens_kv,
                attn_mask_type = attn_mask_type,
                attention_mask = attention_mask,
                core_attention_bias_type = core_attention_bias_type,
                core_attention_bias = core_attention_bias)
        return self.unfused_attention(query_layer,
                key_layer,
                value_layer,
                qkv_layout = qkv_layout,
                cu_seqlens_q = cu_seqlens_q,
                cu_seqlens_kv = cu_seqlens_kv,
                attn_mask_type = attn_mask_type,
                attention_mask = attention_mask,
                core_attention_bias_type = core_attention_bias_type,
                core_attention_bias = core_attention_bias)


class MultiheadAttention(torch.nn.Module):
    r"""
    Multi-head Attention (MHA), including Query,
    Key, Value and Output projection.

    .. note::

        Argument :attr:`attention_mask` in the `forward` call is only used when
        :attr:`attn_mask_type` includes '"padding"' or `"arbitrary"`.

    Parameters
    ----------
    hidden_size : int
                 size of each input sample.
    num_attention_heads : int
                         number of attention heads in the transformer layer.
    kv_channels: int, default = `None`
                number of key-value channels. defaults to
                :attr:`hidden_size` / :attr:`num_attention_heads` if `None`.
    attention_dropout: float, default = 0.1
                      dropout probability for the dropout op during multi-head attention.
    layernorm_epsilon : float, default = 1e-5
                       a value added to the denominator of layer normalization
                       for numerical stability.
    init_method : Callable, default = `None`
                 used for initializing weights of QKV and FC1 weights in the following way:
                 `init_method(weight)`. When set to `None`, defaults to
                 `torch.nn.init.normal_(mean=0.0, std=0.023)`.
    output_layer_init_method : Callable, default = `None`
                              used for initializing weights of PROJ and FC2 in the following way:
                              `output_layer_init_method(weight)`. When set to `None`, defaults to
                              `torch.nn.init.normal_(mean=0.0, std=0.023)`.
    layer_number: int, default = `None`
                 layer number of the current `TransformerLayer` when multiple such modules are
                 concatenated to form a transformer block.
    attn_mask_type: {'no_mask', 'padding', 'causal', 'padding_causal' 'arbitrary'},
                   default = `causal`
                   type of attention mask passed into softmax operation. Overridden by
                   :attr:`attn_mask_type` in the `forward` method. The forward
                   arg is useful for dynamically changing mask types, e.g. a different
                   mask for training and inference. The init arg is useful for cases
                   involving compilation/tracing, e.g. ONNX export.
    num_gqa_groups : int, default = `None`
                         number of GQA groups in the transformer layer.
                         Grouped Query Attention is described in
                         `this paper <https://arxiv.org/pdf/2305.13245.pdf>`_.
                         This only affects the keys and values, not the querys.
                         GQA-1 is equivalent to Multi-Query Attention
                         (`MQA <https://arxiv.org/pdf/1911.02150.pdf>`_), while GQA-H
                         is equivalent to MHA, i.e. `num_gqa_groups = num_attention_heads`.
    return_layernorm_output : bool, default = `False`
                             if set to `True`, output of layernorm is returned from the forward
                             together with the output of the linear transformation.
                             Example use case: residual connection for transformer module is
                             taken post layernorm.
    input_layernorm: bool, default = `True`
                     if set to `False`, layer normalization to the input is not applied.
    attention_type: { 'self', 'cross' }, default = 'self'
                   type of attention applied.
    zero_centered_gamma : bool, default = 'False'
                         if set to 'True', gamma parameter in LayerNorm is initialized to 0 and
                         the LayerNorm formula changes to

                         .. math::
                            y = \frac{x - \mathrm{E}[x]}{ \sqrt{\mathrm{Var}[x] + \varepsilon}} *
                            (1 + \gamma) + \beta
    normalization : { 'LayerNorm', 'RMSNorm' }, default = 'LayerNorm'
                   type of normalization applied.
    qkv_weight_interleaved : bool, default = `True`
                            if set to `False`, the QKV weight is interpreted as a concatenation of
                            query, key, and value weights along the `0th` dimension. The default
                            interpretation is that the individual `q`, `k`, and `v` weights for each
                            attention head are interleaved. This parameter is set to `False` when
                            using :attr:`fuse_qkv_params=False`.
    bias : bool, default = `True`
          if set to `False`, the transformer layer will not learn any additive biases.
    device : Union[torch.device, str], default = "cuda"
          The device on which the parameters of the model will allocated. It is the user's
          responsibility to ensure all parameters are moved to the GPU before running the
          forward pass.

    Parallelism parameters
    ----------------------
    set_parallel_mode : bool, default = `False`
                      if set to `True`, QKV and FC1 layers are used as Column Parallel
                      whereas PROJ and FC2 is used as Row Parallel as described
                      `here <https://arxiv.org/pdf/1909.08053.pdf>`_.
    sequence_parallel : bool, default = `False`
                       if set to `True`, uses sequence parallelism.
    tp_group : ProcessGroup, default = `None`
              tensor parallel process group.
    tp_size : int, default = 1
             used as TP (tensor parallel) world size when TP groups are not formed during
             initialization. In this case, users must call the
             `set_tensor_parallel_group(tp_group)` method on the initialized module before the
             forward pass to supply the tensor parallel group needed for tensor and sequence
             parallel collectives.

    Optimization parameters
    -----------------------
    fuse_wgrad_accumulation : bool, default = 'False'
                             if set to `True`, enables fusing of creation and accumulation of
                             the weight gradient. When enabled, it is assumed that the weights
                             have an additional `main_grad` attribute (used instead of the
                             regular `grad`) which is a pre-allocated buffer of the correct
                             size to accumulate gradients in.
    params_dtype : torch.dtype, default = `torch.get_default_dtype()`
                  it controls the type used to allocate the initial parameters. Useful when
                  the model is trained with lower precision and the original FP32 parameters
                  would not fit in GPU memory.
    return_bias : bool, default = `False`
                 when set to `True`, this module will not apply the additive bias itself, but
                 instead return the bias value during the forward pass together with the
                 output of the linear transformation :math:`y = xA^T`. This is useful when
                 the bias addition can be fused to subsequent operations.
    fuse_qkv_params: bool, default = 'False'
                    if set to `True`, `TransformerLayer` module exposes a single fused
                    parameter for query-key-value. This enables optimizations such as QKV
                    fusion without concatentations/splits and also enables the argument
                    `fuse_wgrad_accumulation`.
    """

    def __init__(
        self,
        hidden_size: int,
        num_attention_heads: int,
        kv_channels: Optional[int] = None,
        attention_dropout: float = 0.1,
        layernorm_epsilon: float = 1e-5,
        init_method: Optional[Callable] = None,
        output_layer_init_method: Optional[Callable] = None,
        layer_number: Optional[int] = None,
        attn_mask_type: str = "causal",
        tp_group: Optional[dist_group_type] = None,
        tp_size: int = 1,
        num_gqa_groups: Optional[int] = None,
        fuse_wgrad_accumulation: bool = False,
        get_rng_state_tracker: Optional[Callable] = None,
        sequence_parallel: bool = False,
        params_dtype: Optional[torch.dtype] = None,
        return_bias: bool = False,
        return_layernorm_output: bool = False,
        input_layernorm: bool = False,
        attention_type: str = "self",
        set_parallel_mode: bool = False,
        fuse_qkv_params: bool = False,
        zero_centered_gamma: bool = False,
        qkv_weight_interleaved: bool = True,
        ub_bulk_wgrad: bool = False,
        ub_bulk_dgrad: bool = False,
        ub_split_rs: bool = False,
        ub_split_ag: bool = False,
        ub_atomic_gemm_rs: bool = False,
        ub_atomic_gemm_ag: bool = False,
        bias: bool = True,
        normalization: str = "LayerNorm",
        device: Union[torch.device, str] = "cuda",
    ) -> None:
        super().__init__()

        self.attn_mask_type = attn_mask_type
        self.layer_number = layer_number
        self.input_layernorm = input_layernorm
        self.attention_type = attention_type
        self.get_rng_state_tracker = get_rng_state_tracker
        self.tp_group = tp_group
        self.return_layernorm_output = return_layernorm_output
        self.params_dtype = torch.get_default_dtype() if params_dtype is None else params_dtype
        self.num_attention_heads = num_attention_heads
        self.return_bias = return_bias

        kv_channels = kv_channels if kv_channels else (hidden_size // num_attention_heads)

        if init_method is None:
            init_method = get_default_init_method()
        if output_layer_init_method is None:
            output_layer_init_method = get_default_init_method()

        if not fuse_qkv_params:
            qkv_weight_interleaved = False
        self.qkv_weight_interleaved = qkv_weight_interleaved

        assert attention_type in AttnTypes, f"attention_type {attention_type} not supported"
        if layer_number is not None:
            assert layer_number > 0, "layer_number must be a positive integer"

        tp_size = tp_size if tp_group is None else get_distributed_world_size(tp_group)
        self.tp_size = tp_size
        self.sequence_parallel = (tp_size > 1) and sequence_parallel

        self.hidden_size_per_attention_head = kv_channels
        self.num_attention_heads_per_partition = divide(num_attention_heads, tp_size)
        self.num_gqa_groups = (
            num_attention_heads if num_gqa_groups is None else num_gqa_groups
        )
        assert (num_attention_heads % self.num_gqa_groups == 0
                ), "The number of attention heads must be divisible by the number of GQA groups!"
        assert (self.num_gqa_groups % tp_size == 0
                ), "The number of GQA groups must be divisible by tensor parallel size!"
        self.num_gqa_groups_per_partition = int(self.num_gqa_groups // tp_size)
        self.hidden_size_kv = int(hidden_size * self.num_gqa_groups // num_attention_heads)

        common_gemm_kwargs = {
            "fuse_wgrad_accumulation": fuse_wgrad_accumulation,
            "tp_group": tp_group,
            "tp_size": tp_size,
            "get_rng_state_tracker": get_rng_state_tracker,
            "sequence_parallel": sequence_parallel,
            "params_dtype": self.params_dtype,
            "device": device,
        }

        qkv_parallel_mode = "column" if set_parallel_mode else None

        if self.attention_type == "self":
            parameters_split = {"query_": hidden_size,
                                "key_": self.hidden_size_kv,
                                "value_": self.hidden_size_kv} if not fuse_qkv_params else None
            if self.input_layernorm:
                self.layernorm_qkv = LayerNormLinear(
                    hidden_size,
                    hidden_size + 2 * self.hidden_size_kv,
                    eps=layernorm_epsilon,
                    init_method=init_method,
                    bias=bias,
                    return_bias=False,
                    parallel_mode=qkv_parallel_mode,
                    return_layernorm_output=return_layernorm_output,
                    parameters_split=parameters_split,
                    zero_centered_gamma=zero_centered_gamma,
                    ub_bulk_wgrad=ub_bulk_wgrad,
                    ub_bulk_dgrad=ub_bulk_dgrad,
                    ub_split_ag=ub_split_ag,
                    normalization=normalization,
                    ub_atomic_gemm_ag=ub_atomic_gemm_ag,
                    **common_gemm_kwargs,
                )
            else:
                self.qkv = Linear(
                    hidden_size,
                    hidden_size + 2 * self.hidden_size_kv,
                    init_method=init_method,
                    bias=bias,
                    return_bias=False,
                    parallel_mode=qkv_parallel_mode,
                    parameters_split=parameters_split,
                    **common_gemm_kwargs,
                )
        elif self.attention_type == "cross":
            if self.input_layernorm:
                self.layernorm_query = LayerNormLinear(
                    hidden_size,
                    hidden_size,
                    eps=layernorm_epsilon,
                    init_method=init_method,
                    bias=bias,
                    return_bias=False,
                    parallel_mode=qkv_parallel_mode,
                    parameters_split=("query_",) if not fuse_qkv_params else None,
                    return_layernorm_output=return_layernorm_output,
                    zero_centered_gamma=zero_centered_gamma,
                    ub_bulk_wgrad=ub_bulk_wgrad,
                    ub_bulk_dgrad=ub_bulk_dgrad,
                    ub_split_ag=ub_split_ag,
                    normalization=normalization,
                    ub_atomic_gemm_ag=ub_atomic_gemm_ag,
                    **common_gemm_kwargs,
                )
            else:
                self.query_layer = Linear(
                    hidden_size,
                    hidden_size,
                    init_method=init_method,
                    bias=bias,
                    return_bias=False,
                    parallel_mode=qkv_parallel_mode,
                    **common_gemm_kwargs,
                )
            self.key_value = Linear(
                hidden_size,
                2 * self.hidden_size_kv,
                init_method=init_method,
                bias=bias,
                return_bias=False,
                parallel_mode=qkv_parallel_mode,
                parameters_split=("key_", "value_") if not fuse_qkv_params else None,
                **common_gemm_kwargs,
            )

        # Attention.
        self.core_attention = DotProductAttention(
            num_attention_heads,
            kv_channels,
            num_gqa_groups=self.num_gqa_groups,
            attention_dropout=attention_dropout,
            tp_size=tp_size,
            get_rng_state_tracker=get_rng_state_tracker,
            sequence_parallel=sequence_parallel,
            tp_group=tp_group,
            layer_number=self.layer_number,
        )

        # Linear
        self.proj = Linear(
            hidden_size,
            hidden_size,
            init_method=output_layer_init_method,
            bias=bias,
            return_bias=return_bias,
            parallel_mode="row" if set_parallel_mode else None,
            ub_split_rs=ub_split_rs,
            ub_split_ag=ub_split_ag,
            ub_atomic_gemm_rs=ub_atomic_gemm_rs,
            ub_atomic_gemm_ag=ub_atomic_gemm_ag,
            **common_gemm_kwargs,
        )


    def _allocate_memory(
        self, inference_max_sequence_len: int, batch_size: int, dtype: torch.dtype
    ) -> torch.Tensor:
        return torch.empty(
            inference_max_sequence_len,
            batch_size,
            self.num_gqa_groups_per_partition,
            self.hidden_size_per_attention_head,
            dtype=dtype,
            device=torch.cuda.current_device(),
        )

    def set_tensor_parallel_group(self, tp_group: Union[dist_group_type, None]) -> None:
        """
        Set the tensor parallel group for the given
        module before executing the forward pass.

        Parameters
        ----------
        tp_group : ProcessGroup, default = `None`
                  tensor parallel process group.
        """
        self.tp_group = tp_group

    def set_context_parallel_group(
        self,
        cp_group: Union[dist_group_type, None],
        cp_global_ranks: List[int],
        cp_stream: torch.cuda.Stream,
    ) -> None:
        """
        Set the context parallel attributes for the given
        module before executing the forward pass.

        Parameters
        ----------
        cp_group : ProcessGroup
                  context parallel process group.
        cp_global_ranks : List[int]
                         list of global ranks in the context group.
        cp_stream : torch.cuda.Stream
                   cuda stream for context parallel execution.
        """
        # Deep iterate but skip self to avoid infinite recursion.
        for index, child in enumerate(self.modules()):
            if index == 0:
                continue
            if hasattr(child, "set_context_parallel_group"):
                child.set_context_parallel_group(cp_group, cp_global_ranks, cp_stream)

    def forward(
        self,
        hidden_states: torch.Tensor,
        attention_mask: Optional[Union[torch.Tensor, Tuple[torch.Tensor, torch.Tensor]]] = None,
        encoder_output: Optional[torch.Tensor] = None,
        attn_mask_type: Optional[str] = None,
        is_first_microbatch: Optional[bool] = None,
        checkpoint_core_attention: bool = False,
        inference_params: Optional[InferenceParams] = None,
        rotary_pos_emb: Optional[Union[torch.Tensor, Tuple[torch.Tensor, torch.Tensor]]] = None,
        core_attention_bias_type: str = "no_bias",
        core_attention_bias: Optional[torch.Tensor] = None,
        fast_zero_fill: bool = True,
    ) -> Tuple[Union[torch.Tensor, None], ...]:
        """
        Forward propagation for MultiheadAttention layer.

        .. note::

            Argument :attr:`attention_mask` is only used when :attr:`attn_mask_type`
            includes `"padding"` or `"arbitrary"`.

        Parameters
        ----------
        hidden_states : torch.Tensor
             Input tensor.
        attention_mask: Optional[Union[torch.Tensor, Tuple[torch.Tensor, torch.Tensor]]],
             default = `None`. Boolean tensor(s) used to mask out attention softmax input.
             It should be 'None' for 'causal' and 'no_mask' types. For 'padding' masks, it should be
             a single tensor of [batch_size, 1, 1, seqlen_q] for self-attention, and a tuple of
             two tensors in shapes [batch_size, 1, 1, seqlen_q] and [batch_size, 1, 1, seqlen_kv]
             for cross-attention. For the 'arbitrary' mask type, it should be in a shape that is
             broadcastable to [batch_size, num_heads, max_seqlen_q, max_seqlen_kv].
        attn_mask_type: {'no_mask', 'padding', 'causal', 'padding_causal', 'arbitrary'},
                       default = `None`
                       type of attention mask passed into softmax operation.
        encoder_output : Optional[torch.Tensor], default = `None`
             Output of the encoder block to be fed into the decoder block if using
             `layer_type="decoder"`.
        is_first_microbatch : {True, False, None}, default = None
                             During training using either gradient accumulation or
                             pipeline parallelism a minibatch of data is further split
                             into microbatches. Between the microbatches of the same minibatch
                             the model weights are not updated. Setting this parameter indicates
                             whether the current microbatch is the first in a minibatch or not.
                             When set, this parameter enables additional optimizations:

                             * during FP8 training, it allows caching of the FP8 versions of
                               the weights
                             * it also allows skipping gradient accumulation during the
                               first microbatch (since it is the first gradient being
                               produced)
        checkpoint_core_attention: bool, default = `False`
                                  If true, forward activations for core attention are recomputed
                                  during the backward pass in order to save memory that would
                                  otherwise be occupied to store the forward activations until
                                  backprop.
        rotary_pos_emb: Union[torch.Tensor, Tuple[torch.Tensor, torch.Tensor]], default = `None`
                       Embeddings for query and key tensors for applying rotary position
                       embedding. By default no input embedding is applied.
        core_attention_bias_type: str, default = `no_bias`
                    Bias type, {`no_bias`, `pre_scale_bias`, 'post_scale_bias`, `alibi`}
        core_attention_bias: Optional[torch.Tensor], default = `None`
                    Bias tensor for Q * K.T, shape [1, num_head, max_seqlen_q, max_seqlen_kv].
                    It should be 'None' for 'no_bias' and 'alibi' bias types.
        fast_zero_fill: bool, default = `True`
                    Whether to set output tensors to 0 or not before use.
        """
        # hidden_states: [sq, b, h]

        if attn_mask_type is None:
            attn_mask_type = self.attn_mask_type

        if "padding" in attn_mask_type and attention_mask is not None:
            for i,_ in enumerate(attention_mask):
                assert (
                    attention_mask[i].dtype == torch.bool
                ), "Attention mask must be in boolean type!"

        assert (core_attention_bias_type in AttnBiasTypes
                ), f"core_attention_bias_type {core_attention_bias_type} is not supported!"

        # =================================================
        # Pre-allocate memory for key-values for inference.
        # =================================================

        is_first_step = False
        if inference_params and self.layer_number is not None:
            if self.layer_number not in inference_params.key_value_memory_dict:
                inf_max_seq_len = inference_params.max_sequence_len
                inf_max_batch_size = inference_params.max_batch_size
                inference_key_memory = self._allocate_memory(
                    inf_max_seq_len, inf_max_batch_size, hidden_states.dtype
                )
                inference_value_memory = self._allocate_memory(
                    inf_max_seq_len, inf_max_batch_size, hidden_states.dtype
                )
                inference_params.key_value_memory_dict[self.layer_number] = (
                    inference_key_memory,
                    inference_value_memory,
                )
                is_first_step = True
            else:
                (
                    inference_key_memory,
                    inference_value_memory,
                ) = inference_params.key_value_memory_dict[self.layer_number]

        # =====================
        # Query, Key, and Value
        # =====================

        if self.attention_type == "self":
            # Attention heads [sq, b, h] --> [sq, b, ng * (np/ng + 2) * hn]
            if self.input_layernorm:
                layernorm_qkv_outputs = self.layernorm_qkv(
                    hidden_states,
                    is_first_microbatch=is_first_microbatch,
                )
                if self.return_layernorm_output:
                    mixed_x_layer, layernorm_output = layernorm_qkv_outputs
                else:
                    mixed_x_layer = layernorm_qkv_outputs
            else:
                mixed_x_layer = self.qkv(
                    hidden_states,
                    is_first_microbatch=is_first_microbatch,
                )

            num_queries_per_key_value = (self.num_attention_heads_per_partition //
                                         self.num_gqa_groups_per_partition)
            if self.qkv_weight_interleaved:
                # [sq, b, ng * (np/ng + 2) * hn] --> [sq, b, ng, (np/ng + 2), hn]
                new_tensor_shape = mixed_x_layer.size()[:-1] + (
                    self.num_gqa_groups_per_partition,
                    (num_queries_per_key_value + 2),
                    self.hidden_size_per_attention_head,
                )
                # split along second last dimension
                split_dim = -2
            else:
                # [sq, b, ng * (np/ng + 2) * hn] --> [sq, b, (np/ng + 2), ng, hn]
                new_tensor_shape = mixed_x_layer.size()[:-1] + (
                    (num_queries_per_key_value + 2),
                    self.num_gqa_groups_per_partition,
                    self.hidden_size_per_attention_head
                )
                # split along third last dimension
                split_dim = -3

            mixed_x_layer = mixed_x_layer.view(*new_tensor_shape)

            # qkv_weight_interleaved:
            #  [sq, b, ng, (np/ng + 2), hn]
            #  --> [sq, b, ng, np/ng, hn], [sq, b, ng, 1, hn], [sq, b, ng, 1, hn]
            # not qkv_weight_interleaved:
            #  [sq, b, (np/ng + 2), ng, hn]
            #  --> [sq, b, np/ng, np, hn], [sq, b, 1, ng, hn], [sq, b, 1, ng, hn]
            if not is_in_onnx_export_mode():
                query_layer, key_layer, value_layer = _SplitAlongDim.apply(
                    mixed_x_layer, split_dim, (num_queries_per_key_value, 1, 1)
                )
            else:
                query_layer, key_layer, value_layer = torch.split(
                    mixed_x_layer, (num_queries_per_key_value, 1, 1), dim = split_dim,
                 )

            # query: -> [sq, b, np, hn]
            # key, value: -> [sq, b, ng, hn]
            query_layer, key_layer, value_layer = (x.reshape(x.size(0), x.size(1), -1,
                                                             self.hidden_size_per_attention_head)
                                                   for x in (query_layer, key_layer, value_layer))

        elif self.attention_type == "cross":
            # Attention heads [sk, b, h] --> [sk, b, (ng * 2 * hn)]
            mixed_kv_layer = self.key_value(
                encoder_output,
                is_first_microbatch=is_first_microbatch,
            )

            if self.qkv_weight_interleaved:
                # [sq, b, (ng * 2 * hn)] --> [sq, b, ng, 2 * hn]
                new_tensor_shape = mixed_kv_layer.size()[:-1] + (
                    self.num_gqa_groups_per_partition,
                    2 * self.hidden_size_per_attention_head,
                )
                # split along last dimension
                split_dim = -1
            else:
                # [sq, b, (ng * 2 * hn)] --> [sq, b, 2 * ng, hn]
                new_tensor_shape = mixed_kv_layer.size()[:-1] + (
                    2 * self.num_gqa_groups_per_partition,
                    self.hidden_size_per_attention_head,
                )
                # split along second last dimension
                split_dim = -2

            mixed_kv_layer = mixed_kv_layer.view(*new_tensor_shape)

            # mixed_kv_layer --> 2 [sk, b, ng, hn]
            if not is_in_onnx_export_mode():
                key_layer, value_layer = _SplitAlongDim.apply(
                    mixed_kv_layer, split_dim, mixed_kv_layer.shape[split_dim] // 2,
                )
            else:
                key_layer, value_layer = torch.split(
                    mixed_kv_layer, mixed_kv_layer.shape[split_dim] // 2, dim = split_dim,
                )

            # Attention head [sq, b, h] --> [sq, b, hp]
            if self.input_layernorm:
                layernorm_query_outputs = self.layernorm_query(
                    hidden_states,
                    is_first_microbatch=is_first_microbatch,
                )
                if self.return_layernorm_output:
                    query_layer, layernorm_output = layernorm_query_outputs
                else:
                    query_layer = layernorm_query_outputs
            else:
                query_layer = self.query_layer(
                    hidden_states,
                    is_first_microbatch=is_first_microbatch,
                )

            # [sq, b, hp] --> [sq, b, np, hn]
            new_tensor_shape = query_layer.size()[:-1] + (
                self.num_attention_heads_per_partition,
                self.hidden_size_per_attention_head,
            )
            query_layer = query_layer.view(*new_tensor_shape)

        # ==================================
        # Adjust key and value for inference
        # ==================================

        # duplicate the pos_emb for self attention
        if rotary_pos_emb is not None:
            if not isinstance(rotary_pos_emb, tuple):
                rotary_pos_emb = ((rotary_pos_emb,) * 2)

        if inference_params and self.layer_number is not None:
            batch_start = inference_params.batch_size_offset
            batch_end = batch_start + key_layer.size(1)
            assert batch_end <= inference_key_memory.size(1)
            sequence_start = inference_params.sequence_len_offset
            sequence_end = sequence_start + key_layer.size(0)
            assert sequence_end <= inference_key_memory.size(0)
            # Copy key and values.
            inference_key_memory[
                sequence_start:sequence_end, batch_start:batch_end, ...
            ] = key_layer
            inference_value_memory[
                sequence_start:sequence_end, batch_start:batch_end, ...
            ] = value_layer
            key_layer = inference_key_memory[:sequence_end, batch_start:batch_end, ...]
            value_layer = inference_value_memory[
                :sequence_end, batch_start:batch_end, ...
            ]

            # adjust the key rotary positional embedding
            if rotary_pos_emb is not None:
                q_pos_emb, k_pos_emb = rotary_pos_emb
                # need to cross check this condition during inference
                # if not set_inference_key_value_memory:
                if not is_first_step:
                    # In inference, we compute one token at a time.
                    # Select the correct positional embedding
                    # (only the last token in the sequence)
                    q_pos_emb = q_pos_emb[sequence_end - 1 : sequence_end]
                else:
                    # In the first forward pass of inference,
                    # we use the entire provided prefix.
                    # q_pos_emb here has the rope embeddings of the entire
                    # prefix + to-be-generated output so
                    # we slice to just the prefix.
                    q_pos_emb = q_pos_emb[:sequence_end, :, :, :]
                k_pos_emb = k_pos_emb[:sequence_end, :, :, :]
                rotary_pos_emb = (q_pos_emb, k_pos_emb)

        # ==================================
        # core attention computation
        # ==================================

        # apply relative positional encoding (rotary embedding)
        if rotary_pos_emb is not None:
            q_pos_emb, k_pos_emb = rotary_pos_emb
            query_layer = apply_rotary_pos_emb(query_layer, q_pos_emb)
            key_layer = apply_rotary_pos_emb(key_layer, k_pos_emb)

        context_layer = self.core_attention(
            query_layer,
            key_layer,
            value_layer,
            qkv_format='sbhd',
            cu_seqlens_q=None,
            cu_seqlens_kv=None,
            attention_mask=attention_mask,
            attn_mask_type=attn_mask_type,
            checkpoint_core_attention=checkpoint_core_attention,
            core_attention_bias_type=core_attention_bias_type,
            core_attention_bias=core_attention_bias,
            fast_zero_fill=fast_zero_fill,
        )

        # =================
        # Output. [sq, b, h]
        # =================

        projection_output = self.proj(
            context_layer, is_first_microbatch=is_first_microbatch
        )

        if self.return_bias:
            attention_output, attention_bias = projection_output
        else:
            attention_output, attention_bias = projection_output, None

        outputs = (attention_output,)
        if self.return_bias:
            outputs += (attention_bias,)
        if self.input_layernorm and self.return_layernorm_output:
            outputs += (layernorm_output,)
        return outputs if len(outputs) > 1 else outputs[0]<|MERGE_RESOLUTION|>--- conflicted
+++ resolved
@@ -1610,12 +1610,7 @@
                     query_layer, key_layer, value_layer,
                     cu_seqlens_q, cu_seqlens_kv, max_seqlen_q, max_seqlen_kv,
                     self.attention_dropout if self.training else 0.0,
-<<<<<<< HEAD
-                    softmax_scale=1.0/self.norm_factor,
-                    causal=attn_mask_type=="causal",
-=======
                     softmax_scale=1.0/self.norm_factor, causal="causal" in attn_mask_type,
->>>>>>> 32db3928
                     **fa_optional_forward_kwargs
                 )
 
@@ -1958,34 +1953,9 @@
             if qkv_format == 'bshd':
                 batch_size, max_seqlen_q, max_seqlen_kv = (
                     query_layer.shape[0], query_layer.shape[1], key_layer.shape[1])
-<<<<<<< HEAD
-            if context_parallel:
-                assert (cu_seqlens_q is None and cu_seqlens_kv is None), \
-                "Context parallelism does not support padded tokens!"
-            if cu_seqlens_q is None:
-                cu_seqlens_q = torch.arange(
-                        0,
-                        (batch_size + 1) * max_seqlen_q,
-                        step=max_seqlen_q,
-                        dtype=torch.int32,
-                        device=query_layer.device)
-            if cu_seqlens_kv is None:
-                cu_seqlens_kv = torch.arange(
-                        0,
-                        (batch_size + 1) * max_seqlen_kv,
-                        step=max_seqlen_kv,
-                        dtype=torch.int32,
-                        device=key_layer.device)
-        if qkv_format == 'thd':
-            assert not context_parallel, "thd format is not supported for context parallelism!"
-            assert (cu_seqlens_q is not None and cu_seqlens_kv is not None
-                ), "cu_seqlens_q and cu_seqlens_kv can not be None when qkv_format = thd!"
-            seqlens_q = cu_seqlens_q[1:] - cu_seqlens_q[:-1]
-            seqlens_kv = cu_seqlens_kv[1:] - cu_seqlens_kv[:-1]
-            max_seqlen_q = seqlens_q.max().item()
-            max_seqlen_kv = seqlens_kv.max().item()
-=======
             if 'padding' in attn_mask_type:
+                assert not context_parallel, "Padding mask not supported with context parallelism."
+
                 global _cu_seqlens_q, _cu_seqlens_kv
                 if (cu_seqlens_q is not None and cu_seqlens_kv is not None):
                     # use cu_seqlens when both cu_seqlens and attention_mask are present
@@ -2004,6 +1974,9 @@
                     raise Exception("Please provide attention_mask or cu_seqlens for padding!")
                 cu_seqlens_q, cu_seqlens_kv = _cu_seqlens_q, _cu_seqlens_kv
             else:
+                if context_parallel:
+                    assert (cu_seqlens_q is None and cu_seqlens_kv is None), \
+                    "Context parallelism does not support padded tokens!"
                 if self.layer_number == 1:
                     if cu_seqlens_q is None:
                         cu_seqlens_q = torch.arange(
@@ -2022,7 +1995,6 @@
                     _cu_seqlens_q, _cu_seqlens_kv = cu_seqlens_q, cu_seqlens_kv
                 else:
                     cu_seqlens_q, cu_seqlens_kv = _cu_seqlens_q, _cu_seqlens_kv
->>>>>>> 32db3928
 
         qkv_dtype = TE_DType[query_layer.dtype]
 
@@ -2579,7 +2551,6 @@
                     + str(int(fused_attention_backend)) + ")")
             if checkpoint_core_attention:
                 return self._checkpointed_attention_forward(self.fused_attention,
-<<<<<<< HEAD
                                                             query_layer,
                                                             key_layer,
                                                             value_layer,
@@ -2587,6 +2558,7 @@
                                                             cu_seqlens_q = cu_seqlens_q,
                                                             cu_seqlens_kv = cu_seqlens_kv,
                                                             attn_mask_type = attn_mask_type,
+                                                            attention_mask = attention_mask,
                                                             fused_attention_backend = fused_attention_backend,
                                                             core_attention_bias_type = core_attention_bias_type,
                                                             core_attention_bias = core_attention_bias,
@@ -2601,6 +2573,7 @@
                                         cu_seqlens_q = cu_seqlens_q,
                                         cu_seqlens_kv = cu_seqlens_kv,
                                         attn_mask_type = attn_mask_type,
+                                        attention_mask = attention_mask,
                                         fused_attention_backend = fused_attention_backend,
                                         core_attention_bias_type = core_attention_bias_type,
                                         core_attention_bias = core_attention_bias,
@@ -2612,30 +2585,6 @@
         assert (
             self.cp_group is None or get_distributed_world_size(self.cp_group) == 1
         ), "Context parallelism is only implemented with Flash Attention and Fused Attention!"
-=======
-                              query_layer,
-                              key_layer,
-                              value_layer,
-                              qkv_layout = qkv_layout,
-                              cu_seqlens_q = cu_seqlens_q,
-                              cu_seqlens_kv = cu_seqlens_kv,
-                              attn_mask_type = attn_mask_type,
-                              attention_mask = attention_mask,
-                              fused_attention_backend = fused_attention_backend,
-                              core_attention_bias_type = core_attention_bias_type,
-                              core_attention_bias = core_attention_bias,
-                              fast_zero_fill = fast_zero_fill)
-            return self.fused_attention(query_layer, key_layer, value_layer,
-                              qkv_layout = qkv_layout,
-                              cu_seqlens_q = cu_seqlens_q,
-                              cu_seqlens_kv = cu_seqlens_kv,
-                              attn_mask_type = attn_mask_type,
-                              attention_mask = attention_mask,
-                              fused_attention_backend = fused_attention_backend,
-                              core_attention_bias_type = core_attention_bias_type,
-                              core_attention_bias = core_attention_bias,
-                              fast_zero_fill = fast_zero_fill)
->>>>>>> 32db3928
 
         if _NVTE_DEBUG:
             print("[DotProductAttention]: using unfused DPA")
