--- conflicted
+++ resolved
@@ -8,7 +8,7 @@
 import math
 from importlib.metadata import version
 from contextlib import nullcontext
-from typing import Any, Callable, Optional, Tuple, Union, Dict
+from typing import Any, Callable, List, Optional, Tuple, Union, Dict
 from pkg_resources import packaging
 
 import torch
@@ -69,7 +69,6 @@
 __all__ = ["DotProductAttention", "MultiheadAttention"]
 
 
-<<<<<<< HEAD
 def get_cu_seqlens_and_indices(mask: torch.Tensor) -> Tuple[torch.Tensor, torch.Tensor]:
     """
     Given a padding mask of shape [batch_size, 1, 1, max_seqlen], returns an int32
@@ -266,7 +265,8 @@
     if len(mask_types) == 1:  # Arbitrary or padding or no_mask
         return mask_types[0], False
     raise RuntimeError("Unsupported combination of mask types.")
-=======
+
+
 def flash_attn_p2p_communicate(rank, send_tensor, send_dst,
                                recv_tensor, recv_src,
                                cp_group, batch_p2p_comm):
@@ -685,7 +685,6 @@
         cp_group, cp_global_ranks, cp_stream, softmax_scale, causal, deterministic
     )
     return out
->>>>>>> 479dbb73
 
 
 def _rotate_half(x: torch.Tensor) -> torch.Tensor:
@@ -1117,7 +1116,7 @@
         attention_mask: Optional[Union[torch.Tensor, Tuple[torch.Tensor, torch.Tensor]]] = None,
         attn_mask_type: str = "causal",
         cp_group: Optional[dist_group_type] = None,
-        cp_global_ranks: Union[int] = None,
+        cp_global_ranks: List[int] = None,
         cp_stream: torch.cuda.Stream = None,
     ) -> torch.Tensor:
         """flash-attn fprop"""
@@ -1137,12 +1136,18 @@
             query_layer.shape[0], query_layer.shape[1], key_layer.shape[1]
         )
 
-<<<<<<< HEAD
-        # [b, sq, np, hn]
-        query_layer, key_layer, value_layer = [
-            x.view(x.shape[0] * x.shape[1], *x.shape[2:])
-            for x in [query_layer, key_layer, value_layer]
-        ]
+        context_parallel = (cp_group is not None) and (get_distributed_world_size(cp_group) != 1)
+
+        if context_parallel:
+            assert (
+                attn_mask_type != 'padding'
+            ), "Padding mask with FlashAttention not supported with Context parallelism."
+        else:
+            # [b, sq, np, hn]
+            query_layer, key_layer, value_layer = [
+                x.view(x.shape[0] * x.shape[1], *x.shape[2:])
+                for x in [query_layer, key_layer, value_layer]
+            ]
 
         global _cu_seqlens_q, _cu_seqlens_kv, _indices_q, _indices_kv
         if attn_mask_type != 'padding':
@@ -1181,57 +1186,29 @@
                     _indices_kv, key_layer, value_layer
                 )
 
-        with self.attention_dropout_ctx():
-            fa_optional_forward_kwargs = {}
-            if not _flash_attn_2_available:
-                fa_optional_forward_kwargs["deterministic"] = self.deterministic
-            output = flash_attn_forward_func(
-                query_layer_packed, key_layer_packed, value_layer_packed,
-                _cu_seqlens_q, _cu_seqlens_kv, max_seqlen_q, max_seqlen_kv,
-                self.attention_dropout if self.training else 0.0,
-                softmax_scale=1.0/self.norm_factor, causal=attn_mask_type=="causal",
-                **fa_optional_forward_kwargs
-            )
-=======
-        max_seqlen = seqlen
-        cu_seqlens = torch.arange(
-            0,
-            (batch_size + 1) * seqlen,
-            step=seqlen,
-            dtype=torch.int32,
-            device=query_layer.device)
-
-        if cp_group is None or get_distributed_world_size(cp_group) == 1:
-            # [b, sq, np, hn]
-            query_layer, key_layer, value_layer = [
-                x.view(x.shape[0] * x.shape[1], *x.shape[2:])
-                for x in [query_layer, key_layer, value_layer]
-            ]
-
-            with self.attention_dropout_ctx():
-                fa_optional_forward_kwargs = {}
-                if not _flash_attn_2_available:
-                    fa_optional_forward_kwargs["deterministic"] = self.deterministic
-                output = flash_attn_forward_func(
-                    query_layer, key_layer, value_layer,
-                    cu_seqlens, cu_seqlens, max_seqlen, max_seqlen,
-                    self.attention_dropout if self.training else 0.0,
-                    softmax_scale=1.0/self.norm_factor,
-                    causal=attn_mask_type=="causal",
-                    **fa_optional_forward_kwargs
-                )
-        else:
+        if context_parallel:
             with self.attention_dropout_ctx():
                 output = flash_attn_forward_func_with_cp(
                     query_layer, key_layer, value_layer,
-                    cu_seqlens, cu_seqlens, max_seqlen, max_seqlen,
+                    _cu_seqlens_q, _cu_seqlens_kv, max_seqlen_q, max_seqlen_kv,
                     self.attention_dropout if self.training else 0.0,
                     cp_group, cp_global_ranks, cp_stream,
                     softmax_scale=1.0/self.norm_factor,
                     causal=attn_mask_type=="causal",
                     deterministic=self.deterministic
                 )
->>>>>>> 479dbb73
+        else:
+            with self.attention_dropout_ctx():
+                fa_optional_forward_kwargs = {}
+                if not _flash_attn_2_available:
+                    fa_optional_forward_kwargs["deterministic"] = self.deterministic
+                output = flash_attn_forward_func(
+                    query_layer_packed, key_layer_packed, value_layer_packed,
+                    _cu_seqlens_q, _cu_seqlens_kv, max_seqlen_q, max_seqlen_kv,
+                    self.attention_dropout if self.training else 0.0,
+                    softmax_scale=1.0/self.norm_factor, causal=attn_mask_type=="causal",
+                    **fa_optional_forward_kwargs
+                )
 
         if attn_mask_type == 'padding':
             output = UnpackTensor.apply(_indices_q, batch_size * max_seqlen_q, output)
@@ -1659,7 +1636,7 @@
         layer_number: Optional[int] = None,
         attention_type: str = "self",
         cp_group: Optional[dist_group_type] = None,
-        cp_global_ranks: Union[int] = None,
+        cp_global_ranks: List[int] = None,
         cp_stream: torch.cuda.Stream = None,
     ) -> None:
         super().__init__()
@@ -1946,15 +1923,7 @@
                                                             key_layer,
                                                             value_layer,
                                                             attn_mask_type=attn_mask_type,
-<<<<<<< HEAD
-                                                            attention_mask=attention_mask)
-            return self.flash_attention(
-                query_layer,
-                key_layer,
-                value_layer,
-                attn_mask_type=attn_mask_type,
-                attention_mask=attention_mask)
-=======
+                                                            attention_mask=attention_mask,
                                                             cp_group=self.cp_group,
                                                             cp_global_ranks=self.cp_global_ranks,
                                                             cp_stream=self.cp_stream)
@@ -1962,6 +1931,7 @@
                                         key_layer,
                                         value_layer,
                                         attn_mask_type=attn_mask_type,
+                                        attention_mask=attention_mask,
                                         cp_group=self.cp_group,
                                         cp_global_ranks=self.cp_global_ranks,
                                         cp_stream=self.cp_stream)
@@ -1969,7 +1939,6 @@
         assert (
             self.cp_group is None or get_distributed_world_size(self.cp_group) == 1
         ), "Context parallelism is only implemented with Flash Attention!"
->>>>>>> 479dbb73
 
         if use_fused_attention:
             if checkpoint_core_attention:
@@ -2344,7 +2313,7 @@
     def set_context_parallel_running(
         self,
         cp_group: Union[dist_group_type, None],
-        cp_global_ranks: Union[int],
+        cp_global_ranks: List[int],
         cp_stream: torch.cuda.Stream,
     ) -> None:
         """Set CP group and CP dual-stream running"""
