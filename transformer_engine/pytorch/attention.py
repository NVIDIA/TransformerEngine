# Copyright (c) 2022-2024, NVIDIA CORPORATION & AFFILIATES. All rights reserved.
#
# See LICENSE for license information.

"""Attention."""
import collections
import os
import warnings
import math
from importlib.metadata import version
from contextlib import nullcontext
from typing import Any, Callable, List, Optional, Tuple, Union, Dict
from pkg_resources import packaging
import numpy as np

import torch
import torch.nn.functional as F

import transformer_engine_extensions as tex
from transformer_engine.pytorch.cpp_extensions.fused_attn import (
    fused_attn_fwd_qkvpacked,
    fused_attn_bwd_qkvpacked,
    fused_attn_fwd_kvpacked,
    fused_attn_bwd_kvpacked,
    fused_attn_fwd,
    fused_attn_bwd,
    QKVLayout,
    AttnBiasType,
    AttnMaskType,
    FusedAttnBackend,
)
from transformer_engine.pytorch.module import LayerNormLinear, Linear
from transformer_engine.pytorch.utils import (
    divide,
    attention_mask_func,
    split_tensor_along_dim,
    get_device_compute_capability,
    get_default_init_method,
)
from transformer_engine.pytorch.constants import (
    AttnMaskTypes,
    AttnTypes,
    AttnBiasTypes,
    QKVLayouts,
    dist_group_type,
    TE_DType,
)
from transformer_engine.pytorch.softmax import FusedScaleMaskSoftmax
from transformer_engine.pytorch.distributed import (
    get_distributed_world_size,
    get_distributed_rank,
    checkpoint,
)
from transformer_engine.pytorch.export import is_in_onnx_export_mode
from transformer_engine.pytorch.jit import jit_fuser, no_torch_dynamo

_flash_attn_version = packaging.version.Version(version("flash-attn"))
_flash_attn_version_required = packaging.version.Version("2.0.6")
_flash_attn_2_1_plus = _flash_attn_version >= packaging.version.Version("2.1")
_flash_attn_2_3_plus = _flash_attn_version >= packaging.version.Version("2.3")
_flash_attn_2_4_plus = _flash_attn_version >= packaging.version.Version("2.4")
_flash_attn_2_4_1_plus = _flash_attn_version >= packaging.version.Version("2.4.1")

if _flash_attn_version >= _flash_attn_version_required:
    from flash_attn.flash_attn_interface import flash_attn_varlen_func as flash_attn_forward_func # pylint: disable=no-name-in-module
    from flash_attn_2_cuda import varlen_bwd as flash_attn_cuda_bwd # pylint: disable=no-name-in-module
    from flash_attn.flash_attn_interface import _flash_attn_varlen_forward as _flash_attn_forward # pylint: disable=no-name-in-module,ungrouped-imports
    from flash_attn.flash_attn_interface import _flash_attn_varlen_backward as _flash_attn_backward # pylint: disable=no-name-in-module


_cu_seqlens_q, _cu_seqlens_kv, _indices_q, _indices_kv = None, None, None, None
_NVTE_DEBUG = int(os.getenv("NVTE_DEBUG", "0"))


__all__ = ["DotProductAttention", "InferenceParams", "MultiheadAttention"]


class InferenceParams: # pylint: disable=too-few-public-methods
    """
    Inference parameters that are passed to the main model in order
    to efficienly calculate and store the context during inference.

    Parameters
    ----------
    max_batch_size : int
                    maximum batch size during inference.
    max_sequence_length : int
                         maximum sequence length during inference.
    """

    def __init__(self, max_batch_size, max_sequence_length):
        self.max_sequence_length = max_sequence_length
        self.max_batch_size = max_batch_size
        self.sequence_len_offset = 0
        self.batch_size_offset = 0
        self.key_value_memory_dict = {}

    def swap_key_value_dict(self, batch_indices):
        """
        Reorders the KV cache using the specified batch indices.

        Parameters
        ----------
        batch_indices : List[int]
                       Sequence of indices to reorder along the batch dimensions of
                       the KV cache. Must have a length equal to the batch size.
        """
        if len(self.key_value_memory_dict) == 0:
            raise ValueError("should not swap when dict in empty")

        for layer_number, inference_memory in self.key_value_memory_dict.items():
            inference_key_memory, inference_value_memory = inference_memory
            assert (
                len(batch_indices) == inference_key_memory.shape[1]
            )  # make sure batch size is the same
            new_inference_key_memory = inference_key_memory[:, batch_indices]
            new_inference_value_memory = inference_value_memory[:, batch_indices]
            self.key_value_memory_dict[layer_number] = (
                new_inference_key_memory,
                new_inference_value_memory,
            )

@torch.no_grad()
def get_alibi(
    num_heads: int,
    max_seqlen_q: int,
    max_seqlen_kv: int,
) -> torch.Tensor:
    """
    Generate ALiBi bias in the shape of [1, num_heads, max_seqlen_q, max_seqlen_kv].
    """
    n = 2 ** math.floor(math.log2(num_heads))
    m_0 = 2.0 ** (-8.0 / n)
    m = torch.pow(m_0, torch.arange(1, 1 + n))

    if n < num_heads:
        m_hat_0 = 2.0 ** (-4.0 / n)
        m_hat = torch.pow(m_hat_0, torch.arange(1, 1 + 2 * (num_heads - n), 2))
        m = torch.cat([m, m_hat])

    a = torch.ones(max_seqlen_q, max_seqlen_kv)
    b = torch.triu(a,diagonal=1)
    c = b.cumsum(dim=-1)
    bb = torch.tril(a,diagonal=-1)
    cc = bb.cumsum(dim=0)
    d = c - cc
    bias = d.repeat(1, num_heads, 1, 1)

    for i in range(num_heads):
        bias[0,i,:,:] = m[i] * bias[0,i,:,:]

    bias = bias.to(dtype=torch.float32, device="cuda")
    return bias

def get_cu_seqlens(mask: torch.Tensor) -> torch.Tensor:
    """
    Given a padding mask of shape [batch_size, 1, 1, max_seqlen], returns an int32
    tensor of shape [batch_size + 1] containing the cumulative sequence lengths of
    the samples in a batch.
    """
    mask = mask.squeeze(1).squeeze(1)
    reduced_mask = mask.sum(dim=1)
    cu_seqlens = reduced_mask.cumsum(dim=0).to(torch.int32)
    zero = torch.zeros(1, dtype=torch.int32, device="cuda")
    cu_seqlens = torch.cat((zero, cu_seqlens))

    return cu_seqlens


def get_cu_seqlens_and_indices(mask: torch.Tensor) -> Tuple[torch.Tensor, torch.Tensor]:
    """
    Given a padding mask of shape [batch_size, 1, 1, max_seqlen], returns an int32
    tensor of shape [batch_size + 1] containing the cumulative sequence lengths of
    the samples in a batch, and another int32 tensor of shape [batch_size * max_seqlen, 1, 1]
    containing the indices for the valid tokens.
    """
    mask = mask.squeeze(1).squeeze(1)
    bs, seqlen = mask.shape

    reduced_mask = mask.sum(dim=1)
    cu_seqlens = reduced_mask.cumsum(dim=0).to(torch.int32)
    zero = torch.zeros(1, dtype=torch.int32, device="cuda")
    cu_seqlens = torch.cat((zero, cu_seqlens))

    mask = mask.reshape(-1)
    indices = mask.nonzero()
    indices = indices.unsqueeze(-1)

    num_nonzeros = indices.shape[0]
    pad_amount = bs * seqlen - num_nonzeros
    indices = F.pad(input=indices, pad=(0, 0, 0, 0, 0, pad_amount),
                    mode="constant", value=float(bs * seqlen))

    return cu_seqlens, indices


def get_indices(max_seqlen: int, cu_seqlens: torch.Tensor) -> torch.Tensor:
    """
    Given max_seqlen and cu_seqlens of shape [batch_size + 1], returns an int32
    tensor of shape [batch_size * max_seqlen, 1, 1] containing the indices for
    the valid tokens in a batch.
    """
    bs = len(cu_seqlens) - 1
    seqlens = cu_seqlens[1:] - cu_seqlens[:-1]
    indices = [i*max_seqlen + ii for i,j in enumerate(seqlens) for ii in range(j)]
    indices = torch.Tensor(indices).unsqueeze(1).unsqueeze(1).to(
                    dtype=torch.int64, device="cuda")

    num_nonzeros = indices.shape[0]
    pad_amount = bs * max_seqlen - num_nonzeros
    indices = F.pad(input=indices, pad=(0, 0, 0, 0, 0, pad_amount),
                    mode="constant", value=float(bs * max_seqlen))

    return indices


@jit_fuser
def pack_tensor(
    indices: torch.Tensor,
    tensor: torch.Tensor,
) -> torch.Tensor:
    """
    Packs the given tensor using the `indices`.
    """
    padding_indice = torch.zeros(
        1, tensor.shape[1], tensor.shape[2], dtype=tensor.dtype, device=tensor.device)
    tensor = torch.cat((tensor, padding_indice), dim=0)

    indices = indices.repeat(1, tensor.shape[1], tensor.shape[2])
    packed = torch.gather(tensor, 0, indices)
    return packed


@jit_fuser
def pack_2_tensors(
    indices: torch.Tensor,
    t1: torch.Tensor,
    t2: torch.Tensor,
) -> Tuple[torch.Tensor, torch.Tensor]:
    """
    Packs the given 2 tensors using the `indices`.
    """
    t1_packed = pack_tensor(indices, t1)
    t2_packed = pack_tensor(indices, t2)
    return t1_packed, t2_packed


@jit_fuser
def pack_3_tensors(
    indices: torch.Tensor,
    t1: torch.Tensor,
    t2: torch.Tensor,
    t3: torch.Tensor,
) -> Tuple[torch.Tensor, torch.Tensor, torch.Tensor]:
    """
    Packs the given 3 tensors using the `indices`.
    """
    t1_packed = pack_tensor(indices, t1)
    t2_packed = pack_tensor(indices, t2)
    t3_packed = pack_tensor(indices, t3)
    return t1_packed, t2_packed, t3_packed


@jit_fuser
def unpack_tensor(
    indices: torch.Tensor,
    dim0: int,
    tensor: torch.Tensor,
) -> torch.Tensor:
    """
    Inverse of `pack_tensor`.
    """
    indices = indices.repeat(1, tensor.shape[1], tensor.shape[2])
    unpacked = torch.zeros(
        dim0 + 1, tensor.shape[1], tensor.shape[2], dtype=tensor.dtype, device=tensor.device)
    unpacked.scatter_(0, indices, tensor)
    unpacked = unpacked[0:-1,:,:]
    return unpacked


@jit_fuser
def unpack_2_tensors(
    indices: torch.Tensor,
    dim0: int,
    t1: torch.Tensor,
    t2: torch.Tensor,
) -> Tuple[torch.Tensor, torch.Tensor]:
    """
    Inverse of `pack_2_tensors`.
    """
    t1_unpacked = unpack_tensor(indices, dim0, t1)
    t2_unpacked = unpack_tensor(indices, dim0, t2)
    return t1_unpacked, t2_unpacked


@jit_fuser
def unpack_3_tensors(
    indices: torch.Tensor,
    dim0: int,
    t1: torch.Tensor,
    t2: torch.Tensor,
    t3: torch.Tensor,
) -> Tuple[torch.Tensor, torch.Tensor, torch.Tensor]:
    """
    Inverse of `pack_3_tensors`.
    """
    t1_unpacked = unpack_tensor(indices, dim0, t1)
    t2_unpacked = unpack_tensor(indices, dim0, t2)
    t3_unpacked = unpack_tensor(indices, dim0, t3)
    return t1_unpacked, t2_unpacked, t3_unpacked


class PackTensors(torch.autograd.Function):
    """
    Autograd function to pack tensors.
    """
    @staticmethod
    def forward(
        ctx,
        indices: torch.Tensor,
        *tensors: Tuple[torch.Tensor, ...]
    ) -> Union[Tuple[torch.Tensor, ...], torch.Tensor]:
        assert 1 <= len(tensors) <= 3, f"Packing {len(tensors)} tensors not supported."
        ctx.indices = indices
        ctx.dim0 = tensors[0].shape[0]
        if len(tensors) == 1:
            return pack_tensor(indices, *tensors)
        if len(tensors) == 2:
            return pack_2_tensors(indices, *tensors)
        return pack_3_tensors(indices, *tensors)

    @staticmethod
    def backward(ctx, *grad_outputs: Tuple[torch.Tensor, ...]):
        if len(grad_outputs) == 1:
            return None, unpack_tensor(ctx.indices, ctx.dim0, *grad_outputs)
        if len(grad_outputs) == 2:
            return None, *unpack_2_tensors(ctx.indices, ctx.dim0, *grad_outputs)
        return None, *unpack_3_tensors(ctx.indices, ctx.dim0, *grad_outputs)


class UnpackTensor(torch.autograd.Function):
    """
    Autograd function to unpack a tensor.
    """
    @staticmethod
    def forward(
        ctx,
        indices: torch.Tensor,
        dim0: int,
        tensor: torch.Tensor,
    ) -> torch.Tensor:
        ctx.indices = indices
        return unpack_tensor(indices, dim0, tensor)

    @staticmethod
    def backward(ctx, grad_output):
        return None, None, pack_tensor(ctx.indices, grad_output)


def flash_attn_p2p_communicate(rank, send_tensor, send_dst,
                               recv_tensor, recv_src,
                               cp_group, batch_p2p_comm):
    """Point-to-point communications of KV and dKV in Attention with context parallelism"""
    send_recv_ops = []

    if batch_p2p_comm:
        if rank % 2 == 0:
            send_op = torch.distributed.P2POp(torch.distributed.isend,
                                              send_tensor,
                                              send_dst,
                                              cp_group)
            recv_op = torch.distributed.P2POp(torch.distributed.irecv,
                                              recv_tensor,
                                              recv_src,
                                              cp_group)
            send_recv_ops.append(send_op)
            send_recv_ops.append(recv_op)
        else:
            recv_op = torch.distributed.P2POp(torch.distributed.irecv,
                                              recv_tensor,
                                              recv_src,
                                              cp_group)
            send_op = torch.distributed.P2POp(torch.distributed.isend,
                                              send_tensor,
                                              send_dst,
                                              cp_group)
            send_recv_ops.append(recv_op)
            send_recv_ops.append(send_op)
        send_recv_reqs = torch.distributed.batch_isend_irecv(send_recv_ops)
    else:
        if rank % 2 == 0:
            send_op = torch.distributed.isend(send_tensor, send_dst, cp_group)
            recv_op = torch.distributed.irecv(recv_tensor, recv_src, cp_group)
            send_recv_ops.append(send_op)
            send_recv_ops.append(recv_op)
        else:
            recv_op = torch.distributed.irecv(recv_tensor, recv_src, cp_group)
            send_op = torch.distributed.isend(send_tensor, send_dst, cp_group)
            send_recv_ops.append(recv_op)
            send_recv_ops.append(send_op)
        send_recv_reqs = send_recv_ops

    return send_recv_reqs


@jit_fuser
def flash_attn_fwd_out_correction(out, out_per_step, softmax_lse, softmax_lse_per_step):
    """Merge partial outputs of each step in Attention with context parallelism"""
    softmax_lse_corrected_exp = torch.exp(softmax_lse_per_step - softmax_lse).transpose(1, 2)
    softmax_lse_corrected_exp = softmax_lse_corrected_exp.unsqueeze(-1)
    out_corrected = out_per_step*softmax_lse_corrected_exp
    out.add_(out_corrected)


@jit_fuser
def flash_attn_fwd_softmax_lse_correction(softmax_lse, softmax_lse_per_step):
    """Merge softmax stats of each step in Attention with context parallelism"""
    softmax_lse.exp_()
    softmax_lse.add_(softmax_lse_per_step.to(torch.double).exp())
    softmax_lse.log_()


class AttnFuncWithCP(torch.autograd.Function):
    """
    Attention implementation with context parallelism.
    Split attention compute into multiple steps, and overlap current-step
    compute with next-step communication.
    """

    @staticmethod
    def forward(ctx, is_training, q, k, v, cu_seqlens_q, cu_seqlens_k, max_seqlen_q, max_seqlen_k,
                dropout_p, cp_group, cp_global_ranks, cp_stream, softmax_scale, attn_mask_type,
                deterministic, use_fused_attention):
        if softmax_scale is None:
            softmax_scale = q.shape[-1] ** (-0.5)

        cp_size = get_distributed_world_size(cp_group)
        rank = get_distributed_rank(cp_group)
        send_dst = cp_global_ranks[(rank + 1) % cp_size]
        recv_src = cp_global_ranks[(rank + cp_size - 1) % cp_size]
        batch_p2p_comm = int(os.getenv("NVTE_BATCH_MHA_P2P_COMM", "0")) or (cp_size == 2)

        causal = (attn_mask_type == "causal")

        if causal:
            # [b, s, np, hn] -> [b, 2, s//2, np, hn]
            q, k, v = [x.view(x.shape[0], 2, x.shape[1]//2, *x.shape[2:]) for x in [q, k, v]]
        assert(q.shape[-1] % 8 == 0), "hidden size per attention head should be multiple of 8"
        fa_optional_forward_kwargs = {}
        if _flash_attn_2_3_plus:
            fa_optional_forward_kwargs["window_size"] = [-1, 0] if causal else [-1, -1]
        if _flash_attn_2_4_plus:
            fa_optional_forward_kwargs["alibi_slopes"] = None

        # Flash Attn inputs
        q_inputs = [None, None]
        kv_inputs = [None, None]
        # Flash Attn outputs
        out_per_step = [None for _ in range(cp_size)]
        softmax_lse_per_step = [None for _ in range(cp_size)]
        rng_states = [None for _ in range(cp_size)]

        # create two streams to resolve wave quantization issue of Flash Attn in each step
        flash_attn_streams = [torch.cuda.current_stream(), cp_stream]
        # synchronize fwd results correction across steps
        fwd_results_correction_done = torch.cuda.Event()

        p2p_comm_buffers = [None for _ in range(cp_size)]
        p2p_comm_buffers[0] = torch.cat((k.unsqueeze(0), v.unsqueeze(0)), dim=0)
        send_recv_reqs = [[], []]

        for i in range(cp_size+1):
            if i < cp_size:
                with torch.cuda.stream(flash_attn_streams[i%2]):
                    # wait until KV is received
                    for req in send_recv_reqs[(i+1)%2]:
                        req.wait()

                    if i < (cp_size-1):
                        p2p_comm_buffers[i+1] = torch.empty_like(p2p_comm_buffers[i])
                        send_recv_reqs[i%2] = flash_attn_p2p_communicate(rank,
                                                                         p2p_comm_buffers[i],
                                                                         send_dst,
                                                                         p2p_comm_buffers[i+1],
                                                                         recv_src,
                                                                         cp_group,
                                                                         batch_p2p_comm)

                    kv_inputs[i%2] = p2p_comm_buffers[i]
                    if causal:
                        if i == 0:
                            if use_fused_attention:
                                # [b, 2, sq//2, np, hn] -> [b, sq, np, hn]
                                q_inputs[i%2] = q.view(q.shape[0], -1, *q.shape[-2:])
                                # [2, b, 2, sk//2, np, hn] -> [2, b, sk, np, hn]
                                kv_inputs[i%2] = kv_inputs[i%2].view(
                                    2, k.shape[0], -1, *k.shape[-2:])
                                out_per_step[i], [softmax_lse_per_step[i], rng_states[i]] = \
                                fused_attn_fwd(
                                    is_training, max_seqlen_q, max_seqlen_k, cu_seqlens_q,
                                    cu_seqlens_k, q_inputs[i%2], kv_inputs[i%2][0],
                                    kv_inputs[i%2][1], TE_DType[q.dtype],
                                    tex.NVTE_Fused_Attn_Backend.NVTE_F16_arbitrary_seqlen,
                                    attn_scale=softmax_scale, dropout=dropout_p,
                                    qkv_layout="bshd_bshd_bshd", attn_mask_type="causal",
                                )
                            else:
                                # [b, 2, sq//2, np, hn] -> [b*sq, np, hn]
                                q_inputs[i%2] = q.view(-1, *q.shape[-2:])
                                # [2, b, 2, sk//2, np, hn] -> [2, b*sk, np, hn]
                                kv_inputs[i%2] = kv_inputs[i%2].view(2, -1, *k.shape[-2:])
                                _, _, _, _, out_per_step[i], \
                                softmax_lse_per_step[i], _, rng_states[i] = _flash_attn_forward(
                                    q_inputs[i%2], kv_inputs[i%2][0], kv_inputs[i%2][1],
                                    cu_seqlens_q, cu_seqlens_k, max_seqlen_q, max_seqlen_k,
                                    dropout_p, softmax_scale, causal=True, return_softmax=False,
                                    **fa_optional_forward_kwargs
                                )
                        elif i <= rank:
                            if use_fused_attention:
                                # [b, 2, sq//2, np, hn] -> [b, sq, np, hn]
                                q_inputs[i%2] = q.view(q.shape[0], -1, *q.shape[-2:])
                                # [2, b, 2, sk//2, np, hn] -> [2, b, sk//2, np, hn]
                                kv_inputs[i%2] = kv_inputs[i%2][:, :, 0, ...].contiguous()
                                out_per_step[i], [softmax_lse_per_step[i], rng_states[i]] = \
                                fused_attn_fwd(
                                    is_training, max_seqlen_q, max_seqlen_k//2, cu_seqlens_q,
                                    cu_seqlens_k//2, q_inputs[i%2], kv_inputs[i%2][0],
                                    kv_inputs[i%2][1], TE_DType[q.dtype],
                                    tex.NVTE_Fused_Attn_Backend.NVTE_F16_arbitrary_seqlen,
                                    attn_scale=softmax_scale, dropout=dropout_p,
                                    qkv_layout="bshd_bshd_bshd", attn_mask_type="no_mask",
                                )
                            else:
                                # [b, 2, sq//2, np, hn] -> [b*sq, np, hn]
                                q_inputs[i%2] = q.view(-1, *q.shape[-2:])
                                # [2, b, 2, sk//2, np, hn] -> [2, b, sk//2, np, hn]
                                kv_inputs[i%2] = kv_inputs[i%2][:, :, 0, ...].contiguous()
                                # [2, b, sk//2, np, hn] -> [2, b*sk//2, np, hn]
                                kv_inputs[i%2] = kv_inputs[i%2].view(2, -1, *k.shape[-2:])
                                if _flash_attn_2_3_plus:
                                    fa_optional_forward_kwargs["window_size"] = [-1, -1]
                                _, _, _, _, out_per_step[i], \
                                softmax_lse_per_step[i], _, rng_states[i] = _flash_attn_forward(
                                    q_inputs[i%2], kv_inputs[i%2][0], kv_inputs[i%2][1],
                                    cu_seqlens_q, cu_seqlens_k//2, max_seqlen_q, max_seqlen_k//2,
                                    dropout_p, softmax_scale, causal=False, return_softmax=False,
                                    **fa_optional_forward_kwargs
                                )
                        else:
                            if use_fused_attention:
                                # [b, 2, sq//2, np, hn] -> [b, sq//2, np, hn]
                                q_inputs[i%2] = q[:, 1, ...].contiguous()
                                # [2, b, 2, sk//2, np, hn] -> [2, b, sk, np, hn]
                                kv_inputs[i%2] = kv_inputs[i%2].view(
                                    2, k.shape[0], -1, *k.shape[-2:])
                                out_per_step[i], [softmax_lse_per_step[i], rng_states[i]] = \
                                fused_attn_fwd(
                                    is_training, max_seqlen_q//2, max_seqlen_k, cu_seqlens_q//2,
                                    cu_seqlens_k, q_inputs[i%2], kv_inputs[i%2][0],
                                    kv_inputs[i%2][1], TE_DType[q.dtype],
                                    tex.NVTE_Fused_Attn_Backend.NVTE_F16_arbitrary_seqlen,
                                    attn_scale=softmax_scale, dropout=dropout_p,
                                    qkv_layout="bshd_bshd_bshd", attn_mask_type="no_mask",
                                )
                            else:
                                # [b, 2, sq//2, np, hn] -> [b, sq//2, np, hn] -> [b*sq//2, np, hn]
                                q_inputs[i%2] = q[:, 1, ...].contiguous().view(-1, *q.shape[-2:])
                                # [2, b, 2, sk//2, np, hn] -> [2, b*sk, np, hn]
                                kv_inputs[i%2] = kv_inputs[i%2].view(2, -1, *k.shape[-2:])
                                if _flash_attn_2_3_plus:
                                    fa_optional_forward_kwargs["window_size"] = [-1, -1]
                                _, _, _, _, out_per_step[i], \
                                softmax_lse_per_step[i], _, rng_states[i] = _flash_attn_forward(
                                    q_inputs[i%2], kv_inputs[i%2][0], kv_inputs[i%2][1],
                                    cu_seqlens_q//2, cu_seqlens_k, max_seqlen_q//2, max_seqlen_k,
                                    dropout_p, softmax_scale, causal=False, return_softmax=False,
                                    **fa_optional_forward_kwargs
                                )
                    else:
                        if use_fused_attention:
                            out_per_step[i], [softmax_lse_per_step[i], rng_states[i]] = \
                            fused_attn_fwd(
                                is_training, max_seqlen_q, max_seqlen_k, cu_seqlens_q,
                                cu_seqlens_k, q, kv_inputs[i%2][0],
                                kv_inputs[i%2][1], TE_DType[q.dtype],
                                tex.NVTE_Fused_Attn_Backend.NVTE_F16_arbitrary_seqlen,
                                attn_scale=softmax_scale, dropout=dropout_p,
                                qkv_layout="bshd_bshd_bshd", attn_mask_type="no_mask",
                            )
                        else:
                            # [b, sq, np, hn] -> [b*sq, np, hn]
                            q_inputs[i%2] = q.view(-1, *q.shape[-2:])
                            # [2, b, sk, np, hn] -> [2, b*sk, np, hn]
                            kv_inputs[i%2] = kv_inputs[i%2].view(2, -1, *k.shape[-2:])
                            _, _, _, _, out_per_step[i], \
                            softmax_lse_per_step[i], _, rng_states[i] = _flash_attn_forward(
                                q_inputs[i%2], kv_inputs[i%2][0], kv_inputs[i%2][1],
                                cu_seqlens_q, cu_seqlens_k, max_seqlen_q, max_seqlen_k,
                                dropout_p, softmax_scale, causal=False, return_softmax=False,
                                **fa_optional_forward_kwargs
                            )

            if i > 0:
                # wait until fwd restuls correction of last step is done
                if i > 1:
                    flash_attn_streams[(i-1)%2].wait_event(fwd_results_correction_done)

                if use_fused_attention:
                    # [b, np, sq, 1] -> [b, np, sq]
                    softmax_lse_per_step[i-1].squeeze_(-1)

                with torch.cuda.stream(flash_attn_streams[(i-1)%2]):
                    if i == 1:
                        out = torch.empty_like(q).zero_()
                        softmax_lse = torch.clone(softmax_lse_per_step[0]).to(torch.double)
                        if causal:
                            # [b, np, sq] -> [b, np, 2, sq//2]
                            softmax_lse_ = softmax_lse.view(
                                *softmax_lse.shape[:-1], 2, softmax_lse.shape[-1]//2
                            )
                    elif (i-1) <= rank or not causal:
                        flash_attn_fwd_softmax_lse_correction(softmax_lse,
                                                              softmax_lse_per_step[i-1])
                    else:
                        flash_attn_fwd_softmax_lse_correction(softmax_lse_[..., 1, :],
                                                              softmax_lse_per_step[i-1])

                if i < cp_size:
                    flash_attn_streams[(i-1)%2].record_event(fwd_results_correction_done)

        torch.cuda.current_stream().wait_stream(flash_attn_streams[1])

        softmax_lse = softmax_lse.to(torch.float)
        for i in range(cp_size):
            # [b*sq, np, hn] -> [b, sq, np, hn] or [b*sq//2, np, hn] -> [b, sq//2, np, hn]
            out_ = out_per_step[i].view(out.shape[0], -1, *out.shape[-2:])
            if i <= rank or not causal:
                flash_attn_fwd_out_correction(out.view(*out_.shape),
                                              out_,
                                              softmax_lse,
                                              softmax_lse_per_step[i])
            else:
                flash_attn_fwd_out_correction(out[:, 1, ...],
                                              out_,
                                              softmax_lse_[..., 1, :],
                                              softmax_lse_per_step[i])

        kv = p2p_comm_buffers[-1]
        if use_fused_attention:
            out = out.view(out.shape[0], -1, *out.shape[-2:])
        else:
            out = out.view(-1, *out.shape[-2:])
        ctx.save_for_backward(q, kv, out, softmax_lse, cu_seqlens_q, cu_seqlens_k)
        ctx.rng_states = rng_states
        ctx.cp_group = cp_group
        ctx.cp_global_ranks = cp_global_ranks
        ctx.dropout_p = dropout_p
        ctx.max_seqlen_q = max_seqlen_q
        ctx.max_seqlen_k = max_seqlen_k
        ctx.softmax_scale = softmax_scale
        ctx.causal = causal
        ctx.deterministic = deterministic
        ctx.use_fused_attention = use_fused_attention
        return out

    @staticmethod
    def backward(ctx, dout):
        q, kv, out, softmax_lse, cu_seqlens_q, cu_seqlens_k = ctx.saved_tensors

        cp_size = get_distributed_world_size(ctx.cp_group)
        rank = get_distributed_rank(ctx.cp_group)
        send_dst = ctx.cp_global_ranks[(rank + cp_size - 1) % cp_size]
        recv_src = ctx.cp_global_ranks[(rank + 1) % cp_size]
        batch_p2p_comm = int(os.getenv("NVTE_BATCH_MHA_P2P_COMM", "0")) or (cp_size == 2)

        if ctx.causal:
            # [b, np, sq] -> [b, np, 2, sq//2]
            softmax_lse_ = softmax_lse.view(*softmax_lse.shape[:-1], 2, softmax_lse.shape[-1]//2)
            softmax_lse_ = softmax_lse_[..., 1, :].contiguous()
            if ctx.use_fused_attention:
                # [b, np, sq//2] -> [b, np, sq//2, 1]
                softmax_lse_.unsqueeze_(-1)
        if ctx.use_fused_attention:
            # [b, np, sq] -> [b, np, sq, 1]
            softmax_lse.unsqueeze_(-1)
        out = out.view(*q.shape)
        dout = dout.view(*q.shape)
        # Flash Attn outputs
        dq = torch.empty_like(q)

        p2p_comm_buffers = [torch.empty((2, *kv.shape), dtype=kv.dtype, device=kv.device), \
                            torch.empty((2, *kv.shape), dtype=kv.dtype, device=kv.device)]
        p2p_comm_buffers[0][0].copy_(kv)
        send_recv_reqs = []

        fa_optional_backward_kwargs = {}
        if _flash_attn_2_4_plus:
            fa_optional_backward_kwargs["alibi_slopes"] = None
        if _flash_attn_2_4_1_plus:
            fa_optional_backward_kwargs["deterministic"] = ctx.deterministic

        for i in range(cp_size):
            # wait until KV is received
            for req in send_recv_reqs:
                req.wait()

            send_tensor = p2p_comm_buffers[i%2]
            recv_tensor = p2p_comm_buffers[(i+1)%2]
            if i == 0:
                send_tensor = send_tensor[0]
                recv_tensor = recv_tensor[0]
            if i == (cp_size-1):
                send_tensor = send_tensor[1]
                recv_tensor = recv_tensor[1]

            send_recv_reqs = flash_attn_p2p_communicate(rank,
                                                        send_tensor,
                                                        send_dst,
                                                        recv_tensor,
                                                        recv_src,
                                                        ctx.cp_group,
                                                        batch_p2p_comm)

            kv = p2p_comm_buffers[i%2][0]
            # In reversed order of fwd
            if ctx.causal:
                if i == (cp_size-1):
                    if ctx.use_fused_attention:
                        # [b, 2, sq//2, np, hn] -> [b, sq, np, hn]
                        q_ = q.view(q.shape[0], -1, *q.shape[-2:])
                        # [2, b, 2, sk//2, np, hn] -> [2, b, sk, np, hn]
                        kv_ = kv.view(*kv.shape[0:2], -1, *kv.shape[-2:])
                        # [b, 2, sq//2, np, hn] -> [b, sq, np, hn]
                        out_ = out.view(out.shape[0], -1, *out.shape[-2:])
                        dout_ = dout.view(dout.shape[0], -1, *dout.shape[-2:])
                        dq_, dk_, dv_, _ = fused_attn_bwd(
                            ctx.max_seqlen_q, ctx.max_seqlen_k,
                            cu_seqlens_q, cu_seqlens_k,
                            q_, kv_[0], kv_[1], out_, dout_, TE_DType[q.dtype],
                            [softmax_lse, ctx.rng_states[cp_size-i-1]],
                            tex.NVTE_Fused_Attn_Backend.NVTE_F16_arbitrary_seqlen,
                            attn_scale=ctx.softmax_scale,
                            dropout=ctx.dropout_p,
                            qkv_layout="bshd_bshd_bshd",
                            attn_mask_type="causal",
                        )
                    else:
                        # [b, 2, sq//2, np, hn] -> [b*sq, np, hn]
                        q_ = q.view(-1, *q.shape[-2:])
                        dq_ = torch.empty_like(q_)
                        # [2, b, 2, sk//2, np, hn] -> [2, b*sk, np, hn]
                        kv_ = kv.view(2, -1, *kv.shape[-2:])
                        dkv_ = torch.empty_like(kv_)
                        # [b, 2, sq//2, np, hn] -> [b*sq, np, hn]
                        out_ = out.view(-1, *out.shape[-2:])
                        dout_ = dout.view(-1, *dout.shape[-2:])
                        if _flash_attn_2_3_plus:
                            fa_optional_backward_kwargs["window_size"] = [-1, 0]
                        _flash_attn_backward(
                            dout_, q_, kv_[0], kv_[1], out_, softmax_lse,
                            dq_, dkv_[0], dkv_[1], cu_seqlens_q, cu_seqlens_k,
                            ctx.max_seqlen_q, ctx.max_seqlen_k,
                            ctx.dropout_p, ctx.softmax_scale, True,
                            rng_state=ctx.rng_states[cp_size-i-1],
                            **fa_optional_backward_kwargs
                        )
                elif i >= (cp_size-rank-1):
                    if ctx.use_fused_attention:
                        # [b, 2, sq//2, np, hn] -> [b, sq, np, hn]
                        q_ = q.view(q.shape[0], -1, *q.shape[-2:])
                        # [2, b, 2, sk//2, np, hn] -> [2, b, sk//2, np, hn]
                        kv_ = kv[:, :, 0, ...].contiguous()
                        # [b, 2, sq//2, np, hn] -> [b, sq, np, hn]
                        out_ = out.view(out.shape[0], -1, *out.shape[-2:])
                        dout_ = dout.view(dout.shape[0], -1, *dout.shape[-2:])
                        dq_, dk_, dv_, _ = fused_attn_bwd(
                            ctx.max_seqlen_q, ctx.max_seqlen_k//2,
                            cu_seqlens_q, cu_seqlens_k//2,
                            q_, kv_[0], kv_[1], out_, dout_, TE_DType[q.dtype],
                            [softmax_lse, ctx.rng_states[cp_size-i-1]],
                            tex.NVTE_Fused_Attn_Backend.NVTE_F16_arbitrary_seqlen,
                            attn_scale=ctx.softmax_scale,
                            dropout=ctx.dropout_p,
                            qkv_layout="bshd_bshd_bshd",
                            attn_mask_type="no_mask",
                        )
                    else:
                        # [b, 2, sq//2, np, hn] -> [b*sq, np, hn]
                        q_ = q.view(-1, *q.shape[-2:])
                        dq_ = torch.empty_like(q_)
                        # [2, b, 2, sk//2, np, hn] -> [2, b, sk//2, np, hn] -> [2, b*sk//2, np, hn]
                        kv_ = kv[:, :, 0, ...].contiguous().view(2, -1, *kv.shape[-2:])
                        dkv_ = torch.empty_like(kv_)
                        # [b, 2, sq//2, np, hn] -> [b*sq, np, hn]
                        out_ = out.view(-1, *out.shape[-2:])
                        dout_ = dout.view(-1, *dout.shape[-2:])
                        if _flash_attn_2_3_plus:
                            fa_optional_backward_kwargs["window_size"] = [-1, -1]
                        _flash_attn_backward(
                            dout_, q_, kv_[0], kv_[1], out_, softmax_lse,
                            dq_, dkv_[0], dkv_[1], cu_seqlens_q, cu_seqlens_k//2,
                            ctx.max_seqlen_q, ctx.max_seqlen_k//2,
                            ctx.dropout_p, ctx.softmax_scale, False,
                            rng_state=ctx.rng_states[cp_size-i-1],
                            **fa_optional_backward_kwargs
                        )
                else:
                    if ctx.use_fused_attention:
                        # [b, 2, sq//2, np, hn] -> [b, sq//2, np, hn]
                        q_ = q[:, 1, ...].contiguous()
                        # [2, b, 2, sk//2, np, hn] -> [2, b, sk, np, hn]
                        kv_ = kv.view(*kv.shape[0:2], -1, *kv.shape[-2:])
                        # [b, 2, sq//2, np, hn] -> [b, sq//2, np, hn]
                        out_ = out[:, 1, ...].contiguous()
                        dout_ = dout[:, 1, ...].contiguous()
                        dq_, dk_, dv_, _ = fused_attn_bwd(
                            ctx.max_seqlen_q//2, ctx.max_seqlen_k,
                            cu_seqlens_q//2, cu_seqlens_k,
                            q_, kv_[0], kv_[1], out_, dout_, TE_DType[q.dtype],
                            [softmax_lse_, ctx.rng_states[cp_size-i-1]],
                            tex.NVTE_Fused_Attn_Backend.NVTE_F16_arbitrary_seqlen,
                            attn_scale=ctx.softmax_scale,
                            dropout=ctx.dropout_p,
                            qkv_layout="bshd_bshd_bshd",
                            attn_mask_type="no_mask",
                        )
                    else:
                        # [b, 2, sq//2, np, hn] -> [b, sq//2, np, hn] -> [b*sq//2, np, hn]
                        q_ = q[:, 1, ...].contiguous().view(-1, *q.shape[-2:])
                        dq_ = torch.empty_like(q_)
                        # [2, b, 2, sk//2, np, hn] -> [2, b*sk, np, hn]
                        kv_ = kv.view(2, -1, *kv.shape[-2:])
                        dkv_ = torch.empty_like(kv_)
                        # [b, 2, sq//2, np, hn] -> [b, sq//2, np, hn] -> [b*sq//2, np, hn]
                        out_ = out[:, 1, ...].contiguous().view(-1, *out.shape[-2:])
                        dout_ = dout[:, 1, ...].contiguous().view(-1, *dout.shape[-2:])
                        if _flash_attn_2_3_plus:
                            fa_optional_backward_kwargs["window_size"] = [-1, -1]
                        _flash_attn_backward(
                            dout_, q_, kv_[0], kv_[1], out_, softmax_lse_,
                            dq_, dkv_[0], dkv_[1], cu_seqlens_q//2, cu_seqlens_k,
                            ctx.max_seqlen_q//2, ctx.max_seqlen_k,
                            ctx.dropout_p, ctx.softmax_scale, False,
                            rng_state=ctx.rng_states[cp_size-i-1],
                            **fa_optional_backward_kwargs
                        )
            else:
                if ctx.use_fused_attention:
                    dq_, dk_, dv_, _ = fused_attn_bwd(
                        ctx.max_seqlen_q, ctx.max_seqlen_k,
                        cu_seqlens_q, cu_seqlens_k,
                        q, kv[0], kv[1], out, dout, TE_DType[q.dtype],
                        [softmax_lse, ctx.rng_states[cp_size-i-1]],
                        tex.NVTE_Fused_Attn_Backend.NVTE_F16_arbitrary_seqlen,
                        attn_scale=ctx.softmax_scale,
                        dropout=ctx.dropout_p,
                        qkv_layout="bshd_bshd_bshd",
                        attn_mask_type="no_mask",
                    )
                else:
                    # [b, sq, np, hn] -> [b*sq, np, hn]
                    q_ = q.view(-1, *q.shape[-2:])
                    dq_ = torch.empty_like(q_)
                    # [2, b, sk, np, hn] -> [2, b*sk, np, hn]
                    kv_ = kv.view(2, -1, *kv.shape[-2:])
                    dkv_ = torch.empty_like(kv_)
                    # [b, sq, np, hn] -> [b*sq, np, hn]
                    out_ = out.view(-1, *out.shape[-2:])
                    dout_ = dout.view(-1, *dout.shape[-2:])
                    if _flash_attn_2_3_plus:
                        fa_optional_backward_kwargs["window_size"] = [-1, -1]
                    _flash_attn_backward(
                        dout_, q_, kv_[0], kv_[1], out_, softmax_lse,
                        dq_, dkv_[0], dkv_[1], cu_seqlens_q, cu_seqlens_k,
                        ctx.max_seqlen_q, ctx.max_seqlen_k,
                        ctx.dropout_p, ctx.softmax_scale, False,
                        **fa_optional_backward_kwargs
                    )

            if i >= (cp_size-rank-1) or not ctx.causal:
                # [b*sq, np, hn] -> [b, 2, sq//2, np, hn] if causal
                # [b*sq, np, hn] -> [b, sq, np, hn] if not causal
                dq_ = dq_.view(*dq.shape)
            else:
                # [b*sq//2, np, hn] -> [b, sq//2, np, hn]
                dq_ = dq_.view(dq.shape[0], *dq.shape[2:])

            if ctx.causal:
                if i > (cp_size-rank-1):
                    dq.add_(dq_)
                elif i == (cp_size-rank-1):
                    if rank == (cp_size-1):
                        dq.copy_(dq_)
                    else:
                        dq[:, 0, ...].copy_(dq_[:, 0, ...])
                        dq[:, 1, ...].add_(dq_[:, 1, ...])
                elif i > 0:
                    dq[:, 1, ...].add_(dq_)
                else:
                    dq[:, 1, ...].copy_(dq_)
            else:
                if i == 0:
                    dq.copy_(dq_)
                else:
                    dq.add_(dq_)

            # wait until dKV is received
            for req in send_recv_reqs:
                req.wait()

            dkv = p2p_comm_buffers[(i+1)%2][1]
            if ctx.use_fused_attention:
                dkv_ = torch.cat((dk_.unsqueeze(0), dv_.unsqueeze(0)), dim=0)
            if ctx.causal and i >= (cp_size-rank-1) and i != (cp_size-1):
                # [2, b*sk//2, np, hn] -> [2, b, sk//2, np, hn]
                dkv_ = dkv_.view(*dkv.shape[0:2], *dkv.shape[3:])
            else:
                # [2, b*sk, np, hn] -> [2, b, 2, sk//2, np, hn] if causal
                # [2, b*sk, np, hn] -> [2, b, sk, np, hn] if not causal
                dkv_ = dkv_.view(*dkv.shape)

            if ctx.causal:
                if i == (cp_size-1):
                    if rank == 0:
                        dkv[:, :, 0, ...].add_(dkv_[:, :, 0, ...])
                        dkv[:, :, 1, ...].copy_(dkv_[:, :, 1, ...])
                    else:
                        dkv.add_(dkv_)
                elif i >= (cp_size-rank-1):
                    if i == 0 and rank == (cp_size-1):
                        dkv[:, :, 0, ...].copy_(dkv_)
                    else:
                        dkv[:, :, 0, ...].add_(dkv_)
                elif i > 0:
                    dkv.add_(dkv_)
                else:
                    dkv.copy_(dkv_)
            else:
                if i == 0:
                    dkv.copy_(dkv_)
                else:
                    dkv.add_(dkv_)

        if ctx.causal:
            # [b, 2, sq//2, np, hn] -> [b, sq, np, hn]
            dq = dq.view(q.shape[0], -1, *q.shape[-2:])
            # [2, b, 2, sk//2, np, hn] -> [2, b, sk, np, hn]
            dkv = dkv.view(*kv.shape[0:2], -1, *kv.shape[-2:])
        return None, dq, dkv[0], dkv[1], None, None, None, None, None, None, \
                None, None, None, None, None, None


def attn_forward_func_with_cp(
    is_training, q, k, v, cu_seqlens_q, cu_seqlens_k, max_seqlen_q, max_seqlen_k, dropout_p,
    cp_group, cp_global_ranks, cp_stream, softmax_scale=None, attn_mask_type="causal",
    deterministic=False, use_fused_attention=False
) -> torch.Tensor:
    """Attention implementation with context parallelism"""
    assert (attn_mask_type in ["causal", "no_mask"]
        ), f"Mask type of {attn_mask_type} is not supported with context parallelism!"
    out = AttnFuncWithCP.apply(
        is_training, q, k, v, cu_seqlens_q, cu_seqlens_k, max_seqlen_q, max_seqlen_k,
        dropout_p, cp_group, cp_global_ranks, cp_stream, softmax_scale, attn_mask_type,
        deterministic, use_fused_attention
    )
    return out


class RotaryPositionEmbedding(torch.nn.Module):
    """
    Implements Rotary Position Embedding from https://arxiv.org/abs/2104.09864.
    """
    def __init__(
        self,
        dim: int,
        rotary_percent: float = 1.0,
        seq_len_interpolation_factor: Optional[int] = None,
        pretrained_max_position_embeddings: Optional[int] = None,
    ):
        """
        Parameters
        ----------
        dim: int
            rotary embedding dimension
        rotary_percent: float
            Percent of rotary dimension to use for rotary position embeddings.
        seq_len_interpolation_factor: int
            if not None, discrete positions will be interpolated by this factor via the trick in
            https://arxiv.org/abs/2306.15595
        pretrained_max_position_embeddings: int
            pre-trained max_position_embeddings before position interpolation
        """
        super().__init__()
        if rotary_percent < 1.0:
            dim = int(dim * rotary_percent)
        self.seq_len_interpolation_factor = seq_len_interpolation_factor
        inv_freq = 1.0 / (
            10000
            ** (
                torch.arange(0, dim, 2, dtype=torch.float32, device=torch.cuda.current_device())
                / dim
            )
        )
        self.register_buffer('inv_freq', inv_freq)
        self.pretrained_max_position_embeddings = pretrained_max_position_embeddings

    def forward(self, max_seq_len: int, offset: int = 0):
        """
        Create rotary position embedding frequencies

        Parameters
        ----------
        max_seq_len: int
            sequence length of a sample
        offset: int, default = 0
            fixed offset for freqencies
        """
        seq = (
            torch.arange(max_seq_len, device=self.inv_freq.device, dtype=self.inv_freq.dtype)
            + offset
        )

        if (self.pretrained_max_position_embeddings is not None
            and self.seq_len_interpolation_factor is not None):
            if (max_seq_len >
                self.pretrained_max_position_embeddings * self.seq_len_interpolation_factor):
                # dynamic linear scaling (length > position we have learned)
                seq *= 1 / (max_seq_len / self.pretrained_max_position_embeddings)
            else:
                # fixed linear scaling
                seq *= 1 / self.seq_len_interpolation_factor

        freqs = torch.einsum('i , j -> i j', seq, self.inv_freq)
        # first part even vector components, second part odd vector components,
        #  2 * dim in dimension size
        emb = torch.cat((freqs, freqs), dim=-1)
        # emb [seq_length, .., dim]
        return emb.reshape(emb.size(0), 1, 1, emb.size(1))


class FusedRoPEFunc(torch.autograd.Function):
    """
    Function for FusedRoPE

    This implementation assumes the input tensor to be in `sbhd` or `thd` format and
    the RoPE tensor to be of shape (s, 1, 1, d). It accepts arbitrary memory layouts to avoid
    the expensive `.contiguous()` calls, thus it may not achieve the best memory access pattern.
    """

    @staticmethod
    def forward(
        ctx,
        t: torch.Tensor,
        freqs: torch.Tensor,
        transpose_output_memory: bool = False,
        qkv_format: str = "sbhd",
        cu_seqlens: Union[torch.Tensor, None] = None,
    ) -> torch.Tensor:
        if qkv_format == "sbhd":
            output = tex.fused_rope_forward(t, freqs, transpose_output_memory)
        elif qkv_format == "bshd":
            output = tex.fused_rope_forward(
                t.transpose(0, 1), freqs, not transpose_output_memory
            ).transpose(0, 1)
        elif qkv_format == "thd":
            output = tex.fused_rope_thd_forward(t, cu_seqlens, freqs)
        else:
            raise ValueError(f"Unsupported qkv_format: {qkv_format}.")
        ctx.save_for_backward(freqs, cu_seqlens)
        ctx.transpose_output_memory = transpose_output_memory
        ctx.qkv_format = qkv_format

        return output

    @staticmethod
    def backward(
        ctx, grad_output: torch.Tensor
    ) -> Tuple[Union[torch.Tensor, None], ...]:
        freqs, cu_seqlens = ctx.saved_tensors
        if ctx.qkv_format == "sbhd":
            grad_input = tex.fused_rope_backward(
                grad_output, freqs, ctx.transpose_output_memory
            )
        elif ctx.qkv_format == "bshd":
            grad_input = tex.fused_rope_backward(
                grad_output.transpose(0, 1), freqs, not ctx.transpose_output_memory
            ).transpose(0, 1)
        elif ctx.qkv_format == "thd":
            grad_input = tex.fused_rope_thd_backward(grad_output, cu_seqlens, freqs)
        else:
            raise ValueError(f"Unsupported qkv_format: {ctx.qkv_format}.")

        return grad_input, None, None, None, None


def _rotate_half(x: torch.Tensor) -> torch.Tensor:
    """
    change sign so the last dimension becomes [-odd, +even]
    """
    x = x.view(x.shape[:-1] + torch.Size((2, x.shape[-1] // 2)))
    x1, x2 = x.unbind(dim=-2)
    return torch.cat((-x2, x1), dim=-1)


<<<<<<< HEAD
def apply_rotary_pos_emb(
    t: torch.Tensor,
    freqs: torch.Tensor,
    fused: bool = False,
    transpose_output_memory: bool = False,
    qkv_format: str = "sbhd",
    cu_seqlens: Union[torch.Tensor, None] = None,
) -> torch.Tensor:
    """
    Apply rotary positional embedding tensor to the input tensor.

    Parameters
    ----------
    t: torch.Tensor
        Tensor of shape [s, b, h, d] or [t, h, d].
    freqs: torch.Tensor
        Rotary positional embedding tensor of shape [s2, 1, 1, d2] and dtype 'float',
        with s2 >= s and d2 <= d.
    fused: bool, default = False
        Whether to use a fused applying RoPE implementation.
    transpose_output_memory: bool, default = False
        Whether to transpose the 's' and 'b' dimension of the output's underlying memory format.
        This is very helpful when you want to get a contiguous tensor after calling
        `output.transpose(0, 1)`. It's only supported when `fused` is True and
        `qkv_format` is 'sbhd' or 'bshd'.
    qkv_format: str, default = 'sbhd'.
        It could be 'sbhd', 'bshd' or 'thd', and 'thd' is only supported when `fused` is True.
    cu_seqlens: torch.Tensor, default = None.
        Cumulative sum of sequence lengths in a batch for `t`, with shape [b + 1] and
        dtype torch.int32. Only valid when `qkv_format` is 'thd'.
    """
    if fused:
        assert not (
            transpose_output_memory and qkv_format == "thd"
        ), "transpose_output_memory only supports 'sbhd' or 'bshd' format."
        assert (
            qkv_format != "thd" or cu_seqlens is not None
        ), "cu_seqlens must not be None when qkv_format is 'thd'."
        return FusedRoPEFunc.apply(
            t, freqs, transpose_output_memory, qkv_format, cu_seqlens
        )

    assert (
        qkv_format == "sbhd"
    ), f"Only 'sbhd' format is supported when fused is False, got {qkv_format}."
    assert (
        not transpose_output_memory
    ), "transpose_output_memory is not supported when fused is False."

    cos_ = torch.cos(freqs).to(t.dtype)
    sin_ = torch.sin(freqs).to(t.dtype)
=======
def apply_rotary_pos_emb(t: torch.Tensor, freqs: torch.Tensor, tensor_format: str = "sbhd") -> torch.Tensor:
    """
        Parameters
        ----------
        t: torch.Tensor
            input tensor on which rotary positional embedding will be applied
        freqs: torch.Tensor
            rotary positional embeding tensor `freqs` is of shape
            `[seq_length, ..., dim]`
        tensor_format: {'sbhd', 'bshd'}, default = 'sbhd'
            is `bshd` if `t` is of shape `[bs, seq, ...]`, or `sbhd` if `t` is
            of shape `[seq, bs, ...]`.

    """
    assert tensor_format in ("sbhd", "bshd"),("Only formats `sbhd` or `bshd` "
                                              "are supported for input tensor "
                                              "`t`.")
    max_seq_len = freqs.shape[0]
    cur_seq_len = t.shape[1] if tensor_format == "bshd" else t.shape[0]

    # Only apply the rotary embeddings up to the sequence length of the running
    # input.
    assert cur_seq_len <= max_seq_len, (f"Rotary Embeddings only supported "
                                        "upto {max_seq_len} sequence length!")
    freqs = freqs[:cur_seq_len].to(t.dtype)
    if tensor_format == "bshd":
        freqs = freqs.transpose(0,1) # [seq, 1, 1, dim] -> [1, seq, 1, dim]
>>>>>>> 36047fd7

    rot_dim = freqs.shape[-1]
    # ideally t_pass is empty so rotary pos embedding is applied to all tensor t
    t, t_pass = t[..., :rot_dim], t[..., rot_dim:]

    # first part is cosine component
    # second part is sine component, need to change signs with _rotate_half method
    t = (t * cos_) + (_rotate_half(t) * sin_)
    return torch.cat((t, t_pass), dim=-1)


class _SplitAlongDim(torch.autograd.Function):
    """"""

    @staticmethod
    def forward(ctx,
                mixed_x_layer: torch.Tensor,
                split_dim: int,
                split_size_or_sections: Union[int, List[int], Tuple[int]],
    ) -> Tuple[torch.Tensor, ...]:
        ctx.split_dim = split_dim
        ctx.split_size_or_sections = split_size_or_sections
        return torch.split(mixed_x_layer, split_size_or_sections, dim = split_dim)

    @staticmethod
    def backward(ctx,
                 *grad_outputs):
        assert len(grad_outputs) > 0, "No gradients received for backprop!"

        if isinstance(ctx.split_size_or_sections, (list, tuple)):
            split_sizes = ctx.split_size_or_sections
            assert (len(grad_outputs) == len(split_sizes)
                ), "Unequal number of gradients vs split sections for backprop!"
        if isinstance(ctx.split_size_or_sections, int):
            split_sizes = [ctx.split_size_or_sections] * len(grad_outputs)
        dims = len(grad_outputs[0].shape)
        split_dim = (ctx.split_dim + dims) % dims

        noop_ok = True
        strides = grad_outputs[0].stride()
        data_ptr = grad_outputs[0].untyped_storage().data_ptr()
        shape = list(grad_outputs[0].shape)
        for i, tensor in enumerate(grad_outputs):
            shape_i = shape
            shape_i[split_dim] = split_sizes[i]
            offset_size = sum(split_sizes[:i]) * np.prod(shape[split_dim+1:])
            if (tensor.stride() != strides or
                list(tensor.shape) != shape_i or
                tensor.untyped_storage().data_ptr() != data_ptr or
                tensor.storage_offset() != offset_size):
                noop_ok = False
                break

        if noop_ok:
            ret = torch.Tensor().to(device=grad_outputs[0].device,
                                    dtype=grad_outputs[0].dtype)
            new_shape = list(shape)
            new_shape[split_dim] = sum(split_sizes)
            ret.set_(grad_outputs[0].untyped_storage(),
                     grad_outputs[0].storage_offset(),
                     new_shape,
                     strides
            )
            return ret, None, None

        return torch.cat(grad_outputs, dim = split_dim), None, None


class UnfusedDotProductAttention(torch.nn.Module):
    """Parallel attention w/o QKV and Proj Gemms
    BMM1 -> softmax + dropout -> BMM2
    """

    def __init__(
        self,
        norm_factor: float,
        attention_dropout: float = 0.0,
        attention_dropout_ctx: Optional[Callable] = nullcontext,
        layer_number: Optional[int] = None,
    ) -> None:
        super().__init__()

        self.norm_factor = norm_factor
        self.attention_dropout_ctx = attention_dropout_ctx
        self.layer_number = layer_number

        self.scale_mask_softmax = FusedScaleMaskSoftmax(attention_mask_func)

        # Dropout. Note that for a single iteration, this layer will generate
        # different outputs on different number of parallel partitions but
        # on average it should not be partition dependent.
        self.attention_dropout = torch.nn.Dropout(attention_dropout)

        # An FP16 training trick required for certain GPT-like models.
        self.apply_qk_layer_scaling = (
            bool(int(os.getenv("NVTE_APPLY_QK_LAYER_SCALING", "0"))) and layer_number is not None)

    def forward(
        self,
        query_layer: torch.Tensor,
        key_layer: torch.Tensor,
        value_layer: torch.Tensor,
        qkv_layout: str = "sbh3d",
        cu_seqlens_q: Optional[torch.Tensor] = None, # pylint: disable=unused-argument
        cu_seqlens_kv: Optional[torch.Tensor] = None, # pylint: disable=unused-argument
        attn_mask_type: str = "causal",
        attention_mask: Optional[Union[torch.Tensor, Tuple[torch.Tensor, torch.Tensor]]] = None,
        core_attention_bias_type: str = "no_bias",
        core_attention_bias: Optional[torch.Tensor] = None,
    ) -> torch.Tensor:
        """Unfused attention fprop"""

        assert (qkv_layout in QKVLayouts
            ), f"UnfusedDotProductAttention does not support qkv_layout = {qkv_layout}!"
        qkv_format = ''.join([i for i in qkv_layout.split('_')[0] if i.isalpha()])
        assert (qkv_format != 'thd'
            ), """UnfusedDotProductAttention does not support variable sequence lengths!"""
        if qkv_format == 'bshd':
            # convert to sbhd and use sbhd implementation for now
            query_layer, key_layer, value_layer = [x.transpose(0, 1)
                for x in [query_layer, key_layer, value_layer]]

        batch_size, seqlen = query_layer.shape[1], query_layer.shape[0]
        apply_qk_layer_scaling = self.apply_qk_layer_scaling and key_layer.dtype == torch.float16

        # [b, np, sq, sk]
        output_size = (
            query_layer.size(1),
            query_layer.size(2),
            query_layer.size(0),
            key_layer.size(0),
        )

        if key_layer.shape[2] != query_layer.shape[2]:
            assert (query_layer.shape[2]%key_layer.shape[2]==0
                ),"The number of attention heads must be divisible by the number of GQA groups!"
            key_layer = key_layer.repeat_interleave(
                    int(query_layer.shape[2]/key_layer.shape[2]), dim = 2)
            value_layer = value_layer.repeat_interleave(
                    int(query_layer.shape[2]/value_layer.shape[2]), dim = 2)

        # [sq, b, np, hn] -> [sq, b * np, hn]
        query_layer = query_layer.reshape(
            output_size[2], output_size[0] * output_size[1], -1
        )
        # [sk, b, np, hn] -> [sk, b * np, hn]
        key_layer = key_layer.reshape(output_size[3], output_size[0] * output_size[1], -1)

        # preallocting result tensor: [b * np, sq, sk]
        # WAR to set dtype to FP32 as ONNX lacks BF16 support for ConstantOfShape operator
        is_bf16 = query_layer.dtype == torch.bfloat16
        matmul_result = torch.empty(
            output_size[0] * output_size[1],
            output_size[2],
            output_size[3],
            dtype=torch.float32 if is_in_onnx_export_mode() and is_bf16 else query_layer.dtype,
            device=torch.cuda.current_device(),
        )

        if is_in_onnx_export_mode() and is_bf16:
            matmul_result = matmul_result.bfloat16()

        scale = self.norm_factor
        if apply_qk_layer_scaling:
            scale *= self.layer_number

        # Raw attention scores. [b * np, sq, sk]
        if core_attention_bias_type == "no_bias":
            matmul_result = torch.baddbmm(
                matmul_result,
                query_layer.transpose(0, 1),  # [b * np, sq, hn]
                key_layer.transpose(0, 1).transpose(1, 2),  # [b * np, hn, sk]
                beta=0.0,
                alpha=(1.0 / scale),
            )

        elif core_attention_bias_type == "pre_scale_bias":
            assert core_attention_bias is not None, "core_attention_bias should not be None!"
            assert (core_attention_bias.shape == torch.Size(1, *output_size[1:])
                    ), "core_attention_bias must be in [1, h, sq, skv] shape!"
            matmul_result = torch.bmm(
                query_layer.transpose(0, 1),  # [b * np, sq, hn]
                key_layer.transpose(0, 1).transpose(1, 2),  # [b * np, hn, sk]
            )
            matmul_result = (matmul_result.view(
                output_size[0], output_size[1], output_size[2], output_size[3])
                + core_attention_bias).view(-1, output_size[2], output_size[3])
            matmul_result /= scale

        elif core_attention_bias_type in ["post_scale_bias", "alibi"]:
            if core_attention_bias_type == "post_scale_bias":
                assert core_attention_bias is not None, "core_attention_bias should not be None!"
                assert (core_attention_bias.shape == torch.Size([1, *output_size[1:]])
                        ), "core_attention_bias must be in [1, h, sq, skv] shape!"
            if core_attention_bias_type == "alibi":
                core_attention_bias = get_alibi(output_size[1], output_size[2], output_size[3])
            matmul_result = torch.baddbmm(
                matmul_result,
                query_layer.transpose(0, 1),  # [b * np, sq, hn]
                key_layer.transpose(0, 1).transpose(1, 2),  # [b * np, hn, sk]
                beta=0.0,
                alpha=(1.0 / scale),
            )
            matmul_result = (matmul_result.view(
                output_size[0], output_size[1], output_size[2], output_size[3])
                + core_attention_bias).view(-1, output_size[2], output_size[3]).to(
                dtype=query_layer.dtype)

        # change view to [b, np, sq, sk]
        attention_scores = matmul_result.view(*output_size)

        # attention scores and attention mask [b, np, sq, sk]
        softmax_scale = self.layer_number if apply_qk_layer_scaling else None
        attention_probs = self.scale_mask_softmax(
            attention_scores, attention_mask, attn_mask_type, softmax_scale)

        # This is actually dropping out entire tokens to attend to, which might
        # seem a bit unusual, but is taken from the original Transformer paper.
        with self.attention_dropout_ctx():
            attention_probs = self.attention_dropout(attention_probs)

        # value_layer -> context layer.
        # [sk, b, np, hn] --> [b, np, sq, hn]
        output_size = (
            value_layer.size(1),
            value_layer.size(2),
            query_layer.size(0),
            value_layer.size(3),
        )

        # change view [sk, b * np, hn]
        value_layer = value_layer.reshape(
            value_layer.size(0), output_size[0] * output_size[1], -1
        )

        # change view [b * np, sq, sk]
        attention_probs = attention_probs.view(
            output_size[0] * output_size[1], output_size[2], -1
        )

        # matmul: [b * np, sq, hn]
        context_layer = torch.bmm(attention_probs, value_layer.transpose(0, 1))

        # change view [b, np, sq, hn]
        context_layer = context_layer.view(*output_size)

        if qkv_format == 'sbhd':
            # [b, np, sq, hn] --> [sq, b, np, hn]
            context_layer = context_layer.permute(2, 0, 1, 3).contiguous()

            # [sq, b, np, hn] --> [sq, b, hp]
            context_layer = context_layer.view(seqlen, batch_size, -1)

        if qkv_format == 'bshd':
            # [b, np, sq, hn] --> [b, sq, np, hn]
            context_layer = context_layer.permute(0, 2, 1, 3).contiguous()

            # [b, sq, np, hn] --> [b, sq, hp]
            context_layer = context_layer.view(batch_size, seqlen, -1)

        return context_layer


class _PrepareQKVForFA(torch.autograd.Function):
    """This class converts QKV from interleaved (s, b, ...) layout
       to separate contiguous q, k, v tensors in (b, s, ...) layout."""

    @staticmethod
    def forward(ctx,
                query_layer: torch.Tensor,
                key_layer: torch.Tensor,
                value_layer: torch.Tensor
    ) -> torch.Tensor:
        # All inputs received are non-contiguous tensors.
        # The `query_layer` tensor is used to access the
        # full memory region of the QKV tensor.
        qkv = tex.fa_prepare_fwd(query_layer)
        q, k, v = split_tensor_along_dim(qkv, 0, 3)
        query_layer = torch.squeeze(q, 0)
        key_layer = torch.squeeze(k, 0)
        value_layer = torch.squeeze(v, 0)
        return query_layer, key_layer, value_layer

    @staticmethod
    def backward(ctx,
                 dq: torch.Tensor,
                 dk: torch.Tensor,
                 dv: torch.Tensor
    ) -> Tuple[Union[torch.Tensor, None], ...]:
        dqkv = tex.fa_prepare_bwd(dq, dk, dv)
        dq, dk, dv = split_tensor_along_dim(dqkv, -1, 3)
        return dq, dk, dv


def _get_qkv_layout(
        q: torch.Tensor,
        k: torch.Tensor,
        v: torch.Tensor,
        qkv_format: str = 'sbhd',
    ) -> str:
    """Get qkv layout.

    Parameters
    ----------
    q: torch.Tensor
        Query tensor.
    k: torch.Tensor
        Key tensor.
    v: torch.Tensor
        Value tensor.
    qkv_format: str, default = `sbhd`
        Dimension format for `q`, `k` and `v`, {`sbhd`, `bshd`, `thd`}. `s` stands for
        the sequence length dimension, `b` batch size, `h` the number of attention heads,
        `d` head size, and `t` the total number of sequences in a batch, i.e.
        `t = sum(s_i) for i = 0...b-1`.

    Returns
    ----------
    qkv_layout: str
       Memory layout of `q`, `k` and `v`. Each `qkv_format` can be mapped to one of five
       memory layouts. For example, `sb3hd` means `q`, `k`, `v` are created as one chunk
       of memory and that they are interleaved in the `2`nd dimension. `sbhd_sbh2d` means
       `q` and `kv` are created in two chunks and that `q` itself is contiguous and `k`, `v`
       are interleaved with each other in the `3`rd dimension, `k = kv[:,:,:,0,:]` and
       `v = kv[:,:,:,1,:]`.
       Mapping:
       `sbhd`: {`sb3hd`, `sbh3d`, `sbhd_sb2hd`, `sbhd_sbh2d`, `sbhd_sbhd_sbhd`}
       `bshd`: {`bs3hd`, `bsh3d`, `bshd_bs2hd`, `bshd_bsh2d`, `bshd_bshd_bshd`}
       `thd` : {`t3hd`, `th3d`, `thd_t2hd`, `thd_th2d`, `thd_thd_thd`}
    """

    check_last_dim_contiguous = all(x.stride(-1) == 1 for x in [q, k, v])
    assert check_last_dim_contiguous, "q, k and v must have stride 1 in their last dimension!"

    def run_iteratively(q, k, v):
        data_ptr = q.untyped_storage().data_ptr()
        check_ptrs_qkv = all(x.untyped_storage().data_ptr() == data_ptr for x in [q, k, v])
        data_ptr = k.untyped_storage().data_ptr()
        check_ptrs_kv = all(x.untyped_storage().data_ptr() == data_ptr for x in [k, v])

        stride = q.stride()
        check_strides_qkv = all(stride == x.stride() for x in [q, k, v])
        stride = k.stride()
        check_strides_kv = all(stride == x.stride() for x in [k, v])

        shape = q.shape
        check_shapes_qkv = all(shape == x.shape for x in [q, k, v])
        shape = k.shape
        check_shapes_kv = all(shape == x.shape for x in [k, v])

        last_dim_size = q.shape[-1]
        check_last_dim_offsets_qkv = all(i * last_dim_size == x.storage_offset()
                            for i, x in enumerate([q, k, v]))
        last_dim_size = k.shape[-1]
        check_last_dim_offsets_kv = all(i * last_dim_size == x.storage_offset()
                            for i, x in enumerate([k, v]))

        last_two_dims_size = q.shape[-1] * q.shape[-2]
        check_last_two_dims_offsets_qkv = all(i * last_two_dims_size == x.storage_offset()
                            for i, x in enumerate([q, k, v]))
        last_two_dims_size = k.shape[-1] * k.shape[-2]
        check_last_two_dims_offsets_kv = all(i * last_two_dims_size == x.storage_offset()
                            for i, x in enumerate([k, v]))

        if (check_ptrs_qkv and check_strides_qkv and check_shapes_qkv
            and check_last_two_dims_offsets_qkv
            and not check_last_dim_offsets_qkv):
            # sb3hd, bs3hd, t3hd
            qkv_layout = qkv_format[:-2] + '3' + qkv_format[-2:]
        elif (check_ptrs_qkv and check_strides_qkv and check_shapes_qkv
            and check_last_dim_offsets_qkv):
            # sbh3d, bsh3d, th3d
            qkv_layout = qkv_format[:-1] + '3' + qkv_format[-1:]
        elif (check_ptrs_kv and check_strides_kv and check_shapes_kv
            and check_last_two_dims_offsets_kv
            and not check_last_dim_offsets_kv):
            # sbhd_sb2hd, bshd_bs2hd, thd_t2hd
            qkv_layout = qkv_format + '_' + qkv_format[:-2] + '2' + qkv_format[-2:]
        elif (check_ptrs_kv and check_strides_kv and check_shapes_kv
            and check_last_dim_offsets_kv):
            # sbhd_sbh2d, bshd_bsh2d, thd_th2d
            qkv_layout = qkv_format + '_' + qkv_format[:-1] + '2' + qkv_format[-1:]
        elif check_strides_kv and check_shapes_kv:
            # sbhd_sbhd_sbhd, bshd_bshd_bshd, thd_thd_thd
            qkv_layout = '_'.join(list([qkv_format])*3)
        else:
            qkv_layout = 'not_supported'

        return qkv_layout

    qkv_layout = run_iteratively(q, k, v)
    if qkv_layout == 'not_supported':
        # force q,k,v to be contiguous and run get_layout again
        q, k, v = [x.contiguous() for x in [q, k, v]]
        qkv_layout = run_iteratively(q, k, v)
    if qkv_layout == 'not_supported':
        raise Exception("The provided qkv memory layout is not supported!")

    return qkv_layout, q, k, v


def check_set_window_size(
        attn_mask_type: str,
        window_size: Tuple[int, int] = None,
    ):
    """Check if sliding window size is compliant with mask type and if not,
    assert or set it to the appropriate size
    """
    if "causal" in attn_mask_type:
        if window_size is None:
            window_size = (-1, 0)
        else:
            assert (
                window_size[1] == 0
            ), "window_size[1] should be 0 when self_attn_mask_type includes 'causal'!"
    else:
        if window_size is None:
            window_size = (-1, -1)
    return window_size


class FlashAttention(torch.nn.Module):
    """Dot product attention, using HazyResearch flash-attn package:
    https://github.com/Dao-AILab/flash-attention
    """

    def __init__(
        self,
        norm_factor: float,
        attention_dropout: float = 0.0,
        attention_dropout_ctx: Optional[Callable] = nullcontext,
        attention_type: str = "self",
        layer_number: Optional[int] = None,
        deterministic: bool = False,
    ) -> None:
        super().__init__()

        assert (
            _flash_attn_version >= _flash_attn_version_required
        ), f"FlashAttention minimum version {_flash_attn_version_required} is required."

        self.norm_factor = norm_factor
        self.attention_dropout_ctx = attention_dropout_ctx
        self.attention_dropout = attention_dropout
        self.attention_type = attention_type
        self.layer_number = 1 if layer_number is None else layer_number
        self.deterministic = deterministic

    def forward(
        self,
        query_layer: torch.Tensor,
        key_layer: torch.Tensor,
        value_layer: torch.Tensor,
        attention_mask: Optional[Union[torch.Tensor, Tuple[torch.Tensor, torch.Tensor]]] = None,
        qkv_layout: str = "sbh3d",
        cu_seqlens_q: Optional[torch.Tensor] = None,
        cu_seqlens_kv: Optional[torch.Tensor] = None,
        max_seqlen_q: Optional[int] = None,
        max_seqlen_kv: Optional[int] = None,
        attn_mask_type: str = "causal",
        window_size: Optional[Tuple[int, int]] = None,
        alibi_slopes: Optional[torch.Tensor] = None,
        cp_group: Optional[dist_group_type] = None,
        cp_global_ranks: List[int] = None,
        cp_stream: torch.cuda.Stream = None,
    ) -> torch.Tensor:
        """flash-attn fprop"""

        window_size = check_set_window_size(attn_mask_type, window_size)

        assert (
            query_layer.dtype in [torch.float16, torch.bfloat16]
            and key_layer.dtype in [torch.float16, torch.bfloat16]
            and value_layer.dtype in [torch.float16, torch.bfloat16]
            ), "FlashAttention currently only supports FP16 and BF16."
        assert (
            query_layer.is_cuda and key_layer.is_cuda and value_layer.is_cuda
            ), "FlashAttention currently only supports CUDA tensors."
        assert (
            qkv_layout in QKVLayouts
            ), f"FlashAttention does not support qkv_layout = {qkv_layout}!"

        context_parallel = (cp_group is not None) and (get_distributed_world_size(cp_group) != 1)

        qkv_format = ''.join([i for i in qkv_layout.split('_')[0] if i.isalpha()])

        if qkv_format == 'sbhd':
            # For now just 128, will make it more general in the future
            if (query_layer.shape[-1] == 128 and
                query_layer.shape[0] * query_layer.shape[1] >= 512 and
                qkv_layout == "sbh3d"):
                query_layer, key_layer, value_layer = _PrepareQKVForFA.apply(query_layer,
                                                                             key_layer,
                                                                             value_layer)
            else:
                query_layer, key_layer, value_layer = [x.transpose(0,1).contiguous()
                    for x in (query_layer, key_layer, value_layer)]
        elif qkv_format == 'bshd':
            query_layer, key_layer, value_layer = [x.contiguous()
                for x in (query_layer, key_layer, value_layer)]

        global _cu_seqlens_q, _cu_seqlens_kv, _indices_q, _indices_kv
        batch_size = query_layer.shape[0]

        if qkv_format in ['sbhd', 'bshd']:
            max_seqlen_q, max_seqlen_kv = query_layer.shape[1], key_layer.shape[1]
            if not context_parallel:
                # [b * s, h, d]
                query_layer, key_layer, value_layer = [
                    x.view(x.shape[0] * x.shape[1], *x.shape[2:])
                    for x in [query_layer, key_layer, value_layer]
                ]

            if 'padding' in attn_mask_type:
                assert not context_parallel, "Padding mask not supported with context parallelism!"

                if self.attention_type == "self":
                    assert (
                        max_seqlen_q == max_seqlen_kv
                    ), "Maximum sequence length for Q and KV should be the same."
                    if self.layer_number == 1:
                        if cu_seqlens_q is None:
                            assert (attention_mask is not None
                                ), "Please provide attention_mask for padding!"
                            _cu_seqlens_q, _indices_q = get_cu_seqlens_and_indices(attention_mask)
                        else:
                            _cu_seqlens_q = cu_seqlens_q
                            _indices_q = get_indices(max_seqlen_q, cu_seqlens_q)
                    _cu_seqlens_kv = _cu_seqlens_q
                    query_layer_packed, key_layer_packed, value_layer_packed = PackTensors.apply(
                        _indices_q, query_layer, key_layer, value_layer
                    )
                else:
                    if self.layer_number == 1:
                        if cu_seqlens_q is None or cu_seqlens_kv is None:
                            assert (attention_mask is not None
                                ), "Please provide attention_mask for padding!"
                            _cu_seqlens_q, _indices_q = get_cu_seqlens_and_indices(
                                attention_mask[0])
                            _cu_seqlens_kv, _indices_kv = get_cu_seqlens_and_indices(
                                attention_mask[1])
                        else:
                            _cu_seqlens_q = cu_seqlens_q
                            _cu_seqlens_kv = cu_seqlens_kv
                            _indices_q = get_indices(max_seqlen_q, cu_seqlens_q)
                            _indices_kv = get_indices(max_seqlen_kv, cu_seqlens_kv)
                    query_layer_packed = PackTensors.apply(_indices_q, query_layer)
                    key_layer_packed, value_layer_packed = PackTensors.apply(
                        _indices_kv, key_layer, value_layer
                    )
                query_layer, key_layer, value_layer = (
                    query_layer_packed, key_layer_packed, value_layer_packed)
                cu_seqlens_q, cu_seqlens_kv = _cu_seqlens_q, _cu_seqlens_kv
            else:
                if self.layer_number == 1:
                    if cu_seqlens_q is None:
                        cu_seqlens_q = torch.arange(
                                0,
                                (batch_size + 1) * max_seqlen_q,
                                step=max_seqlen_q,
                                dtype=torch.int32,
                                device=query_layer.device)
                    if cu_seqlens_kv is None:
                        cu_seqlens_kv = torch.arange(
                                0,
                                (batch_size + 1) * max_seqlen_kv,
                                step=max_seqlen_kv,
                                dtype=torch.int32,
                                device=key_layer.device)
                    _cu_seqlens_q, _cu_seqlens_kv = cu_seqlens_q, cu_seqlens_kv
                else:
                    cu_seqlens_q, cu_seqlens_kv = _cu_seqlens_q, _cu_seqlens_kv
        elif qkv_format == 'thd':
            assert not context_parallel, "thd format not supported with context parallelism!"
            assert (cu_seqlens_q is not None and cu_seqlens_kv is not None
                ), "cu_seqlens_q and cu_seqlens_kv can not be None when qkv_format = thd!"
            if max_seqlen_q is None:
                seqlens_q = cu_seqlens_q[1:] - cu_seqlens_q[:-1]
                max_seqlen_q = seqlens_q.max().item()
            if max_seqlen_kv is None:
                seqlens_kv = cu_seqlens_kv[1:] - cu_seqlens_kv[:-1]
                max_seqlen_kv = seqlens_kv.max().item()

        if context_parallel:
            assert (
                window_size in ((-1, -1), (-1, 0))
                ), "Sliding window attention is not supported with context parallelism."
            assert (
                alibi_slopes is None
            ), "Alibi slope bias addition is not supported with context parallelism."
            with self.attention_dropout_ctx():
                output = attn_forward_func_with_cp(
                    self.training, query_layer, key_layer, value_layer,
                    cu_seqlens_q, cu_seqlens_kv, max_seqlen_q, max_seqlen_kv,
                    self.attention_dropout if self.training else 0.0,
                    cp_group, cp_global_ranks, cp_stream,
                    softmax_scale=1.0/self.norm_factor,
                    attn_mask_type=attn_mask_type,
                    deterministic=self.deterministic
                )
        else:
            with self.attention_dropout_ctx():
                fa_optional_forward_kwargs = {}
                if _flash_attn_2_3_plus:
                    fa_optional_forward_kwargs["window_size"] = window_size
                if _flash_attn_2_4_plus:
                    fa_optional_forward_kwargs["alibi_slopes"] = alibi_slopes
                if _flash_attn_2_4_1_plus:
                    fa_optional_forward_kwargs["deterministic"] = self.deterministic
                output = flash_attn_forward_func(
                    query_layer, key_layer, value_layer,
                    cu_seqlens_q, cu_seqlens_kv, max_seqlen_q, max_seqlen_kv,
                    self.attention_dropout if self.training else 0.0,
                    softmax_scale=1.0/self.norm_factor, causal="causal" in attn_mask_type,
                    **fa_optional_forward_kwargs,
                )

        if 'padding' in attn_mask_type:
            output = UnpackTensor.apply(_indices_q, batch_size * max_seqlen_q, output)

        if qkv_format == 'sbhd':
            # (bs)hd -> bs(hd) -> sb(hd)
            output = output.view(batch_size, max_seqlen_q, -1).transpose(0, 1).contiguous()
        elif qkv_format == 'bshd':
            # (bs)hd -> bs(hd)
            output = output.view(batch_size, max_seqlen_q, -1).contiguous()
        elif qkv_format == 'thd':
            # thd -> t(hd)
            output = output.view(output.shape[0], -1).contiguous()

        return output


class FusedAttnFunc_qkvpacked(torch.autograd.Function):
    """Function for FusedAttention with packed QKV input"""

    @staticmethod
    def forward(ctx, is_training, max_seqlen, cu_seqlens, qkv, qkv_dtype, attn_bias, attn_scale,
                dropout_p, fast_zero_fill, qkv_layout, attn_bias_type, attn_mask_type,
                rng_gen, fused_attention_backend, use_FAv2_bwd):
        out, aux_ctx_tensors = fused_attn_fwd_qkvpacked(
            is_training, max_seqlen, cu_seqlens, qkv, qkv_dtype,
            fused_attention_backend, attn_bias,
            None, None, None, None, None,
            attn_scale, dropout_p, fast_zero_fill, qkv_layout, attn_bias_type, attn_mask_type,
            rng_gen)

        ctx.save_for_backward(qkv, out, cu_seqlens)
        ctx.aux_ctx_tensors = aux_ctx_tensors
        ctx.max_seqlen = max_seqlen
        ctx.qkv_dtype = qkv_dtype
        ctx.attn_scale = attn_scale
        ctx.dropout_p = dropout_p
        ctx.fast_zero_fill = fast_zero_fill
        ctx.qkv_layout = qkv_layout
        ctx.attn_bias_type = attn_bias_type
        ctx.attn_mask_type = attn_mask_type
        ctx.fused_attention_backend = fused_attention_backend
        ctx.use_FAv2_bwd = use_FAv2_bwd

        return out

    @staticmethod
    def backward(ctx, d_out):
        qkv, out, cu_seqlens = ctx.saved_tensors
        if not ctx.aux_ctx_tensors[0].is_contiguous():
            ctx.aux_ctx_tensors[0] = ctx.aux_ctx_tensors[0].contiguous()
        if ctx.use_FAv2_bwd:
            softmax_lse, rng_state = ctx.aux_ctx_tensors
            dqkv = torch.empty_like(qkv)
            maybe_contiguous = lambda x: x.contiguous() if x.stride(-1) != 1 else x
            d_out, q, k, v, out = [maybe_contiguous(x)
                for x in (d_out, qkv[:,0], qkv[:,1], qkv[:,2], out)]
            flash_attn_cuda_bwd(
                d_out, q, k, v, out, softmax_lse, dqkv[:,0], dqkv[:,1], dqkv[:,2],
                cu_seqlens, cu_seqlens, ctx.max_seqlen, ctx.max_seqlen,
                ctx.dropout_p, ctx.attn_scale, False,
                "causal" in ctx.attn_mask_type, None, rng_state
            )
            dqkv = dqkv[..., :d_out.shape[-1]]
        else:
            dqkv, *rest = fused_attn_bwd_qkvpacked(
                ctx.max_seqlen, cu_seqlens, qkv, out, d_out,
                ctx.qkv_dtype, ctx.aux_ctx_tensors,
                ctx.fused_attention_backend,
                None, None, None, None, None, None, None, None, None,
                ctx.attn_scale, ctx.dropout_p, ctx.fast_zero_fill,
                ctx.qkv_layout, ctx.attn_bias_type, ctx.attn_mask_type)

        # if no_bias or alibi, return dqkv
        if ctx.attn_bias_type in ["no_bias", "alibi"]:
            return (None, None, None, dqkv, None, None, None,
                    None, None, None, None, None, None,
                    None, None, None, None, None, None)
        # else, return (dqkv, dbias)
        return (None, None, None, dqkv, None, rest[0], None,
                None, None, None, None, None, None,
                None, None, None, None, None, None)


class FusedAttnFunc_kvpacked(torch.autograd.Function):
    """Function for FusedAttention with packed KV input"""

    @staticmethod
    def forward(ctx, is_training, max_seqlen_q, max_seqlen_kv, cu_seqlens_q, cu_seqlens_kv,
                q, kv, qkv_dtype, attn_bias, attn_scale, dropout_p, fast_zero_fill,
                qkv_layout, attn_bias_type, attn_mask_type,
                rng_gen, fused_attention_backend, use_FAv2_bwd):
        out, aux_ctx_tensors = fused_attn_fwd_kvpacked(
            is_training, max_seqlen_q, max_seqlen_kv, cu_seqlens_q, cu_seqlens_kv,
            q, kv, qkv_dtype, fused_attention_backend, attn_bias,
            None, None, None, None, None,
            attn_scale, dropout_p, fast_zero_fill, qkv_layout, attn_bias_type, attn_mask_type,
            rng_gen)

        ctx.save_for_backward(q, kv, out, cu_seqlens_q, cu_seqlens_kv)
        ctx.aux_ctx_tensors = aux_ctx_tensors
        ctx.max_seqlen_q = max_seqlen_q
        ctx.max_seqlen_kv = max_seqlen_kv
        ctx.qkv_dtype = qkv_dtype
        ctx.attn_scale = attn_scale
        ctx.dropout_p = dropout_p
        ctx.fast_zero_fill = fast_zero_fill
        ctx.qkv_layout = qkv_layout
        ctx.attn_bias_type = attn_bias_type
        ctx.attn_mask_type = attn_mask_type
        ctx.fused_attention_backend = fused_attention_backend
        ctx.use_FAv2_bwd = use_FAv2_bwd

        return out

    @staticmethod
    def backward(ctx, d_out):
        q, kv, out, cu_seqlens_q, cu_seqlens_kv = ctx.saved_tensors
        if not ctx.aux_ctx_tensors[0].is_contiguous():
            ctx.aux_ctx_tensors[0] = ctx.aux_ctx_tensors[0].contiguous()
        if ctx.use_FAv2_bwd:
            softmax_lse, rng_state = ctx.aux_ctx_tensors
            dq = torch.empty_like(q)
            dkv = torch.empty_like(kv)
            maybe_contiguous = lambda x: x.contiguous() if x.stride(-1) != 1 else x
            d_out, q, k, v, out = [maybe_contiguous(x)
                for x in (d_out, q, kv[:,0], kv[:,1], out)]
            flash_attn_cuda_bwd(
                d_out, q, k, v, out, softmax_lse, dq, dkv[:,0], dkv[:,1],
                cu_seqlens_q, cu_seqlens_kv, ctx.max_seqlen_q, ctx.max_seqlen_kv,
                ctx.dropout_p, ctx.attn_scale, False,
                "causal" in ctx.attn_mask_type, None, rng_state
            )
            dq = dq[..., :d_out.shape[-1]]
            dkv = dkv[..., :d_out.shape[-1]]
        else:
            dq, dkv, *rest = fused_attn_bwd_kvpacked(
                ctx.max_seqlen_q, ctx.max_seqlen_kv, cu_seqlens_q, cu_seqlens_kv,
                q, kv, out, d_out,
                ctx.qkv_dtype, ctx.aux_ctx_tensors,
                ctx.fused_attention_backend,
                None, None, None, None, None, None, None, None, None,
                ctx.attn_scale, ctx.dropout_p, ctx.fast_zero_fill,
                ctx.qkv_layout, ctx.attn_bias_type, ctx.attn_mask_type)

        # if no_bias or alibi, return dqkv
        if ctx.attn_bias_type in ["no_bias", "alibi"]:
            return (None, None, None, None, None, dq, dkv, None, None, None,
                    None, None, None, None, None, None,
                    None, None, None, None, None, None)
        # else, return (dqkv, dbias)
        return (None, None, None, None, None, dq, dkv, None, rest[0], None,
                None, None, None, None, None, None,
                None, None, None, None, None, None)


class FusedAttnFunc(torch.autograd.Function):
    """Function for FusedAttention with separate Q, K, V tensors"""

    @staticmethod
    def forward(ctx, is_training, max_seqlen_q, max_seqlen_kv, cu_seqlens_q, cu_seqlens_kv,
                q, k, v, qkv_dtype, attn_bias, attn_scale, dropout_p, fast_zero_fill,
                qkv_layout, attn_bias_type, attn_mask_type,
                rng_gen, fused_attention_backend, use_FAv2_bwd):
        out, aux_ctx_tensors = fused_attn_fwd(
            is_training, max_seqlen_q, max_seqlen_kv, cu_seqlens_q, cu_seqlens_kv,
            q, k, v, qkv_dtype, fused_attention_backend, attn_bias,
            None, None, None, None, None,
            attn_scale, dropout_p, fast_zero_fill, qkv_layout, attn_bias_type, attn_mask_type,
            rng_gen)

        ctx.save_for_backward(q, k, v, out, cu_seqlens_q, cu_seqlens_kv)
        ctx.aux_ctx_tensors = aux_ctx_tensors
        ctx.max_seqlen_q = max_seqlen_q
        ctx.max_seqlen_kv = max_seqlen_kv
        ctx.qkv_dtype = qkv_dtype
        ctx.attn_scale = attn_scale
        ctx.dropout_p = dropout_p
        ctx.fast_zero_fill = fast_zero_fill
        ctx.qkv_layout = qkv_layout
        ctx.attn_bias_type = attn_bias_type
        ctx.attn_mask_type = attn_mask_type
        ctx.fused_attention_backend = fused_attention_backend
        ctx.use_FAv2_bwd = use_FAv2_bwd

        return out

    @staticmethod
    def backward(ctx, d_out):
        q, k, v, out, cu_seqlens_q, cu_seqlens_kv = ctx.saved_tensors
        if not ctx.aux_ctx_tensors[0].is_contiguous():
            ctx.aux_ctx_tensors[0] = ctx.aux_ctx_tensors[0].contiguous()
        if ctx.use_FAv2_bwd:
            softmax_lse, rng_state = ctx.aux_ctx_tensors
            dq = torch.empty_like(q)
            dk = torch.empty_like(k)
            dv = torch.empty_like(v)
            maybe_contiguous = lambda x: x.contiguous() if x.stride(-1) != 1 else x
            d_out, q, k, v, out = [maybe_contiguous(x)
                for x in (d_out, q, k, v, out)]
            flash_attn_cuda_bwd(
                d_out, q, k, v, out, softmax_lse, dq, dk, dv,
                cu_seqlens_q, cu_seqlens_kv, ctx.max_seqlen_q, ctx.max_seqlen_kv,
                ctx.dropout_p, ctx.attn_scale, False,
                "causal" in ctx.attn_mask_type, None, rng_state
            )
            dq = dq[..., :d_out.shape[-1]]
            dk = dk[..., :d_out.shape[-1]]
            dv = dv[..., :d_out.shape[-1]]
        else:
            dq, dk, dv, *rest = fused_attn_bwd(
                ctx.max_seqlen_q, ctx.max_seqlen_kv, cu_seqlens_q, cu_seqlens_kv,
                q, k, v, out, d_out,
                ctx.qkv_dtype, ctx.aux_ctx_tensors,
                ctx.fused_attention_backend,
                None, None, None, None, None, None, None, None, None,
                ctx.attn_scale, ctx.dropout_p, ctx.fast_zero_fill,
                ctx.qkv_layout, ctx.attn_bias_type, ctx.attn_mask_type)

        # if no_bias or alibi, return dqkv
        if ctx.attn_bias_type in ["no_bias", "alibi"]:
            return (None, None, None, None, None, dq, dk, dv, None, None, None,
                    None, None, None, None, None, None,
                    None, None, None, None, None, None)
        # else, return (dqkv, dbias)
        return (None, None, None, None, None, dq, dk, dv, None, rest[0], None,
                None, None, None, None, None, None,
                None, None, None, None, None, None)


class FusedAttention(torch.nn.Module):
    """Dot product attention, with multiple backends:

    1. FusedAttnBackend["F16_max512_seqlen"]
       cuDNN based fused attention for FP16/BF16 and <=512 sequence length.
    2. FusedAttnBackend["F16_arbitrary_seqlen"]
       cuDNN based fused attention for FP16/BF16 and any sequence length.

    Support matrix:

    | backend       | 1                       | 2                              |
    | flash based   | no                      | yes                            |
    | cuDNN based   | yes                     | yes                            |
    | qkv dtype     | fp16/bf16               | fp16/bf16                      |
    | attn_type     | self/cross              | self/cross                     |
    | qkv_layout    |                         |                                |
    |  - (q,k,v)    | sb3hd, bs3hd            | sb3hd, bs3hd, sbh3d, bsh3d     |
    |               | sbhd_sb2hd, bshd_bs2hd  | sbhd_sb2hd, bshd_bs2hd         |
    |               | bshd_bshd_bshd          | sbhd_sbh2d, bshd_bsh2d         |
    |               |                         | sbhd_sbhd_sbhd, bshd_bshd_bshd |
    | mask_type     | causal/padding/no_mask  | causal/padding/no_mask         |
    | bias_type     | post_scale_bias/no_bias | post_scale_bias/alibi/no_bias  |
    | dropout       | yes                     | yes                            |
    | max_seqlen    | <=512, multiple of 64   | any, multiple of 64            |
    | head_dim      | 64                      | <=128, multiple of 8           |
    | output dtype  | fp16/bf16               | fp16/bf16                      |
    """

    def __init__(
        self,
        norm_factor: float,
        attention_dropout: float = 0.0,
        attention_dropout_ctx: Optional[Callable] = nullcontext,
        attention_type: str = "self",
        layer_number: Optional[int] = None,
        deterministic: bool = False,
    ) -> None:
        super().__init__()

        self.norm_factor = norm_factor
        self.attention_dropout = attention_dropout
        self.attention_dropout_ctx = attention_dropout_ctx
        self.attention_type = attention_type
        self.use_FAv2_bwd = (os.getenv("NVTE_FUSED_ATTN_USE_FAv2_BWD", "0") == "1"
                        and get_device_compute_capability() == (9, 0))
        self.layer_number = 1 if layer_number is None else layer_number
        if deterministic:
            # workspace optimization path is deterministic
            os.environ["CUDNN_FRONTEND_ATTN_DP_WORKSPACE_LIMIT"] = "-1"

        # CUDNN_FRONTEND_ATTN_DP_WORKSPACE_LIMIT
        # - unset:       enables workspace optimization when required workspace is <= 256MB
        #                or when bias gradient needs to be computed
        # - n:           enables workspace optimization when required workspace is <= n bytes
        # - -1:          enables workspace optimization always
        # - 0:           disables workspace optimization always
        if "NVTE_FUSED_ATTN_FORCE_WORKSPACE_OPT" in os.environ:
            if os.environ["NVTE_FUSED_ATTN_FORCE_WORKSPACE_OPT"] == "0":
                os.environ["CUDNN_FRONTEND_ATTN_DP_WORKSPACE_LIMIT"] = "0"
            if os.environ["NVTE_FUSED_ATTN_FORCE_WORKSPACE_OPT"] == "1":
                os.environ["CUDNN_FRONTEND_ATTN_DP_WORKSPACE_LIMIT"] = "-1"

    @no_torch_dynamo()
    def forward(
        self,
        query_layer: torch.Tensor,
        key_layer: torch.Tensor,
        value_layer: torch.Tensor,
        qkv_layout: str = "sbh3d",
        cu_seqlens_q: Optional[torch.Tensor] = None,
        cu_seqlens_kv: Optional[torch.Tensor] = None,
        max_seqlen_q: Optional[int] = None,
        max_seqlen_kv: Optional[int] = None,
        attn_mask_type: str = "causal",
        attention_mask: Optional[Union[torch.Tensor, Tuple[torch.Tensor, torch.Tensor]]] = None,
        fused_attention_backend:
            tex.NVTE_Fused_Attn_Backend = tex.NVTE_Fused_Attn_Backend.NVTE_No_Backend,
        core_attention_bias_type: str = "no_bias",
        core_attention_bias: Optional[torch.Tensor] = None,
        fast_zero_fill: bool = True,
        cp_group: Optional[dist_group_type] = None,
        cp_global_ranks: List[int] = None,
        cp_stream: torch.cuda.Stream = None,
    ) -> torch.Tensor:
        """fused attention fprop"""

        assert (fused_attention_backend
            != tex.NVTE_Fused_Attn_Backend.NVTE_No_Backend
            ), 'No fused attention backend supports this input combination!'
        assert (
            (query_layer.dtype in [torch.float16, torch.bfloat16])
            and (key_layer.dtype in [torch.float16, torch.bfloat16])
            and (value_layer.dtype in [torch.float16, torch.bfloat16])
            ), 'FusedAttention only supports FP16 and BF16 data types.'
        assert (
            query_layer.is_cuda and key_layer.is_cuda and value_layer.is_cuda
            ), 'FusedAttention only supports CUDA tensors.'
        assert (
            qkv_layout in QKVLayouts
            ), f"FusedAttention does not support qkv_layout = {qkv_layout}!"

        context_parallel = (cp_group is not None) and (get_distributed_world_size(cp_group) != 1)

        qkv_format = ''.join([i for i in qkv_layout.split('_')[0] if i.isalpha()])
        assert (
            qkv_format != 'thd'
            ), 'FusedAttention does not support qkv_format = thd!'

        if qkv_format in ['sbhd', 'bshd']:
            if qkv_format == 'sbhd':
                batch_size, max_seqlen_q, max_seqlen_kv = (
                    query_layer.shape[1], query_layer.shape[0], key_layer.shape[0])
            if qkv_format == 'bshd':
                batch_size, max_seqlen_q, max_seqlen_kv = (
                    query_layer.shape[0], query_layer.shape[1], key_layer.shape[1])
            if 'padding' in attn_mask_type:
                assert not context_parallel, "Padding mask not supported with context parallelism!"

                global _cu_seqlens_q, _cu_seqlens_kv
                if (cu_seqlens_q is not None and cu_seqlens_kv is not None):
                    # use cu_seqlens when both cu_seqlens and attention_mask are present
                    if self.layer_number == 1:
                        _cu_seqlens_q, _cu_seqlens_kv = cu_seqlens_q, cu_seqlens_kv
                elif attention_mask is not None:
                    if self.attention_type == "self":
                        if self.layer_number == 1:
                            _cu_seqlens_q = get_cu_seqlens(attention_mask)
                            _cu_seqlens_kv = _cu_seqlens_q
                    else:
                        if self.layer_number == 1:
                            _cu_seqlens_q = get_cu_seqlens(attention_mask[0])
                            _cu_seqlens_kv = get_cu_seqlens(attention_mask[1])
                else:
                    raise Exception("Please provide attention_mask or cu_seqlens for padding!")
                cu_seqlens_q, cu_seqlens_kv = _cu_seqlens_q, _cu_seqlens_kv
            else:
                if self.layer_number == 1:
                    if cu_seqlens_q is None:
                        cu_seqlens_q = torch.arange(
                                0,
                                (batch_size + 1) * max_seqlen_q,
                                step=max_seqlen_q,
                                dtype=torch.int32,
                                device=query_layer.device)
                    if cu_seqlens_kv is None:
                        cu_seqlens_kv = torch.arange(
                                0,
                                (batch_size + 1) * max_seqlen_kv,
                                step=max_seqlen_kv,
                                dtype=torch.int32,
                                device=key_layer.device)
                    _cu_seqlens_q, _cu_seqlens_kv = cu_seqlens_q, cu_seqlens_kv
                else:
                    cu_seqlens_q, cu_seqlens_kv = _cu_seqlens_q, _cu_seqlens_kv

        qkv_dtype = TE_DType[query_layer.dtype]

        use_FAv2_bwd = (self.use_FAv2_bwd
                and (core_attention_bias_type == "no_bias")
                and (fused_attention_backend
                    == tex.NVTE_Fused_Attn_Backend.NVTE_F16_arbitrary_seqlen))

        if context_parallel:
            assert (fused_attention_backend
                == tex.NVTE_Fused_Attn_Backend.NVTE_F16_arbitrary_seqlen
                ), f"{fused_attention_backend} does not work with context parallelism!"
            assert (core_attention_bias_type == "no_bias"), \
                "Core attention bias has not been supported with context parallelism yet!"
            if qkv_format == 'sbhd':
                query_layer, key_layer, value_layer = [x.transpose(0,1).contiguous()
                    for x in (query_layer, key_layer, value_layer)]
            with self.attention_dropout_ctx():
                output = attn_forward_func_with_cp(
                    self.training,
                    query_layer, key_layer, value_layer,
                    cu_seqlens_q, cu_seqlens_kv,
                    max_seqlen_q, max_seqlen_kv,
                    self.attention_dropout if self.training else 0.0,
                    cp_group, cp_global_ranks, cp_stream,
                    softmax_scale=1.0/self.norm_factor,
                    attn_mask_type=attn_mask_type,
                    use_fused_attention=True,
                )
            if qkv_format == 'sbhd':
                output = output.transpose(0,1).contiguous()
        else:
            with self.attention_dropout_ctx():
                output = FusedAttnFunc.apply(
                    self.training,
                    max_seqlen_q, max_seqlen_kv,
                    cu_seqlens_q, cu_seqlens_kv,
                    query_layer, key_layer, value_layer,
                    qkv_dtype,
                    core_attention_bias,
                    1.0/self.norm_factor,
                    self.attention_dropout if self.training else 0.0,
                    fast_zero_fill,
                    qkv_layout,
                    core_attention_bias_type,
                    attn_mask_type,
                    None, # rng_gen
                    fused_attention_backend,
                    use_FAv2_bwd,
                )

        # ...hd -> ...(hd)
        return output.view(*output.shape[:-2], -1)


class DotProductAttention(torch.nn.Module):
    """Allows the model to jointly attend to information from different
    representation subspaces as described in the paper:
    `Attention Is All You Need <https://arxiv.org/abs/1706.03762>`_.

    .. note::

        Argument :attr:`attention_mask` in the `forward` call is only used when
        :attr:`attn_mask_type` includes '"padding"' or `"arbitrary"`.

    .. warning::

        FlashAttention uses a non-deterministic algorithm for optimal performance. To observe
        deterministic behavior at the cost of performance, use FlashAttention version >= `2.4.1`
        and set the environment variable :attr:`NVTE_ALLOW_NONDETERMINISTIC_ALGO=0`. In order
        to disable`flash-attn` entirely, set :attr:`NVTE_FLASH_ATTN=0`.

    Parameters
    ----------
    num_attention_heads : int
                         number of attention heads in the transformer layer.
    kv_channels : int
                number of key-value channels.
    num_gqa_groups : Optional[int] = None
                    number of GQA groups in the transformer layer.
                    Grouped Query Attention is described in
                    `this paper <https://arxiv.org/pdf/2305.13245.pdf>`_.
                    This only affects the keys and values, not the queries.
                    GQA-1 is equivalent to Multi-Query Attention
                    (`MQA <https://arxiv.org/pdf/1911.02150.pdf>`_), while GQA-H
                    is equivalent to MHA, i.e. `num_gqa_groups = num_attention_heads`.
    attention_dropout: float, default = 0.0
                      dropout probability for the dropout op during multi-head attention.
    attn_mask_type: str, default = `causal`
                   type of attention mask passed into softmax operation, options are "`no_mask`",
                   "`padding`", "`causal`", "`padding,causal`", "`causal,padding`", and
                   "`arbitrary`", where "`padding,causal`" and "`causal,padding`" are equivalent.
                   This arg can be overridden by :attr:`attn_mask_type` in the `forward` method.
                   It is useful for cases involving compilation/tracing, e.g. ONNX export, and the
                   forward arg is useful for dynamically changing mask types, e.g. a different mask
                   for training and inference. For "`no_mask`", no attention mask is applied. For
                   "`causal`" or the causal mask in "`padding,causal`", TransformerEngine calculates
                   and applies an upper triangular mask to the softmax input. No user input is
                   needed. For "`padding`" or the padding mask in "`padding,causal`", users need to
                   provide the locations of padded tokens either via :attr:`cu_seqlens_q` and
                   :attr:`cu_seqlens_kv` in the shape of [batch_size + 1] or :attr:`attention_mask`
                   in the shape [batch_size, 1, 1, max_seq_len]. For the "`arbitrary`" mask, users
                   need to provide a mask that is broadcastable to the shape of softmax input.
    window_size: Optional[Tuple[int, int]], default = `None`
                sliding window size for local attention, where query at position i attends to keys
                in [i + seqlen_k - seqlen_q - window_size[0], i + seqlen_k - seqlen_q
                + window_size[1]] inclusive. Special cases (-1, -1) and (-1, 0) mean no sliding
                window and causal mask specifically. Similar to :attr:`attn_mask_type`, it can
                be overridden by :attr:`window_size` in `forward` as well.
    attention_type: str, default = `self`
                   type of attention, either "`self`" and "`cross`".
    layer_number: int, default = `None`
                 layer number of the current `DotProductAttention` when multiple such modules
                 are concatenated, for instance in consecutive transformer blocks.
    qkv_format: str, default = `sbhd`
               dimension format for `query_layer`, `key_layer` and `value_layer`,
               {`sbhd`, `bshd`, `thd`}. `s` stands for the sequence length, `b` batch size,
               `h` the number of heads, `d` head size, and `t` the total number of sequences
               in a batch, with `t = sum(s_i), for i = 0...b-1`. `sbhd` and `bshd` formats
               are used for when sequences in a batch are of equal length or padded to
               equal length, and the `thd` format is used for when sequences in a batch
               have different lengths. Please note that these formats do not reflect how
               tensors `query_layer`, `key_layer`, `value_layer` are laid out in memory.
               For that, please use `_get_qkv_layout` to gain the layout information.

    Parallelism parameters
    ----------------------
    sequence_parallel : bool, default = `False`
                       if set to `True`, uses sequence parallelism.
    tp_size : int, default = 1
             tensor parallel world size.
    tp_group : ProcessGroup, default = `None`
              tensor parallel process group.
    cp_group : ProcessGroup, default = `None`
              context parallel process group.
    cp_global_ranks : list of global rank IDs, default = `None`
                     global rank IDs of GPUs that are in cp_group.
    cp_stream : CUDA stream, default = `None`
               context parallelism splits flash attention into multiple steps for
               compute and communication overlapping. To address the wave quantization
               issue of each split step, we add an additional CUDA stream so that we
               can overlap two flash attention kernels.
    """

    def __init__(
        self,
        num_attention_heads: int,
        kv_channels: int,
        num_gqa_groups: Optional[int] = None,
        attention_dropout: float = 0.0,
        qkv_format: str = "sbhd",
        attn_mask_type: str = "causal",
        window_size: Optional[Tuple[int, int]] = None,
        sequence_parallel: bool = False,
        tp_size: int = 1,
        get_rng_state_tracker: Optional[Callable] = None,
        tp_group: Optional[dist_group_type] = None,
        layer_number: Optional[int] = None,
        attention_type: str = "self",
        cp_group: Optional[dist_group_type] = None,
        cp_global_ranks: List[int] = None,
        cp_stream: torch.cuda.Stream = None,
    ) -> None:
        super().__init__()

        self.qkv_format = qkv_format
        attn_mask_type = attn_mask_type.replace(",","_")
        if attn_mask_type == "causal_padding":
            attn_mask_type = "padding_causal"
        self.attn_mask_type = attn_mask_type
        self.window_size = window_size
        self.window_size = check_set_window_size(attn_mask_type, self.window_size)
        self.tp_size = tp_size if tp_group is None else get_distributed_world_size(tp_group)
        self.tp_group = tp_group
        self.get_rng_state_tracker = get_rng_state_tracker
        self.num_attention_heads = num_attention_heads
        self.cp_group = cp_group
        self.cp_global_ranks = cp_global_ranks
        self.cp_stream = cp_stream

        self.hidden_size_per_attention_head = kv_channels
        self.num_gqa_groups = (
            num_attention_heads if num_gqa_groups is None else num_gqa_groups
        )
        self.num_gqa_groups_per_partition = int(self.num_gqa_groups // tp_size)

        assert (num_attention_heads % self.num_gqa_groups == 0
                ), "The number of attention heads must be divisible by the number of GQA groups!"

        if sequence_parallel or get_rng_state_tracker is None:
            attention_dropout_ctx = nullcontext
        else:
            attention_dropout_ctx = get_rng_state_tracker().fork

        norm_factor = math.sqrt(self.hidden_size_per_attention_head)

        self.device_compute_capability = get_device_compute_capability()
        self.deterministic = not bool(int(os.getenv("NVTE_ALLOW_NONDETERMINISTIC_ALGO", "1"))) \
                             or torch.are_deterministic_algorithms_enabled()

        self.use_flash_attention = (
            int(os.getenv("NVTE_FLASH_ATTN", "1"))
            and self.device_compute_capability >= (8, 0)
        )
        if not _flash_attn_2_4_1_plus and self.deterministic:
            self.use_flash_attention = False
            warnings.warn(
                "Disabling usage of FlashAttention since version <2.4.1 does not support "
                "deterministic execution. In order to use FA with deterministic behavior,"
                " please install FlashAttention version >=2.4.1."
            )

        self.use_fused_attention = (
            int(os.getenv("NVTE_FUSED_ATTN", "1"))
            and self.device_compute_capability >= (8, 0)
        )

        assert (
            attention_type in AttnTypes
        ), f"attention_type {attention_type} not supported"

        self.attention_type = attention_type
        self.attention_dropout = attention_dropout

        attn_kwargs = {
            "attention_dropout": attention_dropout,
            "attention_dropout_ctx": attention_dropout_ctx,
        }

        if self.use_flash_attention:
            self.flash_attention = FlashAttention(norm_factor,
                                                  attention_type=attention_type,
                                                  layer_number=layer_number,
                                                  deterministic=self.deterministic,
                                                  **attn_kwargs)

        # Instantiating three types since use of flash-attn and FusedAttention
        # might be ruled out due to forward inputs.
        if self.use_fused_attention:
            self.fused_attention = FusedAttention(norm_factor,
                                                  attention_type=attention_type,
                                                  layer_number=layer_number,
                                                  deterministic=self.deterministic,
                                                  **attn_kwargs)
        self.unfused_attention = UnfusedDotProductAttention(
            norm_factor, **attn_kwargs, layer_number=layer_number)

    def _checkpointed_attention_forward(
        self,
        attention_func: Callable,
        *forward_args: Tuple[torch.Tensor, ...],
        **forward_kwargs: Dict[str, Any],
    ) -> torch.Tensor:
        """Forward method with activation checkpointing."""

        def custom_forward(*input_args, **input_kwargs):
            return attention_func(*input_args, **input_kwargs)

        hidden_states = checkpoint(
            custom_forward,
            False,
            self.get_rng_state_tracker,
            self.tp_group,
            *forward_args,
            **forward_kwargs,
        )

        return hidden_states

    def set_context_parallel_group(
        self,
        cp_group: Union[dist_group_type, None],
        cp_global_ranks: List[int],
        cp_stream: torch.cuda.Stream,
    ) -> None:
        """
        Set the context parallel attributes for the given
        module before executing the forward pass.

        Parameters
        ----------
        cp_group : ProcessGroup
                  context parallel process group.
        cp_global_ranks : List[int]
                         list of global ranks in the context group.
        cp_stream : torch.cuda.Stream
                   cuda stream for context parallel execution.
        """
        self.cp_group = cp_group
        self.cp_global_ranks = cp_global_ranks
        self.cp_stream = cp_stream

    @no_torch_dynamo(recursive=False)
    def forward(
        self,
        query_layer: torch.Tensor,
        key_layer: torch.Tensor,
        value_layer: torch.Tensor,
        attention_mask: Optional[Union[torch.Tensor, Tuple[torch.Tensor, torch.Tensor]]] = None,
        qkv_format: Optional[str] = None,
        cu_seqlens_q: Optional[torch.Tensor] = None,
        cu_seqlens_kv: Optional[torch.Tensor] = None,
        max_seqlen_q: Optional[int] = None,
        max_seqlen_kv: Optional[int] = None,
        attn_mask_type: Optional[str] = None,
        window_size: Optional[Tuple[int, int]] = None,
        alibi_slopes: Optional[torch.Tensor] = None,
        checkpoint_core_attention: bool = False,
        core_attention_bias_type: str = "no_bias",
        core_attention_bias: Optional[torch.Tensor] = None,
        fast_zero_fill: bool = True,
    ) -> torch.Tensor:
        """
        Dot Product Attention Layer.

        .. note::

            Argument :attr:`attention_mask` is only used when :attr:`attn_mask_type`
            includes '"padding"' or `"arbitrary"`.

        .. note::

            Input tensors :attr:`query_layer`, :attr:`key_layer`, and :attr:`value_layer`
            must each be of shape (:attr:`sequence_length`, :attr:`batch_size`,
            :attr:`num_attention_heads`, :attr:`kv_channels`). Output of shape
            (:attr:`sequence_length`, :attr:`batch_size`, :attr:`num_attention_heads`
            * :attr:`kv_channels`) is returned.

        .. note::

            DotProductAttention supports three backends: 1) FlashAttention which calls
            HazyResearch/Dao-AILab's `flash-attn <https://arxiv.org/pdf/2305.13245.pdf>`_
            PyTorch API, 2) FusedAttention which has multiple fused attention implementations
            based on `cuDNN Graph API
            <https://docs.nvidia.com/deeplearning/cudnn/developer-guide/index.html#op-fusion>`_
            (see :attr:`FusedAttention` for more details on FusedAttention backends), and 3)
            UnfusedDotProductAttention which is the native PyTorch implementation
            with fused scaled masked softmax.

        .. note::

            Users can use environment variables :attr:`NVTE_FLASH_ATTN`, :attr:`NVTE_FUSED_ATTN`,
            and :attr:`NVTE_FUSED_ATTN_BACKEND` to control which DotProductAttention backend,
            and FusedAttention backend if applicable, to use. TransformerEngine prioritizes
            FlashAttention over FusedAttention and over UnfusedDotProductAttention.
            If FusedAttention is being used, users can also choose to switch to flash-attn's
            implementation for backward by setting :attr:`NVTE_FUSED_ATTN_USE_FAv2_BWD=1`
            (default: 0), because of the performance differences between various versions of
            flash-attn and FusedAttention. Further, :attr:`NVTE_FUSED_ATTN_FORCE_WORKSPACE_OPT`
            can be used to enable (:attr:`1`) or disable (:attr:`0`) the workspace related
            optimizations in FusedAttention. When unset, TransformerEngine determines the code path
            based on its internal logic. These optimizations trade memory for performance
            and should be used with care.

        Parameters
        ----------
        query_layer : torch.Tensor
                     Query tensor.
        key_layer : torch.Tensor
                   Key tensor.
        value_layer : torch.Tensor
                     Value tensor.
        attention_mask: Optional[Union[torch.Tensor, Tuple[torch.Tensor, torch.Tensor]]],
             default = `None`. Boolean tensor(s) used to mask out attention softmax input.
             It should be 'None' for 'causal' and 'no_mask' types. For 'padding' masks, it should be
             a single tensor of [batch_size, 1, 1, seqlen_q] for self-attention, and a tuple of
             two tensors in shapes [batch_size, 1, 1, seqlen_q] and [batch_size, 1, 1, seqlen_kv]
             for cross-attention. For the 'arbitrary' mask type, it should be in a shape that is
             broadcastable to [batch_size, num_heads, max_seqlen_q, max_seqlen_kv].
        qkv_format: str, default = `None`
                   If provided, overrides :attr:`qkv_format` from initialization.
        cu_seqlens_q: Optional[torch.Tensor], default = `None`
                   Cumulative sum of sequence lengths in a batch for `query_layer`,
                   with shape [batch_size + 1] and dtype torch.int32.
        cu_seqlens_kv: Optional[torch.Tensor], default = `None`
                   Cumulative sum of sequence lengths in a batch for `key_layer` and `value_layer`,
                   with shape [batch_size + 1] and dtype torch.int32.
        max_seqlen_q: Optional[int], default = `None`
                      Maximum sequence length in `query_layer`.
                      Calculated from `cu_seqlens_q` if not provided.
        max_seqlen_kv: Optional[int], default = `None`
                       Maximum sequence length in `key_layer` and `value_layer`.
                       Calculated from `cu_seqlens_kv` if not provided.
        attn_mask_type: {`no_mask`, `padding`, `causal`, `padding,causal`, `causal,padding`,
                       `arbitrary`}, default = `None`. Type of attention mask passed into
                       softmax operation. 'padding,causal' and 'causal,padding' are equivalent.
        window_size: Optional[Tuple[int, int]], default = `None`
                    sliding window size for local attention.
        alibi_slopes: Optional[torch.Tensor], default = `None`
                     An fp32 bias of shape (nheads,) or (batch_size, nheads)
                     (-alibi_slope * |i + seqlen_k - seqlen_q - j|)
                     is added to the attention score of query i and key j.
        checkpoint_core_attention : bool, default = `False`
                                   If true, forward activations for attention are recomputed
                                   during the backward pass in order to save memory that would
                                   otherwise be occupied to store the forward activations until
                                   backprop.
        core_attention_bias_type: str, default = `no_bias`
                    Bias type, {`no_bias`, `pre_scale_bias`, `post_scale_bias`, `alibi`}
        core_attention_bias: Optional[torch.Tensor], default = `None`
                    Bias tensor for Q * K.T, shape [1, num_head, max_seqlen_q, max_seqlen_kv].
                    It should be 'None' for 'no_bias' and 'alibi' bias types.
        fast_zero_fill: bool, default = `True`
                    Whether to use the fast path to set output tensors to 0 or not.
        """

        assert (
            query_layer.is_cuda and key_layer.is_cuda and value_layer.is_cuda
            ), 'DotProductAttention only supports CUDA tensors.'

        assert (key_layer.shape == value_layer.shape
            ), "Keys and values must have the same shape!"

        if attn_mask_type is not None:
            window_size = check_set_window_size(attn_mask_type, window_size)
        if attn_mask_type is None:
            attn_mask_type = self.attn_mask_type
        else:
            attn_mask_type = attn_mask_type.replace(",","_")
            if attn_mask_type == "causal_padding":
                attn_mask_type = "padding_causal"

        assert (attn_mask_type in AttnMaskTypes
            ), f"Attention mask type {attn_mask_type} is not supported!"

        if window_size is None:
            window_size = self.window_size

        if qkv_format is None:
            qkv_format = self.qkv_format

        assert (key_layer.shape[-2] == self.num_gqa_groups_per_partition
            and value_layer.shape[-2] == self.num_gqa_groups_per_partition
            ), f"Keys and values must have num_gqa_group = {self.num_gqa_groups} heads!"
        assert (qkv_format in ['sbhd', 'bshd', 'thd']
            ), "DotProductAttention only supports qkv_format = {'sbhd', 'bshd', 'thd'}!"

        if qkv_format == 'thd':
            assert (all(len(x.shape) == 3 for x in (query_layer, key_layer, value_layer))
                ), "Queries, keys and values must be 3D tensors when qkv_format = thd!"
            assert (cu_seqlens_q is not None and cu_seqlens_kv is not None
                ), "cu_seqlens_q and cu_seqlens_kv can not be None when qkv_format = thd!"
            assert (cu_seqlens_q.shape == cu_seqlens_kv.shape
                and len(cu_seqlens_q.shape) == 1
                and len(cu_seqlens_kv.shape) == 1
                ), "cu_seqlens_q and cu_seqlens_q must both have shape [batch_size + 1]!"
            assert (cu_seqlens_q.dtype == torch.int32
                and cu_seqlens_kv.dtype == torch.int32
                ), "cu_seqlens_q and cu_seqlens_q must both be in dtype torch.int32!"
            if max_seqlen_q is None:
                seqlens_q = cu_seqlens_q[1:] - cu_seqlens_q[:-1]
                max_seqlen_q = seqlens_q.max().item()
            if max_seqlen_kv is None:
                seqlens_kv = cu_seqlens_kv[1:] - cu_seqlens_kv[:-1]
                max_seqlen_kv = seqlens_kv.max().item()

        if qkv_format in ['sbhd', 'bshd']:
            assert (all(len(x.shape) == 4 for x in (query_layer, key_layer, value_layer))
                ), f"Queries, keys and values must be 4D tensors when qkv_format = {qkv_format}!"
            if qkv_format == 'sbhd':
                max_seqlen_q, max_seqlen_kv = (query_layer.shape[0], key_layer.shape[0])
            if qkv_format == 'bshd':
                max_seqlen_q, max_seqlen_kv = (query_layer.shape[1], key_layer.shape[1])
            if cu_seqlens_q is not None:
                seqlens_q = cu_seqlens_q[1:] - cu_seqlens_q[:-1]
                assert (all(seqlens_q <= max_seqlen_q)
                    ), """Sequence lengths indicated by cu_seqlens_q must be no greater than
                    the sequence dimention in 'query_layer'!"""
            if cu_seqlens_kv is not None:
                seqlens_kv = cu_seqlens_kv[1:] - cu_seqlens_kv[:-1]
                assert (all(seqlens_kv <= max_seqlen_kv)
                    ), """Sequence lengths indicated by cu_seqlens_kv must be no greater than
                    the sequence dimention in 'key_layer' and 'value_layer'!"""

        qkv_layout, query_layer, key_layer, value_layer = _get_qkv_layout(
            query_layer, key_layer, value_layer, qkv_format = qkv_format)

        # The priority for attention backends (subject to availability and clearing the filters)
        # is: FlashAttention > FusedAttention (cuDNN) > UnfusedDotProductAttention.
        use_flash_attention = self.use_flash_attention
        use_fused_attention = self.use_fused_attention
        use_unfused_attention = True

        # The following section filters out some backends based on
        # certain asserts before executing the forward pass.

        # Filter: Input type.
        if (query_layer.dtype not in [torch.bfloat16, torch.float16]
            or key_layer.dtype not in [torch.bfloat16, torch.float16]
            or value_layer.dtype not in [torch.bfloat16, torch.float16]
        ):
            use_flash_attention = False
            use_fused_attention = False

        # Filter: Device and dimensions.
        # FAv2 supports head_dim <= 256, and for >192 requires sm80/sm90
        # FAv2 requires head_dim % 8 == 0
        if (key_layer.shape[-1] > 256
            or key_layer.shape[-1] % 8 != 0
            or (key_layer.shape[-1] > 192
                and self.device_compute_capability not in ((8, 0), (9, 0)))):
            use_flash_attention = False

        # Filter: cross attention + causal mask.
        if (_flash_attn_2_1_plus
            and "causal" in attn_mask_type
            and max_seqlen_q != max_seqlen_kv):
            warnings.warn(
                "Disabling the use of FlashAttention since version 2.1+ has changed its behavior "
                "for causal mask in cross attention. See "
                "https://github.com/Dao-AILab/flash-attention#21-change-behavior-of-causal-flag"
            )
            use_flash_attention = False

        # Filter: bias.
        if core_attention_bias_type != "no_bias" or core_attention_bias is not None:
            use_flash_attention = False

        context_parallel = (self.cp_group is not None and \
            get_distributed_world_size(self.cp_group) != 1)

        # Filter: sliding window attention.
        # UnfusedDotProductAttention can support SWA via arbitrary attention mask.
        if window_size not in ((-1, -1), (-1, 0)):
            use_fused_attention = False
            if (not _flash_attn_2_3_plus) or context_parallel:
                use_flash_attention = False

        # Filter: ONNX export.
        if is_in_onnx_export_mode():
            use_flash_attention = False
            use_fused_attention = False

        # Filter: Attention mask type.
        #   attn_mask_type(s)    |     supported backends
        # ------------------------------------------------
        #   no_mask              |     All
        #   padding              |     UnfusedDotProductAttention, FlashAttention, FusedAttention
        #   causal               |     All
        #   padding + causal     |     FlashAttention, FusedAttention
        #   arbitrary            |     UnfusedDotProductAttention
        #
        if attn_mask_type == "arbitrary":
            use_flash_attention = False
            use_fused_attention = False
        if "causal" in attn_mask_type and max_seqlen_q != max_seqlen_kv:
            use_unfused_attention = False

        if use_fused_attention:
            fused_attention_backend = tex.get_fused_attn_backend(
                TE_DType[query_layer.dtype],
                TE_DType[key_layer.dtype],
                QKVLayout[qkv_layout],
                AttnBiasType[core_attention_bias_type],
                AttnMaskType[attn_mask_type],
                self.attention_dropout,
                query_layer.shape[-2], # num_attn_heads
                key_layer.shape[-2], # num_gqa_groups
                max_seqlen_q,
                max_seqlen_kv,
                query_layer.shape[-1], # head_dim
            )
            # DPA does not support FP8; for FP8, use cpp_extensions modules directly
            is_backend_avail = (fused_attention_backend in
                [FusedAttnBackend["F16_max512_seqlen"], FusedAttnBackend["F16_arbitrary_seqlen"]])
            use_fused_attention = ( \
                use_fused_attention and is_backend_avail and \
                (not context_parallel or \
                 fused_attention_backend == FusedAttnBackend["F16_arbitrary_seqlen"]))

        # Filter: Alibi slopes
        if alibi_slopes is not None:
            use_fused_attention = False
            assert (
                use_flash_attention
            ), "Alibi slopes bias is only supported in the FlashAttention backend."

        # Filter: determinism.
        # backend                                  | deterministic
        # ---------------------------------------------------------
        # flash-attn v1                            | yes
        # flash-attn v2                            | no
        # FusedAttnBackend["F16_max512_seqlen"]    | yes
        # FusedAttnBackend["F16_arbitrary_seqlen"] | workspace optimization path: yes; otherwise: no
        # UnfusedDotProductAttention               | yes
        #
        # Note that FusedAttnBackend["F16_arbitrary_seqlen"] only has workspace optimization path
        # on sm90 architectures.
        #
        if (use_fused_attention
            and fused_attention_backend == FusedAttnBackend["F16_arbitrary_seqlen"]
            and self.deterministic
            and self.device_compute_capability != (9, 0)):
            use_fused_attention = False

        # Select FusedAttention on sm90 and FlashAttention on others for performance
        if (use_flash_attention
            and use_fused_attention
            and fused_attention_backend == FusedAttnBackend["F16_arbitrary_seqlen"]):
            if self.device_compute_capability == (9, 0):
                use_flash_attention = False

        if use_flash_attention:
            if _NVTE_DEBUG:
                print("[DotProductAttention]: using flash-attn",_flash_attn_version)
            return self.flash_attention(query_layer,
                                        key_layer,
                                        value_layer,
                                        attention_mask=attention_mask,
                                        qkv_layout=qkv_layout,
                                        cu_seqlens_q=cu_seqlens_q,
                                        cu_seqlens_kv=cu_seqlens_kv,
                                        attn_mask_type=attn_mask_type,
                                        window_size=window_size,
                                        alibi_slopes=alibi_slopes,
                                        cp_group=self.cp_group,
                                        cp_global_ranks=self.cp_global_ranks,
                                        cp_stream=self.cp_stream,
                                        max_seqlen_q=max_seqlen_q,
                                        max_seqlen_kv=max_seqlen_kv)

        if use_fused_attention:
            if _NVTE_DEBUG:
                print("[DotProductAttention]: using cuDNN fused attention (backend "
                    + str(int(fused_attention_backend)) + ")")
            if checkpoint_core_attention:
                return self._checkpointed_attention_forward(
                    self.fused_attention,
                    query_layer,
                    key_layer,
                    value_layer,
                    qkv_layout=qkv_layout,
                    cu_seqlens_q=cu_seqlens_q,
                    cu_seqlens_kv=cu_seqlens_kv,
                    attn_mask_type=attn_mask_type,
                    attention_mask=attention_mask,
                    fused_attention_backend=fused_attention_backend,
                    core_attention_bias_type=core_attention_bias_type,
                    core_attention_bias=core_attention_bias,
                    fast_zero_fill=fast_zero_fill,
                    cp_group=self.cp_group,
                    cp_global_ranks=self.cp_global_ranks,
                    cp_stream=self.cp_stream,
                    max_seqlen_q=max_seqlen_q,
                    max_seqlen_kv=max_seqlen_kv)
            return self.fused_attention(
                query_layer,
                key_layer,
                value_layer,
                qkv_layout=qkv_layout,
                cu_seqlens_q=cu_seqlens_q,
                cu_seqlens_kv=cu_seqlens_kv,
                attn_mask_type=attn_mask_type,
                attention_mask=attention_mask,
                fused_attention_backend=fused_attention_backend,
                core_attention_bias_type=core_attention_bias_type,
                core_attention_bias=core_attention_bias,
                fast_zero_fill=fast_zero_fill,
                cp_group=self.cp_group,
                cp_global_ranks=self.cp_global_ranks,
                cp_stream=self.cp_stream,
                max_seqlen_q=max_seqlen_q,
                max_seqlen_kv=max_seqlen_kv)

        assert (not context_parallel), \
            "Context parallelism is only implemented with Flash Attention and Fused Attention!"

        if _NVTE_DEBUG:
            print("[DotProductAttention]: using unfused DPA")
        if use_unfused_attention:
            if checkpoint_core_attention:
                return self._checkpointed_attention_forward(
                    self.unfused_attention,
                    query_layer,
                    key_layer,
                    value_layer,
                    qkv_layout = qkv_layout,
                    cu_seqlens_q = cu_seqlens_q,
                    cu_seqlens_kv = cu_seqlens_kv,
                    attn_mask_type = attn_mask_type,
                    attention_mask = attention_mask,
                    core_attention_bias_type = core_attention_bias_type,
                    core_attention_bias = core_attention_bias)
            return self.unfused_attention(query_layer,
                    key_layer,
                    value_layer,
                    qkv_layout = qkv_layout,
                    cu_seqlens_q = cu_seqlens_q,
                    cu_seqlens_kv = cu_seqlens_kv,
                    attn_mask_type = attn_mask_type,
                    attention_mask = attention_mask,
                    core_attention_bias_type = core_attention_bias_type,
                    core_attention_bias = core_attention_bias)

        raise Exception("No dot product attention support for the provided inputs!")


class MultiheadAttention(torch.nn.Module):
    r"""
    Multi-head Attention (MHA), including Query,
    Key, Value and Output projection.

    .. note::

        Argument :attr:`attention_mask` in the `forward` call is only used when
        :attr:`attn_mask_type` includes '"padding"' or `"arbitrary"`.

    Parameters
    ----------
    hidden_size : int
                 size of each input sample.
    num_attention_heads : int
                         number of attention heads in the transformer layer.
    kv_channels: int, default = `None`
                number of key-value channels. defaults to
                :attr:`hidden_size` / :attr:`num_attention_heads` if `None`.
    attention_dropout: float, default = 0.1
                      dropout probability for the dropout op during multi-head attention.
    layernorm_epsilon : float, default = 1e-5
                       a value added to the denominator of layer normalization
                       for numerical stability.
    init_method : Callable, default = `None`
                 used for initializing weights of QKV and FC1 weights in the following way:
                 `init_method(weight)`. When set to `None`, defaults to
                 `torch.nn.init.normal_(mean=0.0, std=0.023)`.
    output_layer_init_method : Callable, default = `None`
                              used for initializing weights of PROJ and FC2 in the following way:
                              `output_layer_init_method(weight)`. When set to `None`, defaults to
                              `torch.nn.init.normal_(mean=0.0, std=0.023)`.
    layer_number: int, default = `None`
                 layer number of the current `TransformerLayer` when multiple such modules are
                 concatenated to form a transformer block.
    attn_mask_type: {'no_mask', 'padding', 'causal', 'padding_causal' 'arbitrary'},
                   default = `causal`
                   type of attention mask passed into softmax operation. Overridden by
                   :attr:`attn_mask_type` in the `forward` method. The forward
                   arg is useful for dynamically changing mask types, e.g. a different
                   mask for training and inference. The init arg is useful for cases
                   involving compilation/tracing, e.g. ONNX export.
    window_size: Optional[Tuple[int, int]], default = `None`
                sliding window size for local attention, where query at position i attends to keys
                in [i + seqlen_k - seqlen_q - window_size[0], i + seqlen_k - seqlen_q
                + window_size[1]] inclusive. Special cases (-1, -1) and (-1, 0) mean no sliding
                window and causal mask specifically. Similar to :attr:`attn_mask_type`, it can
                be overridden by :attr:`window_size` in `forward` as well.
    num_gqa_groups : int, default = `None`
                         number of GQA groups in the transformer layer.
                         Grouped Query Attention is described in
                         `this paper <https://arxiv.org/pdf/2305.13245.pdf>`_.
                         This only affects the keys and values, not the querys.
                         GQA-1 is equivalent to Multi-Query Attention
                         (`MQA <https://arxiv.org/pdf/1911.02150.pdf>`_), while GQA-H
                         is equivalent to MHA, i.e. `num_gqa_groups = num_attention_heads`.
    return_layernorm_output : bool, default = `False`
                             if set to `True`, output of layernorm is returned from the forward
                             together with the output of the linear transformation.
                             Example use case: residual connection for transformer module is
                             taken post layernorm.
    input_layernorm: bool, default = `True`
                     if set to `False`, layer normalization to the input is not applied.
    attention_type: { 'self', 'cross' }, default = 'self'
                   type of attention applied.
    zero_centered_gamma : bool, default = 'False'
                         if set to 'True', gamma parameter in LayerNorm is initialized to 0 and
                         the LayerNorm formula changes to

                         .. math::
                            y = \frac{x - \mathrm{E}[x]}{ \sqrt{\mathrm{Var}[x] + \varepsilon}} *
                            (1 + \gamma) + \beta
    normalization : { 'LayerNorm', 'RMSNorm' }, default = 'LayerNorm'
                   type of normalization applied.
    qkv_weight_interleaved : bool, default = `True`
                            if set to `False`, the QKV weight is interpreted as a concatenation of
                            query, key, and value weights along the `0th` dimension. The default
                            interpretation is that the individual `q`, `k`, and `v` weights for each
                            attention head are interleaved. This parameter is set to `False` when
                            using :attr:`fuse_qkv_params=False`.
    bias : bool, default = `True`
          if set to `False`, the transformer layer will not learn any additive biases.
    device : Union[torch.device, str], default = "cuda"
          The device on which the parameters of the model will allocated. It is the user's
          responsibility to ensure all parameters are moved to the GPU before running the
          forward pass.
    qkv_format: str, default = `sbhd`
            dimension format for `query_layer`, `key_layer` and `value_layer`,
            {`sbhd`, `bshd`}. `s` stands for the sequence length, `b` batch size,
            `h` the number of heads and `d` head size. `sbhd` and `bshd` formats
            are used for when sequences in a batch are of equal length or padded to
            equal length. Please note that these formats do not reflect how
            tensors `query_layer`, `key_layer`, `value_layer` are laid out in memory.
            For that, please use `_get_qkv_layout` to gain the layout information.

    Parallelism parameters
    ----------------------
    set_parallel_mode : bool, default = `False`
                      if set to `True`, QKV and FC1 layers are used as Column Parallel
                      whereas PROJ and FC2 is used as Row Parallel as described
                      `here <https://arxiv.org/pdf/1909.08053.pdf>`_.
    sequence_parallel : bool, default = `False`
                       if set to `True`, uses sequence parallelism.
    tp_group : ProcessGroup, default = `None`
              tensor parallel process group.
    tp_size : int, default = 1
             used as TP (tensor parallel) world size when TP groups are not formed during
             initialization. In this case, users must call the
             `set_tensor_parallel_group(tp_group)` method on the initialized module before the
             forward pass to supply the tensor parallel group needed for tensor and sequence
             parallel collectives.

    Optimization parameters
    -----------------------
    fuse_wgrad_accumulation : bool, default = 'False'
                             if set to `True`, enables fusing of creation and accumulation of
                             the weight gradient. When enabled, it is assumed that the weights
                             have an additional `main_grad` attribute (used instead of the
                             regular `grad`) which is a pre-allocated buffer of the correct
                             size to accumulate gradients in.
    params_dtype : torch.dtype, default = `torch.get_default_dtype()`
                  it controls the type used to allocate the initial parameters. Useful when
                  the model is trained with lower precision and the original FP32 parameters
                  would not fit in GPU memory.
    return_bias : bool, default = `False`
                 when set to `True`, this module will not apply the additive bias itself, but
                 instead return the bias value during the forward pass together with the
                 output of the linear transformation :math:`y = xA^T`. This is useful when
                 the bias addition can be fused to subsequent operations.
    fuse_qkv_params: bool, default = 'False'
                    if set to `True`, `TransformerLayer` module exposes a single fused
                    parameter for query-key-value. This enables optimizations such as QKV
                    fusion without concatentations/splits and also enables the argument
                    `fuse_wgrad_accumulation`.
    """

    def __init__(
        self,
        hidden_size: int,
        num_attention_heads: int,
        kv_channels: Optional[int] = None,
        attention_dropout: float = 0.1,
        layernorm_epsilon: float = 1e-5,
        init_method: Optional[Callable] = None,
        output_layer_init_method: Optional[Callable] = None,
        layer_number: Optional[int] = None,
        attn_mask_type: str = "causal",
        window_size: Optional[Tuple[int, int]] = None,
        tp_group: Optional[dist_group_type] = None,
        tp_size: int = 1,
        num_gqa_groups: Optional[int] = None,
        fuse_wgrad_accumulation: bool = False,
        get_rng_state_tracker: Optional[Callable] = None,
        sequence_parallel: bool = False,
        params_dtype: Optional[torch.dtype] = None,
        return_bias: bool = False,
        return_layernorm_output: bool = False,
        input_layernorm: bool = False,
        attention_type: str = "self",
        set_parallel_mode: bool = False,
        fuse_qkv_params: bool = False,
        zero_centered_gamma: bool = False,
        qkv_weight_interleaved: bool = True,
        ub_bulk_wgrad: bool = False,
        ub_bulk_dgrad: bool = False,
        ub_split_rs: bool = False,
        ub_split_ag: bool = False,
        ub_atomic_gemm_rs: bool = False,
        ub_atomic_gemm_ag: bool = False,
        bias: bool = True,
        normalization: str = "LayerNorm",
        device: Union[torch.device, str] = "cuda",
        qkv_format: str = "sbhd",
    ) -> None:
        super().__init__()

        self.qkv_format = qkv_format
        self.attn_mask_type = attn_mask_type
        self.window_size = window_size
        self.window_size = check_set_window_size(attn_mask_type, self.window_size)
        self.layer_number = layer_number
        self.input_layernorm = input_layernorm
        self.attention_type = attention_type
        self.get_rng_state_tracker = get_rng_state_tracker
        self.tp_group = tp_group
        self.return_layernorm_output = return_layernorm_output
        self.params_dtype = torch.get_default_dtype() if params_dtype is None else params_dtype
        self.num_attention_heads = num_attention_heads
        self.return_bias = return_bias

        kv_channels = kv_channels if kv_channels else (hidden_size // num_attention_heads)

        if init_method is None:
            init_method = get_default_init_method()
        if output_layer_init_method is None:
            output_layer_init_method = get_default_init_method()

        if not fuse_qkv_params:
            qkv_weight_interleaved = False
        self.qkv_weight_interleaved = qkv_weight_interleaved

        assert attention_type in AttnTypes, f"attention_type {attention_type} not supported"
        if layer_number is not None:
            assert layer_number > 0, "layer_number must be a positive integer"

        tp_size = tp_size if tp_group is None else get_distributed_world_size(tp_group)
        self.tp_size = tp_size
        self.sequence_parallel = (tp_size > 1) and sequence_parallel

        self.hidden_size_per_attention_head = kv_channels
        self.num_attention_heads_per_partition = divide(num_attention_heads, tp_size)
        self.num_gqa_groups = (
            num_attention_heads if num_gqa_groups is None else num_gqa_groups
        )
        assert (num_attention_heads % self.num_gqa_groups == 0
                ), "The number of attention heads must be divisible by the number of GQA groups!"
        assert (self.num_gqa_groups % tp_size == 0
                ), "The number of GQA groups must be divisible by tensor parallel size!"
        self.num_gqa_groups_per_partition = int(self.num_gqa_groups // tp_size)
        self.hidden_size_kv = int(hidden_size * self.num_gqa_groups // num_attention_heads)

        common_gemm_kwargs = {
            "fuse_wgrad_accumulation": fuse_wgrad_accumulation,
            "tp_group": tp_group,
            "tp_size": tp_size,
            "get_rng_state_tracker": get_rng_state_tracker,
            "sequence_parallel": sequence_parallel,
            "params_dtype": self.params_dtype,
            "device": device,
        }

        qkv_parallel_mode = "column" if set_parallel_mode else None

        if self.attention_type == "self":
            parameters_split = None
            if not fuse_qkv_params:
                parameters_split = collections.OrderedDict([
                    ("query", hidden_size),
                    ("key", self.hidden_size_kv),
                    ("value", self.hidden_size_kv),
                ])
            if self.input_layernorm:
                self.layernorm_qkv = LayerNormLinear(
                    hidden_size,
                    hidden_size + 2 * self.hidden_size_kv,
                    eps=layernorm_epsilon,
                    init_method=init_method,
                    bias=bias,
                    return_bias=False,
                    parallel_mode=qkv_parallel_mode,
                    return_layernorm_output=return_layernorm_output,
                    parameters_split=parameters_split,
                    zero_centered_gamma=zero_centered_gamma,
                    ub_bulk_wgrad=ub_bulk_wgrad,
                    ub_bulk_dgrad=ub_bulk_dgrad,
                    ub_split_ag=ub_split_ag,
                    normalization=normalization,
                    ub_atomic_gemm_ag=ub_atomic_gemm_ag,
                    ub_name="qkv",
                    **common_gemm_kwargs,
                )
            else:
                self.qkv = Linear(
                    hidden_size,
                    hidden_size + 2 * self.hidden_size_kv,
                    init_method=init_method,
                    bias=bias,
                    return_bias=False,
                    parallel_mode=qkv_parallel_mode,
                    parameters_split=parameters_split,
                    **common_gemm_kwargs,
                )
        elif self.attention_type == "cross":
            if self.input_layernorm:
                self.layernorm_query = LayerNormLinear(
                    hidden_size,
                    hidden_size,
                    eps=layernorm_epsilon,
                    init_method=init_method,
                    bias=bias,
                    return_bias=False,
                    parallel_mode=qkv_parallel_mode,
                    parameters_split=("query",) if not fuse_qkv_params else None,
                    return_layernorm_output=return_layernorm_output,
                    zero_centered_gamma=zero_centered_gamma,
                    ub_bulk_wgrad=ub_bulk_wgrad,
                    ub_bulk_dgrad=ub_bulk_dgrad,
                    ub_split_ag=ub_split_ag,
                    normalization=normalization,
                    ub_atomic_gemm_ag=ub_atomic_gemm_ag,
                    ub_name="qkv",
                    **common_gemm_kwargs,
                )
            else:
                self.query_layer = Linear(
                    hidden_size,
                    hidden_size,
                    init_method=init_method,
                    bias=bias,
                    return_bias=False,
                    parallel_mode=qkv_parallel_mode,
                    **common_gemm_kwargs,
                )
            self.key_value = Linear(
                hidden_size,
                2 * self.hidden_size_kv,
                init_method=init_method,
                bias=bias,
                return_bias=False,
                parallel_mode=qkv_parallel_mode,
                parameters_split=("key", "value") if not fuse_qkv_params else None,
                **common_gemm_kwargs,
            )

        # Attention.
        self.core_attention = DotProductAttention(
            num_attention_heads,
            kv_channels,
            num_gqa_groups=self.num_gqa_groups,
            attention_dropout=attention_dropout,
            qkv_format=self.qkv_format,
            tp_size=tp_size,
            get_rng_state_tracker=get_rng_state_tracker,
            sequence_parallel=sequence_parallel,
            tp_group=tp_group,
            layer_number=self.layer_number,
        )

        # Linear
        self.proj = Linear(
            hidden_size,
            hidden_size,
            init_method=output_layer_init_method,
            bias=bias,
            return_bias=return_bias,
            parallel_mode="row" if set_parallel_mode else None,
            ub_split_rs=ub_split_rs,
            ub_split_ag=ub_split_ag,
            ub_atomic_gemm_rs=ub_atomic_gemm_rs,
            ub_atomic_gemm_ag=ub_atomic_gemm_ag,
            ub_name="proj",
            **common_gemm_kwargs,
        )


    def _allocate_memory(
        self, inference_max_sequence_len: int, batch_size: int, dtype: torch.dtype
    ) -> torch.Tensor:
        return torch.empty(
            inference_max_sequence_len,
            batch_size,
            self.num_gqa_groups_per_partition,
            self.hidden_size_per_attention_head,
            dtype=dtype,
            device=torch.cuda.current_device(),
        )

    def set_tensor_parallel_group(self, tp_group: Union[dist_group_type, None]) -> None:
        """
        Set the tensor parallel group for the given
        module before executing the forward pass.

        Parameters
        ----------
        tp_group : ProcessGroup, default = `None`
                  tensor parallel process group.
        """
        self.tp_group = tp_group

    def set_context_parallel_group(
        self,
        cp_group: Union[dist_group_type, None],
        cp_global_ranks: List[int],
        cp_stream: torch.cuda.Stream,
    ) -> None:
        """
        Set the context parallel attributes for the given
        module before executing the forward pass.

        Parameters
        ----------
        cp_group : ProcessGroup
                  context parallel process group.
        cp_global_ranks : List[int]
                         list of global ranks in the context group.
        cp_stream : torch.cuda.Stream
                   cuda stream for context parallel execution.
        """
        # Deep iterate but skip self to avoid infinite recursion.
        for index, child in enumerate(self.modules()):
            if index == 0:
                continue
            if hasattr(child, "set_context_parallel_group"):
                child.set_context_parallel_group(cp_group, cp_global_ranks, cp_stream)

    def forward(
        self,
        hidden_states: torch.Tensor,
        attention_mask: Optional[Union[torch.Tensor, Tuple[torch.Tensor, torch.Tensor]]] = None,
        encoder_output: Optional[torch.Tensor] = None,
        attn_mask_type: Optional[str] = None,
        window_size: Optional[Tuple[int, int]] = None,
        is_first_microbatch: Optional[bool] = None,
        checkpoint_core_attention: bool = False,
        inference_params: Optional[InferenceParams] = None,
        rotary_pos_emb: Optional[Union[torch.Tensor, Tuple[torch.Tensor, torch.Tensor]]] = None,
        core_attention_bias_type: str = "no_bias",
        core_attention_bias: Optional[torch.Tensor] = None,
        fast_zero_fill: bool = True,
    ) -> Tuple[Union[torch.Tensor, None], ...]:
        """
        Forward propagation for MultiheadAttention layer.

        .. note::

            Argument :attr:`attention_mask` is only used when :attr:`attn_mask_type`
            includes `"padding"` or `"arbitrary"`.

        Parameters
        ----------
        hidden_states : torch.Tensor
             Input tensor.
        attention_mask: Optional[Union[torch.Tensor, Tuple[torch.Tensor, torch.Tensor]]],
             default = `None`. Boolean tensor(s) used to mask out attention softmax input.
             It should be 'None' for 'causal' and 'no_mask' types. For 'padding' masks, it should be
             a single tensor of [batch_size, 1, 1, seqlen_q] for self-attention, and a tuple of
             two tensors in shapes [batch_size, 1, 1, seqlen_q] and [batch_size, 1, 1, seqlen_kv]
             for cross-attention. For the 'arbitrary' mask type, it should be in a shape that is
             broadcastable to [batch_size, num_heads, max_seqlen_q, max_seqlen_kv].
        attn_mask_type: {'no_mask', 'padding', 'causal', 'padding_causal', 'arbitrary'},
                       default = `None`
                       type of attention mask passed into softmax operation.
        window_size: Optional[Tuple[int, int]], default = `None`
                    sliding window size for local attention.
        encoder_output : Optional[torch.Tensor], default = `None`
             Output of the encoder block to be fed into the decoder block if using
             `layer_type="decoder"`.
        is_first_microbatch : {True, False, None}, default = None
                             During training using either gradient accumulation or
                             pipeline parallelism a minibatch of data is further split
                             into microbatches. Between the microbatches of the same minibatch
                             the model weights are not updated. Setting this parameter indicates
                             whether the current microbatch is the first in a minibatch or not.
                             When set, this parameter enables additional optimizations:

                             * during FP8 training, it allows caching of the FP8 versions of
                               the weights
                             * it also allows skipping gradient accumulation during the
                               first microbatch (since it is the first gradient being
                               produced)
        checkpoint_core_attention: bool, default = `False`
                                  If true, forward activations for core attention are recomputed
                                  during the backward pass in order to save memory that would
                                  otherwise be occupied to store the forward activations until
                                  backprop.
        rotary_pos_emb: Union[torch.Tensor, Tuple[torch.Tensor, torch.Tensor]], default = `None`
                       Embeddings for query and key tensors for applying rotary position
                       embedding. By default no input embedding is applied.
        core_attention_bias_type: str, default = `no_bias`
                    Bias type, {`no_bias`, `pre_scale_bias`, 'post_scale_bias`, `alibi`}
        core_attention_bias: Optional[torch.Tensor], default = `None`
                    Bias tensor for Q * K.T, shape [1, num_head, max_seqlen_q, max_seqlen_kv].
                    It should be 'None' for 'no_bias' and 'alibi' bias types.
        fast_zero_fill: bool, default = `True`
                    Whether to set output tensors to 0 or not before use.
        """
        # hidden_states: [sq, b, h]

        if attn_mask_type is not None:
            window_size = check_set_window_size(attn_mask_type, window_size)
        if attn_mask_type is None:
            attn_mask_type = self.attn_mask_type
        if window_size is None:
            window_size = self.window_size

        if "padding" in attn_mask_type and attention_mask is not None:
            for i,_ in enumerate(attention_mask):
                assert (
                    attention_mask[i].dtype == torch.bool
                ), "Attention mask must be in boolean type!"

        assert (core_attention_bias_type in AttnBiasTypes
                ), f"core_attention_bias_type {core_attention_bias_type} is not supported!"

        # =================================================
        # Pre-allocate memory for key-values for inference.
        # =================================================

        if inference_params and self.layer_number is not None:
            if self.layer_number not in inference_params.key_value_memory_dict:
                inf_max_seq_len = inference_params.max_sequence_len
                inf_max_batch_size = inference_params.max_batch_size
                inference_key_memory = self._allocate_memory(
                    inf_max_seq_len, inf_max_batch_size, hidden_states.dtype
                )
                inference_value_memory = self._allocate_memory(
                    inf_max_seq_len, inf_max_batch_size, hidden_states.dtype
                )
                inference_params.key_value_memory_dict[self.layer_number] = (
                    inference_key_memory,
                    inference_value_memory,
                )
            else:
                (
                    inference_key_memory,
                    inference_value_memory,
                ) = inference_params.key_value_memory_dict[self.layer_number]

        # =====================
        # Query, Key, and Value
        # =====================

        if self.attention_type == "self":
            # Attention heads [sq, b, h] --> [sq, b, ng * (np/ng + 2) * hn]
            if self.input_layernorm:
                layernorm_qkv_outputs = self.layernorm_qkv(
                    hidden_states,
                    is_first_microbatch=is_first_microbatch,
                )
                if self.return_layernorm_output:
                    mixed_x_layer, layernorm_output = layernorm_qkv_outputs
                else:
                    mixed_x_layer = layernorm_qkv_outputs
            else:
                mixed_x_layer = self.qkv(
                    hidden_states,
                    is_first_microbatch=is_first_microbatch,
                )

            num_queries_per_key_value = (self.num_attention_heads_per_partition //
                                         self.num_gqa_groups_per_partition)
            if self.qkv_weight_interleaved:
                # [sq, b, ng * (np/ng + 2) * hn] --> [sq, b, ng, (np/ng + 2), hn]
                new_tensor_shape = mixed_x_layer.size()[:-1] + (
                    self.num_gqa_groups_per_partition,
                    (num_queries_per_key_value + 2),
                    self.hidden_size_per_attention_head,
                )
                # split along second last dimension
                split_dim = -2
            else:
                # [sq, b, ng * (np/ng + 2) * hn] --> [sq, b, (np/ng + 2), ng, hn]
                new_tensor_shape = mixed_x_layer.size()[:-1] + (
                    (num_queries_per_key_value + 2),
                    self.num_gqa_groups_per_partition,
                    self.hidden_size_per_attention_head
                )
                # split along third last dimension
                split_dim = -3

            mixed_x_layer = mixed_x_layer.view(*new_tensor_shape)

            # qkv_weight_interleaved:
            #  [sq, b, ng, (np/ng + 2), hn]
            #  --> [sq, b, ng, np/ng, hn], [sq, b, ng, 1, hn], [sq, b, ng, 1, hn]
            # not qkv_weight_interleaved:
            #  [sq, b, (np/ng + 2), ng, hn]
            #  --> [sq, b, np/ng, np, hn], [sq, b, 1, ng, hn], [sq, b, 1, ng, hn]
            if not is_in_onnx_export_mode():
                query_layer, key_layer, value_layer = _SplitAlongDim.apply(
                    mixed_x_layer, split_dim, (num_queries_per_key_value, 1, 1)
                )
            else:
                query_layer, key_layer, value_layer = torch.split(
                    mixed_x_layer, (num_queries_per_key_value, 1, 1), dim = split_dim,
                 )

            # query: -> [sq, b, np, hn]
            # key, value: -> [sq, b, ng, hn]
            query_layer, key_layer, value_layer = (x.reshape(x.size(0), x.size(1), -1,
                                                             self.hidden_size_per_attention_head)
                                                   for x in (query_layer, key_layer, value_layer))

        elif self.attention_type == "cross":
            # Attention heads [sk, b, h] --> [sk, b, (ng * 2 * hn)]
            mixed_kv_layer = self.key_value(
                encoder_output,
                is_first_microbatch=is_first_microbatch,
            )

            if self.qkv_weight_interleaved:
                # [sq, b, (ng * 2 * hn)] --> [sq, b, ng, 2 * hn]
                new_tensor_shape = mixed_kv_layer.size()[:-1] + (
                    self.num_gqa_groups_per_partition,
                    2 * self.hidden_size_per_attention_head,
                )
                # split along last dimension
                split_dim = -1
            else:
                # [sq, b, (ng * 2 * hn)] --> [sq, b, 2 * ng, hn]
                new_tensor_shape = mixed_kv_layer.size()[:-1] + (
                    2 * self.num_gqa_groups_per_partition,
                    self.hidden_size_per_attention_head,
                )
                # split along second last dimension
                split_dim = -2

            mixed_kv_layer = mixed_kv_layer.view(*new_tensor_shape)

            # mixed_kv_layer --> 2 [sk, b, ng, hn]
            if not is_in_onnx_export_mode():
                key_layer, value_layer = _SplitAlongDim.apply(
                    mixed_kv_layer, split_dim, mixed_kv_layer.shape[split_dim] // 2,
                )
            else:
                key_layer, value_layer = torch.split(
                    mixed_kv_layer, mixed_kv_layer.shape[split_dim] // 2, dim = split_dim,
                )

            # Attention head [sq, b, h] --> [sq, b, hp]
            if self.input_layernorm:
                layernorm_query_outputs = self.layernorm_query(
                    hidden_states,
                    is_first_microbatch=is_first_microbatch,
                )
                if self.return_layernorm_output:
                    query_layer, layernorm_output = layernorm_query_outputs
                else:
                    query_layer = layernorm_query_outputs
            else:
                query_layer = self.query_layer(
                    hidden_states,
                    is_first_microbatch=is_first_microbatch,
                )

            # [sq, b, hp] --> [sq, b, np, hn]
            new_tensor_shape = query_layer.size()[:-1] + (
                self.num_attention_heads_per_partition,
                self.hidden_size_per_attention_head,
            )
            query_layer = query_layer.view(*new_tensor_shape)

        # ==================================
        # Adjust key and value for inference
        # ==================================

        # duplicate the pos_emb for self attention
        if rotary_pos_emb is not None:
            if not isinstance(rotary_pos_emb, tuple):
                rotary_pos_emb = ((rotary_pos_emb,) * 2)

        if inference_params and self.layer_number is not None:
            batch_start = inference_params.batch_size_offset
            batch_end = batch_start + key_layer.size(1)
            assert batch_end <= inference_key_memory.size(1)
            sequence_start = inference_params.sequence_len_offset
            sequence_end = sequence_start + key_layer.size(0)
            assert sequence_end <= inference_key_memory.size(0)
            # Copy key and values.
            inference_key_memory[
                sequence_start:sequence_end, batch_start:batch_end, ...
            ] = key_layer
            inference_value_memory[
                sequence_start:sequence_end, batch_start:batch_end, ...
            ] = value_layer
            key_layer = inference_key_memory[:sequence_end, batch_start:batch_end, ...]
            value_layer = inference_value_memory[
                :sequence_end, batch_start:batch_end, ...
            ]

            # adjust the key rotary positional embedding
            if rotary_pos_emb is not None:
                q_pos_emb, k_pos_emb = rotary_pos_emb
                q_pos_emb = q_pos_emb[sequence_start:sequence_end, :, :, :]
                k_pos_emb = k_pos_emb[:sequence_end, :, :, :]
                rotary_pos_emb = (q_pos_emb, k_pos_emb)

        # ==================================
        # core attention computation
        # ==================================

        # apply relative positional encoding (rotary embedding)
        if rotary_pos_emb is not None:
            q_pos_emb, k_pos_emb = rotary_pos_emb
            query_layer = apply_rotary_pos_emb(query_layer, q_pos_emb, self.qkv_format)
            key_layer = apply_rotary_pos_emb(key_layer, k_pos_emb, self.qkv_format)

        context_layer = self.core_attention(
            query_layer,
            key_layer,
            value_layer,
            qkv_format=self.qkv_format,
            cu_seqlens_q=None,
            cu_seqlens_kv=None,
            attention_mask=attention_mask,
            attn_mask_type=attn_mask_type,
            window_size=window_size,
            checkpoint_core_attention=checkpoint_core_attention,
            core_attention_bias_type=core_attention_bias_type,
            core_attention_bias=core_attention_bias,
            fast_zero_fill=fast_zero_fill,
        )

        # =================
        # Output. [sq, b, h]
        # =================

        projection_output = self.proj(
            context_layer, is_first_microbatch=is_first_microbatch
        )

        if self.return_bias:
            attention_output, attention_bias = projection_output
        else:
            attention_output, attention_bias = projection_output, None

        outputs = (attention_output,)
        if self.return_bias:
            outputs += (attention_bias,)
        if self.input_layernorm and self.return_layernorm_output:
            outputs += (layernorm_output,)
        return outputs if len(outputs) > 1 else outputs[0]<|MERGE_RESOLUTION|>--- conflicted
+++ resolved
@@ -1043,7 +1043,7 @@
     """
     Function for FusedRoPE
 
-    This implementation assumes the input tensor to be in `sbhd` or `thd` format and
+    This implementation assumes the input tensor to be in `sbhd`, `bshd` or `thd` format and
     the RoPE tensor to be of shape (s, 1, 1, d). It accepts arbitrary memory layouts to avoid
     the expensive `.contiguous()` calls, thus it may not achieve the best memory access pattern.
     """
@@ -1103,13 +1103,12 @@
     return torch.cat((-x2, x1), dim=-1)
 
 
-<<<<<<< HEAD
 def apply_rotary_pos_emb(
     t: torch.Tensor,
     freqs: torch.Tensor,
+    tensor_format: str = "sbhd",
     fused: bool = False,
     transpose_output_memory: bool = False,
-    qkv_format: str = "sbhd",
     cu_seqlens: Union[torch.Tensor, None] = None,
 ) -> torch.Tensor:
     """
@@ -1118,72 +1117,55 @@
     Parameters
     ----------
     t: torch.Tensor
-        Tensor of shape [s, b, h, d] or [t, h, d].
+        Input tensor of shape `[s, b, h, d]`, `[s, b, h, d]` or `[t, h, d]`, on which
+        rotary positional embedding will be applied.
     freqs: torch.Tensor
-        Rotary positional embedding tensor of shape [s2, 1, 1, d2] and dtype 'float',
-        with s2 >= s and d2 <= d.
+        Rotary positional embedding tensor of shape `[s2, 1, 1, d2]` and dtype 'float',
+        with `s2 >= s` and `d2 <= d`.
     fused: bool, default = False
         Whether to use a fused applying RoPE implementation.
+    tensor_format: {'sbhd', 'bshd', 'thd'}, default = 'sbhd'
+        is `bshd` if `t` is of shape `[bs, seq, ...]`, or `sbhd` if `t` is
+        of shape `[seq, bs, ...]`. 'thd' is only supported when `fused` is True.
     transpose_output_memory: bool, default = False
         Whether to transpose the 's' and 'b' dimension of the output's underlying memory format.
         This is very helpful when you want to get a contiguous tensor after calling
         `output.transpose(0, 1)`. It's only supported when `fused` is True and
-        `qkv_format` is 'sbhd' or 'bshd'.
-    qkv_format: str, default = 'sbhd'.
-        It could be 'sbhd', 'bshd' or 'thd', and 'thd' is only supported when `fused` is True.
+        `tensor_format` is 'sbhd' or 'bshd'.
     cu_seqlens: torch.Tensor, default = None.
         Cumulative sum of sequence lengths in a batch for `t`, with shape [b + 1] and
-        dtype torch.int32. Only valid when `qkv_format` is 'thd'.
+        dtype torch.int32. Only valid when `tensor_format` is 'thd'.
     """
     if fused:
         assert not (
-            transpose_output_memory and qkv_format == "thd"
+            transpose_output_memory and tensor_format == "thd"
         ), "transpose_output_memory only supports 'sbhd' or 'bshd' format."
         assert (
-            qkv_format != "thd" or cu_seqlens is not None
-        ), "cu_seqlens must not be None when qkv_format is 'thd'."
+            tensor_format != "thd" or cu_seqlens is not None
+        ), "cu_seqlens must not be None when tensor_format is 'thd'."
         return FusedRoPEFunc.apply(
-            t, freqs, transpose_output_memory, qkv_format, cu_seqlens
+            t, freqs, transpose_output_memory, tensor_format, cu_seqlens
         )
 
-    assert (
-        qkv_format == "sbhd"
-    ), f"Only 'sbhd' format is supported when fused is False, got {qkv_format}."
+    assert tensor_format in ("sbhd", "bshd"), (
+        "Only formats `sbhd` or `bshd` are supported for input tensor `t` "
+        f"when fused is False, got {tensor_format}."
+    )
     assert (
         not transpose_output_memory
     ), "transpose_output_memory is not supported when fused is False."
 
-    cos_ = torch.cos(freqs).to(t.dtype)
-    sin_ = torch.sin(freqs).to(t.dtype)
-=======
-def apply_rotary_pos_emb(t: torch.Tensor, freqs: torch.Tensor, tensor_format: str = "sbhd") -> torch.Tensor:
-    """
-        Parameters
-        ----------
-        t: torch.Tensor
-            input tensor on which rotary positional embedding will be applied
-        freqs: torch.Tensor
-            rotary positional embeding tensor `freqs` is of shape
-            `[seq_length, ..., dim]`
-        tensor_format: {'sbhd', 'bshd'}, default = 'sbhd'
-            is `bshd` if `t` is of shape `[bs, seq, ...]`, or `sbhd` if `t` is
-            of shape `[seq, bs, ...]`.
-
-    """
-    assert tensor_format in ("sbhd", "bshd"),("Only formats `sbhd` or `bshd` "
-                                              "are supported for input tensor "
-                                              "`t`.")
     max_seq_len = freqs.shape[0]
     cur_seq_len = t.shape[1] if tensor_format == "bshd" else t.shape[0]
 
     # Only apply the rotary embeddings up to the sequence length of the running
     # input.
-    assert cur_seq_len <= max_seq_len, (f"Rotary Embeddings only supported "
-                                        "upto {max_seq_len} sequence length!")
+    assert cur_seq_len <= max_seq_len, (
+        f"Rotary Embeddings only supported up to {max_seq_len} sequence length!"
+    )
     freqs = freqs[:cur_seq_len].to(t.dtype)
     if tensor_format == "bshd":
-        freqs = freqs.transpose(0,1) # [seq, 1, 1, dim] -> [1, seq, 1, dim]
->>>>>>> 36047fd7
+        freqs = freqs.transpose(0, 1)  # [seq, 1, 1, dim] -> [1, seq, 1, dim]
 
     rot_dim = freqs.shape[-1]
     # ideally t_pass is empty so rotary pos embedding is applied to all tensor t
@@ -1191,7 +1173,7 @@
 
     # first part is cosine component
     # second part is sine component, need to change signs with _rotate_half method
-    t = (t * cos_) + (_rotate_half(t) * sin_)
+    t = (t * freqs.cos()) + (_rotate_half(t) * freqs.sin())
     return torch.cat((t, t_pass), dim=-1)
 
 
