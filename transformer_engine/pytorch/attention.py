# Copyright (c) 2022-2024, NVIDIA CORPORATION & AFFILIATES. All rights reserved.
#
# See LICENSE for license information.

"""Attention."""
import collections
from contextlib import nullcontext
from importlib.metadata import version as get_pkg_version
from importlib.metadata import PackageNotFoundError
import math
import os
from typing import Any, Callable, Dict, List, Optional, Tuple, Union
import warnings
import logging

from dataclasses import dataclass, fields
import numpy as np
from packaging.version import Version as PkgVersion

import torch
import torch.nn.functional as F

import transformer_engine_torch as tex
import transformer_engine as te
from transformer_engine.pytorch.utils import get_cudnn_version
from transformer_engine.pytorch.cpp_extensions import (
    cast_to_fp8,
    cast_from_fp8,
)
from transformer_engine.pytorch.cpp_extensions.fused_attn import (
    fused_attn_fwd_qkvpacked,
    fused_attn_bwd_qkvpacked,
    fused_attn_fwd_kvpacked,
    fused_attn_bwd_kvpacked,
    fused_attn_fwd,
    fused_attn_bwd,
    QKVLayout,
    AttnBiasType,
    AttnMaskType,
    FusedAttnBackend,
    META_QKV,
    META_DQKV,
    META_O,
    META_DO,
    META_S,
    META_DP,
    META_O_CP,
    META_DQKV_CP,
)
from transformer_engine.pytorch.fp8 import (
    FP8GlobalStateManager,
    get_fp8_te_dtype,
    get_fp8_torch_dtype,
)
from transformer_engine.pytorch.float8_tensor import Float8Tensor
from transformer_engine.pytorch.module import LayerNormLinear, Linear
from transformer_engine.pytorch.module.base import TransformerEngineBaseModule
from transformer_engine.pytorch.utils import (
    divide,
    attention_mask_func,
    split_tensor_along_dim,
    get_device_compute_capability,
    get_default_init_method,
)
from transformer_engine.pytorch.constants import (
    AttnMaskTypes,
    AttnTypes,
    AttnBiasTypes,
    QKVLayouts,
    dist_group_type,
    TE_DType,
)
from transformer_engine.pytorch.softmax import FusedScaleMaskSoftmax
from transformer_engine.pytorch.distributed import (
    get_distributed_world_size,
    get_distributed_rank,
    checkpoint,
    set_all_rng_states,
    CudaRNGStatesTracker,
    graph_safe_rng_available,
    gather_along_first_dim,
    reduce_scatter_along_first_dim,
)
from transformer_engine.pytorch.export import is_in_onnx_export_mode
from transformer_engine.pytorch.jit import jit_fuser, no_torch_dynamo
from transformer_engine.pytorch.graph import is_graph_capturing

# NVTE_DEBUG = 0/1 # disables/enables debug mode, default = 0
_NVTE_DEBUG = int(os.getenv("NVTE_DEBUG", "0"))
# NVTE_DEBUG_LEVEL = 0/1/2 # enables more and more verbose debug mode, default = 0
_NVTE_DEBUG_LEVEL = int(os.getenv("NVTE_DEBUG_LEVEL", "0"))
_log_level = _NVTE_DEBUG * _NVTE_DEBUG_LEVEL
_log_levels = {0: logging.WARNING, 1: logging.INFO, 2: logging.DEBUG}
_log_level = _log_levels[_log_level if _log_level in [0, 1, 2] else 2]
_formatter = logging.Formatter("[%(levelname)-8s | %(name)-19s]: %(message)s")
_stream_handler = logging.StreamHandler()
_stream_handler.setFormatter(_formatter)

_NVTE_FLASH_ATTN = int(os.getenv("NVTE_FLASH_ATTN", "1"))
_NVTE_FUSED_ATTN = int(os.getenv("NVTE_FUSED_ATTN", "1"))
_NVTE_UNFUSED_ATTN = int(os.getenv("NVTE_UNFUSED_ATTN", "1"))
_flash_attn_version = PkgVersion(get_pkg_version("flash-attn"))
_flash_attn_version_required = PkgVersion("2.0.6")
_flash_attn_max_version = PkgVersion("2.6.3")
_flash_attn_2_plus = _flash_attn_version >= PkgVersion("2")
_flash_attn_2_1_plus = _flash_attn_version >= PkgVersion("2.1")
_flash_attn_2_3_plus = _flash_attn_version >= PkgVersion("2.3")
_flash_attn_2_4_plus = _flash_attn_version >= PkgVersion("2.4")
_flash_attn_2_4_1_plus = _flash_attn_version >= PkgVersion("2.4.1")
_flash_attn_2_5_7_plus = _flash_attn_version >= PkgVersion("2.5.7")
_flash_attn_2_6_0_plus = _flash_attn_version >= PkgVersion("2.6.0")
_flash_attn_3_plus = False
_use_flash_attn_3 = False
_flash_attn_3_installation_steps = """\
(1) pip install "git+https://github.com/Dao-AILab/flash-attention.git#egg=flashattn-hopper&subdirectory=hopper"
(2) python_path=`python -c "import site; print(site.getsitepackages()[0])"`
(3) mkdir -p $python_path/flashattn_hopper
(4) wget -P $python_path/flashattn_hopper https://raw.githubusercontent.com/Dao-AILab/flash-attention/main/hopper/flash_attn_interface.py"""
try:
    _flash_attn_v3_version = PkgVersion(get_pkg_version("flashattn-hopper"))
    _flash_attn_3_plus = _flash_attn_v3_version >= PkgVersion("2.9")
    _flash_attn_3_0_0_beta = _flash_attn_3_plus and _flash_attn_v3_version < PkgVersion("3.0.0")
except PackageNotFoundError:
    if get_device_compute_capability() == (9, 0) and _NVTE_FLASH_ATTN:
        fa3_logger = logging.getLogger()
        fa3_logger.setLevel(_log_level)
        if not fa3_logger.hasHandlers():
            fa3_logger.addHandler(_stream_handler)
        fa3_logger.debug(
            "To use flash-attn v3, please follow these steps to install the flashattn-hopper "
            "package: \n%s",
            _flash_attn_3_installation_steps,
        )
else:
    from flashattn_hopper.flash_attn_interface import flash_attn_func as flash_attn_func_v3
    from flashattn_hopper.flash_attn_interface import (
        flash_attn_varlen_func as flash_attn_varlen_func_v3,
    )
<<<<<<< HEAD
    from flashattn_hopper.flash_attn_interface import (  # pylint: disable=unused-import
        _flash_attn_forward as _flash_attn_forward_v3,
    )
    from flashattn_hopper.flash_attn_interface import (  # pylint: disable=unused-import
        _flash_attn_backward as _flash_attn_backward_v3,
    )
    from flashattn_hopper.flash_attn_interface import _flash_attn_varlen_forward as flash_attn_varlen_fwd_v3
    from flashattn_hopper.flash_attn_interface import _flash_attn_varlen_backward as flash_attn_varlen_bwd_v3
=======
>>>>>>> e762592e

    _use_flash_attn_3 = True

if _flash_attn_version >= _flash_attn_version_required:
    from flash_attn.flash_attn_interface import flash_attn_func, flash_attn_varlen_func
    from flash_attn.flash_attn_interface import _flash_attn_varlen_forward as flash_attn_varlen_fwd
    from flash_attn.flash_attn_interface import _flash_attn_varlen_backward as flash_attn_varlen_bwd
    from flash_attn_2_cuda import varlen_bwd as flash_attn_cuda_bwd

_attention_backends = {
    "attention_params": None,
    "use_flash_attention": None,
    "use_fused_attention": None,
    "fused_attention_backend": None,
    "use_unfused_attention": None,
    "backend_selection_requires_update": False,
}


@dataclass(eq=True)
class AttentionParams:
    """
    Attention parameters used to determine which backend to be used.

    Parameters
    ----------
    qkv_type: Union[torch.Tensor, Float8Tensor], default = `torch.Tensor`
        Type of query/key/value tensors, {`torch.Tensor`, `Float8Tensor`}.
    qkv_dtype: torch.dtype, default = `torch.bfloat16`
        Data type of query/key/value tensors.
    qkv_layout: str, default = "sbh3d"
        Query/key/value tensor memory layout.
    batch_size: int, default = 1
        Batch size.
    num_heads: int, default = 16
        Number of attention heads in the query tensor.
    num_gqa_groups: int, default = 16
        Number of attention heads in key and value tensors.
    max_seqlen_q: int, default = 128
        Maximum sequence length of the query tensor.
    max_seqlen_kv: int, default = 128
        Maximum sequence length of the key and value tensors.
    head_dim_qk: int, default = 64
        The size of each attention head in query and key tensors.
    head_dim_v: int, default = 64
        The size of each attention head in the value tensor.
    attn_mask_type: str, default = `no_mask`
        Attention mask type, {`no_mask`, `padding`, `causal`, `padding_causal`,
        `causal_bottom_right`, `padding_causal_bottom_right`, `arbitrary`}
    window_size: Tuple[int, int], default = None
        Sliding window attention size.
    alibi_slopes_shape: Optional[Union[torch.Size, List]], default = `None`
        Tensor shape of :attr:`alibi_slopes` in `DotProductAttention`.
    core_attention_bias_type: str, default = `no_bias`
        Attention bias type, {`no_bias`, `pre_scale_bias`, `post_scale_bias`, `alibi`}.
    core_attention_bias_shape: str, default = `1hss`
        Attention bias shape, {`1hss`, `b1ss`, `bhss`}.
    core_attention_bias_requires_grad: bool, default = `True`
        Whether attention bias requires gradient.
    pad_between_seqs: bool, default = `False`
        Whether there is padding between sequences in a batch.
        This only applies to `qkv_format=thd`.
    attention_dropout: float, default = 0.0
        Attention dropout.
    context_parallel: bool, default = `False`
        Whether context parallelism is used or not.
    deterministic: bool, default = `False`
        Whether to run `DotProductAttention` with determinism or not.
    is_training: bool, default = `True`
        Whether in training mode (`True`) or inference mode (`False`)
    fp8: bool, default = `False`
        Whether `DotProductAttention` is in an `fp8_autocast` region.
    fp8_meta: Optional[Dict[str Any]], default = `None`
        The FP8 metadata tensor of `DotProductAttention`.
    """

    qkv_type: Union[torch.Tensor, Float8Tensor] = torch.Tensor
    qkv_dtype: torch.dtype = torch.bfloat16
    qkv_layout: str = "sbh3d"
    batch_size: int = 1
    num_heads: int = 16
    num_gqa_groups: int = 16
    max_seqlen_q: int = 128
    max_seqlen_kv: int = 128
    head_dim_qk: int = 64
    head_dim_v: int = 64
    attn_mask_type: str = "no_mask"
    window_size: Union[Tuple[int, int], None] = None
    alibi_slopes_shape: Union[torch.Size, List, None] = None
    core_attention_bias_type: str = "no_bias"
    core_attention_bias_shape: str = "1hss"
    core_attention_bias_requires_grad: bool = True
    pad_between_seqs: bool = False
    attention_dropout: float = 0.0
    context_parallel: bool = False
    deterministic: bool = False
    is_training: bool = True
    fp8: bool = False
    fp8_meta: Union[Dict[str, Any], None] = None


_alibi_cache = {
    "_num_heads": None,
    "_alibi_slopes": None,
    "_max_seqlen_q": None,
    "_max_seqlen_kv": None,
    "_bottom_right_alignment": True,
    "_alibi_bias": None,
    "_alibi_slopes_require_update": False,
    "_alibi_bias_require_update": False,
}


__all__ = ["DotProductAttention", "InferenceParams", "MultiheadAttention"]


def get_attention_backend(
    attention_params: AttentionParams = None,
):
    """
    Select the appropriate attention backend/sub-backend based on user input and runtime environment.

    Parameters
    ----------
    See `AttentionParams`.

    Returns
    ----------
    use_flash_attention: bool
        Whether the `FlashAttention` backend has been selected.
    use_fused_attention: bool
        Whether the `FusedAttention` backend has been selected.
    fused_attention_backend: tex.NVTE_Fused_Attn_Backend
        If `use_fused_attention = True`, one of `FusedAttention` three sub-backends, else `None`.
    use_unfused_attention: bool
        Whether the `UnfusedDotProductAttention` backend has been selected.
    available_backends: List[bool]
        All available backends that could support the provided input. A list of Booleans
        in the form of [use_flash_attention, use_fused_attention, use_unfused_attention].
    """
    qkv_type = attention_params.qkv_type
    qkv_dtype = attention_params.qkv_dtype
    qkv_layout = attention_params.qkv_layout
    batch_size = attention_params.batch_size
    num_heads = attention_params.num_heads
    num_gqa_groups = attention_params.num_gqa_groups
    max_seqlen_q = attention_params.max_seqlen_q
    max_seqlen_kv = attention_params.max_seqlen_kv
    head_dim_qk = attention_params.head_dim_qk
    head_dim_v = attention_params.head_dim_v
    attn_mask_type = attention_params.attn_mask_type
    window_size = attention_params.window_size
    alibi_slopes_shape = attention_params.alibi_slopes_shape
    core_attention_bias_type = attention_params.core_attention_bias_type
    core_attention_bias_shape = attention_params.core_attention_bias_shape
    core_attention_bias_requires_grad = attention_params.core_attention_bias_requires_grad
    pad_between_seqs = attention_params.pad_between_seqs
    attention_dropout = attention_params.attention_dropout
    context_parallel = attention_params.context_parallel
    deterministic = attention_params.deterministic
    is_training = attention_params.is_training
    fp8 = attention_params.fp8
    fp8_meta = attention_params.fp8_meta

    # Run config
    logger = logging.getLogger("DotProductAttention")
    logger.setLevel(_log_level)
    if not logger.hasHandlers():
        logger.addHandler(_stream_handler)
    device_compute_capability = get_device_compute_capability()
    cudnn_version = get_cudnn_version()
    run_config = {
        "transformer_engine_version": te.__version__,
        "compute_capability": "sm"
        + str(
            (lambda x, y: x * 10 + y)(device_compute_capability[0], device_compute_capability[1])
        ),
        "flash_attn_version": _flash_attn_version,
        "cudnn_version": ".".join([str(i) for i in cudnn_version]),
    }
    attention_params_dict = {
        field.name: getattr(attention_params, field.name) for field in fields(attention_params)
    }
    run_config.update(attention_params_dict)
    if fp8:
        run_config["NVTE_FP8_DPA_BWD"] = int(os.getenv("NVTE_FP8_DPA_BWD", "1"))
    logger.debug("Running with config=%s", run_config)

    # Filter: Environment variables
    global _NVTE_FLASH_ATTN, _NVTE_FUSED_ATTN, _NVTE_UNFUSED_ATTN
    _NVTE_FLASH_ATTN = int(os.getenv("NVTE_FLASH_ATTN", "1"))
    _NVTE_FUSED_ATTN = int(os.getenv("NVTE_FUSED_ATTN", "1"))
    _NVTE_UNFUSED_ATTN = int(os.getenv("NVTE_UNFUSED_ATTN", "1"))
    use_flash_attention = _NVTE_FLASH_ATTN
    use_fused_attention = _NVTE_FUSED_ATTN
    use_unfused_attention = _NVTE_UNFUSED_ATTN
    if not use_flash_attention:
        logger.debug("Disabling FlashAttention due to NVTE_FLASH_ATTN=0")
    if not use_fused_attention:
        logger.debug("Disabling FusedAttention due to NVTE_FUSED_ATTN=0")
    if not use_unfused_attention:
        logger.debug("Disabling UnfusedDotProductAttention due to NVTE_UNFUSED_ATTN=0")

    # Filter: ONNX mode
    if is_in_onnx_export_mode():
        if use_flash_attention:
            logger.debug("Disabling FlashAttention due to ONNX mode")
        use_flash_attention = False
        if use_fused_attention:
            logger.debug("Disabling FusedAttention due to ONNX mode")
        use_fused_attention = False

    # Filter: Compute capability
    global _use_flash_attn_3
    if device_compute_capability < (8, 0):
        if use_flash_attention:
            logger.debug("Disabling FlashAttention as it requires compute capability sm80+")
            use_flash_attention = False
        if use_fused_attention:
            logger.debug("Disabling FusedAttention as it requires compute capability sm80+")
            use_fused_attention = False
    if device_compute_capability < (9, 0):
        if use_flash_attention and _use_flash_attn_3:
            logger.debug("Disabling FlashAttention 3 as it requires compute capability sm90+")
            _use_flash_attn_3 = False

    # Filter: Data type
    if qkv_dtype not in [torch.bfloat16, torch.float16] or qkv_type not in [
        torch.Tensor,
        Float8Tensor,
    ]:
        if use_flash_attention:
            logger.debug(
                "Disabling FlashAttention due to unsupported QKV data type. "
                "Supported: qkv_dtype = {torch.bfloat16, torch.float16}. "
                "Found: qkv_dtype = %s.",
                qkv_dtype,
            )
            use_flash_attention = False
        if use_fused_attention:
            logger.debug(
                "Disabling FusedAttention due to unsupported QKV data type. "
                "Supported: qkv_dtype = {torch.bfloat16, torch.float16}. "
                "Found: qkv_dtype = %s.",
                qkv_dtype,
            )
            use_fused_attention = False

    # Filter: Execution type
    if fp8 and fp8_meta["recipe"].fp8_dpa:
        if use_flash_attention and not _use_flash_attn_3:
            logger.debug("Disabling FlashAttention as FlashAttention 2 does not support FP8")
            use_flash_attention = False
        if use_flash_attention and _use_flash_attn_3 and is_training:
            logger.debug(
                "Disabling FlashAttention as FlashAttention 3 does not support FP8 training"
            )
            use_flash_attention = False
        if use_unfused_attention:
            logger.debug("Disabling UnfusedDotProductAttention as it does not support FP8")
            use_unfused_attention = False

    # Filter: Head dimension
    if use_flash_attention and head_dim_qk != head_dim_v:
        logger.debug("Disabling FlashAttention as it does not support MLA.")
        use_flash_attention = False
    if use_flash_attention and (
        head_dim_qk > 256
        or head_dim_qk % 8 != 0
        or (head_dim_qk > 192 and device_compute_capability not in ((8, 0), (9, 0)))
    ):
        logger.debug(
            "Disabling FlashAttention due to unsupported head_dim_qk and head_dim_v. "
            "Supported: head_dim_qk = head_dim_v, head_dim_qk %%8 = 0, "
            "head_dim_qk <= 256 (>192 requires sm80/90). "
            "Found: head_dim_qk = %s, head_dim_v = %s, on sm%s.",
            head_dim_qk,
            head_dim_v,
            ".".join([str(i) for i in device_compute_capability]),
        )
        use_flash_attention = False
    qkv_layout_group = qkv_layout.replace("b", "").replace("s", "").replace("t", "")
    if use_fused_attention and head_dim_qk != head_dim_v and qkv_layout_group != "hd_hd_hd":
        logger.debug(
            "Disabling FusedAttention as MLA is not supported with qkv_layout = %s",
            qkv_layout,
        )
        use_fused_attention = False

    # Filter: QKV layout
    qkv_format = "".join([i for i in qkv_layout.split("_")[0] if i.isalpha()])
    if qkv_format == "thd":
        if use_unfused_attention:
            logger.debug("Disabling UnfusedDotProductAttention for qkv_format = thd")
            use_unfused_attention = False
        if use_flash_attention and pad_between_seqs:
            logger.debug(
                "Disabling FlashAttention for qkv_format = thd when there is "
                "padding between sequences, i.e. [a, a, PAD, b, b, b, PAD, c, PAD]"
            )
            use_flash_attention = False

    # Filter: Dropout
    if attention_dropout != 0.0 and use_flash_attention and _use_flash_attn_3:
        logger.debug("Disabling FlashAttention 3 for dropout")
        _use_flash_attn_3 = False

    # Filter: Context parallelism
    # qkv_format | attn_mask_type              | attn_bias_type           | supported backends
    # ----------------------------------------------------------------------------------------------------
    # bshd, sbhd | self-attention:             | no_bias, post_scale_bias | FlashAttention, FusedAttention
    #            |     no_mask, causal         |                          |
    #            | cross-attention:            |                          |
    #            |     no_mask                 |                          |
    # thd        | self-attention:             | no_bias                  | FlashAttention, FusedAttention
    #            |     padding, padding_causal |                          | if no padding between sequences,
    #            | cross-attention:            |                          | FusedAttention
    #            |     padding                 |                          | if there is padding between sequences
    # Note: context parallelism requires seq_len % (cp_size * 2) == 0 for each sequence in q, k, v.
    if context_parallel and use_unfused_attention:
        logger.debug(
            "Disabling UnfusedDotProductAttention as it does not support context parallelism"
        )
        use_unfused_attention = False
    if context_parallel and use_flash_attention:
<<<<<<< HEAD
=======
        if _use_flash_attn_3:
            logger.debug("Disabling FlashAttention 3 for context parallelism")
            _use_flash_attn_3 = False
>>>>>>> e762592e
        if fp8 and fp8_meta["recipe"].fp8_dpa:
            logger.debug(
                "Disabling FlashAttention as it does not support context parallelism with FP8"
            )
            use_flash_attention = False
        if "bottom_right" in attn_mask_type:
            logger.debug(
                "Disabling FlashAttention as it does not support context parallelism with"
                " causal_bottom_right masking"
            )
            use_flash_attention = False
        elif "causal" in attn_mask_type and max_seqlen_q != max_seqlen_kv:
            logger.debug(
                "Disabling FlashAttention as it does not support context parallelism with causal"
                " masking for cross-attention"
            )
            use_flash_attention = False
        elif core_attention_bias_type not in ["no_bias", "post_scale_bias"]:
            logger.debug(
                "Disabling FlashAttention as it does not support context parallelism with bias type"
                " of %s",
                core_attention_bias_type,
            )
            use_flash_attention = False
        elif qkv_format == "thd" and core_attention_bias_type != "no_bias":
            logger.debug(
                "Disabling FlashAttention as it does not support context parallelism with attention"
                " bias for THD format"
            )
            use_flash_attention = False

    if context_parallel and use_fused_attention:
        if "bottom_right" in attn_mask_type:
            logger.debug(
                "Disabling FusedAttention as it does not support context parallelism with"
                " causal_bottom_right masking"
            )
            use_fused_attention = False
        elif "causal" in attn_mask_type and max_seqlen_q != max_seqlen_kv:
            logger.debug(
                "Disabling FusedAttention as it does not support context parallelism with causal"
                " masking for cross-attention"
            )
            use_fused_attention = False
        elif core_attention_bias_type not in ["no_bias", "post_scale_bias"]:
            logger.debug(
                "Disabling FusedAttention as it does not support context parallelism with bias type"
                " of %s",
                core_attention_bias_type,
            )
            use_fused_attention = False
        elif qkv_format == "thd" and core_attention_bias_type != "no_bias":
            logger.debug(
                "Disabling FusedAttention as it does not support context parallelism with attention"
                " bias for THD format"
            )
            use_fused_attention = False
        elif head_dim_qk != head_dim_v:
            logger.debug(
                "Disabling FusedAttention as it does not support context parallelism with MLA"
            )
            use_fused_attention = False

    # Filter: Attention mask
    # attn_mask_type              | attention_mask                       | supported backends
    # ----------------------------------------------------------------------------------------
    # no_mask                     | None                                 | All
    # padding                     |                                      | All
    #     self-attention          | One tensor in shape [b, 1, 1, sq]    |
    #     cross-attention         | Tuple of two tensors in shapes       |
    #                             | [b, 1, 1, sq] and [b, 1, 1, skv]     |
    # causal                      | None                                 |
    #     self-attention          |                                      | All
    #     cross-attention         |                                      | FusedAttention, UnfusedDotProductAttention
    # padding_causal              | Same as "padding"                    |
    #     self-attention          |                                      | All
    #     cross-attention         |                                      | FusedAttention, UnfusedDotProductAttention
    # causal_bottom_right         | None                                 | All
    # padding_causal_bottom_right | Same as "padding"                    |
    #     self-attention          |                                      | All
    #     cross-attention         |                                      | FlashAttention, UnfusedDotProductAttention
    # arbitrary                   | One tensor in shape broadcastable to | UnfusedDotProductAttention
    #                             | [b, h, sq, skv]                      |
    if attn_mask_type == "arbitrary":
        if use_flash_attention:
            logger.debug("Disabling FlashAttention for arbitrary mask")
        use_flash_attention = False
        if use_fused_attention:
            logger.debug("Disabling FusedAttention for arbitrary mask")
        use_fused_attention = False
    if (
        use_flash_attention
        and _use_flash_attn_3
        and attn_mask_type in ["causal", "padding_causal"]
        and max_seqlen_q != max_seqlen_kv
    ):
        logger.warning(
            "Disabling FlashAttention 3 as it only supports bottom-right-diagonal "
            "causal mask since flash-attn 2.1. See "
            "https://github.com/Dao-AILab/flash-attention#21-change-behavior-of-causal-flag"
        )
        _use_flash_attn_3 = False
    if (
        use_flash_attention
        and _flash_attn_2_1_plus
        and attn_mask_type in ["causal", "padding_causal"]
        and max_seqlen_q != max_seqlen_kv
    ):
        logger.warning(
            "Disabling FlashAttention as it only supports bottom-right-diagonal "
            "causal mask since flash-attn 2.1. See "
            "https://github.com/Dao-AILab/flash-attention#21-change-behavior-of-causal-flag"
        )
        use_flash_attention = False
    if (
        use_flash_attention
        and not _flash_attn_2_1_plus
        and attn_mask_type in ["causal_bottom_right", "padding_causal_bottom_right"]
        and max_seqlen_q != max_seqlen_kv
    ):
        logger.warning(
            "Disabling FlashAttention as it only supports top-left-diagonal "
            "causal mask before flash-attn 2.1. See "
            "https://github.com/Dao-AILab/flash-attention#21-change-behavior-of-causal-flag"
        )
        use_flash_attention = False
    if (
        use_flash_attention
        and _use_flash_attn_3
        and fp8
        and fp8_meta["recipe"].fp8_dpa
        and "padding" in attn_mask_type
    ):
        logger.debug("Disabling FlashAttention 3 for FP8 and padding masks")
        _use_flash_attn_3 = False

    # Filter: Sliding window attention
    #    backend                 |      window_size       | diagonal alignment
    # ---------------------------------------------------------------------------------
    # FlashAttention             | (-1, -1) or (>=0, >=0) | bottom right
    # FusedAttention             | (-1,  0) or (>=0, 0)   | top left
    # UnfusedDotProductAttention | (-1, -1) or (>=0, >=0) | both;
    #                            |                        | converts window_size to an 'arbitrary' mask
    if window_size is None:
        window_size = check_set_window_size(attn_mask_type, window_size)
    else:
        if use_fused_attention and (window_size[0] != -1 or window_size[1] not in [-1, 0]):
            if fp8 and (fp8_meta["recipe"].fp8_dpa or fp8_meta["recipe"].fp8_mha):
                logger.debug(
                    "Disabling FusedAttention as it does not support sliding window attention"
                    " for FP8"
                )
                use_fused_attention = False
            elif window_size[1] != 0 or attention_dropout != 0.0 or qkv_format == "thd":
                logger.debug(
                    "Disabling FusedAttention as it only supports sliding window attention "
                    "with causal mask, no dropout, and qkv_format = bshd/sbhd"
                )
                use_fused_attention = False
            elif max_seqlen_q != max_seqlen_kv and attn_mask_type in [
                "no_mask",
                "padding",
                "causal_bottom_right",
                "padding_causal_bottom_right",
            ]:
                logger.debug(
                    "Disabling FusedAttention as it does not support sliding window attention "
                    "with attn_mask_type = %s for cross-attention",
                    attn_mask_type,
                )
                use_fused_attention = False
            elif "padding" in attn_mask_type:
                logger.debug(
                    "Disabling FusedAttention as it does not support sliding window attention "
                    "with attn_mask_type = %s",
                    attn_mask_type,
                )
                use_fused_attention = False
        if (
            use_flash_attention
            and (window_size[0] != -1 or window_size[1] not in [-1, 0])
            and not _flash_attn_2_3_plus
        ):
            logger.debug(
                "Disabling FlashAttention as sliding window attention requires flash-attn 2.3+"
            )
            use_flash_attention = False

    # Filter: Attention bias
    #    backend                 |      bias types              | ALiBi diagonal alignment
    # ---------------------------------------------------------------------------------
    # FlashAttention             | no_bias, alibi/alibi_slopes  | bottom right
    # FusedAttention             | no_bias, post_scale_bias     |
    #                            | alibi/alibi_slopes           | top left,
    #                            |                              | bottom_right (converts to a 'post_scale_bias' bias)
    # UnfusedDotProductAttention | no_bias, pre/post_scale_bias |
    #                            | alibi/alibi_slopes           | both; converts to a 'post_scale_bias' bias
    if use_flash_attention and core_attention_bias_type == "alibi":
        if _use_flash_attn_3:
            logger.debug("Disabling FlashAttention 3 for ALiBi")
            _use_flash_attn_3 = False
        if not _use_flash_attn_3 and not _flash_attn_2_4_plus:
            logger.debug("Disabling FlashAttention as ALiBi requires flash-attn 2.4+")
            use_flash_attention = False

    if use_flash_attention and (
        core_attention_bias_type not in ["no_bias", "alibi"]
        or core_attention_bias_shape is not None
    ):
        logger.debug("Disabling FlashAttention for pre/post_scale_bias")
        use_flash_attention = False

    fu_core_attention_bias_type = core_attention_bias_type
    fu_core_attention_bias_shape = core_attention_bias_shape
    fu_core_attention_bias_requires_grad = core_attention_bias_requires_grad
    if (
        use_fused_attention
        and core_attention_bias_type == "alibi"
        and (alibi_slopes_shape is not None or max_seqlen_q != max_seqlen_kv)
    ):
        fu_core_attention_bias_type = "post_scale_bias"
        fu_core_attention_bias_requires_grad = False
        if alibi_slopes_shape is None:
            fu_core_attention_bias_shape = "1hss"
        elif len(alibi_slopes_shape) == 1 and alibi_slopes_shape[0] == num_heads:
            fu_core_attention_bias_shape = "1hss"
        elif (
            len(alibi_slopes_shape) == 2
            and alibi_slopes_shape[0] == batch_size
            and alibi_slopes_shape[1] == num_heads
        ):
            fu_core_attention_bias_shape = "bhss"

    if (
        use_fused_attention
        and fu_core_attention_bias_type == "post_scale_bias"
        and fu_core_attention_bias_shape != "1hss"
    ):
        if fu_core_attention_bias_requires_grad:
            # remove this line when cuDNN adds bwd support for
            # [1, 1, s, s], [b, 1, s, s] and [b, h, s, s]
            logger.debug("Disabling FusedAttention for dBias in [1, H, S, S] shape")
            use_fused_attention = False
        else:
            # max512 backend will only support [1, h, s, s]
            os.environ["NVTE_FUSED_ATTN_BACKEND"] = "1"

    # Filter: cuDNN support
    fused_attention_backend = None
    if use_fused_attention:
        q_type = TE_DType[qkv_dtype]
        kv_type = q_type
        if fp8 and fp8_meta["recipe"].fp8_dpa:
            q_type = get_fp8_te_dtype(fp8_meta["recipe"], fprop_tensor=True)
            kv_type = q_type
        fused_attention_backend = tex.get_fused_attn_backend(
            q_type,
            kv_type,
            QKVLayout[qkv_layout],
            AttnBiasType[fu_core_attention_bias_type],
            AttnMaskType[attn_mask_type],
            attention_dropout,
            num_heads,
            num_gqa_groups,
            max_seqlen_q,
            max_seqlen_kv,
            head_dim_qk,
            head_dim_v,
            window_size[0],
            window_size[1],
        )
        if fused_attention_backend == FusedAttnBackend["No_Backend"]:
            logger.debug("Disabling FusedAttention as no backend supports the provided input")
            use_fused_attention = False
            fused_attention_backend = None
        if (
            use_fused_attention
            and window_size is not None
            and window_size[0] != -1
            and fused_attention_backend != FusedAttnBackend["F16_arbitrary_seqlen"]
        ):
            logger.debug(
                "Disabling FusedAttention as only sub-backend %s does not support "
                "slidng window attention",
                int(fused_attention_backend),
            )
            use_fused_attention = False
            fused_attention_backend = None
        if (
            use_fused_attention
            and fused_attention_backend == FusedAttnBackend["F16_max512_seqlen"]
            and fu_core_attention_bias_type == "post_scale_bias"
            and fu_core_attention_bias_shape != "1hss"
        ):
            logger.debug(
                "Disabling FusedAttention as cuDNN sub-backend 0 only supports post_scale_bias in"
                " [1, H, S, S] shape"
            )
            use_fused_attention = False
            fused_attention_backend = None

    # Filter: Determinism
    # backend                      | deterministic
    # ---------------------------------------------
    # FlashAttention               |
    #     flash-attn >=2.0, <2.4.1 | no
    #     flash-attn >=2.4.1       | yes
    # FusedAttention               |
    #     sub-backend 0            | yes
    #     sub-backend 1            | workspace optimization path and sm90+: yes;
    #                              | otherwise: no
    #     sub-backend 2            | no
    # UnfusedDotProductAttention   | yes
    if use_flash_attention and deterministic and not _flash_attn_2_4_1_plus:
        logger.warning(
            "Disabling FlashAttention as version <2.4.1 does not support deterministic "
            "execution. To use FlashAttention with deterministic behavior, "
            "please install flash-attn >= 2.4.1."
        )
        use_flash_attention = False
    if use_fused_attention and deterministic:
        if fused_attention_backend == FusedAttnBackend["FP8"] and is_training:
            logger.debug("Disabling FusedAttention for determinism reasons")
            use_fused_attention = False
        if (
            fused_attention_backend == FusedAttnBackend["F16_arbitrary_seqlen"]
            and is_training
            and (
                device_compute_capability < (9, 0)
                or core_attention_bias_requires_grad
                or cudnn_version < (8, 9, 5)
            )
        ):
            logger.debug("Disabling FusedAttention for determinism reasons")
            use_fused_attention = False

    # All available backends
    available_backends = [use_flash_attention, use_fused_attention, use_unfused_attention]
    logger.debug(
        "Available backends = {FlashAttention=%s, FusedAttention=%s%s,"
        " UnfusedDotProductAttention=%s}",
        bool(available_backends[0]),
        bool(available_backends[1]),
        (
            f" (sub-backend {int(fused_attention_backend)})"
            if fused_attention_backend is not None
            else ""
        ),
        bool(available_backends[2]),
    )

    # Select FusedAttention for performance
    if (
        use_flash_attention
        and use_fused_attention
        and fused_attention_backend == FusedAttnBackend["F16_arbitrary_seqlen"]
    ):
        if device_compute_capability == (9, 0):
            logger.debug(
                "Disabling FlashAttention to give FusedAttention preference on Hopper+ "
                "for performance reasons"
            )
            use_flash_attention = False
    if (
        use_flash_attention
        and use_fused_attention
        and fused_attention_backend == FusedAttnBackend["FP8"]
        and _use_flash_attn_3
    ):
        logger.debug(
            "Disabling FlashAttention 3 to give FusedAttention preference for performance reasons "
            "in FP8 execution"
        )
        use_flash_attention = False

    # Selected backend
    if use_flash_attention:
        use_fused_attention = False
        use_unfused_attention = False
    elif use_fused_attention:
        use_unfused_attention = False
    selected_backend = "NoBackend"
    if use_flash_attention:
        selected_backend = "FlashAttention"
    elif use_fused_attention:
        selected_backend = f"FusedAttention (sub-backend {int(fused_attention_backend)})"
    elif use_unfused_attention:
        selected_backend = "UnfusedDotProductAttention"
    logger.debug("Selected backend = %s", selected_backend)

    global _attention_backends
    _attention_backends["use_flash_attention"] = use_flash_attention
    _attention_backends["use_fused_attention"] = use_fused_attention
    _attention_backends["fused_attention_backend"] = fused_attention_backend
    _attention_backends["use_unfused_attention"] = use_unfused_attention
    _attention_backends["backend_selection_requires_update"] = False

    return (
        use_flash_attention,
        use_fused_attention,
        fused_attention_backend,
        use_unfused_attention,
        available_backends,
    )


class InferenceParams:  # pylint: disable=too-few-public-methods
    """
    Inference parameters that are passed to the main model in order
    to efficiently calculate and store the context during inference.

    Parameters
    ----------
    max_batch_size : int
                    maximum batch size during inference.
    max_sequence_length : int
                         maximum sequence length during inference.
    """

    def __init__(self, max_batch_size, max_sequence_length):
        self.max_sequence_length = max_sequence_length
        self.max_batch_size = max_batch_size
        self.sequence_len_offset = 0
        self.batch_size_offset = 0
        self.key_value_memory_dict = {}

    def swap_key_value_dict(self, batch_indices):
        """
        Reorders the KV cache using the specified batch indices.

        Parameters
        ----------
        batch_indices : List[int]
                       Sequence of indices to reorder along the batch dimensions of
                       the KV cache. Must have a length equal to the batch size.
        """
        if len(self.key_value_memory_dict) == 0:
            raise ValueError("should not swap when dict in empty")

        for layer_number, inference_memory in self.key_value_memory_dict.items():
            inference_key_memory, inference_value_memory = inference_memory
            assert (
                len(batch_indices) == inference_key_memory.shape[1]
            )  # make sure batch size is the same
            new_inference_key_memory = inference_key_memory[:, batch_indices]
            new_inference_value_memory = inference_value_memory[:, batch_indices]
            self.key_value_memory_dict[layer_number] = (
                new_inference_key_memory,
                new_inference_value_memory,
            )


@torch.no_grad()
def get_swa_mask(
    window_size: Tuple[int, int],
    max_seqlen_q: int,
    max_seqlen_kv: int,
    attn_mask_type: str = "no_mask",
    attention_mask: Optional[Union[torch.Tensor, Tuple[torch.Tensor, torch.Tensor]]] = None,
) -> torch.Tensor:
    """
    Convert sliding window `window_size` to an equivalent "`arbitrary`" mask.
    For "`causal`" mask type, the sliding window diagonal is aligned to the top left corner,
    and for other mask types, the bottom right corner.

    Parameters
    ----------
    window_size: Tuple[int, int]
        Sliding window size for local attention, where query at position i attends to keys
        in [i + seqlen_k - seqlen_q - window_size[0], i + seqlen_k - seqlen_q
        + window_size[1]] inclusive. Special cases (-1, -1) and (-1, 0) mean no sliding
        window and causal mask specifically. Both `causal` and `causal_bottom_right` masks
        map to `window_size = (-1, 0)` and Transformer Engine distinguishes them based on
        `attn_mask_type`.
    max_seqlen_q: int
        Maximum sequence length for queries.
    max_seqlen_kv: int
        Maximum sequence length for keys and values.
    attn_mask_type: str, default = `no_mask`
        Attention mask type, {"`no_mask`", "`padding`", "`causal`", "`padding_causal`",
        "`causal_bottom_right`", "`padding_causal_bottom_right`", "`arbitrary`"}
    attention_mask: Optional[Union[torch.Tensor, Tuple[torch.Tensor, torch.Tensor]]],
        default = `None`
        Boolean tensor(s) used to mask out attention softmax input.

    Returns
    ----------
    attention_mask: torch.Tensor
        Combined `attention_mask` (input) and sliding window attention mask.
        The shape is [max_seqlen_q, max_seqlen_kv] when input `attention_mask` is None;
        else, the same shape as input `attention_mask`.
    """
    mask = torch.ones(max_seqlen_q, max_seqlen_kv, dtype=torch.bool, device="cuda")
    if attn_mask_type in ["causal"]:
        left = window_size[0] if window_size[0] != -1 else max_seqlen_q
        right = window_size[1] if window_size[1] != -1 else max_seqlen_q
        mask_upper = torch.triu(mask, diagonal=-left)
        mask_lower = torch.tril(mask_upper, diagonal=right)
    else:
        left = window_size[0] if window_size[0] != -1 else max_seqlen_kv
        right = window_size[1] if window_size[1] != -1 else max_seqlen_kv
        mask_upper = torch.triu(mask, diagonal=max_seqlen_kv - max_seqlen_q - left)
        mask_lower = torch.tril(mask_upper, diagonal=max_seqlen_kv - max_seqlen_q + right)
    attn_mask_type = "arbitrary"
    mask = mask_lower.logical_not()
    if attention_mask is not None:
        mask = torch.logical_and(attention_mask, mask)
    return attn_mask_type, mask


@torch.no_grad()
def get_alibi(
    num_heads: int,
    max_seqlen_q: int,
    max_seqlen_kv: int,
    actual_seqlens_q: Optional[torch.Tensor] = None,
    actual_seqlens_kv: Optional[torch.Tensor] = None,
    alibi_slopes: Optional[torch.Tensor] = None,
    bias_dtype: Optional[torch.dtype] = None,
    bottom_right_alignment: bool = True,
) -> Tuple[torch.Tensor, torch.Tensor]:
    """
    Parameters
    ----------
    num_heads: int
        Number of heads.
    max_seqlen_q: int
        Maximum sequence length for queries.
    max_seqlen_kv: int
        Maximum sequence length for keys and values.
    actual_seqlens_q: Optional[torch.Tensor], default = `None`
        Actual sequence lengths for queries, in shape [batch_size].
    actual_seqlens_kv: Optional[torch.Tensor], default = `None`
        Actual sequence lengths for keys and values, in shape [batch_size].
    alibi_slopes: Optional[torch.Tensor], default = `None`
        Custom ALiBi slopes, FP32, CUDA tensor, in shape [num_heads] or [batch_size, num_heads].
    bias_dtype: Optional[torch.dtype], default = `None`
        Dtype of the generated ALiBi bias. If None, use torch.float32.
    bottom_right_alignment: bool, default = `True`
        Whether to align the diagonal of the ALiBi bias to the bottom right corner of
        the matrix (`True`) or top left (`False`).

    Returns
    ----------
    alibi_slopes: torch.Tensor
        ALiBi slopes in FP32 and shape [num_heads] or [batch_size, num_heads].
    alibi_bias: torch.Tensor
        ALiBi bias in FP32 or `bias_dtype`. Its shape is
        (1) [1, num_heads, max_seqlen_q, max_seqlen_kv] if `alibi_slopes` is in [num_heads] shape,
        and `actual_seqlens_q` and `actual_seqlens_kv` are `None`; or
        (2) [batch_size, num_heads, max_seqlen_q, max_seqlen_kv] if `alibi_slopes` is in
        [batch_size, num_heads] shape, or, if `alibi_slopes` is in [num_heads] shape and
        `actual_seqlens_q` and `actual_seqlens_kv` are not `None`.
    """
    global _alibi_cache
    if _alibi_cache["_alibi_slopes_require_update"]:
        if alibi_slopes is not None:
            _alibi_cache["_alibi_slopes"] = alibi_slopes
        else:
            n = 2 ** math.floor(math.log2(num_heads))
            m_0 = 2.0 ** (-8.0 / n)
            m = torch.pow(m_0, torch.arange(1, 1 + n))

            if n < num_heads:
                m_hat_0 = 2.0 ** (-4.0 / n)
                m_hat = torch.pow(m_hat_0, torch.arange(1, 1 + 2 * (num_heads - n), 2))
                m = torch.cat([m, m_hat])

            _alibi_cache["_alibi_slopes"] = m.to(dtype=torch.float32, device="cuda")
        _alibi_cache["_num_heads"] = num_heads
        _alibi_cache["_alibi_slopes_require_update"] = False

    if _alibi_cache["_alibi_bias_require_update"]:
        assert _alibi_cache["_alibi_slopes"] is not None, "ALiBi slopes can not be None!"
        if _alibi_cache["_alibi_slopes"].dim() == 1:
            slopes_shape = torch.Size([1, _alibi_cache["_alibi_slopes"].shape[0], 1, 1])
        if _alibi_cache["_alibi_slopes"].dim() == 2:
            slopes_shape = torch.Size([*_alibi_cache["_alibi_slopes"].shape[:], 1, 1])
        bias = torch.arange(max_seqlen_q, dtype=torch.int32, device="cuda").view(
            1, 1, max_seqlen_q, 1
        ) - torch.arange(max_seqlen_kv, dtype=torch.int32, device="cuda").view(
            1, 1, 1, max_seqlen_kv
        )
        if actual_seqlens_q is None and actual_seqlens_kv is None:
            if bottom_right_alignment:
                bias = bias + max_seqlen_kv - max_seqlen_q
        elif actual_seqlens_q is not None and actual_seqlens_kv is not None:
            batch_size = actual_seqlens_q.shape[0]
            bias = bias.expand(batch_size, 1, max_seqlen_q, max_seqlen_kv)
            if bottom_right_alignment:
                bias = bias + (actual_seqlens_kv - actual_seqlens_q).view(batch_size, 1, 1, 1)
        else:
            assert (
                False
            ), "actual_seqlens_q and actual_seqlens_kv need to be both None or torch.Tensors!"
        bias = bias.abs().mul(-1)
        bias = bias * _alibi_cache["_alibi_slopes"].view(slopes_shape)
        _alibi_cache["_max_seqlen_q"], _alibi_cache["_max_seqlen_kv"] = max_seqlen_q, max_seqlen_kv
        _alibi_cache["_bottom_right_alignment"] = bottom_right_alignment
        bias_dtype = torch.float32 if bias_dtype is None else bias_dtype
        _alibi_cache["_alibi_bias"] = bias.contiguous().to(dtype=bias_dtype, device="cuda")
        _alibi_cache["_alibi_bias_require_update"] = False

    return _alibi_cache["_alibi_slopes"], _alibi_cache["_alibi_bias"]


def get_cu_seqlens(mask: torch.Tensor) -> torch.Tensor:
    """
    Given a padding mask of shape [batch_size, 1, 1, max_seqlen], returns an int32
    tensor of shape [batch_size + 1] containing the cumulative sequence lengths of
    the samples in a batch.
    """
    mask = mask.squeeze(1).squeeze(1)
    reduced_mask = mask.logical_not().sum(dim=1)
    cu_seqlens = reduced_mask.cumsum(dim=0).to(torch.int32)
    zero = torch.zeros(1, dtype=torch.int32, device="cuda")
    cu_seqlens = torch.cat((zero, cu_seqlens))

    return cu_seqlens


def get_cu_seqlens_and_indices(mask: torch.Tensor) -> Tuple[torch.Tensor, torch.Tensor]:
    """
    Given a padding mask of shape [batch_size, 1, 1, max_seqlen], returns an int32
    tensor of shape [batch_size + 1] containing the cumulative sequence lengths of
    the samples in a batch, and another int32 tensor of shape [batch_size * max_seqlen, 1, 1]
    containing the indices for the valid tokens.
    """
    mask = mask.squeeze(1).squeeze(1)
    bs, seqlen = mask.shape

    reduced_mask = mask.logical_not().sum(dim=1)
    cu_seqlens = reduced_mask.cumsum(dim=0).to(torch.int32)
    zero = torch.zeros(1, dtype=torch.int32, device="cuda")
    cu_seqlens = torch.cat((zero, cu_seqlens))

    mask = mask.reshape(-1)
    indices = mask.logical_not().nonzero()
    indices = indices.unsqueeze(-1)

    num_nonzeros = indices.shape[0]
    pad_amount = bs * seqlen - num_nonzeros
    indices = F.pad(
        input=indices, pad=(0, 0, 0, 0, 0, pad_amount), mode="constant", value=float(bs * seqlen)
    )

    return cu_seqlens, indices


def get_indices(max_seqlen: int, cu_seqlens: torch.Tensor) -> torch.Tensor:
    """
    Given max_seqlen and cu_seqlens of shape [batch_size + 1], returns an int32
    tensor of shape [batch_size * max_seqlen, 1, 1] containing the indices for
    the valid tokens in a batch.
    """
    bs = len(cu_seqlens) - 1
    seqlens = cu_seqlens[1:] - cu_seqlens[:-1]
    indices = [i * max_seqlen + ii for i, j in enumerate(seqlens) for ii in range(j)]
    indices = torch.Tensor(indices).unsqueeze(1).unsqueeze(1).to(dtype=torch.int64, device="cuda")

    num_nonzeros = indices.shape[0]
    pad_amount = bs * max_seqlen - num_nonzeros
    indices = F.pad(
        input=indices,
        pad=(0, 0, 0, 0, 0, pad_amount),
        mode="constant",
        value=float(bs * max_seqlen),
    )

    return indices


_cu_seqlens_cache = {}


def _get_full_cu_seqlens(
    batch_size: int,
    max_seqlen: int,
    device: torch.device,
) -> torch.Tensor:
    """Cumulative sequence lengths in full data batch

    All sequences in batch have the maximum sequence length.

    """
    global _cu_seqlens_cache
    if (batch_size, max_seqlen) not in _cu_seqlens_cache:
        _cu_seqlens_cache[(batch_size, max_seqlen)] = torch.arange(
            0,
            (batch_size + 1) * max_seqlen,
            step=max_seqlen,
            dtype=torch.int32,
            device=device,
        )
    return _cu_seqlens_cache[(batch_size, max_seqlen)]


@torch.compile
def pack_tensor(
    indices: torch.Tensor,
    tensor: torch.Tensor,
) -> torch.Tensor:
    """
    Packs the given tensor using the `indices`.
    """
    padding_indice = torch.zeros(
        1, tensor.shape[1], tensor.shape[2], dtype=tensor.dtype, device=tensor.device
    )
    indices = indices.repeat(1, tensor.shape[1], tensor.shape[2])
    if isinstance(tensor, Float8Tensor):
        tensor_data = torch.cat((tensor._data, padding_indice), dim=0)

        packed = Float8Tensor.make_like(tensor, data=torch.gather(tensor_data, 0, indices))
    else:
        tensor = torch.cat((tensor, padding_indice), dim=0)

        packed = torch.gather(tensor, 0, indices)
    return packed


@torch.compile
def pack_2_tensors(
    indices: torch.Tensor,
    t1: torch.Tensor,
    t2: torch.Tensor,
) -> Tuple[torch.Tensor, torch.Tensor]:
    """
    Packs the given 2 tensors using the `indices`.
    """
    t1_packed = pack_tensor(indices, t1)
    t2_packed = pack_tensor(indices, t2)
    return t1_packed, t2_packed


@torch.compile
def pack_3_tensors(
    indices: torch.Tensor,
    t1: torch.Tensor,
    t2: torch.Tensor,
    t3: torch.Tensor,
) -> Tuple[torch.Tensor, torch.Tensor, torch.Tensor]:
    """
    Packs the given 3 tensors using the `indices`.
    """
    t1_packed = pack_tensor(indices, t1)
    t2_packed = pack_tensor(indices, t2)
    t3_packed = pack_tensor(indices, t3)
    return t1_packed, t2_packed, t3_packed


@torch.compile
def unpack_tensor(
    indices: torch.Tensor,
    dim0: int,
    tensor: torch.Tensor,
) -> torch.Tensor:
    """
    Inverse of `pack_tensor`.
    """
    indices = indices.repeat(1, tensor.shape[1], tensor.shape[2])
    unpacked = torch.zeros(
        dim0 + 1, tensor.shape[1], tensor.shape[2], dtype=tensor.dtype, device=tensor.device
    )
    if isinstance(tensor, Float8Tensor):
        unpacked.scatter_(0, indices, tensor._data)
        unpacked = Float8Tensor.make_like(tensor, data=unpacked[0:-1, :, :])
    else:
        unpacked.scatter_(0, indices, tensor)
        unpacked = unpacked[0:-1, :, :]
    return unpacked


@torch.compile
def unpack_2_tensors(
    indices: torch.Tensor,
    dim0: int,
    t1: torch.Tensor,
    t2: torch.Tensor,
) -> Tuple[torch.Tensor, torch.Tensor]:
    """
    Inverse of `pack_2_tensors`.
    """
    t1_unpacked = unpack_tensor(indices, dim0, t1)
    t2_unpacked = unpack_tensor(indices, dim0, t2)
    return t1_unpacked, t2_unpacked


@torch.compile
def unpack_3_tensors(
    indices: torch.Tensor,
    dim0: int,
    t1: torch.Tensor,
    t2: torch.Tensor,
    t3: torch.Tensor,
) -> Tuple[torch.Tensor, torch.Tensor, torch.Tensor]:
    """
    Inverse of `pack_3_tensors`.
    """
    t1_unpacked = unpack_tensor(indices, dim0, t1)
    t2_unpacked = unpack_tensor(indices, dim0, t2)
    t3_unpacked = unpack_tensor(indices, dim0, t3)
    return t1_unpacked, t2_unpacked, t3_unpacked


class PackTensors(torch.autograd.Function):
    """
    Autograd function to pack tensors.
    """

    @staticmethod
    def forward(
        ctx, indices: torch.Tensor, *tensors: Tuple[torch.Tensor, ...]
    ) -> Union[Tuple[torch.Tensor, ...], torch.Tensor]:
        assert 1 <= len(tensors) <= 3, f"Packing {len(tensors)} tensors not supported."
        ctx.save_for_backward(indices)
        ctx.dim0 = tensors[0].shape[0]
        if len(tensors) == 1:
            return pack_tensor(indices, *tensors)
        if len(tensors) == 2:
            return pack_2_tensors(indices, *tensors)
        return pack_3_tensors(indices, *tensors)

    @staticmethod
    def backward(ctx, *grad_outputs: Tuple[torch.Tensor, ...]):
        (indices,) = ctx.saved_tensors
        if len(grad_outputs) == 1:
            return None, unpack_tensor(indices, ctx.dim0, *grad_outputs)
        if len(grad_outputs) == 2:
            return None, *unpack_2_tensors(indices, ctx.dim0, *grad_outputs)
        return None, *unpack_3_tensors(indices, ctx.dim0, *grad_outputs)


class UnpackTensor(torch.autograd.Function):
    """
    Autograd function to unpack a tensor.
    """

    @staticmethod
    def forward(
        ctx,
        indices: torch.Tensor,
        dim0: int,
        tensor: torch.Tensor,
    ) -> torch.Tensor:
        ctx.save_for_backward(indices)
        return unpack_tensor(indices, dim0, tensor)

    @staticmethod
    def backward(ctx, grad_output):
        (indices,) = ctx.saved_tensors
        return None, None, pack_tensor(indices, grad_output)


def flash_attn_p2p_communicate(
    rank, send_tensor, send_dst, recv_tensor, recv_src, cp_group, batch_p2p_comm
):
    """Point-to-point communications of KV and dKV in Attention with context parallelism"""
    send_recv_ops = []

    if batch_p2p_comm:
        if rank % 2 == 0:
            send_op = torch.distributed.P2POp(
                torch.distributed.isend, send_tensor, send_dst, cp_group
            )
            recv_op = torch.distributed.P2POp(
                torch.distributed.irecv, recv_tensor, recv_src, cp_group
            )
            send_recv_ops.append(send_op)
            send_recv_ops.append(recv_op)
        else:
            recv_op = torch.distributed.P2POp(
                torch.distributed.irecv, recv_tensor, recv_src, cp_group
            )
            send_op = torch.distributed.P2POp(
                torch.distributed.isend, send_tensor, send_dst, cp_group
            )
            send_recv_ops.append(recv_op)
            send_recv_ops.append(send_op)
        send_recv_reqs = torch.distributed.batch_isend_irecv(send_recv_ops)
    else:
        if rank % 2 == 0:
            send_op = torch.distributed.isend(send_tensor, send_dst, cp_group)
            recv_op = torch.distributed.irecv(recv_tensor, recv_src, cp_group)
            send_recv_ops.append(send_op)
            send_recv_ops.append(recv_op)
        else:
            recv_op = torch.distributed.irecv(recv_tensor, recv_src, cp_group)
            send_op = torch.distributed.isend(send_tensor, send_dst, cp_group)
            send_recv_ops.append(recv_op)
            send_recv_ops.append(send_op)
        send_recv_reqs = send_recv_ops

    return send_recv_reqs


@jit_fuser
def flash_attn_fwd_out_correction(out, out_per_step, softmax_lse, softmax_lse_per_step, movedim_src, movedim_dst):
    """Merge partial outputs of each step in Attention with context parallelism"""
    softmax_lse_corrected_exp = torch.exp(softmax_lse_per_step - softmax_lse).movedim(movedim_src, movedim_dst)
    softmax_lse_corrected_exp = softmax_lse_corrected_exp.unsqueeze(-1)
    out_corrected = out_per_step * softmax_lse_corrected_exp
    out.add_(out_corrected)


@jit_fuser
def flash_attn_fwd_softmax_lse_correction(softmax_lse, softmax_lse_per_step):
    """Merge softmax stats of each step in Attention with context parallelism"""
    max_scale = torch.max(softmax_lse, softmax_lse_per_step)
    min_scale = torch.min(softmax_lse, softmax_lse_per_step)
    new_scale = max_scale + torch.log(1 + torch.exp(min_scale - max_scale))
    softmax_lse.copy_(new_scale)


@jit_fuser
def get_cu_seqlens_on_cp_rank(
    cu_seqlens, cu_seqlens_padded_on_cp_rank, cp_size, cp_rank, first_half, second_half
):
    """Compute cu_seqlens of a context parallelism rank"""
    seqlens = cu_seqlens[1:] - cu_seqlens[:-1]
    seqlens_padded = (cu_seqlens_padded_on_cp_rank[1:] - cu_seqlens_padded_on_cp_rank[:-1]) // 2
    zeros = torch.zeros_like(seqlens)
    cu_seqlens_on_cp_rank = torch.zeros_like(cu_seqlens)
    if first_half:
        seqlens_1 = seqlens - cp_rank * seqlens_padded
        seqlens_1 = seqlens_1.clamp(zeros, seqlens_padded)
        cu_seqlens_on_cp_rank[1:].add_(seqlens_1)
    if second_half:
        seqlens_2 = seqlens - (2 * cp_size - cp_rank - 1) * seqlens_padded
        seqlens_2 = seqlens_2.clamp(zeros, seqlens_padded)
        cu_seqlens_on_cp_rank[1:].add_(seqlens_2)
    cu_seqlens_on_cp_rank.cumsum_(dim=0)
    return cu_seqlens_on_cp_rank


@torch.compile
def get_seq_chunk_ids_for_reordering(cp_size, device, to_contiguous):
    """
    Context parallelism assigns two discontiguous sequence chunks to each GPU for load balancing.
    To make sure tokens are ordered correctly for compute, we need to reorder sequence chunks
    before or after CP communications (e.g., all-gather, all-to-all). This function is to compute
    sequence chunk ids for reordering.
    """
    chunk_ids = torch.empty(2 * cp_size, dtype=torch.int32, device=device)
    if to_contiguous:
        for rank in range(cp_size):
            chunk_ids[rank] = 2 * rank
            chunk_ids[rank + cp_size] = 2 * cp_size - 2 * rank - 1
    else:
        for rank in range(cp_size):
            chunk_ids[2 * rank] = rank
            chunk_ids[2 * rank + 1] = 2 * cp_size - rank - 1
    return chunk_ids


@torch.compile
def reorder_seq_chunks_for_a2a(x, chunk_ids_for_a2a, seq_dim, cp_size, before_attn):
    """Reorder sequence chunk for A2A communication."""
    if before_attn:
        # [cp, b, s, np//cp, hn] -> [b, cp, s, np//cp, hn]
        # or [cp, s, b, np//cp, hn] -> [cp, s, b, np//cp, hn]
        x = x.movedim(0, seq_dim).contiguous()
        # [b, cp, s, np//cp, hn] -> [b, cp*2, s//2, np//cp, hn]
        # or [cp, s, b, np//cp, hn] -> [cp*2, s//2, b, np//cp, hn]
        x = x.view(*x.shape[:seq_dim], cp_size * 2, -1, *x.shape[(seq_dim + 2) :])
        # reorder the sequence chunks
        x = torch.index_select(x, dim=seq_dim, index=chunk_ids_for_a2a)
    else:
        # [b, cp*2, s//2, np//cp, hn] -> [cp*2, b, s//2, np//cp, hn]
        # or [cp*2, s//2, b, np//cp, hn] -> [cp*2, s//2, b, np//cp, hn]
        x = x.movedim(seq_dim, 0).contiguous()
        # reorder the sequence chunks
        x = torch.index_select(x, dim=0, index=chunk_ids_for_a2a)
        # [cp*2, b, s//2, np//cp, hn] -> [cp, 2, b, s//2, np//cp, hn]
        # or [cp*2, s//2, b, np//cp, hn] -> [cp, 2, s//2, b, np//cp, hn]
        x = x.view(cp_size, 2, *x.shape[1:])
    return x


def flash_attn_a2a_communicate(
    a2a_inputs: Union[torch.Tensor, List[torch.Tensor]],
    chunk_ids_for_a2a: torch.Tensor,
    seq_dim: int,
    cp_size: int,
    cp_group: dist_group_type,
    cp_stream: torch.cuda.Stream,
    before_attn: bool,
) -> Union[torch.Tensor, List[torch.Tensor]]:
    """A2A communication for context parallelism."""
    a2a_inputs = [a2a_inputs] if not isinstance(a2a_inputs, list) else a2a_inputs
    a2a_outputs, a2a_reqs = [None] * len(a2a_inputs), [None] * len(a2a_inputs)
    if before_attn:
        for i in range(len(a2a_inputs) + 2):
            if 0 < i < len(a2a_inputs) + 1:
                a2a_outputs[i - 1] = torch.empty_like(a2a_inputs[i - 1])
                a2a_reqs[i - 1] = torch.distributed.all_to_all_single(
                    a2a_outputs[i - 1], a2a_inputs[i - 1], group=cp_group, async_op=True
                )
            if i > 1:
                with torch.cuda.stream(cp_stream):
                    a2a_reqs[i - 2].wait()
                    x = a2a_outputs[i - 2]
                    # reorder the sequence chunks
                    x = reorder_seq_chunks_for_a2a(
                        x, chunk_ids_for_a2a, seq_dim, cp_size, before_attn
                    )
                    # [b, cp*2, s//2, np//cp, hn] -> [b, cp*s, np//cp, hn]
                    # or [cp*2, s//2, b, np//cp, hn] -> [cp*s, b, np//cp, hn]
                    a2a_outputs[i - 2] = x.view(*x.shape[:seq_dim], -1, *x.shape[(seq_dim + 2) :])
            if i < len(a2a_inputs):
                x = a2a_inputs[i]
                # [b, s, np, hn] -> [b, s, cp, np//cp, hn]
                # or [s, b, np, hn] -> [s, b, cp, np//cp, hn]
                x = x.view(*x.shape[:-2], cp_size, x.shape[-2] // cp_size, x.shape[-1])
                # [b, s, cp, np//cp, hn] -> [cp, b, s, np//cp, hn]
                # or [s, b, cp, np//cp, hn] -> [cp, s, b, np//cp, hn]
                a2a_inputs[i] = x.movedim(-3, 0).contiguous()
    else:
        for i in range(len(a2a_inputs) + 2):
            if 0 < i < len(a2a_inputs) + 1:
                a2a_outputs[i - 1] = torch.empty_like(a2a_inputs[i - 1])
                a2a_reqs[i - 1] = torch.distributed.all_to_all_single(
                    a2a_outputs[i - 1], a2a_inputs[i - 1], group=cp_group, async_op=True
                )
            if i < len(a2a_inputs):
                x = a2a_inputs[i]
                # [b, cp*s, np//cp, hn] -> [b, cp*2, s//2, np//cp, hn]
                # or [cp*s, b, np//cp, hn] -> [cp*2, s//2, b, np//cp, hn]
                x = x.view(*x.shape[:seq_dim], cp_size * 2, -1, *x.shape[(seq_dim + 1) :])
                # reorder the sequence chunks
                a2a_inputs[i] = reorder_seq_chunks_for_a2a(
                    x, chunk_ids_for_a2a, seq_dim, cp_size, before_attn
                )
            if i > 1:
                with torch.cuda.stream(cp_stream):
                    a2a_reqs[i - 2].wait()
                    x = a2a_outputs[i - 2]
                    # [cp, 2, b, s//2, np//cp, hn] -> [b, 2, s//2, cp, np//cp, hn]
                    # or [cp, 2, s//2, b, np//cp, hn] -> [2, s//2, b, cp, np//cp, hn]
                    x = x.movedim(0, -3).movedim(0, seq_dim).contiguous()
                    # [b, 2, s//2, cp, np//cp, hn] -> [b*s, np, hn]
                    # or [2, s//2, b, cp, np//cp, hn] -> [s*b, np, hn]
                    a2a_outputs[i - 2] = x.view(-1, x.shape[-3] * x.shape[-2], x.shape[-1])
    torch.cuda.current_stream().wait_stream(cp_stream)
    return a2a_outputs[0] if len(a2a_inputs) == 1 else a2a_outputs


class AttnFuncWithCPAndKVP2P(torch.autograd.Function):
    """
    Attention implementation with context parallelism. Exchange KV between CP ranks
    with P2P in ring topology. Split attention compute into multiple steps, and overlap
    current-step compute with next-step communication.

    This implementation also supports hierarchical CP, which parallelizes attention
    heads in low-level CP groups and parallelizes sequence dimension in high-level CP
    groups. For more details, please refer to `LongVILA <https://arxiv.org/abs/2408.10188>`_
    and `USP <https://arxiv.org/abs/2405.07719>`_.
    """

    @staticmethod
    def forward(
        ctx,
        is_training,
        q,
        k,
        v,
        cu_seqlens_q,
        cu_seqlens_kv,
        max_seqlen_q,
        max_seqlen_kv,
        cu_seqlens_q_padded,
        cu_seqlens_kv_padded,
        dropout_p,
        softmax_scale,
        qkv_format,
        attn_mask_type,
        attn_bias_type,
        attn_bias,
        deterministic,
        use_fused_attention,
        fp8,
        fp8_meta,
        cp_group,
        cp_global_ranks,
        cp_stream,
    ):
        if softmax_scale is None:
            softmax_scale = q.shape[-1] ** (-0.5)

        if isinstance(cp_group, list):
            assert (
                qkv_format != "thd"
            ), f"{qkv_format} format is not supported with hierarchical CP implementation yet!"
            assert attn_bias_type == "no_bias", (
                f"{attn_bias_type} bias type is not supported with hierarchical CP implementation"
                " yet!"
            )
            cp_group_a2a = cp_group[0]
            cp_size_a2a = get_distributed_world_size(cp_group_a2a)
            rank_a2a = get_distributed_rank(cp_group_a2a)
            cp_group = cp_group[1]
        else:
            cp_group_a2a = None
            cp_size_a2a = 1
            rank_a2a = 0

        cp_size = get_distributed_world_size(cp_group)
        rank = get_distributed_rank(cp_group)
        send_dst = cp_global_ranks[(rank + 1) % cp_size * cp_size_a2a + rank_a2a]
        recv_src = cp_global_ranks[(rank - 1) % cp_size * cp_size_a2a + rank_a2a]
        batch_p2p_comm = int(os.getenv("NVTE_BATCH_MHA_P2P_COMM", "0")) or (cp_size == 2)

        causal = "causal" in attn_mask_type
        padding = "padding" in attn_mask_type

        if qkv_format in ["bshd", "sbhd"]:
            seq_dim = qkv_format.index("s")
            qkv_layout = qkv_format + "_" + qkv_format[:-2] + "2" + qkv_format[-2:]
        else:
            qkv_layout = qkv_format + "_" + qkv_format + "_" + qkv_format

        pad_between_seqs_q = not torch.equal(cu_seqlens_q_padded, cu_seqlens_q)
        pad_between_seqs_kv = not torch.equal(cu_seqlens_kv_padded, cu_seqlens_kv)
        max_seqlen_q = max_seqlen_q // cp_size
        max_seqlen_kv = max_seqlen_kv // cp_size
        cu_seqlens_q_padded = cu_seqlens_q_padded // cp_size
        cu_seqlens_kv_padded = cu_seqlens_kv_padded // cp_size
        cu_seqlens_q_per_step = [None for _ in range(cp_size)]
        cu_seqlens_kv_per_step = [None for _ in range(cp_size)]

        if fp8:
            if use_fused_attention:
                fp8_dtype_forward = get_fp8_te_dtype(fp8_meta["recipe"], fprop_tensor=True)
                fused_attn_qkv_dtype = fp8_dtype_forward
                fused_attn_backend = FusedAttnBackend["FP8"]
                if fp8_meta["recipe"].fp8_mha:
                    assert (
                        isinstance(q, Float8Tensor)
                        and isinstance(k, Float8Tensor)
                        and isinstance(v, Float8Tensor)
                    ), "q/k/v must be Float8Tensors for FP8 MHA!"
                    fp8_meta["scaling_fwd"].scale_inv[META_QKV] = q._scale_inv
                    q_fp8, k_fp8, v_fp8 = q, k, v
                    q, k, v = q_fp8._data, k_fp8._data, v_fp8._data
                else:
                    q_f16, k_f16, v_f16 = q, k, v
                    if cp_size_a2a == 1 or int(os.getenv("NVTE_FP8_DPA_BWD", "1")):
                        q = cast_to_fp8(q_f16, fp8_meta["scaling_fwd"], META_QKV, fp8_dtype_forward)
                    if int(os.getenv("NVTE_FP8_DPA_BWD", "1")):
                        k, v = [
                            cast_to_fp8(x, fp8_meta["scaling_fwd"], META_QKV, fp8_dtype_forward)
                            for x in [k_f16, v_f16]
                        ]
                fp8_meta_kwargs = {}
                fp8_meta_kwargs["d_scale_qkv"] = fp8_meta["scaling_fwd"].scale_inv
                fp8_meta_kwargs["d_scale_qkv_offset"] = META_QKV
                fp8_meta_kwargs["d_scale_s"] = fp8_meta["scaling_fwd"].scale_inv
                fp8_meta_kwargs["d_scale_s_offset"] = META_S
                fp8_meta_kwargs["q_scale_s"] = fp8_meta["scaling_fwd"].scale
                fp8_meta_kwargs["q_scale_s_offset"] = META_S
                fp8_meta_kwargs["q_scale_o"] = fp8_meta["scaling_fwd"].scale
                fp8_meta_kwargs["q_scale_o_offset"] = META_O_CP
                amax_per_step = torch.zeros((2, cp_size), dtype=torch.float32, device=q.device)
            else:
                assert False, "FP8 is only supported with Fused Attention!"
        else:
            q_f16 = q
            if use_fused_attention:
                fp8_meta_kwargs = {}
                fused_attn_qkv_dtype = TE_DType[q.dtype]
                fused_attn_backend = FusedAttnBackend["F16_arbitrary_seqlen"]

        if cp_size_a2a > 1:
            chunk_ids_for_a2a = get_seq_chunk_ids_for_reordering(cp_size_a2a, q.device, True)
            q, k, v = flash_attn_a2a_communicate(
                [q, k, v], chunk_ids_for_a2a, seq_dim, cp_size_a2a, cp_group_a2a, cp_stream, True
            )
            if not fp8:
                q_f16 = q
            elif not fp8_meta["recipe"].fp8_mha and not int(os.getenv("NVTE_FP8_DPA_BWD", "1")):
                q_f16 = q
                q = cast_to_fp8(q_f16, fp8_meta["scaling_fwd"], META_QKV, fp8_dtype_forward)

        assert qkv_format == "thd" or (
            q.shape[seq_dim] % 2 == 0 and k.shape[seq_dim] % 2 == 0
        ), "Sequence length per GPU needs to be divisible by 2!"
        if causal:
            if qkv_format == "bshd":
                # [b, s, np, hn] -> [b, 2, s//2, np, hn]
                q, k, v = [x.view(x.shape[0], 2, x.shape[1] // 2, *x.shape[2:]) for x in [q, k, v]]
            elif qkv_format == "sbhd":
                # [s, b, np, hn] -> [2, s//2, b, np, hn]
                q, k, v = [x.view(2, x.shape[0] // 2, *x.shape[1:]) for x in [q, k, v]]
        total_tokens_kv = None if qkv_format != "thd" else k.shape[0]
        # remove padded tokens at the end
        k, v = [x if qkv_format != "thd" else x[: cu_seqlens_kv_padded[-1]] for x in [k, v]]
        if attn_bias is not None:
            assert len(attn_bias.shape) == 4, (
                "Only support bias shape of [b, h, sq, sk] for forward, "
                "and [1, h, sq, sk] for backward!"
            )
            assert (
                attn_bias.shape[-2] % 2 == 0 and attn_bias.shape[-1] % (2 * cp_size) == 0
            ), "Sequence length does not meet divisible requirements!"
            # [b, np, sq, sk] -> [b, np, 2, sq//2, 2*cp, sk//(2*cp)]
            attn_bias_ = attn_bias.view(
                *attn_bias.shape[:-2],
                2,
                attn_bias.shape[-2] // 2,
                2 * cp_size,
                attn_bias.shape[-1] // (2 * cp_size),
            )
            # [b, np, sq, sk] -> [b, np, sq, 2*cp, sk//(2*cp)]
            attn_bias = attn_bias.view(
                *attn_bias.shape[:-1], 2 * cp_size, attn_bias.shape[-1] // (2 * cp_size)
            )
        assert q.shape[-1] % 8 == 0, "hidden size per attention head should be multiple of 8"

        softmax_lse_in_packed_format = not use_fused_attention and (_flash_attn_2_6_0_plus or _use_flash_attn_3)
        if not use_fused_attention:
            fa_forward_kwargs = {"softmax_scale" : softmax_scale}
            if _use_flash_attn_3:
                flash_attn_fwd = flash_attn_varlen_fwd_v3
                fa_forward_kwargs["window_size"] = (-1, 0) if causal else (-1, -1)
            else:
                flash_attn_fwd = flash_attn_varlen_fwd
                fa_forward_kwargs["dropout_p"] = dropout_p
                fa_forward_kwargs["return_softmax"] = False
                if _flash_attn_2_3_plus:
                    fa_forward_kwargs["window_size"] = (-1, 0) if causal else (-1, -1)
                if _flash_attn_2_4_plus:
                    fa_forward_kwargs["alibi_slopes"] = None
                if _flash_attn_2_5_7_plus:
                    fa_forward_kwargs["block_table"] = None

        # Flash Attn inputs
        q_inputs = [None, None]
        kv_inputs = [None, None]
        attn_bias_inputs = [None, None]
        # Flash Attn outputs
        out_per_step = [None for _ in range(cp_size)]
        softmax_lse_per_step = [None for _ in range(cp_size)]
        rng_states = [None for _ in range(cp_size)]
        attn_biases = [None for _ in range(cp_size)]

        # create two streams to resolve wave quantization issue of Flash Attn in each step
        flash_attn_streams = [torch.cuda.current_stream(), cp_stream]
        # synchronize fwd results correction across steps
        fwd_results_correction_done = torch.cuda.Event()

        p2p_comm_buffers = [None for _ in range(cp_size)]
        if use_fused_attention and qkv_format in ["bshd", "sbhd"]:
            p2p_comm_buffers[0] = torch.cat((k.unsqueeze(-3), v.unsqueeze(-3)), dim=-3)
        else:
            p2p_comm_buffers[0] = torch.cat((k.unsqueeze(0), v.unsqueeze(0)), dim=0)
        send_recv_reqs = [[], []]

        for i in range(cp_size + 1):
            if i < cp_size:
                with torch.cuda.stream(flash_attn_streams[i % 2]):
                    # wait until KV is received
                    for req in send_recv_reqs[(i + 1) % 2]:
                        req.wait()

                    if i < (cp_size - 1):
                        p2p_comm_buffers[i + 1] = torch.empty_like(p2p_comm_buffers[i])
                        send_recv_reqs[i % 2] = flash_attn_p2p_communicate(
                            rank,
                            p2p_comm_buffers[i],
                            send_dst,
                            p2p_comm_buffers[i + 1],
                            recv_src,
                            cp_group,
                            batch_p2p_comm,
                        )

                    if (
                        not fp8
                        or fp8_meta["recipe"].fp8_mha
                        or int(os.getenv("NVTE_FP8_DPA_BWD", "1"))
                    ):
                        kv_inputs[i % 2] = p2p_comm_buffers[i]
                    else:
                        # KV exchange is in BF16/FP16, cast received KV in each step
                        kv_inputs[i % 2] = cast_to_fp8(
                            p2p_comm_buffers[i],
                            fp8_meta["scaling_fwd"],
                            META_QKV,
                            fp8_dtype_forward,
                        )
                    if fp8 and use_fused_attention:
                        fp8_meta_kwargs["amax_s"] = amax_per_step
                        fp8_meta_kwargs["amax_s_offset"] = i
                        fp8_meta_kwargs["amax_o"] = amax_per_step
                        fp8_meta_kwargs["amax_o_offset"] = cp_size + i
                    if causal:
                        if i == 0:
                            if pad_between_seqs_q:
                                cu_seqlens_q_per_step[i] = get_cu_seqlens_on_cp_rank(
                                    cu_seqlens_q, cu_seqlens_q_padded, cp_size, rank, True, True
                                )
                            else:
                                cu_seqlens_q_per_step[i] = cu_seqlens_q // cp_size
                            if pad_between_seqs_kv:
                                cu_seqlens_kv_per_step[i] = get_cu_seqlens_on_cp_rank(
                                    cu_seqlens_kv, cu_seqlens_kv_padded, cp_size, rank, True, True
                                )
                            else:
                                cu_seqlens_kv_per_step[i] = cu_seqlens_kv // cp_size
                            if use_fused_attention:
                                if qkv_format == "bshd":
                                    # [b, 2, sq//2, np, hn] -> [b, sq, np, hn]
                                    q_inputs[i % 2] = q.view(q.shape[0], -1, *q.shape[-2:])
                                    # [b, 2, sk//2, 2, np, hn] -> [b, sk, 2, np, hn]
                                    kv_inputs[i % 2] = kv_inputs[i % 2].view(
                                        k.shape[0], -1, 2, *k.shape[-2:]
                                    )
                                elif qkv_format == "sbhd":
                                    # [2, sq//2, b, np, hn] -> [sq, b, np, hn]
                                    q_inputs[i % 2] = q.view(-1, *q.shape[-3:])
                                    # [2, sk//2, b, 2, np, hn] -> [sk, b, 2, np, hn]
                                    kv_inputs[i % 2] = kv_inputs[i % 2].view(
                                        -1, k.shape[2], 2, *k.shape[-2:]
                                    )
                                elif qkv_format == "thd":
                                    q_inputs[i % 2] = q
                                if attn_bias is not None:
                                    idx = (rank - i) % cp_size
                                    attn_bias_inputs[i % 2] = torch.cat(
                                        (
                                            attn_bias[..., idx, :],
                                            attn_bias[..., (2 * cp_size - idx - 1), :],
                                        ),
                                        dim=-1,
                                    ).contiguous()
                                out_per_step[i], aux_ctx_tensors = fused_attn_fwd(
                                    is_training,
                                    max_seqlen_q,
                                    max_seqlen_kv,
                                    cu_seqlens_q_per_step[i],
                                    cu_seqlens_kv_per_step[i],
                                    q_inputs[i % 2],
                                    (
                                        kv_inputs[i % 2][..., 0, :, :]
                                        if qkv_format in ["bshd", "sbhd"]
                                        else kv_inputs[i % 2][0]
                                    ),
                                    (
                                        kv_inputs[i % 2][..., 1, :, :]
                                        if qkv_format in ["bshd", "sbhd"]
                                        else kv_inputs[i % 2][1]
                                    ),
                                    fused_attn_qkv_dtype,
                                    fused_attn_backend,
                                    attn_scale=softmax_scale,
                                    dropout=dropout_p,
                                    qkv_layout=qkv_layout,
                                    attn_mask_type=attn_mask_type,
                                    attn_bias_type=attn_bias_type,
                                    attn_bias=attn_bias_inputs[i % 2],
                                    cu_seqlens_q_padded=cu_seqlens_q_padded,
                                    cu_seqlens_kv_padded=cu_seqlens_kv_padded,
                                    **fp8_meta_kwargs,
                                )
                                if fp8:
                                    softmax_lse_per_step[i], _, rng_states[i] = aux_ctx_tensors
                                else:
                                    softmax_lse_per_step[i], rng_states[i], *rest = aux_ctx_tensors
                                    attn_biases[i] = rest[0] if len(rest) > 0 else None
                            else:
                                # [b, 2, sq//2, np, hn] -> [b*sq, np, hn]
                                q_inputs[i % 2] = q.view(-1, *q.shape[-2:])
                                # [2, b, 2, sk//2, np, hn] -> [2, b*sk, np, hn]
                                kv_inputs[i % 2] = kv_inputs[i % 2].view(2, -1, *k.shape[-2:])
                                fa_outputs = flash_attn_fwd(
                                    q_inputs[i % 2],
                                    kv_inputs[i % 2][0],
                                    kv_inputs[i % 2][1],
                                    cu_seqlens_q_per_step[i],
                                    cu_seqlens_kv_per_step[i],
                                    max_seqlen_q,
                                    max_seqlen_kv,
                                    causal=True,
                                    **fa_forward_kwargs,
                                )
                                out_per_step[i] = fa_outputs[4]
                                softmax_lse_per_step[i] = fa_outputs[5]
                                if not _use_flash_attn_3:
                                    rng_states[i] = fa_outputs[7]
                        elif i <= rank:
                            if pad_between_seqs_q:
                                cu_seqlens_q_per_step[i] = get_cu_seqlens_on_cp_rank(
                                    cu_seqlens_q, cu_seqlens_q_padded, cp_size, rank, True, True
                                )
                            else:
                                cu_seqlens_q_per_step[i] = cu_seqlens_q // cp_size
                            if pad_between_seqs_kv:
                                cu_seqlens_kv_per_step[i] = get_cu_seqlens_on_cp_rank(
                                    cu_seqlens_kv,
                                    cu_seqlens_kv_padded,
                                    cp_size,
                                    (rank - i) % cp_size,
                                    True,
                                    False,
                                )
                            else:
                                cu_seqlens_kv_per_step[i] = cu_seqlens_kv // (cp_size * 2)
                            if use_fused_attention:
                                if qkv_format == "bshd":
                                    # [b, 2, sq//2, np, hn] -> [b, sq, np, hn]
                                    q_inputs[i % 2] = q.view(q.shape[0], -1, *q.shape[-2:])
                                    # [b, 2, sk//2, 2, np, hn] -> [b, sk//2, 2, np, hn]
                                    kv_inputs[i % 2] = kv_inputs[i % 2][:, 0, ...].contiguous()
                                elif qkv_format == "sbhd":
                                    # [2, sq//2, b, np, hn] -> [sq, b, np, hn]
                                    q_inputs[i % 2] = q.view(-1, *q.shape[-3:])
                                    # [2, sk//2, b, 2, np, hn] -> [sk//2, b, 2, np, hn]
                                    kv_inputs[i % 2] = kv_inputs[i % 2][0].contiguous()
                                elif qkv_format == "thd":
                                    q_inputs[i % 2] = q
                                    # [2, t, np, hn] -> [2, t/2, np, hn]
                                    kv_inputs[i % 2] = tex.thd_read_half_tensor(
                                        kv_inputs[i % 2], cu_seqlens_kv_padded, 0
                                    )
                                if attn_bias is not None:
                                    idx = (rank - i) % cp_size
                                    attn_bias_inputs[i % 2] = attn_bias[..., idx, :].contiguous()
                                out_per_step[i], aux_ctx_tensors = fused_attn_fwd(
                                    is_training,
                                    max_seqlen_q,
                                    max_seqlen_kv // 2,
                                    cu_seqlens_q_per_step[i],
                                    cu_seqlens_kv_per_step[i],
                                    q_inputs[i % 2],
                                    (
                                        kv_inputs[i % 2][..., 0, :, :]
                                        if qkv_format in ["bshd", "sbhd"]
                                        else kv_inputs[i % 2][0]
                                    ),
                                    (
                                        kv_inputs[i % 2][..., 1, :, :]
                                        if qkv_format in ["bshd", "sbhd"]
                                        else kv_inputs[i % 2][1]
                                    ),
                                    fused_attn_qkv_dtype,
                                    fused_attn_backend,
                                    attn_scale=softmax_scale,
                                    dropout=dropout_p,
                                    qkv_layout=qkv_layout,
                                    attn_mask_type="padding" if padding else "no_mask",
                                    attn_bias_type=attn_bias_type,
                                    attn_bias=attn_bias_inputs[i % 2],
                                    cu_seqlens_q_padded=cu_seqlens_q_padded,
                                    cu_seqlens_kv_padded=(
                                        None
                                        if cu_seqlens_kv_padded is None
                                        else cu_seqlens_kv_padded // 2
                                    ),
                                    **fp8_meta_kwargs,
                                )
                                if fp8:
                                    softmax_lse_per_step[i], _, rng_states[i] = aux_ctx_tensors
                                else:
                                    softmax_lse_per_step[i], rng_states[i], *rest = aux_ctx_tensors
                                    attn_biases[i] = rest[0] if len(rest) > 0 else None
                            else:
                                # [b, 2, sq//2, np, hn] -> [b*sq, np, hn]
                                q_inputs[i % 2] = q.view(-1, *q.shape[-2:])
                                if qkv_format == "thd":
                                    # [2, t, np, hn] -> [2, t/2, np, hn]
                                    kv_inputs[i % 2] = tex.thd_read_half_tensor(
                                        kv_inputs[i % 2], cu_seqlens_kv_padded, 0
                                    )
                                else:
                                    # [2, b, 2, sk//2, np, hn] -> [2, b, sk//2, np, hn]
                                    kv_inputs[i % 2] = kv_inputs[i % 2][:, :, 0, ...].contiguous()
                                # [2, b, sk//2, np, hn] -> [2, b*sk//2, np, hn]
                                kv_inputs[i % 2] = kv_inputs[i % 2].view(2, -1, *k.shape[-2:])
                                if _use_flash_attn_3 or _flash_attn_2_3_plus:
                                    fa_forward_kwargs["window_size"] = (-1, -1)
                                fa_outputs = flash_attn_fwd(
                                    q_inputs[i % 2],
                                    kv_inputs[i % 2][0],
                                    kv_inputs[i % 2][1],
                                    cu_seqlens_q_per_step[i],
                                    cu_seqlens_kv_per_step[i],
                                    max_seqlen_q,
                                    max_seqlen_kv // 2,
                                    causal=False,
                                    **fa_forward_kwargs,
                                )
                                out_per_step[i] = fa_outputs[4]
                                softmax_lse_per_step[i] = fa_outputs[5]
                                if not _use_flash_attn_3:
                                    rng_states[i] = fa_outputs[7]
                        else:
                            if pad_between_seqs_q:
                                cu_seqlens_q_per_step[i] = get_cu_seqlens_on_cp_rank(
                                    cu_seqlens_q, cu_seqlens_q_padded, cp_size, rank, False, True
                                )
                            else:
                                cu_seqlens_q_per_step[i] = cu_seqlens_q // (cp_size * 2)
                            if pad_between_seqs_kv:
                                cu_seqlens_kv_per_step[i] = get_cu_seqlens_on_cp_rank(
                                    cu_seqlens_kv,
                                    cu_seqlens_kv_padded,
                                    cp_size,
                                    (rank - i) % cp_size,
                                    True,
                                    True,
                                )
                            else:
                                cu_seqlens_kv_per_step[i] = cu_seqlens_kv // cp_size
                            if use_fused_attention:
                                if qkv_format == "bshd":
                                    # [b, 2, sq//2, np, hn] -> [b, sq//2, np, hn]
                                    q_inputs[i % 2] = q[:, 1, ...].contiguous()
                                    # [b, 2, sk//2, 2, np, hn] -> [b, sk, 2, np, hn]
                                    kv_inputs[i % 2] = kv_inputs[i % 2].view(
                                        k.shape[0], -1, 2, *k.shape[-2:]
                                    )
                                elif qkv_format == "sbhd":
                                    # [2, sq//2, b, np, hn] -> [sq//2, b, np, hn]
                                    q_inputs[i % 2] = q[1].contiguous()
                                    # [2, sk//2, b, 2, np, hn] -> [sk, b, 2, np, hn]
                                    kv_inputs[i % 2] = kv_inputs[i % 2].view(
                                        -1, k.shape[2], 2, *k.shape[-2:]
                                    )
                                elif qkv_format == "thd":
                                    # [t, np, hn] -> [t/2, np, hn]
                                    q_inputs[i % 2] = tex.thd_read_half_tensor(
                                        q, cu_seqlens_q_padded, 1
                                    )
                                if attn_bias is not None:
                                    idx = (rank - i) % cp_size
                                    attn_bias_inputs[i % 2] = torch.cat(
                                        (
                                            attn_bias_[..., 1, :, idx, :],
                                            attn_bias_[..., 1, :, (2 * cp_size - idx - 1), :],
                                        ),
                                        dim=-1,
                                    ).contiguous()
                                out_per_step[i], aux_ctx_tensors = fused_attn_fwd(
                                    is_training,
                                    max_seqlen_q // 2,
                                    max_seqlen_kv,
                                    cu_seqlens_q_per_step[i],
                                    cu_seqlens_kv_per_step[i],
                                    q_inputs[i % 2],
                                    (
                                        kv_inputs[i % 2][..., 0, :, :]
                                        if qkv_format in ["bshd", "sbhd"]
                                        else kv_inputs[i % 2][0]
                                    ),
                                    (
                                        kv_inputs[i % 2][..., 1, :, :]
                                        if qkv_format in ["bshd", "sbhd"]
                                        else kv_inputs[i % 2][1]
                                    ),
                                    fused_attn_qkv_dtype,
                                    fused_attn_backend,
                                    attn_scale=softmax_scale,
                                    dropout=dropout_p,
                                    qkv_layout=qkv_layout,
                                    attn_mask_type="padding" if padding else "no_mask",
                                    attn_bias_type=attn_bias_type,
                                    attn_bias=attn_bias_inputs[i % 2],
                                    cu_seqlens_q_padded=(
                                        None
                                        if cu_seqlens_q_padded is None
                                        else cu_seqlens_q_padded // 2
                                    ),
                                    cu_seqlens_kv_padded=cu_seqlens_kv_padded,
                                    **fp8_meta_kwargs,
                                )
                                if fp8:
                                    softmax_lse_per_step[i], _, rng_states[i] = aux_ctx_tensors
                                else:
                                    softmax_lse_per_step[i], rng_states[i], *rest = aux_ctx_tensors
                                    attn_biases[i] = rest[0] if len(rest) > 0 else None
                            else:
                                if qkv_format == "thd":
                                    # [t, np, hn] -> [t/2, np, hn]
                                    q_inputs[i % 2] = tex.thd_read_half_tensor(
                                        q, cu_seqlens_q_padded, 1
                                    )
                                else:
                                    # [b, 2, sq//2, np, hn]->[b, sq//2, np, hn]->[b*sq//2, np, hn]
                                    q_inputs[i % 2] = (
                                        q[:, 1, ...].contiguous().view(-1, *q.shape[-2:])
                                    )
                                # [2, b, 2, sk//2, np, hn] -> [2, b*sk, np, hn]
                                kv_inputs[i % 2] = kv_inputs[i % 2].view(2, -1, *k.shape[-2:])
                                if _use_flash_attn_3 or _flash_attn_2_3_plus:
                                    fa_forward_kwargs["window_size"] = (-1, -1)
                                fa_outputs = flash_attn_fwd(
                                    q_inputs[i % 2],
                                    kv_inputs[i % 2][0],
                                    kv_inputs[i % 2][1],
                                    cu_seqlens_q_per_step[i],
                                    cu_seqlens_kv_per_step[i],
                                    max_seqlen_q // 2,
                                    max_seqlen_kv,
                                    causal=False,
                                    **fa_forward_kwargs,
                                )
                                out_per_step[i] = fa_outputs[4]
                                softmax_lse_per_step[i] = fa_outputs[5]
                                if not _use_flash_attn_3:
                                    rng_states[i] = fa_outputs[7]
                    else:
                        if pad_between_seqs_q:
                            cu_seqlens_q_per_step[i] = get_cu_seqlens_on_cp_rank(
                                cu_seqlens_q, cu_seqlens_q_padded, cp_size, rank, True, True
                            )
                        else:
                            cu_seqlens_q_per_step[i] = cu_seqlens_q // cp_size
                        if pad_between_seqs_kv:
                            cu_seqlens_kv_per_step[i] = get_cu_seqlens_on_cp_rank(
                                cu_seqlens_kv,
                                cu_seqlens_kv_padded,
                                cp_size,
                                (rank - i) % cp_size,
                                True,
                                True,
                            )
                        else:
                            cu_seqlens_kv_per_step[i] = cu_seqlens_kv // cp_size
                        if use_fused_attention:
                            if attn_bias is not None:
                                idx = (rank - i) % cp_size
                                attn_bias_inputs[i % 2] = torch.cat(
                                    (
                                        attn_bias[..., idx, :],
                                        attn_bias[..., (2 * cp_size - idx - 1), :],
                                    ),
                                    dim=-1,
                                ).contiguous()
                            out_per_step[i], aux_ctx_tensors = fused_attn_fwd(
                                is_training,
                                max_seqlen_q,
                                max_seqlen_kv,
                                cu_seqlens_q_per_step[i],
                                cu_seqlens_kv_per_step[i],
                                q,
                                (
                                    kv_inputs[i % 2][..., 0, :, :]
                                    if qkv_format in ["bshd", "sbhd"]
                                    else kv_inputs[i % 2][0]
                                ),
                                (
                                    kv_inputs[i % 2][..., 1, :, :]
                                    if qkv_format in ["bshd", "sbhd"]
                                    else kv_inputs[i % 2][1]
                                ),
                                fused_attn_qkv_dtype,
                                fused_attn_backend,
                                attn_scale=softmax_scale,
                                dropout=dropout_p,
                                qkv_layout=qkv_layout,
                                attn_mask_type=attn_mask_type,
                                attn_bias_type=attn_bias_type,
                                attn_bias=attn_bias_inputs[i % 2],
                                cu_seqlens_q_padded=cu_seqlens_q_padded,
                                cu_seqlens_kv_padded=cu_seqlens_kv_padded,
                                **fp8_meta_kwargs,
                            )
                            if fp8:
                                softmax_lse_per_step[i], _, rng_states[i] = aux_ctx_tensors
                            else:
                                softmax_lse_per_step[i], rng_states[i], *rest = aux_ctx_tensors
                                attn_biases[i] = rest[0] if len(rest) > 0 else None
                        else:
                            # [b, sq, np, hn] -> [b*sq, np, hn]
                            q_inputs[i % 2] = q.view(-1, *q.shape[-2:])
                            # [2, b, sk, np, hn] -> [2, b*sk, np, hn]
                            kv_inputs[i % 2] = kv_inputs[i % 2].view(2, -1, *k.shape[-2:])
                            fa_outputs = flash_attn_fwd(
                                q_inputs[i % 2],
                                kv_inputs[i % 2][0],
                                kv_inputs[i % 2][1],
                                cu_seqlens_q_per_step[i],
                                cu_seqlens_kv_per_step[i],
                                max_seqlen_q,
                                max_seqlen_kv,
                                causal=False,
                                **fa_forward_kwargs,
                            )
                            out_per_step[i] = fa_outputs[4]
                            softmax_lse_per_step[i] = fa_outputs[5]
                            if not _use_flash_attn_3:
                                rng_states[i] = fa_outputs[7]

            if i > 0:
                # wait until fwd restuls correction of last step is done
                if i > 1:
                    flash_attn_streams[(i - 1) % 2].wait_event(fwd_results_correction_done)

                if use_fused_attention:
                    # [b, np, sq, 1] -> [b, np, sq]
                    softmax_lse_per_step[i - 1].squeeze_(-1)
                if causal and qkv_format != "thd" and softmax_lse_in_packed_format:
                    # [np, t] -> [np, b, sq]
                    softmax_lse_per_step[i - 1] = softmax_lse_per_step[i - 1].view(q.shape[-2], q.shape[0], -1)

                with torch.cuda.stream(flash_attn_streams[(i - 1) % 2]):
                    if fp8:
                        out_per_step[i - 1] = cast_from_fp8(
                            out_per_step[i - 1],
                            fp8_meta["scaling_fwd"],
                            META_O_CP,
                            fp8_dtype_forward,
                            TE_DType[torch.float32],
                        )
                    if i == 1:
                        out = torch.zeros_like(q if not fp8 else out_per_step[0]).view(q.shape)
                        softmax_lse = torch.clone(softmax_lse_per_step[0]).to(torch.double)
                        if causal and qkv_format != "thd":
                            # [b, np, sq] -> [b, np, 2, sq//2] lse not in packed format
                            # [np, b, sq] -> [np, b, 2, sq//2] lse in packed format
                            softmax_lse_ = softmax_lse.view(
                                *softmax_lse.shape[:-1], 2, softmax_lse.shape[-1] // 2
                            )
                    elif (i - 1) <= rank or not causal:
                        flash_attn_fwd_softmax_lse_correction(
                            softmax_lse, softmax_lse_per_step[i - 1]
                        )
                    else:
                        if qkv_format == "thd":
                            tex.thd_second_half_lse_correction(
                                softmax_lse,
                                softmax_lse_per_step[i - 1],
                                cu_seqlens_q_padded,
                                softmax_lse_in_packed_format,
                            )
                        else:
                            flash_attn_fwd_softmax_lse_correction(
                                softmax_lse_[..., 1, :], softmax_lse_per_step[i - 1]
                            )

                if i < cp_size:
                    flash_attn_streams[(i - 1) % 2].record_event(fwd_results_correction_done)

        torch.cuda.current_stream().wait_stream(flash_attn_streams[1])

        softmax_lse = softmax_lse.to(torch.float)
        for i in range(cp_size):
            if qkv_format == "bshd":
                out_per_step[i] = out_per_step[i].view(out.shape[0], -1, *out.shape[-2:])
                out_ = out[:, 1, ...]
            elif qkv_format == "sbhd":
                out_per_step[i] = out_per_step[i].view(-1, *out.shape[-3:])
                out_ = out[1]

            if i <= rank or not causal:
                if qkv_format in ["bshd", "sbhd"]:
                    flash_attn_fwd_out_correction(
                        out.view(*out_per_step[i].shape),
                        out_per_step[i],
                        softmax_lse,
                        softmax_lse_per_step[i],
                        0 if softmax_lse_in_packed_format else 2,
                        2 if softmax_lse_in_packed_format else seq_dim,
                    )
                elif qkv_format == "thd":
                    tex.thd_out_correction(
                        out,
                        out_per_step[i],
                        softmax_lse,
                        softmax_lse_per_step[i],
                        cu_seqlens_q_padded,
                        False,
                        softmax_lse_in_packed_format,
                    )
            else:
                if qkv_format in ["bshd", "sbhd"]:
                    flash_attn_fwd_out_correction(
                        out_,
                        out_per_step[i],
                        softmax_lse_[..., 1, :],
                        softmax_lse_per_step[i],
                        0 if softmax_lse_in_packed_format else 2,
                        2 if softmax_lse_in_packed_format else seq_dim,
                    )
                elif qkv_format == "thd":
                    tex.thd_out_correction(
                        out,
                        out_per_step[i],
                        softmax_lse,
                        softmax_lse_per_step[i],
                        cu_seqlens_q_padded,
                        True,
                        softmax_lse_in_packed_format,
                    )

        if causal and qkv_format != "thd" and softmax_lse_in_packed_format:
            # [np, b, sq] -> [np, t]
            softmax_lse = softmax_lse.view(softmax_lse.shape[0], -1)
        kv = p2p_comm_buffers[-1]
        if qkv_format == "bshd":
            out = out.view(out.shape[0], -1, *out.shape[-2:])
            ctx.batch_size = out.shape[0]
        elif qkv_format == "sbhd":
            out = out.view(-1, *out.shape[-3:])
            ctx.batch_size = out.shape[1]

        if cp_size_a2a > 1:
            chunk_ids_for_a2a = get_seq_chunk_ids_for_reordering(cp_size_a2a, out.device, False)
            out = flash_attn_a2a_communicate(
                out, chunk_ids_for_a2a, seq_dim, cp_size_a2a, cp_group_a2a, cp_stream, False
            )
            if use_fused_attention:
                if qkv_format == "bshd":
                    # [b*s, np, hn] -> [b, s, np, hn]
                    out = out.view(ctx.batch_size, -1, *out.shape[-2:])
                elif qkv_format == "sbhd":
                    # [s*b, np, hn] -> [s, b, np, hn]
                    out = out.view(-1, ctx.batch_size, *out.shape[-2:])
        elif not use_fused_attention:
            out = out.view(-1, *out.shape[-2:])

        if fp8 and use_fused_attention:
            amax_cp_fwd = amax_per_step.amax(dim=1)
            fp8_meta["scaling_fwd"].amax_history[0][META_S] = amax_cp_fwd[0]
            fp8_meta["scaling_fwd"].amax_history[0][META_O_CP] = amax_cp_fwd[1]

        out_f16 = out.to(q_fp8.dtype if fp8 and fp8_meta["recipe"].fp8_mha else q_f16.dtype)
        if fp8 and (fp8_meta["recipe"].fp8_mha or int(os.getenv("NVTE_FP8_DPA_BWD", "1"))):
            out_fp8 = cast_to_fp8(out_f16, fp8_meta["scaling_fwd"], META_O, fp8_dtype_forward)

        if fp8 and fp8_meta["recipe"].fp8_mha:
            out_ret = Float8Tensor(
                data=out_fp8,
                fp8_meta=fp8_meta,
                fp8_meta_forward=True,
                fp8_meta_index=META_O,
                fp8_dtype=fp8_dtype_forward,
                dtype=q_fp8.dtype,
            )
        else:
            out_ret = out_f16

        if fp8 and int(os.getenv("NVTE_FP8_DPA_BWD", "1")):
            q_save, kv_save, out_save = q, kv, out_fp8
            fp8_fwd_scales = fp8_meta["scaling_fwd"].scale.clone()
            fp8_fwd_scale_invs = fp8_meta["scaling_fwd"].scale_inv.clone()
        elif fp8 and fp8_meta["recipe"].fp8_mha:
            q_fp8 = Float8Tensor(
                data=q,
                fp8_meta=fp8_meta,
                fp8_meta_forward=True,
                fp8_meta_index=META_QKV,
                fp8_dtype=fp8_dtype_forward,
                dtype=q_fp8.dtype,
            )
            kv_fp8 = Float8Tensor(
                data=kv,
                fp8_meta=fp8_meta,
                fp8_meta_forward=True,
                fp8_meta_index=META_QKV,
                fp8_dtype=fp8_dtype_forward,
                dtype=k_fp8.dtype,
            )
            q_save, kv_save, out_save = q_fp8, kv_fp8, out_f16
            fp8_fwd_scales, fp8_fwd_scale_invs = None, None
        else:
            q_f16 = q_f16.view(q.shape)
            q_save, kv_save, out_save = q_f16, kv, out_f16
            fp8_fwd_scales, fp8_fwd_scale_invs = None, None

        ctx.save_for_backward(
            q_save,
            kv_save,
            out_save,
            softmax_lse,
            cu_seqlens_q_padded,
            cu_seqlens_kv_padded,
            fp8_fwd_scales,
            fp8_fwd_scale_invs,
            *cu_seqlens_q_per_step,
            *cu_seqlens_kv_per_step,
            *rng_states,
            *attn_biases,
        )
        ctx.cp_group_a2a = cp_group_a2a
        ctx.cp_size_a2a = cp_size_a2a
        ctx.rank_a2a = rank_a2a
        ctx.cp_group = cp_group
        ctx.cp_global_ranks = cp_global_ranks
        ctx.cp_stream = cp_stream
        ctx.dropout_p = dropout_p
        ctx.total_tokens_kv = total_tokens_kv
        ctx.max_seqlen_q = max_seqlen_q
        ctx.max_seqlen_kv = max_seqlen_kv
        ctx.softmax_scale = softmax_scale
        ctx.qkv_format = qkv_format
        ctx.attn_mask_type = attn_mask_type
        ctx.attn_bias_type = attn_bias_type
        ctx.attn_bias_shape = None if attn_bias is None else attn_bias.shape
        ctx.deterministic = deterministic
        ctx.use_fused_attention = use_fused_attention
        ctx.fp8 = fp8 and int(os.getenv("NVTE_FP8_DPA_BWD", "1"))
        ctx.fp8_meta = fp8_meta
        return out_ret

    @staticmethod
    def backward(ctx, dout):
        cp_size_a2a = ctx.cp_size_a2a
        rank_a2a = ctx.rank_a2a

        cp_size = get_distributed_world_size(ctx.cp_group)
        rank = get_distributed_rank(ctx.cp_group)
        send_dst = ctx.cp_global_ranks[(rank - 1) % cp_size * cp_size_a2a + rank_a2a]
        recv_src = ctx.cp_global_ranks[(rank + 1) % cp_size * cp_size_a2a + rank_a2a]
        batch_p2p_comm = int(os.getenv("NVTE_BATCH_MHA_P2P_COMM", "0")) or (cp_size == 2)

        (q, kv, out, softmax_lse, cu_seqlens_q_padded, cu_seqlens_kv_padded) = ctx.saved_tensors[:6]
        (fp8_fwd_scales, fp8_fwd_scale_invs) = ctx.saved_tensors[6:8]
        cu_seqlens_q_per_step = ctx.saved_tensors[8 : 8 + cp_size]
        cu_seqlens_kv_per_step = ctx.saved_tensors[8 + cp_size : 8 + cp_size * 2]
        rng_states = ctx.saved_tensors[8 + cp_size * 2 : 8 + cp_size * 3]
        attn_biases = ctx.saved_tensors[8 + cp_size * 3 : 8 + cp_size * 4]

        causal = "causal" in ctx.attn_mask_type
        padding = "padding" in ctx.attn_mask_type
        if ctx.qkv_format in ["bshd", "sbhd"]:
            seq_dim = ctx.qkv_format.index("s")
            qkv_layout = ctx.qkv_format + "_" + ctx.qkv_format[:-2] + "2" + ctx.qkv_format[-2:]
        else:
            qkv_layout = ctx.qkv_format + "_" + ctx.qkv_format + "_" + ctx.qkv_format

        if attn_biases[0] is not None:
            # [b, np, sq, 2*cp, sk//(2*cp)]
            attn_dbias = torch.zeros(
                *ctx.attn_bias_shape, dtype=attn_biases[0].dtype, device=attn_biases[0].device
            )
            # [b, np, sq, 2*cp, sk//(2*cp)] -> [b, np, 2, sq//2, 2*cp, sk//(2*cp)]
            attn_dbias_ = attn_dbias.view(
                *attn_dbias.shape[:-3], 2, attn_dbias.shape[-3] // 2, *attn_dbias.shape[-2:]
            )
        else:
            attn_dbias = None

        softmax_lse_in_packed_format = not ctx.use_fused_attention and (_flash_attn_2_6_0_plus or _use_flash_attn_3)

        if causal:
            if ctx.qkv_format == "thd" or softmax_lse_in_packed_format:
                softmax_lse_ = tex.thd_read_second_half_lse(
                    softmax_lse, cu_seqlens_q_padded, softmax_lse_in_packed_format
                )
            else:
                # [b, np, sq] -> [b, np, 2, sq//2]
                softmax_lse_ = softmax_lse.view(
                    *softmax_lse.shape[:-1], 2, softmax_lse.shape[-1] // 2
                )
                softmax_lse_ = softmax_lse_[..., 1, :].contiguous()
                if ctx.use_fused_attention:
                    # [b, np, sq//2] -> [b, np, sq//2, 1]
                    softmax_lse_.unsqueeze_(-1)
        if ctx.use_fused_attention:
            # [b, np, sq] -> [b, np, sq, 1]
            softmax_lse.unsqueeze_(-1)

        dout_dtype = dout.dtype
        if ctx.fp8:
            if ctx.use_fused_attention:
                fp8_dtype_forward = get_fp8_te_dtype(ctx.fp8_meta["recipe"], fprop_tensor=True)
                fp8_dtype_backward = get_fp8_te_dtype(ctx.fp8_meta["recipe"], fprop_tensor=False)
                fused_attn_qkv_dtype = fp8_dtype_forward
                fused_attn_dqkv_dtype = fp8_dtype_backward
                fused_attn_backend = FusedAttnBackend["FP8"]
                dq_fp8 = torch.empty((cp_size, *q.shape), dtype=q.dtype, device=q.device)
                dkv_fp8 = torch.empty((cp_size, *kv.shape), dtype=kv.dtype, device=kv.device)
                dkv_fp8_ = torch.empty_like(dkv_fp8)
                if ctx.fp8_meta["recipe"].fp8_mha:
                    assert isinstance(dout, Float8Tensor), "dout must be Float8Tensors for FP8 MHA!"
                    ctx.fp8_meta["scaling_bwd"].scale_inv[META_DO] = dout._scale_inv
                    dout = dout._data
                else:
                    dout = cast_to_fp8(
                        dout, ctx.fp8_meta["scaling_bwd"], META_DO, fp8_dtype_backward
                    )
                p2p_comm_buffers = [[kv, dkv_fp8], [torch.empty_like(kv), dkv_fp8_]]
                fp8_meta_kwargs = {}
                fp8_meta_kwargs["d_scale_qkv"] = fp8_fwd_scale_invs[META_QKV]
                fp8_meta_kwargs["d_scale_s"] = fp8_fwd_scale_invs[META_S]
                fp8_meta_kwargs["d_scale_o"] = fp8_fwd_scale_invs[META_O]
                fp8_meta_kwargs["d_scale_do"] = ctx.fp8_meta["scaling_bwd"].scale_inv[META_DO]
                fp8_meta_kwargs["d_scale_dp"] = ctx.fp8_meta["scaling_bwd"].scale_inv[META_DP]
                fp8_meta_kwargs["q_scale_s"] = fp8_fwd_scales[META_S]
                fp8_meta_kwargs["q_scale_dp"] = ctx.fp8_meta["scaling_bwd"].scale[META_DP]
                fp8_meta_kwargs["q_scale_dqkv"] = ctx.fp8_meta["scaling_bwd"].scale[META_DQKV_CP]
                amax_per_step = torch.zeros((2, cp_size), dtype=torch.float32, device=q.device)
            else:
                assert False, "FP8 is only supported with Fused Attention!"
        else:
            if ctx.fp8_meta is not None and ctx.fp8_meta["recipe"].fp8_mha:
                q, kv = [x.from_float8(x.dtype) for x in [q, kv]]
                if cp_size_a2a == 1:
                    dout = dout.from_float8(dout_dtype)
                else:
                    dout_fp8_dtype = dout._fp8_dtype
                    dout_scale_inv = dout._scale_inv
                    dout = dout._data
            dq = torch.empty_like(q)
            if ctx.qkv_format == "thd" and causal:
                dq[cu_seqlens_q_padded[-1] :].fill_(0)
            p2p_comm_buffers = [
                torch.empty((2, *kv.shape), dtype=kv.dtype, device=kv.device),
                torch.empty((2, *kv.shape), dtype=kv.dtype, device=kv.device),
            ]
            p2p_comm_buffers[0][0].copy_(kv)
            if ctx.use_fused_attention:
                fp8_meta_kwargs = {}
                fused_attn_qkv_dtype = TE_DType[q.dtype]
                fused_attn_dqkv_dtype = TE_DType[dout_dtype]
                fused_attn_backend = FusedAttnBackend["F16_arbitrary_seqlen"]

        if cp_size_a2a > 1:
            if not ctx.use_fused_attention:
                out = out.view(ctx.batch_size, -1, *out.shape[-2:])
                dout = dout.view(*out.shape)
            chunk_ids_for_a2a = get_seq_chunk_ids_for_reordering(cp_size_a2a, out.device, True)
            out, dout = flash_attn_a2a_communicate(
                [out, dout],
                chunk_ids_for_a2a,
                seq_dim,
                cp_size_a2a,
                ctx.cp_group_a2a,
                ctx.cp_stream,
                True,
            )
            if not ctx.fp8 and ctx.fp8_meta is not None and ctx.fp8_meta["recipe"].fp8_mha:
                dout = cast_from_fp8(
                    dout, None, None, dout_fp8_dtype, TE_DType[dout_dtype], scale_inv=dout_scale_inv
                )

        out = out.view(*q.shape)
        dout = dout.view(*q.shape)
        send_recv_reqs = []

        if not ctx.use_fused_attention:
            fa_backward_kwargs = {"softmax_scale" : ctx.softmax_scale}
            if _use_flash_attn_3:
                flash_attn_bwd = flash_attn_varlen_bwd_v3
                fa_backward_kwargs["deterministic"] = ctx.deterministic
            else:
                flash_attn_bwd = flash_attn_varlen_bwd
                fa_backward_kwargs["dropout_p"] = ctx.dropout_p
                if _flash_attn_2_4_plus:
                    fa_backward_kwargs["alibi_slopes"] = None
                if _flash_attn_2_4_1_plus:
                    fa_backward_kwargs["deterministic"] = ctx.deterministic

        for i in range(cp_size):
            # wait until KV is received
            for req in send_recv_reqs:
                req.wait()

            send_tensor = p2p_comm_buffers[i % 2]
            recv_tensor = p2p_comm_buffers[(i + 1) % 2]
            if ctx.fp8:
                if i < cp_size - 1:
                    send_recv_reqs = flash_attn_p2p_communicate(
                        rank,
                        send_tensor[0],
                        send_dst,
                        recv_tensor[0],
                        recv_src,
                        ctx.cp_group,
                        batch_p2p_comm,
                    )
                else:
                    dkv_a2a_req = torch.distributed.all_to_all_single(
                        dkv_fp8,
                        dkv_fp8_,
                        group=ctx.cp_group,
                        async_op=True,
                    )
                    send_recv_reqs = [dkv_a2a_req]
            else:
                if i == 0:
                    send_tensor = send_tensor[0]
                    recv_tensor = recv_tensor[0]
                if i == (cp_size - 1):
                    send_tensor = send_tensor[1]
                    recv_tensor = recv_tensor[1]
                send_recv_reqs = flash_attn_p2p_communicate(
                    rank, send_tensor, send_dst, recv_tensor, recv_src, ctx.cp_group, batch_p2p_comm
                )

            kv = p2p_comm_buffers[i % 2][0]
            if ctx.fp8 and ctx.use_fused_attention:
                fp8_meta_kwargs["amax_dp"] = amax_per_step[0][i]
                fp8_meta_kwargs["amax_dqkv"] = amax_per_step[0][i]
            # In reversed order of fwd
            if causal:
                if i == (cp_size - 1):
                    if ctx.use_fused_attention:
                        if ctx.qkv_format == "bshd":
                            # [b, 2, sq//2, np, hn] -> [b, sq, np, hn]
                            q_ = q.view(q.shape[0], -1, *q.shape[-2:])
                            # [b, 2, sk//2, 2, np, hn] -> [b, sk, 2, np, hn]
                            kv_ = kv.view(kv.shape[0], -1, *kv.shape[-3:])
                            # [b, 2, sq//2, np, hn] -> [b, sq, np, hn]
                            out_ = out.view(out.shape[0], -1, *out.shape[-2:])
                            dout_ = dout.view(dout.shape[0], -1, *dout.shape[-2:])
                        elif ctx.qkv_format == "sbhd":
                            # [2, sq//2, b, np, hn] -> [sq, b, np, hn]
                            q_ = q.view(-1, *q.shape[-3:])
                            # [2, sk//2, b, 2, np, hn] -> [sk, b, 2, np, hn]
                            kv_ = kv.view(-1, *kv.shape[-4:])
                            # [2, sq//2, b, np, hn] -> [sq, b, np, hn]
                            out_ = out.view(-1, *out.shape[-3:])
                            dout_ = dout.view(-1, *dout.shape[-3:])
                        elif ctx.qkv_format == "thd":
                            q_, kv_, out_, dout_ = q, kv, out, dout
                        if ctx.fp8:
                            aux_ctx_tensors = [
                                softmax_lse,
                                softmax_lse,
                                rng_states[cp_size - i - 1],
                            ]
                        else:
                            aux_ctx_tensors = [softmax_lse, rng_states[cp_size - i - 1]]
                        if attn_dbias is not None:
                            aux_ctx_tensors += [attn_biases[cp_size - i - 1]]
                        dq_, dk_, dv_, dbias_ = fused_attn_bwd(
                            ctx.max_seqlen_q,
                            ctx.max_seqlen_kv,
                            cu_seqlens_q_per_step[cp_size - i - 1],
                            cu_seqlens_kv_per_step[cp_size - i - 1],
                            q_,
                            kv_[..., 0, :, :] if ctx.qkv_format in ["bshd", "sbhd"] else kv_[0],
                            kv_[..., 1, :, :] if ctx.qkv_format in ["bshd", "sbhd"] else kv_[1],
                            out_,
                            dout_,
                            fused_attn_qkv_dtype,
                            fused_attn_dqkv_dtype,
                            aux_ctx_tensors,
                            fused_attn_backend,
                            cu_seqlens_q_padded=cu_seqlens_q_padded,
                            cu_seqlens_kv_padded=cu_seqlens_kv_padded,
                            attn_scale=ctx.softmax_scale,
                            dropout=ctx.dropout_p,
                            qkv_layout=qkv_layout,
                            attn_mask_type=ctx.attn_mask_type,
                            attn_bias_type=ctx.attn_bias_type,
                            deterministic=ctx.deterministic,
                            **fp8_meta_kwargs,
                        )
                    else:
                        # [b, 2, sq//2, np, hn] -> [b*sq, np, hn]
                        q_ = q.view(-1, *q.shape[-2:])
                        dq_ = torch.zeros_like(q_)
                        # [2, b, 2, sk//2, np, hn] -> [2, b*sk, np, hn]
                        kv_ = kv.view(2, -1, *kv.shape[-2:])
                        dkv_ = torch.empty_like(kv_)
                        # [b, 2, sq//2, np, hn] -> [b*sq, np, hn]
                        out_ = out.view(-1, *out.shape[-2:])
                        dout_ = dout.view(-1, *dout.shape[-2:])
                        if _use_flash_attn_3 or _flash_attn_2_3_plus:
                            fa_backward_kwargs["window_size"] = (-1, 0)
                        if not _use_flash_attn_3:
                            fa_backward_kwargs["rng_state"] = rng_states[cp_size - i - 1]
                        flash_attn_bwd(
                            dout_,
                            q_,
                            kv_[0],
                            kv_[1],
                            out_,
                            softmax_lse,
                            dq_,
                            dkv_[0],
                            dkv_[1],
                            cu_seqlens_q_per_step[cp_size - i - 1],
                            cu_seqlens_kv_per_step[cp_size - i - 1],
                            ctx.max_seqlen_q,
                            ctx.max_seqlen_kv,
                            causal=True,
                            **fa_backward_kwargs,
                        )
                elif i >= (cp_size - rank - 1):
                    if ctx.use_fused_attention:
                        if ctx.qkv_format == "bshd":
                            # [b, 2, sq//2, np, hn] -> [b, sq, np, hn]
                            q_ = q.view(q.shape[0], -1, *q.shape[-2:])
                            # [b, 2, sk//2, 2, np, hn] -> [b, sk//2, 2, np, hn]
                            kv_ = kv[:, 0, ...].contiguous()
                            # [b, 2, sq//2, np, hn] -> [b, sq, np, hn]
                            out_ = out.view(out.shape[0], -1, *out.shape[-2:])
                            dout_ = dout.view(dout.shape[0], -1, *dout.shape[-2:])
                        elif ctx.qkv_format == "sbhd":
                            # [2, sq//2, b, np, hn] -> [sq, b, np, hn]
                            q_ = q.view(-1, *q.shape[-3:])
                            # [2, sk//2, b, 2, np, hn] -> [sk//2, b, 2, np, hn]
                            kv_ = kv[0].contiguous()
                            # [2, sq//2, b, np, hn] -> [sq, b, np, hn]
                            out_ = out.view(-1, *out.shape[-3:])
                            dout_ = dout.view(-1, *dout.shape[-3:])
                        elif ctx.qkv_format == "thd":
                            q_, out_, dout_ = q, out, dout
                            # [2, t, np, hn] -> [2, t/2, np, hn]
                            kv_ = tex.thd_read_half_tensor(kv, cu_seqlens_kv_padded, 0)
                        if ctx.fp8:
                            aux_ctx_tensors = [
                                softmax_lse,
                                softmax_lse,
                                rng_states[cp_size - i - 1],
                            ]
                        else:
                            aux_ctx_tensors = [softmax_lse, rng_states[cp_size - i - 1]]
                        if attn_dbias is not None:
                            aux_ctx_tensors += [attn_biases[cp_size - i - 1]]
                        dq_, dk_, dv_, dbias_ = fused_attn_bwd(
                            ctx.max_seqlen_q,
                            ctx.max_seqlen_kv // 2,
                            cu_seqlens_q_per_step[cp_size - i - 1],
                            cu_seqlens_kv_per_step[cp_size - i - 1],
                            q_,
                            kv_[..., 0, :, :] if ctx.qkv_format in ["bshd", "sbhd"] else kv_[0],
                            kv_[..., 1, :, :] if ctx.qkv_format in ["bshd", "sbhd"] else kv_[1],
                            out_,
                            dout_,
                            fused_attn_qkv_dtype,
                            fused_attn_dqkv_dtype,
                            aux_ctx_tensors,
                            fused_attn_backend,
                            cu_seqlens_q_padded=cu_seqlens_q_padded,
                            cu_seqlens_kv_padded=(
                                None if cu_seqlens_kv_padded is None else cu_seqlens_kv_padded // 2
                            ),
                            attn_scale=ctx.softmax_scale,
                            dropout=ctx.dropout_p,
                            qkv_layout=qkv_layout,
                            attn_mask_type="padding" if padding else "no_mask",
                            attn_bias_type=ctx.attn_bias_type,
                            deterministic=ctx.deterministic,
                            **fp8_meta_kwargs,
                        )
                    else:
                        # [b, 2, sq//2, np, hn] -> [b*sq, np, hn]
                        q_ = q.view(-1, *q.shape[-2:])
                        dq_ = torch.zeros_like(q_)
                        if ctx.qkv_format == "thd":
                            # [2, t, np, hn] -> [2, t/2, np, hn]
                            kv_ = tex.thd_read_half_tensor(kv, cu_seqlens_kv_padded, 0)
                        else:
                            # [2, b, 2, sk//2, np, hn]->[2, b, sk//2, np, hn]->[2, b*sk//2, np, hn]
                            kv_ = kv[:, :, 0, ...].contiguous().view(2, -1, *kv.shape[-2:])
                        dkv_ = torch.empty_like(kv_)
                        # [b, 2, sq//2, np, hn] -> [b*sq, np, hn]
                        out_ = out.view(-1, *out.shape[-2:])
                        dout_ = dout.view(-1, *dout.shape[-2:])
                        if _use_flash_attn_3 or _flash_attn_2_3_plus:
                            fa_backward_kwargs["window_size"] = (-1, -1)
                        if not _use_flash_attn_3:
                            fa_backward_kwargs["rng_state"] = rng_states[cp_size - i - 1]
                        flash_attn_bwd(
                            dout_,
                            q_,
                            kv_[0],
                            kv_[1],
                            out_,
                            softmax_lse,
                            dq_,
                            dkv_[0],
                            dkv_[1],
                            cu_seqlens_q_per_step[cp_size - i - 1],
                            cu_seqlens_kv_per_step[cp_size - i - 1],
                            ctx.max_seqlen_q,
                            ctx.max_seqlen_kv // 2,
                            causal=False,
                            **fa_backward_kwargs,
                        )
                else:
                    if ctx.use_fused_attention:
                        if ctx.qkv_format == "bshd":
                            # [b, 2, sq//2, np, hn] -> [b, sq//2, np, hn]
                            q_ = q[:, 1, ...].contiguous()
                            # [b, 2, sk//2, 2, np, hn] -> [b, sk, 2, np, hn]
                            kv_ = kv.view(kv.shape[0], -1, *kv.shape[-3:])
                            # [b, 2, sq//2, np, hn] -> [b, sq//2, np, hn]
                            out_ = out[:, 1, ...].contiguous()
                            dout_ = dout[:, 1, ...].contiguous()
                        elif ctx.qkv_format == "sbhd":
                            # [2, sq//2, b, np, hn] -> [sq//2, b, np, hn]
                            q_ = q[1].contiguous()
                            # [2, sk//2, b, 2, np, hn] -> [sk, b, 2, np, hn]
                            kv_ = kv.view(-1, *kv.shape[-4:])
                            # [2, sq//2, b, np, hn] -> [sq//2, b, np, hn]
                            out_ = out[1].contiguous()
                            dout_ = dout[1].contiguous()
                        elif ctx.qkv_format == "thd":
                            # [t, np, hn] -> [t/2, np, hn]
                            q_ = tex.thd_read_half_tensor(q, cu_seqlens_q_padded, 1)
                            out_ = tex.thd_read_half_tensor(out, cu_seqlens_q_padded, 1)
                            dout_ = tex.thd_read_half_tensor(dout, cu_seqlens_q_padded, 1)
                            kv_ = kv
                        if ctx.fp8:
                            aux_ctx_tensors = [
                                softmax_lse_,
                                softmax_lse_,
                                rng_states[cp_size - i - 1],
                            ]
                        else:
                            aux_ctx_tensors = [softmax_lse_, rng_states[cp_size - i - 1]]
                        if attn_dbias is not None:
                            aux_ctx_tensors += [attn_biases[cp_size - i - 1]]
                        dq_, dk_, dv_, dbias_ = fused_attn_bwd(
                            ctx.max_seqlen_q // 2,
                            ctx.max_seqlen_kv,
                            cu_seqlens_q_per_step[cp_size - i - 1],
                            cu_seqlens_kv_per_step[cp_size - i - 1],
                            q_,
                            kv_[..., 0, :, :] if ctx.qkv_format in ["bshd", "sbhd"] else kv_[0],
                            kv_[..., 1, :, :] if ctx.qkv_format in ["bshd", "sbhd"] else kv_[1],
                            out_,
                            dout_,
                            fused_attn_qkv_dtype,
                            fused_attn_dqkv_dtype,
                            aux_ctx_tensors,
                            fused_attn_backend,
                            cu_seqlens_q_padded=(
                                None if cu_seqlens_q_padded is None else cu_seqlens_q_padded // 2
                            ),
                            cu_seqlens_kv_padded=cu_seqlens_kv_padded,
                            attn_scale=ctx.softmax_scale,
                            dropout=ctx.dropout_p,
                            qkv_layout=qkv_layout,
                            attn_mask_type="padding" if padding else "no_mask",
                            attn_bias_type=ctx.attn_bias_type,
                            deterministic=ctx.deterministic,
                            **fp8_meta_kwargs,
                        )
                    else:
                        if ctx.qkv_format == "thd":
                            # [t, np, hn] -> [t/2, np, hn]
                            q_ = tex.thd_read_half_tensor(q, cu_seqlens_q_padded, 1)
                        else:
                            # [b, 2, sq//2, np, hn] -> [b, sq//2, np, hn] -> [b*sq//2, np, hn]
                            q_ = q[:, 1, ...].contiguous().view(-1, *q.shape[-2:])
                        dq_ = torch.zeros_like(q_)
                        # [2, b, 2, sk//2, np, hn] -> [2, b*sk, np, hn]
                        kv_ = kv.view(2, -1, *kv.shape[-2:])
                        dkv_ = torch.empty_like(kv_)
                        if ctx.qkv_format == "thd":
                            out_ = tex.thd_read_half_tensor(out, cu_seqlens_q_padded, 1)
                            dout_ = tex.thd_read_half_tensor(dout, cu_seqlens_q_padded, 1)
                        else:
                            # [b, 2, sq//2, np, hn] -> [b, sq//2, np, hn] -> [b*sq//2, np, hn]
                            out_ = out[:, 1, ...].contiguous().view(-1, *out.shape[-2:])
                            dout_ = dout[:, 1, ...].contiguous().view(-1, *dout.shape[-2:])
                        if _use_flash_attn_3 or _flash_attn_2_3_plus:
                            fa_backward_kwargs["window_size"] = (-1, -1)
                        if not _use_flash_attn_3:
                            fa_backward_kwargs["rng_state"] = rng_states[cp_size - i - 1]
                        flash_attn_bwd(
                            dout_,
                            q_,
                            kv_[0],
                            kv_[1],
                            out_,
                            softmax_lse_,
                            dq_,
                            dkv_[0],
                            dkv_[1],
                            cu_seqlens_q_per_step[cp_size - i - 1],
                            cu_seqlens_kv_per_step[cp_size - i - 1],
                            ctx.max_seqlen_q // 2,
                            ctx.max_seqlen_kv,
                            causal=False,
                            **fa_backward_kwargs,
                        )
            else:
                if ctx.use_fused_attention:
                    if ctx.fp8:
                        aux_ctx_tensors = [softmax_lse, softmax_lse, rng_states[cp_size - i - 1]]
                    else:
                        aux_ctx_tensors = [softmax_lse, rng_states[cp_size - i - 1]]
                    if attn_dbias is not None:
                        aux_ctx_tensors += [attn_biases[cp_size - i - 1]]
                    dq_, dk_, dv_, dbias_ = fused_attn_bwd(
                        ctx.max_seqlen_q,
                        ctx.max_seqlen_kv,
                        cu_seqlens_q_per_step[cp_size - i - 1],
                        cu_seqlens_kv_per_step[cp_size - i - 1],
                        q,
                        kv[..., 0, :, :] if ctx.qkv_format in ["bshd", "sbhd"] else kv[0],
                        kv[..., 1, :, :] if ctx.qkv_format in ["bshd", "sbhd"] else kv[1],
                        out,
                        dout,
                        fused_attn_qkv_dtype,
                        fused_attn_dqkv_dtype,
                        aux_ctx_tensors,
                        fused_attn_backend,
                        cu_seqlens_q_padded=cu_seqlens_q_padded,
                        cu_seqlens_kv_padded=cu_seqlens_kv_padded,
                        attn_scale=ctx.softmax_scale,
                        dropout=ctx.dropout_p,
                        qkv_layout=qkv_layout,
                        attn_mask_type=ctx.attn_mask_type,
                        attn_bias_type=ctx.attn_bias_type,
                        deterministic=ctx.deterministic,
                        **fp8_meta_kwargs,
                    )
                else:
                    # [b, sq, np, hn] -> [b*sq, np, hn]
                    q_ = q.view(-1, *q.shape[-2:])
                    dq_ = torch.zeros_like(q_)
                    # [2, b, sk, np, hn] -> [2, b*sk, np, hn]
                    kv_ = kv.view(2, -1, *kv.shape[-2:])
                    dkv_ = torch.empty_like(kv_)
                    # [b, sq, np, hn] -> [b*sq, np, hn]
                    out_ = out.view(-1, *out.shape[-2:])
                    dout_ = dout.view(-1, *dout.shape[-2:])
                    if _use_flash_attn_3 or _flash_attn_2_3_plus:
                        fa_backward_kwargs["window_size"] = (-1, -1)
                    if not _use_flash_attn_3:
                        fa_backward_kwargs["rng_state"] = rng_states[cp_size - i - 1]
                    flash_attn_bwd(
                        dout_,
                        q_,
                        kv_[0],
                        kv_[1],
                        out_,
                        softmax_lse,
                        dq_,
                        dkv_[0],
                        dkv_[1],
                        cu_seqlens_q_per_step[cp_size - i - 1],
                        cu_seqlens_kv_per_step[cp_size - i - 1],
                        ctx.max_seqlen_q,
                        ctx.max_seqlen_kv,
                        causal=False,
                        **fa_backward_kwargs,
                    )

            if ctx.fp8:
                dq = dq_fp8[(rank + i + 1) % cp_size]
            if i >= (cp_size - rank - 1) or not causal:
                # [b*sq, np, hn] -> [b, 2, sq//2, np, hn] if causal
                # [b*sq, np, hn] -> [b, sq, np, hn] if not causal
                dq_ = dq_.view(*dq.shape)
            else:
                if ctx.qkv_format == "bshd":
                    # [b*sq//2, np, hn] -> [b, sq//2, np, hn]
                    dq_ = dq_.view(dq.shape[0], *dq.shape[2:])
                elif ctx.qkv_format == "sbhd":
                    # [b*sq//2, np, hn] -> [sq//2, b, np, hn]
                    dq_ = dq_.view(-1, *dq.shape[-3:])

            if ctx.fp8:
                if i >= (cp_size - rank - 1) or not causal:
                    dq.copy_(dq_)
                else:
                    if ctx.qkv_format == "bshd":
                        dq[:, 0, ...].fill_(0)
                        dq[:, 1, ...].copy_(dq_)
                    elif ctx.qkv_format == "sbhd":
                        dq[0].fill_(0)
                        dq[1].copy_(dq_)
            elif causal:
                if i > (cp_size - rank - 1):
                    dq.add_(dq_)
                elif i == (cp_size - rank - 1):
                    if rank == (cp_size - 1):
                        dq.copy_(dq_)
                    else:
                        if ctx.qkv_format == "bshd":
                            dq[:, 0, ...].copy_(dq_[:, 0, ...])
                            dq[:, 1, ...].add_(dq_[:, 1, ...])
                        elif ctx.qkv_format == "sbhd":
                            dq[0].copy_(dq_[0])
                            dq[1].add_(dq_[1])
                        elif ctx.qkv_format == "thd":
                            tex.thd_grad_correction(dq, dq_, cu_seqlens_q_padded, "copy", "add")
                elif i > 0:
                    if ctx.qkv_format == "bshd":
                        dq[:, 1, ...].add_(dq_)
                    elif ctx.qkv_format == "sbhd":
                        dq[1].add_(dq_)
                    elif ctx.qkv_format == "thd":
                        tex.thd_grad_correction(dq, dq_, cu_seqlens_q_padded, "none", "add")
                else:
                    if ctx.qkv_format == "bshd":
                        dq[:, 1, ...].copy_(dq_)
                    elif ctx.qkv_format == "sbhd":
                        dq[1].copy_(dq_)
                    elif ctx.qkv_format == "thd":
                        tex.thd_grad_correction(dq, dq_, cu_seqlens_q_padded, "none", "copy")
            else:
                if i == 0:
                    dq.copy_(dq_)
                else:
                    dq.add_(dq_)

            if attn_dbias is not None:
                idx = (rank + i + 1) % cp_size
                if i == (cp_size - 1) or not causal:
                    # [b, np, sq, sk//cp] -> [b, np, sq, 2, sk//(2*cp)]
                    dbias_ = dbias_.view(*dbias_.shape[:-1], 2, dbias_.shape[-1] // 2)
                    attn_dbias[..., idx, :].copy_(dbias_[..., 0, :])
                    attn_dbias[..., (2 * cp_size - idx - 1), :].copy_(dbias_[..., 1, :])
                elif i >= (cp_size - rank - 1):
                    # [b, np, sq, sk//(2*cp)]
                    attn_dbias[..., idx, :].copy_(dbias_)
                else:
                    # [b, np, sq//2, sk//cp] -> [b, np, sq//2, 2, sk//(2*cp)]
                    dbias_ = dbias_.view(*dbias_.shape[:-1], 2, dbias_.shape[-1] // 2)
                    attn_dbias_[..., 1, :, idx, :].copy_(dbias_[..., 0, :])
                    attn_dbias_[..., 1, :, (2 * cp_size - idx - 1), :].copy_(dbias_[..., 1, :])

            # wait until dKV is received
            for req in send_recv_reqs:
                req.wait()

            if ctx.fp8:
                if i < cp_size - 1:
                    dkv = dkv_fp8_[(rank + i + 1) % cp_size]
                else:
                    dkv = dkv_fp8[(rank + i + 1) % cp_size]
            else:
                dkv = p2p_comm_buffers[(i + 1) % 2][1]
            if ctx.use_fused_attention:
                dkv_ = torch.cat((dk_.unsqueeze(0), dv_.unsqueeze(0)), dim=0)
                if ctx.qkv_format in ["bshd", "sbhd"]:
                    # [b, 2, sk//2, 2, np, hn] -> [2, b, 2, sk//2, np, hn] or
                    # [2, sk//2, b, 2, np, hn] -> [2, 2, sk//2, b, np, hn]
                    dkv = dkv.view(2, *dkv.shape[0:-3], *dkv.shape[-2:])
            if causal and i >= (cp_size - rank - 1) and i != (cp_size - 1):
                if ctx.qkv_format == "bshd":
                    # [2, b*sk//2, np, hn] -> [2, b, sk//2, np, hn]
                    dkv_ = dkv_.view(*dkv.shape[0:2], *dkv.shape[3:])
                elif ctx.qkv_format == "sbhd":
                    # [2, b*sk//2, np, hn] -> [2, sk//2, b, np, hn]
                    dkv_ = dkv_.view(dkv.shape[0], -1, *dkv.shape[-3:])
            else:
                # [2, b*sk, np, hn] -> [2, b, 2, sk//2, np, hn] if causal
                # [2, b*sk, np, hn] -> [2, b, sk, np, hn] if not causal
                dkv_ = dkv_.view(*dkv.shape)

            if ctx.fp8:
                if causal and i >= (cp_size - rank - 1) and i != (cp_size - 1):
                    if ctx.qkv_format == "bshd":
                        dkv[:, :, 0, ...].copy_(dkv_)
                        dkv[:, :, 1, ...].fill_(0)
                    elif ctx.qkv_format == "sbhd":
                        dkv[:, 0, ...].copy_(dkv_)
                        dkv[:, 1, ...].fill_(0)
                else:
                    dkv.copy_(dkv_)
            elif causal:
                if i == (cp_size - 1):
                    if rank == 0:
                        if ctx.qkv_format == "bshd":
                            dkv[:, :, 0, ...].add_(dkv_[:, :, 0, ...])
                            dkv[:, :, 1, ...].copy_(dkv_[:, :, 1, ...])
                        elif ctx.qkv_format == "sbhd":
                            dkv[:, 0, ...].add_(dkv_[:, 0, ...])
                            dkv[:, 1, ...].copy_(dkv_[:, 1, ...])
                        elif ctx.qkv_format == "thd":
                            tex.thd_grad_correction(dkv, dkv_, cu_seqlens_kv_padded, "add", "copy")
                    else:
                        dkv.add_(dkv_)
                elif i >= (cp_size - rank - 1):
                    if i == 0 and rank == (cp_size - 1):
                        if ctx.qkv_format == "bshd":
                            dkv[:, :, 0, ...].copy_(dkv_)
                        elif ctx.qkv_format == "sbhd":
                            dkv[:, 0, ...].copy_(dkv_)
                        elif ctx.qkv_format == "thd":
                            tex.thd_grad_correction(dkv, dkv_, cu_seqlens_kv_padded, "copy", "none")
                    else:
                        if ctx.qkv_format == "bshd":
                            dkv[:, :, 0, ...].add_(dkv_)
                        elif ctx.qkv_format == "sbhd":
                            dkv[:, 0, ...].add_(dkv_)
                        elif ctx.qkv_format == "thd":
                            tex.thd_grad_correction(dkv, dkv_, cu_seqlens_kv_padded, "add", "none")
                elif i > 0:
                    dkv.add_(dkv_)
                else:
                    dkv.copy_(dkv_)
            else:
                if i == 0:
                    dkv.copy_(dkv_)
                else:
                    dkv.add_(dkv_)

        if ctx.fp8 and ctx.use_fused_attention:
            amax_cp_bwd = amax_per_step.amax(dim=1)
            ctx.fp8_meta["scaling_bwd"].amax_history[0][META_DP] = amax_cp_bwd[0]
            ctx.fp8_meta["scaling_bwd"].amax_history[0][META_DQKV_CP] = amax_cp_bwd[1]
            if ctx.qkv_format in ["bshd", "sbhd"]:
                # [cp, b, 2, sk//2, 2, np, hn] -> [cp, 2, b, 2, sk//2, np, hn] or
                # [cp, 2, sk//2, b, 2, np, hn] -> [cp, 2, 2, sk//2, b, np, hn]
                dkv_fp8 = dkv_fp8.view(cp_size, 2, *dkv_fp8.shape[1:-3], *dkv_fp8.shape[-2:])
            dq, dkv = [
                cast_from_fp8(
                    x,
                    ctx.fp8_meta["scaling_bwd"],
                    META_DQKV_CP,
                    fp8_dtype_backward,
                    TE_DType[torch.float32],
                )
                for x in [dq_fp8, dkv_fp8]
            ]
            dq, dkv = [x.sum(dim=0).to(dout_dtype) for x in [dq, dkv]]

        if causal:
            if ctx.qkv_format == "bshd":
                # [b, 2, sq//2, np, hn] -> [b, sq, np, hn]
                dq = dq.view(dq.shape[0], -1, *dq.shape[-2:])
                # [2, b, 2, sk//2, np, hn] -> [2, b, sk, np, hn]
                dkv = dkv.view(*dkv.shape[0:2], -1, *dkv.shape[-2:])
            elif ctx.qkv_format == "sbhd":
                # [2, sq//2, b, np, hn] -> [sq, b, np, hn]
                dq = dq.view(-1, *dq.shape[-3:])
                # [2, 2, sk//2, b, np, hn] -> [2, sk, b, np, hn]
                dkv = dkv.view(dkv.shape[0], -1, *dkv.shape[-3:])

        if ctx.qkv_format == "thd":
            dkv_ = torch.empty(
                2, ctx.total_tokens_kv, *dkv.shape[-2:], dtype=dkv.dtype, device=dkv.device
            )
            dkv_[:, : cu_seqlens_kv_padded[-1]].copy_(dkv)
            dkv_[:, cu_seqlens_kv_padded[-1] :].fill_(0)
            dkv = dkv_

        if ctx.fp8 and ctx.fp8_meta["recipe"].fp8_mha:
            dq, dkv = [
                cast_to_fp8(x, ctx.fp8_meta["scaling_bwd"], META_DQKV, fp8_dtype_backward)
                for x in [dq, dkv]
            ]
        dk, dv = dkv[0], dkv[1]

        if cp_size_a2a > 1:
            chunk_ids_for_a2a = get_seq_chunk_ids_for_reordering(cp_size_a2a, q.device, False)
            dq, dk, dv = flash_attn_a2a_communicate(
                [dq, dk, dv],
                chunk_ids_for_a2a,
                seq_dim,
                cp_size_a2a,
                ctx.cp_group_a2a,
                ctx.cp_stream,
                False,
            )
            if ctx.qkv_format == "bshd":
                dq, dk, dv = [x.view(ctx.batch_size, -1, *x.shape[-2:]) for x in [dq, dk, dv]]
            elif ctx.qkv_format == "sbhd":
                dq, dk, dv = [x.view(-1, ctx.batch_size, *x.shape[-2:]) for x in [dq, dk, dv]]

        if ctx.fp8 and ctx.fp8_meta["recipe"].fp8_mha:
            dq, dk, dv = [
                Float8Tensor(
                    data=x,
                    fp8_meta=ctx.fp8_meta,
                    fp8_meta_forward=False,
                    fp8_meta_index=META_DQKV,
                    fp8_dtype=fp8_dtype_backward,
                    dtype=dout_dtype,
                )
                for x in [dq, dk, dv]
            ]

        if attn_dbias is not None:
            # [b, np, sq, 2*cp, sk//(2*cp)] -> [b, np, sq, sk]
            attn_dbias = attn_dbias.view(*attn_dbias.shape[:-2], -1)

        return (
            None,
            dq,
            dk,
            dv,
            None,
            None,
            None,
            None,
            None,
            None,
            None,
            None,
            None,
            None,
            None,
            attn_dbias,
            None,
            None,
            None,
            None,
            None,
            None,
            None,
        )


def get_kv_seq_info_after_all_gather(
    local_chunk_id, cp_size, max_seqlen_q, max_seqlen_kv, window_size, causal
):
    """Compute KV sequence index range and update window size after all-gather."""
    local_chunk_end_idx = (local_chunk_id + 1) * max_seqlen_kv
    full_seq_end_idx = max_seqlen_kv * cp_size * 2

    if window_size is None:
        window_size = (-1, 0) if causal else (-1, -1)

    if window_size[1] == -1:
        seq_end_idx = full_seq_end_idx
        window_size_right = -1
    else:
        seq_end_idx = min(full_seq_end_idx, local_chunk_end_idx + window_size[1])
        window_size_right = local_chunk_end_idx + window_size[1] - seq_end_idx

    if window_size[0] == -1:
        seq_start_idx = 0
        window_size_left = -1
    else:
        seq_start_idx = max(0, local_chunk_end_idx - max_seqlen_q - window_size[0])
        window_size_left = window_size[0] + seq_end_idx - local_chunk_end_idx

    return (seq_start_idx, seq_end_idx), (window_size_left, window_size_right)


class AttnFuncWithCPAndKVAllGather(torch.autograd.Function):
    """
    Attention implementation with context parallelism. KV all-gather between CP ranks is exposed.
    Refer section 3.3.2 of `The Llama 3 Herd of Models <https://arxiv.org/abs/2407.21783>`_.
    """

    @staticmethod
    def forward(
        ctx,
        is_training,
        q,
        k,
        v,
        cu_seqlens_q,
        max_seqlen_q,
        max_seqlen_kv,
        cu_seqlens_q_padded,
        dropout_p,
        softmax_scale,
        qkv_format,
        attn_mask_type,
        attn_bias_type,
        attn_bias,
        deterministic,
        use_fused_attention,
        window_size,
        cp_group,
        cp_stream,
    ):
        if softmax_scale is None:
            softmax_scale = q.shape[-1] ** (-0.5)

        cp_size = get_distributed_world_size(cp_group)
        rank = get_distributed_rank(cp_group)

        causal = "causal" in attn_mask_type
        padding = "padding" in attn_mask_type
        assert not padding, f"{attn_mask_type} mask type is not supported!"
        if use_fused_attention and causal and "bottom_right" not in attn_mask_type:
            attn_mask_type = attn_mask_type + "_bottom_right"
        assert attn_bias_type == "no_bias", f"{attn_bias_type} bias type is not supported!"
        assert q.shape[-1] % 8 == 0, "Hidden size per attention head should be multiple of 8!"
        assert (
            use_fused_attention or _flash_attn_2_3_plus
        ), "Sliding window attention only can work with FusedAttention or FlashAttention >= 2.3!"

        if not use_fused_attention:
            fa_forward_kwargs = {"softmax_scale" : softmax_scale}
            if _use_flash_attn_3:
                flash_attn_fwd = flash_attn_varlen_fwd_v3
            else:
                flash_attn_fwd = flash_attn_varlen_fwd
                fa_forward_kwargs["dropout_p"] = dropout_p
                fa_forward_kwargs["return_softmax"] = False
                if _flash_attn_2_4_plus:
                    fa_forward_kwargs["alibi_slopes"] = None
                if _flash_attn_2_5_7_plus:
                    fa_forward_kwargs["block_table"] = None

        assert qkv_format != "thd", f"{qkv_format} format is not supported!"
        qkv_layout = qkv_format + "_" + qkv_format + "_" + qkv_format

        seq_dim = qkv_format.index("s")
        assert (
            q.shape[seq_dim] % 2 == 0 and k.shape[seq_dim] % 2 == 0
        ), "Sequence length per GPU needs to be divisible by 2!"

        max_seqlen_q = max_seqlen_q // (2 * cp_size)
        max_seqlen_kv = max_seqlen_kv // (2 * cp_size)
        cu_seqlens_q = cu_seqlens_q // (2 * cp_size)
        cu_seqlens_q_padded = cu_seqlens_q_padded // (2 * cp_size)

        # [b, s, np, hn] -> [b, 2, s//2, np, hn] or [s, b, np, hn] -> [2, s//2, b, np, hn]
        q = q.view(*q.shape[:seq_dim], 2, q.shape[seq_dim] // 2, *q.shape[(seq_dim + 1) :])
        # [b, s, np, hn] or [s, b, np, hn] -> [s, b, np, hn]
        k, v = [x.movedim(seq_dim, 0).contiguous() for x in [k, v]]

        # [s, b, np, hn] -> [cp, s, b, np, hn]
        k_ag, _ = gather_along_first_dim(k, cp_group)
        v_ag, _ = gather_along_first_dim(v, cp_group)

        # [cp, s, b, np, hn] -> [cp*2, s//2, b, np, hn]
        k_ag = k_ag.view(2 * cp_size, k.shape[0] // 2, *k.shape[1:])
        v_ag = v_ag.view(2 * cp_size, v.shape[0] // 2, *v.shape[1:])
        chunk_ids_for_kv_ag = get_seq_chunk_ids_for_reordering(cp_size, k.device, True)
        k_ag = torch.index_select(k_ag, dim=0, index=chunk_ids_for_kv_ag)
        v_ag = torch.index_select(v_ag, dim=0, index=chunk_ids_for_kv_ag)
        # [cp*2, s//2, b, np, hn] -> [cp*s, b, np, hn]
        k_ag = k_ag.view(-1, *k.shape[1:])
        v_ag = v_ag.view(-1, *v.shape[1:])
        cp_stream.wait_stream(torch.cuda.current_stream())

        # create two streams to resolve wave quantization issue of Flash Attn in each step
        flash_attn_streams = [torch.cuda.current_stream(), cp_stream]

        local_seq_chunk_ids = [rank, 2 * cp_size - rank - 1]
        kv_seq_range_per_step = [None, None]
        window_size_per_step = [None, None]
        cu_seqlens_kv_per_step = [None, None]
        out_per_step = [None, None]
        softmax_lse_per_step = [None, None]
        rng_states = [None, None]
        out = torch.empty_like(q)

        for i in range(len(local_seq_chunk_ids) + 1):
            if i < len(local_seq_chunk_ids):
                with torch.cuda.stream(flash_attn_streams[i]):
                    # [b, 2, sq//2, np, hn] -> [b, sq//2, np, hn]
                    # or [2, sq//2, b, np, hn] -> [sq//2, b, np, hn]
                    q_ = q.select(seq_dim, i).contiguous()
                    kv_seq_range_per_step[i], window_size_per_step[i] = (
                        get_kv_seq_info_after_all_gather(
                            local_seq_chunk_ids[i],
                            cp_size,
                            max_seqlen_q,
                            max_seqlen_kv,
                            window_size,
                            causal,
                        )
                    )
                    seq_start_idx, seq_end_idx = (
                        kv_seq_range_per_step[i][0],
                        kv_seq_range_per_step[i][1],
                    )
                    max_seqlen_kv_ = seq_end_idx - seq_start_idx
                    cu_seqlens_kv_per_step[i] = _get_full_cu_seqlens(
                        k.shape[1], max_seqlen_kv_, k.device
                    )
                    k_, v_ = [x[seq_start_idx:seq_end_idx] for x in [k_ag, v_ag]]
                    # [s_range, b, np, hn] -> [b, s_range, np, hn] or [s_range, b, np, hn]
                    k_, v_ = [x.movedim(0, seq_dim).contiguous() for x in [k_, v_]]
                    if use_fused_attention:
                        out_per_step[i], [softmax_lse_per_step[i], rng_states[i]] = fused_attn_fwd(
                            is_training,
                            max_seqlen_q,
                            max_seqlen_kv_,
                            cu_seqlens_q,
                            cu_seqlens_kv_per_step[i],
                            q_,
                            k_,
                            v_,
                            TE_DType[q.dtype],
                            tex.NVTE_Fused_Attn_Backend.NVTE_F16_arbitrary_seqlen,
                            attn_scale=softmax_scale,
                            dropout=dropout_p,
                            qkv_layout=qkv_layout,
                            attn_mask_type=attn_mask_type,
                            attn_bias_type=attn_bias_type,
                            attn_bias=attn_bias,
                            cu_seqlens_q_padded=cu_seqlens_q_padded,
                            cu_seqlens_kv_padded=cu_seqlens_kv_per_step[i],
                            window_size=window_size_per_step[i],
                        )
                    else:
                        q_, k_, v_ = [x.view(-1, *x.shape[-2:]) for x in [q_, k_, v_]]
                        fa_outputs = flash_attn_fwd(
                            q_,
                            k_,
                            v_,
                            cu_seqlens_q,
                            cu_seqlens_kv_per_step[i],
                            max_seqlen_q,
                            max_seqlen_kv_,
                            causal=causal,
                            window_size=window_size_per_step[i],
                            **fa_forward_kwargs,
                        )
                        out_per_step[i] = fa_outputs[4]
                        softmax_lse_per_step[i] = fa_outputs[5]
                        if not _use_flash_attn_3:
                            rng_states[i] = fa_outputs[7]

            if i > 0:
                with torch.cuda.stream(flash_attn_streams[i - 1]):
                    if qkv_format == "bshd":
                        out[:, i - 1].copy_(out_per_step[i - 1].view(out[:, i - 1].shape))
                    elif qkv_format == "sbhd":
                        out[i - 1].copy_(out_per_step[i - 1].view(out[i - 1].shape))

        torch.cuda.current_stream().wait_stream(cp_stream)

        if use_fused_attention:
            if qkv_format == "bshd":
                out = out.view(out.shape[0], -1, *out.shape[-2:])
            elif qkv_format == "sbhd":
                out = out.view(-1, *out.shape[-3:])
        else:
            out = out.view(-1, *out.shape[-2:])

        ctx.save_for_backward(
            q,
            k,
            v,
            cu_seqlens_q,
            cu_seqlens_q_padded,
            *cu_seqlens_kv_per_step,
            *out_per_step,
            *softmax_lse_per_step,
            *rng_states,
        )
        ctx.kv_seq_range_per_step = kv_seq_range_per_step
        ctx.window_size_per_step = window_size_per_step
        ctx.cp_group = cp_group
        ctx.cp_stream = cp_stream
        ctx.dropout_p = dropout_p
        ctx.max_seqlen_q = max_seqlen_q
        ctx.softmax_scale = softmax_scale
        ctx.qkv_format = qkv_format
        ctx.attn_bias_type = attn_bias_type
        ctx.attn_mask_type = attn_mask_type
        ctx.deterministic = deterministic
        ctx.use_fused_attention = use_fused_attention
        return out

    @staticmethod
    def backward(ctx, dout):
        cp_size = get_distributed_world_size(ctx.cp_group)
        rank = get_distributed_rank(ctx.cp_group)

        (q, k, v, cu_seqlens_q, cu_seqlens_q_padded) = ctx.saved_tensors[:5]
        cu_seqlens_kv_per_step = ctx.saved_tensors[5:7]
        out_per_step = ctx.saved_tensors[7:9]
        softmax_lse_per_step = ctx.saved_tensors[9:11]
        rng_states = ctx.saved_tensors[11:13]
        kv_seq_range_per_step = ctx.kv_seq_range_per_step
        window_size_per_step = ctx.window_size_per_step

        seq_dim = ctx.qkv_format.index("s")
        qkv_layout = ctx.qkv_format + "_" + ctx.qkv_format + "_" + ctx.qkv_format

        dout = dout.view(q.shape)
        dq = torch.empty_like(q)
        dk = torch.zeros((k.shape[0] * cp_size, *k.shape[1:]), dtype=k.dtype, device=k.device)
        dv = torch.zeros_like(dk)
        dq_per_step = [None, None]
        dk_per_step = [None, None]
        dv_per_step = [None, None]

        # create two streams to resolve wave quantization issue of Flash Attn in each step
        flash_attn_streams = [torch.cuda.current_stream(), ctx.cp_stream]
        # synchronize dkv update across steps
        dkv_update_done = torch.cuda.Event()

        # [s, b, np, hn] -> [cp, s, b, np, hn]
        k_ag, _ = gather_along_first_dim(k, ctx.cp_group)
        v_ag, _ = gather_along_first_dim(v, ctx.cp_group)

        # [cp, s, b, np, hn] -> [cp*2, s//2, b, np, hn]
        k_ag = k_ag.view(2 * cp_size, k.shape[0] // 2, *k.shape[1:])
        v_ag = v_ag.view(2 * cp_size, v.shape[0] // 2, *v.shape[1:])
        chunk_ids_for_kv_ag = get_seq_chunk_ids_for_reordering(cp_size, k.device, True)
        k_ag = torch.index_select(k_ag, dim=0, index=chunk_ids_for_kv_ag)
        v_ag = torch.index_select(v_ag, dim=0, index=chunk_ids_for_kv_ag)
        # [cp*2, s//2, b, np, hn] -> [cp*s, b, np, hn]
        k_ag = k_ag.view(-1, *k.shape[1:])
        v_ag = v_ag.view(-1, *v.shape[1:])
        ctx.cp_stream.wait_stream(torch.cuda.current_stream())

        local_seq_chunk_ids = [rank, 2 * cp_size - rank - 1]

        if not ctx.use_fused_attention:
            fa_backward_kwargs = {"softmax_scale" : ctx.softmax_scale}
            if _use_flash_attn_3:
                flash_attn_bwd = flash_attn_varlen_bwd_v3
                fa_backward_kwargs["deterministic"] = ctx.deterministic
            else:
                flash_attn_bwd = flash_attn_varlen_bwd
                fa_backward_kwargs["dropout_p"] = ctx.dropout_p
                if _flash_attn_2_4_plus:
                    fa_backward_kwargs["alibi_slopes"] = None
                if _flash_attn_2_4_1_plus:
                    fa_backward_kwargs["deterministic"] = ctx.deterministic

        for i in range(len(local_seq_chunk_ids) + 1):
            if i < len(local_seq_chunk_ids):
                with torch.cuda.stream(flash_attn_streams[i]):
                    # [b, 2, sq//2, np, hn] -> [b, sq//2, np, hn]
                    # or [2, sq//2, b, np, hn] -> [sq//2, b, np, hn]
                    q_ = q.select(seq_dim, i).contiguous()
                    seq_start_idx, seq_end_idx = (
                        kv_seq_range_per_step[i][0],
                        kv_seq_range_per_step[i][1],
                    )
                    max_seqlen_kv = seq_end_idx - seq_start_idx
                    k_, v_ = [x[seq_start_idx:seq_end_idx] for x in [k_ag, v_ag]]
                    # [cp*s, b, np, hn] -> [b, s_range, np, hn] or [s_range, b, np, hn]
                    k_, v_ = [x.movedim(0, seq_dim).contiguous() for x in [k_, v_]]
                    out_ = out_per_step[i]
                    dout_ = dout.select(seq_dim, i).contiguous().view(out_.shape)
                    if ctx.use_fused_attention:
                        aux_ctx_tensors = [softmax_lse_per_step[i], rng_states[i]]
                        dq_per_step[i], dk_per_step[i], dv_per_step[i], _ = fused_attn_bwd(
                            ctx.max_seqlen_q,
                            max_seqlen_kv,
                            cu_seqlens_q,
                            cu_seqlens_kv_per_step[i],
                            q_,
                            k_,
                            v_,
                            out_,
                            dout_,
                            TE_DType[q.dtype],
                            TE_DType[dout.dtype],
                            aux_ctx_tensors,
                            tex.NVTE_Fused_Attn_Backend.NVTE_F16_arbitrary_seqlen,
                            cu_seqlens_q_padded=cu_seqlens_q_padded,
                            cu_seqlens_kv_padded=cu_seqlens_kv_per_step[i],
                            attn_scale=ctx.softmax_scale,
                            dropout=ctx.dropout_p,
                            qkv_layout=qkv_layout,
                            attn_mask_type=ctx.attn_mask_type,
                            attn_bias_type=ctx.attn_bias_type,
                            window_size=window_size_per_step[i],
                            deterministic=ctx.deterministic,
                        )
                    else:
                        batch_size = k_.shape[0]
                        q_, k_, v_ = [x.view(-1, *x.shape[-2:]) for x in [q_, k_, v_]]
                        dq_per_step[i], dk_per_step[i], dv_per_step[i] = [
                            torch.empty_like(x) for x in [q_, k_, v_]
                        ]
                        if not _use_flash_attn_3:
                            fa_backward_kwargs["rng_state"] = rng_states[i]
                        flash_attn_bwd(
                            dout_,
                            q_,
                            k_,
                            v_,
                            out_,
                            softmax_lse_per_step[i],
                            dq_per_step[i],
                            dk_per_step[i],
                            dv_per_step[i],
                            cu_seqlens_q,
                            cu_seqlens_kv_per_step[i],
                            ctx.max_seqlen_q,
                            max_seqlen_kv,
                            causal="causal" in ctx.attn_mask_type,
                            window_size=window_size_per_step[i],
                            **fa_backward_kwargs,
                        )
                        # [b*sq//2, np, hn] -> [b, sq//2, np, hn]
                        dq_per_step[i] = dq_per_step[i].view(dq[:, i].shape)
                        # [b*s_range, np, hn] -> [b, s_range, np, hn]
                        dk_per_step[i], dv_per_step[i] = [
                            x.view(batch_size, -1, *x.shape[-2:])
                            for x in [dk_per_step[i], dv_per_step[i]]
                        ]

            if i > 0:
                with torch.cuda.stream(flash_attn_streams[i - 1]):
                    if ctx.qkv_format == "bshd":
                        dq[:, i - 1].copy_(dq_per_step[i - 1])
                    elif ctx.qkv_format == "sbhd":
                        dq[i - 1].copy_(dq_per_step[i - 1])
                    # [b, s_range, np, hn] or [s_range, b, np, hn] -> [s_range, b, np, hn]
                    dk_per_step[i - 1], dv_per_step[i - 1] = [
                        x.movedim(seq_dim, 0).contiguous()
                        for x in [dk_per_step[i - 1], dv_per_step[i - 1]]
                    ]
                    # wait until dkv update of last step is done
                    if i > 1:
                        flash_attn_streams[i - 1].wait_event(dkv_update_done)
                    seq_start_idx, seq_end_idx = (
                        kv_seq_range_per_step[i - 1][0],
                        kv_seq_range_per_step[i - 1][1],
                    )
                    dk[seq_start_idx:seq_end_idx].add_(dk_per_step[i - 1])
                    dv[seq_start_idx:seq_end_idx].add_(dv_per_step[i - 1])
                    if i < len(local_seq_chunk_ids):
                        flash_attn_streams[i - 1].record_event(dkv_update_done)

        torch.cuda.current_stream().wait_stream(ctx.cp_stream)

        # [cp*s, b, np, hn] -> [cp*2, s//2, b, np, hn]
        dk = dk.view(2 * cp_size, -1, *dk.shape[-3:])
        dv = dv.view(2 * cp_size, -1, *dv.shape[-3:])
        chunk_ids_for_kv_ag = get_seq_chunk_ids_for_reordering(cp_size, dk.device, False)
        dk = torch.index_select(dk, dim=0, index=chunk_ids_for_kv_ag)
        dv = torch.index_select(dv, dim=0, index=chunk_ids_for_kv_ag)
        # [cp*2, s//2, b, np, hn] -> [cp*s, b, np, hn]
        dk = dk.view(-1, *dk.shape[-3:])
        dv = dv.view(-1, *dv.shape[-3:])
        dk, _ = reduce_scatter_along_first_dim(dk, ctx.cp_group)
        dv, _ = reduce_scatter_along_first_dim(dv, ctx.cp_group)

        dq = dq.view(*dq.shape[:seq_dim], -1, *dq.shape[(seq_dim + 2) :])
        dk = dk.movedim(0, seq_dim).contiguous()
        dv = dv.movedim(0, seq_dim).contiguous()

        return (
            None,
            dq,
            dk,
            dv,
            None,
            None,
            None,
            None,
            None,
            None,
            None,
            None,
            None,
            None,
            None,
            None,
            None,
            None,
            None,
        )


class AttnFuncWithCPAndQKVOA2A(torch.autograd.Function):
    """
    Attention implementation with context parallelism. Like Ulysses, applying A2A to QKVO.
    Refer the paper `DeepSpeed Ulysses <https://arxiv.org/abs/2309.14509>`_.
    """

    @staticmethod
    def forward(
        ctx,
        is_training,
        q,
        k,
        v,
        cu_seqlens_q,
        cu_seqlens_kv,
        max_seqlen_q,
        max_seqlen_kv,
        cu_seqlens_q_padded,
        cu_seqlens_kv_padded,
        dropout_p,
        softmax_scale,
        qkv_format,
        attn_mask_type,
        attn_bias_type,
        attn_bias,
        deterministic,
        use_fused_attention,
        window_size,
        fp8,
        fp8_meta,
        cp_group,
        cp_stream,
    ):
        if softmax_scale is None:
            softmax_scale = q.shape[-1] ** (-0.5)

        cp_size = get_distributed_world_size(cp_group)

        causal = "causal" in attn_mask_type
        padding = "padding" in attn_mask_type
        assert not padding, f"{attn_mask_type} mask type is not supported!"
        assert attn_bias_type == "no_bias", f"{attn_bias_type} bias type is not supported!"
        assert q.shape[-1] % 8 == 0, "Hidden size per attention head should be multiple of 8!"
        assert (
            window_size == (-1, 0)
            or window_size == (-1, -1)
            or use_fused_attention
            or _flash_attn_2_3_plus
        ), "Sliding window attention only can work with FusedAttention or FlashAttention >= 2.3!"

        if not use_fused_attention:
            fa_forward_kwargs = {"softmax_scale" : softmax_scale}
            if _use_flash_attn_3:
                flash_attn_fwd = flash_attn_varlen_fwd_v3
                fa_forward_kwargs["window_size"] = window_size
            else:
                flash_attn_fwd = flash_attn_varlen_fwd
                fa_forward_kwargs["dropout_p"] = dropout_p
                fa_forward_kwargs["return_softmax"] = False
                if _flash_attn_2_3_plus:
                    fa_forward_kwargs["window_size"] = window_size
                if _flash_attn_2_4_plus:
                    fa_forward_kwargs["alibi_slopes"] = None
                if _flash_attn_2_5_7_plus:
                    fa_forward_kwargs["block_table"] = None

        assert (
            q.shape[-2] % cp_size == 0 and k.shape[-2] % cp_size == 0
        ), "The number of attention heads needs to be divisible by CP size!"

        assert qkv_format != "thd", f"{qkv_format} format is not supported!"
        qkv_layout = qkv_format + "_" + qkv_format + "_" + qkv_format

        batch_dim = qkv_format.index("b")
        seq_dim = qkv_format.index("s")
        assert (
            q.shape[seq_dim] % 2 == 0 and k.shape[seq_dim] % 2 == 0
        ), "Sequence length per GPU needs to be divisible by 2!"

        if fp8:
            if use_fused_attention:
                fp8_dtype_forward = get_fp8_te_dtype(fp8_meta["recipe"], fprop_tensor=True)
                fused_attn_qkv_dtype = fp8_dtype_forward
                fused_attn_backend = FusedAttnBackend["FP8"]
                if fp8_meta["recipe"].fp8_mha:
                    assert (
                        isinstance(q, Float8Tensor)
                        and isinstance(k, Float8Tensor)
                        and isinstance(v, Float8Tensor)
                    ), "q/k/v must be Float8Tensors for FP8 MHA!"
                    fp8_meta["scaling_fwd"].scale_inv[META_QKV] = q._scale_inv
                    q_fp8, k_fp8, v_fp8 = q, k, v
                    q, k, v = q_fp8._data, k_fp8._data, v_fp8._data
                elif int(os.getenv("NVTE_FP8_DPA_BWD", "1")):
                    q_f16, k_f16, v_f16 = q, k, v
                    q, k, v = [
                        cast_to_fp8(x, fp8_meta["scaling_fwd"], META_QKV, fp8_dtype_forward)
                        for x in [q_f16, k_f16, v_f16]
                    ]
                fp8_meta_kwargs = {}
                fp8_meta_kwargs["d_scale_qkv"] = fp8_meta["scaling_fwd"].scale_inv
                fp8_meta_kwargs["d_scale_qkv_offset"] = META_QKV
                fp8_meta_kwargs["d_scale_s"] = fp8_meta["scaling_fwd"].scale_inv
                fp8_meta_kwargs["d_scale_s_offset"] = META_S
                fp8_meta_kwargs["q_scale_s"] = fp8_meta["scaling_fwd"].scale
                fp8_meta_kwargs["q_scale_s_offset"] = META_S
                fp8_meta_kwargs["q_scale_o"] = fp8_meta["scaling_fwd"].scale
                fp8_meta_kwargs["q_scale_o_offset"] = META_O
                fp8_meta_kwargs["amax_s"] = fp8_meta["scaling_fwd"].amax_history
                fp8_meta_kwargs["amax_s_offset"] = META_S
                fp8_meta_kwargs["amax_o"] = fp8_meta["scaling_fwd"].amax_history
                fp8_meta_kwargs["amax_o_offset"] = META_O
            else:
                assert False, "FP8 is only supported with Fused Attention!"
        else:
            if use_fused_attention:
                fp8_meta_kwargs = {}
                fused_attn_qkv_dtype = TE_DType[q.dtype]
                fused_attn_backend = FusedAttnBackend["F16_arbitrary_seqlen"]

        chunk_ids_for_a2a = get_seq_chunk_ids_for_reordering(cp_size, q.device, True)
        q, k, v = flash_attn_a2a_communicate(
            [q, k, v], chunk_ids_for_a2a, seq_dim, cp_size, cp_group, cp_stream, True
        )

        if fp8 and not fp8_meta["recipe"].fp8_mha and not int(os.getenv("NVTE_FP8_DPA_BWD", "1")):
            q_f16, k_f16, v_f16 = q, k, v
            q, k, v = [
                cast_to_fp8(x, fp8_meta["scaling_fwd"], META_QKV, fp8_dtype_forward)
                for x in [q_f16, k_f16, v_f16]
            ]

        batch_size = q.shape[batch_dim]
        if use_fused_attention:
            out, aux_ctx_tensors = fused_attn_fwd(
                is_training,
                max_seqlen_q,
                max_seqlen_kv,
                cu_seqlens_q,
                cu_seqlens_kv,
                q,
                k,
                v,
                fused_attn_qkv_dtype,
                fused_attn_backend,
                attn_scale=softmax_scale,
                dropout=dropout_p,
                qkv_layout=qkv_layout,
                attn_mask_type=attn_mask_type,
                attn_bias_type=attn_bias_type,
                attn_bias=attn_bias,
                cu_seqlens_q_padded=cu_seqlens_q_padded,
                cu_seqlens_kv_padded=cu_seqlens_kv_padded,
                window_size=window_size,
                **fp8_meta_kwargs,
            )
        else:
            # [b, cp*s, np//cp, hn] -> [b*cp*s, np//cp, hn]
            q, k, v = [x.view(-1, *x.shape[-2:]) for x in [q, k, v]]
            fa_outputs = flash_attn_fwd(
                q,
                k,
                v,
                cu_seqlens_q,
                cu_seqlens_kv,
                max_seqlen_q,
                max_seqlen_kv,
                causal=causal,
                **fa_forward_kwargs,
            )
            out, softmax_lse = fa_outputs[4], fa_outputs[5]
            rng_state = fa_outputs[7] if not _use_flash_attn_3 else None
            aux_ctx_tensors = [softmax_lse, rng_state]
            # [b*cp*s, np//cp, hn] -> [b, cp*s, np//cp, hn]
            out = out.view(batch_size, -1, *out.shape[-2:])

        chunk_ids_for_a2a = get_seq_chunk_ids_for_reordering(cp_size, out.device, False)
        out = flash_attn_a2a_communicate(
            out, chunk_ids_for_a2a, seq_dim, cp_size, cp_group, cp_stream, False
        )

        if use_fused_attention:
            if qkv_format == "bshd":
                # [b*s, np, hn] -> [b, s, np, hn]
                out = out.view(batch_size, -1, *out.shape[-2:])
            elif qkv_format == "sbhd":
                # [s*b, np, hn] -> [s, b, np, hn]
                out = out.view(-1, batch_size, *out.shape[-2:])

        if fp8:
            if fp8_meta["recipe"].fp8_mha:
                out_fp8 = Float8Tensor(
                    data=out,
                    fp8_meta=fp8_meta,
                    fp8_meta_forward=True,
                    fp8_meta_index=META_O,
                    fp8_dtype=fp8_dtype_forward,
                    dtype=q_fp8.dtype,
                )
                out = out_fp8._data
                out_ret = out_fp8
            else:
                out_f16 = cast_from_fp8(
                    out,
                    fp8_meta["scaling_fwd"],
                    META_O,
                    fp8_dtype_forward,
                    TE_DType[q_f16.dtype],
                )
                out_ret = out_f16
        else:
            out_ret = out

        if fp8:
            if int(os.getenv("NVTE_FP8_DPA_BWD", "1")):
                q_save, k_save, v_save, out_save = q, k, v, out
            elif fp8_meta["recipe"].fp8_mha:
                q_fp8, k_fp8, v_fp8 = [
                    Float8Tensor(
                        data=x,
                        fp8_meta=fp8_meta,
                        fp8_meta_forward=True,
                        fp8_meta_index=META_QKV,
                        fp8_dtype=fp8_dtype_forward,
                        dtype=out_fp8.dtype,
                    )
                    for x in [q, k, v]
                ]
                q_save, k_save, v_save, out_save = q_fp8, k_fp8, v_fp8, out_fp8
            else:
                q_save, k_save, v_save, out_save = q_f16, k_f16, v_f16, out_f16
        else:
            q_save, k_save, v_save, out_save = q, k, v, out

        if fp8 and int(os.getenv("NVTE_FP8_DPA_BWD", "1")):
            fp8_fwd_scales = fp8_meta["scaling_fwd"].scale.clone()
            fp8_fwd_scale_invs = fp8_meta["scaling_fwd"].scale_inv.clone()
        else:
            fp8_fwd_scales, fp8_fwd_scale_invs = None, None

        ctx.save_for_backward(
            q_save,
            k_save,
            v_save,
            out_save,
            cu_seqlens_q,
            cu_seqlens_kv,
            cu_seqlens_q_padded,
            cu_seqlens_kv_padded,
            fp8_fwd_scales,
            fp8_fwd_scale_invs,
            *aux_ctx_tensors,
        )
        ctx.batch_size = batch_size
        ctx.cp_group = cp_group
        ctx.cp_stream = cp_stream
        ctx.dropout_p = dropout_p
        ctx.max_seqlen_q = max_seqlen_q
        ctx.max_seqlen_kv = max_seqlen_kv
        ctx.softmax_scale = softmax_scale
        ctx.qkv_format = qkv_format
        ctx.attn_mask_type = attn_mask_type
        ctx.attn_bias_type = attn_bias_type
        ctx.deterministic = deterministic
        ctx.window_size = window_size
        ctx.use_fused_attention = use_fused_attention
        ctx.fp8 = fp8 and int(os.getenv("NVTE_FP8_DPA_BWD", "1"))
        ctx.fp8_meta = fp8_meta
        return out_ret

    @staticmethod
    def backward(ctx, dout):
        cp_size = get_distributed_world_size(ctx.cp_group)

        q, k, v, out = ctx.saved_tensors[:4]
        cu_seqlens_q, cu_seqlens_kv, cu_seqlens_q_padded, cu_seqlens_kv_padded = ctx.saved_tensors[
            4:8
        ]
        fp8_fwd_scales, fp8_fwd_scale_invs = ctx.saved_tensors[8:10]
        aux_ctx_tensors = ctx.saved_tensors[10:]

        qkv_layout = ctx.qkv_format + "_" + ctx.qkv_format + "_" + ctx.qkv_format
        causal = "causal" in ctx.attn_mask_type
        seq_dim = ctx.qkv_format.index("s")

        if ctx.fp8:
            if ctx.use_fused_attention:
                fp8_dtype_forward = get_fp8_te_dtype(ctx.fp8_meta["recipe"], fprop_tensor=True)
                fp8_dtype_backward = get_fp8_te_dtype(ctx.fp8_meta["recipe"], fprop_tensor=False)
                fused_attn_qkv_dtype = fp8_dtype_forward
                fused_attn_dqkv_dtype = fp8_dtype_backward
                fused_attn_backend = FusedAttnBackend["FP8"]
                if ctx.fp8_meta["recipe"].fp8_mha:
                    assert isinstance(dout, Float8Tensor), "dout must be Float8Tensors for FP8 MHA!"
                    ctx.fp8_meta["scaling_bwd"].scale_inv[META_DO] = dout._scale_inv
                    dout_fp8 = dout
                    dout = dout_fp8._data
                else:
                    dout_f16 = dout
                    dout = cast_to_fp8(
                        dout_f16, ctx.fp8_meta["scaling_bwd"], META_DO, fp8_dtype_backward
                    )
                fp8_meta_kwargs = {}
                fp8_meta_kwargs["d_scale_qkv"] = fp8_fwd_scale_invs[META_QKV]
                fp8_meta_kwargs["d_scale_s"] = fp8_fwd_scale_invs[META_S]
                fp8_meta_kwargs["d_scale_o"] = fp8_fwd_scale_invs[META_O]
                fp8_meta_kwargs["d_scale_do"] = ctx.fp8_meta["scaling_bwd"].scale_inv[META_DO]
                fp8_meta_kwargs["d_scale_dp"] = ctx.fp8_meta["scaling_bwd"].scale_inv[META_DP]
                fp8_meta_kwargs["q_scale_s"] = fp8_fwd_scales[META_S]
                fp8_meta_kwargs["q_scale_dp"] = ctx.fp8_meta["scaling_bwd"].scale[META_DP]
                fp8_meta_kwargs["q_scale_dqkv"] = ctx.fp8_meta["scaling_bwd"].scale[META_DQKV]
                fp8_meta_kwargs["amax_dp"] = ctx.fp8_meta["scaling_bwd"].amax_history[0][META_DP]
                fp8_meta_kwargs["amax_dqkv"] = ctx.fp8_meta["scaling_bwd"].amax_history[0][
                    META_DQKV
                ]
            else:
                assert False, "FP8 is only supported with Fused Attention!"
        else:
            if ctx.fp8_meta is not None and ctx.fp8_meta["recipe"].fp8_mha:
                assert isinstance(dout, Float8Tensor), "dout must be Float8Tensors for FP8 MHA!"
                q, k, v, out, dout = [x.from_float8(x.dtype) for x in [q, k, v, out, dout]]
            if ctx.use_fused_attention:
                fp8_meta_kwargs = {}
                fused_attn_qkv_dtype = TE_DType[q.dtype]
                fused_attn_dqkv_dtype = TE_DType[dout.dtype]
                fused_attn_backend = FusedAttnBackend["F16_arbitrary_seqlen"]

        if not ctx.use_fused_attention:
            out = out.view(ctx.batch_size, -1, *out.shape[-2:])
        dout = dout.view(*out.shape)

        chunk_ids_for_a2a = get_seq_chunk_ids_for_reordering(cp_size, out.device, True)
        out, dout = flash_attn_a2a_communicate(
            [out, dout], chunk_ids_for_a2a, seq_dim, cp_size, ctx.cp_group, ctx.cp_stream, True
        )

        if not ctx.use_fused_attention:
            fa_backward_kwargs = {"softmax_scale" : ctx.softmax_scale}
            if _use_flash_attn_3:
                flash_attn_bwd = flash_attn_varlen_bwd_v3
                fa_backward_kwargs["window_size"] = ctx.window_size
                fa_backward_kwargs["deterministic"] = ctx.deterministic
            else:
                flash_attn_bwd = flash_attn_varlen_bwd
                fa_backward_kwargs["dropout_p"] = ctx.dropout_p
                if _flash_attn_2_3_plus:
                    fa_backward_kwargs["window_size"] = ctx.window_size
                if _flash_attn_2_4_plus:
                    fa_backward_kwargs["alibi_slopes"] = None
                if _flash_attn_2_4_1_plus:
                    fa_backward_kwargs["deterministic"] = ctx.deterministic

        if ctx.use_fused_attention:
            dq, dk, dv, _ = fused_attn_bwd(
                ctx.max_seqlen_q,
                ctx.max_seqlen_kv,
                cu_seqlens_q,
                cu_seqlens_kv,
                q,
                k,
                v,
                out,
                dout,
                fused_attn_qkv_dtype,
                fused_attn_dqkv_dtype,
                aux_ctx_tensors,
                fused_attn_backend,
                cu_seqlens_q_padded=cu_seqlens_q_padded,
                cu_seqlens_kv_padded=cu_seqlens_kv_padded,
                attn_scale=ctx.softmax_scale,
                dropout=ctx.dropout_p,
                qkv_layout=qkv_layout,
                attn_mask_type=ctx.attn_mask_type,
                attn_bias_type=ctx.attn_bias_type,
                window_size=ctx.window_size,
                deterministic=ctx.deterministic,
                **fp8_meta_kwargs,
            )
        else:
            softmax_lse, rng_state = aux_ctx_tensors
            out, dout = [x.view(-1, *x.shape[-2:]) for x in [out, dout]]
            dq, dk, dv = [torch.empty_like(x) for x in [q, k, v]]
            if not _use_flash_attn_3:
                fa_backward_kwargs["rng_state"] = rng_state
            flash_attn_bwd(
                dout,
                q,
                k,
                v,
                out,
                softmax_lse,
                dq,
                dk,
                dv,
                cu_seqlens_q,
                cu_seqlens_kv,
                ctx.max_seqlen_q,
                ctx.max_seqlen_kv,
                causal=causal,
                **fa_backward_kwargs,
            )
            dq, dk, dv = [x.view(ctx.batch_size, -1, *x.shape[-2:]) for x in [dq, dk, dv]]

        chunk_ids_for_a2a = get_seq_chunk_ids_for_reordering(cp_size, q.device, False)
        dq, dk, dv = flash_attn_a2a_communicate(
            [dq, dk, dv], chunk_ids_for_a2a, seq_dim, cp_size, ctx.cp_group, ctx.cp_stream, False
        )

        if ctx.qkv_format == "bshd":
            dq, dk, dv = [x.view(ctx.batch_size, -1, *x.shape[-2:]) for x in [dq, dk, dv]]
        elif ctx.qkv_format == "sbhd":
            dq, dk, dv = [x.view(-1, ctx.batch_size, *x.shape[-2:]) for x in [dq, dk, dv]]

        if ctx.fp8:
            if ctx.fp8_meta["recipe"].fp8_mha:
                dq, dk, dv = [
                    Float8Tensor(
                        data=x,
                        fp8_meta=ctx.fp8_meta,
                        fp8_meta_forward=False,
                        fp8_meta_index=META_DQKV,
                        fp8_dtype=fp8_dtype_backward,
                        dtype=dout_fp8.dtype,
                    )
                    for x in [dq, dk, dv]
                ]
            else:
                dq, dk, dv = [
                    cast_from_fp8(
                        x,
                        ctx.fp8_meta["scaling_bwd"],
                        META_DQKV,
                        fp8_dtype_backward,
                        TE_DType[dout_f16.dtype],
                    )
                    for x in [dq, dk, dv]
                ]

        return (
            None,
            dq,
            dk,
            dv,
            None,
            None,
            None,
            None,
            None,
            None,
            None,
            None,
            None,
            None,
            None,
            None,
            None,
            None,
            None,
            None,
            None,
            None,
            None,
            None,
        )


def attn_forward_func_with_cp(
    is_training,
    q,
    k,
    v,
    cu_seqlens_q,
    cu_seqlens_kv,
    max_seqlen_q,
    max_seqlen_kv,
    cu_seqlens_q_padded,
    cu_seqlens_kv_padded,
    dropout_p,
    cp_group,
    cp_global_ranks,
    cp_stream,
    cp_comm_type,
    softmax_scale=None,
    qkv_format="bshd",
    attn_mask_type="causal",
    attn_bias_type="no_bias",
    attn_bias=None,
    deterministic=False,
    use_fused_attention=False,
    window_size=None,
    fp8=False,
    fp8_meta=None,
) -> torch.Tensor:
    """
    Attention implementation with context parallelism.
    """

    if cp_comm_type == "a2a+p2p":
        assert isinstance(
            cp_group, list
        ), "Hierarchical CP implementation needs multi-level CP groups!"
        assert len(cp_group) == 2, "Current implementation only supports two-level CP groups!"
        if get_distributed_world_size(cp_group[0]) == 1:
            cp_group = cp_group[1]
            cp_comm_type = "p2p"
        elif get_distributed_world_size(cp_group[1]) == 1:
            cp_group = cp_group[0]
            cp_comm_type = "a2a"
    else:
        assert isinstance(
            cp_group, dist_group_type
        ), f"Unsupported process group for CP communication type {cp_comm_type}!"

    assert qkv_format in [
        "bshd",
        "sbhd",
        "thd",
    ], f"QKV format of {qkv_format} is not supported with context parallelism!"
    assert (
        qkv_format != "sbhd" or use_fused_attention
    ), "FlashAttention does not support sbhd format!"
    assert (
        qkv_format != "thd"
        or not use_fused_attention
        or attn_mask_type in ["padding", "padding_causal"]
    ), (
        f"Context parallelism is not supported for {attn_mask_type} mask type and "
        f"{qkv_format} format with {'FusedAttention' if use_fused_attention else 'FlashAttention'}!"
    )
    assert attn_bias is None or (use_fused_attention and "padding" not in attn_mask_type), (
        """Attention bias is only supported with FusedAttention and "causal" """
        """or "no_mask" mask types!"""
    )
    assert (
        cu_seqlens_q_padded is not None and cu_seqlens_kv_padded is not None
    ), "cu_seqlens_q_padded and cu_seqlens_kv_padded cannot be None with context parallelism!"

    sliding_window_attn = (
        window_size is not None and window_size != (-1, 0) and window_size != (-1, -1)
    )
    assert (
        not sliding_window_attn
        or cp_comm_type == "a2a"
        or (cp_comm_type == "all_gather" and not use_fused_attention)
    ), "The context parallel running configs cannot support sliding window attetnion!"

    args = [
        is_training,
        q,
        k,
        v,
        cu_seqlens_q,
        cu_seqlens_kv,
        max_seqlen_q,
        max_seqlen_kv,
        cu_seqlens_q_padded,
        cu_seqlens_kv_padded,
        dropout_p,
        softmax_scale,
        qkv_format,
        attn_mask_type,
        attn_bias_type,
        attn_bias,
        deterministic,
        use_fused_attention,
    ]

    if cp_comm_type in ["p2p", "a2a+p2p"]:
        args += [fp8, fp8_meta, cp_group, cp_global_ranks, cp_stream]
        out = AttnFuncWithCPAndKVP2P.apply(*args)
    elif cp_comm_type == "all_gather":
        args.pop(5)
        args.pop(8)
        args += [window_size, cp_group, cp_stream]
        out = AttnFuncWithCPAndKVAllGather.apply(*args)
    elif cp_comm_type == "a2a":
        args += [window_size, fp8, fp8_meta, cp_group, cp_stream]
        out = AttnFuncWithCPAndQKVOA2A.apply(*args)
    else:
        raise ValueError(f"Unsupported communication type: {cp_comm_type}!")

    return out


class RotaryPositionEmbedding(torch.nn.Module):
    """
    Implements Rotary Position Embedding from https://arxiv.org/abs/2104.09864.
    """

    def __init__(
        self,
        dim: int,
        rotary_percent: float = 1.0,
        seq_len_interpolation_factor: Optional[int] = None,
        pretrained_max_position_embeddings: Optional[int] = None,
        rotary_base: float = 10000.0,
    ):
        """
        Parameters
        ----------
        dim: int
            rotary embedding dimension
        rotary_percent: float
            Percent of rotary dimension to use for rotary position embeddings.
        seq_len_interpolation_factor: int
            if not None, discrete positions will be interpolated by this factor via the trick in
            https://arxiv.org/abs/2306.15595
        pretrained_max_position_embeddings: int
            pre-trained max_position_embeddings before position interpolation
        """
        super().__init__()
        if rotary_percent < 1.0:
            dim = int(dim * rotary_percent)
        self.seq_len_interpolation_factor = seq_len_interpolation_factor
        self.rotary_base = rotary_base
        inv_freq = 1.0 / (
            self.rotary_base
            ** (
                torch.arange(0, dim, 2, dtype=torch.float32, device=torch.cuda.current_device())
                / dim
            )
        )
        self.register_buffer("inv_freq", inv_freq)
        self.pretrained_max_position_embeddings = pretrained_max_position_embeddings

    def forward(self, max_seq_len: int, offset: int = 0):
        """
        Create rotary position embedding frequencies

        Parameters
        ----------
        max_seq_len: int
            sequence length of a sample
        offset: int, default = 0
            fixed offset for freqencies
        """
        seq = (
            torch.arange(max_seq_len, device=self.inv_freq.device, dtype=self.inv_freq.dtype)
            + offset
        )

        if (
            self.pretrained_max_position_embeddings is not None
            and self.seq_len_interpolation_factor is not None
        ):
            if (
                max_seq_len
                > self.pretrained_max_position_embeddings * self.seq_len_interpolation_factor
            ):
                # dynamic linear scaling (length > position we have learned)
                seq *= 1 / (max_seq_len / self.pretrained_max_position_embeddings)
            else:
                # fixed linear scaling
                seq *= 1 / self.seq_len_interpolation_factor

        freqs = torch.einsum("i , j -> i j", seq, self.inv_freq)
        # first part even vector components, second part odd vector components,
        #  2 * dim in dimension size
        emb = torch.cat((freqs, freqs), dim=-1)
        # emb [seq_length, .., dim]
        return emb.reshape(emb.size(0), 1, 1, emb.size(1))


class FusedRoPEFunc(torch.autograd.Function):
    """
    Function for FusedRoPE

    This implementation assumes the input tensor to be in `sbhd`, `bshd` or `thd` format and
    the RoPE tensor to be of shape (s, 1, 1, d). It accepts arbitrary memory layouts to avoid
    the expensive `.contiguous()` calls, thus it may not achieve the best memory access pattern.
    """

    @staticmethod
    def forward(
        ctx,
        t: torch.Tensor,
        freqs: torch.Tensor,
        tensor_format: str = "sbhd",
        cu_seqlens: Union[torch.Tensor, None] = None,
    ) -> torch.Tensor:
        if freqs.dtype != torch.float32:
            freqs = freqs.float()
        if tensor_format == "sbhd":
            output = tex.fused_rope_forward(t, freqs, False)
        elif tensor_format == "bshd":
            output = tex.fused_rope_forward(t.transpose(0, 1), freqs, True).transpose(0, 1)
        elif tensor_format == "thd":
            output = tex.fused_rope_thd_forward(t, cu_seqlens, freqs)
        else:
            raise ValueError(f"Unsupported tensor_format: {tensor_format}.")
        ctx.save_for_backward(freqs, cu_seqlens)
        ctx.tensor_format = tensor_format

        return output

    @staticmethod
    def backward(ctx, grad_output: torch.Tensor) -> Tuple[Union[torch.Tensor, None], ...]:
        freqs, cu_seqlens = ctx.saved_tensors
        if ctx.tensor_format == "sbhd":
            grad_input = tex.fused_rope_backward(grad_output, freqs, False)
        elif ctx.tensor_format == "bshd":
            grad_input = tex.fused_rope_backward(
                grad_output.transpose(0, 1), freqs, True
            ).transpose(0, 1)
        elif ctx.tensor_format == "thd":
            grad_input = tex.fused_rope_thd_backward(grad_output, cu_seqlens, freqs)
        else:
            raise ValueError(f"Unsupported tensor_format: {ctx.tensor_format}.")

        return grad_input, None, None, None, None


def _rotate_half(x: torch.Tensor) -> torch.Tensor:
    """
    change sign so the last dimension becomes [-odd, +even]
    """
    x = x.view(x.shape[:-1] + torch.Size((2, x.shape[-1] // 2)))
    x1, x2 = x.unbind(dim=-2)
    return torch.cat((-x2, x1), dim=-1)


def apply_rotary_pos_emb(
    t: torch.Tensor,
    freqs: torch.Tensor,
    tensor_format: str = "sbhd",
    fused: bool = False,
    cu_seqlens: Union[torch.Tensor, None] = None,
) -> torch.Tensor:
    """
    Apply rotary positional embedding tensor to the input tensor.

    Parameters
    ----------
    t: torch.Tensor
        Input tensor of shape `[s, b, h, d]`, `[b, s, h, d]` or `[t, h, d]`, on which
        rotary positional embedding will be applied.
    freqs: torch.Tensor
        Rotary positional embedding tensor of shape `[s2, 1, 1, d2]` and dtype 'float',
        with `s2 >= s` and `d2 <= d`.
    fused: bool, default = False
        Whether to use a fused applying RoPE implementation.
    tensor_format: {'sbhd', 'bshd', 'thd'}, default = 'sbhd'
        is `bshd` if `t` is of shape `[bs, seq, ...]`, or `sbhd` if `t` is
        of shape `[seq, bs, ...]`. 'thd' is only supported when `fused` is True.
    cu_seqlens: torch.Tensor, default = None.
        Cumulative sum of sequence lengths in a batch for `t`, with shape [b + 1] and
        dtype torch.int32. Only valid when `tensor_format` is 'thd'.
    """
    if fused:
        assert (
            tensor_format != "thd" or cu_seqlens is not None
        ), "cu_seqlens must not be None when tensor_format is 'thd'."
        return FusedRoPEFunc.apply(t, freqs, tensor_format, cu_seqlens)

    assert tensor_format in ("sbhd", "bshd"), (
        "Only formats `sbhd` or `bshd` are supported for input tensor `t` "
        f"when fused is False, got {tensor_format}."
    )

    max_seq_len = freqs.shape[0]
    cur_seq_len = t.shape[1] if tensor_format == "bshd" else t.shape[0]

    # Only apply the rotary embeddings up to the sequence length of the running
    # input.
    assert (
        cur_seq_len <= max_seq_len
    ), f"Rotary Embeddings only supported up to {max_seq_len} sequence length!"
    freqs = freqs[:cur_seq_len]
    if tensor_format == "bshd":
        freqs = freqs.transpose(0, 1)  # [seq, 1, 1, dim] -> [1, seq, 1, dim]
    # cos/sin first then dtype conversion for better precision
    cos_ = torch.cos(freqs).to(t.dtype)
    sin_ = torch.sin(freqs).to(t.dtype)

    rot_dim = freqs.shape[-1]
    # ideally t_pass is empty so rotary pos embedding is applied to all tensor t
    t, t_pass = t[..., :rot_dim], t[..., rot_dim:]

    # first part is cosine component
    # second part is sine component, need to change signs with _rotate_half method
    t = (t * cos_) + (_rotate_half(t) * sin_)
    return torch.cat((t, t_pass), dim=-1)


class _SplitAlongDim(torch.autograd.Function):
    """"""

    @staticmethod
    def forward(
        ctx,
        mixed_x_layer: torch.Tensor,
        split_dim: int,
        split_size_or_sections: Union[int, List[int], Tuple[int]],
    ) -> Tuple[torch.Tensor, ...]:
        ctx.split_dim = split_dim
        ctx.split_size_or_sections = split_size_or_sections
        if isinstance(mixed_x_layer, Float8Tensor):
            return tuple(
                Float8Tensor.make_like(
                    mixed_x_layer,
                    data=x,
                )
                for x in torch.split(
                    mixed_x_layer._data,
                    split_size_or_sections=split_size_or_sections,
                    dim=split_dim,
                )
            )
        return torch.split(mixed_x_layer, split_size_or_sections, dim=split_dim)

    @staticmethod
    def backward(ctx, *grad_outputs):
        assert len(grad_outputs) > 0, "No gradients received for backprop!"

        if isinstance(ctx.split_size_or_sections, (list, tuple)):
            split_sizes = ctx.split_size_or_sections
            assert len(grad_outputs) == len(
                split_sizes
            ), "Unequal number of gradients vs split sections for backprop!"
        if isinstance(ctx.split_size_or_sections, int):
            split_sizes = [ctx.split_size_or_sections] * len(grad_outputs)
        dims = len(grad_outputs[0].shape)
        split_dim = (ctx.split_dim + dims) % dims

        if isinstance(grad_outputs[0], Float8Tensor):
            noop_ok = True
            strides = grad_outputs[0].stride()
            data_ptr = grad_outputs[0]._data.untyped_storage().data_ptr()
            shape = list(grad_outputs[0].shape)
            for i, tensor in enumerate(grad_outputs):
                shape_i = shape
                shape_i[split_dim] = split_sizes[i]
                offset_size = sum(split_sizes[:i]) * np.prod(shape[split_dim + 1 :])
                if (
                    tensor.stride() != strides
                    or list(tensor.shape) != shape_i
                    or tensor._data.untyped_storage().data_ptr() != data_ptr
                    or tensor.storage_offset() != offset_size
                ):
                    noop_ok = False
                    break
            if noop_ok:
                ret = torch.Tensor().to(
                    device=grad_outputs[0].device, dtype=grad_outputs[0]._data.dtype
                )
                new_shape = list(shape)
                new_shape[split_dim] = sum(split_sizes)
                ret.set_(
                    grad_outputs[0]._data.untyped_storage(),
                    grad_outputs[0]._data.storage_offset(),
                    new_shape,
                    strides,
                )
                return Float8Tensor.make_like(grad_outputs[0], data=ret), None, None

            grad_outputs_data = [x._data for x in grad_outputs]
            return (
                Float8Tensor.make_like(
                    grad_outputs[0], data=torch.cat(grad_outputs_data, dim=split_dim)
                ),
                None,
                None,
            )
        noop_ok = True
        strides = grad_outputs[0].stride()
        data_ptr = grad_outputs[0].untyped_storage().data_ptr()
        shape = list(grad_outputs[0].shape)
        for i, tensor in enumerate(grad_outputs):
            shape_i = shape
            shape_i[split_dim] = split_sizes[i]
            offset_size = sum(split_sizes[:i]) * np.prod(shape[split_dim + 1 :])
            if (
                tensor.stride() != strides
                or list(tensor.shape) != shape_i
                or tensor.untyped_storage().data_ptr() != data_ptr
                or tensor.storage_offset() != offset_size
            ):
                noop_ok = False
                break
        if noop_ok:
            ret = torch.Tensor().to(device=grad_outputs[0].device, dtype=grad_outputs[0].dtype)
            new_shape = list(shape)
            new_shape[split_dim] = sum(split_sizes)
            ret.set_(
                grad_outputs[0].untyped_storage(),
                grad_outputs[0].storage_offset(),
                new_shape,
                strides,
            )
            return ret, None, None

        return torch.cat(grad_outputs, dim=split_dim), None, None


class UnfusedDotProductAttention(torch.nn.Module):
    """Parallel attention w/o QKV and Proj Gemms
    BMM1 -> softmax + dropout -> BMM2
    """

    def __init__(
        self,
        softmax_scale: float,
        attention_type: str = "self",
        attention_dropout: float = 0.0,
        attention_dropout_ctx: Optional[Callable] = nullcontext,
        layer_number: Optional[int] = None,
    ) -> None:
        super().__init__()

        self.softmax_scale = softmax_scale
        self.attention_type = attention_type
        self.attention_dropout_ctx = attention_dropout_ctx
        self.layer_number = layer_number

        self.scale_mask_softmax = FusedScaleMaskSoftmax(attention_mask_func)

        # Dropout. Note that for a single iteration, this layer will generate
        # different outputs on different number of parallel partitions but
        # on average it should not be partition dependent.
        self.attention_dropout = torch.nn.Dropout(attention_dropout)

        # An FP16 training trick required for certain GPT-like models.
        self.apply_qk_layer_scaling = (
            bool(int(os.getenv("NVTE_APPLY_QK_LAYER_SCALING", "0"))) and layer_number is not None
        )

    def forward(
        self,
        query_layer: torch.Tensor,
        key_layer: torch.Tensor,
        value_layer: torch.Tensor,
        qkv_layout: str = "sbh3d",
        cu_seqlens_q: Optional[torch.Tensor] = None,  # pylint: disable=unused-argument
        cu_seqlens_kv: Optional[torch.Tensor] = None,  # pylint: disable=unused-argument
        attn_mask_type: str = "causal",
        attention_mask: Optional[Union[torch.Tensor, Tuple[torch.Tensor, torch.Tensor]]] = None,
        core_attention_bias_type: str = "no_bias",
        core_attention_bias: Optional[torch.Tensor] = None,
        alibi_slopes: Optional[torch.Tensor] = None,
    ) -> torch.Tensor:
        """Unfused attention fprop"""
        assert (
            qkv_layout in QKVLayouts
        ), f"UnfusedDotProductAttention does not support qkv_layout = {qkv_layout}!"
        qkv_format = "".join([i for i in qkv_layout.split("_")[0] if i.isalpha()])
        if qkv_format == "bshd":
            # convert to sbhd and use sbhd implementation for now
            query_layer, key_layer, value_layer = [
                x.transpose(0, 1) for x in [query_layer, key_layer, value_layer]
            ]
        batch_size, max_seqlen_q, max_seqlen_kv = (
            query_layer.shape[1],
            query_layer.shape[0],
            key_layer.shape[0],
        )
        if "padding" in attn_mask_type:
            if self.attention_type == "self":
                assert attention_mask.shape == (
                    batch_size,
                    1,
                    1,
                    max_seqlen_q,
                ), "attention_mask should be a single tensor with [b, 1, 1, sq] shape!"
                attention_mask = torch.logical_or(
                    attention_mask.squeeze(1).unsqueeze(3), attention_mask
                )
            else:
                assert (
                    len(attention_mask) == 2
                    and attention_mask[0].shape == (batch_size, 1, 1, max_seqlen_q)
                    and attention_mask[1].shape == (batch_size, 1, 1, max_seqlen_kv)
                ), (
                    "attention_mask should be a tuple of two tensors with shapes "
                    "[b, 1, 1, sq] and [b, 1, 1, skv]!"
                )
                attention_mask = torch.logical_or(
                    attention_mask[0].squeeze(1).unsqueeze(3), attention_mask[1]
                )
            mask = attention_mask.squeeze(1).logical_not()
            actual_seqlens_q = mask[:, :, 0].sum(dim=1)
            actual_seqlens_kv = mask[:, 0, :].sum(dim=1)
            mask = torch.arange(max_seqlen_q, dtype=torch.int32, device="cuda").view(
                1, 1, max_seqlen_q, 1
            ) - torch.arange(max_seqlen_kv, dtype=torch.int32, device="cuda").view(
                1, 1, 1, max_seqlen_kv
            )
            if attn_mask_type == "padding_causal":
                attention_mask = torch.logical_or(
                    torch.where(mask.view(1, 1, max_seqlen_q, max_seqlen_kv) < 0, 1, 0),
                    attention_mask,
                )
            if attn_mask_type == "padding_causal_bottom_right":
                attention_mask = torch.logical_or(
                    torch.where(
                        mask.expand(batch_size, 1, max_seqlen_q, max_seqlen_kv)
                        + (actual_seqlens_kv - actual_seqlens_q).view(batch_size, 1, 1, 1)
                        < 0,
                        1,
                        0,
                    ),
                    attention_mask,
                )

        batch_size, seqlen = query_layer.shape[1], query_layer.shape[0]
        apply_qk_layer_scaling = self.apply_qk_layer_scaling and key_layer.dtype == torch.float16

        # [b, np, sq, sk]
        output_size = (
            query_layer.size(1),
            query_layer.size(2),
            query_layer.size(0),
            key_layer.size(0),
        )

        if key_layer.shape[2] != query_layer.shape[2]:
            assert (
                query_layer.shape[2] % key_layer.shape[2] == 0
            ), "The number of attention heads must be divisible by the number of GQA groups!"
            key_layer = key_layer.repeat_interleave(
                int(query_layer.shape[2] / key_layer.shape[2]), dim=2
            )
            value_layer = value_layer.repeat_interleave(
                int(query_layer.shape[2] / value_layer.shape[2]), dim=2
            )

        # [sq, b, np, hn] -> [sq, b * np, hn]
        query_layer = query_layer.reshape(output_size[2], output_size[0] * output_size[1], -1)
        # [sk, b, np, hn] -> [sk, b * np, hn]
        key_layer = key_layer.reshape(output_size[3], output_size[0] * output_size[1], -1)

        # preallocting result tensor: [b * np, sq, sk]
        # WAR to set dtype to FP32 as ONNX lacks BF16 support for ConstantOfShape operator
        is_bf16 = query_layer.dtype == torch.bfloat16
        matmul_result = torch.empty(
            output_size[0] * output_size[1],
            output_size[2],
            output_size[3],
            dtype=torch.float32 if is_in_onnx_export_mode() and is_bf16 else query_layer.dtype,
            device=torch.cuda.current_device(),
        )

        if is_in_onnx_export_mode() and is_bf16:
            matmul_result = matmul_result.bfloat16()

        scale = self.softmax_scale
        if apply_qk_layer_scaling:
            scale /= self.layer_number

        # Raw attention scores. [b * np, sq, sk]
        if core_attention_bias_type == "no_bias":
            matmul_result = torch.baddbmm(
                matmul_result,
                query_layer.transpose(0, 1),  # [b * np, sq, hn]
                key_layer.transpose(0, 1).transpose(1, 2),  # [b * np, hn, sk]
                beta=0.0,
                alpha=scale,
            ).view(*output_size)

        elif core_attention_bias_type == "pre_scale_bias":
            assert core_attention_bias is not None, "core_attention_bias should not be None!"
            matmul_result = torch.bmm(
                query_layer.transpose(0, 1),  # [b * np, sq, hn]
                key_layer.transpose(0, 1).transpose(1, 2),  # [b * np, hn, sk]
            )
            matmul_result = matmul_result.view(*output_size) + core_attention_bias
            matmul_result *= scale

        elif core_attention_bias_type in ["post_scale_bias", "alibi"]:
            if core_attention_bias_type == "post_scale_bias":
                assert core_attention_bias is not None, "core_attention_bias should not be None!"
            if core_attention_bias_type == "alibi":
                _, core_attention_bias = get_alibi(
                    output_size[1],
                    output_size[2],
                    output_size[3],
                    actual_seqlens_q=actual_seqlens_q if "padding" in attn_mask_type else None,
                    actual_seqlens_kv=actual_seqlens_kv if "padding" in attn_mask_type else None,
                    alibi_slopes=alibi_slopes,
                    bottom_right_alignment=attn_mask_type not in ["causal", "padding_causal"],
                )
            matmul_result = torch.baddbmm(
                matmul_result,
                query_layer.transpose(0, 1),  # [b * np, sq, hn]
                key_layer.transpose(0, 1).transpose(1, 2),  # [b * np, hn, sk]
                beta=0.0,
                alpha=scale,
            )
            matmul_result = (matmul_result.view(*output_size) + core_attention_bias).to(
                dtype=query_layer.dtype
            )

        # attention scores and attention mask [b, np, sq, sk]
        softmax_scale = self.layer_number if apply_qk_layer_scaling else None
        attention_probs = self.scale_mask_softmax(
            matmul_result, attention_mask, attn_mask_type, softmax_scale
        )

        # mask out the pad positions in softmax results, mostly for the rows (pad tokens from q)
        # the columns (pad tokens from k) are already zeroed out during softmax
        if "padding" in attn_mask_type:
            attention_probs = attention_probs.masked_fill(attention_mask, 0)

        # This is actually dropping out entire tokens to attend to, which might
        # seem a bit unusual, but is taken from the original Transformer paper.
        with self.attention_dropout_ctx():
            attention_probs = self.attention_dropout(attention_probs)

        # value_layer -> context layer.
        # [sk, b, np, hn] --> [b, np, sq, hn]
        output_size = (
            value_layer.size(1),
            value_layer.size(2),
            query_layer.size(0),
            value_layer.size(3),
        )

        # change view [sk, b * np, hn]
        value_layer = value_layer.reshape(value_layer.size(0), output_size[0] * output_size[1], -1)

        # change view [b * np, sq, sk]
        attention_probs = attention_probs.view(output_size[0] * output_size[1], output_size[2], -1)

        # matmul: [b * np, sq, hn]
        context_layer = torch.bmm(attention_probs, value_layer.transpose(0, 1))

        # change view [b, np, sq, hn]
        context_layer = context_layer.view(*output_size)

        if qkv_format == "sbhd":
            # [b, np, sq, hn] --> [sq, b, np, hn]
            context_layer = context_layer.permute(2, 0, 1, 3).contiguous()

            # [sq, b, np, hn] --> [sq, b, hp]
            context_layer = context_layer.view(seqlen, batch_size, -1)

        if qkv_format == "bshd":
            # [b, np, sq, hn] --> [b, sq, np, hn]
            context_layer = context_layer.permute(0, 2, 1, 3).contiguous()

            # [b, sq, np, hn] --> [b, sq, hp]
            context_layer = context_layer.view(batch_size, seqlen, -1)

        return context_layer


class _PrepareQKVForFA(torch.autograd.Function):
    """This class converts QKV from interleaved (s, b, ...) layout
    to separate contiguous q, k, v tensors in (b, s, ...) layout."""

    @staticmethod
    def forward(
        _ctx: torch.autograd.function.FunctionCtx,  # unused
        query_layer: torch.Tensor,
        key_layer: torch.Tensor,
        value_layer: torch.Tensor,
    ) -> Tuple[torch.Tensor, torch.Tensor, torch.Tensor]:
        # All inputs received are non-contiguous tensors.
        # The `query_layer` tensor is used to access the
        # full memory region of the QKV tensor.
        qkv = tex.fa_prepare_fwd(query_layer)
        q, k, v = split_tensor_along_dim(qkv, 0, 3)
        query_layer = torch.squeeze(q, 0)
        key_layer = torch.squeeze(k, 0)
        value_layer = torch.squeeze(v, 0)
        return query_layer, key_layer, value_layer

    @staticmethod
    def backward(
        _ctx: torch.autograd.function.FunctionCtx,  # unused
        dq: torch.Tensor,
        dk: torch.Tensor,
        dv: torch.Tensor,
    ) -> Tuple[Union[torch.Tensor, None], ...]:
        dqkv = tex.fa_prepare_bwd(dq, dk, dv)
        dq, dk, dv = split_tensor_along_dim(dqkv, -1, 3)
        return dq, dk, dv


def get_qkv_layout(
    q: torch.Tensor,
    k: torch.Tensor,
    v: torch.Tensor,
    qkv_format: str = "sbhd",
) -> str:
    """Get qkv layout.

    Parameters
    ----------
    q: torch.Tensor
        Query tensor.
    k: torch.Tensor
        Key tensor.
    v: torch.Tensor
        Value tensor.
    qkv_format: str, default = `sbhd`
        Dimension format for `q`, `k` and `v`, {`sbhd`, `bshd`, `thd`}. `s` stands for
        the sequence length dimension, `b` batch size, `h` the number of attention heads,
        `d` head size, and `t` the total number of tokens in a batch, i.e.
        `t = sum(s_i) for i = 0...b-1`.

    Returns
    ----------
    qkv_layout: str
       Memory layout of `q`, `k` and `v`. Each `qkv_format` can be mapped to one of five
       memory layouts. For example, `sb3hd` means `q`, `k`, `v` are created as one chunk
       of memory and that they are interleaved in the `2`nd dimension. `sbhd_sbh2d` means
       `q` and `kv` are created in two chunks and that `q` itself is contiguous and `k`, `v`
       are interleaved with each other in the `3`rd dimension, `k = kv[:,:,:,0,:]` and
       `v = kv[:,:,:,1,:]`.
       Mapping:
       `sbhd`: {`sb3hd`, `sbh3d`, `sbhd_sb2hd`, `sbhd_sbh2d`, `sbhd_sbhd_sbhd`}
       `bshd`: {`bs3hd`, `bsh3d`, `bshd_bs2hd`, `bshd_bsh2d`, `bshd_bshd_bshd`}
       `thd` : {`t3hd`, `th3d`, `thd_t2hd`, `thd_th2d`, `thd_thd_thd`}
    """

    check_last_dim_contiguous = all(x.stride(-1) == 1 for x in [q, k, v])
    assert check_last_dim_contiguous, "q, k and v must have stride 1 in their last dimension!"

    def run_iteratively(q, k, v):
        data_ptr = q.untyped_storage().data_ptr()
        check_ptrs_qkv = all(x.untyped_storage().data_ptr() == data_ptr for x in [q, k, v])
        data_ptr = k.untyped_storage().data_ptr()
        check_ptrs_kv = all(x.untyped_storage().data_ptr() == data_ptr for x in [k, v])

        stride = q.stride()
        check_strides_qkv = all(stride == x.stride() for x in [q, k, v])
        check_strides_kv = tuple(sk / k.shape[-1] for sk in k.stride()[:-1]) == tuple(
            sv / v.shape[-1] for sv in v.stride()[:-1]
        )

        shape = q.shape
        check_shapes_qkv = all(shape == x.shape for x in [q, k, v])
        shape = k.shape
        check_shapes_kv = shape[:-1] == v.shape[:-1]

        last_dim_size = q.shape[-1]
        check_last_dim_offsets_qkv = all(
            i * last_dim_size == x.storage_offset() for i, x in enumerate([q, k, v])
        )
        last_dim_size = k.shape[-1]
        check_last_dim_offsets_kv = all(
            i * last_dim_size == x.storage_offset() for i, x in enumerate([k, v])
        )

        last_two_dims_size = q.shape[-1] * q.shape[-2]
        check_last_two_dims_offsets_qkv = all(
            i * last_two_dims_size == x.storage_offset() for i, x in enumerate([q, k, v])
        )
        last_two_dims_size = k.shape[-1] * k.shape[-2]
        check_last_two_dims_offsets_kv = all(
            i * last_two_dims_size == x.storage_offset() for i, x in enumerate([k, v])
        )

        if (
            check_ptrs_qkv
            and check_strides_qkv
            and check_shapes_qkv
            and check_last_two_dims_offsets_qkv
            and not check_last_dim_offsets_qkv
        ):
            # sb3hd, bs3hd, t3hd
            qkv_layout = qkv_format[:-2] + "3" + qkv_format[-2:]
        elif (
            check_ptrs_qkv and check_strides_qkv and check_shapes_qkv and check_last_dim_offsets_qkv
        ):
            # sbh3d, bsh3d, th3d
            qkv_layout = qkv_format[:-1] + "3" + qkv_format[-1:]
        elif (
            check_ptrs_kv
            and check_strides_kv
            and check_shapes_kv
            and check_last_two_dims_offsets_kv
            and not check_last_dim_offsets_kv
        ):
            # sbhd_sb2hd, bshd_bs2hd, thd_t2hd
            qkv_layout = qkv_format + "_" + qkv_format[:-2] + "2" + qkv_format[-2:]
        elif check_ptrs_kv and check_strides_kv and check_shapes_kv and check_last_dim_offsets_kv:
            # sbhd_sbh2d, bshd_bsh2d, thd_th2d
            qkv_layout = qkv_format + "_" + qkv_format[:-1] + "2" + qkv_format[-1:]
        elif check_strides_kv and check_shapes_kv:
            # sbhd_sbhd_sbhd, bshd_bshd_bshd, thd_thd_thd
            qkv_layout = "_".join(list([qkv_format]) * 3)
        else:
            qkv_layout = "not_supported"

        return qkv_layout

    qkv_layout = run_iteratively(q, k, v)
    if qkv_layout == "not_supported":
        # force q,k,v to be contiguous and run get_layout again
        q, k, v = [x.contiguous() for x in [q, k, v]]
        qkv_layout = run_iteratively(q, k, v)
    if qkv_layout == "not_supported":
        raise Exception("The provided qkv memory layout is not supported!")

    return qkv_layout, q, k, v


def check_set_window_size(
    attn_mask_type: str,
    window_size: Tuple[int, int] = None,
):
    """Check if sliding window size is compliant with attention mask type.
    If not, set it to the appropriate size.

         attn_mask_type                              |   window_size
    -------------------------------------------------------------------------
    no_mask, padding, arbitrary                      | (-1, -1) or (>=0, >=0)
    causal, padding_causal                           | (-1,  0) or (>=0, 0)
    causal_bottom_right, padding_causal_bottom_right | (-1,  0) or (>=0, 0)
    """
    orig_window_size = window_size
    if "causal" in attn_mask_type:
        if orig_window_size is None:
            window_size = (-1, 0)
        elif orig_window_size == (-1, -1) or (
            orig_window_size[0] >= 0 and orig_window_size[1] != 0
        ):
            window_size = (orig_window_size[0], 0)
            warnings.warn(
                "window_size should be (-1, 0) or (>=0, 0) for attn_mask_type=" + attn_mask_type
            )
        elif orig_window_size != (-1, 0) and (orig_window_size[0] < 0 or orig_window_size[1] != 0):
            assert False, (
                "window_size should be (-1, 0) or (>=0, 0) for attn_mask_type=" + attn_mask_type
            )
    elif attn_mask_type in ["no_mask", "padding", "arbitrary"]:
        if orig_window_size is None:
            window_size = (-1, -1)
        elif orig_window_size == (-1, 0):
            window_size = (-1, -1)
            warnings.warn(
                "window_size should be (-1, -1) or (>=0, >=0) for attn_mask_type=" + attn_mask_type
            )
        elif orig_window_size != (-1, -1) and (orig_window_size[0] < 0 or orig_window_size[1] < 0):
            assert False, (
                "window_size should be (-1, -1) or (>=0, >=0) for attn_mask_type=" + attn_mask_type
            )
    else:
        assert False, "Invalid attn_mask_type: " + attn_mask_type
    return window_size


class FlashAttention(torch.nn.Module):
    """Dot product attention, using HazyResearch flash-attn package:
    https://github.com/Dao-AILab/flash-attention
    """

    def __init__(
        self,
        softmax_scale: float,
        attention_dropout: float = 0.0,
        attention_dropout_ctx: Optional[Callable] = nullcontext,
        attention_type: str = "self",
        layer_number: Optional[int] = None,
        deterministic: bool = False,
    ) -> None:
        super().__init__()

        assert (
            _flash_attn_version >= _flash_attn_version_required
        ), f"FlashAttention minimum version {_flash_attn_version_required} is required."
        assert (
            _flash_attn_version <= _flash_attn_max_version
        ), f"FlashAttention maximum version {_flash_attn_max_version} is supported."

        self.softmax_scale = softmax_scale
        self.attention_dropout_ctx = attention_dropout_ctx
        self.attention_dropout = attention_dropout
        self.attention_type = attention_type
        self.layer_number = 1 if layer_number is None else layer_number
        self.deterministic = deterministic
        self.logger = logging.getLogger("FlashAttention")
        self.logger.setLevel(_log_level)
        if not self.logger.hasHandlers():
            self.logger.addHandler(_stream_handler)

    def forward(
        self,
        query_layer: torch.Tensor,
        key_layer: torch.Tensor,
        value_layer: torch.Tensor,
        attention_mask: Optional[Union[torch.Tensor, Tuple[torch.Tensor, torch.Tensor]]] = None,
        qkv_layout: str = "sbh3d",
        cu_seqlens_q: Optional[torch.Tensor] = None,
        cu_seqlens_kv: Optional[torch.Tensor] = None,
        max_seqlen_q: Optional[int] = None,
        max_seqlen_kv: Optional[int] = None,
        attn_mask_type: str = "causal",
        window_size: Optional[Tuple[int, int]] = None,
        alibi_slopes: Optional[torch.Tensor] = None,
        cp_group: Optional[Union[dist_group_type, List[dist_group_type]]] = None,
        cp_global_ranks: List[int] = None,
        cp_stream: torch.cuda.Stream = None,
        cp_comm_type: str = "p2p",
        fp8: bool = False,
        fp8_meta: Optional[Dict[str, Any]] = None,
    ) -> torch.Tensor:
        """flash-attn fprop"""

        assert all(
            x.dtype in [torch.float16, torch.bfloat16] or isinstance(x, Float8Tensor)
            for x in [query_layer, key_layer, value_layer]
        ), "FlashAttention only supports FP16 and BF16 data types, or Float8Tensors."
        assert (
            query_layer.is_cuda and key_layer.is_cuda and value_layer.is_cuda
        ), "FlashAttention currently only supports CUDA tensors."
        assert (
            qkv_layout in QKVLayouts
        ), f"FlashAttention does not support qkv_layout = {qkv_layout}!"

        cp_size = 1
        if isinstance(cp_group, dist_group_type):
            cp_size = get_distributed_world_size(cp_group)
        elif isinstance(cp_group, list):
            for group in cp_group:
                cp_size *= get_distributed_world_size(group)
        context_parallel = cp_size > 1

        qkv_format = "".join([i for i in qkv_layout.split("_")[0] if i.isalpha()])

        if all(not isinstance(x, Float8Tensor) for x in [query_layer, key_layer, value_layer]):
            if qkv_format == "sbhd":
                # For now just 128, will make it more general in the future
                if (
                    query_layer.shape[-1] == 128
                    and query_layer.shape[0] * query_layer.shape[1] >= 512
                    and qkv_layout == "sbh3d"
                ):
                    query_layer, key_layer, value_layer = _PrepareQKVForFA.apply(
                        query_layer, key_layer, value_layer
                    )
                else:
                    query_layer, key_layer, value_layer = [
                        x.transpose(0, 1) for x in (query_layer, key_layer, value_layer)
                    ]
            if context_parallel:
                query_layer, key_layer, value_layer = [
                    x.contiguous() for x in (query_layer, key_layer, value_layer)
                ]
        else:
            if qkv_format == "sbhd":
                query_layer._data, key_layer._data, value_layer._data = [
                    x.transpose(0, 1)
                    for x in (query_layer._data, key_layer._data, value_layer._data)
                ]
                query_layer, key_layer, value_layer = [
                    Float8Tensor.make_like(x, data=x._data)
                    for x in (query_layer, key_layer, value_layer)
                ]
            if context_parallel:
                query_layer._data, key_layer._data, value_layer._data = [
                    x.contiguous() for x in (query_layer._data, key_layer._data, value_layer._data)
                ]

        batch_size = query_layer.shape[0]

        if qkv_format in ["sbhd", "bshd"]:
            max_seqlen_q, max_seqlen_kv = query_layer.shape[1], key_layer.shape[1]
            max_seqlen_q *= cp_size
            max_seqlen_kv *= cp_size

            if "padding" in attn_mask_type:
                assert not context_parallel, "Padding mask not supported with context parallelism!"
                # [b * s, h, d]
                query_layer, key_layer, value_layer = [
                    x.reshape(x.shape[0] * x.shape[1], *x.shape[2:])
                    for x in [query_layer, key_layer, value_layer]
                ]

                if self.attention_type == "self":
                    assert (
                        max_seqlen_q == max_seqlen_kv
                    ), "Maximum sequence length for Q and KV should be the same."
                    if cu_seqlens_q is None:
                        assert (
                            attention_mask is not None
                        ), "Please provide attention_mask for padding!"
                        cu_seqlens_q, indices_q = get_cu_seqlens_and_indices(attention_mask)
                    else:
                        indices_q = get_indices(max_seqlen_q, cu_seqlens_q)
                    cu_seqlens_kv = cu_seqlens_q
                    query_layer, key_layer, value_layer = PackTensors.apply(
                        indices_q, query_layer, key_layer, value_layer
                    )
                else:
                    if cu_seqlens_q is None or cu_seqlens_kv is None:
                        assert (
                            attention_mask is not None
                        ), "Please provide attention_mask for padding!"
                        cu_seqlens_q, indices_q = get_cu_seqlens_and_indices(attention_mask[0])
                        cu_seqlens_kv, indices_kv = get_cu_seqlens_and_indices(attention_mask[1])
                    else:
                        indices_q = get_indices(max_seqlen_q, cu_seqlens_q)
                        indices_kv = get_indices(max_seqlen_kv, cu_seqlens_kv)
                    query_layer = PackTensors.apply(indices_q, query_layer)
                    key_layer, value_layer = PackTensors.apply(indices_kv, key_layer, value_layer)
            else:
                # Cumulative sequence lengths for unpadded data
                if cu_seqlens_q is None:
                    cu_seqlens_q = _get_full_cu_seqlens(
                        batch_size,
                        max_seqlen_q,
                        query_layer.device,
                    )
                if cu_seqlens_kv is None:
                    cu_seqlens_kv = _get_full_cu_seqlens(
                        batch_size,
                        max_seqlen_kv,
                        key_layer.device,
                    )
        elif qkv_format == "thd":
            assert (
                cu_seqlens_q is not None and cu_seqlens_kv is not None
            ), "cu_seqlens_q and cu_seqlens_kv can not be None when qkv_format = thd!"
            if max_seqlen_q is None:
                seqlens_q = cu_seqlens_q[1:] - cu_seqlens_q[:-1]
                max_seqlen_q = seqlens_q.max().item()
            if max_seqlen_kv is None:
                seqlens_kv = cu_seqlens_kv[1:] - cu_seqlens_kv[:-1]
                max_seqlen_kv = seqlens_kv.max().item()

        if context_parallel and all(
            not isinstance(x, Float8Tensor) for x in [query_layer, key_layer, value_layer]
        ):
            assert (
                alibi_slopes is None
            ), "Alibi slope bias addition is not supported with context parallelism."
            with self.attention_dropout_ctx():
                output = attn_forward_func_with_cp(
                    self.training,
                    query_layer,
                    key_layer,
                    value_layer,
                    cu_seqlens_q,
                    cu_seqlens_kv,
                    max_seqlen_q,
                    max_seqlen_kv,
                    cu_seqlens_q,
                    cu_seqlens_kv,
                    self.attention_dropout if self.training else 0.0,
                    cp_group,
                    cp_global_ranks,
                    cp_stream,
                    cp_comm_type,
                    softmax_scale=self.softmax_scale,
                    qkv_format="bshd" if qkv_format == "sbhd" else qkv_format,
                    attn_mask_type=attn_mask_type,
                    deterministic=self.deterministic,
                    window_size=window_size,
                )
        else:

            from .cpu_offload import CPUOffloadEnabled

            if CPUOffloadEnabled:
                tensor_list = [query_layer, key_layer, value_layer, cu_seqlens_q, cu_seqlens_kv]
                for tensor in tensor_list:
                    if tensor is not None:
                        tensor.activation_offloading = True

            with self.attention_dropout_ctx():
                fa_optional_forward_kwargs = {}
                if _flash_attn_2_3_plus:
                    fa_optional_forward_kwargs["window_size"] = window_size
                if _flash_attn_2_4_plus:
                    fa_optional_forward_kwargs["alibi_slopes"] = alibi_slopes
                if _flash_attn_2_4_1_plus:
                    fa_optional_forward_kwargs["deterministic"] = self.deterministic
                fa_optional_forward_args_thd = []
                if qkv_format in ["bshd", "sbhd"] and "padding" not in attn_mask_type:
                    func = flash_attn_func if not _use_flash_attn_3 else flash_attn_func_v3
                else:
                    if _flash_attn_2_5_7_plus:
                        fa_optional_forward_kwargs["block_table"] = None
                    func = (
                        flash_attn_varlen_func
                        if not _use_flash_attn_3
                        else flash_attn_varlen_func_v3
                    )
                    fa_optional_forward_args_thd.append(cu_seqlens_q)
                    fa_optional_forward_args_thd.append(cu_seqlens_kv)
                    fa_optional_forward_args_thd.append(max_seqlen_q)
                    fa_optional_forward_args_thd.append(max_seqlen_kv)
                if _use_flash_attn_3:
                    fa_3_optional_forward_kwargs = {}
                    fa_3_optional_forward_kwargs["window_size"] = window_size
                    fa_3_optional_forward_kwargs["deterministic"] = self.deterministic
                    if fp8:
                        fp8_dtype_forward = get_fp8_te_dtype(fp8_meta["recipe"], fprop_tensor=True)
                        activation_dtype = query_layer.dtype
                        torch_dtype = get_fp8_torch_dtype(fp8_meta["recipe"], fprop_tensor=True)

                        def convert_to_torch_float8(tensor, dtype):
                            out = torch.Tensor().to(device=tensor.device, dtype=dtype)
                            out.set_(
                                tensor._data.untyped_storage(),
                                tensor._data.storage_offset(),
                                tensor._data.shape,
                                tensor._data.stride(),
                            )
                            return out

                        if fp8_meta["recipe"].fp8_mha:
                            assert all(
                                isinstance(x, Float8Tensor)
                                for x in [query_layer, key_layer, value_layer]
                            ), "q/k/v must be Float8Tensors for FP8 MHA."
                            fp8_meta["scaling_fwd"].scale_inv[META_QKV] = query_layer._scale_inv
                        else:
                            query_layer, key_layer, value_layer = (
                                Float8Tensor.to_float8(x, fp8_dtype=fp8_dtype_forward)
                                for x in [query_layer, key_layer, value_layer]
                            )
                        fa_3_optional_forward_kwargs["descale_q"] = query_layer._scale_inv
                        fa_3_optional_forward_kwargs["descale_k"] = key_layer._scale_inv
                        fa_3_optional_forward_kwargs["descale_v"] = value_layer._scale_inv
                        query_layer, key_layer, value_layer = (
                            convert_to_torch_float8(x, torch_dtype)
                            for x in [query_layer, key_layer, value_layer]
                        )
                    try:
                        output, _ = func(
                            query_layer,
                            key_layer,
                            value_layer,
                            *fa_optional_forward_args_thd,
                            softmax_scale=self.softmax_scale,
                            causal="causal" in attn_mask_type,
                            **fa_3_optional_forward_kwargs,
                        )
                    except TypeError as e:
                        if _flash_attn_3_0_0_beta:
                            e.args = (
                                e.args[0]
                                + ". Please update your FlashAttention 3 (beta) installation as it "
                                + "may have added more supported arguments to its API. \n"
                                + _flash_attn_3_installation_steps,
                            ) + e.args[1:]
                        raise

                    if fp8 and fp8_meta["recipe"].fp8_mha:
                        output = cast_to_fp8(
                            output,
                            fp8_meta["scaling_fwd"],
                            META_O,
                            fp8_dtype_forward,
                        )
                        output = Float8Tensor(
                            data=output,
                            fp8_meta=fp8_meta,
                            fp8_meta_forward=True,
                            fp8_meta_index=META_O,
                            fp8_dtype=fp8_dtype_forward,
                            dtype=activation_dtype,
                        )
                else:
                    output = func(
                        query_layer,
                        key_layer,
                        value_layer,
                        *fa_optional_forward_args_thd,
                        self.attention_dropout if self.training else 0.0,
                        softmax_scale=self.softmax_scale,
                        causal="causal" in attn_mask_type,
                        **fa_optional_forward_kwargs,
                    )

        if qkv_format in ["sbhd", "bshd"] and "padding" in attn_mask_type:
            output = UnpackTensor.apply(indices_q, batch_size * max_seqlen_q, output)

        if qkv_format == "sbhd":
            # (bs)hd -> bs(hd) -> sb(hd)
            if fp8 and fp8_meta["recipe"].fp8_mha:
                output = Float8Tensor.make_like(
                    output,
                    data=output._data.reshape(batch_size, max_seqlen_q // cp_size, -1)
                    .transpose(0, 1)
                    .contiguous(),
                )
            else:
                output = output.view(batch_size, max_seqlen_q // cp_size, -1).transpose(0, 1)
        elif qkv_format == "bshd":
            # (bs)hd -> bs(hd)
            output = output.reshape(batch_size, max_seqlen_q // cp_size, -1)
        elif qkv_format == "thd":
            # thd -> t(hd)
            output = output.reshape(output.shape[0], -1)

        return output.contiguous()


def _combine_tensors(
    tensors: List[torch.Tensor],
    dim: int,
) -> torch.Tensor:
    """Combine tensors along a particular dimension"""

    num_tensors = len(tensors)
    new_shape = list(tensors[0].shape)
    new_shape.insert(dim, num_tensors)
    new_stride = list(tensors[0].stride())
    new_stride.insert(dim, int(new_stride[dim - 1] / num_tensors))
    if isinstance(tensors[0], Float8Tensor):
        combined_tensor = torch.Tensor().to(device=tensors[0].device, dtype=tensors[0]._data.dtype)
        combined_tensor.set_(
            tensors[0]._data.untyped_storage(),
            tensors[0]._data.storage_offset(),
            new_shape,
            new_stride,
        )
        combined_tensor = Float8Tensor.make_like(tensors[0], data=combined_tensor)
    else:
        combined_tensor = torch.Tensor().to(device=tensors[0].device, dtype=tensors[0].dtype)
        combined_tensor.set_(
            tensors[0].untyped_storage(), tensors[0].storage_offset(), new_shape, new_stride
        )

    return combined_tensor


class FusedAttnFunc_qkvpacked(torch.autograd.Function):
    """Function for FusedAttention with packed QKV input"""

    @staticmethod
    def forward(
        ctx,
        is_training,
        max_seqlen,
        cu_seqlens,
        cu_seqlens_padded,
        qkv,
        qkv_dtype,
        attn_bias,
        attn_scale,
        dropout_p,
        fast_zero_fill,
        qkv_layout,
        attn_bias_type,
        attn_mask_type,
        window_size,
        rng_gen,
        fused_attention_backend,
        use_FAv2_bwd,
        fp8,
        fp8_meta,
        deterministic,
    ):
        is_input_fp8 = False
        is_output_fp8 = fp8_meta["recipe"].fp8_mha
        if fp8:
            is_input_fp8 = isinstance(qkv, Float8Tensor)
            if is_input_fp8:
                fp8_meta["scaling_fwd"].scale_inv[META_QKV] = qkv._scale_inv
            fused_attention_backend = FusedAttnBackend["FP8"]
            fp8_dtype_forward = get_fp8_te_dtype(fp8_meta["recipe"], fprop_tensor=True)
            # 1: qkv packed, 2: kv packed, 3: qkv separate
            qkv_group = len(qkv_layout.split("_"))
            assert (
                qkv_group == 1
            ), f"qkv layout should conform to 3hd or h3d, e.g. sb3hd, but found {qkv_layout}."
            if is_input_fp8:
                qkv_fp8 = qkv._data
            else:
                qkv_c = qkv.view(-1, qkv.shape[-3] * qkv.shape[-2] * qkv.shape[-1])
                qkv_fp8 = cast_to_fp8(
                    qkv_c, fp8_meta["scaling_fwd"], META_QKV, fp8_dtype_forward
                ).view(qkv.shape)
            out_fp8, aux_ctx_tensors = fused_attn_fwd_qkvpacked(
                is_training,
                max_seqlen,
                cu_seqlens,
                qkv_fp8,
                fp8_dtype_forward,
                fused_attention_backend,
                attn_bias,
                cu_seqlens_padded,
                fp8_meta["scaling_fwd"].scale_inv,  # d_scale_qkv
                META_QKV,  # d_scale_qkv_offset
                fp8_meta["scaling_fwd"].scale_inv,  # d_scale_s
                META_S,  # d_scale_s_offset
                fp8_meta["scaling_fwd"].scale,  # q_scale_s
                META_S,  # q_scale_s_offset
                fp8_meta["scaling_fwd"].scale,  # q_scale_o
                META_O,  # q_scale_o_offset
                fp8_meta["scaling_fwd"].amax_history,  # amax_s
                META_S,  # amax_s_offset
                fp8_meta["scaling_fwd"].amax_history,  # amax_o
                META_O,  # amax_o_offset
                attn_scale,
                dropout_p,
                fast_zero_fill,
                qkv_layout,
                attn_bias_type,
                attn_mask_type,
                window_size,
                rng_gen,
            )
            if is_output_fp8:
                out_ret = Float8Tensor(
                    data=out_fp8,
                    fp8_meta=fp8_meta,
                    fp8_meta_forward=True,
                    fp8_meta_index=META_O,
                    fp8_dtype=fp8_dtype_forward,
                    dtype=qkv.dtype,
                )
            else:
                out_ret = cast_from_fp8(
                    out_fp8.view(-1, out_fp8.shape[-2] * out_fp8.shape[-1]),
                    fp8_meta["scaling_fwd"],
                    META_O,
                    fp8_dtype_forward,
                    qkv_dtype,
                ).view(out_fp8.shape)
            out_save = out_ret
            if not int(os.getenv("NVTE_FP8_DPA_BWD", "1")):
                if is_input_fp8:
                    qkv_c = qkv.view(-1, qkv.shape[-3] * qkv.shape[-2] * qkv.shape[-1])
                    qkv = cast_from_fp8(
                        qkv_c._data,
                        fp8_meta["scaling_fwd"],
                        META_QKV,
                        fp8_dtype_forward,
                        TE_DType[qkv.dtype],
                    ).view(qkv.shape)
                if is_output_fp8:
                    out_save = cast_from_fp8(
                        out_fp8.view(-1, out_fp8.shape[-2] * out_fp8.shape[-1]),
                        fp8_meta["scaling_fwd"],
                        META_O,
                        fp8_dtype_forward,
                        qkv_dtype,
                    ).view(out_fp8.shape)
            fp8_tensors = (
                qkv_fp8,
                out_fp8,
                fp8_meta["scaling_fwd"].scale.clone(),
                fp8_meta["scaling_fwd"].scale_inv.clone(),
            )
        else:
            out_ret, aux_ctx_tensors = fused_attn_fwd_qkvpacked(
                is_training,
                max_seqlen,
                cu_seqlens,
                qkv,
                qkv_dtype,
                fused_attention_backend,
                attn_bias,
                cu_seqlens_padded,
                None,  # d_scale_qkv
                0,  # d_scale_qkv_offset
                None,  # d_scale_s
                0,  # d_scale_s_offset
                None,  # q_scale_s
                0,  # q_scale_s_offset
                None,  # q_scale_o
                0,  # q_scale_o_offset
                None,  # amax_s
                0,  # amax_s_offset
                None,  # amax_o
                0,  # amax_o_offset
                attn_scale,
                dropout_p,
                fast_zero_fill,
                qkv_layout,
                attn_bias_type,
                attn_mask_type,
                window_size,
                rng_gen,
            )
            fp8_tensors = (None, None, None, None)
            out_save = out_ret

        ctx.fp8 = fp8 and int(os.getenv("NVTE_FP8_DPA_BWD", "1"))
        ctx.is_input_fp8 = is_input_fp8
        ctx.is_output_fp8 = is_output_fp8
        qkvo_tensors = (qkv, out_save) if not ctx.fp8 else (None, None)
        ctx.save_for_backward(
            *qkvo_tensors, cu_seqlens, cu_seqlens_padded, *fp8_tensors, *aux_ctx_tensors
        )
        ctx.fp8_meta = fp8_meta
        ctx.max_seqlen = max_seqlen
        ctx.qkv_dtype = qkv_dtype
        ctx.attn_scale = attn_scale
        ctx.dropout_p = dropout_p
        ctx.fast_zero_fill = fast_zero_fill
        ctx.qkv_layout = qkv_layout
        ctx.attn_bias_type = attn_bias_type
        ctx.attn_mask_type = attn_mask_type
        ctx.window_size = window_size
        ctx.fused_attention_backend = (
            fused_attention_backend if ctx.fp8 else FusedAttnBackend["F16_arbitrary_seqlen"]
        )
        ctx.use_FAv2_bwd = use_FAv2_bwd
        ctx.deterministic = deterministic

        return out_ret

    @staticmethod
    def backward(ctx, d_out):
        if ctx.is_output_fp8:
            assert isinstance(
                d_out, Float8Tensor
            ), "Gradient of the DPA output must be in Float8Tensor type for FP8 MHA."
            d_out_f8tensor = d_out
            d_out = d_out._data

        d_out = d_out.contiguous()
        (
            qkv,
            out,
            cu_seqlens,
            cu_seqlens_padded,
            qkv_fp8,
            out_fp8,
            fwd_scales,
            fwd_scale_invs,
            *aux_ctx_tensors,
        ) = ctx.saved_tensors
        if not aux_ctx_tensors[0].is_contiguous():
            aux_ctx_tensors[0] = aux_ctx_tensors[0].contiguous()
        if ctx.use_FAv2_bwd:
            softmax_lse, rng_state = aux_ctx_tensors
            dqkv = torch.empty_like(qkv)
            maybe_contiguous = lambda x: x.contiguous() if x.stride(-1) != 1 else x
            d_out, q, k, v, out = [
                maybe_contiguous(x) for x in (d_out, qkv[:, 0], qkv[:, 1], qkv[:, 2], out)
            ]
            flash_attn_cuda_bwd(
                d_out,
                q,
                k,
                v,
                out,
                softmax_lse,
                dqkv[:, 0],
                dqkv[:, 1],
                dqkv[:, 2],
                cu_seqlens,
                cu_seqlens,
                ctx.max_seqlen,
                ctx.max_seqlen,
                ctx.dropout_p,
                ctx.attn_scale,
                False,
                "causal" in ctx.attn_mask_type,
                None,
                rng_state,
            )
            dqkv = dqkv[..., : d_out.shape[-1]]
        else:
            with torch.cuda.nvtx.range("_FusedAttn_qkvpacked"):
                if ctx.fp8:
                    fp8_dtype_forward = get_fp8_te_dtype(ctx.fp8_meta["recipe"], fprop_tensor=True)
                    fp8_dtype_backward = get_fp8_te_dtype(
                        ctx.fp8_meta["recipe"], fprop_tensor=False
                    )
                    if ctx.is_output_fp8:
                        d_out_fp8 = d_out
                        ctx.fp8_meta["scaling_bwd"].scale_inv[META_DO] = d_out_f8tensor._scale_inv
                    else:
                        d_out_fp8 = cast_to_fp8(
                            d_out.view(-1, d_out.shape[-2] * d_out.shape[-1]),
                            ctx.fp8_meta["scaling_bwd"],
                            META_DO,
                            fp8_dtype_backward,
                        ).view(d_out.shape)
                    dqkv_fp8, *rest = fused_attn_bwd_qkvpacked(
                        ctx.max_seqlen,
                        cu_seqlens,
                        qkv_fp8,
                        out_fp8,
                        d_out_fp8,
                        fp8_dtype_forward,
                        fp8_dtype_backward,
                        aux_ctx_tensors,
                        ctx.fused_attention_backend,
                        cu_seqlens_padded,
                        fwd_scale_invs[META_QKV],  # d_scale_qkv,
                        fwd_scale_invs[META_S],  # d_scale_s,
                        fwd_scale_invs[META_O],  # d_scale_o,
                        ctx.fp8_meta["scaling_bwd"].scale_inv[META_DO],  # d_scale_do
                        ctx.fp8_meta["scaling_bwd"].scale_inv[META_DP],  # d_scale_dp
                        fwd_scales[META_S],  # q_scale_s
                        ctx.fp8_meta["scaling_bwd"].scale[META_DP],  # q_scale_dp
                        ctx.fp8_meta["scaling_bwd"].scale[META_DQKV],  # q_scale_dqkv
                        ctx.fp8_meta["scaling_bwd"].amax_history[0][META_DP],  # amax_dp
                        ctx.fp8_meta["scaling_bwd"].amax_history[0][META_DQKV],  # amax_dqkv
                        ctx.attn_scale,
                        ctx.dropout_p,
                        ctx.fast_zero_fill,
                        ctx.qkv_layout,
                        ctx.attn_bias_type,
                        ctx.attn_mask_type,
                        ctx.window_size,
                        ctx.deterministic,
                    )
                    if ctx.is_input_fp8:
                        dqkv = Float8Tensor(
                            data=dqkv_fp8,
                            fp8_meta=ctx.fp8_meta,
                            fp8_meta_forward=False,
                            fp8_meta_index=META_DQKV,
                            fp8_dtype=fp8_dtype_backward,
                            dtype=d_out_f8tensor.dtype,
                        )
                    else:
                        dqkv_c_fp8 = dqkv_fp8.view(
                            -1, dqkv_fp8.shape[-3] * dqkv_fp8.shape[-2] * dqkv_fp8.shape[-1]
                        )
                        dqkv = cast_from_fp8(
                            dqkv_c_fp8,
                            ctx.fp8_meta["scaling_bwd"],
                            META_DQKV,
                            fp8_dtype_backward,
                            ctx.qkv_dtype,
                        ).view(dqkv_fp8.shape)
                else:
                    if d_out.dtype == torch.uint8:
                        d_out = d_out_f8tensor.from_float8(qkv.dtype)
                    dqkv, *rest = fused_attn_bwd_qkvpacked(
                        ctx.max_seqlen,
                        cu_seqlens,
                        qkv,
                        out,
                        d_out,
                        ctx.qkv_dtype,
                        ctx.qkv_dtype,
                        aux_ctx_tensors,
                        ctx.fused_attention_backend,
                        cu_seqlens_padded,
                        None,
                        None,
                        None,
                        None,
                        None,
                        None,
                        None,
                        None,
                        None,
                        None,
                        ctx.attn_scale,
                        ctx.dropout_p,
                        ctx.fast_zero_fill,
                        ctx.qkv_layout,
                        ctx.attn_bias_type,
                        ctx.attn_mask_type,
                        ctx.window_size,
                        ctx.deterministic,
                    )

        # if no_bias or alibi, return dqkv
        if ctx.attn_bias_type in ["no_bias", "alibi"]:
            return (
                None,
                None,
                None,
                None,
                dqkv,
                None,
                None,
                None,
                None,
                None,
                None,
                None,
                None,
                None,
                None,
                None,
                None,
                None,
                None,
                None,
                None,
                None,
            )
        # else, return (dqkv, dbias)
        return (
            None,
            None,
            None,
            None,
            dqkv,
            None,
            rest[0],
            None,
            None,
            None,
            None,
            None,
            None,
            None,
            None,
            None,
            None,
            None,
            None,
            None,
            None,
            None,
        )


class FusedAttnFunc_kvpacked(torch.autograd.Function):
    """Function for FusedAttention with packed KV input"""

    @staticmethod
    def forward(
        ctx,
        is_training,
        max_seqlen_q,
        max_seqlen_kv,
        cu_seqlens_q,
        cu_seqlens_kv,
        cu_seqlens_q_padded,
        cu_seqlens_kv_padded,
        q,
        kv,
        qkv_dtype,
        attn_bias,
        attn_scale,
        dropout_p,
        fast_zero_fill,
        qkv_layout,
        attn_bias_type,
        attn_mask_type,
        window_size,
        rng_gen,
        fused_attention_backend,
        use_FAv2_bwd,
        fp8,
        fp8_meta,
        deterministic,
    ):
        is_input_fp8 = False
        is_output_fp8 = fp8_meta["recipe"].fp8_mha
        if fp8:
            assert isinstance(kv, q.__class__), "q and kv must have the same type."
            is_input_fp8 = isinstance(q, Float8Tensor)
            if is_input_fp8:
                fp8_meta["scaling_fwd"].scale_inv[META_QKV] = q._scale_inv
            fused_attention_backend = FusedAttnBackend["FP8"]
            fp8_dtype_forward = get_fp8_te_dtype(fp8_meta["recipe"], fprop_tensor=True)
            if is_input_fp8:
                q_fp8, kv_fp8 = q._data, kv._data
            else:
                # 1: qkv packed, 2: kv packed, 3: qkv separate
                qkv_group = len(qkv_layout.split("_"))
                assert qkv_group == 2, (
                    "qkv layout should conform to hd_2hd or hd_h2d, e.g. sbhd_sb2hd, "
                    f"but found {qkv_layout}."
                )
                q_fp8 = cast_to_fp8(q, fp8_meta["scaling_fwd"], META_QKV, fp8_dtype_forward).view(
                    q.shape
                )
                kv_c = kv.view(-1, kv.shape[-3] * kv.shape[-2] * kv.shape[-1])
                kv_fp8 = cast_to_fp8(
                    kv_c, fp8_meta["scaling_fwd"], META_QKV, fp8_dtype_forward
                ).view(kv.shape)
            out_fp8, aux_ctx_tensors = fused_attn_fwd_kvpacked(
                is_training,
                max_seqlen_q,
                max_seqlen_kv,
                cu_seqlens_q,
                cu_seqlens_kv,
                q_fp8,
                kv_fp8,
                fp8_dtype_forward,
                fused_attention_backend,
                attn_bias,
                cu_seqlens_q_padded,
                cu_seqlens_kv_padded,
                fp8_meta["scaling_fwd"].scale_inv,  # d_scale_qkv
                META_QKV,  # d_scale_qkv_offset
                fp8_meta["scaling_fwd"].scale_inv,  # d_scale_s
                META_S,  # d_scale_s_offset
                fp8_meta["scaling_fwd"].scale,  # q_scale_s
                META_S,  # q_scale_s_offset
                fp8_meta["scaling_fwd"].scale,  # q_scale_o
                META_O,  # q_scale_o_offset
                fp8_meta["scaling_fwd"].amax_history,  # amax_s
                META_S,  # amax_s_offset
                fp8_meta["scaling_fwd"].amax_history,  # amax_o
                META_O,  # amax_o_offset
                attn_scale,
                dropout_p,
                fast_zero_fill,
                qkv_layout,
                attn_bias_type,
                attn_mask_type,
                window_size,
                rng_gen,
            )
            if is_output_fp8:
                out_ret = Float8Tensor(
                    data=out_fp8,
                    fp8_meta=fp8_meta,
                    fp8_meta_forward=True,
                    fp8_meta_index=META_O,
                    fp8_dtype=fp8_dtype_forward,
                    dtype=q.dtype,
                )
            else:
                out_ret = cast_from_fp8(
                    out_fp8.view(-1, out_fp8.shape[-2] * out_fp8.shape[-1]),
                    fp8_meta["scaling_fwd"],
                    META_O,
                    fp8_dtype_forward,
                    qkv_dtype,
                ).view(out_fp8.shape)
            out_save = out_ret
            if not int(os.getenv("NVTE_FP8_DPA_BWD", "1")):
                if is_input_fp8:
                    q = cast_from_fp8(
                        q._data,
                        fp8_meta["scaling_fwd"],
                        META_QKV,
                        fp8_dtype_forward,
                        TE_DType[q.dtype],
                    ).view(q.shape)
                    kv_c = kv.view(-1, kv.shape[-3] * kv.shape[-2] * kv.shape[-1])
                    kv = cast_from_fp8(
                        kv_c._data,
                        fp8_meta["scaling_fwd"],
                        META_QKV,
                        fp8_dtype_forward,
                        TE_DType[kv.dtype],
                    ).view(kv.shape)
                if is_output_fp8:
                    out_save = cast_from_fp8(
                        out_fp8.view(-1, out_fp8.shape[-2] * out_fp8.shape[-1]),
                        fp8_meta["scaling_fwd"],
                        META_O,
                        fp8_dtype_forward,
                        qkv_dtype,
                    ).view(out_fp8.shape)
            fp8_tensors = (
                q_fp8,
                kv_fp8,
                out_fp8,
                fp8_meta["scaling_fwd"].scale.clone(),
                fp8_meta["scaling_fwd"].scale_inv.clone(),
            )
        else:
            out_ret, aux_ctx_tensors = fused_attn_fwd_kvpacked(
                is_training,
                max_seqlen_q,
                max_seqlen_kv,
                cu_seqlens_q,
                cu_seqlens_kv,
                q,
                kv,
                qkv_dtype,
                fused_attention_backend,
                attn_bias,
                cu_seqlens_q_padded,
                cu_seqlens_kv_padded,
                None,  # d_scale_qkv
                0,  # d_scale_qkv_offset
                None,  # d_scale_s
                0,  # d_scale_s_offset
                None,  # q_scale_s
                0,  # q_scale_s_offset
                None,  # q_scale_o
                0,  # q_scale_o_offset
                None,  # amax_s
                0,  # amax_s_offset
                None,  # amax_o
                0,  # amax_o_offset
                attn_scale,
                dropout_p,
                fast_zero_fill,
                qkv_layout,
                attn_bias_type,
                attn_mask_type,
                window_size,
                rng_gen,
            )
            out_save = out_ret
            fp8_tensors = (None, None, None, None, None)

        ctx.fp8 = fp8 and int(os.getenv("NVTE_FP8_DPA_BWD", "1"))
        ctx.is_input_fp8 = is_input_fp8
        ctx.is_output_fp8 = is_output_fp8
        qkvo_tensors = (q, kv, out_save) if not ctx.fp8 else (None, None, None)
        ctx.save_for_backward(
            *qkvo_tensors,
            cu_seqlens_q,
            cu_seqlens_kv,
            cu_seqlens_q_padded,
            cu_seqlens_kv_padded,
            *fp8_tensors,
            *aux_ctx_tensors,
        )
        ctx.fp8_meta = fp8_meta
        ctx.max_seqlen_q = max_seqlen_q
        ctx.max_seqlen_kv = max_seqlen_kv
        ctx.qkv_dtype = qkv_dtype
        ctx.attn_scale = attn_scale
        ctx.dropout_p = dropout_p
        ctx.fast_zero_fill = fast_zero_fill
        ctx.qkv_layout = qkv_layout
        ctx.attn_bias_type = attn_bias_type
        ctx.attn_mask_type = attn_mask_type
        ctx.window_size = window_size
        ctx.fused_attention_backend = (
            fused_attention_backend if ctx.fp8 else FusedAttnBackend["F16_arbitrary_seqlen"]
        )
        ctx.use_FAv2_bwd = use_FAv2_bwd
        ctx.deterministic = deterministic

        return out_ret

    @staticmethod
    def backward(ctx, d_out):
        if ctx.is_output_fp8:
            assert isinstance(
                d_out, Float8Tensor
            ), "Gradient of the DPA output must be in Float8Tensor type for FP8 MHA."
            d_out_f8tensor = d_out
            d_out = d_out._data

        d_out = d_out.contiguous()
        (
            q,
            kv,
            out,
            cu_seqlens_q,
            cu_seqlens_kv,
            cu_seqlens_q_padded,
            cu_seqlens_kv_padded,
            q_fp8,
            kv_fp8,
            out_fp8,
            fwd_scales,
            fwd_scale_invs,
            *aux_ctx_tensors,
        ) = ctx.saved_tensors
        if not aux_ctx_tensors[0].is_contiguous():
            aux_ctx_tensors[0] = aux_ctx_tensors[0].contiguous()
        if ctx.use_FAv2_bwd:
            softmax_lse, rng_state = aux_ctx_tensors
            dq = torch.empty_like(q)
            dkv = torch.empty_like(kv)
            maybe_contiguous = lambda x: x.contiguous() if x.stride(-1) != 1 else x
            d_out, q, k, v, out = [maybe_contiguous(x) for x in (d_out, q, kv[:, 0], kv[:, 1], out)]
            flash_attn_cuda_bwd(
                d_out,
                q,
                k,
                v,
                out,
                softmax_lse,
                dq,
                dkv[:, 0],
                dkv[:, 1],
                cu_seqlens_q,
                cu_seqlens_kv,
                ctx.max_seqlen_q,
                ctx.max_seqlen_kv,
                ctx.dropout_p,
                ctx.attn_scale,
                False,
                "causal" in ctx.attn_mask_type,
                None,
                rng_state,
            )
            dq = dq[..., : d_out.shape[-1]]
            dkv = dkv[..., : d_out.shape[-1]]
        else:
            with torch.cuda.nvtx.range("_FusedAttn_kvpacked"):
                if ctx.fp8:
                    fp8_dtype_forward = get_fp8_te_dtype(ctx.fp8_meta["recipe"], fprop_tensor=True)
                    fp8_dtype_backward = get_fp8_te_dtype(
                        ctx.fp8_meta["recipe"], fprop_tensor=False
                    )
                    if ctx.is_output_fp8:
                        d_out_fp8 = d_out
                        ctx.fp8_meta["scaling_bwd"].scale_inv[META_DO] = d_out_f8tensor._scale_inv
                    else:
                        d_out_fp8 = cast_to_fp8(
                            d_out.view(-1, d_out.shape[-2] * d_out.shape[-1]),
                            ctx.fp8_meta["scaling_bwd"],
                            META_DO,
                            fp8_dtype_backward,
                        ).view(d_out.shape)
                    dq_fp8, dkv_fp8, *rest = fused_attn_bwd_kvpacked(
                        ctx.max_seqlen_q,
                        ctx.max_seqlen_kv,
                        cu_seqlens_q,
                        cu_seqlens_kv,
                        q_fp8,
                        kv_fp8,
                        out_fp8,
                        d_out_fp8,
                        fp8_dtype_forward,
                        fp8_dtype_backward,
                        aux_ctx_tensors,
                        ctx.fused_attention_backend,
                        cu_seqlens_q_padded,
                        cu_seqlens_kv_padded,
                        fwd_scale_invs[META_QKV],  # d_scale_qkv,
                        fwd_scale_invs[META_S],  # d_scale_s,
                        fwd_scale_invs[META_O],  # d_scale_o,
                        ctx.fp8_meta["scaling_bwd"].scale_inv[META_DO],  # d_scale_do
                        ctx.fp8_meta["scaling_bwd"].scale_inv[META_DP],  # d_scale_dp
                        fwd_scales[META_S],  # q_scale_s
                        ctx.fp8_meta["scaling_bwd"].scale[META_DP],  # q_scale_dp
                        ctx.fp8_meta["scaling_bwd"].scale[META_DQKV],  # q_scale_dqkv
                        ctx.fp8_meta["scaling_bwd"].amax_history[0][META_DP],  # amax_dp
                        ctx.fp8_meta["scaling_bwd"].amax_history[0][META_DQKV],  # amax_dqkv
                        ctx.attn_scale,
                        ctx.dropout_p,
                        ctx.fast_zero_fill,
                        ctx.qkv_layout,
                        ctx.attn_bias_type,
                        ctx.attn_mask_type,
                        ctx.window_size,
                        ctx.deterministic,
                    )
                    if ctx.is_input_fp8:
                        dq = Float8Tensor(
                            data=dq_fp8,
                            fp8_meta=ctx.fp8_meta,
                            fp8_meta_forward=False,
                            fp8_meta_index=META_DQKV,
                            fp8_dtype=fp8_dtype_backward,
                            dtype=d_out_f8tensor.dtype,
                        )
                        dkv = Float8Tensor(
                            data=dkv_fp8,
                            fp8_meta=ctx.fp8_meta,
                            fp8_meta_forward=False,
                            fp8_meta_index=META_DQKV,
                            fp8_dtype=fp8_dtype_backward,
                            dtype=d_out_f8tensor.dtype,
                        )
                    else:
                        dq = cast_from_fp8(
                            dq_fp8.view(-1, dq_fp8.shape[-2] * dq_fp8.shape[-1]),
                            ctx.fp8_meta["scaling_bwd"],
                            META_DQKV,
                            fp8_dtype_backward,
                            ctx.qkv_dtype,
                        ).view(dq_fp8.shape)
                        dkv_c_fp8 = dkv_fp8.view(
                            -1, dkv_fp8.shape[-3] * dkv_fp8.shape[-2] * dkv_fp8.shape[-1]
                        )
                        dkv = cast_from_fp8(
                            dkv_c_fp8,
                            ctx.fp8_meta["scaling_bwd"],
                            META_DQKV,
                            fp8_dtype_backward,
                            ctx.qkv_dtype,
                        ).view(dkv_fp8.shape)
                else:
                    if d_out.dtype == torch.uint8:
                        d_out = d_out_f8tensor.from_float8(q.dtype)
                    dq, dkv, *rest = fused_attn_bwd_kvpacked(
                        ctx.max_seqlen_q,
                        ctx.max_seqlen_kv,
                        cu_seqlens_q,
                        cu_seqlens_kv,
                        q,
                        kv,
                        out,
                        d_out,
                        ctx.qkv_dtype,
                        ctx.qkv_dtype,
                        aux_ctx_tensors,
                        ctx.fused_attention_backend,
                        cu_seqlens_q_padded,
                        cu_seqlens_kv_padded,
                        None,
                        None,
                        None,
                        None,
                        None,
                        None,
                        None,
                        None,
                        None,
                        None,
                        ctx.attn_scale,
                        ctx.dropout_p,
                        ctx.fast_zero_fill,
                        ctx.qkv_layout,
                        ctx.attn_bias_type,
                        ctx.attn_mask_type,
                        ctx.window_size,
                        ctx.deterministic,
                    )

        # if no_bias or alibi, return dqkv
        if ctx.attn_bias_type in ["no_bias", "alibi"]:
            return (
                None,
                None,
                None,
                None,
                None,
                None,
                None,
                dq,
                dkv,
                None,
                None,
                None,
                None,
                None,
                None,
                None,
                None,
                None,
                None,
                None,
                None,
                None,
                None,
                None,
                None,
                None,
            )
        # else, return (dqkv, dbias)
        return (
            None,
            None,
            None,
            None,
            None,
            None,
            None,
            dq,
            dkv,
            None,
            rest[0],
            None,
            None,
            None,
            None,
            None,
            None,
            None,
            None,
            None,
            None,
            None,
            None,
            None,
            None,
            None,
        )


class FusedAttnFunc(torch.autograd.Function):
    """Function for FusedAttention with separate Q, K, V tensors"""

    @staticmethod
    def forward(
        ctx,
        is_training,
        max_seqlen_q,
        max_seqlen_kv,
        cu_seqlens_q,
        cu_seqlens_kv,
        cu_seqlens_q_padded,
        cu_seqlens_kv_padded,
        q,
        k,
        v,
        qkv_dtype,
        attn_bias,
        attn_scale,
        dropout_p,
        fast_zero_fill,
        qkv_layout,
        attn_bias_type,
        attn_mask_type,
        window_size,
        rng_gen,
        fused_attention_backend,
        use_FAv2_bwd,
        fp8,
        fp8_meta,
        deterministic,
    ):
        is_input_fp8 = False
        is_output_fp8 = fp8_meta["recipe"].fp8_mha
        if fp8:
            fused_attention_backend = FusedAttnBackend["FP8"]
            fp8_dtype_forward = get_fp8_te_dtype(fp8_meta["recipe"], fprop_tensor=True)
            assert isinstance(k, q.__class__) and isinstance(
                v, q.__class__
            ), "q, k, and v must have the same type."
            is_input_fp8 = isinstance(q, Float8Tensor)
            if is_input_fp8:
                fp8_meta["scaling_fwd"].scale_inv[META_QKV] = q._scale_inv
                q_fp8, k_fp8, v_fp8 = q._data, k._data, v._data
            else:
                # 1: qkv packed, 2: kv packed, 3: qkv separate
                qkv_group = len(qkv_layout.split("_"))
                if qkv_group == 1:
                    dim = qkv_layout.find("3")
                    qkv = _combine_tensors([q, k, v], dim)
                    qkv_c = qkv.view(-1, qkv.shape[-3] * qkv.shape[-2] * qkv.shape[-1])
                    qkv_fp8 = cast_to_fp8(
                        qkv_c, fp8_meta["scaling_fwd"], META_QKV, fp8_dtype_forward
                    ).view(qkv.shape)
                    q_fp8, k_fp8, v_fp8 = _SplitAlongDim.apply(qkv_fp8, dim, [1, 1, 1])
                    q_fp8, k_fp8, v_fp8 = [x.squeeze(dim) for x in [q_fp8, k_fp8, v_fp8]]
                if qkv_group == 2:
                    q_fp8 = cast_to_fp8(
                        q, fp8_meta["scaling_fwd"], META_QKV, fp8_dtype_forward
                    ).view(q.shape)
                    dim = qkv_layout.split("_")[1].find("2")
                    kv = _combine_tensors([k, v], dim)
                    kv_c = kv.view(-1, kv.shape[-3] * kv.shape[-2] * kv.shape[-1])
                    kv_fp8 = cast_to_fp8(
                        kv_c, fp8_meta["scaling_fwd"], META_QKV, fp8_dtype_forward
                    ).view(kv.shape)
                    k_fp8, v_fp8 = _SplitAlongDim.apply(kv_fp8, dim, [1, 1])
                    k_fp8, v_fp8 = [x.squeeze(dim) for x in [k_fp8, v_fp8]]
                if qkv_group == 3:
                    q_fp8 = cast_to_fp8(
                        q, fp8_meta["scaling_fwd"], META_QKV, fp8_dtype_forward
                    ).view(q.shape)
                    k_fp8 = cast_to_fp8(
                        k, fp8_meta["scaling_fwd"], META_QKV, fp8_dtype_forward
                    ).view(k.shape)
                    v_fp8 = cast_to_fp8(
                        v, fp8_meta["scaling_fwd"], META_QKV, fp8_dtype_forward
                    ).view(v.shape)
            out_fp8, aux_ctx_tensors = fused_attn_fwd(
                is_training,
                max_seqlen_q,
                max_seqlen_kv,
                cu_seqlens_q,
                cu_seqlens_kv,
                q_fp8,
                k_fp8,
                v_fp8,
                fp8_dtype_forward,
                fused_attention_backend,
                attn_bias,
                cu_seqlens_q_padded,
                cu_seqlens_kv_padded,
                fp8_meta["scaling_fwd"].scale_inv,  # d_scale_qkv
                META_QKV,  # d_scale_qkv_offset
                fp8_meta["scaling_fwd"].scale_inv,  # d_scale_s
                META_S,  # d_scale_s_offset
                fp8_meta["scaling_fwd"].scale,  # q_scale_s
                META_S,  # q_scale_s_offset
                fp8_meta["scaling_fwd"].scale,  # q_scale_o
                META_O,  # q_scale_o_offset
                fp8_meta["scaling_fwd"].amax_history,  # amax_s
                META_S,  # amax_s_offset
                fp8_meta["scaling_fwd"].amax_history,  # amax_o
                META_O,  # amax_o_offset
                attn_scale,
                dropout_p,
                fast_zero_fill,
                qkv_layout,
                attn_bias_type,
                attn_mask_type,
                window_size,
                rng_gen,
            )
            if is_output_fp8:
                out_ret = Float8Tensor(
                    data=out_fp8,
                    fp8_meta=fp8_meta,
                    fp8_meta_forward=True,
                    fp8_meta_index=META_O,
                    fp8_dtype=fp8_dtype_forward,
                    dtype=q.dtype,
                )
            else:
                out_ret = cast_from_fp8(
                    out_fp8.view(-1, out_fp8.shape[-2] * out_fp8.shape[-1]),
                    fp8_meta["scaling_fwd"],
                    META_O,
                    fp8_dtype_forward,
                    qkv_dtype,
                ).view(out_fp8.shape)
            out_save = out_ret

            if not int(os.getenv("NVTE_FP8_DPA_BWD", "1")):
                # 1: qkv packed, 2: kv packed, 3: qkv separate
                if is_input_fp8:
                    qkv_group = len(qkv_layout.split("_"))
                    if qkv_group == 1:
                        dim = qkv_layout.find("3")
                        qkv = _combine_tensors([q, k, v], dim)
                        qkv_c = qkv.view(-1, qkv.shape[-3] * qkv.shape[-2] * qkv.shape[-1])
                        qkv_no_fp8 = cast_from_fp8(
                            qkv_c._data,
                            fp8_meta["scaling_fwd"],
                            META_QKV,
                            fp8_dtype_forward,
                            TE_DType[qkv.dtype],
                        ).view(qkv.shape)
                        q, k, v = _SplitAlongDim.apply(qkv_no_fp8, dim, [1, 1, 1])
                        q, k, v = [x.squeeze(dim) for x in [q, k, v]]
                    if qkv_group == 2:
                        q = cast_from_fp8(
                            q._data,
                            fp8_meta["scaling_fwd"],
                            META_QKV,
                            fp8_dtype_forward,
                            TE_DType[q.dtype],
                        ).view(q.shape)
                        dim = qkv_layout.split("_")[1].find("2")
                        kv = _combine_tensors([k, v], dim)
                        kv_c = kv.view(-1, kv.shape[-3] * kv.shape[-2] * kv.shape[-1])
                        kv_no_fp8 = cast_from_fp8(
                            kv_c._data,
                            fp8_meta["scaling_fwd"],
                            META_QKV,
                            fp8_dtype_forward,
                            TE_DType[kv.dtype],
                        ).view(kv.shape)
                        k, v = _SplitAlongDim.apply(kv_no_fp8, dim, [1, 1])
                        k, v = [x.squeeze(dim) for x in [k, v]]
                    if qkv_group == 3:
                        q = cast_from_fp8(
                            q._data,
                            fp8_meta["scaling_fwd"],
                            META_QKV,
                            fp8_dtype_forward,
                            TE_DType[q.dtype],
                        ).view(q.shape)
                        k = cast_from_fp8(
                            k._data,
                            fp8_meta["scaling_fwd"],
                            META_QKV,
                            fp8_dtype_forward,
                            TE_DType[k.dtype],
                        ).view(k.shape)
                        v = cast_from_fp8(
                            v._data,
                            fp8_meta["scaling_fwd"],
                            META_QKV,
                            fp8_dtype_forward,
                            TE_DType[v.dtype],
                        ).view(v.shape)
                if is_output_fp8:
                    out_save = cast_from_fp8(
                        out_fp8.view(-1, out_fp8.shape[-2] * out_fp8.shape[-1]),
                        fp8_meta["scaling_fwd"],
                        META_O,
                        fp8_dtype_forward,
                        qkv_dtype,
                    ).view(out_fp8.shape)

            fp8_tensors = (
                q_fp8,
                k_fp8,
                v_fp8,
                out_fp8,
                fp8_meta["scaling_fwd"].scale.clone(),
                fp8_meta["scaling_fwd"].scale_inv.clone(),
            )
        else:
            out_ret, aux_ctx_tensors = fused_attn_fwd(
                is_training,
                max_seqlen_q,
                max_seqlen_kv,
                cu_seqlens_q,
                cu_seqlens_kv,
                q,
                k,
                v,
                qkv_dtype,
                fused_attention_backend,
                attn_bias,
                cu_seqlens_q_padded,
                cu_seqlens_kv_padded,
                None,  # d_scale_qkv
                0,  # d_scale_qkv_offset
                None,  # d_scale_s
                0,  # d_scale_s_offset
                None,  # q_scale_s
                0,  # q_scale_s_offset
                None,  # q_scale_o
                0,  # q_scale_o_offset
                None,  # amax_s
                0,  # amax_s_offset
                None,  # amax_o
                0,  # amax_o_offset
                attn_scale,
                dropout_p,
                fast_zero_fill,
                qkv_layout,
                attn_bias_type,
                attn_mask_type,
                window_size,
                rng_gen,
            )
            out_save = out_ret
            fp8_tensors = (None, None, None, None, None, None)

        ctx.fp8 = fp8 and int(os.getenv("NVTE_FP8_DPA_BWD", "1"))

        from .cpu_offload import CPUOffloadEnabled

        if CPUOffloadEnabled:
            if ctx.fp8:
                tensor_list = fp8_tensors
            else:
                tensor_list = [q, k, v, out_save]

            tensor_list.extend(aux_ctx_tensors)

            qkv_layout = "sbhd_sbhd_sbhd"
            for tensor in tensor_list:
                if tensor is not None:
                    tensor.activation_offloading = True

        ctx.is_input_fp8 = is_input_fp8
        ctx.is_output_fp8 = is_output_fp8
        qkvo_tensors = (q, k, v, out_save) if not ctx.fp8 else (None, None, None, None)
        ctx.save_for_backward(
            *qkvo_tensors,
            cu_seqlens_q,
            cu_seqlens_kv,
            cu_seqlens_q_padded,
            cu_seqlens_kv_padded,
            *fp8_tensors,
            *aux_ctx_tensors,
        )
        ctx.fp8_meta = fp8_meta
        ctx.max_seqlen_q = max_seqlen_q
        ctx.max_seqlen_kv = max_seqlen_kv
        ctx.qkv_dtype = qkv_dtype
        ctx.attn_scale = attn_scale
        ctx.dropout_p = dropout_p
        ctx.fast_zero_fill = fast_zero_fill
        ctx.qkv_layout = qkv_layout
        ctx.attn_bias_type = attn_bias_type
        ctx.attn_mask_type = attn_mask_type
        ctx.window_size = window_size
        ctx.fused_attention_backend = (
            fused_attention_backend if ctx.fp8 else FusedAttnBackend["F16_arbitrary_seqlen"]
        )
        ctx.use_FAv2_bwd = use_FAv2_bwd
        ctx.deterministic = deterministic

        return out_ret

    @staticmethod
    def backward(ctx, d_out):
        if ctx.is_output_fp8:
            assert isinstance(
                d_out, Float8Tensor
            ), "Gradient of the DPA output must be in Float8Tensor type for FP8 MHA."
            d_out_f8tensor = d_out
            d_out = d_out._data

        d_out = d_out.contiguous()
        (
            q,
            k,
            v,
            out,
            cu_seqlens_q,
            cu_seqlens_kv,
            cu_seqlens_q_padded,
            cu_seqlens_kv_padded,
            q_fp8,
            k_fp8,
            v_fp8,
            out_fp8,
            fwd_scales,
            fwd_scale_invs,
            *aux_ctx_tensors,
        ) = ctx.saved_tensors
        if not aux_ctx_tensors[0].is_contiguous():
            aux_ctx_tensors[0] = aux_ctx_tensors[0].contiguous()
        if ctx.use_FAv2_bwd:
            softmax_lse, rng_state = aux_ctx_tensors
            dq = torch.empty_like(q)
            dk = torch.empty_like(k)
            dv = torch.empty_like(v)
            maybe_contiguous = lambda x: x.contiguous() if x.stride(-1) != 1 else x
            d_out, q, k, v, out = [maybe_contiguous(x) for x in (d_out, q, k, v, out)]
            flash_attn_cuda_bwd(
                d_out,
                q,
                k,
                v,
                out,
                softmax_lse,
                dq,
                dk,
                dv,
                cu_seqlens_q,
                cu_seqlens_kv,
                ctx.max_seqlen_q,
                ctx.max_seqlen_kv,
                ctx.dropout_p,
                ctx.attn_scale,
                False,
                "causal" in ctx.attn_mask_type,
                None,
                rng_state,
            )
            dq = dq[..., : d_out.shape[-1]]
            dk = dk[..., : d_out.shape[-1]]
            dv = dv[..., : d_out.shape[-1]]
        else:
            with torch.cuda.nvtx.range("_FusedAttn"):
                if ctx.fp8:
                    fp8_dtype_forward = get_fp8_te_dtype(ctx.fp8_meta["recipe"], fprop_tensor=True)
                    fp8_dtype_backward = get_fp8_te_dtype(
                        ctx.fp8_meta["recipe"], fprop_tensor=False
                    )
                    if ctx.is_output_fp8:
                        d_out_fp8 = d_out
                        ctx.fp8_meta["scaling_bwd"].scale_inv[META_DO] = d_out_f8tensor._scale_inv
                    else:
                        d_out_fp8 = cast_to_fp8(
                            d_out.view(-1, d_out.shape[-2] * d_out.shape[-1]),
                            ctx.fp8_meta["scaling_bwd"],
                            META_DO,
                            fp8_dtype_backward,
                        ).view(d_out.shape)
                    dq_fp8, dk_fp8, dv_fp8, *rest = fused_attn_bwd(
                        ctx.max_seqlen_q,
                        ctx.max_seqlen_kv,
                        cu_seqlens_q,
                        cu_seqlens_kv,
                        q_fp8,
                        k_fp8,
                        v_fp8,
                        out_fp8,
                        d_out_fp8,
                        fp8_dtype_forward,
                        fp8_dtype_backward,
                        aux_ctx_tensors,
                        ctx.fused_attention_backend,
                        cu_seqlens_q_padded,
                        cu_seqlens_kv_padded,
                        fwd_scale_invs[META_QKV],  # d_scale_qkv,
                        fwd_scale_invs[META_S],  # d_scale_s,
                        fwd_scale_invs[META_O],  # d_scale_o,
                        ctx.fp8_meta["scaling_bwd"].scale_inv[META_DO],  # d_scale_do
                        ctx.fp8_meta["scaling_bwd"].scale_inv[META_DP],  # d_scale_dp
                        fwd_scales[META_S],  # q_scale_s
                        ctx.fp8_meta["scaling_bwd"].scale[META_DP],  # q_scale_dp
                        ctx.fp8_meta["scaling_bwd"].scale[META_DQKV],  # q_scale_dqkv
                        ctx.fp8_meta["scaling_bwd"].amax_history[0][META_DP],  # amax_dp
                        ctx.fp8_meta["scaling_bwd"].amax_history[0][META_DQKV],  # amax_dqkv
                        ctx.attn_scale,
                        ctx.dropout_p,
                        ctx.fast_zero_fill,
                        ctx.qkv_layout,
                        ctx.attn_bias_type,
                        ctx.attn_mask_type,
                        ctx.window_size,
                        ctx.deterministic,
                    )

                    if ctx.is_input_fp8:
                        dq = Float8Tensor(
                            data=dq_fp8,
                            fp8_meta=ctx.fp8_meta,
                            fp8_meta_forward=False,
                            fp8_meta_index=META_DQKV,
                            fp8_dtype=fp8_dtype_backward,
                            dtype=d_out_f8tensor.dtype,
                        )
                        dk = Float8Tensor(
                            data=dk_fp8,
                            fp8_meta=ctx.fp8_meta,
                            fp8_meta_forward=False,
                            fp8_meta_index=META_DQKV,
                            fp8_dtype=fp8_dtype_backward,
                            dtype=d_out_f8tensor.dtype,
                        )
                        dv = Float8Tensor(
                            data=dv_fp8,
                            fp8_meta=ctx.fp8_meta,
                            fp8_meta_forward=False,
                            fp8_meta_index=META_DQKV,
                            fp8_dtype=fp8_dtype_backward,
                            dtype=d_out_f8tensor.dtype,
                        )
                    else:
                        qkv_group = len(ctx.qkv_layout.split("_"))
                        if qkv_group == 1:
                            dim = ctx.qkv_layout.find("3")
                            dqkv_fp8 = _combine_tensors([dq_fp8, dk_fp8, dv_fp8], dim)
                            dqkv_c_fp8 = dqkv_fp8.view(
                                -1, dqkv_fp8.shape[-3] * dqkv_fp8.shape[-2] * dqkv_fp8.shape[-1]
                            )
                            dqkv = cast_from_fp8(
                                dqkv_c_fp8,
                                ctx.fp8_meta["scaling_bwd"],
                                META_DQKV,
                                fp8_dtype_backward,
                                ctx.qkv_dtype,
                            ).view(dqkv_fp8.shape)
                            dq, dk, dv = _SplitAlongDim.apply(dqkv, dim, [1, 1, 1])
                            dq, dk, dv = [x.squeeze(dim) for x in [dq, dk, dv]]
                        if qkv_group == 2:
                            dq = cast_from_fp8(
                                dq_fp8.view(-1, dq_fp8.shape[-2] * dq_fp8.shape[-1]),
                                ctx.fp8_meta["scaling_bwd"],
                                META_DQKV,
                                fp8_dtype_backward,
                                ctx.qkv_dtype,
                            ).view(dq_fp8.shape)
                            dim = ctx.qkv_layout.split("_")[1].find("2")
                            dkv_fp8 = _combine_tensors([dk_fp8, dv_fp8], dim)
                            dkv_c_fp8 = dkv_fp8.view(
                                -1, dkv_fp8.shape[-3] * dkv_fp8.shape[-2] * dkv_fp8.shape[-1]
                            )
                            dkv = cast_from_fp8(
                                dkv_c_fp8,
                                ctx.fp8_meta["scaling_bwd"],
                                META_DQKV,
                                fp8_dtype_backward,
                                ctx.qkv_dtype,
                            ).view(dkv_fp8.shape)
                            dk, dv = _SplitAlongDim.apply(dkv, dim, [1, 1])
                            dk, dv = [x.squeeze(dim) for x in [dk, dv]]
                        if qkv_group == 3:
                            dq = cast_from_fp8(
                                dq_fp8.view(-1, dq_fp8.shape[-2] * dq_fp8.shape[-1]),
                                ctx.fp8_meta["scaling_bwd"],
                                META_DQKV,
                                fp8_dtype_backward,
                                ctx.qkv_dtype,
                            ).view(dq_fp8.shape)
                            dk = cast_from_fp8(
                                dk_fp8.view(-1, dk_fp8.shape[-2] * dk_fp8.shape[-1]),
                                ctx.fp8_meta["scaling_bwd"],
                                META_DQKV,
                                fp8_dtype_backward,
                                ctx.qkv_dtype,
                            ).view(dk_fp8.shape)
                            dv = cast_from_fp8(
                                dv_fp8.view(-1, dv_fp8.shape[-2] * dv_fp8.shape[-1]),
                                ctx.fp8_meta["scaling_bwd"],
                                META_DQKV,
                                fp8_dtype_backward,
                                ctx.qkv_dtype,
                            ).view(dv_fp8.shape)
                else:
                    if d_out.dtype == torch.uint8:
                        d_out = d_out_f8tensor.from_float8(q.dtype)
                    dq, dk, dv, *rest = fused_attn_bwd(
                        ctx.max_seqlen_q,
                        ctx.max_seqlen_kv,
                        cu_seqlens_q,
                        cu_seqlens_kv,
                        q,
                        k,
                        v,
                        out,
                        d_out,
                        ctx.qkv_dtype,
                        ctx.qkv_dtype,
                        aux_ctx_tensors,
                        ctx.fused_attention_backend,
                        cu_seqlens_q_padded,
                        cu_seqlens_kv_padded,
                        None,
                        None,
                        None,
                        None,
                        None,
                        None,
                        None,
                        None,
                        None,
                        None,
                        ctx.attn_scale,
                        ctx.dropout_p,
                        ctx.fast_zero_fill,
                        ctx.qkv_layout,
                        ctx.attn_bias_type,
                        ctx.attn_mask_type,
                        ctx.window_size,
                        ctx.deterministic,
                    )

        # if no_bias or alibi, return dqkv
        if ctx.attn_bias_type in ["no_bias", "alibi"]:
            return (
                None,
                None,
                None,
                None,
                None,
                None,
                None,
                dq,
                dk,
                dv,
                None,
                None,
                None,
                None,
                None,
                None,
                None,
                None,
                None,
                None,
                None,
                None,
                None,
                None,
                None,
                None,
                None,
            )
        # else, return (dqkv, dbias)
        return (
            None,
            None,
            None,
            None,
            None,
            None,
            None,
            dq,
            dk,
            dv,
            None,
            rest[0],
            None,
            None,
            None,
            None,
            None,
            None,
            None,
            None,
            None,
            None,
            None,
            None,
            None,
            None,
            None,
        )


class FusedAttention(torch.nn.Module):
    """Dot product attention, with multiple backends:

    1. FusedAttnBackend["F16_max512_seqlen"]
       cuDNN based fused attention for FP16/BF16 and <=512 sequence length.
    2. FusedAttnBackend["F16_arbitrary_seqlen"]
       cuDNN based fused attention for FP16/BF16 and any sequence length.

    Support matrix:

    | backend       | 1                       | 2                              |
    | flash based   | no                      | yes                            |
    | cuDNN based   | yes                     | yes                            |
    | qkv dtype     | fp16/bf16               | fp16/bf16                      |
    | attn_type     | self/cross              | self/cross                     |
    | qkv_layout    |                         |                                |
    |  - (q,k,v)    | sb3hd, bs3hd            | sb3hd, bs3hd, sbh3d, bsh3d     |
    |               | sbhd_sb2hd, bshd_bs2hd  | sbhd_sb2hd, bshd_bs2hd         |
    |               | bshd_bshd_bshd          | sbhd_sbh2d, bshd_bsh2d         |
    |               |                         | sbhd_sbhd_sbhd, bshd_bshd_bshd |
    | mask_type     | causal/padding/no_mask  | causal/padding/no_mask         |
    | bias_type     | post_scale_bias/no_bias | post_scale_bias/alibi/no_bias  |
    | dropout       | yes                     | yes                            |
    | max_seqlen    | <=512, multiple of 64   | any, multiple of 64            |
    | head_dim      | 64                      | <=128, multiple of 8           |
    | output dtype  | fp16/bf16               | fp16/bf16                      |
    """

    def __init__(
        self,
        softmax_scale: float,
        attention_dropout: float = 0.0,
        attention_dropout_ctx: Optional[Callable] = nullcontext,
        attention_type: str = "self",
        layer_number: Optional[int] = None,
        deterministic: bool = False,
    ) -> None:
        super().__init__()

        self.softmax_scale = softmax_scale
        self.attention_dropout = attention_dropout
        self.attention_dropout_ctx = attention_dropout_ctx
        self.attention_type = attention_type
        self.use_FAv2_bwd = os.getenv(
            "NVTE_FUSED_ATTN_USE_FAv2_BWD", "0"
        ) == "1" and get_device_compute_capability() == (9, 0)
        self.layer_number = 1 if layer_number is None else layer_number
        self.deterministic = deterministic

        def remove_extra_states_check(self, incompatible_keys):  # pylint: disable=unused-argument
            """
            Temporarily remove fused_attention._extra_state as a missing key
            or an unexpected key when loading TransformerEngine checkpoints.
            Please store FP8 metadata as DotProductAttention's _extra_state,
            rather than FusedAttention's _extra_state. This hook will be
            phased out in TransformerEngine 2.0.
            """
            for key in incompatible_keys.missing_keys:
                if "fused_attention._extra_state" in key:
                    incompatible_keys.missing_keys.remove(key)
            for key in incompatible_keys.unexpected_keys:
                if "fused_attention._extra_state" in key:
                    incompatible_keys.unexpected_keys.remove(key)
                    warnings.warn(
                        "fused_attention._extra_state is not loaded from checkpoint. Please map "
                        "FusedAttention's _extra_state to DotProductAttention's _extra_state."
                    )

        self.register_load_state_dict_post_hook(remove_extra_states_check)

    @no_torch_dynamo()
    def forward(
        self,
        query_layer: torch.Tensor,
        key_layer: torch.Tensor,
        value_layer: torch.Tensor,
        qkv_layout: str = "sbh3d",
        cu_seqlens_q: Optional[torch.Tensor] = None,
        cu_seqlens_kv: Optional[torch.Tensor] = None,
        cu_seqlens_q_padded: Optional[torch.Tensor] = None,
        cu_seqlens_kv_padded: Optional[torch.Tensor] = None,
        max_seqlen_q: Optional[int] = None,
        max_seqlen_kv: Optional[int] = None,
        attn_mask_type: str = "causal",
        attention_mask: Optional[Union[torch.Tensor, Tuple[torch.Tensor, torch.Tensor]]] = None,
        window_size: Optional[Tuple[int, int]] = None,
        fused_attention_backend: tex.NVTE_Fused_Attn_Backend = tex.NVTE_Fused_Attn_Backend.NVTE_No_Backend,
        core_attention_bias_type: str = "no_bias",
        core_attention_bias: Optional[torch.Tensor] = None,
        fast_zero_fill: bool = True,
        cp_group: Optional[Union[dist_group_type, List[dist_group_type]]] = None,
        cp_global_ranks: List[int] = None,
        cp_stream: torch.cuda.Stream = None,
        cp_comm_type: str = "p2p",
        fp8: bool = False,
        fp8_meta: Optional[Dict[str, Any]] = None,
    ) -> torch.Tensor:
        """fused attention fprop"""
        assert (
            fused_attention_backend != tex.NVTE_Fused_Attn_Backend.NVTE_No_Backend
        ), "No fused attention backend supports this input combination!"
        assert all(
            x.dtype in [torch.float16, torch.bfloat16] or isinstance(x, Float8Tensor)
            for x in [query_layer, key_layer, value_layer]
        ), "FusedAttention only supports FP16 and BF16 data types, or Float8Tensors."
        assert (
            query_layer.is_cuda and key_layer.is_cuda and value_layer.is_cuda
        ), "FusedAttention only supports CUDA tensors."
        assert (
            qkv_layout in QKVLayouts
        ), f"FusedAttention does not support qkv_layout = {qkv_layout}!"

        cp_size = 1
        if isinstance(cp_group, dist_group_type):
            cp_size = get_distributed_world_size(cp_group)
        elif isinstance(cp_group, list):
            for group in cp_group:
                cp_size *= get_distributed_world_size(group)
        context_parallel = cp_size > 1

        qkv_format = "".join([i for i in qkv_layout.split("_")[0] if i.isalpha()])

        if qkv_format in ["sbhd", "bshd"]:
            if qkv_format == "sbhd":
                batch_size, max_seqlen_q, max_seqlen_kv = (
                    query_layer.shape[1],
                    query_layer.shape[0],
                    key_layer.shape[0],
                )
            if qkv_format == "bshd":
                batch_size, max_seqlen_q, max_seqlen_kv = (
                    query_layer.shape[0],
                    query_layer.shape[1],
                    key_layer.shape[1],
                )
            max_seqlen_q *= cp_size
            max_seqlen_kv *= cp_size
            if "padding" in attn_mask_type:
                assert not context_parallel, "Padding mask not supported with context parallelism!"

                if cu_seqlens_q is None or cu_seqlens_kv is None:
                    if attention_mask is None:
                        raise RuntimeError(
                            "Please provide attention_mask or cu_seqlens for padding!"
                        )
                    if self.attention_type == "self":
                        cu_seqlens_q = get_cu_seqlens(attention_mask)
                        cu_seqlens_kv = cu_seqlens_q
                    else:
                        cu_seqlens_q = get_cu_seqlens(attention_mask[0])
                        cu_seqlens_kv = get_cu_seqlens(attention_mask[1])
            else:
                if cu_seqlens_q is None:
                    cu_seqlens_q = _get_full_cu_seqlens(
                        batch_size,
                        max_seqlen_q,
                        query_layer.device,
                    )
                if cu_seqlens_kv is None:
                    cu_seqlens_kv = _get_full_cu_seqlens(
                        batch_size,
                        max_seqlen_kv,
                        key_layer.device,
                    )
        if qkv_format == "thd":
            assert (
                max_seqlen_q is not None
                and max_seqlen_kv is not None
                and cu_seqlens_q is not None
                and cu_seqlens_kv is not None
            ), "max_seqlen_q/kv and cu_seqlens_q/kv can not be None when qkv_format is thd!"

        if cu_seqlens_q_padded is None or cu_seqlens_kv_padded is None:
            cu_seqlens_q_padded = cu_seqlens_q
            cu_seqlens_kv_padded = cu_seqlens_kv

        qkv_dtype = TE_DType[query_layer.dtype]

        use_FAv2_bwd = (
            self.use_FAv2_bwd
            and (core_attention_bias_type == "no_bias")
            and (fused_attention_backend == tex.NVTE_Fused_Attn_Backend.NVTE_F16_arbitrary_seqlen)
        )

        if fp8:
            assert fused_attention_backend == tex.NVTE_Fused_Attn_Backend.NVTE_FP8, (
                f"cuDNN attention sub-backend {int(tex.NVTE_Fused_Attn_Backend.NVTE_FP8)}"
                " is required for FP8 attention!"
            )
            assert fp8_meta is not None, "FP8 metadata fp8_meta is required for FP8 attention!"
            assert not context_parallel or fp8_meta["recipe"].reduce_amax, (
                "Amax reduction across TP+CP group is necessary when using context parallelism with"
                " FP8!"
            )

        if context_parallel:
            assert (
                fp8
                or fused_attention_backend == tex.NVTE_Fused_Attn_Backend.NVTE_F16_arbitrary_seqlen
            ), f"{fused_attention_backend} does not work with context parallelism!"
            assert core_attention_bias_type not in [
                "alibi"
            ], f"{core_attention_bias_type} is not supported with context parallelism!"
            query_layer, key_layer, value_layer = [
                x.contiguous() for x in (query_layer, key_layer, value_layer)
            ]
            with self.attention_dropout_ctx():
                output = attn_forward_func_with_cp(
                    self.training,
                    query_layer,
                    key_layer,
                    value_layer,
                    cu_seqlens_q,
                    cu_seqlens_kv,
                    max_seqlen_q,
                    max_seqlen_kv,
                    cu_seqlens_q_padded,
                    cu_seqlens_kv_padded,
                    self.attention_dropout if self.training else 0.0,
                    cp_group,
                    cp_global_ranks,
                    cp_stream,
                    cp_comm_type,
                    softmax_scale=self.softmax_scale,
                    qkv_format=qkv_format,
                    attn_mask_type=attn_mask_type,
                    attn_bias_type=core_attention_bias_type,
                    attn_bias=core_attention_bias,
                    deterministic=self.deterministic,
                    use_fused_attention=True,
                    window_size=window_size,
                    fp8=fp8,
                    fp8_meta=fp8_meta,
                )
        else:
            with self.attention_dropout_ctx():
                output = FusedAttnFunc.apply(
                    self.training,
                    max_seqlen_q,
                    max_seqlen_kv,
                    cu_seqlens_q,
                    cu_seqlens_kv,
                    cu_seqlens_q_padded,
                    cu_seqlens_kv_padded,
                    query_layer,
                    key_layer,
                    value_layer,
                    qkv_dtype,
                    core_attention_bias,
                    self.softmax_scale,
                    self.attention_dropout if self.training else 0.0,
                    fast_zero_fill,
                    qkv_layout,
                    core_attention_bias_type,
                    attn_mask_type,
                    window_size,
                    None,  # rng_gen
                    fused_attention_backend,
                    use_FAv2_bwd,
                    fp8,
                    fp8_meta,
                    self.deterministic,
                )

        # ...hd -> ...(hd)
        return output.view(*output.shape[:-2], -1)


class DotProductAttention(TransformerEngineBaseModule):
    """Allows the model to jointly attend to information from different
    representation subspaces as described in the paper:
    `Attention Is All You Need <https://arxiv.org/abs/1706.03762>`_.

    .. note::

        Argument :attr:`attention_mask` in the `forward` call is only used when
        :attr:`attn_mask_type` includes '"padding"' or `"arbitrary"`.

    .. warning::

        FlashAttention uses a non-deterministic algorithm for optimal performance. To observe
        deterministic behavior at the cost of performance, use FlashAttention version >= `2.4.1`
        and set the environment variable :attr:`NVTE_ALLOW_NONDETERMINISTIC_ALGO=0`. In order
        to disable`flash-attn` entirely, set :attr:`NVTE_FLASH_ATTN=0`.

    Parameters
    ----------
    num_attention_heads : int
                         number of attention heads in the transformer layer.
    kv_channels : Union[int, Tuple[int, int]]
                the head size in key and value tensors. If the same, :attr:`kv_channels` can be
                an integer; if not, :attr:`kv_channels` should be a tuple of two integers.
    num_gqa_groups : Optional[int] = None
                    number of GQA groups in the transformer layer.
                    Grouped Query Attention is described in
                    `this paper <https://arxiv.org/pdf/2305.13245.pdf>`_.
                    This only affects the keys and values, not the queries.
                    GQA-1 is equivalent to Multi-Query Attention
                    (`MQA <https://arxiv.org/pdf/1911.02150.pdf>`_), while GQA-H
                    is equivalent to MHA, i.e. `num_gqa_groups = num_attention_heads`.
    attention_dropout: float, default = 0.0
                      dropout probability for the dropout op during multi-head attention.
    attn_mask_type: str, default = `causal`
                   type of attention mask passed into softmax operation, options are "`no_mask`",
                   "`padding`", "`causal`", "`padding,causal`", "`causal,padding`",
                   "`padding_causal`", "`causal_bottom_right`", "`padding_causal_bottom_right`", and
                   "`arbitrary`", where "`padding,causal`", "`causal,padding`" and "`padding_causal`"
                   are equivalent. This arg can be overridden by :attr:`attn_mask_type` in the
                   `forward` method. It is useful for cases involving compilation/tracing, e.g.
                   ONNX export, and the forward arg is useful for dynamically changing mask types,
                   e.g. a different mask for training and inference.
                   1. For "`no_mask`", no attention mask is applied.
                   2. For "`causal`", "`causal_bottom_right`", or the causal mask in
                   "`padding_causal`" and "`padding_causal_bottom_right`", TransformerEngine
                   calculates and applies an upper triangular mask to the softmax input.
                   No user input is needed. Causal masks without the "`bottom_right`" appendix align
                   the diagonal line to the top left corner of the softmax matrix. With
                   "`bottom_right`", the causal mask is aligned to the bottom right corner, which is
                   often used in inference/KV caching.
                   3. For "`padding`", or the padding mask in "`padding_causal`" and
                   "`padding_causal_bottom_right`", users need to provide the locations of padded
                   tokens, either via :attr:`cu_seqlens_q` and :attr:`cu_seqlens_kv` (both in shape
                   [batch_size + 1]), or via :attr:`attention_mask` (one tensor for self-attention
                   in shape [batch_size, 1, 1, max_seqlen_q], or two tensors in a tuple for
                   cross-attention in shapes [batch_size, 1, 1, max_seqlen_q] and
                   [batch_size, 1, 1, max_seqlen_kv]).
                   4. For "`arbitrary`", users need to provide a mask that is broadcastable to
                   the shape of softmax input [batch_size, num_heads, max_seqlen_q, max_seqlen_kv].
    window_size: Optional[Tuple[int, int]], default = `None`
                sliding window size for local attention, where query at position i attends to keys
                in [i + seqlen_k - seqlen_q - window_size[0], i + seqlen_k - seqlen_q
                + window_size[1]] inclusive. Special cases (-1, -1) and (-1, 0) mean no sliding
                window and causal mask specifically. Both `causal` and `causal_bottom_right` masks
                map to `window_size = (-1, 0)` and Transformer Engine distinguishes them based on
                `attn_mask_type`. Similar to :attr:`attn_mask_type`, `window_size` can
                be overridden by :attr:`window_size` in `forward` as well.
    attention_type: str, default = `self`
                   type of attention, either "`self`" and "`cross`".
    layer_number: int, default = `None`
                 layer number of the current `DotProductAttention` when multiple such modules
                 are concatenated, for instance in consecutive transformer blocks.
    qkv_format: str, default = `sbhd`
               dimension format for `query_layer`, `key_layer` and `value_layer`,
               {`sbhd`, `bshd`, `thd`}. `s` stands for the sequence length, `b` batch size,
               `h` the number of heads, `d` head size, and `t` the total number of tokens
               in a batch, with `t = sum(s_i), for i = 0...b-1`. `sbhd` and `bshd` formats
               are used for when sequences in a batch are of equal length or padded to
               equal length, and the `thd` format is used for when sequences in a batch
               have different lengths. Please note that these formats do not reflect how
               tensors `query_layer`, `key_layer`, `value_layer` are laid out in memory.
               For that, please use `get_qkv_layout` to gain the layout information.
    softmax_scale: Optional[float], default = `None`
                softmax scale for the attention scores. If `None`, defaults to
                `1.0/math.sqrt(kv_channels if isinstance(kv_channels, int) else kv_channels[0])`.

    Parallelism parameters
    ----------------------
    sequence_parallel : bool, default = `False`
                       if set to `True`, uses sequence parallelism.
    tp_size : int, default = 1
             tensor parallel world size.
    tp_group : ProcessGroup, default = `None`
              tensor parallel process group.
    cp_group : Union[ProcessGroup, List[ProcessGroup]], default = `None`
              context parallel process group.
              ProcessGroup is for cp_comm_type of "p2p", "all_gather", and "a2a".
              List[ProcessGroup] is for cp_comm_type of "a2a+p2p", where cp_group[0]
              and cp_group[1] are for a2a and p2p communications respectively.
    cp_global_ranks : list of global rank IDs, default = `None`
                     global rank IDs of GPUs that are in cp_group.
    cp_stream : CUDA stream, default = `None`
               context parallelism splits flash attention into multiple steps for
               compute and communication overlapping. To address the wave quantization
               issue of each split step, we add an additional CUDA stream so that we
               can overlap two flash attention kernels.
    cp_comm_type : str, default = `p2p`
                  inter-gpu communication type for context parallelism.
                  Can be "p2p" or "all_gather" or "a2a" or "a2a+p2p".
                  "p2p": Exchange KV chunks with P2P communications in ring topology.
                         P2P is async and can be overlapped with attention compute.
                  "all_gather": All-gather to get full sequence of KV before attention.
                                The all-gather is not async, and cannot be overlapped.
                  "a2a": Like DeepSpeed Ulysses, scatter attention heads across the CP
                         group, and gather to get full sequence of QKV.
                  "a2a+p2p": hierarchical CP implementation. First applying a2a to QKV
                  across each CP sub-group (e.g., via NVLink), then exchanging KV with
                  p2p between sub-groups (e.g., via IBLink).
    """

    def __init__(
        self,
        num_attention_heads: int,
        kv_channels: Union[int, Tuple[int, int]],
        num_gqa_groups: Optional[int] = None,
        attention_dropout: float = 0.0,
        qkv_format: str = "sbhd",
        attn_mask_type: str = "causal",
        window_size: Optional[Tuple[int, int]] = None,
        sequence_parallel: bool = False,
        tp_size: int = 1,
        get_rng_state_tracker: Optional[Callable] = None,
        tp_group: Optional[dist_group_type] = None,
        layer_number: Optional[int] = None,
        attention_type: str = "self",
        cp_group: Optional[Union[dist_group_type, List[dist_group_type]]] = None,
        cp_global_ranks: List[int] = None,
        cp_stream: torch.cuda.Stream = None,
        cp_comm_type: str = "p2p",
        softmax_scale: Optional[float] = None,
    ) -> None:
        super().__init__()

        self.logger = logging.getLogger("DotProductAttention")
        self.logger.setLevel(_log_level)
        if not self.logger.hasHandlers():
            self.logger.addHandler(_stream_handler)
        self.qkv_format = qkv_format
        attn_mask_type = attn_mask_type.replace(",", "_")
        if attn_mask_type == "causal_padding":
            attn_mask_type = "padding_causal"
        self.attn_mask_type = attn_mask_type
        self.window_size = check_set_window_size(attn_mask_type, window_size)
        if tp_group is None:
            self.tp_size = tp_size
            if tp_size == 1:
                self.set_tensor_parallel_group(tp_group)
        else:
            self.tp_size = get_distributed_world_size(tp_group)
            self.set_tensor_parallel_group(tp_group)
        self.get_rng_state_tracker = get_rng_state_tracker
        self.num_attention_heads = num_attention_heads
        self.layer_number = 1 if layer_number is None else layer_number
        self.cp_group = cp_group
        self.cp_global_ranks = cp_global_ranks
        self.cp_stream = cp_stream
        self.cp_comm_type = cp_comm_type

        self.hidden_size_per_attention_head_k = (
            kv_channels if isinstance(kv_channels, int) else kv_channels[0]
        )
        self.hidden_size_per_attention_head_v = (
            kv_channels if isinstance(kv_channels, int) else kv_channels[1]
        )

        self.num_gqa_groups = num_attention_heads if num_gqa_groups is None else num_gqa_groups
        self.num_gqa_groups_per_partition = int(self.num_gqa_groups // self.tp_size)

        assert (
            num_attention_heads % self.num_gqa_groups == 0
        ), "The number of attention heads must be divisible by the number of GQA groups!"

        self.rng_states_tracker = None
        if sequence_parallel or get_rng_state_tracker is None:
            attention_dropout_ctx = nullcontext
        else:
            self.rng_states_tracker = get_rng_state_tracker()
            set_all_rng_states(self.rng_states_tracker.get_states())
            attention_dropout_ctx = self.rng_states_tracker.fork

        if softmax_scale is None:
            softmax_scale = 1.0 / math.sqrt(
                kv_channels if isinstance(kv_channels, int) else kv_channels[0]
            )

        self.deterministic = (
            not bool(int(os.getenv("NVTE_ALLOW_NONDETERMINISTIC_ALGO", "1")))
            or torch.are_deterministic_algorithms_enabled()
        )
        # To use the workspace optimization path for determinism, please
        # set NVTE_FUSED_ATTN_FORCE_WORKSPACE_OPT=1 for cuDNN >=8.9.5 and <9.0.0,
        # and set NVTE_ALLOW_NONDETERMINISTIC_ALGO=0 for cuDNN >=9.0.0.
        cudnn_version = get_cudnn_version()
        if (8, 9, 5) <= cudnn_version < (9, 0, 0):
            if self.deterministic:
                os.environ["NVTE_FUSED_ATTN_FORCE_WORKSPACE_OPT"] = "1"

            # CUDNN_FRONTEND_ATTN_DP_WORKSPACE_LIMIT
            # - unset:       enables workspace optimization when required workspace is <= 256MB
            #                or when bias gradient needs to be computed
            # - n:           enables workspace optimization when required workspace is <= n bytes
            # - -1:          enables workspace optimization always
            # - 0:           disables workspace optimization always
            if "NVTE_FUSED_ATTN_FORCE_WORKSPACE_OPT" in os.environ:
                if os.environ["NVTE_FUSED_ATTN_FORCE_WORKSPACE_OPT"] == "0":
                    os.environ["CUDNN_FRONTEND_ATTN_DP_WORKSPACE_LIMIT"] = "0"
                if os.environ["NVTE_FUSED_ATTN_FORCE_WORKSPACE_OPT"] == "1":
                    os.environ["CUDNN_FRONTEND_ATTN_DP_WORKSPACE_LIMIT"] = "-1"

        assert attention_type in AttnTypes, f"attention_type {attention_type} not supported"

        self.attention_type = attention_type
        self.attention_dropout = attention_dropout

        attn_kwargs = {
            "attention_dropout": attention_dropout,
            "attention_dropout_ctx": attention_dropout_ctx,
        }

        self.flash_attention = FlashAttention(
            softmax_scale,
            attention_type=attention_type,
            layer_number=layer_number,
            deterministic=self.deterministic,
            **attn_kwargs,
        )

        # Instantiating three types since use of flash-attn and FusedAttention
        # might be ruled out due to forward inputs.
        self.fused_attention = FusedAttention(
            softmax_scale,
            attention_type=attention_type,
            layer_number=layer_number,
            deterministic=self.deterministic,
            **attn_kwargs,
        )

        self.unfused_attention = UnfusedDotProductAttention(
            softmax_scale,
            attention_type=attention_type,
            **attn_kwargs,
            layer_number=layer_number,
        )

        def remove_extra_states_check(self, incompatible_keys):  # pylint: disable=unused-argument
            """
            Temporarily remove core_attention._extra_state as a missing key
            when loading older TransformerEngine checkpoints. Will phase out
            this hook in TransformerEngine 2.0.
            """
            for key in incompatible_keys.missing_keys:
                if "core_attention._extra_state" in key:
                    incompatible_keys.missing_keys.remove(key)

        self.register_load_state_dict_post_hook(remove_extra_states_check)

    def _checkpointed_attention_forward(
        self,
        attention_func: Callable,
        *forward_args: Tuple[torch.Tensor, ...],
        **forward_kwargs: Dict[str, Any],
    ) -> torch.Tensor:
        """Forward method with activation checkpointing."""

        def custom_forward(*input_args, **input_kwargs):
            return attention_func(*input_args, **input_kwargs)

        hidden_states = checkpoint(
            custom_forward,
            distribute_saved_activations=False,
            get_rng_state_tracker=self.get_rng_state_tracker,
            tp_group=self.tp_group,
            *forward_args,
            **forward_kwargs,
        )

        return hidden_states

    def set_context_parallel_group(
        self,
        cp_group: Union[dist_group_type, List[dist_group_type], None],
        cp_global_ranks: List[int],
        cp_stream: torch.cuda.Stream,
        cp_comm_type: str = "p2p",
    ) -> None:
        """
        Set the context parallel attributes for the given
        module before executing the forward pass.

        Parameters
        ----------
        cp_group : Union[ProcessGroup, List[ProcessGroup]]
                  context parallel process group.
                  ProcessGroup is for cp_comm_type of "p2p", "all_gather", and "a2a".
                  List[ProcessGroup] is for cp_comm_type of "a2a+p2p", where cp_group[0]
                  and cp_group[1] are for a2a and p2p communications respectively.
        cp_global_ranks : List[int]
                         list of global ranks in the context group.
        cp_stream : torch.cuda.Stream
                   cuda stream for context parallel execution.
        cp_comm_type : str, default = `p2p`
                      inter-gpu communication type for context parallelism.
                      Can be "p2p" or "all_gather" or "a2a" or "a2a+p2p".
                      "p2p": Exchange KV chunks with P2P communications in ring topology.
                             P2P is async and can be overlapped with attention compute.
                      "all_gather": All-gather to get full sequence of KV before attention.
                                    The all-gather is not async, and cannot be overlapped.
                      "a2a": Like DeepSpeed Ulysses, scatter attention heads across the CP
                             group, and gather to get full sequence of QKV.
                      "a2a+p2p": hierarchical CP implementation. First applying a2a to QKV
                      across each CP sub-group (e.g., via NVLink), then exchanging KV with
                      p2p between sub-groups (e.g., via IBLink).
        """
        self.cp_group = cp_group
        self.cp_global_ranks = cp_global_ranks
        self.cp_stream = cp_stream
        self.cp_comm_type = cp_comm_type

    @no_torch_dynamo(recursive=False)
    def forward(
        self,
        query_layer: torch.Tensor,
        key_layer: torch.Tensor,
        value_layer: torch.Tensor,
        attention_mask: Optional[Union[torch.Tensor, Tuple[torch.Tensor, torch.Tensor]]] = None,
        qkv_format: Optional[str] = None,
        cu_seqlens_q: Optional[torch.Tensor] = None,
        cu_seqlens_kv: Optional[torch.Tensor] = None,
        cu_seqlens_q_padded: Optional[torch.Tensor] = None,
        cu_seqlens_kv_padded: Optional[torch.Tensor] = None,
        max_seqlen_q: Optional[int] = None,
        max_seqlen_kv: Optional[int] = None,
        attn_mask_type: Optional[str] = None,
        window_size: Optional[Tuple[int, int]] = None,
        checkpoint_core_attention: bool = False,
        core_attention_bias_type: str = "no_bias",
        core_attention_bias: Optional[torch.Tensor] = None,
        alibi_slopes: Optional[torch.Tensor] = None,
        fast_zero_fill: bool = True,
        inference_params: Optional[InferenceParams] = None,
        is_first_microbatch: Optional[bool] = None,
    ) -> torch.Tensor:
        """
        Dot Product Attention Layer.

        .. note::

            Argument :attr:`attention_mask` is only used when :attr:`attn_mask_type`
            includes '"padding"' or `"arbitrary"`.

        .. note::

            DotProductAttention supports three backends: 1) FlashAttention which calls
            HazyResearch/Dao-AILab's `flash-attn <https://arxiv.org/pdf/2305.13245.pdf>`_
            PyTorch API, 2) FusedAttention which has multiple fused attention implementations
            based on `cuDNN Graph API
            <https://docs.nvidia.com/deeplearning/cudnn/developer-guide/index.html#op-fusion>`_
            (see :attr:`FusedAttention` for more details on FusedAttention backends), and 3)
            UnfusedDotProductAttention which is the native PyTorch implementation
            with fused scaled masked softmax.

        .. note::

            Users can use environment variables :attr:`NVTE_FLASH_ATTN`, :attr:`NVTE_FUSED_ATTN`,
            and :attr:`NVTE_FUSED_ATTN_BACKEND` to control which DotProductAttention backend,
            and FusedAttention backend if applicable, to use. TransformerEngine prioritizes
            FlashAttention over FusedAttention and over UnfusedDotProductAttention.
            If FusedAttention is being used, users can also choose to switch to flash-attn's
            implementation for backward by setting :attr:`NVTE_FUSED_ATTN_USE_FAv2_BWD=1`
            (default: 0), because of the performance differences between various versions of
            flash-attn and FusedAttention. Further, :attr:`NVTE_FUSED_ATTN_FORCE_WORKSPACE_OPT`
            can be used to enable (:attr:`1`) or disable (:attr:`0`) the workspace related
            optimizations in FusedAttention. When unset, TransformerEngine determines the code path
            based on its internal logic. These optimizations trade memory for performance
            and should be used with care.

        Parameters
        ----------
        query_layer : torch.Tensor
                     Query tensor.
        key_layer : torch.Tensor
                   Key tensor.
        value_layer : torch.Tensor
                     Value tensor.
        attention_mask: Optional[Union[torch.Tensor, Tuple[torch.Tensor, torch.Tensor]]],
             default = `None`. Boolean tensor(s) used to mask out attention softmax input.
             It should be `None` for causal masks and "`no_mask`". For padding masks, it should be
             a single tensor of [batch_size, 1, 1, seqlen_q] for self-attention, and a tuple of
             two tensors in shapes [batch_size, 1, 1, seqlen_q] and [batch_size, 1, 1, seqlen_kv]
             for cross-attention. For "`arbitrary`" mask, it should be in a shape broadcastable
             to [batch_size, num_heads, max_seqlen_q, max_seqlen_kv]. A `True` value means
             the corresponding position is masked out and a `False` means that position
             is allowed to participate in attention.
        qkv_format: str, default = `None`
                   If provided, overrides :attr:`qkv_format` from initialization.
        cu_seqlens_q: Optional[torch.Tensor], default = `None`
                   Cumulative sum of sequence lengths (without offset) in a batch for `query_layer`,
                   with shape [batch_size + 1] and dtype torch.int32.
        cu_seqlens_kv: Optional[torch.Tensor], default = `None`
                   Cumulative sum of sequence lengths (without offset) in a batch for `key_layer`
                   and `value_layer`, with shape [batch_size + 1] and dtype torch.int32.
        cu_seqlens_q_padded: Optional[torch.Tensor], default = `None`
                   Cumulative sum of sequence lengths (with offset) in a batch for
                   `query_layer`, with shape [batch_size + 1] and dtype torch.int32.
                   When there is no padding between sequences in a batch,
                   `cu_seqlens_q_padded = cu_seqlens_q`.
        cu_seqlens_kv_padded: Optional[torch.Tensor], default = `None`
                   Cumulative sum of sequence lengths (with offset) in a batch for `key_layer`
                   and `value_layer`, with shape [batch_size + 1] and dtype torch.int32.
                   When there is no padding between sequences in a batch,
                   `cu_seqlens_kv_padded = cu_seqlens_kv`.
        max_seqlen_q: Optional[int], default = `None`
                      Maximum sequence length in `query_layer`.
                      Calculated from `cu_seqlens_q` if not provided.
        max_seqlen_kv: Optional[int], default = `None`
                       Maximum sequence length in `key_layer` and `value_layer`.
                       Calculated from `cu_seqlens_kv` if not provided.
        attn_mask_type: {'no_mask', 'padding', 'causal', 'padding,causal', 'causal,padding',
                       'padding_causal', 'causal_bottom_right', 'padding_causal_bottom_right',
                       'arbitrary'}, default = `None`. Type of attention mask passed into
                       softmax operation. 'padding,causal', 'causal,padding' and 'padding_causal'
                       are equivalent. By default, causal masks are aligned to the top left corner
                       of the softmax matrix. When "`bottom_right`" is specified in the mask type,
                       causal masks are aligned to the bottom right corner.
        window_size: Optional[Tuple[int, int]], default = `None`
                    Sliding window size for local attention.
        checkpoint_core_attention : bool, default = `False`
                                   If true, forward activations for attention are recomputed
                                   during the backward pass in order to save memory that would
                                   otherwise be occupied to store the forward activations until
                                   backprop.
        core_attention_bias_type: str, default = `no_bias`
                    Bias type, {`no_bias`, `pre_scale_bias`, `post_scale_bias`, `alibi`}
        core_attention_bias: Optional[torch.Tensor], default = `None`
                    Bias tensor for Q * K.T, shape [1, num_head, max_seqlen_q, max_seqlen_kv].
                    It should be 'None' for 'no_bias' and 'alibi' bias types.
        alibi_slopes: Optional[torch.Tensor], default = `None`
                     ALiBi slopes in FP32 and shape [nheads] or [batch_size, nheads].
                     It adds a bias of (-alibi_slope * (i + seqlen_k - seqlen_q - j))
                     to the attention score of query i and key j.
        fast_zero_fill: bool, default = `True`
                    Whether to use the fast path to set output tensors to 0 or not.
        inference_params: Optional[InferenceParams], default = `None`
            Optimizes execution performance during inference by caching Keys and Values of the
            current decoding iteration. These cached values are appended to the K and V values
            computed in previous iterations, eliminating the need to recalculate them for the
            entire sequence.
            Initialization of `inference_params` is required prior to use to ensure sufficient
            memory allocation.
            Adjustments of the sequence_len_offset should be done after a complete forward pass.
            If rotary positional embeddings (RoPE) are utilized, they must be prepared beforehand.
            Supports "sbhd" and "bshd" layouts, with the "sbhd" layout being more efficient.
        is_first_microbatch : {True, False, None}, default = None
                             During training using either gradient accumulation or
                             pipeline parallelism a minibatch of data is further split
                             into microbatches. Between the microbatches of the same minibatch
                             the model weights are not updated. Setting this parameter indicates
                             whether the current microbatch is the first in a minibatch or not.
                             When set, this parameter enables additional optimizations:

                             * during FP8 training, it allows caching of the FP8 versions of
                               the weights
                             * it also allows skipping gradient accumulation during the
                               first microbatch (since it is the first gradient being
                               produced)
        """
        with self.prepare_forward(
            query_layer,
            is_first_microbatch,
            num_gemms=3,
            allow_non_contiguous=True,
        ) as query_layer:

            if self.fp8:
                if self.fp8_meta["recipe"].fp8_mha:
                    if not self.fp8_meta["recipe"].fp8_dpa:
                        self.fp8_meta["recipe"].fp8_dpa = True
                        self.logger.warning(
                            """Forcing fp8_meta["recipe"].fp8_dpa=True due to """
                            """fp8_meta["recipe"].fp8_mha=True"""
                        )

            if self.fp8 and self.fp8_meta["recipe"].fp8_dpa:
                forward_dtype = get_fp8_te_dtype(self.fp8_meta["recipe"], fprop_tensor=True)
                backward_dtype = get_fp8_te_dtype(self.fp8_meta["recipe"], fprop_tensor=False)
                assert forward_dtype in [
                    tex.DType.kFloat8E4M3,
                    tex.DType.kFloat8E5M2,
                ] and backward_dtype in [
                    tex.DType.kFloat8E4M3,
                    tex.DType.kFloat8E5M2,
                ], """DotProductAttention only supports "E4M3" and "E5M2" FP8 data types."""

            assert (
                query_layer.is_cuda and key_layer.is_cuda and value_layer.is_cuda
            ), "DotProductAttention only supports CUDA tensors."
            assert (
                query_layer.dtype == key_layer.dtype and query_layer.dtype == value_layer.dtype
            ), "Queries, keys and values must have the same data type!"
            assert (
                key_layer.shape[:-1] == value_layer.shape[:-1]
            ), "Keys and values must have the same batch size, sequence length and number of heads!"
            assert (
                key_layer.shape[-1] == self.hidden_size_per_attention_head_k
            ), f"Keys have head_dim = {key_layer.shape[-1]}, "
            "but expected head_dim = {self.hidden_size_per_attention_head_k}!"
            assert (
                value_layer.shape[-1] == self.hidden_size_per_attention_head_v
            ), f"Values have head_dim = {value_layer.shape[-1]}, "
            "but expected head_dim = {self.hidden_size_per_attention_head_v}!"

            if attn_mask_type is None:
                attn_mask_type = self.attn_mask_type
            else:
                attn_mask_type = attn_mask_type.replace(",", "_")
                if attn_mask_type == "causal_padding":
                    attn_mask_type = "padding_causal"
            assert (
                attn_mask_type in AttnMaskTypes
            ), f"Attention mask type {attn_mask_type} is not supported!"
            if qkv_format == "thd":
                assert (
                    "padding" in attn_mask_type
                ), "Attention mask type must be padding or padding_causal for qkv_format=thd!"

            if window_size is None:
                window_size = self.window_size
            window_size = check_set_window_size(attn_mask_type, window_size)

            if self.rng_states_tracker is not None and is_graph_capturing():
                assert isinstance(
                    self.rng_states_tracker, CudaRNGStatesTracker
                ), "Unsupported RNG states tracker."
                assert (
                    graph_safe_rng_available()
                ), "Upgrade PyTorch version to get RNG manipulation support for cuda graph capture."

            if qkv_format is None:
                qkv_format = self.qkv_format

            if inference_params is not None:
                assert self.layer_number is not None, "Layer number must be set!"

                # convert causal to causal_bottom_right in inference when KV-caching is in use
                # so users can run with the same attn_mask_type for training and inference
                if attn_mask_type in ["causal", "padding_causal"]:
                    attn_mask_type = attn_mask_type + "_bottom_right"

                if qkv_format == "bshd":
                    key_layer = key_layer.transpose(0, 1)
                    value_layer = value_layer.transpose(0, 1)

                (
                    inference_key_memory,
                    inference_value_memory,
                ) = inference_params.key_value_memory_dict[self.layer_number]

                batch_start = inference_params.batch_size_offset
                batch_end = batch_start + key_layer.size(1)
                assert batch_end <= inference_key_memory.size(1)

                sequence_start = inference_params.sequence_len_offset
                sequence_end = sequence_start + key_layer.size(0)
                assert sequence_end <= inference_key_memory.size(0)

                # Copy keys and values into KV-cache
                inference_key_memory[sequence_start:sequence_end, batch_start:batch_end, ...] = (
                    key_layer
                )
                inference_value_memory[sequence_start:sequence_end, batch_start:batch_end, ...] = (
                    value_layer
                )
                key_layer = inference_key_memory[:sequence_end, batch_start:batch_end, ...]
                value_layer = inference_value_memory[:sequence_end, batch_start:batch_end, ...]

                if qkv_format == "bshd":
                    key_layer = key_layer.transpose(0, 1)
                    value_layer = value_layer.transpose(0, 1)

                key_layer = key_layer.contiguous()
                value_layer = value_layer.contiguous()

            assert (
                key_layer.shape[-2] == self.num_gqa_groups_per_partition
                and value_layer.shape[-2] == self.num_gqa_groups_per_partition
            ), f"Keys and values must have num_gqa_group = {self.num_gqa_groups} heads!"
            assert qkv_format in [
                "sbhd",
                "bshd",
                "thd",
            ], "DotProductAttention only supports qkv_format = {'sbhd', 'bshd', 'thd'}!"

            if qkv_format == "thd":
                assert all(
                    len(x.shape) == 3 for x in (query_layer, key_layer, value_layer)
                ), "Queries, keys and values must be 3D tensors when qkv_format = thd!"
                assert (
                    cu_seqlens_q is not None and cu_seqlens_kv is not None
                ), "cu_seqlens_q and cu_seqlens_kv can not be None when qkv_format = thd!"
                assert (
                    cu_seqlens_q.shape == cu_seqlens_kv.shape
                    and len(cu_seqlens_q.shape) == 1
                    and len(cu_seqlens_kv.shape) == 1
                ), "cu_seqlens_q and cu_seqlens_q must both have shape [batch_size + 1]!"
                assert (
                    cu_seqlens_q.dtype == torch.int32 and cu_seqlens_kv.dtype == torch.int32
                ), "cu_seqlens_q and cu_seqlens_q must both be in dtype torch.int32!"
                if max_seqlen_q is None:
                    if cu_seqlens_q_padded is not None:
                        seqlens_q = cu_seqlens_q_padded[1:] - cu_seqlens_q_padded[:-1]
                    else:
                        seqlens_q = cu_seqlens_q[1:] - cu_seqlens_q[:-1]
                    max_seqlen_q = int((seqlens_q.max().item() + 63) // 64 * 64)
                if max_seqlen_kv is None:
                    if cu_seqlens_kv_padded is not None:
                        seqlens_kv = cu_seqlens_kv_padded[1:] - cu_seqlens_kv_padded[:-1]
                    else:
                        seqlens_kv = cu_seqlens_kv[1:] - cu_seqlens_kv[:-1]
                    max_seqlen_kv = int((seqlens_kv.max().item() + 63) // 64 * 64)
                batch_size = len(cu_seqlens_q) - 1

            cp_size = 1
            if isinstance(self.cp_group, dist_group_type):
                cp_size = get_distributed_world_size(self.cp_group)
            elif isinstance(self.cp_group, list):
                for group in self.cp_group:
                    cp_size *= get_distributed_world_size(group)
            context_parallel = cp_size > 1

            if qkv_format in ["sbhd", "bshd"]:
                assert all(
                    len(x.shape) == 4 for x in (query_layer, key_layer, value_layer)
                ), f"Queries, keys and values must be 4D tensors when qkv_format = {qkv_format}!"
                if qkv_format == "sbhd":
                    max_seqlen_q, max_seqlen_kv = (query_layer.shape[0], key_layer.shape[0])
                    batch_size = query_layer.shape[1]
                if qkv_format == "bshd":
                    max_seqlen_q, max_seqlen_kv = (query_layer.shape[1], key_layer.shape[1])
                    batch_size = query_layer.shape[0]
                max_seqlen_q *= cp_size
                max_seqlen_kv *= cp_size
                if cu_seqlens_q is not None:
                    seqlens_q = cu_seqlens_q[1:] - cu_seqlens_q[:-1]
                    assert all(
                        seqlens_q <= max_seqlen_q
                    ), """Sequence lengths indicated by cu_seqlens_q must be no greater than
                        the sequence dimention in 'query_layer'!"""
                if cu_seqlens_kv is not None:
                    seqlens_kv = cu_seqlens_kv[1:] - cu_seqlens_kv[:-1]
                    assert all(
                        seqlens_kv <= max_seqlen_kv
                    ), """Sequence lengths indicated by cu_seqlens_kv must be no greater than
                        the sequence dimention in 'key_layer' and 'value_layer'!"""
                if cu_seqlens_q is None or cu_seqlens_kv is None:
                    if "padding" in attn_mask_type:
                        assert (
                            attention_mask is not None
                        ), "Please provide attention_mask for padding!"
                        if self.attention_type == "self":
                            cu_seqlens_q = get_cu_seqlens(attention_mask)
                            cu_seqlens_kv = cu_seqlens_q
                        else:
                            cu_seqlens_q = get_cu_seqlens(attention_mask[0])
                            cu_seqlens_kv = get_cu_seqlens(attention_mask[1])
                    else:
                        cu_seqlens_q = _get_full_cu_seqlens(
                            batch_size,
                            max_seqlen_q,
                            query_layer.device,
                        )
                        cu_seqlens_kv = _get_full_cu_seqlens(
                            batch_size,
                            max_seqlen_kv,
                            key_layer.device,
                        )

            if (
                isinstance(query_layer, Float8Tensor)
                and isinstance(key_layer, Float8Tensor)
                and isinstance(value_layer, Float8Tensor)
            ):
                qkv_layout, query_layer._data, key_layer._data, value_layer._data = get_qkv_layout(
                    query_layer._data, key_layer._data, value_layer._data, qkv_format=qkv_format
                )
            else:
                qkv_layout, query_layer, key_layer, value_layer = get_qkv_layout(
                    query_layer, key_layer, value_layer, qkv_format=qkv_format
                )

            global _alibi_cache
            if alibi_slopes is not None:
                assert (
                    core_attention_bias_type == "alibi"
                ), "core_attention_bias_type must be alibi in order to use alibi_slopes!"
                if self.layer_number == 1:
                    _alibi_cache["_alibi_slopes_require_update"] = True
                    _alibi_cache["_alibi_bias_require_update"] = True
            bottom_right_alignment = (attn_mask_type not in ["causal", "padding_causal"],)
            if core_attention_bias_type == "alibi":
                assert (
                    core_attention_bias is None
                ), "core_attention_bias must be None when core_attention_bias_type is alibi!"
                if (
                    _alibi_cache["_num_heads"] != query_layer.shape[-2]
                    or _alibi_cache["_max_seqlen_q"] != max_seqlen_q
                    or _alibi_cache["_max_seqlen_kv"] != max_seqlen_kv
                    or _alibi_cache["_bottom_right_alignment"] != bottom_right_alignment
                    or _alibi_cache["_alibi_slopes"] is None
                ):
                    _alibi_cache["_alibi_slopes_require_update"] = True
                    _alibi_cache["_alibi_bias_require_update"] = True

            core_attention_bias_shape = None
            if core_attention_bias is not None:
                if (
                    core_attention_bias.shape[0] == batch_size
                    and core_attention_bias.shape[1] == query_layer.shape[-2]
                ):
                    core_attention_bias_shape = "bhss"
                elif (
                    core_attention_bias.shape[0] == 1
                    and core_attention_bias.shape[1] == query_layer.shape[-2]
                ):
                    core_attention_bias_shape = "1hss"
                elif (
                    core_attention_bias.shape[0] == batch_size and core_attention_bias.shape[1] == 1
                ):
                    core_attention_bias_shape = "b1ss"
                elif core_attention_bias.shape[0] == 1 and core_attention_bias.shape[1] == 1:
                    core_attention_bias_shape = "11ss"
                else:
                    assert (
                        False
                    ), "core_attention_bias must be in one of {bhss, 1hss, b1ss, 11ss} shapes"

            pad_between_seqs = (
                cu_seqlens_q_padded is not None
                and not torch.equal(cu_seqlens_q_padded, cu_seqlens_q)
            ) or (
                cu_seqlens_kv_padded is not None
                and not torch.equal(cu_seqlens_kv_padded, cu_seqlens_kv)
            )

            attention_params = AttentionParams(
                qkv_type=type(query_layer),
                qkv_dtype=query_layer.dtype,
                qkv_layout=qkv_layout,
                batch_size=batch_size,
                num_heads=query_layer.shape[-2],
                num_gqa_groups=key_layer.shape[-2],
                max_seqlen_q=max_seqlen_q,
                max_seqlen_kv=max_seqlen_kv,
                head_dim_qk=query_layer.shape[-1],
                head_dim_v=value_layer.shape[-1],
                attn_mask_type=attn_mask_type,
                window_size=window_size,
                alibi_slopes_shape=alibi_slopes.shape if alibi_slopes is not None else None,
                core_attention_bias_type=core_attention_bias_type,
                core_attention_bias_shape=core_attention_bias_shape,
                core_attention_bias_requires_grad=(
                    core_attention_bias.requires_grad if core_attention_bias is not None else False
                ),
                pad_between_seqs=pad_between_seqs,
                attention_dropout=self.attention_dropout,
                context_parallel=context_parallel,
                deterministic=self.deterministic,
                is_training=self.training,
                fp8=self.fp8,
                fp8_meta=self.fp8_meta,
            )
            global _attention_backends, _flash_attn_3_plus, _use_flash_attn_3
            if (
                _attention_backends["attention_params"] is None
                or attention_params != _attention_backends["attention_params"]
            ):
                _attention_backends["attention_params"] = attention_params
                _attention_backends["backend_selection_requires_update"] = True
            if _attention_backends["backend_selection_requires_update"]:
                _use_flash_attn_3 = _flash_attn_3_plus
                (
                    use_flash_attention,
                    use_fused_attention,
                    fused_attention_backend,
                    use_unfused_attention,
                    _,
                ) = get_attention_backend(attention_params)
                if use_flash_attention:
                    self.logger.info(
                        "Running with FlashAttention backend (version %s)",
                        _flash_attn_version if not _use_flash_attn_3 else _flash_attn_v3_version,
                    )
                elif use_fused_attention:
                    self.logger.info(
                        "Running with FusedAttention backend (sub-backend %s)",
                        int(fused_attention_backend),
                    )
                elif use_unfused_attention:
                    self.logger.info("Running with UnfusedDotProductAttention backend")
            else:
                use_flash_attention = _attention_backends["use_flash_attention"]
                use_fused_attention = _attention_backends["use_fused_attention"]
                fused_attention_backend = _attention_backends["fused_attention_backend"]
                use_unfused_attention = _attention_backends["use_unfused_attention"]

            if use_flash_attention:
                if core_attention_bias_type == "alibi":
                    alibi_slopes, _ = get_alibi(
                        query_layer.shape[-2],
                        max_seqlen_q,
                        max_seqlen_kv,
                        alibi_slopes=alibi_slopes,
                    )
                return self.flash_attention(
                    query_layer,
                    key_layer,
                    value_layer,
                    attention_mask=attention_mask,
                    qkv_layout=qkv_layout,
                    cu_seqlens_q=cu_seqlens_q,
                    cu_seqlens_kv=cu_seqlens_kv,
                    attn_mask_type=attn_mask_type,
                    window_size=window_size,
                    alibi_slopes=alibi_slopes,
                    cp_group=self.cp_group,
                    cp_global_ranks=self.cp_global_ranks,
                    cp_stream=self.cp_stream,
                    cp_comm_type=self.cp_comm_type,
                    max_seqlen_q=max_seqlen_q,
                    max_seqlen_kv=max_seqlen_kv,
                    fp8=self.fp8 and self.fp8_meta["recipe"].fp8_dpa,
                    fp8_meta=self.fp8_meta,
                )

            if use_fused_attention:
                fu_core_attention_bias_type = core_attention_bias_type
                fu_core_attention_bias = core_attention_bias
                if core_attention_bias_type == "alibi" and (
                    alibi_slopes is not None or max_seqlen_q != max_seqlen_kv
                ):
                    fu_core_attention_bias_type = "post_scale_bias"
                    _, fu_core_attention_bias = get_alibi(
                        query_layer.shape[-2],
                        max_seqlen_q,
                        max_seqlen_kv,
                        alibi_slopes=alibi_slopes,
                        bias_dtype=query_layer.dtype,
                        bottom_right_alignment=attn_mask_type not in ["causal", "padding_causal"],
                    )
                if checkpoint_core_attention:
                    return self._checkpointed_attention_forward(
                        self.fused_attention,
                        query_layer,
                        key_layer,
                        value_layer,
                        qkv_layout=qkv_layout,
                        cu_seqlens_q=cu_seqlens_q,
                        cu_seqlens_kv=cu_seqlens_kv,
                        cu_seqlens_q_padded=cu_seqlens_q_padded,
                        cu_seqlens_kv_padded=cu_seqlens_kv_padded,
                        max_seqlen_q=max_seqlen_q,
                        max_seqlen_kv=max_seqlen_kv,
                        attn_mask_type=attn_mask_type,
                        attention_mask=attention_mask,
                        window_size=window_size,
                        fused_attention_backend=fused_attention_backend,
                        core_attention_bias_type=fu_core_attention_bias_type,
                        core_attention_bias=fu_core_attention_bias,
                        fast_zero_fill=fast_zero_fill,
                        cp_group=self.cp_group,
                        cp_global_ranks=self.cp_global_ranks,
                        cp_stream=self.cp_stream,
                        cp_comm_type=self.cp_comm_type,
                        fp8=self.fp8 and self.fp8_meta["recipe"].fp8_dpa,
                        fp8_meta=self.fp8_meta,
                    )
                return self.fused_attention(
                    query_layer,
                    key_layer,
                    value_layer,
                    qkv_layout=qkv_layout,
                    cu_seqlens_q=cu_seqlens_q,
                    cu_seqlens_kv=cu_seqlens_kv,
                    cu_seqlens_q_padded=cu_seqlens_q_padded,
                    cu_seqlens_kv_padded=cu_seqlens_kv_padded,
                    max_seqlen_q=max_seqlen_q,
                    max_seqlen_kv=max_seqlen_kv,
                    attn_mask_type=attn_mask_type,
                    attention_mask=attention_mask,
                    window_size=window_size,
                    fused_attention_backend=fused_attention_backend,
                    core_attention_bias_type=fu_core_attention_bias_type,
                    core_attention_bias=fu_core_attention_bias,
                    fast_zero_fill=fast_zero_fill,
                    cp_group=self.cp_group,
                    cp_global_ranks=self.cp_global_ranks,
                    cp_stream=self.cp_stream,
                    cp_comm_type=self.cp_comm_type,
                    fp8=self.fp8 and self.fp8_meta["recipe"].fp8_dpa,
                    fp8_meta=self.fp8_meta,
                )

            from .cpu_offload import CPUOffloadEnabled

            if CPUOffloadEnabled:
                warnings.warn(
                    "Attention activation Offloading is only implemented"
                    "with Flash Attention and Fused Attention!"
                )

            if use_unfused_attention:
                if window_size is not None and (
                    window_size[0] != -1 or window_size[1] not in [-1, 0]
                ):
                    attn_mask_type, attention_mask = get_swa_mask(
                        window_size, max_seqlen_q, max_seqlen_kv, attn_mask_type, attention_mask
                    )
                if checkpoint_core_attention:
                    return self._checkpointed_attention_forward(
                        self.unfused_attention,
                        query_layer,
                        key_layer,
                        value_layer,
                        qkv_layout=qkv_layout,
                        cu_seqlens_q=cu_seqlens_q,
                        cu_seqlens_kv=cu_seqlens_kv,
                        attn_mask_type=attn_mask_type,
                        attention_mask=attention_mask,
                        core_attention_bias_type=core_attention_bias_type,
                        core_attention_bias=core_attention_bias,
                        alibi_slopes=alibi_slopes,
                    )
                return self.unfused_attention(
                    query_layer,
                    key_layer,
                    value_layer,
                    qkv_layout=qkv_layout,
                    cu_seqlens_q=cu_seqlens_q,
                    cu_seqlens_kv=cu_seqlens_kv,
                    attn_mask_type=attn_mask_type,
                    attention_mask=attention_mask,
                    core_attention_bias_type=core_attention_bias_type,
                    core_attention_bias=core_attention_bias,
                    alibi_slopes=alibi_slopes,
                )

            raise Exception("No dot product attention support for the provided inputs!")


class MultiheadAttention(torch.nn.Module):
    r"""
    Multi-head Attention (MHA), including Query,
    Key, Value and Output projection.

    .. note::

        Argument :attr:`attention_mask` in the `forward` call is only used when
        :attr:`attn_mask_type` includes '"padding"' or `"arbitrary"`.

    Parameters
    ----------
    hidden_size : int
                 size of each input sample.
    num_attention_heads : int
                         number of attention heads in the transformer layer.
    kv_channels: int, default = `None`
                number of key-value channels. defaults to
                :attr:`hidden_size` / :attr:`num_attention_heads` if `None`.
    attention_dropout: float, default = 0.1
                      dropout probability for the dropout op during multi-head attention.
    layernorm_epsilon : float, default = 1e-5
                       a value added to the denominator of layer normalization
                       for numerical stability.
    init_method : Callable, default = `None`
                 used for initializing weights of QKV and FC1 weights in the following way:
                 `init_method(weight)`. When set to `None`, defaults to
                 `torch.nn.init.normal_(mean=0.0, std=0.023)`.
    output_layer_init_method : Callable, default = `None`
                              used for initializing weights of PROJ and FC2 in the following way:
                              `output_layer_init_method(weight)`. When set to `None`, defaults to
                              `torch.nn.init.normal_(mean=0.0, std=0.023)`.
    layer_number: int, default = `None`
                 layer number of the current `TransformerLayer` when multiple such modules are
                 concatenated to form a transformer block.
    attn_mask_type: {'no_mask', 'padding', 'causal', 'padding_causal', 'causal_bottom_right',
                   'padding_causal_bottom_right','arbitrary'},
                   default = `causal`
                   type of attention mask passed into softmax operation. Overridden by
                   :attr:`attn_mask_type` in the `forward` method. The forward
                   arg is useful for dynamically changing mask types, e.g. a different
                   mask for training and inference. The init arg is useful for cases
                   involving compilation/tracing, e.g. ONNX export.
    window_size: Optional[Tuple[int, int]], default = `None`
                sliding window size for local attention, where query at position i attends to keys
                in [i + seqlen_k - seqlen_q - window_size[0], i + seqlen_k - seqlen_q
                + window_size[1]] inclusive. Special cases (-1, -1) and (-1, 0) mean no sliding
                window and causal mask specifically. Both `causal` and `causal_bottom_right` masks
                map to `window_size = (-1, 0)` and Transformer Engine distinguishes them based on
                `attn_mask_type`. Similar to :attr:`attn_mask_type`, `window_size` can
                be overridden by :attr:`window_size` in `forward` as well.
    num_gqa_groups : int, default = `None`
                         number of GQA groups in the transformer layer.
                         Grouped Query Attention is described in
                         `this paper <https://arxiv.org/pdf/2305.13245.pdf>`_.
                         This only affects the keys and values, not the querys.
                         GQA-1 is equivalent to Multi-Query Attention
                         (`MQA <https://arxiv.org/pdf/1911.02150.pdf>`_), while GQA-H
                         is equivalent to MHA, i.e. `num_gqa_groups = num_attention_heads`.
    return_layernorm_output : bool, default = `False`
                             if set to `True`, output of layernorm is returned from the forward
                             together with the output of the linear transformation.
                             Example use case: residual connection for transformer module is
                             taken post layernorm.
    input_layernorm: bool, default = `False`
                     if set to `True`, layer normalization to the input is applied.
    attention_type: { 'self', 'cross' }, default = 'self'
                   type of attention applied.
    zero_centered_gamma : bool, default = 'False'
                         if set to 'True', gamma parameter in LayerNorm is initialized to 0 and
                         the LayerNorm formula changes to

                         .. math::
                            y = \frac{x - \mathrm{E}[x]}{ \sqrt{\mathrm{Var}[x] + \varepsilon}} *
                            (1 + \gamma) + \beta
    normalization : { 'LayerNorm', 'RMSNorm' }, default = 'LayerNorm'
                   type of normalization applied.
    qkv_weight_interleaved : bool, default = `True`
                            if set to `False`, the QKV weight is interpreted as a concatenation of
                            query, key, and value weights along the `0th` dimension. The default
                            interpretation is that the individual `q`, `k`, and `v` weights for each
                            attention head are interleaved. This parameter is set to `False` when
                            using :attr:`fuse_qkv_params=False`.
    bias : bool, default = `True`
          if set to `False`, the transformer layer will not learn any additive biases.
    device : Union[torch.device, str], default = "cuda"
          The device on which the parameters of the model will be allocated. It is the user's
          responsibility to ensure all parameters are moved to the GPU before running the
          forward pass.
    qkv_format: str, default = `sbhd`
            dimension format for `query_layer`, `key_layer` and `value_layer`,
            {`sbhd`, `bshd`}. `s` stands for the sequence length, `b` batch size,
            `h` the number of heads and `d` head size. `sbhd` and `bshd` formats
            are used for when sequences in a batch are of equal length or padded to
            equal length. Please note that these formats do not reflect how
            tensors `query_layer`, `key_layer`, `value_layer` are laid out in memory.
            For that, please use `get_qkv_layout` to gain the layout information.

    Parallelism parameters
    ----------------------
    set_parallel_mode : bool, default = `False`
                      if set to `True`, QKV and FC1 layers are used as Column Parallel
                      whereas PROJ and FC2 is used as Row Parallel as described
                      `here <https://arxiv.org/pdf/1909.08053.pdf>`_.
    sequence_parallel : bool, default = `False`
                       if set to `True`, uses sequence parallelism.
    tp_group : ProcessGroup, default = `None`
              tensor parallel process group.
    tp_size : int, default = 1
             used as TP (tensor parallel) world size when TP groups are not formed during
             initialization. In this case, users must call the
             `set_tensor_parallel_group(tp_group)` method on the initialized module before the
             forward pass to supply the tensor parallel group needed for tensor and sequence
             parallel collectives.

    Optimization parameters
    -----------------------
    fuse_wgrad_accumulation : bool, default = 'False'
                             if set to `True`, enables fusing of creation and accumulation of
                             the weight gradient. When enabled, it is assumed that the weights
                             have an additional `main_grad` attribute (used instead of the
                             regular `grad`) which is a pre-allocated buffer of the correct
                             size to accumulate gradients in.
    params_dtype : torch.dtype, default = `torch.get_default_dtype()`
                  it controls the type used to allocate the initial parameters. Useful when
                  the model is trained with lower precision and the original FP32 parameters
                  would not fit in GPU memory.
    return_bias : bool, default = `False`
                 when set to `True`, this module will not apply the additive bias itself, but
                 instead return the bias value during the forward pass together with the
                 output of the linear transformation :math:`y = xA^T`. This is useful when
                 the bias addition can be fused to subsequent operations.
    fuse_qkv_params: bool, default = 'False'
                    if set to `True`, `TransformerLayer` module exposes a single fused
                    parameter for query-key-value. This enables optimizations such as QKV
                    fusion without concatentations/splits and also enables the argument
                    `fuse_wgrad_accumulation`.
    """

    def __init__(
        self,
        hidden_size: int,
        num_attention_heads: int,
        kv_channels: Optional[int] = None,
        attention_dropout: float = 0.1,
        layernorm_epsilon: float = 1e-5,
        init_method: Optional[Callable] = None,
        output_layer_init_method: Optional[Callable] = None,
        layer_number: Optional[int] = None,
        attn_mask_type: str = "causal",
        window_size: Optional[Tuple[int, int]] = None,
        tp_group: Optional[dist_group_type] = None,
        tp_size: int = 1,
        num_gqa_groups: Optional[int] = None,
        fuse_wgrad_accumulation: bool = False,
        get_rng_state_tracker: Optional[Callable] = None,
        sequence_parallel: bool = False,
        params_dtype: Optional[torch.dtype] = None,
        return_bias: bool = False,
        return_layernorm_output: bool = False,
        input_layernorm: bool = False,
        attention_type: str = "self",
        set_parallel_mode: bool = False,
        fuse_qkv_params: bool = False,
        zero_centered_gamma: bool = False,
        qkv_weight_interleaved: bool = True,
        ub_bulk_wgrad: bool = False,
        ub_bulk_dgrad: bool = False,
        ub_overlap_rs_dgrad: bool = False,
        ub_overlap_rs: bool = False,
        ub_overlap_ag: bool = False,
        bias: bool = True,
        normalization: str = "LayerNorm",
        device: Union[torch.device, str] = "cuda",
        qkv_format: str = "sbhd",
    ) -> None:
        super().__init__()

        self.qkv_format = qkv_format
        self.attn_mask_type = attn_mask_type
        self.window_size = check_set_window_size(attn_mask_type, window_size)
        self.layer_number = layer_number
        self.input_layernorm = input_layernorm
        self.attention_type = attention_type
        self.get_rng_state_tracker = get_rng_state_tracker
        self.tp_group = tp_group
        self.return_layernorm_output = return_layernorm_output
        self.params_dtype = torch.get_default_dtype() if params_dtype is None else params_dtype
        self.num_attention_heads = num_attention_heads
        self.return_bias = return_bias

        kv_channels = kv_channels if kv_channels else (hidden_size // num_attention_heads)

        if init_method is None:
            init_method = get_default_init_method()
        if output_layer_init_method is None:
            output_layer_init_method = get_default_init_method()

        if not fuse_qkv_params:
            qkv_weight_interleaved = False
        self.qkv_weight_interleaved = qkv_weight_interleaved

        assert attention_type in AttnTypes, f"attention_type {attention_type} not supported"
        if layer_number is not None:
            assert layer_number > 0, "layer_number must be a positive integer"

        tp_size = tp_size if tp_group is None else get_distributed_world_size(tp_group)
        self.tp_size = tp_size
        self.sequence_parallel = (tp_size > 1) and sequence_parallel

        self.num_attention_heads_per_partition = divide(num_attention_heads, tp_size)
        self.num_gqa_groups = num_attention_heads if num_gqa_groups is None else num_gqa_groups
        assert (
            num_attention_heads % self.num_gqa_groups == 0
        ), "The number of attention heads must be divisible by the number of GQA groups!"
        assert (
            self.num_gqa_groups % tp_size == 0
        ), "The number of GQA groups must be divisible by tensor parallel size!"
        self.num_gqa_groups_per_partition = int(self.num_gqa_groups // tp_size)

        self.hidden_size_per_attention_head = kv_channels
        self.hidden_size_q = self.hidden_size_per_attention_head * num_attention_heads
        self.hidden_size_kv = self.hidden_size_per_attention_head * self.num_gqa_groups

        common_gemm_kwargs = {
            "fuse_wgrad_accumulation": fuse_wgrad_accumulation,
            "tp_group": tp_group,
            "tp_size": tp_size,
            "get_rng_state_tracker": get_rng_state_tracker,
            "sequence_parallel": sequence_parallel,
            "params_dtype": self.params_dtype,
            "device": device,
        }

        qkv_parallel_mode = "column" if set_parallel_mode else None

        if self.attention_type == "self":
            parameters_split = None
            if not fuse_qkv_params:
                parameters_split = collections.OrderedDict(
                    [
                        ("query", self.hidden_size_q),
                        ("key", self.hidden_size_kv),
                        ("value", self.hidden_size_kv),
                    ]
                )
            if self.input_layernorm:
                self.layernorm_qkv = LayerNormLinear(
                    hidden_size,
                    self.hidden_size_q + 2 * self.hidden_size_kv,
                    eps=layernorm_epsilon,
                    init_method=init_method,
                    bias=bias,
                    return_bias=False,
                    parallel_mode=qkv_parallel_mode,
                    return_layernorm_output=return_layernorm_output,
                    parameters_split=parameters_split,
                    zero_centered_gamma=zero_centered_gamma,
                    ub_bulk_wgrad=ub_bulk_wgrad,
                    ub_bulk_dgrad=ub_bulk_dgrad,
                    ub_overlap_rs_dgrad=ub_overlap_rs_dgrad,
                    ub_overlap_ag=ub_overlap_ag,
                    normalization=normalization,
                    ub_name="qkv",
                    **common_gemm_kwargs,
                )
            else:
                self.qkv = Linear(
                    hidden_size,
                    self.hidden_size_q + 2 * self.hidden_size_kv,
                    init_method=init_method,
                    bias=bias,
                    return_bias=False,
                    parallel_mode=qkv_parallel_mode,
                    parameters_split=parameters_split,
                    **common_gemm_kwargs,
                )
        elif self.attention_type == "cross":
            if self.input_layernorm:
                self.layernorm_query = LayerNormLinear(
                    hidden_size,
                    self.hidden_size_q,
                    eps=layernorm_epsilon,
                    init_method=init_method,
                    bias=bias,
                    return_bias=False,
                    parallel_mode=qkv_parallel_mode,
                    parameters_split=("query",) if not fuse_qkv_params else None,
                    return_layernorm_output=return_layernorm_output,
                    zero_centered_gamma=zero_centered_gamma,
                    ub_bulk_wgrad=ub_bulk_wgrad,
                    ub_bulk_dgrad=ub_bulk_dgrad,
                    ub_overlap_rs_dgrad=ub_overlap_rs_dgrad,
                    ub_overlap_ag=ub_overlap_ag,
                    normalization=normalization,
                    ub_name="qkv",
                    **common_gemm_kwargs,
                )
            else:
                self.query_layer = Linear(
                    hidden_size,
                    self.hidden_size_q,
                    init_method=init_method,
                    bias=bias,
                    return_bias=False,
                    parallel_mode=qkv_parallel_mode,
                    **common_gemm_kwargs,
                )
            self.key_value = Linear(
                hidden_size,
                2 * self.hidden_size_kv,
                init_method=init_method,
                bias=bias,
                return_bias=False,
                parallel_mode=qkv_parallel_mode,
                parameters_split=("key", "value") if not fuse_qkv_params else None,
                **common_gemm_kwargs,
            )

        # Attention.
        self.core_attention = DotProductAttention(
            num_attention_heads,
            self.hidden_size_per_attention_head,
            num_gqa_groups=self.num_gqa_groups,
            attention_dropout=attention_dropout,
            qkv_format=self.qkv_format,
            tp_size=tp_size,
            get_rng_state_tracker=get_rng_state_tracker,
            sequence_parallel=sequence_parallel,
            tp_group=tp_group,
            layer_number=self.layer_number,
            attention_type=self.attention_type,
        )

        # Linear
        self.proj = Linear(
            self.hidden_size_q,
            hidden_size,
            init_method=output_layer_init_method,
            bias=bias,
            return_bias=return_bias,
            parallel_mode="row" if set_parallel_mode else None,
            ub_overlap_rs=ub_overlap_rs,
            ub_overlap_ag=ub_overlap_ag,
            ub_name="proj",
            **common_gemm_kwargs,
        )

    def _allocate_memory(
        self, inference_max_sequence_len: int, batch_size: int, dtype: torch.dtype
    ) -> torch.Tensor:
        return torch.empty(
            inference_max_sequence_len,
            batch_size,
            self.num_gqa_groups_per_partition,
            self.hidden_size_per_attention_head,
            dtype=dtype,
            device=torch.cuda.current_device(),
        )

    def set_tensor_parallel_group(self, tp_group: Union[dist_group_type, None]) -> None:
        """
        Set the tensor parallel group for the given
        module before executing the forward pass.

        Parameters
        ----------
        tp_group : ProcessGroup, default = `None`
                  tensor parallel process group.
        """
        self.tp_group = tp_group

    def set_context_parallel_group(
        self,
        cp_group: Union[dist_group_type, List[dist_group_type], None],
        cp_global_ranks: List[int],
        cp_stream: torch.cuda.Stream,
        cp_comm_type: str = "p2p",
    ) -> None:
        """
        Set the context parallel attributes for the given
        module before executing the forward pass.

        Parameters
        ----------
        cp_group : Union[ProcessGroup, List[ProcessGroup]]
                  context parallel process group.
                  ProcessGroup is for cp_comm_type of "p2p", "all_gather", and "a2a".
                  List[ProcessGroup] is for cp_comm_type of "a2a+p2p", where cp_group[0]
                  and cp_group[1] are for a2a and p2p communications respectively.
        cp_global_ranks : List[int]
                         list of global ranks in the context group.
        cp_stream : torch.cuda.Stream
                   cuda stream for context parallel execution.
        cp_comm_type : str, default = `p2p`
                      inter-gpu communication type for context parallelism.
                      Can be "p2p" or "all_gather" or "a2a", "a2a+p2p".
                      "p2p": Exchange KV chunks with P2P communications in ring topology.
                             P2P is async and can be overlapped with attention compute.
                      "all_gather": All-gather to get full sequence of KV before attention.
                                    The all-gather is not async, and cannot be overlapped.
                      "a2a": Like DeepSpeed Ulysses, scatter attention heads across the CP
                             group, and gather to get full sequence of QKV.
                      "a2a+p2p": hierarchical CP implementation. First applying a2a to QKV
                      across each CP sub-group (e.g., via NVLink), then exchanging KV with
                      p2p between sub-groups (e.g., via IBLink).
        """
        # Deep iterate but skip self to avoid infinite recursion.
        for index, child in enumerate(self.modules()):
            if index == 0:
                continue
            if hasattr(child, "set_context_parallel_group"):
                child.set_context_parallel_group(cp_group, cp_global_ranks, cp_stream, cp_comm_type)

    def forward(
        self,
        hidden_states: torch.Tensor,
        attention_mask: Optional[Union[torch.Tensor, Tuple[torch.Tensor, torch.Tensor]]] = None,
        encoder_output: Optional[torch.Tensor] = None,
        attn_mask_type: Optional[str] = None,
        window_size: Optional[Tuple[int, int]] = None,
        is_first_microbatch: Optional[bool] = None,
        checkpoint_core_attention: bool = False,
        inference_params: Optional[InferenceParams] = None,
        rotary_pos_emb: Optional[Union[torch.Tensor, Tuple[torch.Tensor, torch.Tensor]]] = None,
        core_attention_bias_type: str = "no_bias",
        core_attention_bias: Optional[torch.Tensor] = None,
        alibi_slopes: Optional[torch.Tensor] = None,
        cu_seqlens_q: Optional[torch.Tensor] = None,
        cu_seqlens_kv: Optional[torch.Tensor] = None,
        max_seqlen_q: Optional[int] = None,
        max_seqlen_kv: Optional[int] = None,
        fast_zero_fill: bool = True,
    ) -> Tuple[Union[torch.Tensor, None], ...]:
        """
        Forward propagation for MultiheadAttention layer.

        .. note::

            Argument :attr:`attention_mask` is only used when :attr:`attn_mask_type`
            includes `"padding"` or `"arbitrary"`.

        Parameters
        ----------
        hidden_states : torch.Tensor
             Input tensor.
        attention_mask: Optional[Union[torch.Tensor, Tuple[torch.Tensor, torch.Tensor]]],
             default = `None`. Boolean tensor(s) used to mask out attention softmax input.
             It should be `None` for causal masks and "`no_mask`". For padding masks, it should be
             a single tensor of [batch_size, 1, 1, seqlen_q] for self-attention, and a tuple of
             two tensors in shapes [batch_size, 1, 1, seqlen_q] and [batch_size, 1, 1, seqlen_kv]
             for cross-attention. For "`arbitrary`" mask, it should be in a shape broadcastable to
             [batch_size, num_heads, max_seqlen_q, max_seqlen_kv]. A `True` value means
             the corresponding position is masked out and a `False` means that position
             is allowed to participate in attention.
        attn_mask_type: {'no_mask', 'padding', 'causal', 'padding_causal', 'causal_bottom_right',
                       'padding_causal_bottom_right','arbitrary'},
                       default = `None`
                       type of attention mask passed into softmax operation. By default,
                       causal masks are aligned to the top left corner of the softmax matrix.
                       When "`bottom_right`" is specified in the mask type, causal masks are
                       aligned to the bottom right corner.
        window_size: Optional[Tuple[int, int]], default = `None`
                    sliding window size for local attention.
        encoder_output : Optional[torch.Tensor], default = `None`
             Output of the encoder block to be fed into the decoder block if using
             `layer_type="decoder"`.
        is_first_microbatch : {True, False, None}, default = None
                             During training using either gradient accumulation or
                             pipeline parallelism a minibatch of data is further split
                             into microbatches. Between the microbatches of the same minibatch
                             the model weights are not updated. Setting this parameter indicates
                             whether the current microbatch is the first in a minibatch or not.
                             When set, this parameter enables additional optimizations:

                             * during FP8 training, it allows caching of the FP8 versions of
                               the weights
                             * it also allows skipping gradient accumulation during the
                               first microbatch (since it is the first gradient being
                               produced)
        checkpoint_core_attention: bool, default = `False`
                                  If true, forward activations for core attention are recomputed
                                  during the backward pass in order to save memory that would
                                  otherwise be occupied to store the forward activations until
                                  backprop.
        rotary_pos_emb: Union[torch.Tensor, Tuple[torch.Tensor, torch.Tensor]], default = `None`
                       Embeddings for query and key tensors for applying rotary position
                       embedding. By default no input embedding is applied.
        core_attention_bias_type: str, default = `no_bias`
                    Bias type, {`no_bias`, `pre_scale_bias`, 'post_scale_bias`, `alibi`}
        core_attention_bias: Optional[torch.Tensor], default = `None`
                    Bias tensor for Q * K.T, shape [1, num_head, max_seqlen_q, max_seqlen_kv].
                    It should be 'None' for 'no_bias' and 'alibi' bias types.
        alibi_slopes: Optional[torch.Tensor], default = `None`
                     ALiBi slopes in FP32 and shape [nheads] or [batch_size, nheads].
                     It adds a bias of (-alibi_slope * (i + seqlen_k - seqlen_q - j))
                     to the attention score of query i and key j.
        cu_seqlens_q: Optional[torch.Tensor], default = `None`
                   Cumulative sum of sequence lengths (without offset) in a batch for `query_layer`,
                   with shape [batch_size + 1] and dtype torch.int32.
        cu_seqlens_kv: Optional[torch.Tensor], default = `None`
                   Cumulative sum of sequence lengths (without offset) in a batch for `key_layer`
                   and `value_layer`, with shape [batch_size + 1] and dtype torch.int32.
        max_seqlen_q: Optional[int], default = `None`
                      Maximum sequence length in `query_layer`.
                      Calculated from `cu_seqlens_q` if not provided.
        max_seqlen_kv: Optional[int], default = `None`
                       Maximum sequence length in `key_layer` and `value_layer`.
                       Calculated from `cu_seqlens_kv` if not provided.
        fast_zero_fill: bool, default = `True`
                    Whether to set output tensors to 0 or not before use.
        """
        # hidden_states: [sq, b, h]

        if attn_mask_type is None:
            attn_mask_type = self.attn_mask_type
        if window_size is None:
            window_size = self.window_size
        window_size = check_set_window_size(attn_mask_type, window_size)

        if "padding" in attn_mask_type and attention_mask is not None:
            for i, _ in enumerate(attention_mask):
                assert (
                    attention_mask[i].dtype == torch.bool
                ), "Attention mask must be in boolean type!"

        assert (
            core_attention_bias_type in AttnBiasTypes
        ), f"core_attention_bias_type {core_attention_bias_type} is not supported!"

        # =================================================
        # Pre-allocate memory for key-values for inference
        # =================================================

        if inference_params and self.layer_number is not None:
            assert (
                self.qkv_format != "thd"
            ), "qkv_format == thd is not supported for an inference with KV-cache!"
            if self.layer_number not in inference_params.key_value_memory_dict:
                inf_max_seq_len = inference_params.max_sequence_length
                inf_max_batch_size = inference_params.max_batch_size
                inference_key_memory = self._allocate_memory(
                    inf_max_seq_len, inf_max_batch_size, hidden_states.dtype
                )
                inference_value_memory = self._allocate_memory(
                    inf_max_seq_len, inf_max_batch_size, hidden_states.dtype
                )
                inference_params.key_value_memory_dict[self.layer_number] = (
                    inference_key_memory,
                    inference_value_memory,
                )
            else:
                (
                    inference_key_memory,
                    inference_value_memory,
                ) = inference_params.key_value_memory_dict[self.layer_number]

        # ======================
        # Query, Key, and Value
        # ======================

        fp8_mha = (
            FP8GlobalStateManager.is_fp8_enabled()
            and FP8GlobalStateManager.get_fp8_recipe().fp8_mha
        )

        if self.attention_type == "self":
            # Attention heads [sq, b, h] --> [sq, b, ng * (np/ng + 2) * hn]
            if self.input_layernorm:
                layernorm_qkv_outputs = self.layernorm_qkv(
                    hidden_states,
                    is_first_microbatch=is_first_microbatch,
                    fp8_output=fp8_mha and rotary_pos_emb is None,
                )
                if self.return_layernorm_output:
                    mixed_x_layer, layernorm_output = layernorm_qkv_outputs
                else:
                    mixed_x_layer = layernorm_qkv_outputs
            else:
                mixed_x_layer = self.qkv(
                    hidden_states,
                    is_first_microbatch=is_first_microbatch,
                    fp8_output=fp8_mha and rotary_pos_emb is None,
                )

            num_queries_per_key_value = (
                self.num_attention_heads_per_partition // self.num_gqa_groups_per_partition
            )
            if self.qkv_weight_interleaved:
                # [sq, b, ng * (np/ng + 2) * hn] --> [sq, b, ng, (np/ng + 2), hn]
                new_tensor_shape = mixed_x_layer.size()[:-1] + (
                    self.num_gqa_groups_per_partition,
                    (num_queries_per_key_value + 2),
                    self.hidden_size_per_attention_head,
                )
                # split along second last dimension
                split_dim = -2
            else:
                # [sq, b, ng * (np/ng + 2) * hn] --> [sq, b, (np/ng + 2), ng, hn]
                new_tensor_shape = mixed_x_layer.size()[:-1] + (
                    (num_queries_per_key_value + 2),
                    self.num_gqa_groups_per_partition,
                    self.hidden_size_per_attention_head,
                )
                # split along third last dimension
                split_dim = -3

            mixed_x_layer = mixed_x_layer.view(*new_tensor_shape)

            # qkv_weight_interleaved:
            #  [sq, b, ng, (np/ng + 2), hn]
            #  --> [sq, b, ng, np/ng, hn], [sq, b, ng, 1, hn], [sq, b, ng, 1, hn]
            # not qkv_weight_interleaved:
            #  [sq, b, (np/ng + 2), ng, hn]
            #  --> [sq, b, np/ng, np, hn], [sq, b, 1, ng, hn], [sq, b, 1, ng, hn]
            if not is_in_onnx_export_mode():
                query_layer, key_layer, value_layer = _SplitAlongDim.apply(
                    mixed_x_layer, split_dim, (num_queries_per_key_value, 1, 1)
                )
            else:
                query_layer, key_layer, value_layer = torch.split(
                    mixed_x_layer,
                    (num_queries_per_key_value, 1, 1),
                    dim=split_dim,
                )

            if self.qkv_format == "thd":
                query_layer, key_layer, value_layer = (
                    x.reshape(x.size(0), -1, self.hidden_size_per_attention_head)
                    for x in (query_layer, key_layer, value_layer)
                )
            else:
                # query: -> [sq, b, np, hn]
                # key, value: -> [sq, b, ng, hn]
                query_layer, key_layer, value_layer = (
                    x.reshape(x.size(0), x.size(1), -1, self.hidden_size_per_attention_head)
                    for x in (query_layer, key_layer, value_layer)
                )
        elif self.attention_type == "cross":
            # Attention heads [sk, b, h] --> [sk, b, (ng * 2 * hn)]
            mixed_kv_layer = self.key_value(
                encoder_output,
                is_first_microbatch=is_first_microbatch,
                fp8_output=fp8_mha and rotary_pos_emb is None,
            )

            if self.qkv_weight_interleaved:
                # [sq, b, (ng * 2 * hn)] --> [sq, b, ng, 2 * hn]
                new_tensor_shape = mixed_kv_layer.size()[:-1] + (
                    self.num_gqa_groups_per_partition,
                    2 * self.hidden_size_per_attention_head,
                )
                # split along last dimension
                split_dim = -1
            else:
                # [sq, b, (ng * 2 * hn)] --> [sq, b, 2 * ng, hn]
                new_tensor_shape = mixed_kv_layer.size()[:-1] + (
                    2 * self.num_gqa_groups_per_partition,
                    self.hidden_size_per_attention_head,
                )
                # split along second last dimension
                split_dim = -2

            mixed_kv_layer = mixed_kv_layer.view(*new_tensor_shape)

            # mixed_kv_layer --> 2 [sk, b, ng, hn]
            if not is_in_onnx_export_mode():
                key_layer, value_layer = _SplitAlongDim.apply(
                    mixed_kv_layer,
                    split_dim,
                    mixed_kv_layer.shape[split_dim] // 2,
                )
            else:
                key_layer, value_layer = torch.split(
                    mixed_kv_layer,
                    mixed_kv_layer.shape[split_dim] // 2,
                    dim=split_dim,
                )
            key_layer, value_layer = (
                x.reshape(
                    x.size(0),
                    x.size(1),
                    -1,
                    self.hidden_size_per_attention_head,
                )
                for x in (key_layer, value_layer)
            )

            # Attention head [sq, b, h] --> [sq, b, hp]
            if self.input_layernorm:
                layernorm_query_outputs = self.layernorm_query(
                    hidden_states,
                    is_first_microbatch=is_first_microbatch,
                    fp8_output=fp8_mha and rotary_pos_emb is None,
                )
                if self.return_layernorm_output:
                    query_layer, layernorm_output = layernorm_query_outputs
                else:
                    query_layer = layernorm_query_outputs
            else:
                query_layer = self.query_layer(
                    hidden_states,
                    is_first_microbatch=is_first_microbatch,
                    fp8_output=fp8_mha and rotary_pos_emb is None,
                )

            # [sq, b, hp] --> [sq, b, np, hn]
            new_tensor_shape = query_layer.size()[:-1] + (
                self.num_attention_heads_per_partition,
                self.hidden_size_per_attention_head,
            )
            query_layer = query_layer.view(*new_tensor_shape)

        # ======================================================
        # Apply relative positional encoding (rotary embedding)
        # ======================================================

        if rotary_pos_emb is not None:
            assert not isinstance(query_layer, Float8Tensor) and not isinstance(
                key_layer, Float8Tensor
            ), "RoPE is not supported for Float8Tensors!"
            # duplicate the pos_emb for self attention
            if not isinstance(rotary_pos_emb, tuple):
                rotary_pos_emb = (rotary_pos_emb,) * 2

            q_pos_emb, k_pos_emb = rotary_pos_emb

            # adjust key and value for inference
            if inference_params is not None:
                if self.qkv_format == "sbhd":
                    sequence_length = key_layer.size(0)
                elif self.qkv_format == "bshd":
                    sequence_length = key_layer.size(1)

                sequence_start = inference_params.sequence_len_offset
                sequence_end = sequence_start + sequence_length

                q_pos_emb = q_pos_emb[sequence_start:sequence_end, ...]
                k_pos_emb = k_pos_emb[sequence_start:sequence_end, ...]

            query_layer = apply_rotary_pos_emb(query_layer, q_pos_emb, self.qkv_format, fused=True)
            key_layer = apply_rotary_pos_emb(key_layer, k_pos_emb, self.qkv_format, fused=True)

        # ===========================
        # Core attention computation
        # ===========================

        context_layer = self.core_attention(
            query_layer,
            key_layer,
            value_layer,
            qkv_format=self.qkv_format,
            cu_seqlens_q=cu_seqlens_q,
            cu_seqlens_kv=cu_seqlens_kv,
            max_seqlen_q=max_seqlen_q,
            max_seqlen_kv=max_seqlen_kv,
            attention_mask=attention_mask,
            attn_mask_type=attn_mask_type,
            window_size=window_size,
            checkpoint_core_attention=checkpoint_core_attention,
            core_attention_bias_type=core_attention_bias_type,
            core_attention_bias=core_attention_bias,
            alibi_slopes=alibi_slopes,
            fast_zero_fill=fast_zero_fill,
            inference_params=inference_params,
        )

        # ===================
        # Output. [sq, b, h]
        # ===================

        projection_output = self.proj(
            context_layer,
            is_first_microbatch=is_first_microbatch,
        )

        if self.return_bias:
            attention_output, attention_bias = projection_output
        else:
            attention_output, attention_bias = projection_output, None

        outputs = (attention_output,)
        if self.return_bias:
            outputs += (attention_bias,)
        if self.input_layernorm and self.return_layernorm_output:
            outputs += (layernorm_output,)
        return outputs if len(outputs) > 1 else outputs[0]<|MERGE_RESOLUTION|>--- conflicted
+++ resolved
@@ -136,17 +136,8 @@
     from flashattn_hopper.flash_attn_interface import (
         flash_attn_varlen_func as flash_attn_varlen_func_v3,
     )
-<<<<<<< HEAD
-    from flashattn_hopper.flash_attn_interface import (  # pylint: disable=unused-import
-        _flash_attn_forward as _flash_attn_forward_v3,
-    )
-    from flashattn_hopper.flash_attn_interface import (  # pylint: disable=unused-import
-        _flash_attn_backward as _flash_attn_backward_v3,
-    )
     from flashattn_hopper.flash_attn_interface import _flash_attn_varlen_forward as flash_attn_varlen_fwd_v3
     from flashattn_hopper.flash_attn_interface import _flash_attn_varlen_backward as flash_attn_varlen_bwd_v3
-=======
->>>>>>> e762592e
 
     _use_flash_attn_3 = True
 
@@ -472,12 +463,6 @@
         )
         use_unfused_attention = False
     if context_parallel and use_flash_attention:
-<<<<<<< HEAD
-=======
-        if _use_flash_attn_3:
-            logger.debug("Disabling FlashAttention 3 for context parallelism")
-            _use_flash_attn_3 = False
->>>>>>> e762592e
         if fp8 and fp8_meta["recipe"].fp8_dpa:
             logger.debug(
                 "Disabling FlashAttention as it does not support context parallelism with FP8"
