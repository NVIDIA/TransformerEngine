# Copyright (c) 2022-2025, NVIDIA CORPORATION & AFFILIATES. All rights reserved.
#
# See LICENSE for license information.

"""Attention."""
import collections
from contextlib import nullcontext
from importlib.metadata import version as get_pkg_version
from importlib.metadata import PackageNotFoundError
import math
import os
from typing import Any, Callable, Dict, List, Optional, Tuple, Union
import warnings
import logging
import functools

from dataclasses import dataclass, fields
import numpy as np
from packaging.version import Version as PkgVersion

import torch
import torch.nn.functional as F

import transformer_engine_torch as tex
import transformer_engine as te
from transformer_engine.pytorch.utils import (
    get_cudnn_version,
    nvtx_range_pop,
    nvtx_range_push,
)
from transformer_engine.pytorch.cpp_extensions.fused_attn import (
    fused_attn_fwd,
    fused_attn_bwd,
    QKVLayout,
    AttnBiasType,
    AttnMaskType,
    FusedAttnBackend,
    META_QKV,
    META_DQKV,
    META_O,
    META_DO,
    META_S,
    META_DP,
    META_O_CP,
    META_DQKV_CP,
)
from transformer_engine.pytorch.fp8 import (
    FP8GlobalStateManager,
    get_fp8_te_dtype,
    get_fp8_torch_dtype,
)
from transformer_engine.pytorch.float8_tensor import Float8Tensor
from transformer_engine.pytorch.tensor._internal.float8_tensor_base import Float8TensorBase
from transformer_engine.pytorch.module import LayerNormLinear, Linear
from transformer_engine.pytorch.module.base import TransformerEngineBaseModule
from transformer_engine.pytorch.utils import (
    divide,
    attention_mask_func,
    split_tensor_along_dim,
    get_device_compute_capability,
    get_default_init_method,
)
from transformer_engine.pytorch.constants import (
    AttnMaskTypes,
    AttnTypes,
    AttnBiasTypes,
    QKVLayouts,
    dist_group_type,
    TE_DType,
)
from transformer_engine.pytorch.softmax import FusedScaleMaskSoftmax
from transformer_engine.pytorch.distributed import (
    get_distributed_world_size,
    get_distributed_rank,
    checkpoint,
    set_all_rng_states,
    CudaRNGStatesTracker,
    graph_safe_rng_available,
    gather_along_first_dim,
    reduce_scatter_along_first_dim,
)
from transformer_engine.pytorch.jit import jit_fuser, no_torch_dynamo
from transformer_engine.pytorch.graph import is_graph_capturing
from transformer_engine.pytorch.tensor.quantized_tensor import (
    QuantizedTensor,
    prepare_for_saving,
    restore_from_saved,
)


# NVTE_DEBUG = 0/1 # disables/enables debug mode, default = 0
_NVTE_DEBUG = int(os.getenv("NVTE_DEBUG", "0"))
# NVTE_DEBUG_LEVEL = 0/1/2 # enables more and more verbose debug mode, default = 0
_NVTE_DEBUG_LEVEL = int(os.getenv("NVTE_DEBUG_LEVEL", "0"))
_log_level = _NVTE_DEBUG * _NVTE_DEBUG_LEVEL
_log_levels = {0: logging.WARNING, 1: logging.INFO, 2: logging.DEBUG}
_log_level = _log_levels[_log_level if _log_level in [0, 1, 2] else 2]
_formatter = logging.Formatter("[%(levelname)-8s | %(name)-19s]: %(message)s")
_stream_handler = logging.StreamHandler()
_stream_handler.setFormatter(_formatter)
fa_logger = logging.getLogger()
fa_logger.setLevel(_log_level)
if not fa_logger.hasHandlers():
    fa_logger.addHandler(_stream_handler)


@functools.lru_cache(maxsize=None)
def _get_supported_versions(version_min, version_max):
    return ">= " + str(version_min) + ", " + "<= " + str(version_max)


_NVTE_FLASH_ATTN = int(os.getenv("NVTE_FLASH_ATTN", "1"))
_NVTE_FUSED_ATTN = int(os.getenv("NVTE_FUSED_ATTN", "1"))
_NVTE_UNFUSED_ATTN = int(os.getenv("NVTE_UNFUSED_ATTN", "1"))

# Detect flash-attn v2 in the environment
_flash_attn_is_installed = False
_flash_attn_version = PkgVersion("0")
_flash_attn_version_required = PkgVersion("2.1.1")
_flash_attn_version_required_blackwell = PkgVersion("2.7.3")
_flash_attn_max_version = PkgVersion("2.7.3")
_flash_attn_2_plus = False
_flash_attn_2_1_plus = False
_flash_attn_2_3_plus = False
_flash_attn_2_4_plus = False
_flash_attn_2_4_1_plus = False
_flash_attn_2_5_7_plus = False
_flash_attn_2_6_0_plus = False
_flash_attn_2_7_0_plus = False

flash_attn_cuda_bwd = None
flash_attn_func = None
flash_attn_varlen_func = None
_flash_attn_fwd = None
_flash_attn_bwd = None
_flash_attn_varlen_fwd = None
_flash_attn_varlen_bwd = None

try:
    _flash_attn_version = PkgVersion(get_pkg_version("flash-attn"))
except PackageNotFoundError:
    if torch.cuda.is_available() and get_device_compute_capability() >= (8, 0) and _NVTE_FLASH_ATTN:
        fa_logger.debug(
            "flash-attn v2 is not installed. To use, please install it by"
            """ "pip install flash-attn".""",
        )
else:
    if torch.cuda.is_available() and get_device_compute_capability() >= (10, 0):
        if _flash_attn_version_required_blackwell <= _flash_attn_version <= _flash_attn_max_version:
            _flash_attn_is_installed = True
    elif _flash_attn_version_required <= _flash_attn_version <= _flash_attn_max_version:
        _flash_attn_is_installed = True

    if _flash_attn_is_installed:
        from flash_attn_2_cuda import varlen_bwd as flash_attn_cuda_bwd
        from flash_attn.flash_attn_interface import flash_attn_func, flash_attn_varlen_func
        from flash_attn.flash_attn_interface import _flash_attn_forward as _flash_attn_fwd
        from flash_attn.flash_attn_interface import _flash_attn_backward as _flash_attn_bwd
        from flash_attn.flash_attn_interface import (
            _flash_attn_varlen_forward as _flash_attn_varlen_fwd,
        )
        from flash_attn.flash_attn_interface import (
            _flash_attn_varlen_backward as _flash_attn_varlen_bwd,
        )

        _flash_attn_2_plus = _flash_attn_version >= PkgVersion("2")
        _flash_attn_2_1_plus = _flash_attn_version >= PkgVersion("2.1")
        _flash_attn_2_3_plus = _flash_attn_version >= PkgVersion("2.3")
        _flash_attn_2_4_plus = _flash_attn_version >= PkgVersion("2.4")
        _flash_attn_2_4_1_plus = _flash_attn_version >= PkgVersion("2.4.1")
        _flash_attn_2_5_7_plus = _flash_attn_version >= PkgVersion("2.5.7")
        _flash_attn_2_6_0_plus = _flash_attn_version >= PkgVersion("2.6.0")
        _flash_attn_2_7_0_plus = _flash_attn_version >= PkgVersion("2.7.0")
    elif (
        torch.cuda.is_available() and get_device_compute_capability() >= (8, 0) and _NVTE_FLASH_ATTN
    ):
        fa_logger.warning(
            "Supported flash-attn versions are %s. Found flash-attn %s.",
            _get_supported_versions(
                (
                    _flash_attn_version_required
                    if get_device_compute_capability() < (10, 0)
                    else _flash_attn_version_required_blackwell
                ),
                _flash_attn_max_version,
            ),
            _flash_attn_version,
        )

# Detect flash-attn v3 in the environment
# This section will be removed when FA3 is released as a regular FA package,
# i.e. flashattn-hopper 3.0.0 as flash-attn 3.0.0
_flash_attn_3_is_installed = False
_flash_attn_3_version = PkgVersion("0")
_flash_attn_3_0_0_beta = False
_use_flash_attn_3 = False
# TODO(cyang): update FA to 2.7.3 when its FA3 compilation issue is resolved
# https://github.com/Dao-AILab/flash-attention/issues/1452
_flash_attn_3_installation_steps = """\
(1) pip install "git+https://github.com/Dao-AILab/flash-attention.git@v2.7.2#egg=flashattn-hopper&subdirectory=hopper"
(2) python_path=`python -c "import site; print(site.getsitepackages()[0])"`
(3) mkdir -p $python_path/flashattn_hopper
(4) wget -P $python_path/flashattn_hopper https://raw.githubusercontent.com/Dao-AILab/flash-attention/v2.7.2/hopper/flash_attn_interface.py"""
try:
    _flash_attn_3_version = PkgVersion(get_pkg_version("flashattn-hopper"))
except PackageNotFoundError:
    if torch.cuda.is_available() and get_device_compute_capability() >= (9, 0) and _NVTE_FLASH_ATTN:
        fa_logger.debug(
            "flash-attn v3 is not installed. To use, please install it by \n%s",
            _flash_attn_3_installation_steps,
        )
else:
    from flashattn_hopper.flash_attn_interface import flash_attn_func as flash_attn_func_v3
    from flashattn_hopper.flash_attn_interface import (
        flash_attn_varlen_func as flash_attn_varlen_func_v3,
    )
    from flashattn_hopper.flash_attn_interface import _flash_attn_forward as _flash_attn_fwd_v3
    from flashattn_hopper.flash_attn_interface import _flash_attn_backward as _flash_attn_bwd_v3
    from flashattn_hopper.flash_attn_interface import (
        _flash_attn_varlen_forward as _flash_attn_varlen_fwd_v3,
    )
    from flashattn_hopper.flash_attn_interface import (
        _flash_attn_varlen_backward as _flash_attn_varlen_bwd_v3,
    )

    _flash_attn_3_is_installed = True
    _flash_attn_3_0_0_beta = PkgVersion("3.0.0b") < _flash_attn_3_version < PkgVersion("3.0.0")
    _use_flash_attn_3 = True

_attention_backends = {
    "attention_params": None,
    "use_flash_attention": None,
    "use_fused_attention": None,
    "fused_attention_backend": None,
    "use_unfused_attention": None,
    "backend_selection_requires_update": False,
}


@dataclass(eq=True)
class AttentionParams:
    """
    Attention parameters used to determine which backend to be used.

    Parameters
    ----------
    qkv_type: Union[torch.Tensor, Float8Tensor], default = `torch.Tensor`
        Type of query/key/value tensors, {`torch.Tensor`, `Float8Tensor`}.
    qkv_dtype: torch.dtype, default = `torch.bfloat16`
        Data type of query/key/value tensors.
    qkv_layout: str, default = "sbh3d"
        Query/key/value tensor memory layout.
    batch_size: int, default = 1
        Batch size.
    num_heads: int, default = 16
        Number of attention heads in the query tensor.
    num_gqa_groups: int, default = 16
        Number of attention heads in key and value tensors.
    max_seqlen_q: int, default = 128
        Maximum sequence length of the query tensor.
    max_seqlen_kv: int, default = 128
        Maximum sequence length of the key and value tensors.
    head_dim_qk: int, default = 64
        The size of each attention head in query and key tensors.
    head_dim_v: int, default = 64
        The size of each attention head in the value tensor.
    attn_mask_type: str, default = `no_mask`
        Attention mask type, {`no_mask`, `padding`, `causal`, `padding_causal`,
        `causal_bottom_right`, `padding_causal_bottom_right`, `arbitrary`}
    window_size: Tuple[int, int], default = None
        Sliding window attention size.
    alibi_slopes_shape: Optional[Union[torch.Size, List]], default = `None`
        Tensor shape of :attr:`alibi_slopes` in `DotProductAttention`.
    core_attention_bias_type: str, default = `no_bias`
        Attention bias type, {`no_bias`, `pre_scale_bias`, `post_scale_bias`, `alibi`}.
    core_attention_bias_shape: str, default = `1hss`
        Attention bias shape, {`1hss`, `b1ss`, `bhss`}.
    core_attention_bias_requires_grad: bool, default = `True`
        Whether attention bias requires gradient.
    pad_between_seqs: bool, default = `False`
        Whether there is padding between sequences in a batch.
        This only applies to `qkv_format=thd`.
    attention_dropout: float, default = 0.0
        Attention dropout.
    context_parallel: bool, default = `False`
        Whether context parallelism is used or not.
    deterministic: bool, default = `False`
        Whether to run `DotProductAttention` with determinism or not.
    is_training: bool, default = `True`
        Whether in training mode (`True`) or inference mode (`False`)
    fp8: bool, default = `False`
        Whether `DotProductAttention` is in an `fp8_autocast` region.
    fp8_meta: Optional[Dict[str Any]], default = `None`
        The FP8 metadata tensor of `DotProductAttention`.
    """

    qkv_type: Union[torch.Tensor, Float8Tensor] = torch.Tensor
    qkv_dtype: torch.dtype = torch.bfloat16
    qkv_layout: str = "sbh3d"
    batch_size: int = 1
    num_heads: int = 16
    num_gqa_groups: int = 16
    max_seqlen_q: int = 128
    max_seqlen_kv: int = 128
    head_dim_qk: int = 64
    head_dim_v: int = 64
    attn_mask_type: str = "no_mask"
    window_size: Union[Tuple[int, int], None] = None
    alibi_slopes_shape: Union[torch.Size, List, None] = None
    core_attention_bias_type: str = "no_bias"
    core_attention_bias_shape: str = "1hss"
    core_attention_bias_requires_grad: bool = True
    pad_between_seqs: bool = False
    attention_dropout: float = 0.0
    context_parallel: bool = False
    deterministic: bool = False
    is_training: bool = True
    fp8: bool = False
    fp8_meta: Union[Dict[str, Any], None] = None

    def __eq__(self, other):
        """
        Overwrite dataclass.__eq__ so that only fp8_meta["recipe"] is compared,
        since all other entries of fp8_meta are unused in get_attention_backend.
        """
        if not isinstance(other, self.__class__):
            return NotImplemented
        for field in fields(self):
            fname = field.name
            sf = getattr(self, fname)
            of = getattr(other, fname)
            if fname != "fp8_meta":
                if sf != of:
                    return False
            elif sf.get("recipe", None) != of.get("recipe", None):
                return False
        return True


_alibi_cache = {
    "_num_heads": None,
    "_alibi_slopes": None,
    "_max_seqlen_q": None,
    "_max_seqlen_kv": None,
    "_bottom_right_alignment": True,
    "_alibi_bias": None,
    "_alibi_slopes_require_update": False,
    "_alibi_bias_require_update": False,
}


__all__ = ["DotProductAttention", "InferenceParams", "MultiheadAttention"]


def maybe_contiguous(tensor: torch.Tensor) -> torch.Tensor:
    """Make tensor contiguous if final stride is not 1."""
    return tensor.contiguous() if tensor.stride(-1) != 1 else tensor


def get_attention_backend(
    attention_params: AttentionParams = None,
):
    """
    Select the appropriate attention backend/sub-backend based on user input and runtime environment.

    Parameters
    ----------
    See `AttentionParams`.

    Returns
    ----------
    use_flash_attention: bool
        Whether the `FlashAttention` backend has been selected.
    use_fused_attention: bool
        Whether the `FusedAttention` backend has been selected.
    fused_attention_backend: tex.NVTE_Fused_Attn_Backend
        If `use_fused_attention = True`, one of `FusedAttention` three sub-backends, else `None`.
    use_unfused_attention: bool
        Whether the `UnfusedDotProductAttention` backend has been selected.
    available_backends: List[bool]
        All available backends that could support the provided input. A list of Booleans
        in the form of [use_flash_attention, use_fused_attention, use_unfused_attention].
    """
    qkv_type = attention_params.qkv_type
    qkv_dtype = attention_params.qkv_dtype
    qkv_layout = attention_params.qkv_layout
    batch_size = attention_params.batch_size
    num_heads = attention_params.num_heads
    num_gqa_groups = attention_params.num_gqa_groups
    max_seqlen_q = attention_params.max_seqlen_q
    max_seqlen_kv = attention_params.max_seqlen_kv
    head_dim_qk = attention_params.head_dim_qk
    head_dim_v = attention_params.head_dim_v
    attn_mask_type = attention_params.attn_mask_type
    window_size = attention_params.window_size
    alibi_slopes_shape = attention_params.alibi_slopes_shape
    core_attention_bias_type = attention_params.core_attention_bias_type
    core_attention_bias_shape = attention_params.core_attention_bias_shape
    core_attention_bias_requires_grad = attention_params.core_attention_bias_requires_grad
    pad_between_seqs = attention_params.pad_between_seqs
    attention_dropout = attention_params.attention_dropout
    context_parallel = attention_params.context_parallel
    deterministic = attention_params.deterministic
    is_training = attention_params.is_training
    fp8 = attention_params.fp8
    fp8_meta = attention_params.fp8_meta

    # Run config
    logger = logging.getLogger("DotProductAttention")
    logger.setLevel(_log_level)
    if not logger.hasHandlers():
        logger.addHandler(_stream_handler)
    device_compute_capability = get_device_compute_capability()
    cudnn_version = get_cudnn_version()
    run_config = {
        "transformer_engine_version": te.__version__,
        "compute_capability": "sm"
        + str(10 * device_compute_capability[0] + device_compute_capability[1]),
        "flash_attn_version": (
            str(_flash_attn_version) if _flash_attn_is_installed else "not installed"
        ),
        "flash_attn_3_version": (
            str(_flash_attn_3_version) if _flash_attn_3_is_installed else "not installed"
        ),
        "cudnn_version": ".".join([str(i) for i in cudnn_version]),
    }
    attention_params_dict = {
        field.name: getattr(attention_params, field.name) for field in fields(attention_params)
    }
    run_config.update(attention_params_dict)
    if fp8:
        run_config["NVTE_FP8_DPA_BWD"] = int(os.getenv("NVTE_FP8_DPA_BWD", "1"))
    logger.debug("Running with config=%s", run_config)

    # The following sections check if `FlashAttention` supports the provided attention params,
    # regardless of whether FA2 or FA3 is installed. If FA2 or FA3 is not installed but is
    # necessary for performance/functionality, a warning will be issued to prompt users to
    # install an appropriate FA version.
    global _flash_attn_version_required, _flash_attn_max_version, _use_flash_attn_3

    # Filter: Environment variables
    use_flash_attention = int(os.getenv("NVTE_FLASH_ATTN", "1"))
    use_fused_attention = int(os.getenv("NVTE_FUSED_ATTN", "1"))
    use_unfused_attention = int(os.getenv("NVTE_UNFUSED_ATTN", "1"))
    if not use_flash_attention and _flash_attn_is_installed:
        logger.debug("Disabling FlashAttention due to NVTE_FLASH_ATTN=0")
    if not use_fused_attention:
        logger.debug("Disabling FusedAttention due to NVTE_FUSED_ATTN=0")
    if not use_unfused_attention:
        logger.debug("Disabling UnfusedDotProductAttention due to NVTE_UNFUSED_ATTN=0")

    # Filter: Compute capability
    if device_compute_capability < (8, 0):
        if use_flash_attention and _flash_attn_is_installed:
            logger.debug("Disabling FlashAttention as it requires compute capability sm80+")
        use_flash_attention = False
        if use_fused_attention:
            logger.debug("Disabling FusedAttention as it requires compute capability sm80+")
            use_fused_attention = False
    if device_compute_capability < (9, 0):
        if use_flash_attention and _flash_attn_3_is_installed:
            logger.debug("Disabling FlashAttention 3 as it requires compute capability sm90+")
        _use_flash_attn_3 = False

    # Filter: Data type
    if qkv_dtype not in [torch.bfloat16, torch.float16] or qkv_type not in [
        torch.Tensor,
        Float8Tensor,
    ]:
        if use_flash_attention and _flash_attn_is_installed:
            logger.debug(
                "Disabling FlashAttention due to unsupported QKV data type. "
                "Supported: qkv_dtype = {torch.bfloat16, torch.float16}. "
                "Found: qkv_dtype = %s.",
                qkv_dtype,
            )
        use_flash_attention = False
        if use_fused_attention:
            logger.debug(
                "Disabling FusedAttention due to unsupported QKV data type. "
                "Supported: qkv_dtype = {torch.bfloat16, torch.float16}. "
                "Found: qkv_dtype = %s.",
                qkv_dtype,
            )
            use_fused_attention = False

    # Filter: Execution type
    if fp8 and fp8_meta["recipe"].fp8_dpa:
        if use_flash_attention and not _use_flash_attn_3:
            if _flash_attn_is_installed:
                logger.debug("Disabling FlashAttention as FlashAttention 2 does not support FP8")
            use_flash_attention = False
        if use_flash_attention and _use_flash_attn_3 and is_training:
            logger.debug(
                "Disabling FlashAttention as FlashAttention 3 does not support FP8 training"
            )
            use_flash_attention = False
        if use_unfused_attention:
            logger.debug("Disabling UnfusedDotProductAttention as it does not support FP8")
            use_unfused_attention = False

    # Filter: Head dimension
    if use_flash_attention and head_dim_qk != head_dim_v:
        if _flash_attn_is_installed:
            logger.debug("Disabling FlashAttention as it does not support MLA.")
        use_flash_attention = False
    if use_flash_attention and (
        head_dim_qk > 256
        or head_dim_qk % 8 != 0
        or (head_dim_qk > 192 and device_compute_capability not in ((8, 0), (9, 0)))
    ):
        if _flash_attn_is_installed:
            logger.debug(
                "Disabling FlashAttention due to unsupported head_dim_qk and head_dim_v. "
                "Supported: head_dim_qk = head_dim_v, head_dim_qk %%8 = 0, "
                "head_dim_qk <= 256 (>192 requires sm80/90). "
                "Found: head_dim_qk = %s, head_dim_v = %s, on sm%s.",
                head_dim_qk,
                head_dim_v,
                ".".join([str(i) for i in device_compute_capability]),
            )
        use_flash_attention = False
    qkv_layout_group = qkv_layout.replace("b", "").replace("s", "").replace("t", "")
    if use_fused_attention and head_dim_qk != head_dim_v and qkv_layout_group != "hd_hd_hd":
        logger.debug(
            "Disabling FusedAttention as MLA is not supported with qkv_layout = %s",
            qkv_layout,
        )
        use_fused_attention = False

    # Filter: QKV layout
    qkv_format = "".join([i for i in qkv_layout.split("_")[0] if i.isalpha()])
    if qkv_format == "thd":
        if use_unfused_attention:
            logger.debug("Disabling UnfusedDotProductAttention for qkv_format = thd")
            use_unfused_attention = False
        if use_flash_attention and pad_between_seqs:
            if _flash_attn_is_installed:
                logger.debug(
                    "Disabling FlashAttention for qkv_format = thd when there is "
                    "padding between sequences, i.e. [a, a, PAD, b, b, b, PAD, c, PAD]"
                )
            use_flash_attention = False

    # Filter: Dropout
    if attention_dropout != 0.0 and use_flash_attention and _use_flash_attn_3:
        logger.debug("Disabling FlashAttention 3 for dropout")
        _use_flash_attn_3 = False

    # Filter: Context parallelism
    # qkv_format | attn_mask_type              | attn_bias_type           | supported backends
    # ----------------------------------------------------------------------------------------------------
    # bshd, sbhd | self-attention:             | no_bias, post_scale_bias | FlashAttention, FusedAttention
    #            |     no_mask, causal         |                          |
    #            | cross-attention:            |                          |
    #            |     no_mask                 |                          |
    # thd        | self-attention:             | no_bias                  | FlashAttention, FusedAttention
    #            |     padding, padding_causal |                          | if no padding between sequences,
    #            | cross-attention:            |                          | FusedAttention
    #            |     padding                 |                          | if there is padding between sequences
    # Note: context parallelism requires seq_len % (cp_size * 2) == 0 for each sequence in q, k, v.
    if context_parallel and use_unfused_attention:
        logger.debug(
            "Disabling UnfusedDotProductAttention as it does not support context parallelism"
        )
        use_unfused_attention = False
    if context_parallel and use_flash_attention:
        if fp8 and fp8_meta["recipe"].fp8_dpa:
            if _flash_attn_is_installed:
                logger.debug(
                    "Disabling FlashAttention as it does not support context parallelism with FP8"
                )
            use_flash_attention = False
        if "bottom_right" in attn_mask_type:
            if _flash_attn_is_installed:
                logger.debug(
                    "Disabling FlashAttention as it does not support context parallelism with"
                    " causal_bottom_right masking"
                )
            use_flash_attention = False
        elif "causal" in attn_mask_type and max_seqlen_q != max_seqlen_kv:
            if _flash_attn_is_installed:
                logger.debug(
                    "Disabling FlashAttention as it does not support context parallelism with"
                    " causal masking for cross-attention"
                )
            use_flash_attention = False
        elif core_attention_bias_type not in ["no_bias", "post_scale_bias"]:
            if _flash_attn_is_installed:
                logger.debug(
                    "Disabling FlashAttention as it does not support context parallelism with bias"
                    " type of %s",
                    core_attention_bias_type,
                )
            use_flash_attention = False
        elif qkv_format == "thd" and core_attention_bias_type != "no_bias":
            if _flash_attn_is_installed:
                logger.debug(
                    "Disabling FlashAttention as it does not support context parallelism with"
                    " attention bias for THD format"
                )
            use_flash_attention = False

    if context_parallel and use_fused_attention:
        if "bottom_right" in attn_mask_type:
            logger.debug(
                "Disabling FusedAttention as it does not support context parallelism with"
                " causal_bottom_right masking"
            )
            use_fused_attention = False
        elif "causal" in attn_mask_type and max_seqlen_q != max_seqlen_kv:
            logger.debug(
                "Disabling FusedAttention as it does not support context parallelism with causal"
                " masking for cross-attention"
            )
            use_fused_attention = False
        elif core_attention_bias_type not in ["no_bias", "post_scale_bias"]:
            logger.debug(
                "Disabling FusedAttention as it does not support context parallelism with bias type"
                " of %s",
                core_attention_bias_type,
            )
            use_fused_attention = False
        elif qkv_format == "thd" and core_attention_bias_type != "no_bias":
            logger.debug(
                "Disabling FusedAttention as it does not support context parallelism with attention"
                " bias for THD format"
            )
            use_fused_attention = False
        elif head_dim_qk != head_dim_v:
            logger.debug(
                "Disabling FusedAttention as it does not support context parallelism with MLA"
            )
            use_fused_attention = False

    # Filter: Attention mask
    # attn_mask_type              | attention_mask                       | supported backends
    # ----------------------------------------------------------------------------------------
    # no_mask                     | None                                 | All
    # padding                     |                                      | All
    #     self-attention          | One tensor in shape [b, 1, 1, sq]    |
    #     cross-attention         | Tuple of two tensors in shapes       |
    #                             | [b, 1, 1, sq] and [b, 1, 1, skv]     |
    # causal                      | None                                 |
    #     self-attention          |                                      | All
    #     cross-attention         |                                      | FusedAttention, UnfusedDotProductAttention
    # padding_causal              | Same as "padding"                    |
    #     self-attention          |                                      | All
    #     cross-attention         |                                      | FusedAttention, UnfusedDotProductAttention
    # causal_bottom_right         | None                                 | All
    # padding_causal_bottom_right | Same as "padding"                    | All
    # arbitrary                   | One tensor in shape broadcastable to | UnfusedDotProductAttention
    #                             | [b, h, sq, skv]                      |
    if attn_mask_type == "arbitrary":
        if use_flash_attention and _flash_attn_is_installed:
            logger.debug("Disabling FlashAttention for arbitrary mask")
        use_flash_attention = False
        if use_fused_attention:
            logger.debug("Disabling FusedAttention for arbitrary mask")
        use_fused_attention = False
    if (
        use_flash_attention
        and _use_flash_attn_3
        and attn_mask_type in ["causal", "padding_causal"]
        and max_seqlen_q != max_seqlen_kv
    ):
        logger.warning(
            "Disabling FlashAttention 3 as it only supports bottom-right-diagonal "
            "causal mask since flash-attn 2.1. See "
            "https://github.com/Dao-AILab/flash-attention#21-change-behavior-of-causal-flag"
        )
        _use_flash_attn_3 = False
    if (
        use_flash_attention
        and attn_mask_type in ["causal", "padding_causal"]
        and max_seqlen_q != max_seqlen_kv
    ):
        if _flash_attn_2_1_plus:
            logger.warning(
                "Disabling FlashAttention as it only supports bottom-right-diagonal "
                "causal mask since flash-attn 2.1. See "
                "https://github.com/Dao-AILab/flash-attention#21-change-behavior-of-causal-flag"
            )
            use_flash_attention = False
        if not _flash_attn_is_installed:
            _flash_attn_max_version = PkgVersion("2.1")
    if (
        use_flash_attention
        and attn_mask_type in ["causal_bottom_right", "padding_causal_bottom_right"]
        and max_seqlen_q != max_seqlen_kv
    ):
        if not _flash_attn_is_installed:
            _flash_attn_version_required = PkgVersion("2.1")
        elif not _flash_attn_2_1_plus and not _use_flash_attn_3:
            logger.warning(
                "Disabling FlashAttention as it only supports top-left-diagonal "
                "causal mask before flash-attn 2.1. See "
                "https://github.com/Dao-AILab/flash-attention#21-change-behavior-of-causal-flag"
            )
            use_flash_attention = False
    if (
        use_flash_attention
        and _use_flash_attn_3
        and fp8
        and fp8_meta["recipe"].fp8_dpa
        and "padding" in attn_mask_type
    ):
        logger.debug("Disabling FlashAttention 3 for FP8 and padding masks")
        _use_flash_attn_3 = False

    # Filter: Sliding window attention
    #    backend                 |      window_size       | diagonal alignment
    # ---------------------------------------------------------------------------------
    # FlashAttention             | (-1, -1) or (>=0, >=0) | bottom right
    # FusedAttention             | (-1,  0) or (>=0, 0)   | top left
    # UnfusedDotProductAttention | (-1, -1) or (>=0, >=0) | both;
    #                            |                        | converts window_size to an 'arbitrary' mask
    if window_size is None:
        window_size = check_set_window_size(attn_mask_type, window_size)
    else:
        if use_fused_attention and (window_size[0] != -1 or window_size[1] not in [-1, 0]):
            if fp8 and (fp8_meta["recipe"].fp8_dpa or fp8_meta["recipe"].fp8_mha):
                logger.debug(
                    "Disabling FusedAttention as it does not support sliding window attention"
                    " for FP8"
                )
                use_fused_attention = False
            elif window_size[1] != 0 or attention_dropout != 0.0:
                logger.debug(
                    "Disabling FusedAttention as it only supports sliding window attention "
                    "with (left, 0) and no dropout"
                )
                use_fused_attention = False
            elif max_seqlen_q > max_seqlen_kv:
                logger.debug(
                    "Disabling FusedAttention as it does not support sliding window attention "
                    "with s_q > s_kv for cross-attention"
                )
                use_fused_attention = False
        if use_flash_attention and (window_size[0] != -1 or window_size[1] not in [-1, 0]):
            if _use_flash_attn_3:
                logger.debug(
                    "Disabling FlashAttention 3 as it does not support sliding window attention"
                )
                _use_flash_attn_3 = False
            if not _flash_attn_is_installed:
                _flash_attn_version_required = PkgVersion("2.3")
            elif not _flash_attn_2_3_plus:
                logger.debug(
                    "Disabling FlashAttention as sliding window attention requires flash-attn 2.3+"
                )
                use_flash_attention = False

    # Filter: Attention bias
    #    backend                 |      bias types              | ALiBi diagonal alignment
    # ---------------------------------------------------------------------------------
    # FlashAttention             | no_bias, alibi/alibi_slopes  | bottom right
    # FusedAttention             | no_bias, post_scale_bias     |
    #                            | alibi/alibi_slopes           | top left,
    #                            |                              | bottom_right (converts to a 'post_scale_bias' bias)
    # UnfusedDotProductAttention | no_bias, pre/post_scale_bias |
    #                            | alibi/alibi_slopes           | both; converts to a 'post_scale_bias' bias
    if use_flash_attention and core_attention_bias_type == "alibi":
        if _use_flash_attn_3:
            logger.debug("Disabling FlashAttention 3 for ALiBi")
            _use_flash_attn_3 = False
        if not _flash_attn_is_installed:
            _flash_attn_version_required = PkgVersion("2.4")
        elif not _flash_attn_2_4_plus:
            logger.debug("Disabling FlashAttention as ALiBi requires flash-attn 2.4+")
            use_flash_attention = False

    if use_flash_attention and (
        core_attention_bias_type not in ["no_bias", "alibi"]
        or core_attention_bias_shape is not None
    ):
        if _flash_attn_is_installed:
            logger.debug("Disabling FlashAttention for pre/post_scale_bias")
        use_flash_attention = False

    fu_core_attention_bias_type = core_attention_bias_type
    fu_core_attention_bias_shape = core_attention_bias_shape
    fu_core_attention_bias_requires_grad = core_attention_bias_requires_grad
    if (
        use_fused_attention
        and core_attention_bias_type == "alibi"
        and (alibi_slopes_shape is not None or max_seqlen_q != max_seqlen_kv)
    ):
        fu_core_attention_bias_type = "post_scale_bias"
        fu_core_attention_bias_requires_grad = False
        if alibi_slopes_shape is None:
            fu_core_attention_bias_shape = "1hss"
        elif len(alibi_slopes_shape) == 1 and alibi_slopes_shape[0] == num_heads:
            fu_core_attention_bias_shape = "1hss"
        elif (
            len(alibi_slopes_shape) == 2
            and alibi_slopes_shape[0] == batch_size
            and alibi_slopes_shape[1] == num_heads
        ):
            fu_core_attention_bias_shape = "bhss"

    if (
        use_fused_attention
        and fu_core_attention_bias_type == "post_scale_bias"
        and fu_core_attention_bias_shape != "1hss"
    ):
        if fu_core_attention_bias_requires_grad:
            # remove this line when cuDNN adds bwd support for
            # [1, 1, s, s], [b, 1, s, s] and [b, h, s, s]
            logger.debug("Disabling FusedAttention for dBias in [1, H, S, S] shape")
            use_fused_attention = False
        else:
            # max512 backend will only support [1, h, s, s]
            os.environ["NVTE_FUSED_ATTN_BACKEND"] = "1"

    # Filter: cuDNN support
    fused_attention_backend = None
    if use_fused_attention:
        q_type = TE_DType[qkv_dtype]
        kv_type = q_type
        if fp8 and fp8_meta["recipe"].fp8_dpa:
            q_type = get_fp8_te_dtype(fp8_meta["recipe"], fprop_tensor=True)
            kv_type = q_type
        fused_attention_backend = tex.get_fused_attn_backend(
            q_type,
            kv_type,
            QKVLayout[qkv_layout],
            AttnBiasType[fu_core_attention_bias_type],
            AttnMaskType[attn_mask_type],
            attention_dropout,
            num_heads,
            num_gqa_groups,
            max_seqlen_q,
            max_seqlen_kv,
            head_dim_qk,
            head_dim_v,
            window_size[0],
            window_size[1],
        )
        if fused_attention_backend == FusedAttnBackend["No_Backend"]:
            logger.debug("Disabling FusedAttention as no backend supports the provided input")
            use_fused_attention = False
            fused_attention_backend = None
        if (
            use_fused_attention
            and window_size is not None
            and window_size[0] != -1
            and fused_attention_backend != FusedAttnBackend["F16_arbitrary_seqlen"]
        ):
            logger.debug(
                "Disabling FusedAttention as only sub-backend %s does not support "
                "slidng window attention",
                int(fused_attention_backend),
            )
            use_fused_attention = False
            fused_attention_backend = None
        if (
            use_fused_attention
            and fused_attention_backend == FusedAttnBackend["F16_max512_seqlen"]
            and fu_core_attention_bias_type == "post_scale_bias"
            and fu_core_attention_bias_shape != "1hss"
        ):
            logger.debug(
                "Disabling FusedAttention as cuDNN sub-backend 0 only supports post_scale_bias in"
                " [1, H, S, S] shape"
            )
            use_fused_attention = False
            fused_attention_backend = None

    # Filter: Determinism
    # backend                      | deterministic
    # ---------------------------------------------
    # FlashAttention               |
    #     flash-attn >=2.0, <2.4.1 | no
    #     flash-attn >=2.4.1       | yes
    # FusedAttention               |
    #     sub-backend 0            | yes
    #     sub-backend 1            | workspace optimization path and sm90+: yes;
    #                              | otherwise: no
    #     sub-backend 2            | no
    # UnfusedDotProductAttention   | yes
    if use_flash_attention and deterministic:
        if not _flash_attn_is_installed:
            _flash_attn_version_required = PkgVersion("2.4.1")
        elif not _flash_attn_2_4_1_plus and not _use_flash_attn_3:
            logger.warning(
                "Disabling FlashAttention as version <2.4.1 does not support deterministic "
                "execution. To use FlashAttention with deterministic behavior, "
                "please install flash-attn >= 2.4.1."
            )
            use_flash_attention = False
    if use_fused_attention and deterministic:
        if fused_attention_backend == FusedAttnBackend["FP8"] and is_training:
            logger.debug("Disabling FusedAttention for determinism reasons")
            use_fused_attention = False
        if (
            fused_attention_backend == FusedAttnBackend["F16_arbitrary_seqlen"]
            and is_training
            and (
                device_compute_capability < (9, 0)
                or core_attention_bias_requires_grad
                or cudnn_version < (8, 9, 5)
            )
        ):
            logger.debug("Disabling FusedAttention for determinism reasons")
            use_fused_attention = False

    # All available backends
    available_backends = [use_flash_attention, use_fused_attention, use_unfused_attention]

    # `FusedAttention` and `FlashAttention` are faster backends than `UnfusedDotProductAttention`.
    # When `FusedAttention` does not support the provided attention params, and `FlashAttention`
    # does, we recommend users to install flash-attn if not installed already.
    if not use_fused_attention and use_flash_attention and not _flash_attn_is_installed:
        logger.warning(
            "flash-attn may provide important feature support or performance improvement."
            " Please install flash-attn %s.",
            _get_supported_versions(
                _flash_attn_version_required,
                _flash_attn_max_version,
            ),
        )
    if use_flash_attention and not _flash_attn_is_installed:
        use_flash_attention = False
        available_backends[0] = False

    logger.debug(
        "Available backends = {FlashAttention=%s, FusedAttention=%s%s,"
        " UnfusedDotProductAttention=%s}",
        bool(available_backends[0]),
        bool(available_backends[1]),
        (
            f" (sub-backend {int(fused_attention_backend)})"
            if fused_attention_backend is not None
            else ""
        ),
        bool(available_backends[2]),
    )

    # Select FusedAttention for performance
    if (
        use_flash_attention
        and use_fused_attention
        and fused_attention_backend == FusedAttnBackend["F16_arbitrary_seqlen"]
    ):
        if device_compute_capability >= (9, 0):
            logger.debug(
                "Disabling FlashAttention to give FusedAttention preference on Hopper+ "
                "for performance reasons"
            )
            use_flash_attention = False
    if (
        use_flash_attention
        and use_fused_attention
        and fused_attention_backend == FusedAttnBackend["FP8"]
        and _use_flash_attn_3
    ):
        logger.debug(
            "Disabling FlashAttention 3 to give FusedAttention preference for performance reasons "
            "in FP8 execution"
        )
        use_flash_attention = False

    # Selected backend
    if use_flash_attention:
        use_fused_attention = False
        use_unfused_attention = False
    elif use_fused_attention:
        use_unfused_attention = False
    selected_backend = "NoBackend"
    if use_flash_attention:
        selected_backend = "FlashAttention"
    elif use_fused_attention:
        selected_backend = f"FusedAttention (sub-backend {int(fused_attention_backend)})"
    elif use_unfused_attention:
        selected_backend = "UnfusedDotProductAttention"
    logger.debug("Selected backend = %s", selected_backend)

    global _attention_backends
    _attention_backends["use_flash_attention"] = use_flash_attention
    _attention_backends["use_fused_attention"] = use_fused_attention
    _attention_backends["fused_attention_backend"] = fused_attention_backend
    _attention_backends["use_unfused_attention"] = use_unfused_attention
    _attention_backends["backend_selection_requires_update"] = False

    return (
        use_flash_attention,
        use_fused_attention,
        fused_attention_backend,
        use_unfused_attention,
        available_backends,
    )


class InferenceParams:  # pylint: disable=too-few-public-methods
    """
    Inference parameters that are passed to the main model in order
    to efficiently calculate and store the context during inference.

    Parameters
    ----------
    max_batch_size : int
                    maximum batch size during inference.
    max_sequence_length : int
                         maximum sequence length during inference.
    """

    def __init__(self, max_batch_size, max_sequence_length):
        self.max_sequence_length = max_sequence_length
        self.max_batch_size = max_batch_size
        self.sequence_len_offset = 0
        self.batch_size_offset = 0
        self.key_value_memory_dict = {}

    def swap_key_value_dict(self, batch_indices):
        """
        Reorders the KV cache using the specified batch indices.

        Parameters
        ----------
        batch_indices : List[int]
                       Sequence of indices to reorder along the batch dimensions of
                       the KV cache. Must have a length equal to the batch size.
        """
        if len(self.key_value_memory_dict) == 0:
            raise ValueError("should not swap when dict in empty")

        for layer_number, inference_memory in self.key_value_memory_dict.items():
            inference_key_memory, inference_value_memory = inference_memory
            assert (
                len(batch_indices) == inference_key_memory.shape[1]
            )  # make sure batch size is the same
            new_inference_key_memory = inference_key_memory[:, batch_indices]
            new_inference_value_memory = inference_value_memory[:, batch_indices]
            self.key_value_memory_dict[layer_number] = (
                new_inference_key_memory,
                new_inference_value_memory,
            )


@torch.no_grad()
def get_full_mask(
    max_seqlen_q: int,
    max_seqlen_kv: int,
    attn_mask_type: str = "no_mask",
    attention_mask: Union[torch.Tensor, Tuple[torch.Tensor, torch.Tensor]] = None,
    window_size: Tuple[int, int] = None,
    attention_type: str = "self",
    bottom_right_alignment: bool = True,
) -> torch.Tensor:
    """
    Get full attention mask in [..., max_seqlen_q, max_seqlen_kv] shape, based on `attn_mask_type`,
    `attention_mask`, and `window_size`. For sliding window attention, the diagonal alignment depends
    on both `attn_mask_type` and `bottom_right_alignment`, as detailed below.::

       attn_mask_type              output shape                                 diagonal alignment
       --------------------------------------------------------------------------------------------
       no_mask                     [1, 1, max_seqlen_q, max_seqlen_kv]          follow bottom_right_alignment
       causal                      [1, 1, max_seqlen_q, max_seqlen_kv]          always top left
       causal_bottom_right         [1, 1, max_seqlen_q, max_seqlen_kv]          always bottom right
       padding                     [batch_size, 1, max_seqlen_q, max_seqlen_kv] follow bottom_right_alignment
       padding_causal              [batch_size, 1, max_seqlen_q, max_seqlen_kv] always top left
       padding_causal_bottom_right [batch_size, 1, max_seqlen_q, max_seqlen_kv] always bottom right
       arbitrary                   same as attention_mask                       follow bottom_right_alignment

    .. note::

    For "padding_bottom_right" mask, or "padding" mask with `bottom_right_alignment` = True, the bottom right
    diagonal comes from the bottom right corner of the [actual_seqlens_q[i], actual_seqlens_kv[i]] matrix,
    i = 0,...,batch_size-1, not the [max_seqlen_q, max_seqlen_kv] matrix. For example, with max_seqlen_q = 4,
    max_seqlen_kv = 4, attn_mask_type = "padding", attention_type = "cross", and attention_mask = (
    [[False, False,  True, True], [False, False, False, False]],
    [[False, False, False, True], [False,  True,  True,  True]]), the returned full attention mask has [2, 4, 4]
    shape and is,::

      [[[False, False, False, True],
        [False, False, False, True],
        [ True,  True,  True, True],
        [ True,  True,  True, True]],
       [[False,  True,  True, True],
        [False,  True,  True, True],
        [False,  True,  True, True],
        [False,  True,  True, True]]]

    Parameters
    ----------
    max_seqlen_q: int
        Maximum sequence length for queries.
    max_seqlen_kv: int
        Maximum sequence length for keys and values.
    attn_mask_type: str, default = `no_mask`
        Attention mask type, {"`no_mask`", "`padding`", "`causal`", "`padding_causal`",
        "`causal_bottom_right`", "`padding_causal_bottom_right`", "`arbitrary`"}
    attention_mask: Union[torch.Tensor, Tuple[torch.Tensor, torch.Tensor]],
        default = `None`
        Boolean tensor(s) used to mask out attention softmax input. Please see DotProductAttention
        for the requirements of `attention_mask` for different `attn_mask_type`s.
    window_size: Tuple[int, int], default = `None`
        Sliding window size for local attention, where query at position i attends to keys
        in [i + seqlen_k - seqlen_q - window_size[0], i + seqlen_k - seqlen_q
        + window_size[1]] inclusive. Special cases (-1, -1) and (-1, 0) mean no sliding
        window and causal mask specifically. Both `causal` and `causal_bottom_right` masks
        map to `window_size = (-1, 0)` and Transformer Engine distinguishes them based on
        `attn_mask_type`.
    attention_type: str, default = "self"
        Attention type, {"self", "cross"}
    bottom_right_alignment: bool, default = `True`
        Whether to align the diagonal of the sliding window attention to the bottom right (`True`)
        or top left (`False`) corner of the softmax matrix. Ignored if `attn_mask_type` explicitly
        specifies "causal" or "causal_bottom_right".

    Returns
    ----------
    attn_mask_type: str
        For sliding window attention (>=0, >0), "arbitrary"; otherwise, the same as input `attn_mask_type`
    attention_mask: torch.Tensor
        The full attention mask based on `attn_mask_type`, `attention_mask` and `window_size`
    actual_seqlens_q: torch.Tensor
        For padding masks, the actual sequence lengths for queries, in shape [batch_size].
        For other masks, `None`.
    actual_seqlens_kv: Optional[torch.Tensor], default = `None`
        For padding masks, the actual sequence lengths for keys and values, in shape [batch_size].
        For other masks, `None`.
    """
    # perform basic checks
    change_type = window_size is not None and (
        window_size[0] != -1 or window_size[1] not in [-1, 0]
    )
    if window_size is None:
        window_size = (-1, -1)
    if "causal" in attn_mask_type:
        window_size = (window_size[0], 0)
    window_size = (
        max_seqlen_kv if window_size[0] == -1 else window_size[0],
        max_seqlen_q if window_size[1] == -1 else window_size[1],
    )

    # apply padding mask
    actual_seqlens_q = None
    actual_seqlens_kv = None
    if "padding" in attn_mask_type:
        if attention_type == "self":
            attention_mask = torch.logical_or(
                attention_mask.squeeze(1).unsqueeze(3), attention_mask
            )
        else:
            attention_mask = torch.logical_or(
                attention_mask[0].squeeze(1).unsqueeze(3), attention_mask[1]
            )
        m = attention_mask.logical_not()
        actual_seqlens_q = m[:, 0, :, 0].sum(dim=1)
        actual_seqlens_kv = m[:, 0, 0, :].sum(dim=1)

    # apply SWA mask
    mask = torch.arange(max_seqlen_q, dtype=torch.int32, device="cuda").view(
        1, 1, max_seqlen_q, 1
    ) - torch.arange(max_seqlen_kv, dtype=torch.int32, device="cuda").view(1, 1, 1, max_seqlen_kv)
    swa_left = None
    swa_right = None
    if attn_mask_type == "causal_bottom_right" or (
        attn_mask_type in ["no_mask", "arbitrary"] and bottom_right_alignment
    ):
        swa_left = mask + max_seqlen_kv - max_seqlen_q - window_size[0]
        swa_right = mask + max_seqlen_kv - max_seqlen_q + window_size[1]
    elif attn_mask_type in ["causal", "padding_causal"] or (
        attn_mask_type in ["no_mask", "padding", "arbitrary"] and not bottom_right_alignment
    ):
        swa_left = mask - window_size[0]
        swa_right = mask + window_size[1]
    elif attn_mask_type == "padding_causal_bottom_right" or (
        attn_mask_type == "padding" and bottom_right_alignment
    ):
        batch_size = attention_mask.shape[0]
        swa_left = mask.expand(batch_size, 1, max_seqlen_q, max_seqlen_kv) + (
            actual_seqlens_kv - actual_seqlens_q - window_size[0]
        ).view(batch_size, 1, 1, 1)
        swa_right = mask.expand(batch_size, 1, max_seqlen_q, max_seqlen_kv) + (
            actual_seqlens_kv - actual_seqlens_q + window_size[1]
        ).view(batch_size, 1, 1, 1)
    swa_mask = torch.logical_not(
        torch.where(swa_left <= 0, 1, 0) - torch.where(swa_right < 0, 1, 0)
    )
    if attention_mask is not None:
        attention_mask = torch.logical_or(swa_mask, attention_mask)
    else:
        attention_mask = swa_mask

    # change mask type
    if change_type:
        attn_mask_type = "arbitrary"

    return attn_mask_type, attention_mask, actual_seqlens_q, actual_seqlens_kv


@torch.no_grad()
def get_alibi(
    num_heads: int,
    max_seqlen_q: int,
    max_seqlen_kv: int,
    actual_seqlens_q: Optional[torch.Tensor] = None,
    actual_seqlens_kv: Optional[torch.Tensor] = None,
    alibi_slopes: Optional[torch.Tensor] = None,
    bias_dtype: Optional[torch.dtype] = None,
    bottom_right_alignment: bool = True,
) -> Tuple[torch.Tensor, torch.Tensor]:
    """
    Parameters
    ----------
    num_heads: int
        Number of heads.
    max_seqlen_q: int
        Maximum sequence length for queries.
    max_seqlen_kv: int
        Maximum sequence length for keys and values.
    actual_seqlens_q: Optional[torch.Tensor], default = `None`
        Actual sequence lengths for queries, in shape [batch_size].
    actual_seqlens_kv: Optional[torch.Tensor], default = `None`
        Actual sequence lengths for keys and values, in shape [batch_size].
    alibi_slopes: Optional[torch.Tensor], default = `None`
        Custom ALiBi slopes, FP32, CUDA tensor, in shape [num_heads] or [batch_size, num_heads].
    bias_dtype: Optional[torch.dtype], default = `None`
        Dtype of the generated ALiBi bias. If None, use torch.float32.
    bottom_right_alignment: bool, default = `True`
        Whether to align the diagonal of the ALiBi bias to the bottom right corner of
        the matrix (`True`) or top left (`False`).

    Returns
    ----------
    alibi_slopes: torch.Tensor
        ALiBi slopes in FP32 and shape [num_heads] or [batch_size, num_heads].
    alibi_bias: torch.Tensor
        ALiBi bias in FP32 or `bias_dtype`. Its shape is
        (1) [1, num_heads, max_seqlen_q, max_seqlen_kv] if `alibi_slopes` is in [num_heads] shape,
        and `actual_seqlens_q` and `actual_seqlens_kv` are `None`; or
        (2) [batch_size, num_heads, max_seqlen_q, max_seqlen_kv] if `alibi_slopes` is in
        [batch_size, num_heads] shape, or, if `alibi_slopes` is in [num_heads] shape and
        `actual_seqlens_q` and `actual_seqlens_kv` are not `None`.
    """
    global _alibi_cache
    if _alibi_cache["_alibi_slopes_require_update"]:
        if alibi_slopes is not None:
            _alibi_cache["_alibi_slopes"] = alibi_slopes
        else:
            n = 2 ** math.floor(math.log2(num_heads))
            m_0 = 2.0 ** (-8.0 / n)
            m = torch.pow(m_0, torch.arange(1, 1 + n))

            if n < num_heads:
                m_hat_0 = 2.0 ** (-4.0 / n)
                m_hat = torch.pow(m_hat_0, torch.arange(1, 1 + 2 * (num_heads - n), 2))
                m = torch.cat([m, m_hat])

            _alibi_cache["_alibi_slopes"] = m.to(dtype=torch.float32, device="cuda")
        _alibi_cache["_num_heads"] = num_heads
        _alibi_cache["_alibi_slopes_require_update"] = False

    if _alibi_cache["_alibi_bias_require_update"]:
        assert _alibi_cache["_alibi_slopes"] is not None, "ALiBi slopes can not be None!"
        if _alibi_cache["_alibi_slopes"].dim() == 1:
            slopes_shape = torch.Size([1, _alibi_cache["_alibi_slopes"].shape[0], 1, 1])
        elif _alibi_cache["_alibi_slopes"].dim() == 2:
            slopes_shape = torch.Size([*_alibi_cache["_alibi_slopes"].shape[:], 1, 1])
        else:
            raise ValueError("ALiBi slopes cannot exceed 2 dimensions.")

        bias = torch.arange(max_seqlen_q, dtype=torch.int32, device="cuda").view(
            1, 1, max_seqlen_q, 1
        ) - torch.arange(max_seqlen_kv, dtype=torch.int32, device="cuda").view(
            1, 1, 1, max_seqlen_kv
        )
        if actual_seqlens_q is None and actual_seqlens_kv is None:
            if bottom_right_alignment:
                bias = bias + max_seqlen_kv - max_seqlen_q
        elif actual_seqlens_q is not None and actual_seqlens_kv is not None:
            batch_size = actual_seqlens_q.shape[0]
            bias = bias.expand(batch_size, 1, max_seqlen_q, max_seqlen_kv)
            if bottom_right_alignment:
                bias = bias + (actual_seqlens_kv - actual_seqlens_q).view(batch_size, 1, 1, 1)
        else:
            assert (
                False
            ), "actual_seqlens_q and actual_seqlens_kv need to be both None or torch.Tensors!"
        bias = bias.abs().mul(-1)
        bias = bias * _alibi_cache["_alibi_slopes"].view(slopes_shape)
        _alibi_cache["_max_seqlen_q"], _alibi_cache["_max_seqlen_kv"] = max_seqlen_q, max_seqlen_kv
        _alibi_cache["_bottom_right_alignment"] = bottom_right_alignment
        bias_dtype = torch.float32 if bias_dtype is None else bias_dtype
        _alibi_cache["_alibi_bias"] = bias.contiguous().to(dtype=bias_dtype, device="cuda")
        _alibi_cache["_alibi_bias_require_update"] = False

    return _alibi_cache["_alibi_slopes"], _alibi_cache["_alibi_bias"]


def get_cu_seqlens(mask: torch.Tensor) -> torch.Tensor:
    """
    Given a padding mask of shape [batch_size, 1, 1, max_seqlen], returns an int32
    tensor of shape [batch_size + 1] containing the cumulative sequence lengths of
    the samples in a batch.
    """
    mask = mask.squeeze(1).squeeze(1)
    reduced_mask = mask.logical_not().sum(dim=1)
    cu_seqlens = reduced_mask.cumsum(dim=0).to(torch.int32)
    zero = torch.zeros(1, dtype=torch.int32, device="cuda")
    cu_seqlens = torch.cat((zero, cu_seqlens))

    return cu_seqlens


def get_cu_seqlens_and_indices(mask: torch.Tensor) -> Tuple[torch.Tensor, torch.Tensor]:
    """
    Given a padding mask of shape [batch_size, 1, 1, max_seqlen], returns an int32
    tensor of shape [batch_size + 1] containing the cumulative sequence lengths of
    the samples in a batch, and another int32 tensor of shape [batch_size * max_seqlen, 1, 1]
    containing the indices for the valid tokens.
    """
    mask = mask.squeeze(1).squeeze(1)
    bs, seqlen = mask.shape

    reduced_mask = mask.logical_not().sum(dim=1)
    cu_seqlens = reduced_mask.cumsum(dim=0).to(torch.int32)
    zero = torch.zeros(1, dtype=torch.int32, device="cuda")
    cu_seqlens = torch.cat((zero, cu_seqlens))

    mask = mask.reshape(-1)
    indices = mask.logical_not().nonzero()
    indices = indices.unsqueeze(-1)

    num_nonzeros = indices.shape[0]
    pad_amount = bs * seqlen - num_nonzeros
    indices = F.pad(
        input=indices, pad=(0, 0, 0, 0, 0, pad_amount), mode="constant", value=float(bs * seqlen)
    )

    return cu_seqlens, indices


def get_indices(max_seqlen: int, cu_seqlens: torch.Tensor) -> torch.Tensor:
    """
    Given max_seqlen and cu_seqlens of shape [batch_size + 1], returns an int32
    tensor of shape [batch_size * max_seqlen, 1, 1] containing the indices for
    the valid tokens in a batch.
    """
    bs = len(cu_seqlens) - 1
    seqlens = cu_seqlens[1:] - cu_seqlens[:-1]
    indices = [i * max_seqlen + ii for i, j in enumerate(seqlens) for ii in range(j)]
    indices = torch.Tensor(indices).unsqueeze(1).unsqueeze(1).to(dtype=torch.int64, device="cuda")

    num_nonzeros = indices.shape[0]
    pad_amount = bs * max_seqlen - num_nonzeros
    indices = F.pad(
        input=indices,
        pad=(0, 0, 0, 0, 0, pad_amount),
        mode="constant",
        value=float(bs * max_seqlen),
    )

    return indices


_cu_seqlens_cache = {}


def _get_full_cu_seqlens(
    batch_size: int,
    max_seqlen: int,
    device: torch.device,
) -> torch.Tensor:
    """Cumulative sequence lengths in full data batch

    All sequences in batch have the maximum sequence length.

    """
    global _cu_seqlens_cache
    if (batch_size, max_seqlen) not in _cu_seqlens_cache:
        _cu_seqlens_cache[(batch_size, max_seqlen)] = torch.arange(
            0,
            (batch_size + 1) * max_seqlen,
            step=max_seqlen,
            dtype=torch.int32,
            device=device,
        )
    return _cu_seqlens_cache[(batch_size, max_seqlen)]


@torch.compile
def pack_tensor(
    indices: torch.Tensor,
    tensor: torch.Tensor,
) -> torch.Tensor:
    """
    Packs the given tensor using the `indices`.
    """
    padding_indice = torch.zeros(
        1, tensor.shape[1], tensor.shape[2], dtype=tensor.dtype, device=tensor.device
    )
    indices = indices.repeat(1, tensor.shape[1], tensor.shape[2])
    if isinstance(tensor, Float8Tensor):
        tensor_data = torch.cat((tensor._data, padding_indice), dim=0)
        gathered_data = torch.gather(tensor_data, 0, indices)

        packed = Float8Tensor.make_like(tensor, data=gathered_data, shape=gathered_data.shape)
    else:
        tensor = torch.cat((tensor, padding_indice), dim=0)

        packed = torch.gather(tensor, 0, indices)
    return packed


@torch.compile
def pack_2_tensors(
    indices: torch.Tensor,
    t1: torch.Tensor,
    t2: torch.Tensor,
) -> Tuple[torch.Tensor, torch.Tensor]:
    """
    Packs the given 2 tensors using the `indices`.
    """
    t1_packed = pack_tensor(indices, t1)
    t2_packed = pack_tensor(indices, t2)
    return t1_packed, t2_packed


@torch.compile
def pack_3_tensors(
    indices: torch.Tensor,
    t1: torch.Tensor,
    t2: torch.Tensor,
    t3: torch.Tensor,
) -> Tuple[torch.Tensor, torch.Tensor, torch.Tensor]:
    """
    Packs the given 3 tensors using the `indices`.
    """
    t1_packed = pack_tensor(indices, t1)
    t2_packed = pack_tensor(indices, t2)
    t3_packed = pack_tensor(indices, t3)
    return t1_packed, t2_packed, t3_packed


@torch.compile
def unpack_tensor(
    indices: torch.Tensor,
    dim0: int,
    tensor: torch.Tensor,
) -> torch.Tensor:
    """
    Inverse of `pack_tensor`.
    """
    indices = indices.repeat(1, tensor.shape[1], tensor.shape[2])
    unpacked = torch.zeros(
        dim0 + 1, tensor.shape[1], tensor.shape[2], dtype=tensor.dtype, device=tensor.device
    )
    if isinstance(tensor, Float8Tensor):
        unpacked.scatter_(0, indices, tensor._data)
        unpacked_data = unpacked[0:-1, :, :]
        unpacked = Float8Tensor.make_like(tensor, data=unpacked_data, shape=unpacked_data.shape)
    else:
        unpacked.scatter_(0, indices, tensor)
        unpacked = unpacked[0:-1, :, :]
    return unpacked


@torch.compile
def unpack_2_tensors(
    indices: torch.Tensor,
    dim0: int,
    t1: torch.Tensor,
    t2: torch.Tensor,
) -> Tuple[torch.Tensor, torch.Tensor]:
    """
    Inverse of `pack_2_tensors`.
    """
    t1_unpacked = unpack_tensor(indices, dim0, t1)
    t2_unpacked = unpack_tensor(indices, dim0, t2)
    return t1_unpacked, t2_unpacked


@torch.compile
def unpack_3_tensors(
    indices: torch.Tensor,
    dim0: int,
    t1: torch.Tensor,
    t2: torch.Tensor,
    t3: torch.Tensor,
) -> Tuple[torch.Tensor, torch.Tensor, torch.Tensor]:
    """
    Inverse of `pack_3_tensors`.
    """
    t1_unpacked = unpack_tensor(indices, dim0, t1)
    t2_unpacked = unpack_tensor(indices, dim0, t2)
    t3_unpacked = unpack_tensor(indices, dim0, t3)
    return t1_unpacked, t2_unpacked, t3_unpacked


class PackTensors(torch.autograd.Function):
    """
    Autograd function to pack tensors.
    """

    @staticmethod
    def forward(
        ctx, indices: torch.Tensor, *tensors: Tuple[torch.Tensor, ...]
    ) -> Union[Tuple[torch.Tensor, ...], torch.Tensor]:
        # pylint: disable=missing-function-docstring
        assert 1 <= len(tensors) <= 3, f"Packing {len(tensors)} tensors not supported."
        ctx.save_for_backward(indices)
        ctx.dim0 = tensors[0].shape[0]
        if len(tensors) == 1:
            return pack_tensor(indices, *tensors)
        if len(tensors) == 2:
            return pack_2_tensors(indices, *tensors)
        return pack_3_tensors(indices, *tensors)

    @staticmethod
    def backward(ctx, *grad_outputs: Tuple[torch.Tensor, ...]):
        # pylint: disable=missing-function-docstring
        (indices,) = ctx.saved_tensors
        if len(grad_outputs) == 1:
            return None, unpack_tensor(indices, ctx.dim0, *grad_outputs)
        if len(grad_outputs) == 2:
            return None, *unpack_2_tensors(indices, ctx.dim0, *grad_outputs)
        return None, *unpack_3_tensors(indices, ctx.dim0, *grad_outputs)


class UnpackTensor(torch.autograd.Function):
    """
    Autograd function to unpack a tensor.
    """

    @staticmethod
    def forward(
        ctx,
        indices: torch.Tensor,
        dim0: int,
        tensor: torch.Tensor,
    ) -> torch.Tensor:
        # pylint: disable=missing-function-docstring
        ctx.save_for_backward(indices)
        return unpack_tensor(indices, dim0, tensor)

    @staticmethod
    def backward(ctx, grad_output):
        # pylint: disable=missing-function-docstring
        (indices,) = ctx.saved_tensors
        return None, None, pack_tensor(indices, grad_output)


def flash_attn_p2p_communicate(
    rank, send_tensor, send_dst, recv_tensor, recv_src, cp_group, batch_p2p_comm
):
    """Point-to-point communications of KV and dKV in Attention with context parallelism"""
    send_recv_ops = []

    if batch_p2p_comm:
        if rank % 2 == 0:
            send_op = torch.distributed.P2POp(
                torch.distributed.isend, send_tensor, send_dst, cp_group
            )
            recv_op = torch.distributed.P2POp(
                torch.distributed.irecv, recv_tensor, recv_src, cp_group
            )
            send_recv_ops.append(send_op)
            send_recv_ops.append(recv_op)
        else:
            recv_op = torch.distributed.P2POp(
                torch.distributed.irecv, recv_tensor, recv_src, cp_group
            )
            send_op = torch.distributed.P2POp(
                torch.distributed.isend, send_tensor, send_dst, cp_group
            )
            send_recv_ops.append(recv_op)
            send_recv_ops.append(send_op)
        send_recv_reqs = torch.distributed.batch_isend_irecv(send_recv_ops)
    else:
        if rank % 2 == 0:
            send_op = torch.distributed.isend(send_tensor, send_dst, cp_group)
            recv_op = torch.distributed.irecv(recv_tensor, recv_src, cp_group)
            send_recv_ops.append(send_op)
            send_recv_ops.append(recv_op)
        else:
            recv_op = torch.distributed.irecv(recv_tensor, recv_src, cp_group)
            send_op = torch.distributed.isend(send_tensor, send_dst, cp_group)
            send_recv_ops.append(recv_op)
            send_recv_ops.append(send_op)
        send_recv_reqs = send_recv_ops

    return send_recv_reqs


@jit_fuser
def flash_attn_fwd_out_correction(
    out: torch.Tensor,
    out_per_step: torch.Tensor,
    softmax_lse: torch.Tensor,
    softmax_lse_per_step: torch.Tensor,
    movedim_src: int,
    movedim_dst: int,
):
    """Merge partial outputs of each step in Attention with context parallelism"""
    softmax_lse_corrected_exp = torch.exp(softmax_lse_per_step - softmax_lse).movedim(
        movedim_src, movedim_dst
    )
    softmax_lse_corrected_exp = softmax_lse_corrected_exp.unsqueeze(-1)
    out_corrected = out_per_step * softmax_lse_corrected_exp
    out.add_(out_corrected)


@jit_fuser
def flash_attn_fwd_softmax_lse_correction(
    softmax_lse: torch.Tensor,
    softmax_lse_per_step: torch.Tensor,
):
    """Merge softmax stats of each step in Attention with context parallelism"""
    max_scale = torch.max(softmax_lse, softmax_lse_per_step)
    min_scale = torch.min(softmax_lse, softmax_lse_per_step)
    new_scale = max_scale + torch.log1p(torch.exp(min_scale - max_scale))
    softmax_lse.copy_(new_scale)


@jit_fuser
def get_cu_seqlens_on_cp_rank(
    cu_seqlens: torch.Tensor,
    cu_seqlens_padded_on_cp_rank: torch.Tensor,
    cp_size: int,
    cp_rank: int,
    first_half: bool,
    second_half: bool,
):
    """Compute cu_seqlens of a context parallelism rank"""
    seqlens = cu_seqlens[1:] - cu_seqlens[:-1]
    seqlens_padded = (cu_seqlens_padded_on_cp_rank[1:] - cu_seqlens_padded_on_cp_rank[:-1]) // 2
    zeros = torch.zeros_like(seqlens)
    cu_seqlens_on_cp_rank = torch.zeros_like(cu_seqlens)
    if first_half:
        seqlens_1 = seqlens - cp_rank * seqlens_padded
        seqlens_1 = seqlens_1.clamp(zeros, seqlens_padded)
        cu_seqlens_on_cp_rank[1:].add_(seqlens_1)
    if second_half:
        seqlens_2 = seqlens - (2 * cp_size - cp_rank - 1) * seqlens_padded
        seqlens_2 = seqlens_2.clamp(zeros, seqlens_padded)
        cu_seqlens_on_cp_rank[1:].add_(seqlens_2)
    cu_seqlens_on_cp_rank.cumsum_(dim=0)
    return cu_seqlens_on_cp_rank


@torch.compile
def get_seq_chunk_ids_for_reordering(cp_size, device, to_contiguous):
    """
    Context parallelism assigns two discontiguous sequence chunks to each GPU for load balancing.
    To make sure tokens are ordered correctly for compute, we need to reorder sequence chunks
    before or after CP communications (e.g., all-gather, all-to-all). This function is to compute
    sequence chunk ids for reordering.
    """
    chunk_ids = torch.empty(2 * cp_size, dtype=torch.int32, device=device)
    if to_contiguous:
        for rank in range(cp_size):
            chunk_ids[rank] = 2 * rank
            chunk_ids[rank + cp_size] = 2 * cp_size - 2 * rank - 1
    else:
        for rank in range(cp_size):
            chunk_ids[2 * rank] = rank
            chunk_ids[2 * rank + 1] = 2 * cp_size - rank - 1
    return chunk_ids


@torch.compile
def reorder_seq_chunks_for_a2a(x, chunk_ids_for_a2a, seq_dim, cp_size, before_attn):
    """Reorder sequence chunk for A2A communication."""
    if before_attn:
        # [cp, b, s, np//cp, hn] -> [b, cp, s, np//cp, hn]
        # or [cp, s, b, np//cp, hn] -> [cp, s, b, np//cp, hn]
        x = x.movedim(0, seq_dim).contiguous()
        # [b, cp, s, np//cp, hn] -> [b, cp*2, s//2, np//cp, hn]
        # or [cp, s, b, np//cp, hn] -> [cp*2, s//2, b, np//cp, hn]
        x = x.view(*x.shape[:seq_dim], cp_size * 2, -1, *x.shape[(seq_dim + 2) :])
        # reorder the sequence chunks
        x = torch.index_select(x, dim=seq_dim, index=chunk_ids_for_a2a)
    else:
        # [b, cp*2, s//2, np//cp, hn] -> [cp*2, b, s//2, np//cp, hn]
        # or [cp*2, s//2, b, np//cp, hn] -> [cp*2, s//2, b, np//cp, hn]
        x = x.movedim(seq_dim, 0).contiguous()
        # reorder the sequence chunks
        x = torch.index_select(x, dim=0, index=chunk_ids_for_a2a)
        # [cp*2, b, s//2, np//cp, hn] -> [cp, 2, b, s//2, np//cp, hn]
        # or [cp*2, s//2, b, np//cp, hn] -> [cp, 2, s//2, b, np//cp, hn]
        x = x.view(cp_size, 2, *x.shape[1:])
    return x


def flash_attn_a2a_communicate(
    a2a_inputs: Union[torch.Tensor, List[torch.Tensor]],
    chunk_ids_for_a2a: torch.Tensor,
    seq_dim: int,
    cp_size: int,
    cp_group: dist_group_type,
    cp_stream: torch.cuda.Stream,
    before_attn: bool,
) -> Union[torch.Tensor, List[torch.Tensor]]:
    """A2A communication for context parallelism."""
    a2a_inputs = [a2a_inputs] if not isinstance(a2a_inputs, list) else a2a_inputs
    a2a_outputs, a2a_reqs = [None] * len(a2a_inputs), [None] * len(a2a_inputs)
    if before_attn:
        for i in range(len(a2a_inputs) + 2):
            if 0 < i < len(a2a_inputs) + 1:
                a2a_outputs[i - 1] = torch.empty_like(a2a_inputs[i - 1])
                a2a_reqs[i - 1] = torch.distributed.all_to_all_single(
                    a2a_outputs[i - 1], a2a_inputs[i - 1], group=cp_group, async_op=True
                )
            if i > 1:
                with torch.cuda.stream(cp_stream):
                    a2a_reqs[i - 2].wait()
                    x = a2a_outputs[i - 2]
                    # reorder the sequence chunks
                    x = reorder_seq_chunks_for_a2a(
                        x, chunk_ids_for_a2a, seq_dim, cp_size, before_attn
                    )
                    # [b, cp*2, s//2, np//cp, hn] -> [b, cp*s, np//cp, hn]
                    # or [cp*2, s//2, b, np//cp, hn] -> [cp*s, b, np//cp, hn]
                    a2a_outputs[i - 2] = x.view(*x.shape[:seq_dim], -1, *x.shape[(seq_dim + 2) :])
            if i < len(a2a_inputs):
                x = a2a_inputs[i]
                # [b, s, np, hn] -> [b, s, cp, np//cp, hn]
                # or [s, b, np, hn] -> [s, b, cp, np//cp, hn]
                x = x.view(*x.shape[:-2], cp_size, x.shape[-2] // cp_size, x.shape[-1])
                # [b, s, cp, np//cp, hn] -> [cp, b, s, np//cp, hn]
                # or [s, b, cp, np//cp, hn] -> [cp, s, b, np//cp, hn]
                a2a_inputs[i] = x.movedim(-3, 0).contiguous()
    else:
        for i in range(len(a2a_inputs) + 2):
            if 0 < i < len(a2a_inputs) + 1:
                a2a_outputs[i - 1] = torch.empty_like(a2a_inputs[i - 1])
                a2a_reqs[i - 1] = torch.distributed.all_to_all_single(
                    a2a_outputs[i - 1], a2a_inputs[i - 1], group=cp_group, async_op=True
                )
            if i < len(a2a_inputs):
                x = a2a_inputs[i]
                # [b, cp*s, np//cp, hn] -> [b, cp*2, s//2, np//cp, hn]
                # or [cp*s, b, np//cp, hn] -> [cp*2, s//2, b, np//cp, hn]
                x = x.view(*x.shape[:seq_dim], cp_size * 2, -1, *x.shape[(seq_dim + 1) :])
                # reorder the sequence chunks
                a2a_inputs[i] = reorder_seq_chunks_for_a2a(
                    x, chunk_ids_for_a2a, seq_dim, cp_size, before_attn
                )
            if i > 1:
                with torch.cuda.stream(cp_stream):
                    a2a_reqs[i - 2].wait()
                    x = a2a_outputs[i - 2]
                    # [cp, 2, b, s//2, np//cp, hn] -> [b, 2, s//2, cp, np//cp, hn]
                    # or [cp, 2, s//2, b, np//cp, hn] -> [2, s//2, b, cp, np//cp, hn]
                    x = x.movedim(0, -3).movedim(0, seq_dim).contiguous()
                    # [b, 2, s//2, cp, np//cp, hn] -> [b*s, np, hn]
                    # or [2, s//2, b, cp, np//cp, hn] -> [s*b, np, hn]
                    a2a_outputs[i - 2] = x.view(-1, x.shape[-3] * x.shape[-2], x.shape[-1])
    torch.cuda.current_stream().wait_stream(cp_stream)
    return a2a_outputs[0] if len(a2a_inputs) == 1 else a2a_outputs


def get_attention_quantizers(fp8, quantizers, cp_specific_quantizers=False):
    """Get the list of quantizers used in attention from the quantizers list."""
    if not fp8:
        num_of_nones = 8 if cp_specific_quantizers else 6
        return [None] * num_of_nones
    QKV_quantizer = quantizers["scaling_fwd"][META_QKV]
    QKV_quantizer.internal = True
    QKV_quantizer.set_usage(rowwise=True, columnwise=False)
    O_quantizer = quantizers["scaling_fwd"][META_O]
    O_quantizer.set_usage(rowwise=True, columnwise=False)
    S_quantizer = quantizers["scaling_fwd"][META_S]
    S_quantizer.internal = True
    S_quantizer.set_usage(rowwise=True, columnwise=False)
    dQKV_quantizer = quantizers["scaling_bwd"][META_DQKV]
    dQKV_quantizer.interal = True
    dQKV_quantizer.set_usage(rowwise=True, columnwise=False)
    dO_quantizer = quantizers["scaling_bwd"][META_DO]
    dO_quantizer.set_usage(rowwise=True, columnwise=False)
    dO_quantizer.internal = True
    dP_quantizer = quantizers["scaling_bwd"][META_DP]
    dP_quantizer.set_usage(rowwise=True, columnwise=False)
    dP_quantizer.interal = True
    dQKV_CP_quantizer = quantizers["scaling_bwd"][META_DQKV_CP]
    dQKV_CP_quantizer.set_usage(rowwise=True, columnwise=False)
    dQKV_CP_quantizer.internal = True
    O_CP_quantizer = quantizers["scaling_fwd"][META_O_CP]
    O_CP_quantizer.set_usage(rowwise=True, columnwise=False)

    if cp_specific_quantizers:
        return (
            QKV_quantizer,
            O_quantizer,
            O_CP_quantizer,
            S_quantizer,
            dQKV_quantizer,
            dQKV_CP_quantizer,
            dO_quantizer,
            dP_quantizer,
        )

    return QKV_quantizer, O_quantizer, S_quantizer, dQKV_quantizer, dO_quantizer, dP_quantizer


class AttnFuncWithCPAndKVP2P(torch.autograd.Function):
    """
    Attention implementation with context parallelism. Exchange KV between CP ranks
    with P2P in ring topology. Split attention compute into multiple steps, and overlap
    current-step compute with next-step communication.

    This implementation also supports hierarchical CP, which parallelizes attention
    heads in low-level CP groups and parallelizes sequence dimension in high-level CP
    groups. For more details, please refer to `LongVILA <https://arxiv.org/abs/2408.10188>`_
    and `USP <https://arxiv.org/abs/2405.07719>`_.
    """

    @staticmethod
    def forward(
        ctx,
        is_training,
        q,
        k,
        v,
        cu_seqlens_q,
        cu_seqlens_kv,
        max_seqlen_q,
        max_seqlen_kv,
        cu_seqlens_q_padded,
        cu_seqlens_kv_padded,
        dropout_p,
        softmax_scale,
        qkv_format,
        attn_mask_type,
        attn_bias_type,
        attn_bias,
        deterministic,
        use_fused_attention,
        fp8,
        fp8_meta,
        cp_group,
        cp_global_ranks,
        cp_stream,
        quantizers,
    ):
        # pylint: disable=missing-function-docstring
        nvtx_range_push("transformer_engine.AttnFuncWithCPAndKVP2P.forward")
        if softmax_scale is None:
            softmax_scale = q.shape[-1] ** (-0.5)

        if isinstance(cp_group, list):
            assert (
                qkv_format != "thd"
            ), f"{qkv_format} format is not supported with hierarchical CP implementation yet!"
            assert attn_bias_type == "no_bias", (
                f"{attn_bias_type} bias type is not supported with hierarchical CP implementation"
                " yet!"
            )
            cp_group_a2a = cp_group[0]
            cp_size_a2a = get_distributed_world_size(cp_group_a2a)
            rank_a2a = get_distributed_rank(cp_group_a2a)
            cp_group = cp_group[1]
        else:
            cp_group_a2a = None
            cp_size_a2a = 1
            rank_a2a = 0

        cp_size = get_distributed_world_size(cp_group)
        rank = get_distributed_rank(cp_group)
        send_dst = cp_global_ranks[(rank + 1) % cp_size * cp_size_a2a + rank_a2a]
        recv_src = cp_global_ranks[(rank - 1) % cp_size * cp_size_a2a + rank_a2a]
        batch_p2p_comm = int(os.getenv("NVTE_BATCH_MHA_P2P_COMM", "0")) or (cp_size == 2)

        causal = "causal" in attn_mask_type
        padding = "padding" in attn_mask_type

        seq_dim = None
        if qkv_format in ["bshd", "sbhd"]:
            seq_dim = qkv_format.index("s")
            qkv_layout = qkv_format + "_" + qkv_format[:-2] + "2" + qkv_format[-2:]
        else:
            qkv_layout = qkv_format + "_" + qkv_format + "_" + qkv_format

        pad_between_seqs_q = cu_seqlens_q_padded is not None and not torch.equal(
            cu_seqlens_q_padded[:-1], cu_seqlens_q[:-1]
        )
        pad_between_seqs_kv = cu_seqlens_kv_padded is not None and not torch.equal(
            cu_seqlens_kv_padded[:-1], cu_seqlens_kv[:-1]
        )
        max_seqlen_q = max_seqlen_q // cp_size
        max_seqlen_kv = max_seqlen_kv // cp_size
        cu_seqlens_q_padded = (
            None if cu_seqlens_q_padded is None else cu_seqlens_q_padded // cp_size
        )
        cu_seqlens_kv_padded = (
            None if cu_seqlens_kv_padded is None else cu_seqlens_kv_padded // cp_size
        )
        cu_seqlens_q_per_step = [None for _ in range(cp_size)]
        cu_seqlens_kv_per_step = [None for _ in range(cp_size)]

        fused_attn_backend = None
        qkv_dtype = q.dtype
        amax_per_step = None
        S_quantizer_per_step = [None for _ in range(cp_size)]
        O_CP_quantizer_per_step = [None for _ in range(cp_size)]
        # "fp8_mha" decides outputs in fp8, while inputs are inferred from the real dtype
        is_input_fp8 = False
        is_output_fp8 = False

        (
            QKV_quantizer,
            O_quantizer,
            O_CP_quantizer,
            S_quantizer,
            dQKV_quantizer,
            dQKV_CP_quantizer,
            dO_quantizer,
            dP_quantizer,
        ) = get_attention_quantizers(fp8, quantizers, cp_specific_quantizers=True)

        if fp8:
            if use_fused_attention:
                fused_attn_backend = FusedAttnBackend["FP8"]

                assert isinstance(k, q.__class__) and isinstance(
                    v, q.__class__
                ), "q, k, and v must have the same type."
                is_input_fp8 = isinstance(q, Float8Tensor)
                is_output_fp8 = fp8_meta is not None and fp8_meta["recipe"].fp8_mha
                if is_input_fp8:
                    QKV_quantizer = q._quantizer
                    q, k, v = q._data, k._data, v._data
                else:
                    q_f16, k_f16, v_f16 = q, k, v
                    if cp_size_a2a == 1 or int(os.getenv("NVTE_FP8_DPA_BWD", "1")):
                        q = QKV_quantizer(q_f16)._data
                    if int(os.getenv("NVTE_FP8_DPA_BWD", "1")):
                        k, v = [QKV_quantizer(x)._data for x in [k_f16, v_f16]]
                amax_per_step = torch.zeros((2, cp_size), dtype=torch.float32, device=q.device)
                # partial result quantizer
                for i in range(cp_size):
                    S_quantizer_per_step[i] = S_quantizer.copy()
                    S_quantizer_per_step[i].amax = amax_per_step[0][i]
                    O_CP_quantizer_per_step[i] = O_CP_quantizer.copy()
                    O_CP_quantizer_per_step[i].amax = amax_per_step[1][i]
            else:
                assert False, "FP8 is only supported with Fused Attention!"
        else:
            q_f16 = q
            if use_fused_attention:
                fused_attn_backend = FusedAttnBackend["F16_arbitrary_seqlen"]

        if cp_size_a2a > 1:
            chunk_ids_for_a2a = get_seq_chunk_ids_for_reordering(cp_size_a2a, q.device, True)

            q, k, v = flash_attn_a2a_communicate(
                [q, k, v], chunk_ids_for_a2a, seq_dim, cp_size_a2a, cp_group_a2a, cp_stream, True
            )
            if not fp8:
                q_f16 = q
            elif not is_input_fp8 and not int(os.getenv("NVTE_FP8_DPA_BWD", "1")):
                q_f16 = q
                q = QKV_quantizer(q_f16)._data

        assert qkv_format == "thd" or (
            q.shape[seq_dim] % 2 == 0 and k.shape[seq_dim] % 2 == 0
        ), "Sequence length per GPU needs to be divisible by 2!"
        if causal:
            if qkv_format == "bshd":
                # [b, s, np, hn] -> [b, 2, s//2, np, hn]
                q, k, v = [x.view(x.shape[0], 2, x.shape[1] // 2, *x.shape[2:]) for x in [q, k, v]]
            elif qkv_format == "sbhd":
                # [s, b, np, hn] -> [2, s//2, b, np, hn]
                q, k, v = [x.view(2, x.shape[0] // 2, *x.shape[1:]) for x in [q, k, v]]
        if attn_bias is not None:
            assert len(attn_bias.shape) == 4, (
                "Only support bias shape of [b, h, sq, sk] for forward, "
                "and [1, h, sq, sk] for backward!"
            )
            assert (
                attn_bias.shape[-2] % 2 == 0 and attn_bias.shape[-1] % (2 * cp_size) == 0
            ), "Sequence length does not meet divisible requirements!"
            # [b, np, sq, sk] -> [b, np, 2, sq//2, 2*cp, sk//(2*cp)]
            attn_bias_ = attn_bias.view(
                *attn_bias.shape[:-2],
                2,
                attn_bias.shape[-2] // 2,
                2 * cp_size,
                attn_bias.shape[-1] // (2 * cp_size),
            )
            # [b, np, sq, sk] -> [b, np, sq, 2*cp, sk//(2*cp)]
            attn_bias = attn_bias.view(
                *attn_bias.shape[:-1], 2 * cp_size, attn_bias.shape[-1] // (2 * cp_size)
            )
        assert q.shape[-1] % 8 == 0, "hidden size per attention head should be multiple of 8"

        softmax_lse_in_packed_format = False
        if qkv_format == "thd":
            if use_fused_attention:
                softmax_lse_in_packed_format = get_cudnn_version() >= (9, 6, 0)
            else:
                softmax_lse_in_packed_format = _flash_attn_2_6_0_plus or _use_flash_attn_3

        flash_attn_fwd = None
        if not use_fused_attention:
            fa_forward_kwargs = {"softmax_scale": softmax_scale}
            if _use_flash_attn_3:
                if qkv_format == "thd":
                    flash_attn_fwd = _flash_attn_varlen_fwd_v3
                else:
                    flash_attn_fwd = _flash_attn_fwd_v3
                fa_forward_kwargs["window_size"] = (-1, 0) if causal else (-1, -1)
            else:
                if qkv_format == "thd":
                    flash_attn_fwd = _flash_attn_varlen_fwd
                else:
                    flash_attn_fwd = _flash_attn_fwd
                fa_forward_kwargs["dropout_p"] = dropout_p
                fa_forward_kwargs["return_softmax"] = False
                if (_flash_attn_2_3_plus and not _flash_attn_2_7_0_plus) or _use_flash_attn_3:
                    fa_forward_kwargs["window_size"] = (-1, 0) if causal else (-1, -1)
                elif _flash_attn_2_7_0_plus:
                    fa_forward_kwargs["window_size_left"] = -1
                    fa_forward_kwargs["window_size_right"] = 0 if causal else -1
                if _flash_attn_2_4_plus:
                    fa_forward_kwargs["alibi_slopes"] = None
                if _flash_attn_2_5_7_plus and qkv_format == "thd":
                    fa_forward_kwargs["block_table"] = None
                if _flash_attn_2_6_0_plus:
                    fa_forward_kwargs["softcap"] = 0.0

        # Flash Attn inputs
        q_inputs = [None, None]
        kv_inputs = [None, None]
        attn_bias_inputs = [None, None]
        # Flash Attn outputs
        out_per_step = [None for _ in range(cp_size)]
        softmax_lse_per_step = [None for _ in range(cp_size)]
        rng_states = [None for _ in range(cp_size)]
        attn_biases = [None for _ in range(cp_size)]

        # create two streams to resolve wave quantization issue of Flash Attn in each step
        flash_attn_streams = [torch.cuda.current_stream(), cp_stream]
        # synchronize fwd results correction across steps
        fwd_results_correction_done = torch.cuda.Event()

        p2p_comm_buffers = [None for _ in range(cp_size)]
        if qkv_format in ["bshd", "sbhd"]:
            p2p_comm_buffers[0] = torch.cat((k.unsqueeze(-3), v.unsqueeze(-3)), dim=-3)
        else:
            p2p_comm_buffers[0] = torch.cat((k.unsqueeze(0), v.unsqueeze(0)), dim=0)
        send_recv_reqs = [[], []]

        softmax_lse_ = None
        out = None
        for i in range(cp_size + 1):
            if i < cp_size:
                with torch.cuda.stream(flash_attn_streams[i % 2]):
                    # wait until KV is received
                    for req in send_recv_reqs[(i + 1) % 2]:
                        req.wait()

                    if i < (cp_size - 1):
                        p2p_comm_buffers[i + 1] = torch.empty_like(p2p_comm_buffers[i])
                        send_recv_reqs[i % 2] = flash_attn_p2p_communicate(
                            rank,
                            p2p_comm_buffers[i],
                            send_dst,
                            p2p_comm_buffers[i + 1],
                            recv_src,
                            cp_group,
                            batch_p2p_comm,
                        )

                    if not fp8 or is_input_fp8 or int(os.getenv("NVTE_FP8_DPA_BWD", "1")):
                        kv_inputs[i % 2] = p2p_comm_buffers[i]
                    else:
                        # KV exchange is in BF16/FP16, cast received KV in each step
                        kv_inputs[i % 2] = QKV_quantizer(p2p_comm_buffers[i])._data
                    if causal:
                        if i == 0:
                            if pad_between_seqs_q:
                                cu_seqlens_q_per_step[i] = get_cu_seqlens_on_cp_rank(
                                    cu_seqlens_q, cu_seqlens_q_padded, cp_size, rank, True, True
                                )
                            elif use_fused_attention or qkv_format == "thd":
                                cu_seqlens_q_per_step[i] = cu_seqlens_q // cp_size
                            if pad_between_seqs_kv:
                                cu_seqlens_kv_per_step[i] = get_cu_seqlens_on_cp_rank(
                                    cu_seqlens_kv, cu_seqlens_kv_padded, cp_size, rank, True, True
                                )
                            elif use_fused_attention or qkv_format == "thd":
                                cu_seqlens_kv_per_step[i] = cu_seqlens_kv // cp_size
                            if qkv_format == "bshd":
                                # [b, 2, sq//2, np, hn] -> [b, sq, np, hn]
                                q_inputs[i % 2] = q.view(q.shape[0], -1, *q.shape[-2:])
                                # [b, 2, sk//2, 2, np, hn] -> [b, sk, 2, np, hn]
                                kv_inputs[i % 2] = kv_inputs[i % 2].view(
                                    k.shape[0], -1, 2, *k.shape[-2:]
                                )
                            elif qkv_format == "sbhd":
                                # [2, sq//2, b, np, hn] -> [sq, b, np, hn]
                                q_inputs[i % 2] = q.view(-1, *q.shape[-3:])
                                # [2, sk//2, b, 2, np, hn] -> [sk, b, 2, np, hn]
                                kv_inputs[i % 2] = kv_inputs[i % 2].view(
                                    -1, k.shape[2], 2, *k.shape[-2:]
                                )
                            elif qkv_format == "thd":
                                q_inputs[i % 2] = q
                            if use_fused_attention:
                                if attn_bias is not None:
                                    idx = (rank - i) % cp_size
                                    attn_bias_inputs[i % 2] = torch.cat(
                                        (
                                            attn_bias[..., idx, :],
                                            attn_bias[..., (2 * cp_size - idx - 1), :],
                                        ),
                                        dim=-1,
                                    ).contiguous()

                                q_part = q_inputs[i % 2]
                                k_part = (
                                    kv_inputs[i % 2][..., 0, :, :]
                                    if qkv_format in ["bshd", "sbhd"]
                                    else kv_inputs[i % 2][0]
                                )
                                v_part = (
                                    kv_inputs[i % 2][..., 1, :, :]
                                    if qkv_format in ["bshd", "sbhd"]
                                    else kv_inputs[i % 2][1]
                                )
                                fp8_meta_kwargs = {}
                                if fp8:
                                    q_part = QKV_quantizer.create_tensor_from_data(
                                        q_part, fake_dtype=qkv_dtype, internal=True
                                    )
                                    k_part = QKV_quantizer.create_tensor_from_data(
                                        k_part, fake_dtype=qkv_dtype, internal=True
                                    )
                                    v_part = QKV_quantizer.create_tensor_from_data(
                                        v_part, fake_dtype=qkv_dtype, internal=True
                                    )
                                    fp8_meta_kwargs["s_quantizer"] = S_quantizer_per_step[i]
                                    fp8_meta_kwargs["o_quantizer"] = O_CP_quantizer_per_step[i]

                                out_per_step[i], aux_ctx_tensors = fused_attn_fwd(
                                    is_training,
                                    max_seqlen_q,
                                    max_seqlen_kv,
                                    cu_seqlens_q_per_step[i],
                                    cu_seqlens_kv_per_step[i],
                                    q_part,
                                    k_part,
                                    v_part,
                                    fake_dtype=qkv_dtype,
                                    fused_attention_backend=fused_attn_backend,
                                    attn_scale=softmax_scale,
                                    dropout=dropout_p,
                                    qkv_layout=qkv_layout,
                                    attn_mask_type=attn_mask_type,
                                    attn_bias_type=attn_bias_type,
                                    attn_bias=attn_bias_inputs[i % 2],
                                    cu_seqlens_q_padded=cu_seqlens_q_padded,
                                    cu_seqlens_kv_padded=cu_seqlens_kv_padded,
                                    **fp8_meta_kwargs,
                                )
                                if fp8:
                                    softmax_lse_per_step[i], _, rng_states[i] = aux_ctx_tensors
                                else:
                                    softmax_lse_per_step[i], rng_states[i], *rest = aux_ctx_tensors
                                    attn_biases[i] = rest[0] if len(rest) > 0 else None
                            else:
                                fa_forward_args_thd = []
                                if qkv_format == "thd":
                                    fa_forward_args_thd = [
                                        cu_seqlens_q_per_step[i],
                                        cu_seqlens_kv_per_step[i],
                                        max_seqlen_q,
                                        max_seqlen_kv,
                                    ]
                                fa_outputs = flash_attn_fwd(
                                    q_inputs[i % 2],
                                    (
                                        kv_inputs[i % 2][..., 0, :, :]
                                        if qkv_format in ["bshd", "sbhd"]
                                        else kv_inputs[i % 2][0]
                                    ),
                                    (
                                        kv_inputs[i % 2][..., 1, :, :]
                                        if qkv_format in ["bshd", "sbhd"]
                                        else kv_inputs[i % 2][1]
                                    ),
                                    *fa_forward_args_thd,
                                    causal=True,
                                    **fa_forward_kwargs,
                                )
                                if not _flash_attn_2_7_0_plus:
                                    out_per_step[i] = fa_outputs[4]
                                    softmax_lse_per_step[i] = fa_outputs[5]
                                    if not _use_flash_attn_3:
                                        rng_states[i] = fa_outputs[7]
                                else:
                                    out_per_step[i] = fa_outputs[0]
                                    softmax_lse_per_step[i] = fa_outputs[1]
                                    if not _use_flash_attn_3:
                                        rng_states[i] = fa_outputs[3]
                        elif i <= rank:
                            if pad_between_seqs_q:
                                cu_seqlens_q_per_step[i] = get_cu_seqlens_on_cp_rank(
                                    cu_seqlens_q, cu_seqlens_q_padded, cp_size, rank, True, True
                                )
                            elif use_fused_attention or qkv_format == "thd":
                                cu_seqlens_q_per_step[i] = cu_seqlens_q // cp_size
                            if pad_between_seqs_kv:
                                cu_seqlens_kv_per_step[i] = get_cu_seqlens_on_cp_rank(
                                    cu_seqlens_kv,
                                    cu_seqlens_kv_padded,
                                    cp_size,
                                    (rank - i) % cp_size,
                                    True,
                                    False,
                                )
                            elif use_fused_attention or qkv_format == "thd":
                                cu_seqlens_kv_per_step[i] = cu_seqlens_kv // (cp_size * 2)
                            if qkv_format == "bshd":
                                # [b, 2, sq//2, np, hn] -> [b, sq, np, hn]
                                q_inputs[i % 2] = q.view(q.shape[0], -1, *q.shape[-2:])
                                # [b, 2, sk//2, 2, np, hn] -> [b, sk//2, 2, np, hn]
                                kv_inputs[i % 2] = kv_inputs[i % 2][:, 0, ...]
                            elif qkv_format == "sbhd":
                                # [2, sq//2, b, np, hn] -> [sq, b, np, hn]
                                q_inputs[i % 2] = q.view(-1, *q.shape[-3:])
                                # [2, sk//2, b, 2, np, hn] -> [sk//2, b, 2, np, hn]
                                kv_inputs[i % 2] = kv_inputs[i % 2][0]
                            elif qkv_format == "thd":
                                q_inputs[i % 2] = q
                                # [2, t, np, hn] -> [2, t/2, np, hn]
                                kv_inputs[i % 2] = tex.thd_read_half_tensor(
                                    kv_inputs[i % 2], cu_seqlens_kv_padded, 0
                                )
                            if use_fused_attention:
                                kv_inputs[i % 2] = kv_inputs[i % 2].contiguous()
                                if attn_bias is not None:
                                    idx = (rank - i) % cp_size
                                    attn_bias_inputs[i % 2] = attn_bias[..., idx, :].contiguous()

                                q_part = q_inputs[i % 2]
                                k_part = (
                                    kv_inputs[i % 2][..., 0, :, :]
                                    if qkv_format in ["bshd", "sbhd"]
                                    else kv_inputs[i % 2][0]
                                )
                                v_part = (
                                    kv_inputs[i % 2][..., 1, :, :]
                                    if qkv_format in ["bshd", "sbhd"]
                                    else kv_inputs[i % 2][1]
                                )
                                fp8_meta_kwargs = {}
                                if fp8:
                                    q_part = QKV_quantizer.create_tensor_from_data(
                                        q_part, fake_dtype=qkv_dtype, internal=True
                                    )
                                    k_part = QKV_quantizer.create_tensor_from_data(
                                        k_part, fake_dtype=qkv_dtype, internal=True
                                    )
                                    v_part = QKV_quantizer.create_tensor_from_data(
                                        v_part, fake_dtype=qkv_dtype, internal=True
                                    )
                                    fp8_meta_kwargs["s_quantizer"] = S_quantizer_per_step[i]
                                    fp8_meta_kwargs["o_quantizer"] = O_CP_quantizer_per_step[i]
                                out_per_step[i], aux_ctx_tensors = fused_attn_fwd(
                                    is_training,
                                    max_seqlen_q,
                                    max_seqlen_kv // 2,
                                    cu_seqlens_q_per_step[i],
                                    cu_seqlens_kv_per_step[i],
                                    q_part,
                                    k_part,
                                    v_part,
                                    qkv_dtype,
                                    fused_attn_backend,
                                    attn_scale=softmax_scale,
                                    dropout=dropout_p,
                                    qkv_layout=qkv_layout,
                                    attn_mask_type="padding" if padding else "no_mask",
                                    attn_bias_type=attn_bias_type,
                                    attn_bias=attn_bias_inputs[i % 2],
                                    cu_seqlens_q_padded=cu_seqlens_q_padded,
                                    cu_seqlens_kv_padded=(
                                        None
                                        if cu_seqlens_kv_padded is None
                                        else cu_seqlens_kv_padded // 2
                                    ),
                                    **fp8_meta_kwargs,
                                )
                                if fp8:
                                    softmax_lse_per_step[i], _, rng_states[i] = aux_ctx_tensors
                                else:
                                    softmax_lse_per_step[i], rng_states[i], *rest = aux_ctx_tensors
                                    attn_biases[i] = rest[0] if len(rest) > 0 else None
                            else:
                                fa_forward_args_thd = []
                                if qkv_format == "thd":
                                    fa_forward_args_thd = [
                                        cu_seqlens_q_per_step[i],
                                        cu_seqlens_kv_per_step[i],
                                        max_seqlen_q,
                                        max_seqlen_kv // 2,
                                    ]
                                if _use_flash_attn_3 or (
                                    _flash_attn_2_3_plus and not _flash_attn_2_7_0_plus
                                ):
                                    fa_forward_kwargs["window_size"] = (-1, -1)
                                elif _flash_attn_2_7_0_plus:
                                    fa_forward_kwargs["window_size_left"] = -1
                                    fa_forward_kwargs["window_size_right"] = -1
                                fa_outputs = flash_attn_fwd(
                                    q_inputs[i % 2],
                                    (
                                        kv_inputs[i % 2][..., 0, :, :]
                                        if qkv_format in ["bshd", "sbhd"]
                                        else kv_inputs[i % 2][0]
                                    ),
                                    (
                                        kv_inputs[i % 2][..., 1, :, :]
                                        if qkv_format in ["bshd", "sbhd"]
                                        else kv_inputs[i % 2][1]
                                    ),
                                    *fa_forward_args_thd,
                                    causal=False,
                                    **fa_forward_kwargs,
                                )
                                if not _flash_attn_2_7_0_plus:
                                    out_per_step[i] = fa_outputs[4]
                                    softmax_lse_per_step[i] = fa_outputs[5]
                                    if not _use_flash_attn_3:
                                        rng_states[i] = fa_outputs[7]
                                else:
                                    out_per_step[i] = fa_outputs[0]
                                    softmax_lse_per_step[i] = fa_outputs[1]
                                    if not _use_flash_attn_3:
                                        rng_states[i] = fa_outputs[3]
                        else:
                            if pad_between_seqs_q:
                                cu_seqlens_q_per_step[i] = get_cu_seqlens_on_cp_rank(
                                    cu_seqlens_q, cu_seqlens_q_padded, cp_size, rank, False, True
                                )
                            elif use_fused_attention or qkv_format == "thd":
                                cu_seqlens_q_per_step[i] = cu_seqlens_q // (cp_size * 2)
                            if pad_between_seqs_kv:
                                cu_seqlens_kv_per_step[i] = get_cu_seqlens_on_cp_rank(
                                    cu_seqlens_kv,
                                    cu_seqlens_kv_padded,
                                    cp_size,
                                    (rank - i) % cp_size,
                                    True,
                                    True,
                                )
                            elif use_fused_attention or qkv_format == "thd":
                                cu_seqlens_kv_per_step[i] = cu_seqlens_kv // cp_size
                            if qkv_format == "bshd":
                                # [b, 2, sq//2, np, hn] -> [b, sq//2, np, hn]
                                q_inputs[i % 2] = q[:, 1, ...]
                                # [b, 2, sk//2, 2, np, hn] -> [b, sk, 2, np, hn]
                                kv_inputs[i % 2] = kv_inputs[i % 2].view(
                                    k.shape[0], -1, 2, *k.shape[-2:]
                                )
                            elif qkv_format == "sbhd":
                                # [2, sq//2, b, np, hn] -> [sq//2, b, np, hn]
                                q_inputs[i % 2] = q[1]
                                # [2, sk//2, b, 2, np, hn] -> [sk, b, 2, np, hn]
                                kv_inputs[i % 2] = kv_inputs[i % 2].view(
                                    -1, k.shape[2], 2, *k.shape[-2:]
                                )
                            elif qkv_format == "thd":
                                # [t, np, hn] -> [t/2, np, hn]
                                q_inputs[i % 2] = tex.thd_read_half_tensor(
                                    q, cu_seqlens_q_padded, 1
                                )
                            if use_fused_attention:
                                q_inputs[i % 2] = q_inputs[i % 2].contiguous()
                                if attn_bias is not None:
                                    idx = (rank - i) % cp_size
                                    attn_bias_inputs[i % 2] = torch.cat(
                                        (
                                            attn_bias_[..., 1, :, idx, :],
                                            attn_bias_[..., 1, :, (2 * cp_size - idx - 1), :],
                                        ),
                                        dim=-1,
                                    ).contiguous()

                                q_part = q_inputs[i % 2]
                                k_part = (
                                    kv_inputs[i % 2][..., 0, :, :]
                                    if qkv_format in ["bshd", "sbhd"]
                                    else kv_inputs[i % 2][0]
                                )
                                v_part = (
                                    kv_inputs[i % 2][..., 1, :, :]
                                    if qkv_format in ["bshd", "sbhd"]
                                    else kv_inputs[i % 2][1]
                                )
                                fp8_meta_kwargs = {}
                                if fp8:
                                    q_part = QKV_quantizer.create_tensor_from_data(
                                        q_part, fake_dtype=qkv_dtype, internal=True
                                    )
                                    k_part = QKV_quantizer.create_tensor_from_data(
                                        k_part, fake_dtype=qkv_dtype, internal=True
                                    )
                                    v_part = QKV_quantizer.create_tensor_from_data(
                                        v_part, fake_dtype=qkv_dtype, internal=True
                                    )
                                    fp8_meta_kwargs["s_quantizer"] = S_quantizer_per_step[i]
                                    fp8_meta_kwargs["o_quantizer"] = O_CP_quantizer_per_step[i]
                                out_per_step[i], aux_ctx_tensors = fused_attn_fwd(
                                    is_training,
                                    max_seqlen_q // 2,
                                    max_seqlen_kv,
                                    cu_seqlens_q_per_step[i],
                                    cu_seqlens_kv_per_step[i],
                                    q_part,
                                    k_part,
                                    v_part,
                                    qkv_dtype,
                                    fused_attn_backend,
                                    attn_scale=softmax_scale,
                                    dropout=dropout_p,
                                    qkv_layout=qkv_layout,
                                    attn_mask_type="padding" if padding else "no_mask",
                                    attn_bias_type=attn_bias_type,
                                    attn_bias=attn_bias_inputs[i % 2],
                                    cu_seqlens_q_padded=(
                                        None
                                        if cu_seqlens_q_padded is None
                                        else cu_seqlens_q_padded // 2
                                    ),
                                    cu_seqlens_kv_padded=cu_seqlens_kv_padded,
                                    **fp8_meta_kwargs,
                                )
                                if fp8:
                                    softmax_lse_per_step[i], _, rng_states[i] = aux_ctx_tensors
                                else:
                                    softmax_lse_per_step[i], rng_states[i], *rest = aux_ctx_tensors
                                    attn_biases[i] = rest[0] if len(rest) > 0 else None
                            else:
                                fa_forward_args_thd = []
                                if qkv_format == "thd":
                                    fa_forward_args_thd = [
                                        cu_seqlens_q_per_step[i],
                                        cu_seqlens_kv_per_step[i],
                                        max_seqlen_q // 2,
                                        max_seqlen_kv,
                                    ]
                                if _use_flash_attn_3 or (
                                    _flash_attn_2_3_plus and not _flash_attn_2_7_0_plus
                                ):
                                    fa_forward_kwargs["window_size"] = (-1, -1)
                                elif _flash_attn_2_7_0_plus:
                                    fa_forward_kwargs["window_size_left"] = -1
                                    fa_forward_kwargs["window_size_right"] = -1
                                fa_outputs = flash_attn_fwd(
                                    q_inputs[i % 2],
                                    (
                                        kv_inputs[i % 2][..., 0, :, :]
                                        if qkv_format in ["bshd", "sbhd"]
                                        else kv_inputs[i % 2][0]
                                    ),
                                    (
                                        kv_inputs[i % 2][..., 1, :, :]
                                        if qkv_format in ["bshd", "sbhd"]
                                        else kv_inputs[i % 2][1]
                                    ),
                                    *fa_forward_args_thd,
                                    causal=False,
                                    **fa_forward_kwargs,
                                )
                                if not _flash_attn_2_7_0_plus:
                                    out_per_step[i] = fa_outputs[4]
                                    softmax_lse_per_step[i] = fa_outputs[5]
                                    if not _use_flash_attn_3:
                                        rng_states[i] = fa_outputs[7]
                                else:
                                    out_per_step[i] = fa_outputs[0]
                                    softmax_lse_per_step[i] = fa_outputs[1]
                                    if not _use_flash_attn_3:
                                        rng_states[i] = fa_outputs[3]
                    else:
                        if pad_between_seqs_q:
                            cu_seqlens_q_per_step[i] = get_cu_seqlens_on_cp_rank(
                                cu_seqlens_q, cu_seqlens_q_padded, cp_size, rank, True, True
                            )
                        elif use_fused_attention or qkv_format == "thd":
                            cu_seqlens_q_per_step[i] = cu_seqlens_q // cp_size
                        if pad_between_seqs_kv:
                            cu_seqlens_kv_per_step[i] = get_cu_seqlens_on_cp_rank(
                                cu_seqlens_kv,
                                cu_seqlens_kv_padded,
                                cp_size,
                                (rank - i) % cp_size,
                                True,
                                True,
                            )
                        elif use_fused_attention or qkv_format == "thd":
                            cu_seqlens_kv_per_step[i] = cu_seqlens_kv // cp_size
                        if use_fused_attention:
                            if attn_bias is not None:
                                idx = (rank - i) % cp_size
                                attn_bias_inputs[i % 2] = torch.cat(
                                    (
                                        attn_bias[..., idx, :],
                                        attn_bias[..., (2 * cp_size - idx - 1), :],
                                    ),
                                    dim=-1,
                                ).contiguous()

                            q_part = q
                            k_part = (
                                kv_inputs[i % 2][..., 0, :, :]
                                if qkv_format in ["bshd", "sbhd"]
                                else kv_inputs[i % 2][0]
                            )
                            v_part = (
                                kv_inputs[i % 2][..., 1, :, :]
                                if qkv_format in ["bshd", "sbhd"]
                                else kv_inputs[i % 2][1]
                            )
                            fp8_meta_kwargs = {}
                            if fp8:
                                q_part = QKV_quantizer.create_tensor_from_data(
                                    q_part, fake_dtype=qkv_dtype, internal=True
                                )
                                k_part = QKV_quantizer.create_tensor_from_data(
                                    k_part, fake_dtype=qkv_dtype, internal=True
                                )
                                v_part = QKV_quantizer.create_tensor_from_data(
                                    v_part, fake_dtype=qkv_dtype, internal=True
                                )
                                fp8_meta_kwargs["s_quantizer"] = S_quantizer_per_step[i]
                                fp8_meta_kwargs["o_quantizer"] = O_CP_quantizer_per_step[i]
                            out_per_step[i], aux_ctx_tensors = fused_attn_fwd(
                                is_training,
                                max_seqlen_q,
                                max_seqlen_kv,
                                cu_seqlens_q_per_step[i],
                                cu_seqlens_kv_per_step[i],
                                q_part,
                                k_part,
                                v_part,
                                qkv_dtype,
                                fused_attn_backend,
                                attn_scale=softmax_scale,
                                dropout=dropout_p,
                                qkv_layout=qkv_layout,
                                attn_mask_type=attn_mask_type,
                                attn_bias_type=attn_bias_type,
                                attn_bias=attn_bias_inputs[i % 2],
                                cu_seqlens_q_padded=cu_seqlens_q_padded,
                                cu_seqlens_kv_padded=cu_seqlens_kv_padded,
                                **fp8_meta_kwargs,
                            )
                            if fp8:
                                softmax_lse_per_step[i], _, rng_states[i] = aux_ctx_tensors
                            else:
                                softmax_lse_per_step[i], rng_states[i], *rest = aux_ctx_tensors
                                attn_biases[i] = rest[0] if len(rest) > 0 else None
                        else:
                            fa_forward_args_thd = []
                            if qkv_format == "thd":
                                fa_forward_args_thd = [
                                    cu_seqlens_q_per_step[i],
                                    cu_seqlens_kv_per_step[i],
                                    max_seqlen_q,
                                    max_seqlen_kv,
                                ]
                            fa_outputs = flash_attn_fwd(
                                q,
                                (
                                    kv_inputs[i % 2][..., 0, :, :]
                                    if qkv_format in ["bshd", "sbhd"]
                                    else kv_inputs[i % 2][0]
                                ),
                                (
                                    kv_inputs[i % 2][..., 1, :, :]
                                    if qkv_format in ["bshd", "sbhd"]
                                    else kv_inputs[i % 2][1]
                                ),
                                *fa_forward_args_thd,
                                causal=False,
                                **fa_forward_kwargs,
                            )
                            if not _flash_attn_2_7_0_plus:
                                out_per_step[i] = fa_outputs[4]
                                softmax_lse_per_step[i] = fa_outputs[5]
                                if not _use_flash_attn_3:
                                    rng_states[i] = fa_outputs[7]
                            else:
                                out_per_step[i] = fa_outputs[0]
                                softmax_lse_per_step[i] = fa_outputs[1]
                                if not _use_flash_attn_3:
                                    rng_states[i] = fa_outputs[3]

            if i > 0:
                # wait until fwd restuls correction of last step is done
                if i > 1:
                    flash_attn_streams[(i - 1) % 2].wait_event(fwd_results_correction_done)

                if use_fused_attention:
                    # [b, np, sq, 1] -> [b, np, sq] or
                    # [t, np, 1] -> [t, np]
                    softmax_lse_per_step[i - 1].squeeze_(-1)
                    if softmax_lse_in_packed_format:
                        softmax_lse_per_step[i - 1] = (
                            softmax_lse_per_step[i - 1].transpose(0, 1).contiguous()
                        )

                with torch.cuda.stream(flash_attn_streams[(i - 1) % 2]):
                    if fp8:
                        out_per_step[i - 1] = out_per_step[i - 1].dequantize(dtype=torch.float32)
                    if i == 1:
                        out = torch.zeros_like(q if not fp8 else out_per_step[0]).view(q.shape)
                        softmax_lse = torch.clone(softmax_lse_per_step[0]).to(torch.double)
                        if causal and qkv_format != "thd":
                            # [b, np, sq] -> [b, np, 2, sq//2]
                            softmax_lse_ = softmax_lse.view(
                                *softmax_lse.shape[:-1], 2, softmax_lse.shape[-1] // 2
                            )
                    elif (i - 1) <= rank or not causal:
                        flash_attn_fwd_softmax_lse_correction(
                            softmax_lse, softmax_lse_per_step[i - 1]
                        )
                    else:
                        if qkv_format == "thd":
                            tex.thd_second_half_lse_correction(
                                softmax_lse,
                                softmax_lse_per_step[i - 1],
                                cu_seqlens_q_padded,
                                softmax_lse_in_packed_format,
                            )
                        else:
                            flash_attn_fwd_softmax_lse_correction(
                                softmax_lse_[..., 1, :], softmax_lse_per_step[i - 1]
                            )

                if i < cp_size:
                    flash_attn_streams[(i - 1) % 2].record_event(fwd_results_correction_done)

        torch.cuda.current_stream().wait_stream(flash_attn_streams[1])

        second_half_lse_seqlen = None
        if causal and rank < (cp_size - 1):
            second_half_lse_seqlen = softmax_lse_per_step[-1].shape[-1]

        softmax_lse = softmax_lse.to(torch.float)
        for i in range(cp_size):
            if i <= rank or not causal:
                if qkv_format in ["bshd", "sbhd"]:
                    flash_attn_fwd_out_correction(
                        out.view(*out_per_step[i].shape),
                        out_per_step[i],
                        softmax_lse,
                        softmax_lse_per_step[i],
                        0 if softmax_lse_in_packed_format else 2,
                        2 if softmax_lse_in_packed_format else seq_dim,
                    )
                elif qkv_format == "thd":
                    tex.thd_out_correction(
                        out,
                        out_per_step[i],
                        softmax_lse,
                        softmax_lse_per_step[i],
                        cu_seqlens_q_padded,
                        False,
                        softmax_lse_in_packed_format,
                    )
            else:
                if qkv_format in ["bshd", "sbhd"]:
                    out_ = out.select(seq_dim, 1)
                    flash_attn_fwd_out_correction(
                        out_,
                        out_per_step[i],
                        softmax_lse_[..., 1, :],
                        softmax_lse_per_step[i],
                        0 if softmax_lse_in_packed_format else 2,
                        2 if softmax_lse_in_packed_format else seq_dim,
                    )
                elif qkv_format == "thd":
                    tex.thd_out_correction(
                        out,
                        out_per_step[i],
                        softmax_lse,
                        softmax_lse_per_step[i],
                        cu_seqlens_q_padded,
                        True,
                        softmax_lse_in_packed_format,
                    )

        kv = p2p_comm_buffers[-1]
        if qkv_format == "bshd":
            out = out.view(out.shape[0], -1, *out.shape[-2:])
            ctx.batch_size = out.shape[0]
        elif qkv_format == "sbhd":
            out = out.view(-1, *out.shape[-3:])
            ctx.batch_size = out.shape[1]

        if cp_size_a2a > 1:
            chunk_ids_for_a2a = get_seq_chunk_ids_for_reordering(cp_size_a2a, out.device, False)
            out = flash_attn_a2a_communicate(
                out, chunk_ids_for_a2a, seq_dim, cp_size_a2a, cp_group_a2a, cp_stream, False
            )
            if use_fused_attention:
                if qkv_format == "bshd":
                    # [b*s, np, hn] -> [b, s, np, hn]
                    out = out.view(ctx.batch_size, -1, *out.shape[-2:])
                elif qkv_format == "sbhd":
                    # [s*b, np, hn] -> [s, b, np, hn]
                    out = out.view(-1, ctx.batch_size, *out.shape[-2:])
        elif not use_fused_attention:
            out = out.view(-1, *out.shape[-2:])

        if fp8 and use_fused_attention:
            amax_cp_fwd = amax_per_step.amax(dim=1)
            S_quantizer.amax = amax_cp_fwd[0]
            O_CP_quantizer.amax = amax_cp_fwd[1]

        out_fp8 = None
        out_f16 = out.to(qkv_dtype)

        if fp8 and (is_output_fp8 or int(os.getenv("NVTE_FP8_DPA_BWD", "1"))):
            out_fp8 = O_quantizer(out_f16)  # final result

        out_ret = out_fp8 if (fp8 and is_output_fp8) else out_f16

        if fp8 and int(os.getenv("NVTE_FP8_DPA_BWD", "1")):
            q_save, kv_save, out_save = q, kv, out_fp8._data
        elif fp8 and is_input_fp8:
            q_save, kv_save, out_save = q, kv, out_f16
        else:
            q_f16 = q_f16.view(q.shape)
            q_save, kv_save, out_save = q_f16, kv, out_f16

        tensors_to_save, tensor_objects = prepare_for_saving(
            q_save,
            kv_save,
            out_save,
            softmax_lse,
            cu_seqlens_q_padded,
            cu_seqlens_kv_padded,
            *cu_seqlens_q_per_step,
            *cu_seqlens_kv_per_step,
            *rng_states,
            *attn_biases,
        )
        ctx.save_for_backward(*tensors_to_save)
        ctx.tensor_objects = tensor_objects

        ctx.qkv_dtype = qkv_dtype
        ctx.QKV_quantizer = QKV_quantizer
        ctx.O_quantizer = O_quantizer
        ctx.O_CP_quantizer = O_CP_quantizer
        ctx.S_quantizer = S_quantizer
        ctx.dQKV_quantizer = dQKV_quantizer
        ctx.dQKV_CP_quantizer = dQKV_CP_quantizer
        ctx.dO_quantizer = dO_quantizer
        ctx.dP_quantizer = dP_quantizer

        ctx.cp_group_a2a = cp_group_a2a
        ctx.cp_size_a2a = cp_size_a2a
        ctx.rank_a2a = rank_a2a
        ctx.cp_group = cp_group
        ctx.cp_global_ranks = cp_global_ranks
        ctx.cp_stream = cp_stream
        ctx.dropout_p = dropout_p
        ctx.max_seqlen_q = max_seqlen_q
        ctx.max_seqlen_kv = max_seqlen_kv
        ctx.softmax_scale = softmax_scale
        ctx.qkv_format = qkv_format
        ctx.attn_mask_type = attn_mask_type
        ctx.attn_bias_type = attn_bias_type
        ctx.attn_bias_shape = None if attn_bias is None else attn_bias.shape
        ctx.deterministic = deterministic
        ctx.use_fused_attention = use_fused_attention
        ctx.softmax_lse_in_packed_format = softmax_lse_in_packed_format
        ctx.second_half_lse_seqlen = second_half_lse_seqlen
        ctx.fp8 = fp8 and int(os.getenv("NVTE_FP8_DPA_BWD", "1"))
        ctx.fp8_meta = fp8_meta
        ctx.is_input_fp8 = is_input_fp8
        ctx.is_output_fp8 = is_output_fp8
        nvtx_range_pop("transformer_engine.AttnFuncWithCPAndKVP2P.forward")

        return out_ret

    @staticmethod
    def backward(ctx, dout):
        # pylint: disable=missing-function-docstring
        nvtx_range_push("transformer_engine.AttnFuncWithCPAndKVP2P.backward")
        cp_size_a2a = ctx.cp_size_a2a
        rank_a2a = ctx.rank_a2a

        cp_size = get_distributed_world_size(ctx.cp_group)
        rank = get_distributed_rank(ctx.cp_group)
        send_dst = ctx.cp_global_ranks[(rank - 1) % cp_size * cp_size_a2a + rank_a2a]
        recv_src = ctx.cp_global_ranks[(rank + 1) % cp_size * cp_size_a2a + rank_a2a]
        batch_p2p_comm = int(os.getenv("NVTE_BATCH_MHA_P2P_COMM", "0")) or (cp_size == 2)

        q, kv, out, softmax_lse, cu_seqlens_q_padded, cu_seqlens_kv_padded, *other_tensors = (
            restore_from_saved(ctx.tensor_objects, ctx.saved_tensors)
        )
        cu_seqlens_q_per_step = other_tensors[:cp_size]
        cu_seqlens_kv_per_step = other_tensors[cp_size : cp_size * 2]
        rng_states = other_tensors[cp_size * 2 : cp_size * 3]
        attn_biases = other_tensors[cp_size * 3 : cp_size * 4]

        causal = "causal" in ctx.attn_mask_type
        padding = "padding" in ctx.attn_mask_type

        seq_dim = None
        if ctx.qkv_format in ["bshd", "sbhd"]:
            seq_dim = ctx.qkv_format.index("s")
            qkv_layout = ctx.qkv_format + "_" + ctx.qkv_format[:-2] + "2" + ctx.qkv_format[-2:]
        else:
            qkv_layout = ctx.qkv_format + "_" + ctx.qkv_format + "_" + ctx.qkv_format

        if attn_biases[0] is not None:
            # [b, np, sq, 2*cp, sk//(2*cp)]
            attn_dbias = torch.zeros(
                *ctx.attn_bias_shape, dtype=attn_biases[0].dtype, device=attn_biases[0].device
            )
            # [b, np, sq, 2*cp, sk//(2*cp)] -> [b, np, 2, sq//2, 2*cp, sk//(2*cp)]
            attn_dbias_ = attn_dbias.view(
                *attn_dbias.shape[:-3], 2, attn_dbias.shape[-3] // 2, *attn_dbias.shape[-2:]
            )
        else:
            attn_dbias = None
            attn_dbias_ = None

        softmax_lse_ = None
        if causal and ctx.second_half_lse_seqlen is not None:
            if ctx.qkv_format == "thd":
                softmax_lse_ = tex.thd_read_second_half_lse(
                    softmax_lse,
                    cu_seqlens_q_padded,
                    ctx.softmax_lse_in_packed_format,
                    ctx.second_half_lse_seqlen,
                )
            else:
                # [b, np, sq] -> [b, np, 2, sq//2]
                softmax_lse_ = softmax_lse.view(
                    *softmax_lse.shape[:-1], 2, softmax_lse.shape[-1] // 2
                )
                softmax_lse_ = softmax_lse_[..., 1, :].contiguous()
            if ctx.use_fused_attention:
                if ctx.softmax_lse_in_packed_format:
                    softmax_lse_ = softmax_lse_.transpose(0, 1).contiguous()
                # [b, np, sq//2] -> [b, np, sq//2, 1] or
                # [t//2, np] -> [t//2, np, 1]
                softmax_lse_.unsqueeze_(-1)
        if ctx.use_fused_attention:
            if ctx.softmax_lse_in_packed_format:
                softmax_lse = softmax_lse.transpose(0, 1).contiguous()
            # [b, np, sq] -> [b, np, sq, 1] or
            # [t, np] -> [t, np, 1]
            softmax_lse.unsqueeze_(-1)

        dq = None
        dout_dtype = dout.dtype
        fused_attn_backend = None
        fused_attn_dqkv_dtype = None
        amax_per_step = None
        dP_quantizer_per_step = [None for _ in range(cp_size)]
        dQKV_CP_quantizer_per_step = [None for _ in range(cp_size)]
        if ctx.fp8:
            if ctx.use_fused_attention:
                fused_attn_backend = FusedAttnBackend["FP8"]

                dqkv_fp8_torch_dtype = get_fp8_torch_dtype(ctx.fp8_meta["recipe"], fprop_tensor=False)
                dq_fp8 = torch.empty((cp_size, *q.shape), dtype=dqkv_fp8_torch_dtype, device=q.device)
                dkv_fp8 = torch.empty((cp_size, *kv.shape), dtype=dqkv_fp8_torch_dtype, device=kv.device)
                dkv_fp8_ = torch.empty_like(dkv_fp8)
                if ctx.is_output_fp8:
                    assert isinstance(dout, Float8Tensor), "dout must be Float8Tensors for FP8 MHA!"
                    ctx.dO_quantizer = dout._quantizer
                else:
                    dout = ctx.dO_quantizer(dout)
                fused_attn_dqkv_dtype = dout._fp8_dtype
                dout = dout._data
                p2p_comm_buffers = [[kv, dkv_fp8], [torch.empty_like(kv), dkv_fp8_]]
                fp8_meta_kwargs = {}
                fp8_meta_kwargs["s_quantizer"] = ctx.S_quantizer
                amax_per_step = torch.zeros((2, cp_size), dtype=torch.float32, device=q.device)
                for i in range(cp_size):
                    dP_quantizer_per_step[i] = ctx.dP_quantizer.copy()
                    dP_quantizer_per_step[i].amax = amax_per_step[0][i]
                    dQKV_CP_quantizer_per_step[i] = ctx.dQKV_CP_quantizer.copy()
                    dQKV_CP_quantizer_per_step[i].amax = amax_per_step[1][i]
            else:
                assert False, "FP8 is only supported with Fused Attention!"
        else:
            if ctx.fp8_meta is not None:
                if ctx.is_input_fp8:
                    q = ctx.QKV_quantizer.create_tensor_from_data(
                        q, fake_dtype=ctx.qkv_dtype, internal=True
                    )
                    kv = ctx.QKV_quantizer.create_tensor_from_data(
                        kv, fake_dtype=ctx.qkv_dtype, internal=True
                    )
                    q = q.dequantize(dtype=ctx.qkv_dtype)
                    kv = kv.dequantize(dtype=ctx.qkv_dtype)
                if ctx.is_output_fp8:
                    assert isinstance(dout, Float8Tensor), "dout must be Float8Tensors for FP8 MHA!"
                    if cp_size_a2a == 1:
                        dout = dout.dequantize(dtype=dout_dtype)
                    else:
                        ctx.dO_quantizer = dout._quantizer
                    dout = dout._data
            dq = torch.empty_like(q)
            p2p_comm_buffers = [
                torch.empty((2, *kv.shape), dtype=kv.dtype, device=kv.device),
                torch.empty((2, *kv.shape), dtype=kv.dtype, device=kv.device),
            ]
            p2p_comm_buffers[0][0].copy_(kv)
            if ctx.use_fused_attention:
                fp8_meta_kwargs = {}
                fused_attn_dqkv_dtype = TE_DType[dout_dtype]
                fused_attn_backend = FusedAttnBackend["F16_arbitrary_seqlen"]

        if cp_size_a2a > 1:
            if not ctx.use_fused_attention:
                out = out.view(ctx.batch_size, -1, *out.shape[-2:])
                dout = dout.view(*out.shape)
            chunk_ids_for_a2a = get_seq_chunk_ids_for_reordering(cp_size_a2a, out.device, True)
            out, dout = flash_attn_a2a_communicate(
                [out, dout],
                chunk_ids_for_a2a,
                seq_dim,
                cp_size_a2a,
                ctx.cp_group_a2a,
                ctx.cp_stream,
                True,
            )
            if not ctx.fp8 and ctx.fp8_meta is not None and ctx.is_output_fp8:
                dout = ctx.dO_quantizer.create_tensor_from_data(dout, fake_dtype=dout_dtype, internal=True)
                dout = dout.dequantize(dtype=dout_dtype)
                dout = dout._data

        out = out.view(*q.shape)
        dout = dout.view(*q.shape)
        send_recv_reqs = []

        flash_attn_bwd = None
        if not ctx.use_fused_attention:
            fa_backward_kwargs = {"softmax_scale": ctx.softmax_scale}
            if _use_flash_attn_3:
                if ctx.qkv_format == "thd":
                    flash_attn_bwd = _flash_attn_varlen_bwd_v3
                else:
                    flash_attn_bwd = _flash_attn_bwd_v3
                fa_backward_kwargs["deterministic"] = ctx.deterministic
            else:
                if ctx.qkv_format == "thd":
                    flash_attn_bwd = _flash_attn_varlen_bwd
                else:
                    flash_attn_bwd = _flash_attn_bwd
                fa_backward_kwargs["dropout_p"] = ctx.dropout_p
                if _flash_attn_2_4_plus:
                    fa_backward_kwargs["alibi_slopes"] = None
                if _flash_attn_2_4_1_plus:
                    fa_backward_kwargs["deterministic"] = ctx.deterministic
                if _flash_attn_2_6_0_plus:
                    fa_backward_kwargs["softcap"] = 0.0

        for i in range(cp_size):
            # wait until KV is received
            for req in send_recv_reqs:
                req.wait()

            send_tensor = p2p_comm_buffers[i % 2]
            recv_tensor = p2p_comm_buffers[(i + 1) % 2]
            if ctx.fp8:
                if i < cp_size - 1:
                    send_recv_reqs = flash_attn_p2p_communicate(
                        rank,
                        send_tensor[0],
                        send_dst,
                        recv_tensor[0],
                        recv_src,
                        ctx.cp_group,
                        batch_p2p_comm,
                    )
                else:
                    dkv_a2a_req = torch.distributed.all_to_all_single(
                        dkv_fp8,
                        dkv_fp8_,
                        group=ctx.cp_group,
                        async_op=True,
                    )
                    send_recv_reqs = [dkv_a2a_req]
            else:
                if i == 0:
                    send_tensor = send_tensor[0]
                    recv_tensor = recv_tensor[0]
                if i == (cp_size - 1):
                    send_tensor = send_tensor[1]
                    recv_tensor = recv_tensor[1]
                send_recv_reqs = flash_attn_p2p_communicate(
                    rank, send_tensor, send_dst, recv_tensor, recv_src, ctx.cp_group, batch_p2p_comm
                )

            kv = p2p_comm_buffers[i % 2][0]
            q_, kv_, out_, dout_ = None, None, None, None
            dq_, dk_, dv_ = None, None, None
            # In reversed order of fwd
            if causal:
                if i == (cp_size - 1):
                    if ctx.qkv_format == "bshd":
                        # [b, 2, sq//2, np, hn] -> [b, sq, np, hn]
                        q_, out_, dout_ = [
                            x.view(x.shape[0], -1, *x.shape[-2:]) for x in [q, out, dout]
                        ]
                        # [b, 2, sk//2, 2, np, hn] -> [b, sk, 2, np, hn]
                        kv_ = kv.view(kv.shape[0], -1, *kv.shape[-3:])
                    elif ctx.qkv_format == "sbhd":
                        # [2, sq//2, b, np, hn] -> [sq, b, np, hn]
                        q_, out_, dout_ = [x.view(-1, *x.shape[-3:]) for x in [q, out, dout]]
                        # [2, sk//2, b, 2, np, hn] -> [sk, b, 2, np, hn]
                        kv_ = kv.view(-1, *kv.shape[-4:])
                    elif ctx.qkv_format == "thd":
                        q_, kv_, out_, dout_ = q, kv, out, dout
                    if ctx.use_fused_attention:
                        if ctx.fp8:
                            aux_ctx_tensors = [
                                softmax_lse,
                                softmax_lse,
                                rng_states[cp_size - i - 1],
                            ]
                        else:
                            aux_ctx_tensors = [softmax_lse, rng_states[cp_size - i - 1]]
                        if attn_dbias is not None:
                            aux_ctx_tensors += [attn_biases[cp_size - i - 1]]
                        q_part = q_
                        k_part = kv_[..., 0, :, :] if ctx.qkv_format in ["bshd", "sbhd"] else kv_[0]
                        v_part = kv_[..., 1, :, :] if ctx.qkv_format in ["bshd", "sbhd"] else kv_[1]
                        out_part = out_
                        dout_part = dout_

                        if ctx.fp8:
                            q_part = ctx.QKV_quantizer.create_tensor_from_data(
                                q_part, fake_dtype=ctx.qkv_dtype, internal=True
                            )
                            k_part = ctx.QKV_quantizer.create_tensor_from_data(
                                k_part, fake_dtype=ctx.qkv_dtype, internal=True
                            )
                            v_part = ctx.QKV_quantizer.create_tensor_from_data(
                                v_part, fake_dtype=ctx.qkv_dtype, internal=True
                            )
                            out_part = ctx.O_quantizer.create_tensor_from_data(
                                out_part, fake_dtype=ctx.qkv_dtype, internal=True
                            )
                            dout_part = ctx.dO_quantizer.create_tensor_from_data(
                                dout_part, fake_dtype=dout_dtype, internal=True
                            )
                            fp8_meta_kwargs["dp_quantizer"] = dP_quantizer_per_step[i]
                            fp8_meta_kwargs["dqkv_quantizer"] = dQKV_CP_quantizer_per_step[i]
                        dq_, dk_, dv_, dbias_ = fused_attn_bwd(
                            ctx.max_seqlen_q,
                            ctx.max_seqlen_kv,
                            cu_seqlens_q_per_step[cp_size - i - 1],
                            cu_seqlens_kv_per_step[cp_size - i - 1],
                            q_part,
                            k_part,
                            v_part,
                            out_part,
                            dout_part,
                            ctx.qkv_dtype,
                            fused_attn_dqkv_dtype,
                            aux_ctx_tensors,
                            fused_attn_backend,
                            cu_seqlens_q_padded=cu_seqlens_q_padded,
                            cu_seqlens_kv_padded=cu_seqlens_kv_padded,
                            attn_scale=ctx.softmax_scale,
                            dropout=ctx.dropout_p,
                            qkv_layout=qkv_layout,
                            attn_mask_type=ctx.attn_mask_type,
                            attn_bias_type=ctx.attn_bias_type,
                            deterministic=ctx.deterministic,
                            **fp8_meta_kwargs,
                        )
                        if ctx.fp8:
                            dq_ = dq_._data
                            dk_ = dk_._data
                            dv_ = dv_._data
                    else:
                        dq_ = torch.empty_like(q_)
                        dkv_ = torch.empty_like(kv_)
                        fa_backward_args_thd = []
                        if ctx.qkv_format == "thd":
                            fa_backward_args_thd = [
                                cu_seqlens_q_per_step[cp_size - i - 1],
                                cu_seqlens_kv_per_step[cp_size - i - 1],
                                ctx.max_seqlen_q,
                                ctx.max_seqlen_kv,
                            ]
                        if _use_flash_attn_3 or (
                            _flash_attn_2_3_plus and not _flash_attn_2_7_0_plus
                        ):
                            fa_backward_kwargs["window_size"] = (-1, 0)
                        elif _flash_attn_2_7_0_plus:
                            fa_backward_kwargs["window_size_left"] = -1
                            fa_backward_kwargs["window_size_right"] = 0
                        if not _use_flash_attn_3:
                            fa_backward_kwargs["rng_state"] = rng_states[cp_size - i - 1]
                        flash_attn_bwd(
                            dout_,
                            q_,
                            kv_[..., 0, :, :] if ctx.qkv_format in ["bshd", "sbhd"] else kv_[0],
                            kv_[..., 1, :, :] if ctx.qkv_format in ["bshd", "sbhd"] else kv_[1],
                            out_,
                            softmax_lse,
                            dq_,
                            dkv_[..., 0, :, :] if ctx.qkv_format in ["bshd", "sbhd"] else dkv_[0],
                            dkv_[..., 1, :, :] if ctx.qkv_format in ["bshd", "sbhd"] else dkv_[1],
                            *fa_backward_args_thd,
                            causal=True,
                            **fa_backward_kwargs,
                        )
                elif i >= (cp_size - rank - 1):
                    if ctx.qkv_format == "bshd":
                        # [b, 2, sq//2, np, hn] -> [b, sq, np, hn]
                        q_, out_, dout_ = [
                            x.view(x.shape[0], -1, *x.shape[-2:]) for x in [q, out, dout]
                        ]
                        # [b, 2, sk//2, 2, np, hn] -> [b, sk//2, 2, np, hn]
                        kv_ = kv[:, 0]
                    elif ctx.qkv_format == "sbhd":
                        # [2, sq//2, b, np, hn] -> [sq, b, np, hn]
                        q_, out_, dout_ = [x.view(-1, *x.shape[-3:]) for x in [q, out, dout]]
                        # [2, sk//2, b, 2, np, hn] -> [sk//2, b, 2, np, hn]
                        kv_ = kv[0]
                    elif ctx.qkv_format == "thd":
                        q_, out_, dout_ = q, out, dout
                        # [2, t, np, hn] -> [2, t/2, np, hn]
                        kv_ = tex.thd_read_half_tensor(kv, cu_seqlens_kv_padded, 0)
                    if ctx.use_fused_attention:
                        kv_ = kv_.contiguous()
                        if ctx.fp8:
                            aux_ctx_tensors = [
                                softmax_lse,
                                softmax_lse,
                                rng_states[cp_size - i - 1],
                            ]
                        else:
                            aux_ctx_tensors = [softmax_lse, rng_states[cp_size - i - 1]]
                        if attn_dbias is not None:
                            aux_ctx_tensors += [attn_biases[cp_size - i - 1]]
                        q_part = q_
                        k_part = kv_[..., 0, :, :] if ctx.qkv_format in ["bshd", "sbhd"] else kv_[0]
                        v_part = kv_[..., 1, :, :] if ctx.qkv_format in ["bshd", "sbhd"] else kv_[1]
                        out_part = out_
                        dout_part = dout_

                        if ctx.fp8:
                            q_part = ctx.QKV_quantizer.create_tensor_from_data(
                                q_part, fake_dtype=ctx.qkv_dtype, internal=True
                            )
                            k_part = ctx.QKV_quantizer.create_tensor_from_data(
                                k_part, fake_dtype=ctx.qkv_dtype, internal=True
                            )
                            v_part = ctx.QKV_quantizer.create_tensor_from_data(
                                v_part, fake_dtype=ctx.qkv_dtype, internal=True
                            )
                            out_part = ctx.O_quantizer.create_tensor_from_data(
                                out_part, fake_dtype=ctx.qkv_dtype, internal=True
                            )
                            dout_part = ctx.dO_quantizer.create_tensor_from_data(
                                dout_part, fake_dtype=dout_dtype, internal=True
                            )
                            fp8_meta_kwargs["dp_quantizer"] = dP_quantizer_per_step[i]
                            fp8_meta_kwargs["dqkv_quantizer"] = dQKV_CP_quantizer_per_step[i]
                        dq_, dk_, dv_, dbias_ = fused_attn_bwd(
                            ctx.max_seqlen_q,
                            ctx.max_seqlen_kv // 2,
                            cu_seqlens_q_per_step[cp_size - i - 1],
                            cu_seqlens_kv_per_step[cp_size - i - 1],
                            q_part,
                            k_part,
                            v_part,
                            out_part,
                            dout_part,
                            ctx.qkv_dtype,
                            fused_attn_dqkv_dtype,
                            aux_ctx_tensors,
                            fused_attn_backend,
                            cu_seqlens_q_padded=cu_seqlens_q_padded,
                            cu_seqlens_kv_padded=(
                                None if cu_seqlens_kv_padded is None else cu_seqlens_kv_padded // 2
                            ),
                            attn_scale=ctx.softmax_scale,
                            dropout=ctx.dropout_p,
                            qkv_layout=qkv_layout,
                            attn_mask_type="padding" if padding else "no_mask",
                            attn_bias_type=ctx.attn_bias_type,
                            deterministic=ctx.deterministic,
                            **fp8_meta_kwargs,
                        )
                        if ctx.fp8:
                            dq_ = dq_._data
                            dk_ = dk_._data
                            dv_ = dv_._data
                    else:
                        dq_ = torch.empty_like(q_)
                        dkv_ = torch.empty_like(kv_)
                        fa_backward_args_thd = []
                        if ctx.qkv_format == "thd":
                            fa_backward_args_thd = [
                                cu_seqlens_q_per_step[cp_size - i - 1],
                                cu_seqlens_kv_per_step[cp_size - i - 1],
                                ctx.max_seqlen_q,
                                ctx.max_seqlen_kv // 2,
                            ]
                        if _use_flash_attn_3 or (
                            _flash_attn_2_3_plus and not _flash_attn_2_7_0_plus
                        ):
                            fa_backward_kwargs["window_size"] = (-1, -1)
                        if _flash_attn_2_7_0_plus:
                            fa_backward_kwargs["window_size_left"] = -1
                            fa_backward_kwargs["window_size_right"] = -1
                        if not _use_flash_attn_3:
                            fa_backward_kwargs["rng_state"] = rng_states[cp_size - i - 1]
                        flash_attn_bwd(
                            dout_,
                            q_,
                            kv_[..., 0, :, :] if ctx.qkv_format in ["bshd", "sbhd"] else kv_[0],
                            kv_[..., 1, :, :] if ctx.qkv_format in ["bshd", "sbhd"] else kv_[1],
                            out_,
                            softmax_lse,
                            dq_,
                            dkv_[..., 0, :, :] if ctx.qkv_format in ["bshd", "sbhd"] else dkv_[0],
                            dkv_[..., 1, :, :] if ctx.qkv_format in ["bshd", "sbhd"] else dkv_[1],
                            *fa_backward_args_thd,
                            causal=False,
                            **fa_backward_kwargs,
                        )
                else:
                    if ctx.qkv_format == "bshd":
                        # [b, 2, sq//2, np, hn] -> [b, sq//2, np, hn]
                        q_, out_, dout_ = q[:, 1], out[:, 1], dout[:, 1]
                        # [b, 2, sk//2, 2, np, hn] -> [b, sk, 2, np, hn]
                        kv_ = kv.view(kv.shape[0], -1, *kv.shape[-3:])
                    elif ctx.qkv_format == "sbhd":
                        # [2, sq//2, b, np, hn] -> [sq//2, b, np, hn]
                        q_, out_, dout_ = q[1], out[1], dout[1]
                        # [2, sk//2, b, 2, np, hn] -> [sk, b, 2, np, hn]
                        kv_ = kv.view(-1, *kv.shape[-4:])
                    elif ctx.qkv_format == "thd":
                        # [t, np, hn] -> [t/2, np, hn]
                        q_, out_, dout_ = [
                            tex.thd_read_half_tensor(x, cu_seqlens_q_padded, 1)
                            for x in [q, out, dout]
                        ]
                        kv_ = kv
                    if ctx.use_fused_attention:
                        q_, out_, dout_ = [x.contiguous() for x in [q_, out_, dout_]]
                        if ctx.fp8:
                            aux_ctx_tensors = [
                                softmax_lse_,
                                softmax_lse_,
                                rng_states[cp_size - i - 1],
                            ]
                        else:
                            aux_ctx_tensors = [softmax_lse_, rng_states[cp_size - i - 1]]
                        if attn_dbias is not None:
                            aux_ctx_tensors += [attn_biases[cp_size - i - 1]]

                        q_part = q_
                        k_part = kv_[..., 0, :, :] if ctx.qkv_format in ["bshd", "sbhd"] else kv_[0]
                        v_part = kv_[..., 1, :, :] if ctx.qkv_format in ["bshd", "sbhd"] else kv_[1]
                        out_part = out_
                        dout_part = dout_

                        if ctx.fp8:
                            q_part = ctx.QKV_quantizer.create_tensor_from_data(
                                q_part, fake_dtype=ctx.qkv_dtype, internal=True
                            )
                            k_part = ctx.QKV_quantizer.create_tensor_from_data(
                                k_part, fake_dtype=ctx.qkv_dtype, internal=True
                            )
                            v_part = ctx.QKV_quantizer.create_tensor_from_data(
                                v_part, fake_dtype=ctx.qkv_dtype, internal=True
                            )
                            out_part = ctx.O_quantizer.create_tensor_from_data(
                                out_part, fake_dtype=ctx.qkv_dtype, internal=True
                            )
                            dout_part = ctx.dO_quantizer.create_tensor_from_data(
                                dout_part, fake_dtype=dout_dtype, internal=True
                            )
                            fp8_meta_kwargs["dp_quantizer"] = dP_quantizer_per_step[i]
                            fp8_meta_kwargs["dqkv_quantizer"] = dQKV_CP_quantizer_per_step[i]
                        dq_, dk_, dv_, dbias_ = fused_attn_bwd(
                            ctx.max_seqlen_q // 2,
                            ctx.max_seqlen_kv,
                            cu_seqlens_q_per_step[cp_size - i - 1],
                            cu_seqlens_kv_per_step[cp_size - i - 1],
                            q_part,
                            k_part,
                            v_part,
                            out_part,
                            dout_part,
                            ctx.qkv_dtype,
                            fused_attn_dqkv_dtype,
                            aux_ctx_tensors,
                            fused_attn_backend,
                            cu_seqlens_q_padded=(
                                None if cu_seqlens_q_padded is None else cu_seqlens_q_padded // 2
                            ),
                            cu_seqlens_kv_padded=cu_seqlens_kv_padded,
                            attn_scale=ctx.softmax_scale,
                            dropout=ctx.dropout_p,
                            qkv_layout=qkv_layout,
                            attn_mask_type="padding" if padding else "no_mask",
                            attn_bias_type=ctx.attn_bias_type,
                            deterministic=ctx.deterministic,
                            **fp8_meta_kwargs,
                        )
                        if ctx.fp8:
                            dq_ = dq_._data
                            dk_ = dk_._data
                            dv_ = dv_._data
                    else:
                        dq_ = torch.empty_like(q_)
                        dkv_ = torch.empty_like(kv_)
                        fa_backward_args_thd = []
                        if ctx.qkv_format == "thd":
                            fa_backward_args_thd = [
                                cu_seqlens_q_per_step[cp_size - i - 1],
                                cu_seqlens_kv_per_step[cp_size - i - 1],
                                ctx.max_seqlen_q // 2,
                                ctx.max_seqlen_kv,
                            ]
                        if _use_flash_attn_3 or (
                            _flash_attn_2_3_plus and not _flash_attn_2_7_0_plus
                        ):
                            fa_backward_kwargs["window_size"] = (-1, -1)
                        elif _flash_attn_2_7_0_plus:
                            fa_backward_kwargs["window_size_left"] = -1
                            fa_backward_kwargs["window_size_right"] = -1
                        if not _use_flash_attn_3:
                            fa_backward_kwargs["rng_state"] = rng_states[cp_size - i - 1]
                        flash_attn_bwd(
                            dout_,
                            q_,
                            kv_[..., 0, :, :] if ctx.qkv_format in ["bshd", "sbhd"] else kv_[0],
                            kv_[..., 1, :, :] if ctx.qkv_format in ["bshd", "sbhd"] else kv_[1],
                            out_,
                            softmax_lse_,
                            dq_,
                            dkv_[..., 0, :, :] if ctx.qkv_format in ["bshd", "sbhd"] else dkv_[0],
                            dkv_[..., 1, :, :] if ctx.qkv_format in ["bshd", "sbhd"] else dkv_[1],
                            *fa_backward_args_thd,
                            causal=False,
                            **fa_backward_kwargs,
                        )
            else:
                if ctx.use_fused_attention:
                    if ctx.fp8:
                        aux_ctx_tensors = [softmax_lse, softmax_lse, rng_states[cp_size - i - 1]]
                    else:
                        aux_ctx_tensors = [softmax_lse, rng_states[cp_size - i - 1]]
                    if attn_dbias is not None:
                        aux_ctx_tensors += [attn_biases[cp_size - i - 1]]
                    q_part = q
                    k_part = kv[..., 0, :, :] if ctx.qkv_format in ["bshd", "sbhd"] else kv[0]
                    v_part = kv[..., 1, :, :] if ctx.qkv_format in ["bshd", "sbhd"] else kv[1]
                    out_part = out
                    dout_part = dout

                    if ctx.fp8:
                        q_part = ctx.QKV_quantizer.create_tensor_from_data(
                            q_part, fake_dtype=ctx.qkv_dtype, internal=True
                        )
                        k_part = ctx.QKV_quantizer.create_tensor_from_data(
                            k_part, fake_dtype=ctx.qkv_dtype, internal=True
                        )
                        v_part = ctx.QKV_quantizer.create_tensor_from_data(
                            v_part, fake_dtype=ctx.qkv_dtype, internal=True
                        )
                        out_part = ctx.O_quantizer.create_tensor_from_data(
                            out_part, fake_dtype=ctx.qkv_dtype, internal=True
                        )
                        dout_part = ctx.dO_quantizer.create_tensor_from_data(
                            dout_part, fake_dtype=dout_dtype, internal=True
                        )
                        fp8_meta_kwargs["dp_quantizer"] = dP_quantizer_per_step[i]
                        fp8_meta_kwargs["dqkv_quantizer"] = dQKV_CP_quantizer_per_step[i]
                    dq_, dk_, dv_, dbias_ = fused_attn_bwd(
                        ctx.max_seqlen_q,
                        ctx.max_seqlen_kv,
                        cu_seqlens_q_per_step[cp_size - i - 1],
                        cu_seqlens_kv_per_step[cp_size - i - 1],
                        q_part,
                        k_part,
                        v_part,
                        out_part,
                        dout_part,
                        ctx.qkv_dtype,
                        fused_attn_dqkv_dtype,
                        aux_ctx_tensors,
                        fused_attn_backend,
                        cu_seqlens_q_padded=cu_seqlens_q_padded,
                        cu_seqlens_kv_padded=cu_seqlens_kv_padded,
                        attn_scale=ctx.softmax_scale,
                        dropout=ctx.dropout_p,
                        qkv_layout=qkv_layout,
                        attn_mask_type=ctx.attn_mask_type,
                        attn_bias_type=ctx.attn_bias_type,
                        deterministic=ctx.deterministic,
                        **fp8_meta_kwargs,
                    )

                    if ctx.fp8:
                        dq_ = dq_._data
                        dk_ = dk_._data
                        dv_ = dv_._data

                else:
                    dq_ = torch.empty_like(q)
                    dkv_ = torch.empty_like(kv)
                    fa_backward_args_thd = []
                    if ctx.qkv_format == "thd":
                        fa_backward_args_thd = [
                            cu_seqlens_q_per_step[cp_size - i - 1],
                            cu_seqlens_kv_per_step[cp_size - i - 1],
                            ctx.max_seqlen_q,
                            ctx.max_seqlen_kv,
                        ]
                    if _use_flash_attn_3 or (_flash_attn_2_3_plus and not _flash_attn_2_7_0_plus):
                        fa_backward_kwargs["window_size"] = (-1, -1)
                    elif _flash_attn_2_7_0_plus:
                        fa_backward_kwargs["window_size_left"] = -1
                        fa_backward_kwargs["window_size_right"] = -1
                    if not _use_flash_attn_3:
                        fa_backward_kwargs["rng_state"] = rng_states[cp_size - i - 1]
                    flash_attn_bwd(
                        dout,
                        q,
                        kv[..., 0, :, :] if ctx.qkv_format in ["bshd", "sbhd"] else kv[0],
                        kv[..., 1, :, :] if ctx.qkv_format in ["bshd", "sbhd"] else kv[1],
                        out,
                        softmax_lse,
                        dq_,
                        dkv_[..., 0, :, :] if ctx.qkv_format in ["bshd", "sbhd"] else dkv_[0],
                        dkv_[..., 1, :, :] if ctx.qkv_format in ["bshd", "sbhd"] else dkv_[1],
                        *fa_backward_args_thd,
                        causal=False,
                        **fa_backward_kwargs,
                    )

            if ctx.fp8:
                dq = dq_fp8[(rank + i + 1) % cp_size]
            if causal and ctx.qkv_format in ["bshd", "sbhd"] and i >= (cp_size - rank - 1):
                # [b, sq, np, hn] -> [b, 2, sq//2, np, hn] or
                # [sq, b, np, hn] -> [2, sq//2, b, np, hn]
                dq_ = dq_.view(*dq.shape)

            if ctx.fp8:
                if i >= (cp_size - rank - 1) or not causal:
                    dq.copy_(dq_)
                else:
                    if ctx.qkv_format == "bshd":
                        dq[:, 0, ...].fill_(0)
                        dq[:, 1, ...].copy_(dq_)
                    elif ctx.qkv_format == "sbhd":
                        dq[0].fill_(0)
                        dq[1].copy_(dq_)
            elif causal:
                if i > (cp_size - rank - 1):
                    dq.add_(dq_)
                elif i == (cp_size - rank - 1):
                    if rank == (cp_size - 1):
                        dq.copy_(dq_)
                    else:
                        if ctx.qkv_format == "bshd":
                            dq[:, 0, ...].copy_(dq_[:, 0, ...])
                            dq[:, 1, ...].add_(dq_[:, 1, ...])
                        elif ctx.qkv_format == "sbhd":
                            dq[0].copy_(dq_[0])
                            dq[1].add_(dq_[1])
                        elif ctx.qkv_format == "thd":
                            tex.thd_grad_correction(dq, dq_, cu_seqlens_q_padded, "copy", "add")
                elif i > 0:
                    if ctx.qkv_format == "bshd":
                        dq[:, 1, ...].add_(dq_)
                    elif ctx.qkv_format == "sbhd":
                        dq[1].add_(dq_)
                    elif ctx.qkv_format == "thd":
                        tex.thd_grad_correction(dq, dq_, cu_seqlens_q_padded, "none", "add")
                else:
                    if ctx.qkv_format == "bshd":
                        dq[:, 1, ...].copy_(dq_)
                    elif ctx.qkv_format == "sbhd":
                        dq[1].copy_(dq_)
                    elif ctx.qkv_format == "thd":
                        tex.thd_grad_correction(dq, dq_, cu_seqlens_q_padded, "none", "copy")
            else:
                if i == 0:
                    dq.copy_(dq_)
                else:
                    dq.add_(dq_)

            if attn_dbias is not None:
                idx = (rank + i + 1) % cp_size
                if i == (cp_size - 1) or not causal:
                    # [b, np, sq, sk//cp] -> [b, np, sq, 2, sk//(2*cp)]
                    dbias_ = dbias_.view(*dbias_.shape[:-1], 2, dbias_.shape[-1] // 2)
                    attn_dbias[..., idx, :].copy_(dbias_[..., 0, :])
                    attn_dbias[..., (2 * cp_size - idx - 1), :].copy_(dbias_[..., 1, :])
                elif i >= (cp_size - rank - 1):
                    # [b, np, sq, sk//(2*cp)]
                    attn_dbias[..., idx, :].copy_(dbias_)
                else:
                    # [b, np, sq//2, sk//cp] -> [b, np, sq//2, 2, sk//(2*cp)]
                    dbias_ = dbias_.view(*dbias_.shape[:-1], 2, dbias_.shape[-1] // 2)
                    attn_dbias_[..., 1, :, idx, :].copy_(dbias_[..., 0, :])
                    attn_dbias_[..., 1, :, (2 * cp_size - idx - 1), :].copy_(dbias_[..., 1, :])

            # wait until dKV is received
            for req in send_recv_reqs:
                req.wait()

            if ctx.fp8:
                if i < cp_size - 1:
                    dkv = dkv_fp8_[(rank + i + 1) % cp_size]
                else:
                    dkv = dkv_fp8[(rank + i + 1) % cp_size]
            else:
                dkv = p2p_comm_buffers[(i + 1) % 2][1]
            if ctx.use_fused_attention:
                if ctx.qkv_format in ["bshd", "sbhd"]:
                    dkv_ = _combine_tensors([dk_, dv_], -2)
                elif ctx.qkv_format == "thd":
                    dkv_ = torch.cat(
                        (dk_.unsqueeze(0), dv_.unsqueeze(0)), dim=0
                    )  # pylint: disable=used-before-assignment
            if ctx.qkv_format in ["bshd", "sbhd"]:
                # [b, 2, sk//2, 2, np, hn] -> [2, b, 2, sk//2, np, hn] or
                # [2, sk//2, b, 2, np, hn] -> [2, 2, sk//2, b, np, hn]
                dkv = dkv.view(2, *dkv.shape[0:-3], *dkv.shape[-2:])
                dkv_ = dkv_.movedim(-3, 0)
                if causal and (i < (cp_size - rank - 1) or i == (cp_size - 1)):
                    # [2, b, sk, np, hn] -> [2, b, 2, sk//2, np, hn] or
                    # [2, sk, b, np, hn] -> [2, 2, sk//2, b, np, hn]
                    dkv_ = dkv_.view(*dkv.shape)

            if ctx.fp8:
                if causal and i >= (cp_size - rank - 1) and i != (cp_size - 1):
                    if ctx.qkv_format == "bshd":
                        dkv[:, :, 0, ...].copy_(dkv_)
                        dkv[:, :, 1, ...].fill_(0)
                    elif ctx.qkv_format == "sbhd":
                        dkv[:, 0, ...].copy_(dkv_)
                        dkv[:, 1, ...].fill_(0)
                else:
                    dkv.copy_(dkv_)
            elif causal:
                if i == (cp_size - 1):
                    if rank == 0:
                        if ctx.qkv_format == "bshd":
                            dkv[:, :, 0, ...].add_(dkv_[:, :, 0, ...])
                            dkv[:, :, 1, ...].copy_(dkv_[:, :, 1, ...])
                        elif ctx.qkv_format == "sbhd":
                            dkv[:, 0, ...].add_(dkv_[:, 0, ...])
                            dkv[:, 1, ...].copy_(dkv_[:, 1, ...])
                        elif ctx.qkv_format == "thd":
                            tex.thd_grad_correction(dkv, dkv_, cu_seqlens_kv_padded, "add", "copy")
                    else:
                        dkv.add_(dkv_)
                elif i >= (cp_size - rank - 1):
                    if i == 0 and rank == (cp_size - 1):
                        if ctx.qkv_format == "bshd":
                            dkv[:, :, 0, ...].copy_(dkv_)
                        elif ctx.qkv_format == "sbhd":
                            dkv[:, 0, ...].copy_(dkv_)
                        elif ctx.qkv_format == "thd":
                            tex.thd_grad_correction(dkv, dkv_, cu_seqlens_kv_padded, "copy", "none")
                    else:
                        if ctx.qkv_format == "bshd":
                            dkv[:, :, 0, ...].add_(dkv_)
                        elif ctx.qkv_format == "sbhd":
                            dkv[:, 0, ...].add_(dkv_)
                        elif ctx.qkv_format == "thd":
                            tex.thd_grad_correction(dkv, dkv_, cu_seqlens_kv_padded, "add", "none")
                elif i > 0:
                    dkv.add_(dkv_)
                else:
                    dkv.copy_(dkv_)
            else:
                if i == 0:
                    dkv.copy_(dkv_)
                else:
                    dkv.add_(dkv_)

        if ctx.fp8 and ctx.use_fused_attention:
            amax_cp_bwd = amax_per_step.amax(dim=1)
            ctx.dP_quantizer.amax = amax_cp_bwd[0]
            ctx.dQKV_CP_quantizer.amax = amax_cp_bwd[1]
            if ctx.qkv_format in ["bshd", "sbhd"]:
                # [cp, b, 2, sk//2, 2, np, hn] -> [cp, 2, b, 2, sk//2, np, hn] or
                # [cp, 2, sk//2, b, 2, np, hn] -> [cp, 2, 2, sk//2, b, np, hn]
                dkv_fp8 = dkv_fp8.view(cp_size, 2, *dkv_fp8.shape[1:-3], *dkv_fp8.shape[-2:])
            dq = ctx.dQKV_CP_quantizer.create_tensor_from_data(dq_fp8, fake_dtype=torch.float32, internal=True)
            dkv = ctx.dQKV_CP_quantizer.create_tensor_from_data(dkv_fp8, fake_dtype=torch.float32, internal=True)
            dq, dkv = [x.dequantize(dtype=torch.float32) for x in [dq, dkv]]
            dq, dkv = [x.sum(dim=0).to(dout_dtype) for x in [dq, dkv]]

        if causal:
            if ctx.qkv_format == "bshd":
                # [b, 2, sq//2, np, hn] -> [b, sq, np, hn]
                dq = dq.view(dq.shape[0], -1, *dq.shape[-2:])
                # [2, b, 2, sk//2, np, hn] -> [2, b, sk, np, hn]
                dkv = dkv.view(*dkv.shape[0:2], -1, *dkv.shape[-2:])
            elif ctx.qkv_format == "sbhd":
                # [2, sq//2, b, np, hn] -> [sq, b, np, hn]
                dq = dq.view(-1, *dq.shape[-3:])
                # [2, 2, sk//2, b, np, hn] -> [2, sk, b, np, hn]
                dkv = dkv.view(dkv.shape[0], -1, *dkv.shape[-3:])

        if ctx.qkv_format == "thd" and not ctx.use_fused_attention:
            dq[cu_seqlens_q_padded[-1] :].fill_(0)
            dkv[:, cu_seqlens_kv_padded[-1] :].fill_(0)

        if ctx.fp8 and ctx.is_input_fp8:
            assert torch.uint8 not in [dq.dtype, dkv.dtype]
            dq, dkv = [ctx.dQKV_quantizer(x)._data for x in [dq, dkv]]
        dk, dv = dkv[0], dkv[1]

        if cp_size_a2a > 1:
            chunk_ids_for_a2a = get_seq_chunk_ids_for_reordering(cp_size_a2a, q.device, False)
            dq, dk, dv = flash_attn_a2a_communicate(
                [dq, dk, dv],
                chunk_ids_for_a2a,
                seq_dim,
                cp_size_a2a,
                ctx.cp_group_a2a,
                ctx.cp_stream,
                False,
            )
            if ctx.qkv_format == "bshd":
                dq, dk, dv = [x.view(ctx.batch_size, -1, *x.shape[-2:]) for x in [dq, dk, dv]]
            elif ctx.qkv_format == "sbhd":
                dq, dk, dv = [x.view(-1, ctx.batch_size, *x.shape[-2:]) for x in [dq, dk, dv]]

        if attn_dbias is not None:
            # [b, np, sq, 2*cp, sk//(2*cp)] -> [b, np, sq, sk]
            attn_dbias = attn_dbias.view(*attn_dbias.shape[:-2], -1)
        # converting torch.uint8 to float8tensor
        if ctx.fp8 and ctx.is_input_fp8:
<<<<<<< HEAD
            dq = ctx.dQKV_quantizer.create_tensor_from_data(dq, fake_dtype=dout_dtype)
            dk = ctx.dQKV_quantizer.create_tensor_from_data(dk, fake_dtype=dout_dtype)
            dv = ctx.dQKV_quantizer.create_tensor_from_data(dv, fake_dtype=dout_dtype)
=======
            dq = ctx.dQKV_quantizer.create_tensor_from_data(dq, ctx.qkv_dtype)
            dk = ctx.dQKV_quantizer.create_tensor_from_data(dk, ctx.qkv_dtype)
            dv = ctx.dQKV_quantizer.create_tensor_from_data(dv, ctx.qkv_dtype)
        nvtx_range_pop("transformer_engine.AttnFuncWithCPAndKVP2P.backward")
>>>>>>> f0d22ca1

        return (
            None,
            dq,
            dk,
            dv,
            None,
            None,
            None,
            None,
            None,
            None,
            None,
            None,
            None,
            None,
            None,
            attn_dbias,
            None,
            None,
            None,
            None,
            None,
            None,
            None,
            None,
        )


def get_kv_seq_info_after_all_gather(
    local_chunk_id, cp_size, max_seqlen_q, max_seqlen_kv, window_size, causal
):
    """Compute KV sequence index range and update window size after all-gather."""
    local_chunk_end_idx = (local_chunk_id + 1) * max_seqlen_kv
    full_seq_end_idx = max_seqlen_kv * cp_size * 2

    if window_size is None:
        window_size = (-1, 0) if causal else (-1, -1)

    if window_size[1] == -1:
        seq_end_idx = full_seq_end_idx
        window_size_right = -1
    else:
        seq_end_idx = min(full_seq_end_idx, local_chunk_end_idx + window_size[1])
        window_size_right = local_chunk_end_idx + window_size[1] - seq_end_idx

    if window_size[0] == -1:
        seq_start_idx = 0
        window_size_left = -1
    else:
        seq_start_idx = max(0, local_chunk_end_idx - max_seqlen_q - window_size[0])
        window_size_left = window_size[0] + seq_end_idx - local_chunk_end_idx

    return (seq_start_idx, seq_end_idx), (window_size_left, window_size_right)


class AttnFuncWithCPAndKVAllGather(torch.autograd.Function):
    """
    Attention implementation with context parallelism. KV all-gather between CP ranks is exposed.
    Refer section 3.3.2 of `The Llama 3 Herd of Models <https://arxiv.org/abs/2407.21783>`_.
    """

    @staticmethod
    def forward(
        ctx,
        is_training,
        q,
        k,
        v,
        cu_seqlens_q,
        max_seqlen_q,
        max_seqlen_kv,
        cu_seqlens_q_padded,
        dropout_p,
        softmax_scale,
        qkv_format,
        attn_mask_type,
        attn_bias_type,
        attn_bias,
        deterministic,
        use_fused_attention,
        window_size,
        cp_group,
        cp_stream,
    ):
        # pylint: disable=missing-function-docstring
        nvtx_range_push("transformer_engine.AttnFuncWithCPAndKVAllGather.forward")
        if softmax_scale is None:
            softmax_scale = q.shape[-1] ** (-0.5)

        cp_size = get_distributed_world_size(cp_group)
        rank = get_distributed_rank(cp_group)

        qkv_dtype = q.dtype

        causal = "causal" in attn_mask_type
        padding = "padding" in attn_mask_type
        assert not padding, f"{attn_mask_type} mask type is not supported!"
        if use_fused_attention and causal and "bottom_right" not in attn_mask_type:
            attn_mask_type = attn_mask_type + "_bottom_right"
        assert attn_bias_type == "no_bias", f"{attn_bias_type} bias type is not supported!"
        assert q.shape[-1] % 8 == 0, "Hidden size per attention head should be multiple of 8!"
        assert (
            use_fused_attention or _flash_attn_2_3_plus
        ), "Sliding window attention only can work with FusedAttention or FlashAttention >= 2.3!"

        flash_attn_fwd = None
        if not use_fused_attention:
            fa_forward_kwargs = {"softmax_scale": softmax_scale}
            if _use_flash_attn_3:
                if qkv_format == "thd":
                    flash_attn_fwd = _flash_attn_varlen_fwd_v3
                else:
                    flash_attn_fwd = _flash_attn_fwd_v3
            else:
                if qkv_format == "thd":
                    flash_attn_fwd = _flash_attn_varlen_fwd
                else:
                    flash_attn_fwd = _flash_attn_fwd
                fa_forward_kwargs["dropout_p"] = dropout_p
                fa_forward_kwargs["return_softmax"] = False
                if _flash_attn_2_4_plus:
                    fa_forward_kwargs["alibi_slopes"] = None
                if _flash_attn_2_5_7_plus and qkv_format == "thd":
                    fa_forward_kwargs["block_table"] = None
                if _flash_attn_2_6_0_plus:
                    fa_forward_kwargs["softcap"] = 0.0

        assert qkv_format != "thd", f"{qkv_format} format is not supported!"
        qkv_layout = qkv_format + "_" + qkv_format + "_" + qkv_format

        seq_dim = qkv_format.index("s")
        assert (
            q.shape[seq_dim] % 2 == 0 and k.shape[seq_dim] % 2 == 0
        ), "Sequence length per GPU needs to be divisible by 2!"

        max_seqlen_q = max_seqlen_q // (2 * cp_size)
        max_seqlen_kv = max_seqlen_kv // (2 * cp_size)
        if use_fused_attention or qkv_format == "thd":
            cu_seqlens_q = cu_seqlens_q // (2 * cp_size)
        cu_seqlens_q_padded = (
            None if cu_seqlens_q_padded is None else cu_seqlens_q_padded // (2 * cp_size)
        )

        # [b, s, np, hn] -> [b, 2, s//2, np, hn] or [s, b, np, hn] -> [2, s//2, b, np, hn]
        q = q.view(*q.shape[:seq_dim], 2, q.shape[seq_dim] // 2, *q.shape[(seq_dim + 1) :])
        # [b, s, np, hn] or [s, b, np, hn] -> [s, b, np, hn]
        k, v = [x.movedim(seq_dim, 0).contiguous() for x in [k, v]]

        # [s, b, np, hn] -> [cp, s, b, np, hn]
        k_ag, _ = gather_along_first_dim(k, cp_group)
        v_ag, _ = gather_along_first_dim(v, cp_group)

        # [cp, s, b, np, hn] -> [cp*2, s//2, b, np, hn]
        k_ag = k_ag.view(2 * cp_size, k.shape[0] // 2, *k.shape[1:])
        v_ag = v_ag.view(2 * cp_size, v.shape[0] // 2, *v.shape[1:])
        chunk_ids_for_kv_ag = get_seq_chunk_ids_for_reordering(cp_size, k.device, True)
        k_ag = torch.index_select(k_ag, dim=0, index=chunk_ids_for_kv_ag)
        v_ag = torch.index_select(v_ag, dim=0, index=chunk_ids_for_kv_ag)
        # [cp*2, s//2, b, np, hn] -> [cp*s, b, np, hn]
        k_ag = k_ag.view(-1, *k.shape[1:])
        v_ag = v_ag.view(-1, *v.shape[1:])
        cp_stream.wait_stream(torch.cuda.current_stream())

        # create two streams to resolve wave quantization issue of Flash Attn in each step
        flash_attn_streams = [torch.cuda.current_stream(), cp_stream]

        local_seq_chunk_ids = [rank, 2 * cp_size - rank - 1]
        kv_seq_range_per_step = [None, None]
        window_size_per_step = [None, None]
        cu_seqlens_kv_per_step = [None, None]
        out_per_step = [None, None]
        softmax_lse_per_step = [None, None]
        rng_states = [None, None]
        out = torch.empty_like(q)

        for i in range(len(local_seq_chunk_ids) + 1):
            if i < len(local_seq_chunk_ids):
                with torch.cuda.stream(flash_attn_streams[i]):
                    # [b, 2, sq//2, np, hn] -> [b, sq//2, np, hn]
                    # or [2, sq//2, b, np, hn] -> [sq//2, b, np, hn]
                    q_ = q.select(seq_dim, i).contiguous()
                    kv_seq_range_per_step[i], window_size_per_step[i] = (
                        get_kv_seq_info_after_all_gather(
                            local_seq_chunk_ids[i],
                            cp_size,
                            max_seqlen_q,
                            max_seqlen_kv,
                            window_size,
                            causal,
                        )
                    )
                    seq_start_idx, seq_end_idx = (
                        kv_seq_range_per_step[i][0],
                        kv_seq_range_per_step[i][1],
                    )
                    max_seqlen_kv_ = seq_end_idx - seq_start_idx
                    if use_fused_attention or qkv_format == "thd":
                        cu_seqlens_kv_per_step[i] = _get_full_cu_seqlens(
                            k.shape[1], max_seqlen_kv_, k.device
                        )
                    k_, v_ = [x[seq_start_idx:seq_end_idx] for x in [k_ag, v_ag]]
                    # [s_range, b, np, hn] -> [b, s_range, np, hn] or [s_range, b, np, hn]
                    k_, v_ = [x.movedim(0, seq_dim).contiguous() for x in [k_, v_]]
                    if use_fused_attention:
                        out_per_step[i], [softmax_lse_per_step[i], rng_states[i]] = fused_attn_fwd(
                            is_training,
                            max_seqlen_q,
                            max_seqlen_kv_,
                            cu_seqlens_q,
                            cu_seqlens_kv_per_step[i],
                            q_,
                            k_,
                            v_,
                            qkv_dtype,
                            tex.NVTE_Fused_Attn_Backend.NVTE_F16_arbitrary_seqlen,
                            attn_scale=softmax_scale,
                            dropout=dropout_p,
                            qkv_layout=qkv_layout,
                            attn_mask_type=attn_mask_type,
                            attn_bias_type=attn_bias_type,
                            attn_bias=attn_bias,
                            cu_seqlens_q_padded=cu_seqlens_q_padded,
                            cu_seqlens_kv_padded=cu_seqlens_kv_per_step[i],
                            window_size=window_size_per_step[i],
                        )
                    else:
                        fa_forward_args_thd = []
                        if qkv_format == "thd":
                            fa_forward_args_thd = [
                                cu_seqlens_q,
                                cu_seqlens_kv_per_step[i],
                                max_seqlen_q,
                                max_seqlen_kv_,
                            ]
                        if _use_flash_attn_3 or (
                            _flash_attn_2_3_plus and not _flash_attn_2_7_0_plus
                        ):
                            fa_forward_kwargs["window_size"] = window_size_per_step[i]
                        elif _flash_attn_2_7_0_plus:
                            fa_forward_kwargs["window_size_left"] = window_size_per_step[i][0]
                            fa_forward_kwargs["window_size_right"] = window_size_per_step[i][1]
                        fa_outputs = flash_attn_fwd(
                            q_,
                            k_,
                            v_,
                            *fa_forward_args_thd,
                            causal=causal,
                            **fa_forward_kwargs,
                        )
                        if not _flash_attn_2_7_0_plus:
                            out_per_step[i] = fa_outputs[4]
                            softmax_lse_per_step[i] = fa_outputs[5]
                            if not _use_flash_attn_3:
                                rng_states[i] = fa_outputs[7]
                        else:
                            out_per_step[i] = fa_outputs[0]
                            softmax_lse_per_step[i] = fa_outputs[1]
                            if not _use_flash_attn_3:
                                rng_states[i] = fa_outputs[3]

            if i > 0:
                with torch.cuda.stream(flash_attn_streams[i - 1]):
                    if qkv_format == "bshd":
                        out[:, i - 1].copy_(out_per_step[i - 1])
                    elif qkv_format == "sbhd":
                        out[i - 1].copy_(out_per_step[i - 1])

        torch.cuda.current_stream().wait_stream(cp_stream)

        if use_fused_attention:
            if qkv_format == "bshd":
                out = out.view(out.shape[0], -1, *out.shape[-2:])
            elif qkv_format == "sbhd":
                out = out.view(-1, *out.shape[-3:])
        else:
            out = out.view(-1, *out.shape[-2:])

        ctx.save_for_backward(
            q,
            k,
            v,
            cu_seqlens_q,
            cu_seqlens_q_padded,
            *cu_seqlens_kv_per_step,
            *out_per_step,
            *softmax_lse_per_step,
            *rng_states,
        )

        ctx.qkv_dtype = qkv_dtype
        ctx.kv_seq_range_per_step = kv_seq_range_per_step
        ctx.window_size_per_step = window_size_per_step
        ctx.cp_group = cp_group
        ctx.cp_stream = cp_stream
        ctx.dropout_p = dropout_p
        ctx.max_seqlen_q = max_seqlen_q
        ctx.softmax_scale = softmax_scale
        ctx.qkv_format = qkv_format
        ctx.attn_bias_type = attn_bias_type
        ctx.attn_mask_type = attn_mask_type
        ctx.deterministic = deterministic
        ctx.use_fused_attention = use_fused_attention
        nvtx_range_pop("transformer_engine.AttnFuncWithCPAndKVAllGather.forward")
        return out

    @staticmethod
    def backward(ctx, dout):
        # pylint: disable=missing-function-docstring
        nvtx_range_push("transformer_engine.AttnFuncWithCPAndKVAllGather.backward")
        cp_size = get_distributed_world_size(ctx.cp_group)
        rank = get_distributed_rank(ctx.cp_group)

        (*saved_tensors,) = ctx.saved_tensors
        (q, k, v, cu_seqlens_q, cu_seqlens_q_padded) = saved_tensors[:5]
        cu_seqlens_kv_per_step = saved_tensors[5:7]
        out_per_step = saved_tensors[7:9]
        softmax_lse_per_step = saved_tensors[9:11]
        rng_states = saved_tensors[11:13]
        kv_seq_range_per_step = ctx.kv_seq_range_per_step
        window_size_per_step = ctx.window_size_per_step

        seq_dim = ctx.qkv_format.index("s")
        qkv_layout = ctx.qkv_format + "_" + ctx.qkv_format + "_" + ctx.qkv_format

        dout = dout.view(q.shape)
        dq = torch.empty_like(q)
        dk = torch.zeros((k.shape[0] * cp_size, *k.shape[1:]), dtype=k.dtype, device=k.device)
        dv = torch.zeros_like(dk)
        dq_per_step = [None, None]
        dk_per_step = [None, None]
        dv_per_step = [None, None]

        # create two streams to resolve wave quantization issue of Flash Attn in each step
        flash_attn_streams = [torch.cuda.current_stream(), ctx.cp_stream]
        # synchronize dkv update across steps
        dkv_update_done = torch.cuda.Event()

        # [s, b, np, hn] -> [cp, s, b, np, hn]
        k_ag, _ = gather_along_first_dim(k, ctx.cp_group)
        v_ag, _ = gather_along_first_dim(v, ctx.cp_group)

        # [cp, s, b, np, hn] -> [cp*2, s//2, b, np, hn]
        k_ag = k_ag.view(2 * cp_size, k.shape[0] // 2, *k.shape[1:])
        v_ag = v_ag.view(2 * cp_size, v.shape[0] // 2, *v.shape[1:])
        chunk_ids_for_kv_ag = get_seq_chunk_ids_for_reordering(cp_size, k.device, True)
        k_ag = torch.index_select(k_ag, dim=0, index=chunk_ids_for_kv_ag)
        v_ag = torch.index_select(v_ag, dim=0, index=chunk_ids_for_kv_ag)
        # [cp*2, s//2, b, np, hn] -> [cp*s, b, np, hn]
        k_ag = k_ag.view(-1, *k.shape[1:])
        v_ag = v_ag.view(-1, *v.shape[1:])
        ctx.cp_stream.wait_stream(torch.cuda.current_stream())

        local_seq_chunk_ids = [rank, 2 * cp_size - rank - 1]

        flash_attn_bwd = None
        if not ctx.use_fused_attention:
            fa_backward_kwargs = {"softmax_scale": ctx.softmax_scale}
            if _use_flash_attn_3:
                if ctx.qkv_format == "thd":
                    flash_attn_bwd = _flash_attn_varlen_bwd_v3
                else:
                    flash_attn_bwd = _flash_attn_bwd_v3
                fa_backward_kwargs["deterministic"] = ctx.deterministic
            else:
                if ctx.qkv_format == "thd":
                    flash_attn_bwd = _flash_attn_varlen_bwd
                else:
                    flash_attn_bwd = _flash_attn_bwd
                fa_backward_kwargs["dropout_p"] = ctx.dropout_p
                if _flash_attn_2_4_plus:
                    fa_backward_kwargs["alibi_slopes"] = None
                if _flash_attn_2_4_1_plus:
                    fa_backward_kwargs["deterministic"] = ctx.deterministic
                if _flash_attn_2_6_0_plus:
                    fa_backward_kwargs["softcap"] = 0.0

        for i in range(len(local_seq_chunk_ids) + 1):
            if i < len(local_seq_chunk_ids):
                with torch.cuda.stream(flash_attn_streams[i]):
                    # [b, 2, sq//2, np, hn] -> [b, sq//2, np, hn]
                    # or [2, sq//2, b, np, hn] -> [sq//2, b, np, hn]
                    q_ = q.select(seq_dim, i).contiguous()
                    seq_start_idx, seq_end_idx = (
                        kv_seq_range_per_step[i][0],
                        kv_seq_range_per_step[i][1],
                    )
                    max_seqlen_kv = seq_end_idx - seq_start_idx
                    k_, v_ = [x[seq_start_idx:seq_end_idx] for x in [k_ag, v_ag]]
                    # [cp*s, b, np, hn] -> [b, s_range, np, hn] or [s_range, b, np, hn]
                    k_, v_ = [x.movedim(0, seq_dim).contiguous() for x in [k_, v_]]
                    out_ = out_per_step[i]
                    dout_ = dout.select(seq_dim, i).contiguous().view(out_.shape)
                    if ctx.use_fused_attention:
                        aux_ctx_tensors = [softmax_lse_per_step[i], rng_states[i]]
                        dq_per_step[i], dk_per_step[i], dv_per_step[i], _ = fused_attn_bwd(
                            ctx.max_seqlen_q,
                            max_seqlen_kv,
                            cu_seqlens_q,
                            cu_seqlens_kv_per_step[i],
                            q_,
                            k_,
                            v_,
                            out_,
                            dout_,
                            ctx.qkv_dtype,
                            TE_DType[dout.dtype],
                            aux_ctx_tensors,
                            tex.NVTE_Fused_Attn_Backend.NVTE_F16_arbitrary_seqlen,
                            cu_seqlens_q_padded=cu_seqlens_q_padded,
                            cu_seqlens_kv_padded=cu_seqlens_kv_per_step[i],
                            attn_scale=ctx.softmax_scale,
                            dropout=ctx.dropout_p,
                            qkv_layout=qkv_layout,
                            attn_mask_type=ctx.attn_mask_type,
                            attn_bias_type=ctx.attn_bias_type,
                            window_size=window_size_per_step[i],
                            deterministic=ctx.deterministic,
                        )
                    else:
                        dq_per_step[i], dk_per_step[i], dv_per_step[i] = [
                            torch.empty_like(x) for x in [q_, k_, v_]
                        ]
                        fa_backward_args_thd = []
                        if ctx.qkv_format == "thd":
                            fa_backward_args_thd = [
                                cu_seqlens_q,
                                cu_seqlens_kv_per_step[i],
                                ctx.max_seqlen_q,
                                max_seqlen_kv,
                            ]
                        if not _use_flash_attn_3:
                            fa_backward_kwargs["rng_state"] = rng_states[i]
                        if _flash_attn_2_3_plus and not _flash_attn_2_7_0_plus:
                            fa_backward_kwargs["window_size"] = window_size_per_step[i]
                        if _flash_attn_2_7_0_plus:
                            fa_backward_kwargs["window_size_left"] = window_size_per_step[i][0]
                            fa_backward_kwargs["window_size_right"] = window_size_per_step[i][1]
                        flash_attn_bwd(
                            dout_,
                            q_,
                            k_,
                            v_,
                            out_,
                            softmax_lse_per_step[i],
                            dq_per_step[i],
                            dk_per_step[i],
                            dv_per_step[i],
                            *fa_backward_args_thd,
                            causal="causal" in ctx.attn_mask_type,
                            **fa_backward_kwargs,
                        )

            if i > 0:
                with torch.cuda.stream(flash_attn_streams[i - 1]):
                    if ctx.qkv_format == "bshd":
                        dq[:, i - 1].copy_(dq_per_step[i - 1])
                    elif ctx.qkv_format == "sbhd":
                        dq[i - 1].copy_(dq_per_step[i - 1])
                    # [b, s_range, np, hn] or [s_range, b, np, hn] -> [s_range, b, np, hn]
                    dk_per_step[i - 1], dv_per_step[i - 1] = [
                        x.movedim(seq_dim, 0).contiguous()
                        for x in [dk_per_step[i - 1], dv_per_step[i - 1]]
                    ]
                    # wait until dkv update of last step is done
                    if i > 1:
                        flash_attn_streams[i - 1].wait_event(dkv_update_done)
                    seq_start_idx, seq_end_idx = (
                        kv_seq_range_per_step[i - 1][0],
                        kv_seq_range_per_step[i - 1][1],
                    )
                    dk[seq_start_idx:seq_end_idx].add_(dk_per_step[i - 1])
                    dv[seq_start_idx:seq_end_idx].add_(dv_per_step[i - 1])
                    if i < len(local_seq_chunk_ids):
                        flash_attn_streams[i - 1].record_event(dkv_update_done)

        torch.cuda.current_stream().wait_stream(ctx.cp_stream)

        # [cp*s, b, np, hn] -> [cp*2, s//2, b, np, hn]
        dk = dk.view(2 * cp_size, -1, *dk.shape[-3:])
        dv = dv.view(2 * cp_size, -1, *dv.shape[-3:])
        chunk_ids_for_kv_ag = get_seq_chunk_ids_for_reordering(cp_size, dk.device, False)
        dk = torch.index_select(dk, dim=0, index=chunk_ids_for_kv_ag)
        dv = torch.index_select(dv, dim=0, index=chunk_ids_for_kv_ag)
        # [cp*2, s//2, b, np, hn] -> [cp*s, b, np, hn]
        dk = dk.view(-1, *dk.shape[-3:])
        dv = dv.view(-1, *dv.shape[-3:])
        dk, _ = reduce_scatter_along_first_dim(dk, ctx.cp_group)
        dv, _ = reduce_scatter_along_first_dim(dv, ctx.cp_group)

        dq = dq.view(*dq.shape[:seq_dim], -1, *dq.shape[(seq_dim + 2) :])
        dk = dk.movedim(0, seq_dim).contiguous()
        dv = dv.movedim(0, seq_dim).contiguous()
        nvtx_range_pop("transformer_engine.AttnFuncWithCPAndKVAllGather.backward")

        return (
            None,
            dq,
            dk,
            dv,
            None,
            None,
            None,
            None,
            None,
            None,
            None,
            None,
            None,
            None,
            None,
            None,
            None,
            None,
            None,
        )


class AttnFuncWithCPAndQKVOA2A(torch.autograd.Function):
    """
    Attention implementation with context parallelism. Like Ulysses, applying A2A to QKVO.
    Refer the paper `DeepSpeed Ulysses <https://arxiv.org/abs/2309.14509>`_.
    """

    @staticmethod
    def forward(
        ctx,
        is_training,
        q,
        k,
        v,
        cu_seqlens_q,
        cu_seqlens_kv,
        max_seqlen_q,
        max_seqlen_kv,
        cu_seqlens_q_padded,
        cu_seqlens_kv_padded,
        dropout_p,
        softmax_scale,
        qkv_format,
        attn_mask_type,
        attn_bias_type,
        attn_bias,
        deterministic,
        use_fused_attention,
        window_size,
        fp8,
        fp8_meta,
        cp_group,
        cp_stream,
        quantizers,
    ):
        # pylint: disable=missing-function-docstring
        nvtx_range_push("transformer_engine.AttnFuncWithCPAndQKVOA2A.forward")
        if softmax_scale is None:
            softmax_scale = q.shape[-1] ** (-0.5)

        cp_size = get_distributed_world_size(cp_group)
        qkv_dtype = q.dtype

        causal = "causal" in attn_mask_type
        padding = "padding" in attn_mask_type
        assert not padding, f"{attn_mask_type} mask type is not supported!"
        assert attn_bias_type == "no_bias", f"{attn_bias_type} bias type is not supported!"
        assert q.shape[-1] % 8 == 0, "Hidden size per attention head should be multiple of 8!"
        assert (
            window_size == (-1, 0)
            or window_size == (-1, -1)
            or use_fused_attention
            or _flash_attn_2_3_plus
        ), "Sliding window attention only can work with FusedAttention or FlashAttention >= 2.3!"

        flash_attn_fwd = None
        if not use_fused_attention:
            fa_forward_kwargs = {"softmax_scale": softmax_scale}
            if _use_flash_attn_3:
                if qkv_format == "thd":
                    flash_attn_fwd = _flash_attn_varlen_fwd_v3
                else:
                    flash_attn_fwd = _flash_attn_fwd_v3
                fa_forward_kwargs["window_size"] = window_size
            else:
                if qkv_format == "thd":
                    flash_attn_fwd = _flash_attn_varlen_fwd
                else:
                    flash_attn_fwd = _flash_attn_fwd
                fa_forward_kwargs["dropout_p"] = dropout_p
                fa_forward_kwargs["return_softmax"] = False
                if _use_flash_attn_3 or (_flash_attn_2_3_plus and not _flash_attn_2_7_0_plus):
                    fa_forward_kwargs["window_size"] = window_size
                elif _flash_attn_2_7_0_plus:
                    fa_forward_kwargs["window_size_left"] = window_size[0]
                    fa_forward_kwargs["window_size_right"] = window_size[1]
                if _flash_attn_2_4_plus:
                    fa_forward_kwargs["alibi_slopes"] = None
                if _flash_attn_2_5_7_plus and qkv_format == "thd":
                    fa_forward_kwargs["block_table"] = None
                if _flash_attn_2_6_0_plus:
                    fa_forward_kwargs["softcap"] = 0.0

        assert (
            q.shape[-2] % cp_size == 0 and k.shape[-2] % cp_size == 0
        ), "The number of attention heads needs to be divisible by CP size!"

        assert qkv_format != "thd", f"{qkv_format} format is not supported!"
        qkv_layout = qkv_format + "_" + qkv_format + "_" + qkv_format

        batch_dim = qkv_format.index("b")
        seq_dim = qkv_format.index("s")
        assert (
            q.shape[seq_dim] % 2 == 0 and k.shape[seq_dim] % 2 == 0
        ), "Sequence length per GPU needs to be divisible by 2!"

        fused_attn_backend = None
        # "fp8_mha" decides outputs in fp8, while inputs are inferred from the real dtype
        is_input_fp8 = False
        is_output_fp8 = False

        QKV_quantizer, O_quantizer, S_quantizer, dQKV_quantizer, dO_quantizer, dP_quantizer = (
            get_attention_quantizers(fp8, quantizers, cp_specific_quantizers=False)
        )
        if fp8:
            if use_fused_attention:
                fused_attn_backend = FusedAttnBackend["FP8"]
                assert isinstance(k, q.__class__) and isinstance(
                    v, q.__class__
                ), "q, k, and v must have the same type."
                is_input_fp8 = isinstance(q, Float8Tensor)
                is_output_fp8 = fp8_meta is not None and fp8_meta["recipe"].fp8_mha
                if is_input_fp8:
                    QKV_quantizer = q._quantizer
                    q_fp8, k_fp8, v_fp8 = q, k, v
                    q, k, v = q_fp8._data, k_fp8._data, v_fp8._data
                elif int(os.getenv("NVTE_FP8_DPA_BWD", "1")):
                    q_f16, k_f16, v_f16 = q, k, v
                    q, k, v = [QKV_quantizer(x)._data for x in [q_f16, k_f16, v_f16]]
                fp8_meta_kwargs = {}
                fp8_meta_kwargs["s_quantizer"] = S_quantizer
                fp8_meta_kwargs["o_quantizer"] = O_quantizer  # partial result quantizer
            else:
                assert False, "FP8 is only supported with Fused Attention!"
        else:
            if use_fused_attention:
                fp8_meta_kwargs = {}
                fused_attn_backend = FusedAttnBackend["F16_arbitrary_seqlen"]

        chunk_ids_for_a2a = get_seq_chunk_ids_for_reordering(cp_size, q.device, True)
        q, k, v = flash_attn_a2a_communicate(
            [q, k, v], chunk_ids_for_a2a, seq_dim, cp_size, cp_group, cp_stream, True
        )

        if fp8 and not is_input_fp8 and not int(os.getenv("NVTE_FP8_DPA_BWD", "1")):
            q_f16, k_f16, v_f16 = q, k, v
            q, k, v = [QKV_quantizer(x)._data for x in [q_f16, k_f16, v_f16]]

        batch_size = q.shape[batch_dim]
        if use_fused_attention:
            q_part, k_part, v_part = q, k, v
            if fp8:
                q_part = QKV_quantizer.create_tensor_from_data(
                    q, fake_dtype=qkv_dtype, internal=True
                )
                k_part = QKV_quantizer.create_tensor_from_data(
                    k, fake_dtype=qkv_dtype, internal=True
                )
                v_part = QKV_quantizer.create_tensor_from_data(
                    v, fake_dtype=qkv_dtype, internal=True
                )
            out, aux_ctx_tensors = fused_attn_fwd(
                is_training,
                max_seqlen_q,
                max_seqlen_kv,
                cu_seqlens_q,
                cu_seqlens_kv,
                q_part,
                k_part,
                v_part,
                qkv_dtype,
                fused_attn_backend,
                attn_scale=softmax_scale,
                dropout=dropout_p,
                qkv_layout=qkv_layout,
                attn_mask_type=attn_mask_type,
                attn_bias_type=attn_bias_type,
                attn_bias=attn_bias,
                cu_seqlens_q_padded=cu_seqlens_q_padded,
                cu_seqlens_kv_padded=cu_seqlens_kv_padded,
                window_size=window_size,
                **fp8_meta_kwargs,
            )
            if fp8:
                out = out._data
        else:
            fa_forward_args_thd = []
            if qkv_format == "thd":
                fa_forward_args_thd = [
                    cu_seqlens_q,
                    cu_seqlens_kv,
                    max_seqlen_q,
                    max_seqlen_kv,
                ]
            fa_outputs = flash_attn_fwd(
                q,
                k,
                v,
                *fa_forward_args_thd,
                causal=causal,
                **fa_forward_kwargs,
            )
            if not _flash_attn_2_7_0_plus:
                out, softmax_lse = fa_outputs[4], fa_outputs[5]
                rng_state = fa_outputs[7] if not _use_flash_attn_3 else None
            else:
                out, softmax_lse = fa_outputs[0], fa_outputs[1]
                rng_state = fa_outputs[3] if not _use_flash_attn_3 else None
            aux_ctx_tensors = [softmax_lse, rng_state]

        chunk_ids_for_a2a = get_seq_chunk_ids_for_reordering(cp_size, out.device, False)
        out = flash_attn_a2a_communicate(
            out, chunk_ids_for_a2a, seq_dim, cp_size, cp_group, cp_stream, False
        )

        if use_fused_attention:
            if qkv_format == "bshd":
                # [b*s, np, hn] -> [b, s, np, hn]
                out = out.view(batch_size, -1, *out.shape[-2:])
            elif qkv_format == "sbhd":
                # [s*b, np, hn] -> [s, b, np, hn]
                out = out.view(-1, batch_size, *out.shape[-2:])

        if fp8:
            if is_output_fp8:
                out_fp8 = O_quantizer.create_tensor_from_data(
                    out, fake_dtype=qkv_dtype, internal=False
                )
                out_ret = out_fp8
                out = out_fp8._data
            else:
                out_fp8 = O_quantizer.create_tensor_from_data(
                    out, fake_dtype=qkv_dtype, internal=True
                )
                out_f16 = out_fp8.dequantize(dtype=qkv_dtype)
                out_ret = out_f16
        else:
            out_ret = out

        if not fp8 or int(os.getenv("NVTE_FP8_DPA_BWD", "1")):
            q_save, k_save, v_save, out_save = q, k, v, out
        else:
            if is_input_fp8:
                q_save, k_save, v_save = q, k, v
            else:
                q_save, k_save, v_save, out_save = q_f16, k_f16, v_f16
            if is_output_fp8:
                out_save = out
            else:
                out_save = out_f16

        tensors_to_save, tensor_objects = prepare_for_saving(
            q_save,
            k_save,
            v_save,
            out_save,
            cu_seqlens_q,
            cu_seqlens_kv,
            cu_seqlens_q_padded,
            cu_seqlens_kv_padded,
            *aux_ctx_tensors,
        )
        ctx.save_for_backward(*tensors_to_save)
        ctx.tensor_objects = tensor_objects

        ctx.qkv_dtype = qkv_dtype
        ctx.QKV_quantizer = QKV_quantizer
        ctx.O_quantizer = O_quantizer
        ctx.S_quantizer = S_quantizer
        ctx.dQKV_quantizer = dQKV_quantizer
        ctx.dO_quantizer = dO_quantizer
        ctx.dP_quantizer = dP_quantizer

        ctx.batch_size = batch_size
        ctx.cp_group = cp_group
        ctx.cp_stream = cp_stream
        ctx.dropout_p = dropout_p
        ctx.max_seqlen_q = max_seqlen_q
        ctx.max_seqlen_kv = max_seqlen_kv
        ctx.softmax_scale = softmax_scale
        ctx.qkv_format = qkv_format
        ctx.attn_mask_type = attn_mask_type
        ctx.attn_bias_type = attn_bias_type
        ctx.deterministic = deterministic
        ctx.window_size = window_size
        ctx.use_fused_attention = use_fused_attention
        ctx.fp8 = fp8 and int(os.getenv("NVTE_FP8_DPA_BWD", "1"))
        ctx.fp8_meta = fp8_meta
        ctx.is_input_fp8 = is_input_fp8
        ctx.is_output_fp8 = is_output_fp8
        nvtx_range_pop("transformer_engine.AttnFuncWithCPAndQKVOA2A.forward")
        return out_ret

    @staticmethod
    def backward(ctx, dout):
        # pylint: disable=missing-function-docstring
        nvtx_range_push("transformer_engine.AttnFuncWithCPAndQKVOA2A.backward")
        cp_size = get_distributed_world_size(ctx.cp_group)

        (
            q,
            k,
            v,
            out,
            cu_seqlens_q,
            cu_seqlens_kv,
            cu_seqlens_q_padded,
            cu_seqlens_kv_padded,
            *aux_ctx_tensors,
        ) = restore_from_saved(ctx.tensor_objects, ctx.saved_tensors)

        qkv_layout = ctx.qkv_format + "_" + ctx.qkv_format + "_" + ctx.qkv_format
        causal = "causal" in ctx.attn_mask_type
        seq_dim = ctx.qkv_format.index("s")

        dout_dtype = dout.dtype
        fused_attn_backend = None
        fused_attn_dqkv_dtype = None
        if ctx.fp8:
            if ctx.use_fused_attention:
                fused_attn_backend = FusedAttnBackend["FP8"]
                if ctx.is_output_fp8:
                    assert isinstance(dout, Float8Tensor), "dout must be Float8Tensors for FP8 MHA!"
                    ctx.dO_quantizer = dout._quantizer
                else:
                    dout = ctx.dO_quantizer(dout)
                fused_attn_dqkv_dtype = dout._fp8_dtype
                dout = dout._data
                fp8_meta_kwargs = {}
                fp8_meta_kwargs["s_quantizer"] = ctx.S_quantizer
                fp8_meta_kwargs["dp_quantizer"] = ctx.dP_quantizer
                fp8_meta_kwargs["dqkv_quantizer"] = ctx.dQKV_quantizer

            else:
                assert False, "FP8 is only supported with Fused Attention!"
        else:
            if ctx.fp8_meta is not None:
                if ctx.is_output_fp8:
                    assert isinstance(dout, Float8Tensor), "dout must be Float8Tensors for FP8 MHA!"
                    ctx.dO_quantizer = dout._quantizer
                    dout = dout._data
                if ctx.is_input_fp8:
                    q = ctx.QKV_quantizer.create_tensor_from_data(q, fake_dtype=ctx.qkv_dtype, internal=True)
                    k = ctx.QKV_quantizer.create_tensor_from_data(k, fake_dtype=ctx.qkv_dtype, internal=True)
                    v = ctx.QKV_quantizer.create_tensor_from_data(v, fake_dtype=ctx.qkv_dtype, internal=True)
                    q, k, v = [x.dequantize(dtype=ctx.qkv_dtype) for x in [q, k, v]]
            if ctx.use_fused_attention:
                fp8_meta_kwargs = {}
                fused_attn_dqkv_dtype = TE_DType[dout.dtype]
                fused_attn_backend = FusedAttnBackend["F16_arbitrary_seqlen"]

        if not ctx.use_fused_attention:
            out = out.view(ctx.batch_size, -1, *out.shape[-2:])
        dout = dout.view(*out.shape)

        chunk_ids_for_a2a = get_seq_chunk_ids_for_reordering(cp_size, out.device, True)
        out, dout = flash_attn_a2a_communicate(
            [out, dout], chunk_ids_for_a2a, seq_dim, cp_size, ctx.cp_group, ctx.cp_stream, True
        )
        if not ctx.fp8 and ctx.fp8_meta is not None and ctx.is_output_fp8:
            out = ctx.O_quantizer.create_tensor_from_data(out, fake_dtype=ctx.qkv_dtype, internal=True)
            dout = ctx.dO_quantizer.create_tensor_from_data(dout, fake_dtype=dout_dtype, internal=True)
            out = out.dequantize(dtype=ctx.qkv_dtype)
            dout = dout.dequantize(dtype=dout_dtype)

        flash_attn_bwd = None
        if not ctx.use_fused_attention:
            fa_backward_kwargs = {"softmax_scale": ctx.softmax_scale}
            if _use_flash_attn_3:
                if ctx.qkv_format == "thd":
                    flash_attn_bwd = _flash_attn_varlen_bwd_v3
                else:
                    flash_attn_bwd = _flash_attn_bwd_v3
                fa_backward_kwargs["window_size"] = ctx.window_size
                fa_backward_kwargs["deterministic"] = ctx.deterministic
            else:
                if ctx.qkv_format == "thd":
                    flash_attn_bwd = _flash_attn_varlen_bwd
                else:
                    flash_attn_bwd = _flash_attn_bwd
                fa_backward_kwargs["dropout_p"] = ctx.dropout_p
                if _use_flash_attn_3 or (_flash_attn_2_3_plus and not _flash_attn_2_7_0_plus):
                    fa_backward_kwargs["window_size"] = ctx.window_size
                elif _flash_attn_2_7_0_plus:
                    fa_backward_kwargs["window_size_left"] = ctx.window_size[0]
                    fa_backward_kwargs["window_size_right"] = ctx.window_size[1]
                if _flash_attn_2_4_plus:
                    fa_backward_kwargs["alibi_slopes"] = None
                if _flash_attn_2_4_1_plus:
                    fa_backward_kwargs["deterministic"] = ctx.deterministic
                if _flash_attn_2_6_0_plus:
                    fa_backward_kwargs["softcap"] = 0.0

        if ctx.use_fused_attention:
            q_part = q
            k_part = k
            v_part = v
            out_part = out
            dout_part = dout

            if ctx.fp8:
                q_part = ctx.QKV_quantizer.create_tensor_from_data(
                    q_part, fake_dtype=ctx.qkv_dtype, internal=True
                )
                k_part = ctx.QKV_quantizer.create_tensor_from_data(
                    k_part, fake_dtype=ctx.qkv_dtype, internal=True
                )
                v_part = ctx.QKV_quantizer.create_tensor_from_data(
                    v_part, fake_dtype=ctx.qkv_dtype, internal=True
                )
                out_part = ctx.O_quantizer.create_tensor_from_data(
                    out_part, fake_dtype=ctx.qkv_dtype, internal=True
                )
                dout_part = ctx.dO_quantizer.create_tensor_from_data(
                    dout_part, fake_dtype=dout_dtype, internal=True
                )

            dq, dk, dv, _ = fused_attn_bwd(
                ctx.max_seqlen_q,
                ctx.max_seqlen_kv,
                cu_seqlens_q,
                cu_seqlens_kv,
                q_part,
                k_part,
                v_part,
                out_part,
                dout_part,
                ctx.qkv_dtype,
                fused_attn_dqkv_dtype,
                aux_ctx_tensors,
                fused_attn_backend,
                cu_seqlens_q_padded=cu_seqlens_q_padded,
                cu_seqlens_kv_padded=cu_seqlens_kv_padded,
                attn_scale=ctx.softmax_scale,
                dropout=ctx.dropout_p,
                qkv_layout=qkv_layout,
                attn_mask_type=ctx.attn_mask_type,
                attn_bias_type=ctx.attn_bias_type,
                window_size=ctx.window_size,
                deterministic=ctx.deterministic,
                **fp8_meta_kwargs,
            )
            if ctx.fp8:
                dq = dq._data
                dk = dk._data
                dv = dv._data
        else:
            softmax_lse, rng_state = aux_ctx_tensors
            dq, dk, dv = [torch.empty_like(x) for x in [q, k, v]]
            fa_backward_args_thd = []
            if ctx.qkv_format == "thd":
                fa_backward_args_thd = [
                    cu_seqlens_q,
                    cu_seqlens_kv,
                    ctx.max_seqlen_q,
                    ctx.max_seqlen_kv,
                ]
            if not _use_flash_attn_3:
                fa_backward_kwargs["rng_state"] = rng_state
            flash_attn_bwd(
                dout,
                q,
                k,
                v,
                out,
                softmax_lse,
                dq,
                dk,
                dv,
                *fa_backward_args_thd,
                causal=causal,
                **fa_backward_kwargs,
            )

        chunk_ids_for_a2a = get_seq_chunk_ids_for_reordering(cp_size, q.device, False)
        dq, dk, dv = flash_attn_a2a_communicate(
            [dq, dk, dv], chunk_ids_for_a2a, seq_dim, cp_size, ctx.cp_group, ctx.cp_stream, False
        )

        if ctx.qkv_format == "bshd":
            dq, dk, dv = [x.view(ctx.batch_size, -1, *x.shape[-2:]) for x in [dq, dk, dv]]
        elif ctx.qkv_format == "sbhd":
            dq, dk, dv = [x.view(-1, ctx.batch_size, *x.shape[-2:]) for x in [dq, dk, dv]]

        if ctx.fp8:
            dq = ctx.dQKV_quantizer.create_tensor_from_data(dq, fake_dtype=dout_dtype, internal=not ctx.is_input_fp8)
            dk = ctx.dQKV_quantizer.create_tensor_from_data(dk, fake_dtype=dout_dtype, internal=not ctx.is_input_fp8)
            dv = ctx.dQKV_quantizer.create_tensor_from_data(dv, fake_dtype=dout_dtype, internal=not ctx.is_input_fp8)
            if not ctx.is_input_fp8:
<<<<<<< HEAD
                dq, dk, dv = [x.dequantize(dtype=dout_dtype) for x in [dq, dk, dv]]
=======
                dq, dk, dv = [x.dequantize() for x in [dq, dk, dv]]
        nvtx_range_pop("transformer_engine.AttnFuncWithCPAndQKVOA2A.backward")
>>>>>>> f0d22ca1

        return (
            None,
            dq,
            dk,
            dv,
            None,
            None,
            None,
            None,
            None,
            None,
            None,
            None,
            None,
            None,
            None,
            None,
            None,
            None,
            None,
            None,
            None,
            None,
            None,
            None,
            None,
        )


def attn_forward_func_with_cp(
    is_training,
    q,
    k,
    v,
    cu_seqlens_q,
    cu_seqlens_kv,
    max_seqlen_q,
    max_seqlen_kv,
    cu_seqlens_q_padded,
    cu_seqlens_kv_padded,
    dropout_p,
    cp_group,
    cp_global_ranks,
    cp_stream,
    cp_comm_type,
    softmax_scale=None,
    qkv_format="bshd",
    attn_mask_type="causal",
    attn_bias_type="no_bias",
    attn_bias=None,
    deterministic=False,
    use_fused_attention=False,
    window_size=None,
    fp8=False,
    fp8_meta=None,
    quantizers=None,
) -> torch.Tensor:
    """
    Attention implementation with context parallelism.
    """

    if cp_comm_type == "a2a+p2p":
        assert isinstance(
            cp_group, list
        ), "Hierarchical CP implementation needs multi-level CP groups!"
        assert len(cp_group) == 2, "Current implementation only supports two-level CP groups!"
        if get_distributed_world_size(cp_group[0]) == 1:
            cp_group = cp_group[1]
            cp_comm_type = "p2p"
        elif get_distributed_world_size(cp_group[1]) == 1:
            cp_group = cp_group[0]
            cp_comm_type = "a2a"
    else:
        assert isinstance(
            cp_group, dist_group_type
        ), f"Unsupported process group for CP communication type {cp_comm_type}!"

    assert qkv_format in [
        "bshd",
        "sbhd",
        "thd",
    ], f"QKV format of {qkv_format} is not supported with context parallelism!"
    assert (
        qkv_format != "sbhd" or use_fused_attention
    ), "FlashAttention does not support sbhd format!"
    assert attn_bias is None or (use_fused_attention and "padding" not in attn_mask_type), (
        """Attention bias is only supported with FusedAttention and "causal" """
        """or "no_mask" mask types!"""
    )
    assert qkv_format != "thd" or (
        cu_seqlens_q_padded is not None and cu_seqlens_kv_padded is not None
    ), "cu_seqlens_padded cannot be None with context parallelism + THD format!"

    sliding_window_attn = (
        window_size is not None and window_size != (-1, 0) and window_size != (-1, -1)
    )
    assert not sliding_window_attn or cp_comm_type in [
        "a2a",
        "all_gather",
    ], "The context parallel running configs cannot support sliding window attetnion!"

    args = [
        is_training,
        q,
        k,
        v,
        cu_seqlens_q,
        cu_seqlens_kv,
        max_seqlen_q,
        max_seqlen_kv,
        cu_seqlens_q_padded,
        cu_seqlens_kv_padded,
        dropout_p,
        softmax_scale,
        qkv_format,
        attn_mask_type,
        attn_bias_type,
        attn_bias,
        deterministic,
        use_fused_attention,
    ]

    if cp_comm_type in ["p2p", "a2a+p2p"]:
        args += [fp8, fp8_meta, cp_group, cp_global_ranks, cp_stream, quantizers]
        out = AttnFuncWithCPAndKVP2P.apply(*args)
    elif cp_comm_type == "all_gather":
        args.pop(5)
        args.pop(8)
        args += [window_size, cp_group, cp_stream]
        out = AttnFuncWithCPAndKVAllGather.apply(*args)
    elif cp_comm_type == "a2a":
        args += [window_size, fp8, fp8_meta, cp_group, cp_stream, quantizers]
        out = AttnFuncWithCPAndQKVOA2A.apply(*args)
    else:
        raise ValueError(f"Unsupported communication type: {cp_comm_type}!")

    return out


class RotaryPositionEmbedding(torch.nn.Module):
    """
    Implements Rotary Position Embedding from https://arxiv.org/abs/2104.09864.
    """

    def __init__(
        self,
        dim: int,
        rotary_percent: float = 1.0,
        seq_len_interpolation_factor: Optional[int] = None,
        pretrained_max_position_embeddings: Optional[int] = None,
        rotary_base: float = 10000.0,
    ):
        """
        Parameters
        ----------
        dim: int
            rotary embedding dimension
        rotary_percent: float
            Percent of rotary dimension to use for rotary position embeddings.
        seq_len_interpolation_factor: int
            if not None, discrete positions will be interpolated by this factor via the trick in
            https://arxiv.org/abs/2306.15595
        pretrained_max_position_embeddings: int
            pre-trained max_position_embeddings before position interpolation
        """
        super().__init__()
        if rotary_percent < 1.0:
            dim = int(dim * rotary_percent)
        self.seq_len_interpolation_factor = seq_len_interpolation_factor
        self.rotary_base = rotary_base
        inv_freq = 1.0 / (
            self.rotary_base
            ** (
                torch.arange(0, dim, 2, dtype=torch.float32, device=torch.cuda.current_device())
                / dim
            )
        )
        self.register_buffer("inv_freq", inv_freq)
        self.pretrained_max_position_embeddings = pretrained_max_position_embeddings

    def forward(self, max_seq_len: int, offset: int = 0):
        """
        Create rotary position embedding frequencies

        Parameters
        ----------
        max_seq_len: int
            sequence length of a sample
        offset: int, default = 0
            fixed offset for freqencies
        """
        seq = (
            torch.arange(max_seq_len, device=self.inv_freq.device, dtype=self.inv_freq.dtype)
            + offset
        )

        if (
            self.pretrained_max_position_embeddings is not None
            and self.seq_len_interpolation_factor is not None
        ):
            if (
                max_seq_len
                > self.pretrained_max_position_embeddings * self.seq_len_interpolation_factor
            ):
                # dynamic linear scaling (length > position we have learned)
                seq *= 1 / (max_seq_len / self.pretrained_max_position_embeddings)
            else:
                # fixed linear scaling
                seq *= 1 / self.seq_len_interpolation_factor

        freqs = torch.einsum("i , j -> i j", seq, self.inv_freq)
        # first part even vector components, second part odd vector components,
        #  2 * dim in dimension size
        emb = torch.cat((freqs, freqs), dim=-1)
        # emb [seq_length, .., dim]
        return emb.reshape(emb.size(0), 1, 1, emb.size(1))


class FusedRoPEFunc(torch.autograd.Function):
    """
    Function for FusedRoPE

    This implementation assumes the input tensor to be in `sbhd`, `bshd` or `thd` format and
    the RoPE tensor to be of shape (s, 1, 1, d). It accepts arbitrary memory layouts to avoid
    the expensive `.contiguous()` calls, thus it may not achieve the best memory access pattern.
    """

    @staticmethod
    def forward(
        ctx,
        t: torch.Tensor,
        freqs: torch.Tensor,
        tensor_format: str = "sbhd",
        cu_seqlens: Union[torch.Tensor, None] = None,
        cp_size: int = 1,
        cp_rank: int = 0,
    ) -> torch.Tensor:
        # pylint: disable=missing-function-docstring
        if freqs.dtype != torch.float32:
            freqs = freqs.float()
        if tensor_format == "sbhd":
            output = tex.fused_rope_forward(t, freqs, False)
        elif tensor_format == "bshd":
            output = tex.fused_rope_forward(t.transpose(0, 1), freqs, True).transpose(0, 1)
        elif tensor_format == "thd":
            output = tex.fused_rope_thd_forward(t, cu_seqlens, freqs, cp_size, cp_rank)
        else:
            raise ValueError(f"Unsupported tensor_format: {tensor_format}.")
        ctx.save_for_backward(freqs, cu_seqlens)
        ctx.tensor_format = tensor_format
        ctx.cp_size = cp_size
        ctx.cp_rank = cp_rank

        return output

    @staticmethod
    def backward(ctx, grad_output: torch.Tensor) -> Tuple[Union[torch.Tensor, None], ...]:
        # pylint: disable=missing-function-docstring
        freqs, cu_seqlens = ctx.saved_tensors
        if ctx.tensor_format == "sbhd":
            grad_input = tex.fused_rope_backward(grad_output, freqs, False)
        elif ctx.tensor_format == "bshd":
            grad_input = tex.fused_rope_backward(
                grad_output.transpose(0, 1), freqs, True
            ).transpose(0, 1)
        elif ctx.tensor_format == "thd":
            grad_input = tex.fused_rope_thd_backward(
                grad_output, cu_seqlens, freqs, ctx.cp_size, ctx.cp_rank
            )
        else:
            raise ValueError(f"Unsupported tensor_format: {ctx.tensor_format}.")

        return grad_input, None, None, None, None, None


def _rotate_half(x: torch.Tensor) -> torch.Tensor:
    """
    change sign so the last dimension becomes [-odd, +even]
    """
    x = x.view(x.shape[:-1] + torch.Size((2, x.shape[-1] // 2)))
    x1, x2 = x.unbind(dim=-2)
    return torch.cat((-x2, x1), dim=-1)


def apply_rotary_pos_emb(
    t: torch.Tensor,
    freqs: torch.Tensor,
    tensor_format: str = "sbhd",
    fused: bool = False,
    cu_seqlens: Union[torch.Tensor, None] = None,
    cp_size: int = 1,
    cp_rank: int = 0,
) -> torch.Tensor:
    """
    Apply rotary positional embedding tensor to the input tensor.

    Parameters
    ----------
    t: torch.Tensor
        Input tensor of shape `[s, b, h, d]`, `[b, s, h, d]` or `[t, h, d]`, on which
        rotary positional embedding will be applied.
    freqs: torch.Tensor
        Rotary positional embedding tensor of shape `[s2, 1, 1, d2]` and dtype 'float',
        with `s2 >= s` and `d2 <= d`.
    fused: bool, default = False
        Whether to use a fused applying RoPE implementation.
    tensor_format: {'sbhd', 'bshd', 'thd'}, default = 'sbhd'
        is `bshd` if `t` is of shape `[bs, seq, ...]`, or `sbhd` if `t` is
        of shape `[seq, bs, ...]`. 'thd' is only supported when `fused` is True.
    cu_seqlens: torch.Tensor, default = None.
        Cumulative sum of sequence lengths in a batch for `t`, with shape [b + 1] and
        dtype torch.int32. Only valid when `tensor_format` is 'thd'.
        Should be `cu_seqlens_padded` when cp_size > 1.
    cp_size: int, default = 1.
        Context parallel world size. Only valid when `tensor_format` is 'thd' and `fused` is True.
    cp_rank: int, default = 0.
        Context parallel rank. Only valid when `tensor_format` is 'thd' and `fused` is True.
    """
    if fused:
        assert (
            tensor_format != "thd" or cu_seqlens is not None
        ), "cu_seqlens must not be None when tensor_format is 'thd'."
        return FusedRoPEFunc.apply(t, freqs, tensor_format, cu_seqlens, cp_size, cp_rank)

    assert tensor_format in ("sbhd", "bshd"), (
        "Only formats `sbhd` or `bshd` are supported for input tensor `t` "
        f"when fused is False, got {tensor_format}."
    )

    max_seq_len = freqs.shape[0]
    cur_seq_len = t.shape[1] if tensor_format == "bshd" else t.shape[0]

    # Only apply the rotary embeddings up to the sequence length of the running
    # input.
    assert (
        cur_seq_len <= max_seq_len
    ), f"Rotary Embeddings only supported up to {max_seq_len} sequence length!"
    freqs = freqs[:cur_seq_len]
    if tensor_format == "bshd":
        freqs = freqs.transpose(0, 1)  # [seq, 1, 1, dim] -> [1, seq, 1, dim]
    # cos/sin first then dtype conversion for better precision
    cos_ = torch.cos(freqs).to(t.dtype)
    sin_ = torch.sin(freqs).to(t.dtype)

    rot_dim = freqs.shape[-1]
    # ideally t_pass is empty so rotary pos embedding is applied to all tensor t
    t, t_pass = t[..., :rot_dim], t[..., rot_dim:]

    # first part is cosine component
    # second part is sine component, need to change signs with _rotate_half method
    t = (t * cos_) + (_rotate_half(t) * sin_)
    return torch.cat((t, t_pass), dim=-1)


class _SplitAlongDim(torch.autograd.Function):
    """"""

    @staticmethod
    def forward(
        ctx,
        mixed_x_layer: torch.Tensor,
        split_dim: int,
        split_size_or_sections: Union[int, List[int], Tuple[int]],
        squeeze=False,
    ) -> Tuple[torch.Tensor, ...]:
        # pylint: disable=missing-function-docstring
        ctx.split_dim = split_dim
        ctx.split_size_or_sections = split_size_or_sections
        if isinstance(mixed_x_layer, Float8TensorBase) and not isinstance(
            mixed_x_layer, Float8Tensor
        ):
            return tuple(
                Float8TensorBase(
                    fp8_scale_inv=mixed_x_layer._scale_inv,
                    fp8_dtype=mixed_x_layer._fp8_dtype,
                    data=x.squeeze(split_dim) if squeeze else x,
                    shape=x.squeeze(split_dim).shape if squeeze else x.shape,
                    quantizer=mixed_x_layer._quantizer,
                )
                for x in torch.split(
                    mixed_x_layer._data,
                    split_size_or_sections=split_size_or_sections,
                    dim=split_dim,
                )
            )
        if isinstance(mixed_x_layer, Float8Tensor):
            return tuple(
                Float8Tensor.make_like(
                    mixed_x_layer,
                    data=x.squeeze(split_dim) if squeeze else x,
                    shape=x.squeeze(split_dim).shape if squeeze else x.shape,
                )
                for x in torch.split(
                    mixed_x_layer._data,
                    split_size_or_sections=split_size_or_sections,
                    dim=split_dim,
                )
            )
        out_list = torch.split(mixed_x_layer, split_size_or_sections, dim=split_dim)
        if squeeze:
            out_list = [x.squeeze(split_dim) for x in out_list]
        return out_list

    @staticmethod
    def backward(ctx, *grad_outputs):
        # pylint: disable=missing-function-docstring
        assert len(grad_outputs) > 0, "No gradients received for backprop!"

        if isinstance(ctx.split_size_or_sections, (list, tuple)):
            split_sizes = ctx.split_size_or_sections
            assert len(grad_outputs) == len(
                split_sizes
            ), "Unequal number of gradients vs split sections for backprop!"
        if isinstance(ctx.split_size_or_sections, int):
            split_sizes = [ctx.split_size_or_sections] * len(grad_outputs)
        dims = len(grad_outputs[0].shape)
        split_dim = (ctx.split_dim + dims) % dims

        if isinstance(grad_outputs[0], Float8Tensor):
            noop_ok = True
            strides = grad_outputs[0].stride()
            data_ptr = grad_outputs[0]._data.untyped_storage().data_ptr()
            shape = list(grad_outputs[0].shape)
            for i, tensor in enumerate(grad_outputs):
                shape_i = shape
                shape_i[split_dim] = split_sizes[i]
                offset_size = sum(split_sizes[:i]) * np.prod(shape[split_dim + 1 :])
                if (
                    tensor.stride() != strides
                    or list(tensor.shape) != shape_i
                    or tensor._data.untyped_storage().data_ptr() != data_ptr
                    or tensor.storage_offset() != offset_size
                ):
                    noop_ok = False
                    break
            if noop_ok:
                ret = torch.Tensor().to(
                    device=grad_outputs[0].device, dtype=grad_outputs[0]._data.dtype
                )
                new_shape = list(shape)
                new_shape[split_dim] = sum(split_sizes)
                ret.set_(
                    grad_outputs[0]._data.untyped_storage(),
                    grad_outputs[0]._data.storage_offset(),
                    new_shape,
                    strides,
                )
                return (
                    Float8Tensor.make_like(grad_outputs[0], data=ret, shape=ret.shape),
                    None,
                    None,
                )

            grad_outputs_data = [x._data for x in grad_outputs]
            data = torch.cat(grad_outputs_data, dim=split_dim)
            return (
                Float8Tensor.make_like(grad_outputs[0], data=data, shape=data.shape),
                None,
                None,
                None,
            )
        noop_ok = True
        strides = grad_outputs[0].stride()
        data_ptr = grad_outputs[0].untyped_storage().data_ptr()
        shape = list(grad_outputs[0].shape)
        for i, tensor in enumerate(grad_outputs):
            shape_i = shape
            shape_i[split_dim] = split_sizes[i]
            offset_size = sum(split_sizes[:i]) * np.prod(shape[split_dim + 1 :])
            if (
                tensor.stride() != strides
                or list(tensor.shape) != shape_i
                or tensor.untyped_storage().data_ptr() != data_ptr
                or tensor.storage_offset() != offset_size
            ):
                noop_ok = False
                break
        if noop_ok:
            ret = torch.Tensor().to(device=grad_outputs[0].device, dtype=grad_outputs[0].dtype)
            new_shape = list(shape)
            new_shape[split_dim] = sum(split_sizes)
            ret.set_(
                grad_outputs[0].untyped_storage(),
                grad_outputs[0].storage_offset(),
                new_shape,
                strides,
            )
            return ret, None, None

        return torch.cat(grad_outputs, dim=split_dim), None, None


class UnfusedDotProductAttention(torch.nn.Module):
    """Parallel attention w/o QKV and Proj Gemms
    BMM1 -> softmax + dropout -> BMM2
    """

    def __init__(
        self,
        softmax_scale: float,
        attention_type: str = "self",
        attention_dropout: float = 0.0,
        attention_dropout_ctx: Optional[Callable] = nullcontext,
        layer_number: Optional[int] = None,
    ) -> None:
        super().__init__()

        self.softmax_scale = softmax_scale
        self.attention_type = attention_type
        self.attention_dropout_ctx = attention_dropout_ctx
        self.layer_number = layer_number

        self.scale_mask_softmax = FusedScaleMaskSoftmax(attention_mask_func)

        # Dropout. Note that for a single iteration, this layer will generate
        # different outputs on different number of parallel partitions but
        # on average it should not be partition dependent.
        self.attention_dropout = torch.nn.Dropout(attention_dropout)

        # An FP16 training trick required for certain GPT-like models.
        self.apply_qk_layer_scaling = (
            bool(int(os.getenv("NVTE_APPLY_QK_LAYER_SCALING", "0"))) and layer_number is not None
        )

    def forward(
        self,
        query_layer: torch.Tensor,
        key_layer: torch.Tensor,
        value_layer: torch.Tensor,
        qkv_layout: str = "sbh3d",
        cu_seqlens_q: Optional[torch.Tensor] = None,  # pylint: disable=unused-argument
        cu_seqlens_kv: Optional[torch.Tensor] = None,  # pylint: disable=unused-argument
        attn_mask_type: str = "causal",
        attention_mask: Optional[Union[torch.Tensor, Tuple[torch.Tensor, torch.Tensor]]] = None,
        window_size: Optional[Tuple[int, int]] = None,
        core_attention_bias_type: str = "no_bias",
        core_attention_bias: Optional[torch.Tensor] = None,
        alibi_slopes: Optional[torch.Tensor] = None,
    ) -> torch.Tensor:
        """Unfused attention fprop"""
        assert (
            qkv_layout in QKVLayouts
        ), f"UnfusedDotProductAttention does not support qkv_layout = {qkv_layout}!"
        qkv_format = "".join([i for i in qkv_layout.split("_")[0] if i.isalpha()])
        if qkv_format == "bshd":
            # convert to sbhd and use sbhd implementation for now
            query_layer, key_layer, value_layer = [
                x.transpose(0, 1) for x in [query_layer, key_layer, value_layer]
            ]
        batch_size, max_seqlen_q, max_seqlen_kv = (
            query_layer.shape[1],
            query_layer.shape[0],
            key_layer.shape[0],
        )

        attn_mask_type, attention_mask, actual_seqlens_q, actual_seqlens_kv = get_full_mask(
            max_seqlen_q,
            max_seqlen_kv,
            attn_mask_type=attn_mask_type,
            attention_mask=attention_mask,
            window_size=window_size,
            attention_type=self.attention_type,
        )

        batch_size, seqlen = query_layer.shape[1], query_layer.shape[0]
        apply_qk_layer_scaling = self.apply_qk_layer_scaling and key_layer.dtype == torch.float16

        # [b, np, sq, sk]
        output_size = (
            query_layer.size(1),
            query_layer.size(2),
            query_layer.size(0),
            key_layer.size(0),
        )

        if key_layer.shape[2] != query_layer.shape[2]:
            assert (
                query_layer.shape[2] % key_layer.shape[2] == 0
            ), "The number of attention heads must be divisible by the number of GQA groups!"
            key_layer = key_layer.repeat_interleave(
                int(query_layer.shape[2] / key_layer.shape[2]), dim=2
            )
            value_layer = value_layer.repeat_interleave(
                int(query_layer.shape[2] / value_layer.shape[2]), dim=2
            )

        # [sq, b, np, hn] -> [sq, b * np, hn]
        query_layer = query_layer.reshape(output_size[2], output_size[0] * output_size[1], -1)
        # [sk, b, np, hn] -> [sk, b * np, hn]
        key_layer = key_layer.reshape(output_size[3], output_size[0] * output_size[1], -1)

        # preallocting result tensor: [b * np, sq, sk]
        matmul_result = torch.empty(
            output_size[0] * output_size[1],
            output_size[2],
            output_size[3],
            dtype=query_layer.dtype,
            device=torch.cuda.current_device(),
        )

        scale = self.softmax_scale
        if apply_qk_layer_scaling:
            scale /= self.layer_number

        # Raw attention scores. [b * np, sq, sk]
        if core_attention_bias_type == "no_bias":
            matmul_result = torch.baddbmm(
                matmul_result,
                query_layer.transpose(0, 1),  # [b * np, sq, hn]
                key_layer.transpose(0, 1).transpose(1, 2),  # [b * np, hn, sk]
                beta=0.0,
                alpha=scale,
            ).view(*output_size)

        elif core_attention_bias_type == "pre_scale_bias":
            assert core_attention_bias is not None, "core_attention_bias should not be None!"
            matmul_result = torch.bmm(
                query_layer.transpose(0, 1),  # [b * np, sq, hn]
                key_layer.transpose(0, 1).transpose(1, 2),  # [b * np, hn, sk]
            )
            matmul_result = matmul_result.view(*output_size) + core_attention_bias
            matmul_result *= scale

        elif core_attention_bias_type in ["post_scale_bias", "alibi"]:
            if core_attention_bias_type == "post_scale_bias":
                assert core_attention_bias is not None, "core_attention_bias should not be None!"
            if core_attention_bias_type == "alibi":
                _, core_attention_bias = get_alibi(
                    output_size[1],
                    output_size[2],
                    output_size[3],
                    actual_seqlens_q=actual_seqlens_q if "padding" in attn_mask_type else None,
                    actual_seqlens_kv=actual_seqlens_kv if "padding" in attn_mask_type else None,
                    alibi_slopes=alibi_slopes,
                    bottom_right_alignment=attn_mask_type not in ["causal", "padding_causal"],
                )
            matmul_result = torch.baddbmm(
                matmul_result,
                query_layer.transpose(0, 1),  # [b * np, sq, hn]
                key_layer.transpose(0, 1).transpose(1, 2),  # [b * np, hn, sk]
                beta=0.0,
                alpha=scale,
            )
            matmul_result = (matmul_result.view(*output_size) + core_attention_bias).to(
                dtype=query_layer.dtype
            )

        # attention scores and attention mask [b, np, sq, sk]
        softmax_scale = self.layer_number if apply_qk_layer_scaling else None
        attention_probs = self.scale_mask_softmax(
            matmul_result, attention_mask, attn_mask_type, softmax_scale
        )

        # mask out the pad positions in softmax results, mostly for the rows (pad tokens from q)
        # the columns (pad tokens from k) are already zeroed out during softmax
        if "padding" in attn_mask_type:
            attention_probs = attention_probs.masked_fill(attention_mask, 0)

        # This is actually dropping out entire tokens to attend to, which might
        # seem a bit unusual, but is taken from the original Transformer paper.
        with self.attention_dropout_ctx():
            attention_probs = self.attention_dropout(attention_probs)

        # value_layer -> context layer.
        # [sk, b, np, hn] --> [b, np, sq, hn]
        output_size = (
            value_layer.size(1),
            value_layer.size(2),
            query_layer.size(0),
            value_layer.size(3),
        )

        # change view [sk, b * np, hn]
        value_layer = value_layer.reshape(value_layer.size(0), output_size[0] * output_size[1], -1)

        # change view [b * np, sq, sk]
        attention_probs = attention_probs.view(output_size[0] * output_size[1], output_size[2], -1)

        # matmul: [b * np, sq, hn]
        context_layer = torch.bmm(attention_probs, value_layer.transpose(0, 1))

        # change view [b, np, sq, hn]
        context_layer = context_layer.view(*output_size)

        if qkv_format == "sbhd":
            # [b, np, sq, hn] --> [sq, b, np, hn]
            context_layer = context_layer.permute(2, 0, 1, 3).contiguous()

            # [sq, b, np, hn] --> [sq, b, hp]
            context_layer = context_layer.view(seqlen, batch_size, -1)

        if qkv_format == "bshd":
            # [b, np, sq, hn] --> [b, sq, np, hn]
            context_layer = context_layer.permute(0, 2, 1, 3).contiguous()

            # [b, sq, np, hn] --> [b, sq, hp]
            context_layer = context_layer.view(batch_size, seqlen, -1)

        return context_layer


class _PrepareQKVForFA(torch.autograd.Function):
    """This class converts QKV from interleaved (s, b, ...) layout
    to separate contiguous q, k, v tensors in (b, s, ...) layout."""

    @staticmethod
    def forward(
        _ctx: torch.autograd.function.FunctionCtx,  # unused
        query_layer: torch.Tensor,
        key_layer: torch.Tensor,
        value_layer: torch.Tensor,
    ) -> Tuple[torch.Tensor, torch.Tensor, torch.Tensor]:
        # pylint: disable=missing-function-docstring
        # All inputs received are non-contiguous tensors.
        # The `query_layer` tensor is used to access the
        # full memory region of the QKV tensor.
        qkv = tex.fa_prepare_fwd(query_layer)
        q, k, v = split_tensor_along_dim(qkv, 0, 3)
        query_layer = torch.squeeze(q, 0)
        key_layer = torch.squeeze(k, 0)
        value_layer = torch.squeeze(v, 0)
        return query_layer, key_layer, value_layer

    @staticmethod
    def backward(
        _ctx: torch.autograd.function.FunctionCtx,  # unused
        dq: torch.Tensor,
        dk: torch.Tensor,
        dv: torch.Tensor,
    ) -> Tuple[Union[torch.Tensor, None], ...]:
        # pylint: disable=missing-function-docstring
        dqkv = tex.fa_prepare_bwd(dq, dk, dv)
        dq, dk, dv = split_tensor_along_dim(dqkv, -1, 3)
        return dq, dk, dv


def get_qkv_layout(
    q: torch.Tensor,
    k: torch.Tensor,
    v: torch.Tensor,
    qkv_format: str = "sbhd",
) -> str:
    """Get qkv layout.

    Parameters
    ----------
    q: torch.Tensor
        Query tensor.
    k: torch.Tensor
        Key tensor.
    v: torch.Tensor
        Value tensor.
    qkv_format: str, default = `sbhd`
        Dimension format for `q`, `k` and `v`, {`sbhd`, `bshd`, `thd`}. `s` stands for
        the sequence length dimension, `b` batch size, `h` the number of attention heads,
        `d` head size, and `t` the total number of tokens in a batch, i.e.
        `t = sum(s_i) for i = 0...b-1`.

    Returns
    ----------
    qkv_layout: str
       Memory layout of `q`, `k` and `v`. Each `qkv_format` can be mapped to one of five
       memory layouts. For example, `sb3hd` means `q`, `k`, `v` are created as one chunk
       of memory and that they are interleaved in the `2`nd dimension. `sbhd_sbh2d` means
       `q` and `kv` are created in two chunks and that `q` itself is contiguous and `k`, `v`
       are interleaved with each other in the `3`rd dimension, `k = kv[:,:,:,0,:]` and
       `v = kv[:,:,:,1,:]`.
       Mapping:
       `sbhd`: {`sb3hd`, `sbh3d`, `sbhd_sb2hd`, `sbhd_sbh2d`, `sbhd_sbhd_sbhd`}
       `bshd`: {`bs3hd`, `bsh3d`, `bshd_bs2hd`, `bshd_bsh2d`, `bshd_bshd_bshd`}
       `thd` : {`t3hd`, `th3d`, `thd_t2hd`, `thd_th2d`, `thd_thd_thd`}
    q: torch.Tensor
        Query tensor. It may be different from input `q` as we try to fit tensors to
        a supported layout.
    k: torch.Tensor
        Key tensor. It may be different from input `k` as we try to fit tensors to
        a supported layout.
    v: torch.Tensor
        Value tensor. It may be different from input `v` as we try to fit tensors to
        a supported layout.
    """

    check_last_dim_contiguous = all(x.stride(-1) == 1 for x in [q, k, v])
    assert check_last_dim_contiguous, "q, k and v must have stride 1 in their last dimension!"

    def run_iteratively(q, k, v):
        # check data pointers
        data_ptr = q.untyped_storage().data_ptr()
        check_ptrs_qkv = all(x.untyped_storage().data_ptr() == data_ptr for x in [q, k, v])
        check_ptrs_qk = all(x.untyped_storage().data_ptr() == data_ptr for x in [q, k])
        data_ptr = k.untyped_storage().data_ptr()
        check_ptrs_kv = all(x.untyped_storage().data_ptr() == data_ptr for x in [k, v])

        # check tensor shapes
        shape = q.shape
        check_shapes_qkv = all(shape == x.shape for x in [q, k, v])
        shape = k.shape
        check_shapes_kv = shape[:-1] == v.shape[:-1]

        # check tensor strides
        stride = q.stride()
        check_strides_qkv = all(stride == x.stride() for x in [q, k, v])
        check_strides_kv = tuple(sk / k.shape[-1] for sk in k.stride()[:-1]) == tuple(
            sv / v.shape[-1] for sv in v.stride()[:-1]
        )

        # check tensor offsets for h3d and 3hd layouts
        prod_h_d = q.shape[-1] * q.shape[-2]
        check_3hd_offsets = all(x.storage_offset() == i * prod_h_d for i, x in enumerate([q, k, v]))
        check_h3d_offsets = all(
            x.storage_offset() == i * q.shape[-1] for i, x in enumerate([q, k, v])
        )

        # check tensor offsets for hd_h2d and hd_2hd layouts
        prod_all_dims = [np.prod(x.shape) for x in [q, k]]
        offset = prod_all_dims[0] if check_ptrs_qkv else 0
        prod_h_d = k.shape[-1] * k.shape[-2]
        check_2hd_offsets = all(
            x.storage_offset() == (offset + i * prod_h_d) for i, x in enumerate([k, v])
        )
        check_h2d_offsets = all(
            x.storage_offset() == (offset + i * k.shape[-1]) for i, x in enumerate([k, v])
        )

        # check tensor offsets for hd_hd_hd layouts
        check_hd_offsets_qkv = (
            all(x.storage_offset() == sum(prod_all_dims[:i]) for i, x in enumerate([q, k, v]))
            if check_ptrs_qkv
            else all(x.storage_offset() == 0 for i, x in enumerate([q, k, v]))
        )
        check_hd_offsets_qk = (
            all(x.storage_offset() == sum(prod_all_dims[:i]) for i, x in enumerate([q, k]))
            if not check_ptrs_qkv and check_ptrs_qk
            else all(x.storage_offset() == 0 for i, x in enumerate([q, k]))
        )
        check_hd_offsets_kv = (
            all(x.storage_offset() == sum(prod_all_dims[1 : i + 1]) for i, x in enumerate([k, v]))
            if not check_ptrs_qkv and check_ptrs_kv
            else all(x.storage_offset() == 0 for i, x in enumerate([k, v]))
        )

        if check_ptrs_qkv and check_strides_qkv and check_shapes_qkv and check_3hd_offsets:
            # sb3hd, bs3hd, t3hd
            # one chunk of memory, qkv, with q, k, v interleaved at dim=-3 in qkv
            qkv_layout = qkv_format[:-2] + "3" + qkv_format[-2:]
        elif check_ptrs_qkv and check_strides_qkv and check_shapes_qkv and check_h3d_offsets:
            # sbh3d, bsh3d, th3d
            # one chunk of memory, qkv, with q, k, v interleaved at dim=-2 in qkv
            qkv_layout = qkv_format[:-1] + "3" + qkv_format[-1:]
        elif check_ptrs_kv and check_strides_kv and check_shapes_kv and check_2hd_offsets:
            # sbhd_sb2hd, bshd_bs2hd, thd_t2hd
            # two chunks of memory, q and kv, with k, v interleaved at dim=-3 in kv
            # q and kv may be disjoint or consecutive in memory, and when consecutive, they may
            # have the same data pointer, i.e. check_ptrs_qkv=True
            qkv_layout = qkv_format + "_" + qkv_format[:-2] + "2" + qkv_format[-2:]
        elif check_ptrs_kv and check_strides_kv and check_shapes_kv and check_h2d_offsets:
            # sbhd_sbh2d, bshd_bsh2d, thd_th2d
            # two chunks of memory, q and kv, with k, v interleaved at dim=-2 in kv
            # q and kv may be disjoint or consecutive in memory, and when consecutive, they may
            # have the same data pointer, i.e. check_ptrs_qkv=True
            qkv_layout = qkv_format + "_" + qkv_format[:-1] + "2" + qkv_format[-1:]
        elif (
            check_strides_kv
            and check_shapes_kv
            and (check_hd_offsets_qkv or check_hd_offsets_kv or check_hd_offsets_qk)
        ):
            # sbhd_sbhd_sbhd, bshd_bshd_bshd, thd_thd_thd
            # three chunks of memory, q, k and v, which may be disjoint or consecutive, and
            # when consecutive, they may have the same data pointer, i.e. check_ptrs_qkv=True or
            # check_ptrs_qk=True or check_ptrs_kv=True
            qkv_layout = "_".join(list([qkv_format]) * 3)
        else:
            qkv_layout = "not_supported"

        return qkv_layout

    qkv_layout = run_iteratively(q, k, v)
    if qkv_layout == "not_supported":
        # force q,k,v to be contiguous and run get_layout again
        q, k, v = [x.contiguous() for x in [q, k, v]]
        qkv_layout = run_iteratively(q, k, v)
    if qkv_layout == "not_supported":
        raise RuntimeError("The provided qkv memory layout is not supported!")

    return qkv_layout, q, k, v


def check_set_window_size(
    attn_mask_type: str,
    window_size: Tuple[int, int] = None,
):
    """Check if sliding window size is compliant with attention mask type.
    If not, set it to the appropriate size.

         attn_mask_type                              |   window_size
    -------------------------------------------------------------------------
    no_mask, padding, arbitrary                      | (-1, -1) or (>=0, >=0)
    causal, padding_causal                           | (-1,  0) or (>=0, 0)
    causal_bottom_right, padding_causal_bottom_right | (-1,  0) or (>=0, 0)
    """
    orig_window_size = window_size
    if "causal" in attn_mask_type:
        if orig_window_size is None:
            window_size = (-1, 0)
        elif orig_window_size == (-1, -1) or (
            orig_window_size[0] >= 0 and orig_window_size[1] != 0
        ):
            window_size = (orig_window_size[0], 0)
            warnings.warn(
                "window_size should be (-1, 0) or (>=0, 0) for attn_mask_type=" + attn_mask_type
            )
        elif orig_window_size != (-1, 0) and (orig_window_size[0] < 0 or orig_window_size[1] != 0):
            assert False, (
                "window_size should be (-1, 0) or (>=0, 0) for attn_mask_type=" + attn_mask_type
            )
    elif attn_mask_type in ["no_mask", "padding", "arbitrary"]:
        if orig_window_size is None:
            window_size = (-1, -1)
        elif orig_window_size == (-1, 0):
            window_size = (-1, -1)
            warnings.warn(
                "window_size should be (-1, -1) or (>=0, >=0) for attn_mask_type=" + attn_mask_type
            )
        elif orig_window_size != (-1, -1) and (orig_window_size[0] < 0 or orig_window_size[1] < 0):
            assert False, (
                "window_size should be (-1, -1) or (>=0, >=0) for attn_mask_type=" + attn_mask_type
            )
    else:
        assert False, "Invalid attn_mask_type: " + attn_mask_type
    return window_size


class FlashAttention(torch.nn.Module):
    """Dot product attention, using HazyResearch flash-attn package:
    https://github.com/Dao-AILab/flash-attention
    """

    def __init__(
        self,
        softmax_scale: float,
        attention_dropout: float = 0.0,
        attention_dropout_ctx: Optional[Callable] = nullcontext,
        attention_type: str = "self",
        layer_number: Optional[int] = None,
        deterministic: bool = False,
    ) -> None:
        super().__init__()

        if _flash_attn_is_installed:
            assert (
                _flash_attn_version >= _flash_attn_version_required
            ), f"FlashAttention minimum version {_flash_attn_version_required} is required."
            assert (
                _flash_attn_version <= _flash_attn_max_version
            ), f"FlashAttention maximum version {_flash_attn_max_version} is supported."

        self.softmax_scale = softmax_scale
        self.attention_dropout_ctx = attention_dropout_ctx
        self.attention_dropout = attention_dropout
        self.attention_type = attention_type
        self.layer_number = 1 if layer_number is None else layer_number
        self.deterministic = deterministic
        self.logger = logging.getLogger("FlashAttention")
        self.logger.setLevel(_log_level)
        if not self.logger.hasHandlers():
            self.logger.addHandler(_stream_handler)

    def forward(
        self,
        query_layer: torch.Tensor,
        key_layer: torch.Tensor,
        value_layer: torch.Tensor,
        attention_mask: Optional[Union[torch.Tensor, Tuple[torch.Tensor, torch.Tensor]]] = None,
        qkv_layout: str = "sbh3d",
        cu_seqlens_q: Optional[torch.Tensor] = None,
        cu_seqlens_kv: Optional[torch.Tensor] = None,
        max_seqlen_q: Optional[int] = None,
        max_seqlen_kv: Optional[int] = None,
        attn_mask_type: str = "causal",
        window_size: Optional[Tuple[int, int]] = None,
        alibi_slopes: Optional[torch.Tensor] = None,
        cp_group: Optional[Union[dist_group_type, List[dist_group_type]]] = None,
        cp_global_ranks: List[int] = None,
        cp_stream: torch.cuda.Stream = None,
        cp_comm_type: str = "p2p",
        fp8: bool = False,
        fp8_meta: Optional[Dict[str, Any]] = None,
        quantizers=None,
    ) -> torch.Tensor:
        """flash-attn fprop"""

        assert all(
            x.dtype in [torch.float16, torch.bfloat16] or isinstance(x, Float8Tensor)
            for x in [query_layer, key_layer, value_layer]
        ), "FlashAttention only supports FP16 and BF16 data types, or Float8Tensors."
        assert (
            query_layer.is_cuda and key_layer.is_cuda and value_layer.is_cuda
        ), "FlashAttention currently only supports CUDA tensors."
        assert (
            qkv_layout in QKVLayouts
        ), f"FlashAttention does not support qkv_layout = {qkv_layout}!"

        cp_size = 1
        if isinstance(cp_group, dist_group_type):
            cp_size = get_distributed_world_size(cp_group)
        elif isinstance(cp_group, list):
            for group in cp_group:
                cp_size *= get_distributed_world_size(group)
        context_parallel = cp_size > 1

        qkv_format = "".join([i for i in qkv_layout.split("_")[0] if i.isalpha()])

        if all(not isinstance(x, Float8Tensor) for x in [query_layer, key_layer, value_layer]):
            if qkv_format == "sbhd":
                # For now just 128, will make it more general in the future
                if (
                    query_layer.shape[-1] == 128
                    and query_layer.shape[0] * query_layer.shape[1] >= 512
                    and qkv_layout == "sbh3d"
                ):
                    query_layer, key_layer, value_layer = _PrepareQKVForFA.apply(
                        query_layer, key_layer, value_layer
                    )
                else:
                    query_layer, key_layer, value_layer = [
                        x.transpose(0, 1) for x in (query_layer, key_layer, value_layer)
                    ]
            if context_parallel:
                query_layer, key_layer, value_layer = [
                    x.contiguous() for x in (query_layer, key_layer, value_layer)
                ]
        else:
            if qkv_format == "sbhd":
                query_layer._data, key_layer._data, value_layer._data = [
                    x.transpose(0, 1)
                    for x in (query_layer._data, key_layer._data, value_layer._data)
                ]
                query_layer, key_layer, value_layer = [
                    Float8Tensor.make_like(x, data=x._data, shape=x._data.shape)
                    for x in (query_layer, key_layer, value_layer)
                ]
            if context_parallel:
                query_layer._data, key_layer._data, value_layer._data = [
                    x.contiguous() for x in (query_layer._data, key_layer._data, value_layer._data)
                ]

        batch_size = query_layer.shape[0]

        if qkv_format in ["sbhd", "bshd"]:
            max_seqlen_q, max_seqlen_kv = query_layer.shape[1], key_layer.shape[1]
            max_seqlen_q *= cp_size
            max_seqlen_kv *= cp_size

            if "padding" in attn_mask_type:
                assert not context_parallel, "Padding mask not supported with context parallelism!"
                # [b * s, h, d]
                query_layer, key_layer, value_layer = [
                    x.reshape(x.shape[0] * x.shape[1], *x.shape[2:])
                    for x in [query_layer, key_layer, value_layer]
                ]

                if self.attention_type == "self":
                    assert (
                        max_seqlen_q == max_seqlen_kv
                    ), "Maximum sequence length for Q and KV should be the same."
                    if cu_seqlens_q is None:
                        assert (
                            attention_mask is not None
                        ), "Please provide attention_mask for padding!"
                        cu_seqlens_q, indices_q = get_cu_seqlens_and_indices(attention_mask)
                    else:
                        indices_q = get_indices(max_seqlen_q, cu_seqlens_q)
                    cu_seqlens_kv = cu_seqlens_q
                    query_layer, key_layer, value_layer = PackTensors.apply(
                        indices_q, query_layer, key_layer, value_layer
                    )
                else:
                    if cu_seqlens_q is None or cu_seqlens_kv is None:
                        assert (
                            attention_mask is not None
                        ), "Please provide attention_mask for padding!"
                        cu_seqlens_q, indices_q = get_cu_seqlens_and_indices(attention_mask[0])
                        cu_seqlens_kv, indices_kv = get_cu_seqlens_and_indices(attention_mask[1])
                    else:
                        indices_q = get_indices(max_seqlen_q, cu_seqlens_q)
                        indices_kv = get_indices(max_seqlen_kv, cu_seqlens_kv)
                    query_layer = PackTensors.apply(indices_q, query_layer)
                    key_layer, value_layer = PackTensors.apply(indices_kv, key_layer, value_layer)
            else:
                # Cumulative sequence lengths for unpadded data
                if cu_seqlens_q is None:
                    cu_seqlens_q = _get_full_cu_seqlens(
                        batch_size,
                        max_seqlen_q,
                        query_layer.device,
                    )
                if cu_seqlens_kv is None:
                    cu_seqlens_kv = _get_full_cu_seqlens(
                        batch_size,
                        max_seqlen_kv,
                        key_layer.device,
                    )
        elif qkv_format == "thd":
            assert (
                cu_seqlens_q is not None and cu_seqlens_kv is not None
            ), "cu_seqlens_q and cu_seqlens_kv can not be None when qkv_format = thd!"
            if max_seqlen_q is None:
                seqlens_q = cu_seqlens_q[1:] - cu_seqlens_q[:-1]
                max_seqlen_q = seqlens_q.max().item()
            if max_seqlen_kv is None:
                seqlens_kv = cu_seqlens_kv[1:] - cu_seqlens_kv[:-1]
                max_seqlen_kv = seqlens_kv.max().item()

        if context_parallel and all(
            not isinstance(x, Float8Tensor) for x in [query_layer, key_layer, value_layer]
        ):
            assert (
                alibi_slopes is None
            ), "Alibi slope bias addition is not supported with context parallelism."
            with self.attention_dropout_ctx():
                output = attn_forward_func_with_cp(
                    self.training,
                    query_layer,
                    key_layer,
                    value_layer,
                    cu_seqlens_q,
                    cu_seqlens_kv,
                    max_seqlen_q,
                    max_seqlen_kv,
                    cu_seqlens_q if qkv_format == "thd" else None,
                    cu_seqlens_kv if qkv_format == "thd" else None,
                    self.attention_dropout if self.training else 0.0,
                    cp_group,
                    cp_global_ranks,
                    cp_stream,
                    cp_comm_type,
                    softmax_scale=self.softmax_scale,
                    qkv_format="bshd" if qkv_format == "sbhd" else qkv_format,
                    attn_mask_type=attn_mask_type,
                    deterministic=self.deterministic,
                    window_size=window_size,
                    quantizers=quantizers,
                )
        else:

            from .cpu_offload import CPUOffloadEnabled

            if CPUOffloadEnabled:
                tensor_list = [query_layer, key_layer, value_layer, cu_seqlens_q, cu_seqlens_kv]
                for tensor in tensor_list:
                    if tensor is not None:
                        tensor.activation_offloading = True

            with self.attention_dropout_ctx():
                fa_optional_forward_kwargs = {}
                if _flash_attn_2_3_plus:
                    fa_optional_forward_kwargs["window_size"] = window_size
                if _flash_attn_2_4_plus:
                    fa_optional_forward_kwargs["alibi_slopes"] = alibi_slopes
                if _flash_attn_2_4_1_plus:
                    fa_optional_forward_kwargs["deterministic"] = self.deterministic
                fa_optional_forward_args_thd = []
                if qkv_format in ["bshd", "sbhd"] and "padding" not in attn_mask_type:
                    func = flash_attn_func if not _use_flash_attn_3 else flash_attn_func_v3
                else:
                    if _flash_attn_2_5_7_plus:
                        fa_optional_forward_kwargs["block_table"] = None
                    func = (
                        flash_attn_varlen_func
                        if not _use_flash_attn_3
                        else flash_attn_varlen_func_v3
                    )
                    fa_optional_forward_args_thd.append(cu_seqlens_q)
                    fa_optional_forward_args_thd.append(cu_seqlens_kv)
                    fa_optional_forward_args_thd.append(max_seqlen_q)
                    fa_optional_forward_args_thd.append(max_seqlen_kv)
                if _use_flash_attn_3:
                    fa_3_optional_forward_kwargs = {}
                    fa_3_optional_forward_kwargs["window_size"] = window_size
                    fa_3_optional_forward_kwargs["deterministic"] = self.deterministic
                    if fp8:
                        QKV_quantizer = quantizers["scaling_fwd"][META_QKV]
                        torch_dtype = get_fp8_torch_dtype(fp8_meta["recipe"], fprop_tensor=True)
                        torch_orig_dtype = query_layer.dtype

                        def convert_to_torch_float8(tensor, dtype):
                            out = torch.Tensor().to(device=tensor.device, dtype=dtype)
                            out.set_(
                                tensor._data.untyped_storage(),
                                tensor._data.storage_offset(),
                                tensor._data.shape,
                                tensor._data.stride(),
                            )
                            return out

                        # "fp8_mha" decides outputs in fp8, while inputs are inferred from
                        # the real dtype
                        assert isinstance(key_layer, query_layer.__class__) and isinstance(
                            value_layer, query_layer.__class__
                        ), "q, k, and v must have the same type."
                        if not isinstance(query_layer, Float8Tensor):
                            query_layer, key_layer, value_layer = (
                                QKV_quantizer(x) for x in [query_layer, key_layer, value_layer]
                            )
                        fa_3_optional_forward_kwargs["descale_q"] = (
                            query_layer._scale_inv.unsqueeze(0)
                        )
                        fa_3_optional_forward_kwargs["descale_k"] = key_layer._scale_inv.unsqueeze(
                            0
                        )
                        fa_3_optional_forward_kwargs["descale_v"] = (
                            value_layer._scale_inv.unsqueeze(0)
                        )
                        query_layer, key_layer, value_layer = (
                            convert_to_torch_float8(x, torch_dtype)
                            for x in [query_layer, key_layer, value_layer]
                        )
                    try:
                        output, _ = func(
                            query_layer,
                            key_layer,
                            value_layer,
                            *fa_optional_forward_args_thd,
                            softmax_scale=self.softmax_scale,
                            causal="causal" in attn_mask_type,
                            **fa_3_optional_forward_kwargs,
                        )
                    except TypeError as e:
                        if _flash_attn_3_0_0_beta:
                            e.args = (
                                e.args[0]
                                + ". Please update your flash-attn v3 (beta) installation as it "
                                + "may have added more supported arguments to its API. \n"
                                + _flash_attn_3_installation_steps,
                            ) + e.args[1:]
                        raise

                    if fp8:
                        output = output.to(dtype=torch_orig_dtype)
                    if fp8 and fp8_meta["recipe"].fp8_mha:
                        O_quantizer = quantizers["scaling_fwd"][META_O]
                        output = O_quantizer(output)
                else:
                    output = func(
                        query_layer,
                        key_layer,
                        value_layer,
                        *fa_optional_forward_args_thd,
                        self.attention_dropout if self.training else 0.0,
                        softmax_scale=self.softmax_scale,
                        causal="causal" in attn_mask_type,
                        **fa_optional_forward_kwargs,
                    )

        if qkv_format in ["sbhd", "bshd"] and "padding" in attn_mask_type:
            output = UnpackTensor.apply(indices_q, batch_size * max_seqlen_q, output)

        if qkv_format == "sbhd":
            # (bs)hd -> bs(hd) -> sb(hd)
            if fp8 and fp8_meta["recipe"].fp8_mha:
                output_data = (
                    output._data.reshape(batch_size, max_seqlen_q // cp_size, -1)
                    .transpose(0, 1)
                    .contiguous()
                )
                output = Float8Tensor.make_like(
                    output,
                    data=output_data,
                    shape=output_data.shape,
                )
            else:
                output = output.view(batch_size, max_seqlen_q // cp_size, -1).transpose(0, 1)
        elif qkv_format == "bshd":
            # (bs)hd -> bs(hd)
            output = output.reshape(batch_size, max_seqlen_q // cp_size, -1)
        elif qkv_format == "thd":
            # thd -> t(hd)
            output = output.reshape(output.shape[0], -1)

        return output.contiguous()


def _combine_tensors(
    tensors: List[torch.Tensor],
    dim: int,
) -> torch.Tensor:
    """Combine tensors along a particular dimension"""

    num_tensors = len(tensors)
    new_shape = list(tensors[0].shape)
    new_shape.insert(dim, num_tensors)
    if isinstance(tensors[0], Float8Tensor):
        new_stride = list(tensors[0]._data.stride())
        new_stride.insert(dim, int(new_stride[dim - 1] / num_tensors))
        combined_tensor = torch.Tensor().to(device=tensors[0].device, dtype=tensors[0]._data.dtype)
        combined_tensor.set_(
            tensors[0]._data.untyped_storage(),
            tensors[0]._data.storage_offset(),
            new_shape,
            new_stride,
        )
        combined_tensor = Float8Tensor.make_like(tensors[0], data=combined_tensor, shape=new_shape)
    else:
        new_stride = list(tensors[0].stride())
        new_stride.insert(dim, int(new_stride[dim - 1] / num_tensors))
        combined_tensor = torch.Tensor().to(device=tensors[0].device, dtype=tensors[0].dtype)
        combined_tensor.set_(
            tensors[0].untyped_storage(), tensors[0].storage_offset(), new_shape, new_stride
        )

    return combined_tensor


class FusedAttnFunc(torch.autograd.Function):
    """Function for FusedAttention with separate Q, K, V tensors"""

    @staticmethod
    def forward(
        ctx,
        is_training,
        max_seqlen_q,
        max_seqlen_kv,
        cu_seqlens_q,
        cu_seqlens_kv,
        cu_seqlens_q_padded,
        cu_seqlens_kv_padded,
        q,
        k,
        v,
        qkv_dtype,
        attn_bias,
        attn_scale,
        dropout_p,
        fast_zero_fill,
        qkv_layout,
        attn_bias_type,
        attn_mask_type,
        window_size,
        rng_gen,
        fused_attention_backend,
        use_FAv2_bwd,
        fp8,
        fp8_meta,
        quantizers,
        deterministic,
    ):
        # pylint: disable=missing-function-docstring
        # "fp8_mha" decides outputs in fp8, while inputs are inferred from the real dtype
        is_input_fp8 = False
        is_output_fp8 = fp8_meta["recipe"].fp8_mha if "recipe" in fp8_meta else False
        fake_dtype = q.dtype

        QKV_quantizer, O_quantizer, S_quantizer, dQKV_quantizer, dO_quantizer, dP_quantizer = (
            get_attention_quantizers(fp8, quantizers, cp_specific_quantizers=False)
        )
        if fp8:
            fused_attention_backend = FusedAttnBackend["FP8"]
            assert isinstance(k, q.__class__) and isinstance(
                v, q.__class__
            ), "q, k, and v must have the same type."

            is_input_fp8 = isinstance(q, Float8Tensor)
            q_fp8, k_fp8, v_fp8 = None, None, None
            if is_input_fp8:
                q_fp8, k_fp8, v_fp8 = q, k, v
            else:
                # 1: qkv packed, 2: kv packed, 3: qkv separate
                qkv_group = len(qkv_layout.split("_"))
                match qkv_group:
                    case 1:
                        dim = qkv_layout.find("3")
                        qkv = _combine_tensors([q, k, v], dim)
                        qkv_c = qkv.view(-1, qkv.shape[-3] * qkv.shape[-2] * qkv.shape[-1])
                        qkv_fp8 = QKV_quantizer(qkv)
                        q_fp8, k_fp8, v_fp8 = _SplitAlongDim.apply(qkv_fp8, dim, [1, 1, 1], True)
                    case 2:
                        q_fp8 = QKV_quantizer(q)
                        dim = qkv_layout.split("_")[1].find("2")
                        kv = _combine_tensors([k, v], dim)
                        kv_c = kv.view(-1, kv.shape[-3] * kv.shape[-2] * kv.shape[-1])
                        kv_fp8 = QKV_quantizer(kv_c)
                        k_fp8, v_fp8 = _SplitAlongDim.apply(kv_fp8, dim, [1, 1], True)
                    case 3:
                        q_fp8 = QKV_quantizer(q)
                        k_fp8 = QKV_quantizer(k)
                        v_fp8 = QKV_quantizer(v)
                    case _:
                        raise "Invalid qkv_layout " + qkv_layout
            out_fp8, aux_ctx_tensors = fused_attn_fwd(
                is_training,
                max_seqlen_q,
                max_seqlen_kv,
                cu_seqlens_q,
                cu_seqlens_kv,
                q_fp8,
                k_fp8,
                v_fp8,
                fake_dtype,
                fused_attention_backend,
                attn_bias,
                cu_seqlens_q_padded,
                cu_seqlens_kv_padded,
                S_quantizer,
                O_quantizer,
                attn_scale,
                dropout_p,
                fast_zero_fill,
                qkv_layout,
                attn_bias_type,
                attn_mask_type,
                window_size,
                rng_gen,
            )
            if is_output_fp8:
                out_ret = out_fp8
            else:
                out_ret = out_fp8.dequantize().view(out_fp8.shape)
            out_save = out_ret

            if not int(os.getenv("NVTE_FP8_DPA_BWD", "1")):
                # 1: qkv packed, 2: kv packed, 3: qkv separate
                if is_input_fp8:
                    qkv_group = len(qkv_layout.split("_"))
                    if qkv_group == 1:
                        dim = qkv_layout.find("3")
                        qkv = _combine_tensors([q, k, v], dim)
                        qkv_c = qkv.view(-1, qkv.shape[-3] * qkv.shape[-2] * qkv.shape[-1])
                        qkv_no_fp8 = qkv_c.dequantize().view(qkv.shape)
                        q, k, v = _SplitAlongDim.apply(qkv_no_fp8, dim, [1, 1, 1], True)
                    if qkv_group == 2:
                        q = q.dequantize()
                        dim = qkv_layout.split("_")[1].find("2")
                        kv = _combine_tensors([k, v], dim)
                        kv_c = kv.view(-1, kv.shape[-3] * kv.shape[-2] * kv.shape[-1])
                        kv_no_fp8 = kv.dequantize()
                        k, v = _SplitAlongDim.apply(kv_no_fp8, dim, [1, 1], True)
                    if qkv_group == 3:
                        q = q.dequantize()
                        k = k.dequantize()
                        v = v.dequantize()
                if is_output_fp8:
                    out_save = out_fp8.dequantize()

            fp8_tensors = (q_fp8, k_fp8, v_fp8, out_fp8)
        else:

            out_ret, aux_ctx_tensors = fused_attn_fwd(
                is_training,
                max_seqlen_q,
                max_seqlen_kv,
                cu_seqlens_q,
                cu_seqlens_kv,
                q,
                k,
                v,
                fake_dtype,
                fused_attention_backend,
                attn_bias,
                cu_seqlens_q_padded,
                cu_seqlens_kv_padded,
                None,  # s_quantizer
                None,  # o_quantizer
                attn_scale,
                dropout_p,
                fast_zero_fill,
                qkv_layout,
                attn_bias_type,
                attn_mask_type,
                window_size,
                rng_gen,
            )
            out_save = out_ret
            fp8_tensors = (None, None, None, None)

        ctx.fp8 = fp8 and int(os.getenv("NVTE_FP8_DPA_BWD", "1"))

        from .cpu_offload import CPUOffloadEnabled

        if CPUOffloadEnabled:
            if ctx.fp8:
                tensor_list = fp8_tensors
            else:
                tensor_list = [q, k, v, out_save]

            tensor_list.extend(aux_ctx_tensors)

            qkv_layout = "sbhd_sbhd_sbhd"
            for tensor in tensor_list:
                if tensor is not None:
                    tensor.activation_offloading = True

        ctx.is_input_fp8 = is_input_fp8
        ctx.is_output_fp8 = is_output_fp8
        qkvo_tensors = (q, k, v, out_save) if not ctx.fp8 else (None, None, None, None)
        tensors_to_save, tensor_objects = prepare_for_saving(
            *fp8_tensors,
            *qkvo_tensors,
            cu_seqlens_q,
            cu_seqlens_kv,
            cu_seqlens_q_padded,
            cu_seqlens_kv_padded,
            *aux_ctx_tensors,
        )
        ctx.save_for_backward(*tensors_to_save)
        ctx.tensor_objects = tensor_objects
        ctx.fp8_meta = fp8_meta

        ctx.dQKV_quantizer = dQKV_quantizer
        ctx.dO_quantizer = dO_quantizer
        ctx.dP_quantizer = dP_quantizer
        ctx.S_quantizer = S_quantizer

        ctx.max_seqlen_q = max_seqlen_q
        ctx.max_seqlen_kv = max_seqlen_kv
        ctx.fake_dtype = fake_dtype
        ctx.qkv_dtype = qkv_dtype
        ctx.attn_scale = attn_scale
        ctx.dropout_p = dropout_p
        ctx.fast_zero_fill = fast_zero_fill
        ctx.qkv_layout = qkv_layout
        ctx.attn_bias_type = attn_bias_type
        ctx.attn_mask_type = attn_mask_type
        ctx.window_size = window_size
        ctx.fused_attention_backend = (
            fused_attention_backend if ctx.fp8 else FusedAttnBackend["F16_arbitrary_seqlen"]
        )
        ctx.use_FAv2_bwd = use_FAv2_bwd
        ctx.deterministic = deterministic

        return out_ret

    @staticmethod
    def backward(ctx, d_out):
        # pylint: disable=missing-function-docstring
        if ctx.is_output_fp8:
            assert isinstance(
                d_out, Float8Tensor
            ), "Gradient of the DPA output must be in Float8Tensor type for FP8 MHA."

        d_out = d_out.contiguous()
        (
            q_fp8,
            k_fp8,
            v_fp8,
            out_fp8,
            q,
            k,
            v,
            out,
            cu_seqlens_q,
            cu_seqlens_kv,
            cu_seqlens_q_padded,
            cu_seqlens_kv_padded,
            *other_tensors,
        ) = restore_from_saved(ctx.tensor_objects, ctx.saved_tensors)

        aux_ctx_tensors = other_tensors

        if not aux_ctx_tensors[0].is_contiguous():
            aux_ctx_tensors[0] = aux_ctx_tensors[0].contiguous()
        rest = [None]
        if ctx.use_FAv2_bwd:
            softmax_lse, rng_state = aux_ctx_tensors
            dq = torch.empty_like(q)
            dk = torch.empty_like(k)
            dv = torch.empty_like(v)
            d_out, q, k, v, out = [maybe_contiguous(x) for x in (d_out, q, k, v, out)]
            flash_attn_cuda_bwd(
                d_out,
                q,
                k,
                v,
                out,
                softmax_lse,
                dq,
                dk,
                dv,
                cu_seqlens_q,
                cu_seqlens_kv,
                ctx.max_seqlen_q,
                ctx.max_seqlen_kv,
                ctx.dropout_p,
                ctx.attn_scale,
                False,
                "causal" in ctx.attn_mask_type,
                None,
                rng_state,
            )
            dq = dq[..., : d_out.shape[-1]]
            dk = dk[..., : d_out.shape[-1]]
            dv = dv[..., : d_out.shape[-1]]
        else:
            with torch.cuda.nvtx.range("_FusedAttn"):
                if ctx.fp8:
                    if ctx.is_output_fp8:
                        d_out_fp8 = d_out
                    else:
                        d_out_fp8 = ctx.dO_quantizer(d_out)
                    dq_fp8, dk_fp8, dv_fp8, *rest = fused_attn_bwd(
                        ctx.max_seqlen_q,
                        ctx.max_seqlen_kv,
                        cu_seqlens_q,
                        cu_seqlens_kv,
                        q_fp8,
                        k_fp8,
                        v_fp8,
                        out_fp8,
                        d_out_fp8,
                        ctx.fake_dtype,
                        ctx.qkv_dtype,
                        aux_ctx_tensors,
                        ctx.fused_attention_backend,
                        cu_seqlens_q_padded,
                        cu_seqlens_kv_padded,
                        ctx.S_quantizer,
                        ctx.dP_quantizer,
                        ctx.dQKV_quantizer,
                        ctx.attn_scale,
                        ctx.dropout_p,
                        ctx.fast_zero_fill,
                        ctx.qkv_layout,
                        ctx.attn_bias_type,
                        ctx.attn_mask_type,
                        ctx.window_size,
                        ctx.deterministic,
                    )

                    if not ctx.is_input_fp8:
                        qkv_group = len(ctx.qkv_layout.split("_"))
                        if qkv_group == 1:
                            dim = ctx.qkv_layout.find("3")
                            dqkv_fp8_data = _combine_tensors(
                                [dq_fp8._data, dk_fp8._data, dv_fp8._data], dim
                            )
                            dqkv_fp8 = dq_fp8.make_like(
                                tensor=dq_fp8, data=dqkv_fp8_data, shape=dqkv_fp8_data.shape
                            )
                            dqkv = dqkv_fp8.dequantize()
                            dq, dk, dv = _SplitAlongDim.apply(dqkv, dim, [1, 1, 1], True)
                        if qkv_group == 2:
                            dq = dq_fp8.dequantize()
                            dim = ctx.qkv_layout.split("_")[1].find("2")
                            dkv_fp8 = _combine_tensors([dk_fp8, dv_fp8], dim)
                            dkv_c_fp8 = dkv_fp8.view(
                                -1, dkv_fp8.shape[-3] * dkv_fp8.shape[-2] * dkv_fp8.shape[-1]
                            )
                            dkv = dkv_c_fp8.dequantize()
                            dk, dv = _SplitAlongDim.apply(dkv, dim, [1, 1], True)
                        if qkv_group == 3:
                            dq = dq_fp8.dequantize()
                            dk = dk_fp8.dequantize()
                            dv = dv_fp8.dequantize()
                    else:
                        dq, dk, dv = dq_fp8, dk_fp8, dv_fp8
                else:
                    if isinstance(d_out, QuantizedTensor):
                        d_out = d_out.dequantize()
                    dq, dk, dv, *rest = fused_attn_bwd(
                        ctx.max_seqlen_q,
                        ctx.max_seqlen_kv,
                        cu_seqlens_q,
                        cu_seqlens_kv,
                        q,
                        k,
                        v,
                        out,
                        d_out,
                        ctx.fake_dtype,
                        ctx.qkv_dtype,
                        aux_ctx_tensors,
                        ctx.fused_attention_backend,
                        cu_seqlens_q_padded,
                        cu_seqlens_kv_padded,
                        None,
                        None,
                        None,
                        ctx.attn_scale,
                        ctx.dropout_p,
                        ctx.fast_zero_fill,
                        ctx.qkv_layout,
                        ctx.attn_bias_type,
                        ctx.attn_mask_type,
                        ctx.window_size,
                        ctx.deterministic,
                    )

        # if no_bias or alibi, return dqkv
        if ctx.attn_bias_type in ["no_bias", "alibi"]:
            return (
                None,
                None,
                None,
                None,
                None,
                None,
                None,
                dq,
                dk,
                dv,
                None,
                None,
                None,
                None,
                None,
                None,
                None,
                None,
                None,
                None,
                None,
                None,
                None,
                None,
                None,
                None,
                None,
                None,
            )
        # else, return (dqkv, dbias)
        return (
            None,
            None,
            None,
            None,
            None,
            None,
            None,
            dq,
            dk,
            dv,
            None,
            rest[0],
            None,
            None,
            None,
            None,
            None,
            None,
            None,
            None,
            None,
            None,
            None,
            None,
            None,
            None,
            None,
            None,
        )


class FusedAttention(torch.nn.Module):
    """Dot product attention, with multiple backends:

    1. FusedAttnBackend["F16_max512_seqlen"]
       cuDNN based fused attention for FP16/BF16 and <=512 sequence length.
    2. FusedAttnBackend["F16_arbitrary_seqlen"]
       cuDNN based fused attention for FP16/BF16 and any sequence length.

    Support matrix:

    | backend       | 1                       | 2                              |
    | flash based   | no                      | yes                            |
    | cuDNN based   | yes                     | yes                            |
    | qkv dtype     | fp16/bf16               | fp16/bf16                      |
    | attn_type     | self/cross              | self/cross                     |
    | qkv_layout    |                         |                                |
    |  - (q,k,v)    | sb3hd, bs3hd            | sb3hd, bs3hd, sbh3d, bsh3d     |
    |               | sbhd_sb2hd, bshd_bs2hd  | sbhd_sb2hd, bshd_bs2hd         |
    |               | bshd_bshd_bshd          | sbhd_sbh2d, bshd_bsh2d         |
    |               |                         | sbhd_sbhd_sbhd, bshd_bshd_bshd |
    | mask_type     | causal/padding/no_mask  | causal/padding/no_mask         |
    | bias_type     | post_scale_bias/no_bias | post_scale_bias/alibi/no_bias  |
    | dropout       | yes                     | yes                            |
    | max_seqlen    | <=512, multiple of 64   | any, multiple of 64            |
    | head_dim      | 64                      | <=128, multiple of 8           |
    | output dtype  | fp16/bf16               | fp16/bf16                      |
    """

    def __init__(
        self,
        softmax_scale: float,
        attention_dropout: float = 0.0,
        attention_dropout_ctx: Optional[Callable] = nullcontext,
        attention_type: str = "self",
        layer_number: Optional[int] = None,
        deterministic: bool = False,
    ) -> None:
        super().__init__()

        self.softmax_scale = softmax_scale
        self.attention_dropout = attention_dropout
        self.attention_dropout_ctx = attention_dropout_ctx
        self.attention_type = attention_type
        self.use_FAv2_bwd = os.getenv(
            "NVTE_FUSED_ATTN_USE_FAv2_BWD", "0"
        ) == "1" and get_device_compute_capability() == (9, 0)
        self.layer_number = 1 if layer_number is None else layer_number
        self.deterministic = deterministic

        def remove_extra_states_check(self, incompatible_keys):  # pylint: disable=unused-argument
            """
            Temporarily remove fused_attention._extra_state as a missing key
            or an unexpected key when loading Transformer Engine checkpoints.
            Please store FP8 metadata as DotProductAttention's _extra_state,
            rather than FusedAttention's _extra_state. This hook will be
            phased out in Transformer Engine 2.0.
            """
            for key in incompatible_keys.missing_keys:
                if "fused_attention._extra_state" in key:
                    incompatible_keys.missing_keys.remove(key)
            for key in incompatible_keys.unexpected_keys:
                if "fused_attention._extra_state" in key:
                    incompatible_keys.unexpected_keys.remove(key)
                    warnings.warn(
                        "fused_attention._extra_state is not loaded from checkpoint. Please map "
                        "FusedAttention's _extra_state to DotProductAttention's _extra_state."
                    )

        self.register_load_state_dict_post_hook(remove_extra_states_check)

    @no_torch_dynamo()
    def forward(
        self,
        query_layer: torch.Tensor,
        key_layer: torch.Tensor,
        value_layer: torch.Tensor,
        qkv_layout: str = "sbh3d",
        cu_seqlens_q: Optional[torch.Tensor] = None,
        cu_seqlens_kv: Optional[torch.Tensor] = None,
        cu_seqlens_q_padded: Optional[torch.Tensor] = None,
        cu_seqlens_kv_padded: Optional[torch.Tensor] = None,
        max_seqlen_q: Optional[int] = None,
        max_seqlen_kv: Optional[int] = None,
        attn_mask_type: str = "causal",
        attention_mask: Optional[Union[torch.Tensor, Tuple[torch.Tensor, torch.Tensor]]] = None,
        window_size: Optional[Tuple[int, int]] = None,
        fused_attention_backend: tex.NVTE_Fused_Attn_Backend = tex.NVTE_Fused_Attn_Backend.NVTE_No_Backend,
        core_attention_bias_type: str = "no_bias",
        core_attention_bias: Optional[torch.Tensor] = None,
        fast_zero_fill: bool = True,
        cp_group: Optional[Union[dist_group_type, List[dist_group_type]]] = None,
        cp_global_ranks: List[int] = None,
        cp_stream: torch.cuda.Stream = None,
        cp_comm_type: str = "p2p",
        fp8: bool = False,
        fp8_meta: Optional[Dict[str, Any]] = None,
        quantizers=None,
    ) -> torch.Tensor:
        """fused attention fprop"""
        assert (
            fused_attention_backend != tex.NVTE_Fused_Attn_Backend.NVTE_No_Backend
        ), "No fused attention backend supports this input combination!"
        assert all(
            x.dtype in [torch.float16, torch.bfloat16] or isinstance(x, Float8Tensor)
            for x in [query_layer, key_layer, value_layer]
        ), "FusedAttention only supports FP16 and BF16 data types, or Float8Tensors."
        assert (
            query_layer.is_cuda and key_layer.is_cuda and value_layer.is_cuda
        ), "FusedAttention only supports CUDA tensors."
        assert (
            qkv_layout in QKVLayouts
        ), f"FusedAttention does not support qkv_layout = {qkv_layout}!"

        cp_size = 1
        if isinstance(cp_group, dist_group_type):
            cp_size = get_distributed_world_size(cp_group)
        elif isinstance(cp_group, list):
            for group in cp_group:
                cp_size *= get_distributed_world_size(group)
        context_parallel = cp_size > 1

        qkv_format = "".join([i for i in qkv_layout.split("_")[0] if i.isalpha()])

        if qkv_format in ["sbhd", "bshd"]:
            if qkv_format == "sbhd":
                batch_size, max_seqlen_q, max_seqlen_kv = (
                    query_layer.shape[1],
                    query_layer.shape[0],
                    key_layer.shape[0],
                )
            if qkv_format == "bshd":
                batch_size, max_seqlen_q, max_seqlen_kv = (
                    query_layer.shape[0],
                    query_layer.shape[1],
                    key_layer.shape[1],
                )
            max_seqlen_q *= cp_size
            max_seqlen_kv *= cp_size
            if "padding" in attn_mask_type:
                assert not context_parallel, "Padding mask not supported with context parallelism!"

                if cu_seqlens_q is None or cu_seqlens_kv is None:
                    if attention_mask is None:
                        raise RuntimeError(
                            "Please provide attention_mask or cu_seqlens for padding!"
                        )
                    if self.attention_type == "self":
                        cu_seqlens_q = get_cu_seqlens(attention_mask)
                        cu_seqlens_kv = cu_seqlens_q
                    else:
                        cu_seqlens_q = get_cu_seqlens(attention_mask[0])
                        cu_seqlens_kv = get_cu_seqlens(attention_mask[1])
            else:
                if cu_seqlens_q is None:
                    cu_seqlens_q = _get_full_cu_seqlens(
                        batch_size,
                        max_seqlen_q,
                        query_layer.device,
                    )
                if cu_seqlens_kv is None:
                    cu_seqlens_kv = _get_full_cu_seqlens(
                        batch_size,
                        max_seqlen_kv,
                        key_layer.device,
                    )
        if qkv_format == "thd":
            assert (
                max_seqlen_q is not None
                and max_seqlen_kv is not None
                and cu_seqlens_q is not None
                and cu_seqlens_kv is not None
            ), "max_seqlen_q/kv and cu_seqlens_q/kv can not be None when qkv_format is thd!"

        if qkv_format == "thd" and (cu_seqlens_q_padded is None or cu_seqlens_kv_padded is None):
            cu_seqlens_q_padded = cu_seqlens_q
            cu_seqlens_kv_padded = cu_seqlens_kv

        qkv_dtype = TE_DType[query_layer.dtype]

        use_FAv2_bwd = (
            self.use_FAv2_bwd
            and (core_attention_bias_type == "no_bias")
            and (fused_attention_backend == tex.NVTE_Fused_Attn_Backend.NVTE_F16_arbitrary_seqlen)
        )

        if fp8:
            assert fused_attention_backend == tex.NVTE_Fused_Attn_Backend.NVTE_FP8, (
                f"cuDNN attention sub-backend {int(tex.NVTE_Fused_Attn_Backend.NVTE_FP8)}"
                " is required for FP8 attention!"
            )
            assert fp8_meta is not None, "FP8 metadata fp8_meta is required for FP8 attention!"
            assert not context_parallel or fp8_meta["recipe"].reduce_amax, (
                "Amax reduction across TP+CP group is necessary when using context parallelism with"
                " FP8!"
            )

        if context_parallel:
            assert (
                fp8
                or fused_attention_backend == tex.NVTE_Fused_Attn_Backend.NVTE_F16_arbitrary_seqlen
            ), f"{fused_attention_backend} does not work with context parallelism!"
            assert core_attention_bias_type not in [
                "alibi"
            ], f"{core_attention_bias_type} is not supported with context parallelism!"
            query_layer, key_layer, value_layer = [
                x.contiguous() for x in (query_layer, key_layer, value_layer)
            ]
            with self.attention_dropout_ctx():
                output = attn_forward_func_with_cp(
                    self.training,
                    query_layer,
                    key_layer,
                    value_layer,
                    cu_seqlens_q,
                    cu_seqlens_kv,
                    max_seqlen_q,
                    max_seqlen_kv,
                    cu_seqlens_q_padded,
                    cu_seqlens_kv_padded,
                    self.attention_dropout if self.training else 0.0,
                    cp_group,
                    cp_global_ranks,
                    cp_stream,
                    cp_comm_type,
                    softmax_scale=self.softmax_scale,
                    qkv_format=qkv_format,
                    attn_mask_type=attn_mask_type,
                    attn_bias_type=core_attention_bias_type,
                    attn_bias=core_attention_bias,
                    deterministic=self.deterministic,
                    use_fused_attention=True,
                    window_size=window_size,
                    fp8=fp8,
                    fp8_meta=fp8_meta,
                    quantizers=quantizers,
                )
        else:
            with self.attention_dropout_ctx():
                output = FusedAttnFunc.apply(
                    self.training,
                    max_seqlen_q,
                    max_seqlen_kv,
                    cu_seqlens_q,
                    cu_seqlens_kv,
                    cu_seqlens_q_padded,
                    cu_seqlens_kv_padded,
                    query_layer,
                    key_layer,
                    value_layer,
                    qkv_dtype,
                    core_attention_bias,
                    self.softmax_scale,
                    self.attention_dropout if self.training else 0.0,
                    fast_zero_fill,
                    qkv_layout,
                    core_attention_bias_type,
                    attn_mask_type,
                    window_size,
                    None,  # rng_gen
                    fused_attention_backend,
                    use_FAv2_bwd,
                    fp8,
                    fp8_meta,
                    quantizers,
                    self.deterministic,
                )

        # ...hd -> ...(hd)
        return output.view(*output.shape[:-2], -1)


class DotProductAttention(TransformerEngineBaseModule):
    """Allows the model to jointly attend to information from different
    representation subspaces as described in the paper:
    `Attention Is All You Need <https://arxiv.org/abs/1706.03762>`_.

    .. note::

        Argument :attr:`attention_mask` in the `forward` call is only used when
        :attr:`attn_mask_type` includes '"padding"' or `"arbitrary"`.

    .. warning::

        FlashAttention uses a non-deterministic algorithm for optimal performance. To observe
        deterministic behavior at the cost of performance, use FlashAttention version >= `2.4.1`
        and set the environment variable :attr:`NVTE_ALLOW_NONDETERMINISTIC_ALGO=0`. In order
        to disable`flash-attn` entirely, set :attr:`NVTE_FLASH_ATTN=0`.

    .. note::

        Transformer Engine stores the FP8 metadata under a `._extra_state` key when checkpointing.
        As the FP8 attention support expands from one backend to multiple backends, the location
        of that key has also shifted (see `FP8 checkpoint compatibility <https://docs.nvidia.com/deeplearning/transformer-engine/user-guide/faq.html#fp8-checkpoint-compatibility>`_).


    Parameters
    ----------
    num_attention_heads : int
                         number of attention heads in the transformer layer.
    kv_channels : Union[int, Tuple[int, int]]
                the head size in key and value tensors. If the same, :attr:`kv_channels` can be
                an integer; if not, :attr:`kv_channels` should be a tuple of two integers.
    num_gqa_groups : Optional[int] = None
                    number of GQA groups in the transformer layer.
                    Grouped Query Attention is described in
                    `this paper <https://arxiv.org/pdf/2305.13245.pdf>`_.
                    This only affects the keys and values, not the queries.
                    GQA-1 is equivalent to Multi-Query Attention
                    (`MQA <https://arxiv.org/pdf/1911.02150.pdf>`_), while GQA-H
                    is equivalent to MHA, i.e. `num_gqa_groups = num_attention_heads`.
    attention_dropout: float, default = 0.0
                      dropout probability for the dropout op during multi-head attention.
    attn_mask_type: str, default = `causal`
                   type of attention mask passed into softmax operation, options are "`no_mask`",
                   "`padding`", "`causal`", "`padding,causal`", "`causal,padding`",
                   "`padding_causal`", "`causal_bottom_right`", "`padding_causal_bottom_right`", and
                   "`arbitrary`", where "`padding,causal`", "`causal,padding`" and "`padding_causal`"
                   are equivalent. This arg can be overridden by :attr:`attn_mask_type` in the
                   `forward` method. It is useful for cases involving compilation/tracing, e.g.
                   ONNX export, and the forward arg is useful for dynamically changing mask types,
                   e.g. a different mask for training and inference.
                   1. For "`no_mask`", no attention mask is applied.
                   2. For "`causal`", "`causal_bottom_right`", or the causal mask in
                   "`padding_causal`" and "`padding_causal_bottom_right`", Transformer Engine
                   calculates and applies an upper triangular mask to the softmax input.
                   No user input is needed. Causal masks without the "`bottom_right`" appendix align
                   the diagonal line to the top left corner of the softmax matrix. With
                   "`bottom_right`", the causal mask is aligned to the bottom right corner, which is
                   often used in inference/KV caching.
                   3. For "`padding`", or the padding mask in "`padding_causal`" and
                   "`padding_causal_bottom_right`", users need to provide the locations of padded
                   tokens, either via :attr:`cu_seqlens_q` and :attr:`cu_seqlens_kv` (both in shape
                   [batch_size + 1]), or via :attr:`attention_mask` (one tensor for self-attention
                   in shape [batch_size, 1, 1, max_seqlen_q], or two tensors in a tuple for
                   cross-attention in shapes [batch_size, 1, 1, max_seqlen_q] and
                   [batch_size, 1, 1, max_seqlen_kv]).
                   4. For "`arbitrary`", users need to provide a mask that is broadcastable to
                   the shape of softmax input [batch_size, num_heads, max_seqlen_q, max_seqlen_kv].
    window_size: Optional[Tuple[int, int]], default = `None`
                sliding window size for local attention, where query at position i attends to keys
                in [i + seqlen_k - seqlen_q - window_size[0], i + seqlen_k - seqlen_q
                + window_size[1]] inclusive. Special cases (-1, -1) and (-1, 0) mean no sliding
                window and causal mask specifically. Both `causal` and `causal_bottom_right` masks
                map to `window_size = (-1, 0)` and Transformer Engine distinguishes them based on
                `attn_mask_type`. Similar to :attr:`attn_mask_type`, `window_size` can
                be overridden by :attr:`window_size` in `forward` as well.
    attention_type: str, default = `self`
                   type of attention, either "`self`" and "`cross`".
    layer_number: int, default = `None`
                 layer number of the current `DotProductAttention` when multiple such modules
                 are concatenated, for instance in consecutive transformer blocks.
    qkv_format: str, default = `sbhd`
               dimension format for `query_layer`, `key_layer` and `value_layer`,
               {`sbhd`, `bshd`, `thd`}. `s` stands for the sequence length, `b` batch size,
               `h` the number of heads, `d` head size, and `t` the total number of tokens
               in a batch, with `t = sum(s_i), for i = 0...b-1`. `sbhd` and `bshd` formats
               are used for when sequences in a batch are of equal length or padded to
               equal length, and the `thd` format is used for when sequences in a batch
               have different lengths. Please note that these formats do not reflect how
               tensors `query_layer`, `key_layer`, `value_layer` are laid out in memory.
               For that, please use `get_qkv_layout` to gain the layout information.
    softmax_scale: Optional[float], default = `None`
                softmax scale for the attention scores. If `None`, defaults to
                `1.0/math.sqrt(kv_channels if isinstance(kv_channels, int) else kv_channels[0])`.

    Parallelism parameters
    ----------------------
    sequence_parallel : bool, default = `False`
                       if set to `True`, uses sequence parallelism.
    tp_size : int, default = 1
             tensor parallel world size.
    tp_group : ProcessGroup, default = `None`
              tensor parallel process group.
    cp_group : Union[ProcessGroup, List[ProcessGroup]], default = `None`
              context parallel process group.
              ProcessGroup is for cp_comm_type of "p2p", "all_gather", and "a2a".
              List[ProcessGroup] is for cp_comm_type of "a2a+p2p", where cp_group[0]
              and cp_group[1] are for a2a and p2p communications respectively.
    cp_global_ranks : list of global rank IDs, default = `None`
                     global rank IDs of GPUs that are in cp_group.
    cp_stream : CUDA stream, default = `None`
               context parallelism splits flash attention into multiple steps for
               compute and communication overlapping. To address the wave quantization
               issue of each split step, we add an additional CUDA stream so that we
               can overlap two flash attention kernels.
    cp_comm_type : str, default = `p2p`
                  inter-gpu communication type for context parallelism.
                  Can be "p2p" or "all_gather" or "a2a" or "a2a+p2p".
                  "p2p": Exchange KV chunks with P2P communications in ring topology.
                         P2P is async and can be overlapped with attention compute.
                  "all_gather": All-gather to get full sequence of KV before attention.
                                The all-gather is not async, and cannot be overlapped.
                  "a2a": Like DeepSpeed Ulysses, scatter attention heads across the CP
                         group, and gather to get full sequence of QKV.
                  "a2a+p2p": hierarchical CP implementation. First applying a2a to QKV
                  across each CP sub-group (e.g., via NVLink), then exchanging KV with
                  p2p between sub-groups (e.g., via IBLink).
    """

    def __init__(
        self,
        num_attention_heads: int,
        kv_channels: Union[int, Tuple[int, int]],
        num_gqa_groups: Optional[int] = None,
        attention_dropout: float = 0.0,
        qkv_format: str = "sbhd",
        attn_mask_type: str = "causal",
        window_size: Optional[Tuple[int, int]] = None,
        sequence_parallel: bool = False,
        tp_size: int = 1,
        get_rng_state_tracker: Optional[Callable] = None,
        tp_group: Optional[dist_group_type] = None,
        layer_number: Optional[int] = None,
        attention_type: str = "self",
        cp_group: Optional[Union[dist_group_type, List[dist_group_type]]] = None,
        cp_global_ranks: List[int] = None,
        cp_stream: torch.cuda.Stream = None,
        cp_comm_type: str = "p2p",
        softmax_scale: Optional[float] = None,
    ) -> None:
        super().__init__()

        self.logger = logging.getLogger("DotProductAttention")
        self.logger.setLevel(_log_level)
        if not self.logger.hasHandlers():
            self.logger.addHandler(_stream_handler)
        self.qkv_format = qkv_format
        attn_mask_type = attn_mask_type.replace(",", "_")
        if attn_mask_type == "causal_padding":
            attn_mask_type = "padding_causal"
        self.attn_mask_type = attn_mask_type
        self.window_size = check_set_window_size(attn_mask_type, window_size)
        if tp_group is None:
            self.tp_size = tp_size
            if tp_size == 1:
                self.set_tensor_parallel_group(tp_group)
        else:
            self.tp_size = get_distributed_world_size(tp_group)
            self.set_tensor_parallel_group(tp_group)
        self.get_rng_state_tracker = get_rng_state_tracker
        self.num_attention_heads = num_attention_heads
        self.layer_number = 1 if layer_number is None else layer_number
        self.cp_group = cp_group
        self.cp_global_ranks = cp_global_ranks
        self.cp_stream = cp_stream
        self.cp_comm_type = cp_comm_type

        self.hidden_size_per_attention_head_k = (
            kv_channels if isinstance(kv_channels, int) else kv_channels[0]
        )
        self.hidden_size_per_attention_head_v = (
            kv_channels if isinstance(kv_channels, int) else kv_channels[1]
        )

        self.num_gqa_groups = num_attention_heads if num_gqa_groups is None else num_gqa_groups
        self.num_gqa_groups_per_partition = int(self.num_gqa_groups // self.tp_size)

        assert (
            num_attention_heads % self.num_gqa_groups == 0
        ), "The number of attention heads must be divisible by the number of GQA groups!"

        self.rng_states_tracker = None
        if sequence_parallel or get_rng_state_tracker is None:
            attention_dropout_ctx = nullcontext
        else:
            self.rng_states_tracker = get_rng_state_tracker()
            set_all_rng_states(self.rng_states_tracker.get_states())
            attention_dropout_ctx = self.rng_states_tracker.fork

        if softmax_scale is None:
            softmax_scale = 1.0 / math.sqrt(
                kv_channels if isinstance(kv_channels, int) else kv_channels[0]
            )

        self.deterministic = (
            not bool(int(os.getenv("NVTE_ALLOW_NONDETERMINISTIC_ALGO", "1")))
            or torch.are_deterministic_algorithms_enabled()
        )
        # To use the workspace optimization path for determinism, please
        # set NVTE_FUSED_ATTN_FORCE_WORKSPACE_OPT=1 for cuDNN >=8.9.5 and <9.0.0,
        # and set NVTE_ALLOW_NONDETERMINISTIC_ALGO=0 for cuDNN >=9.0.0.
        cudnn_version = get_cudnn_version()
        if (8, 9, 5) <= cudnn_version < (9, 0, 0):
            if self.deterministic:
                os.environ["NVTE_FUSED_ATTN_FORCE_WORKSPACE_OPT"] = "1"

            # CUDNN_FRONTEND_ATTN_DP_WORKSPACE_LIMIT
            # - unset:       enables workspace optimization when required workspace is <= 256MB
            #                or when bias gradient needs to be computed
            # - n:           enables workspace optimization when required workspace is <= n bytes
            # - -1:          enables workspace optimization always
            # - 0:           disables workspace optimization always
            if "NVTE_FUSED_ATTN_FORCE_WORKSPACE_OPT" in os.environ:
                if os.environ["NVTE_FUSED_ATTN_FORCE_WORKSPACE_OPT"] == "0":
                    os.environ["CUDNN_FRONTEND_ATTN_DP_WORKSPACE_LIMIT"] = "0"
                if os.environ["NVTE_FUSED_ATTN_FORCE_WORKSPACE_OPT"] == "1":
                    os.environ["CUDNN_FRONTEND_ATTN_DP_WORKSPACE_LIMIT"] = "-1"

        assert attention_type in AttnTypes, f"attention_type {attention_type} not supported"

        self.attention_type = attention_type
        self.attention_dropout = attention_dropout

        attn_kwargs = {
            "attention_dropout": attention_dropout,
            "attention_dropout_ctx": attention_dropout_ctx,
        }

        self.flash_attention = FlashAttention(
            softmax_scale,
            attention_type=attention_type,
            layer_number=layer_number,
            deterministic=self.deterministic,
            **attn_kwargs,
        )

        # Instantiating three types since use of flash-attn and FusedAttention
        # might be ruled out due to forward inputs.
        self.fused_attention = FusedAttention(
            softmax_scale,
            attention_type=attention_type,
            layer_number=layer_number,
            deterministic=self.deterministic,
            **attn_kwargs,
        )

        self.unfused_attention = UnfusedDotProductAttention(
            softmax_scale,
            attention_type=attention_type,
            **attn_kwargs,
            layer_number=layer_number,
        )

        def remove_extra_states_check(self, incompatible_keys):  # pylint: disable=unused-argument
            """
            Temporarily remove core_attention._extra_state as a missing key
            when loading older Transformer Engine checkpoints. Will phase out
            this hook in Transformer Engine 2.0.
            """
            for key in incompatible_keys.missing_keys:
                if "core_attention._extra_state" in key:
                    incompatible_keys.missing_keys.remove(key)

        self.register_load_state_dict_post_hook(remove_extra_states_check)

    def _load_from_state_dict(
        self, state_dict, prefix, local_metadata, strict, missing_keys, unexpected_keys, error_msgs
    ):
        """
        This function helps to load Transformer Engine 1.6 and 1.7 checkpoints, where FP8 attention
        metadata is stored under the `core_attention.fused_attention._extra_state` key and not the
        `core_attention._extra_state` key. Please see `FP8 checkpoint compatibility
        <https://docs.nvidia.com/deeplearning/transformer-engine/user-guide/faq.html#fp8-checkpoint-compatibility>`_ for more details.
        """
        fused_attn_key = False
        dot_product_attn_key = False
        for k in state_dict.keys():
            if "core_attention.fused_attention._extra_state" in k:
                fused_attn_key = True
            if "core_attention._extra_state" in k:
                dot_product_attn_key = True
        if fused_attn_key and not dot_product_attn_key:
            prefix = prefix + "fused_attention."
        super()._load_from_state_dict(
            state_dict, prefix, local_metadata, strict, missing_keys, unexpected_keys, error_msgs
        )

    def _checkpointed_attention_forward(
        self,
        attention_func: Callable,
        *forward_args: Tuple[torch.Tensor, ...],
        **forward_kwargs: Dict[str, Any],
    ) -> torch.Tensor:
        """Forward method with activation checkpointing."""

        def custom_forward(*input_args, **input_kwargs):
            return attention_func(*input_args, **input_kwargs)

        hidden_states = checkpoint(
            custom_forward,
            distribute_saved_activations=False,
            get_rng_state_tracker=self.get_rng_state_tracker,
            tp_group=self.tp_group,
            *forward_args,
            **forward_kwargs,
        )

        return hidden_states

    def set_context_parallel_group(
        self,
        cp_group: Union[dist_group_type, List[dist_group_type], None],
        cp_global_ranks: List[int],
        cp_stream: torch.cuda.Stream,
        cp_comm_type: str = "p2p",
    ) -> None:
        """
        Set the context parallel attributes for the given
        module before executing the forward pass.

        Parameters
        ----------
        cp_group : Union[ProcessGroup, List[ProcessGroup]]
                  context parallel process group.
                  ProcessGroup is for cp_comm_type of "p2p", "all_gather", and "a2a".
                  List[ProcessGroup] is for cp_comm_type of "a2a+p2p", where cp_group[0]
                  and cp_group[1] are for a2a and p2p communications respectively.
        cp_global_ranks : List[int]
                         list of global ranks in the context group.
        cp_stream : torch.cuda.Stream
                   cuda stream for context parallel execution.
        cp_comm_type : str, default = `p2p`
                      inter-gpu communication type for context parallelism.
                      Can be "p2p" or "all_gather" or "a2a" or "a2a+p2p".
                      "p2p": Exchange KV chunks with P2P communications in ring topology.
                             P2P is async and can be overlapped with attention compute.
                      "all_gather": All-gather to get full sequence of KV before attention.
                                    The all-gather is not async, and cannot be overlapped.
                      "a2a": Like DeepSpeed Ulysses, scatter attention heads across the CP
                             group, and gather to get full sequence of QKV.
                      "a2a+p2p": hierarchical CP implementation. First applying a2a to QKV
                      across each CP sub-group (e.g., via NVLink), then exchanging KV with
                      p2p between sub-groups (e.g., via IBLink).
        """
        self.cp_group = cp_group
        self.cp_global_ranks = cp_global_ranks
        self.cp_stream = cp_stream
        self.cp_comm_type = cp_comm_type

    @no_torch_dynamo(recursive=False)
    def forward(
        self,
        query_layer: torch.Tensor,
        key_layer: torch.Tensor,
        value_layer: torch.Tensor,
        attention_mask: Optional[Union[torch.Tensor, Tuple[torch.Tensor, torch.Tensor]]] = None,
        qkv_format: Optional[str] = None,
        cu_seqlens_q: Optional[torch.Tensor] = None,
        cu_seqlens_kv: Optional[torch.Tensor] = None,
        cu_seqlens_q_padded: Optional[torch.Tensor] = None,
        cu_seqlens_kv_padded: Optional[torch.Tensor] = None,
        max_seqlen_q: Optional[int] = None,
        max_seqlen_kv: Optional[int] = None,
        attn_mask_type: Optional[str] = None,
        window_size: Optional[Tuple[int, int]] = None,
        checkpoint_core_attention: bool = False,
        core_attention_bias_type: str = "no_bias",
        core_attention_bias: Optional[torch.Tensor] = None,
        alibi_slopes: Optional[torch.Tensor] = None,
        fast_zero_fill: bool = True,
        inference_params: Optional[InferenceParams] = None,
    ) -> torch.Tensor:
        """
        Dot Product Attention Layer.

        .. note::

            Argument :attr:`attention_mask` is only used when :attr:`attn_mask_type`
            includes '"padding"' or `"arbitrary"`.

        .. note::

            DotProductAttention supports three backends: 1) FlashAttention which calls
            HazyResearch/Dao-AILab's `flash-attn <https://arxiv.org/pdf/2305.13245.pdf>`_
            PyTorch API, 2) FusedAttention which has multiple fused attention implementations
            based on `cuDNN Graph API
            <https://docs.nvidia.com/deeplearning/cudnn/developer-guide/index.html#op-fusion>`_
            (see :attr:`FusedAttention` for more details on FusedAttention backends), and 3)
            UnfusedDotProductAttention which is the native PyTorch implementation
            with fused scaled masked softmax.

        .. note::

            Users can use environment variables :attr:`NVTE_FLASH_ATTN`, :attr:`NVTE_FUSED_ATTN`,
            and :attr:`NVTE_FUSED_ATTN_BACKEND` to control which DotProductAttention backend,
            and FusedAttention backend if applicable, to use. Transformer Engine prioritizes
            FlashAttention over FusedAttention and over UnfusedDotProductAttention.
            If FusedAttention is being used, users can also choose to switch to flash-attn's
            implementation for backward by setting :attr:`NVTE_FUSED_ATTN_USE_FAv2_BWD=1`
            (default: 0), because of the performance differences between various versions of
            flash-attn and FusedAttention. Further, :attr:`NVTE_FUSED_ATTN_FORCE_WORKSPACE_OPT`
            can be used to enable (:attr:`1`) or disable (:attr:`0`) the workspace related
            optimizations in FusedAttention. When unset, Transformer Engine determines the code path
            based on its internal logic. These optimizations trade memory for performance
            and should be used with care.

        .. note::
            .. _cu_seqlens note:

            When training data has variable sequence lengths, users have two options.

            1. Manipulate the data and pad all sequences to the same length. Use
               :attr:`qkv_format` = {"bshd", "sbhd"} and
               :attr:`attn_mask_type` = {"padding", "padding_causal", "padding_causal_bottom_right"}.
               Pass in :attr:`cu_seqlens_q` and :attr:`cu_seqlens_kv`, or :attr:`attention_mask`
               (which will be converted to :attr:`cu_seqlens_q` and :attr:`cu_seqlens_kv`), to provide
               the real sequence length information. For example, a batch of 3 sequences
               [a a a b b c c c c] can be padded to [a a a PAD b b PAD PAD c c c c], and the cumulative
               sequence length tensors would be
               :attr:`cu_seqlens_q` = :attr:`cu_seqlens_kv` = [0, 3, 5, 9] for self-attention.

            2. Do not perform padding on training data. Use :attr:`qkv_format` = "thd" and
               :attr:`attn_mask_type` = {"padding", "padding_causal", "padding_causal_bottom_right"}.
               Pass in :attr:`cu_seqlens_q` and :attr:`cu_seqlens_kv`, or :attr:`attention_mask`,
               as in option 1. For example, a batch of 3 sequences [a a a b b c c c c] can be processed
               without any padding, and the sequence length tensors would be
               :attr:`cu_seqlens_q` = :attr:`cu_seqlens_kv` = [0, 3, 5, 9] for self-attention.

               In certain use cases, a varying number of identifier tokens are inserted between
               sequences. These tokens do not participate in the attention calculation.
               :attr:`cu_seqlens_q_padded` and :attr:`cu_seqlens_kv_padded` must be specified
               in such cases to correctly identify the start and end of each sequence in a batch.
               For example, a batch of 3 sequences [a a a 1 b b 2 2 c c c c 3] would have
               :attr:`cu_seqlens_q` = :attr:`cu_seqlens_kv` = [0, 3, 5, 9], and
               :attr:`cu_seqlens_q_padded` = :attr:`cu_seqlens_kv_padded` = [0, 4, 8, 13]
               for self-attention.

        .. note::
            .. _max_seqlen note:

            When :attr:`qkv_format` = {"bshd", "sbhd"}, sequences are of equal length in a batch.
            :attr:`max_seqlen_q` and :attr:`max_seqlen_kv` should be the same as the "s" dimension of
            :attr:`query_layer` and :attr:`key_layer` tensors. When unset, Transformer Engine will
            infer them as such.

            When :attr:`qkv_format` = "thd", sequences have varying lengths. :attr:`max_seqlen_q` and
            :attr:`max_seqlen_kv` should be the maximum query and key/value sequence length in a batch.
            When unset, Transformer Engine deduces them from :attr:`cu_seqlens_q` and :attr:`cu_seqlens_kv`.
            This deduction costs a small kernel and some CPU-GPU synchronization, and to avoid this
            overhead, users are recommended to obtain the maximum sequence lengths from the data loaders
            and pass them in.

            - As the maximum sequence lengths, batch size, and number of tokens change from batch to batch,
              dynamic shapes need to be supported for tensor construction. FlashAttention and
              UnfusedDotProductAttention naturally do so, while FusedAttention requires parameters to be static
              to create graphs before performance heuristics analysis. To reduce the number of graphs created
              per run, Transformer Engine 1.13+ quantizes relevant parameters: for cuDNN < 9.6, {batch size,
              :attr:`max_seqlen_q`, :attr:`max_seqlen_kv`}, and for cuDNN >= 9.6, {"t" dimension of
              :attr:`query_layer`, "t" dimension of :attr:`key_layer`}.

        Parameters
        ----------
        query_layer : torch.Tensor
                     Query tensor.
        key_layer : torch.Tensor
                   Key tensor.
        value_layer : torch.Tensor
                     Value tensor.
        attention_mask: Optional[Union[torch.Tensor, Tuple[torch.Tensor, torch.Tensor]]],
             default = `None`. Boolean tensor(s) used to mask out attention softmax input.
             It should be `None` for causal masks and "`no_mask`". For padding masks, it should be
             a single tensor of [batch_size, 1, 1, seqlen_q] for self-attention, and a tuple of
             two tensors in shapes [batch_size, 1, 1, seqlen_q] and [batch_size, 1, 1, seqlen_kv]
             for cross-attention. For "`arbitrary`" mask, it should be in a shape broadcastable
             to [batch_size, num_heads, max_seqlen_q, max_seqlen_kv]. A `True` value means
             the corresponding position is masked out and a `False` means that position
             is allowed to participate in attention.
        qkv_format: str, default = `None`
                   If provided, overrides :attr:`qkv_format` from initialization.
        cu_seqlens_q: Optional[torch.Tensor], default = `None`
                   Cumulative sum of sequence lengths (without offset) in a batch for `query_layer`,
                   with shape [batch_size + 1] and dtype torch.int32.
                   See :ref:`note<cu_seqlens note>` for more details.
        cu_seqlens_kv: Optional[torch.Tensor], default = `None`
                   Cumulative sum of sequence lengths (without offset) in a batch for `key_layer`
                   and `value_layer`, with shape [batch_size + 1] and dtype torch.int32.
                   See :ref:`note<cu_seqlens note>` for more details.
        cu_seqlens_q_padded: Optional[torch.Tensor], default = `None`
                   Cumulative sum of sequence lengths (with offset) in a batch for
                   `query_layer`, with shape [batch_size + 1] and dtype torch.int32.
                   When there is no padding between sequences in a batch,
                   `cu_seqlens_q_padded = cu_seqlens_q`.
                   See :ref:`note<cu_seqlens note>` for more details.
        cu_seqlens_kv_padded: Optional[torch.Tensor], default = `None`
                   Cumulative sum of sequence lengths (with offset) in a batch for `key_layer`
                   and `value_layer`, with shape [batch_size + 1] and dtype torch.int32.
                   When there is no padding between sequences in a batch,
                   `cu_seqlens_kv_padded = cu_seqlens_kv`.
                   See :ref:`note<cu_seqlens note>` for more details.
        max_seqlen_q: Optional[int], default = `None`
                      Maximum sequence length in `query_layer`.
                      See :ref:`note<max_seqlen note>` for more details.
        max_seqlen_kv: Optional[int], default = `None`
                       Maximum sequence length in `key_layer` and `value_layer`.
                       See :ref:`note<max_seqlen note>` for more details.
        attn_mask_type: {'no_mask', 'padding', 'causal', 'padding,causal', 'causal,padding',
                       'padding_causal', 'causal_bottom_right', 'padding_causal_bottom_right',
                       'arbitrary'}, default = `None`. Type of attention mask passed into
                       softmax operation. 'padding,causal', 'causal,padding' and 'padding_causal'
                       are equivalent. By default, causal masks are aligned to the top left corner
                       of the softmax matrix. When "`bottom_right`" is specified in the mask type,
                       causal masks are aligned to the bottom right corner.
        window_size: Optional[Tuple[int, int]], default = `None`
                    Sliding window size for local attention.
        checkpoint_core_attention : bool, default = `False`
                                   If true, forward activations for attention are recomputed
                                   during the backward pass in order to save memory that would
                                   otherwise be occupied to store the forward activations until
                                   backprop.
        core_attention_bias_type: str, default = `no_bias`
                    Bias type, {`no_bias`, `pre_scale_bias`, `post_scale_bias`, `alibi`}
        core_attention_bias: Optional[torch.Tensor], default = `None`
                    Bias tensor for Q * K.T, shape [1, num_head, max_seqlen_q, max_seqlen_kv].
                    It should be 'None' for 'no_bias' and 'alibi' bias types.
        alibi_slopes: Optional[torch.Tensor], default = `None`
                     ALiBi slopes in FP32 and shape [nheads] or [batch_size, nheads].
                     It adds a bias of (-alibi_slope * (i + seqlen_k - seqlen_q - j))
                     to the attention score of query i and key j.
        fast_zero_fill: bool, default = `True`
                    Whether to use the fast path to set output tensors to 0 or not.
        inference_params: Optional[InferenceParams], default = `None`
            Optimizes execution performance during inference by caching Keys and Values of the
            current decoding iteration. These cached values are appended to the K and V values
            computed in previous iterations, eliminating the need to recalculate them for the
            entire sequence.
            Initialization of `inference_params` is required prior to use to ensure sufficient
            memory allocation.
            Adjustments of the sequence_len_offset should be done after a complete forward pass.
            If rotary positional embeddings (RoPE) are utilized, they must be prepared beforehand.
            Supports "sbhd" and "bshd" layouts, with the "sbhd" layout being more efficient.
        """

        with self.prepare_forward(
            query_layer,
            num_gemms=3,
            allow_non_contiguous=True,
        ) as query_layer:
            if self.fp8:
                if self.fp8_meta["recipe"].fp8_mha:
                    if not self.fp8_meta["recipe"].fp8_dpa:
                        self.fp8_meta["recipe"].fp8_dpa = True
                        self.logger.warning(
                            """Forcing fp8_meta["recipe"].fp8_dpa=True due to """
                            """fp8_meta["recipe"].fp8_mha=True"""
                        )

            if self.fp8 and self.fp8_meta["recipe"].fp8_dpa:
                forward_dtype = get_fp8_te_dtype(self.fp8_meta["recipe"], fprop_tensor=True)
                backward_dtype = get_fp8_te_dtype(self.fp8_meta["recipe"], fprop_tensor=False)
                assert forward_dtype in [
                    tex.DType.kFloat8E4M3,
                    tex.DType.kFloat8E5M2,
                ] and backward_dtype in [
                    tex.DType.kFloat8E4M3,
                    tex.DType.kFloat8E5M2,
                ], """DotProductAttention only supports "E4M3" and "E5M2" FP8 data types."""

            assert (
                query_layer.is_cuda and key_layer.is_cuda and value_layer.is_cuda
            ), "DotProductAttention only supports CUDA tensors."
            assert (
                query_layer.dtype == key_layer.dtype and query_layer.dtype == value_layer.dtype
            ), "Queries, keys and values must have the same data type!"
            assert (
                key_layer.shape[:-1] == value_layer.shape[:-1]
            ), "Keys and values must have the same batch size, sequence length and number of heads!"
            assert (
                key_layer.shape[-1] == self.hidden_size_per_attention_head_k
            ), f"Keys have head_dim = {key_layer.shape[-1]}, "
            "but expected head_dim = {self.hidden_size_per_attention_head_k}!"
            assert (
                value_layer.shape[-1] == self.hidden_size_per_attention_head_v
            ), f"Values have head_dim = {value_layer.shape[-1]}, "
            "but expected head_dim = {self.hidden_size_per_attention_head_v}!"

            if qkv_format is None:
                qkv_format = self.qkv_format

            if attn_mask_type is None:
                attn_mask_type = self.attn_mask_type
            else:
                attn_mask_type = attn_mask_type.replace(",", "_")
                if attn_mask_type == "causal_padding":
                    attn_mask_type = "padding_causal"
            assert (
                attn_mask_type in AttnMaskTypes
            ), f"Attention mask type {attn_mask_type} is not supported!"
            if qkv_format == "thd":
                assert (
                    "padding" in attn_mask_type
                ), "Attention mask type must be padding or padding_causal for qkv_format=thd!"

            if window_size is None:
                window_size = self.window_size
            window_size = check_set_window_size(attn_mask_type, window_size)

            if self.rng_states_tracker is not None and is_graph_capturing():
                assert isinstance(
                    self.rng_states_tracker, CudaRNGStatesTracker
                ), "Unsupported RNG states tracker."
                assert (
                    graph_safe_rng_available()
                ), "Upgrade PyTorch version to get RNG manipulation support for cuda graph capture."

            if inference_params is not None:
                assert self.layer_number is not None, "Layer number must be set!"

                # convert causal to causal_bottom_right in inference when KV-caching is in use
                # so users can run with the same attn_mask_type for training and inference
                if attn_mask_type in ["causal", "padding_causal"]:
                    attn_mask_type = attn_mask_type + "_bottom_right"

                if qkv_format == "bshd":
                    key_layer = key_layer.transpose(0, 1)
                    value_layer = value_layer.transpose(0, 1)

                (
                    inference_key_memory,
                    inference_value_memory,
                ) = inference_params.key_value_memory_dict[self.layer_number]

                batch_start = inference_params.batch_size_offset
                batch_end = batch_start + key_layer.size(1)
                assert batch_end <= inference_key_memory.size(1)

                sequence_start = inference_params.sequence_len_offset
                sequence_end = sequence_start + key_layer.size(0)
                assert sequence_end <= inference_key_memory.size(0)

                # Copy keys and values into KV-cache
                inference_key_memory[sequence_start:sequence_end, batch_start:batch_end, ...] = (
                    key_layer
                )
                inference_value_memory[sequence_start:sequence_end, batch_start:batch_end, ...] = (
                    value_layer
                )
                key_layer = inference_key_memory[:sequence_end, batch_start:batch_end, ...]
                value_layer = inference_value_memory[:sequence_end, batch_start:batch_end, ...]

                if qkv_format == "bshd":
                    key_layer = key_layer.transpose(0, 1)
                    value_layer = value_layer.transpose(0, 1)

                key_layer = key_layer.contiguous()
                value_layer = value_layer.contiguous()

            assert (
                key_layer.shape[-2] == self.num_gqa_groups_per_partition
                and value_layer.shape[-2] == self.num_gqa_groups_per_partition
            ), (
                "Keys and values must have num_gqa_group ="
                f" {self.num_gqa_groups_per_partition} heads!"
            )
            assert qkv_format in [
                "sbhd",
                "bshd",
                "thd",
            ], "DotProductAttention only supports qkv_format = {'sbhd', 'bshd', 'thd'}!"

            if qkv_format == "thd":
                assert all(
                    len(x.shape) == 3 for x in (query_layer, key_layer, value_layer)
                ), "Queries, keys and values must be 3D tensors when qkv_format = thd!"
                assert (
                    cu_seqlens_q is not None and cu_seqlens_kv is not None
                ), "cu_seqlens_q and cu_seqlens_kv can not be None when qkv_format = thd!"
                assert (
                    cu_seqlens_q.shape == cu_seqlens_kv.shape
                    and len(cu_seqlens_q.shape) == 1
                    and len(cu_seqlens_kv.shape) == 1
                ), "cu_seqlens_q and cu_seqlens_q must both have shape [batch_size + 1]!"
                assert (
                    cu_seqlens_q.dtype == torch.int32 and cu_seqlens_kv.dtype == torch.int32
                ), "cu_seqlens_q and cu_seqlens_q must both be in dtype torch.int32!"
                batch_size = len(cu_seqlens_q) - 1
                if max_seqlen_q is None:
                    if cu_seqlens_q_padded is not None:
                        seqlens_q = cu_seqlens_q_padded[1:] - cu_seqlens_q_padded[:-1]
                    else:
                        seqlens_q = cu_seqlens_q[1:] - cu_seqlens_q[:-1]
                    max_seqlen_q = int((seqlens_q.max().item() + 63) // 64 * 64)
                if max_seqlen_kv is None:
                    if cu_seqlens_kv_padded is not None:
                        seqlens_kv = cu_seqlens_kv_padded[1:] - cu_seqlens_kv_padded[:-1]
                    else:
                        seqlens_kv = cu_seqlens_kv[1:] - cu_seqlens_kv[:-1]
                    max_seqlen_kv = int((seqlens_kv.max().item() + 63) // 64 * 64)

            cp_size = 1
            if isinstance(self.cp_group, dist_group_type):
                cp_size = get_distributed_world_size(self.cp_group)
            elif isinstance(self.cp_group, list):
                for group in self.cp_group:
                    cp_size *= get_distributed_world_size(group)
            context_parallel = cp_size > 1

            if qkv_format in ["sbhd", "bshd"]:
                assert all(
                    len(x.shape) == 4 for x in (query_layer, key_layer, value_layer)
                ), f"Queries, keys and values must be 4D tensors when qkv_format = {qkv_format}!"
                if qkv_format == "sbhd":
                    max_seqlen_q = query_layer.shape[0] if max_seqlen_q is None else max_seqlen_q
                    max_seqlen_kv = key_layer.shape[0] if max_seqlen_kv is None else max_seqlen_kv
                    batch_size = query_layer.shape[1]
                else:
                    max_seqlen_q = query_layer.shape[1] if max_seqlen_q is None else max_seqlen_q
                    max_seqlen_kv = key_layer.shape[1] if max_seqlen_kv is None else max_seqlen_kv
                    batch_size = query_layer.shape[0]
                max_seqlen_q *= cp_size
                max_seqlen_kv *= cp_size
                if cu_seqlens_q is not None:
                    seqlens_q = cu_seqlens_q[1:] - cu_seqlens_q[:-1]
                    assert all(
                        seqlens_q <= max_seqlen_q
                    ), """Sequence lengths indicated by cu_seqlens_q must be no greater than
                        the sequence dimension in 'query_layer'!"""
                if cu_seqlens_kv is not None:
                    seqlens_kv = cu_seqlens_kv[1:] - cu_seqlens_kv[:-1]
                    assert all(
                        seqlens_kv <= max_seqlen_kv
                    ), """Sequence lengths indicated by cu_seqlens_kv must be no greater than
                        the sequence dimension in 'key_layer' and 'value_layer'!"""
                if cu_seqlens_q is None or cu_seqlens_kv is None:
                    if "padding" in attn_mask_type:
                        assert (
                            attention_mask is not None
                        ), "Please provide attention_mask for padding!"
                        if self.attention_type == "self":
                            cu_seqlens_q = get_cu_seqlens(attention_mask)
                            cu_seqlens_kv = cu_seqlens_q
                        else:
                            cu_seqlens_q = get_cu_seqlens(attention_mask[0])
                            cu_seqlens_kv = get_cu_seqlens(attention_mask[1])
                    else:
                        cu_seqlens_q = _get_full_cu_seqlens(
                            batch_size,
                            max_seqlen_q,
                            query_layer.device,
                        )
                        cu_seqlens_kv = _get_full_cu_seqlens(
                            batch_size,
                            max_seqlen_kv,
                            key_layer.device,
                        )

            if (
                isinstance(query_layer, Float8Tensor)
                and isinstance(key_layer, Float8Tensor)
                and isinstance(value_layer, Float8Tensor)
            ):
                qkv_layout, query_layer._data, key_layer._data, value_layer._data = get_qkv_layout(
                    query_layer._data, key_layer._data, value_layer._data, qkv_format=qkv_format
                )
            else:
                qkv_layout, query_layer, key_layer, value_layer = get_qkv_layout(
                    query_layer, key_layer, value_layer, qkv_format=qkv_format
                )

            global _alibi_cache
            if alibi_slopes is not None:
                assert (
                    core_attention_bias_type == "alibi"
                ), "core_attention_bias_type must be alibi in order to use alibi_slopes!"
                if self.layer_number == 1:
                    _alibi_cache["_alibi_slopes_require_update"] = True
                    _alibi_cache["_alibi_bias_require_update"] = True
            bottom_right_alignment = (attn_mask_type not in ["causal", "padding_causal"],)
            if core_attention_bias_type == "alibi":
                assert (
                    core_attention_bias is None
                ), "core_attention_bias must be None when core_attention_bias_type is alibi!"
                if (
                    _alibi_cache["_num_heads"] != query_layer.shape[-2]
                    or _alibi_cache["_max_seqlen_q"] != max_seqlen_q
                    or _alibi_cache["_max_seqlen_kv"] != max_seqlen_kv
                    or _alibi_cache["_bottom_right_alignment"] != bottom_right_alignment
                    or _alibi_cache["_alibi_slopes"] is None
                ):
                    _alibi_cache["_alibi_slopes_require_update"] = True
                    _alibi_cache["_alibi_bias_require_update"] = True

            core_attention_bias_shape = None
            if core_attention_bias is not None:
                if (
                    core_attention_bias.shape[0] == batch_size
                    and core_attention_bias.shape[1] == query_layer.shape[-2]
                ):
                    core_attention_bias_shape = "bhss"
                elif (
                    core_attention_bias.shape[0] == 1
                    and core_attention_bias.shape[1] == query_layer.shape[-2]
                ):
                    core_attention_bias_shape = "1hss"
                elif (
                    core_attention_bias.shape[0] == batch_size and core_attention_bias.shape[1] == 1
                ):
                    core_attention_bias_shape = "b1ss"
                elif core_attention_bias.shape[0] == 1 and core_attention_bias.shape[1] == 1:
                    core_attention_bias_shape = "11ss"
                else:
                    assert (
                        False
                    ), "core_attention_bias must be in one of {bhss, 1hss, b1ss, 11ss} shapes"

            pad_between_seqs = (
                cu_seqlens_q_padded is not None
                and not torch.equal(cu_seqlens_q_padded[:-1], cu_seqlens_q[:-1])
            ) or (
                cu_seqlens_kv_padded is not None
                and not torch.equal(cu_seqlens_kv_padded[:-1], cu_seqlens_kv[:-1])
            )

            attention_params = AttentionParams(
                qkv_type=type(query_layer),
                qkv_dtype=query_layer.dtype,
                qkv_layout=qkv_layout,
                batch_size=batch_size,
                num_heads=query_layer.shape[-2],
                num_gqa_groups=key_layer.shape[-2],
                max_seqlen_q=max_seqlen_q,
                max_seqlen_kv=max_seqlen_kv,
                head_dim_qk=query_layer.shape[-1],
                head_dim_v=value_layer.shape[-1],
                attn_mask_type=attn_mask_type,
                window_size=window_size,
                alibi_slopes_shape=alibi_slopes.shape if alibi_slopes is not None else None,
                core_attention_bias_type=core_attention_bias_type,
                core_attention_bias_shape=core_attention_bias_shape,
                core_attention_bias_requires_grad=(
                    core_attention_bias.requires_grad if core_attention_bias is not None else False
                ),
                pad_between_seqs=pad_between_seqs,
                attention_dropout=self.attention_dropout,
                context_parallel=context_parallel,
                deterministic=self.deterministic,
                is_training=self.training,
                fp8=self.fp8,
                fp8_meta=self.fp8_meta,
            )
            global _attention_backends, _use_flash_attn_3
            if (
                _attention_backends["attention_params"] is None
                or attention_params != _attention_backends["attention_params"]
            ):
                _attention_backends["attention_params"] = attention_params
                _attention_backends["backend_selection_requires_update"] = True
            if _attention_backends["backend_selection_requires_update"]:
                _use_flash_attn_3 = _flash_attn_3_is_installed
                (
                    use_flash_attention,
                    use_fused_attention,
                    fused_attention_backend,
                    use_unfused_attention,
                    _,
                ) = get_attention_backend(attention_params)
                if use_flash_attention:
                    self.logger.info(
                        "Running with FlashAttention backend (version %s)",
                        _flash_attn_version if not _use_flash_attn_3 else _flash_attn_3_version,
                    )
                elif use_fused_attention:
                    self.logger.info(
                        "Running with FusedAttention backend (sub-backend %s)",
                        int(fused_attention_backend),
                    )
                elif use_unfused_attention:
                    self.logger.info("Running with UnfusedDotProductAttention backend")
            else:
                use_flash_attention = _attention_backends["use_flash_attention"]
                use_fused_attention = _attention_backends["use_fused_attention"]
                fused_attention_backend = _attention_backends["fused_attention_backend"]
                use_unfused_attention = _attention_backends["use_unfused_attention"]

            if use_flash_attention:
                if core_attention_bias_type == "alibi":
                    alibi_slopes, _ = get_alibi(
                        query_layer.shape[-2],
                        max_seqlen_q,
                        max_seqlen_kv,
                        alibi_slopes=alibi_slopes,
                    )
                return self.flash_attention(
                    query_layer,
                    key_layer,
                    value_layer,
                    attention_mask=attention_mask,
                    qkv_layout=qkv_layout,
                    cu_seqlens_q=cu_seqlens_q,
                    cu_seqlens_kv=cu_seqlens_kv,
                    attn_mask_type=attn_mask_type,
                    window_size=window_size,
                    alibi_slopes=alibi_slopes,
                    cp_group=self.cp_group,
                    cp_global_ranks=self.cp_global_ranks,
                    cp_stream=self.cp_stream,
                    cp_comm_type=self.cp_comm_type,
                    max_seqlen_q=max_seqlen_q,
                    max_seqlen_kv=max_seqlen_kv,
                    fp8=self.fp8 and self.fp8_meta["recipe"].fp8_dpa,
                    fp8_meta=self.fp8_meta,
                    quantizers=self.quantizers,
                )

            if use_fused_attention:
                fu_core_attention_bias_type = core_attention_bias_type
                fu_core_attention_bias = core_attention_bias
                if core_attention_bias_type == "alibi" and (
                    alibi_slopes is not None or max_seqlen_q != max_seqlen_kv
                ):
                    fu_core_attention_bias_type = "post_scale_bias"
                    _, fu_core_attention_bias = get_alibi(
                        query_layer.shape[-2],
                        max_seqlen_q,
                        max_seqlen_kv,
                        alibi_slopes=alibi_slopes,
                        bias_dtype=query_layer.dtype,
                        bottom_right_alignment=attn_mask_type not in ["causal", "padding_causal"],
                    )
                if checkpoint_core_attention:
                    return self._checkpointed_attention_forward(
                        self.fused_attention,
                        query_layer,
                        key_layer,
                        value_layer,
                        qkv_layout=qkv_layout,
                        cu_seqlens_q=cu_seqlens_q,
                        cu_seqlens_kv=cu_seqlens_kv,
                        cu_seqlens_q_padded=cu_seqlens_q_padded,
                        cu_seqlens_kv_padded=cu_seqlens_kv_padded,
                        max_seqlen_q=max_seqlen_q,
                        max_seqlen_kv=max_seqlen_kv,
                        attn_mask_type=attn_mask_type,
                        attention_mask=attention_mask,
                        window_size=window_size,
                        fused_attention_backend=fused_attention_backend,
                        core_attention_bias_type=fu_core_attention_bias_type,
                        core_attention_bias=fu_core_attention_bias,
                        fast_zero_fill=fast_zero_fill,
                        cp_group=self.cp_group,
                        cp_global_ranks=self.cp_global_ranks,
                        cp_stream=self.cp_stream,
                        cp_comm_type=self.cp_comm_type,
                        fp8=self.fp8 and self.fp8_meta["recipe"].fp8_dpa,
                        fp8_meta=self.fp8_meta,
                    )
                return self.fused_attention(
                    query_layer,
                    key_layer,
                    value_layer,
                    qkv_layout=qkv_layout,
                    cu_seqlens_q=cu_seqlens_q,
                    cu_seqlens_kv=cu_seqlens_kv,
                    cu_seqlens_q_padded=cu_seqlens_q_padded,
                    cu_seqlens_kv_padded=cu_seqlens_kv_padded,
                    max_seqlen_q=max_seqlen_q,
                    max_seqlen_kv=max_seqlen_kv,
                    attn_mask_type=attn_mask_type,
                    attention_mask=attention_mask,
                    window_size=window_size,
                    fused_attention_backend=fused_attention_backend,
                    core_attention_bias_type=fu_core_attention_bias_type,
                    core_attention_bias=fu_core_attention_bias,
                    fast_zero_fill=fast_zero_fill,
                    cp_group=self.cp_group,
                    cp_global_ranks=self.cp_global_ranks,
                    cp_stream=self.cp_stream,
                    cp_comm_type=self.cp_comm_type,
                    fp8=self.fp8 and self.fp8_meta["recipe"].fp8_dpa,
                    fp8_meta=self.fp8_meta,
                    quantizers=self.quantizers,
                )

            from .cpu_offload import CPUOffloadEnabled

            if CPUOffloadEnabled:
                warnings.warn(
                    "Attention activation Offloading is only implemented"
                    "with Flash Attention and Fused Attention!"
                )

            if use_unfused_attention:
                if checkpoint_core_attention:
                    return self._checkpointed_attention_forward(
                        self.unfused_attention,
                        query_layer,
                        key_layer,
                        value_layer,
                        qkv_layout=qkv_layout,
                        cu_seqlens_q=cu_seqlens_q,
                        cu_seqlens_kv=cu_seqlens_kv,
                        attn_mask_type=attn_mask_type,
                        attention_mask=attention_mask,
                        window_size=window_size,
                        core_attention_bias_type=core_attention_bias_type,
                        core_attention_bias=core_attention_bias,
                        alibi_slopes=alibi_slopes,
                    )
                return self.unfused_attention(
                    query_layer,
                    key_layer,
                    value_layer,
                    qkv_layout=qkv_layout,
                    cu_seqlens_q=cu_seqlens_q,
                    cu_seqlens_kv=cu_seqlens_kv,
                    attn_mask_type=attn_mask_type,
                    attention_mask=attention_mask,
                    window_size=window_size,
                    core_attention_bias_type=core_attention_bias_type,
                    core_attention_bias=core_attention_bias,
                    alibi_slopes=alibi_slopes,
                )

            raise ValueError("No dot product attention support for the provided inputs!")


class MultiheadAttention(torch.nn.Module):
    r"""
    Multi-head Attention (MHA), including Query,
    Key, Value and Output projection.

    .. note::

        Argument :attr:`attention_mask` in the `forward` call is only used when
        :attr:`attn_mask_type` includes '"padding"' or `"arbitrary"`.

    Parameters
    ----------
    hidden_size : int
                 size of each input sample.
    num_attention_heads : int
                         number of attention heads in the transformer layer.
    kv_channels: int, default = `None`
                number of key-value channels. defaults to
                :attr:`hidden_size` / :attr:`num_attention_heads` if `None`.
    attention_dropout: float, default = 0.1
                      dropout probability for the dropout op during multi-head attention.
    layernorm_epsilon : float, default = 1e-5
                       a value added to the denominator of layer normalization
                       for numerical stability.
    init_method : Callable, default = `None`
                 used for initializing weights of QKV and FC1 weights in the following way:
                 `init_method(weight)`. When set to `None`, defaults to
                 `torch.nn.init.normal_(mean=0.0, std=0.023)`.
    output_layer_init_method : Callable, default = `None`
                              used for initializing weights of PROJ and FC2 in the following way:
                              `output_layer_init_method(weight)`. When set to `None`, defaults to
                              `torch.nn.init.normal_(mean=0.0, std=0.023)`.
    layer_number: int, default = `None`
                 layer number of the current `TransformerLayer` when multiple such modules are
                 concatenated to form a transformer block.
    attn_mask_type: {'no_mask', 'padding', 'causal', 'padding_causal', 'causal_bottom_right',
                   'padding_causal_bottom_right','arbitrary'},
                   default = `causal`
                   type of attention mask passed into softmax operation. Overridden by
                   :attr:`attn_mask_type` in the `forward` method. The forward
                   arg is useful for dynamically changing mask types, e.g. a different
                   mask for training and inference. The init arg is useful for cases
                   involving compilation/tracing, e.g. ONNX export.
    window_size: Optional[Tuple[int, int]], default = `None`
                sliding window size for local attention, where query at position i attends to keys
                in [i + seqlen_k - seqlen_q - window_size[0], i + seqlen_k - seqlen_q
                + window_size[1]] inclusive. Special cases (-1, -1) and (-1, 0) mean no sliding
                window and causal mask specifically. Both `causal` and `causal_bottom_right` masks
                map to `window_size = (-1, 0)` and Transformer Engine distinguishes them based on
                `attn_mask_type`. Similar to :attr:`attn_mask_type`, `window_size` can
                be overridden by :attr:`window_size` in `forward` as well.
    num_gqa_groups : int, default = `None`
                         number of GQA groups in the transformer layer.
                         Grouped Query Attention is described in
                         `this paper <https://arxiv.org/pdf/2305.13245.pdf>`_.
                         This only affects the keys and values, not the querys.
                         GQA-1 is equivalent to Multi-Query Attention
                         (`MQA <https://arxiv.org/pdf/1911.02150.pdf>`_), while GQA-H
                         is equivalent to MHA, i.e. `num_gqa_groups = num_attention_heads`.
    return_layernorm_output : bool, default = `False`
                             if set to `True`, output of layernorm is returned from the forward
                             together with the output of the linear transformation.
                             Example use case: residual connection for transformer module is
                             taken post layernorm.
    input_layernorm: bool, default = `False`
                     if set to `True`, layer normalization to the input is applied.
    attention_type: { 'self', 'cross' }, default = 'self'
                   type of attention applied.
    zero_centered_gamma : bool, default = 'False'
                         if set to 'True', gamma parameter in LayerNorm is initialized to 0 and
                         the LayerNorm formula changes to

                         .. math::
                            y = \frac{x - \mathrm{E}[x]}{ \sqrt{\mathrm{Var}[x] + \varepsilon}} *
                            (1 + \gamma) + \beta
    normalization : { 'LayerNorm', 'RMSNorm' }, default = 'LayerNorm'
                   type of normalization applied.
    qkv_weight_interleaved : bool, default = `True`
                            if set to `False`, the QKV weight is interpreted as a concatenation of
                            query, key, and value weights along the `0th` dimension. The default
                            interpretation is that the individual `q`, `k`, and `v` weights for each
                            attention head are interleaved. This parameter is set to `False` when
                            using :attr:`fuse_qkv_params=False`.
    bias : bool, default = `True`
          if set to `False`, the transformer layer will not learn any additive biases.
    device : Union[torch.device, str], default = "cuda"
          The device on which the parameters of the model will be allocated. It is the user's
          responsibility to ensure all parameters are moved to the GPU before running the
          forward pass.
    qkv_format: str, default = `sbhd`
            dimension format for `query_layer`, `key_layer` and `value_layer`,
            {`sbhd`, `bshd`}. `s` stands for the sequence length, `b` batch size,
            `h` the number of heads and `d` head size. `sbhd` and `bshd` formats
            are used for when sequences in a batch are of equal length or padded to
            equal length. Please note that these formats do not reflect how
            tensors `query_layer`, `key_layer`, `value_layer` are laid out in memory.
            For that, please use `get_qkv_layout` to gain the layout information.

    Parallelism parameters
    ----------------------
    set_parallel_mode : bool, default = `False`
                      if set to `True`, QKV and FC1 layers are used as Column Parallel
                      whereas PROJ and FC2 is used as Row Parallel as described
                      `here <https://arxiv.org/pdf/1909.08053.pdf>`_.
    sequence_parallel : bool, default = `False`
                       if set to `True`, uses sequence parallelism.
    tp_group : ProcessGroup, default = `None`
              tensor parallel process group.
    tp_size : int, default = 1
             used as TP (tensor parallel) world size when TP groups are not formed during
             initialization. In this case, users must call the
             `set_tensor_parallel_group(tp_group)` method on the initialized module before the
             forward pass to supply the tensor parallel group needed for tensor and sequence
             parallel collectives.

    Optimization parameters
    -----------------------
    fuse_wgrad_accumulation : bool, default = 'False'
                             if set to `True`, enables fusing of creation and accumulation of
                             the weight gradient. When enabled, it is assumed that the weights
                             have an additional `main_grad` attribute (used instead of the
                             regular `grad`) which is a pre-allocated buffer of the correct
                             size to accumulate gradients in.
    params_dtype : torch.dtype, default = `torch.get_default_dtype()`
                  it controls the type used to allocate the initial parameters. Useful when
                  the model is trained with lower precision and the original FP32 parameters
                  would not fit in GPU memory.
    return_bias : bool, default = `False`
                 when set to `True`, this module will not apply the additive bias itself, but
                 instead return the bias value during the forward pass together with the
                 output of the linear transformation :math:`y = xA^T`. This is useful when
                 the bias addition can be fused to subsequent operations.
    fuse_qkv_params: bool, default = 'False'
                    if set to `True`, `TransformerLayer` module exposes a single fused
                    parameter for query-key-value. This enables optimizations such as QKV
                    fusion without concatentations/splits and also enables the argument
                    `fuse_wgrad_accumulation`.
    """

    def __init__(
        self,
        hidden_size: int,
        num_attention_heads: int,
        kv_channels: Optional[int] = None,
        attention_dropout: float = 0.1,
        layernorm_epsilon: float = 1e-5,
        init_method: Optional[Callable] = None,
        output_layer_init_method: Optional[Callable] = None,
        layer_number: Optional[int] = None,
        attn_mask_type: str = "causal",
        window_size: Optional[Tuple[int, int]] = None,
        tp_group: Optional[dist_group_type] = None,
        tp_size: int = 1,
        num_gqa_groups: Optional[int] = None,
        fuse_wgrad_accumulation: bool = False,
        get_rng_state_tracker: Optional[Callable] = None,
        sequence_parallel: bool = False,
        params_dtype: Optional[torch.dtype] = None,
        return_bias: bool = False,
        return_layernorm_output: bool = False,
        input_layernorm: bool = False,
        attention_type: str = "self",
        set_parallel_mode: bool = False,
        fuse_qkv_params: bool = False,
        zero_centered_gamma: bool = False,
        qkv_weight_interleaved: bool = True,
        ub_overlap_ag: bool = False,
        ub_overlap_rs: bool = False,
        ub_overlap_rs_dgrad: bool = False,
        ub_bulk_dgrad: bool = False,
        ub_bulk_wgrad: bool = False,
        bias: bool = True,
        normalization: str = "LayerNorm",
        device: Union[torch.device, str] = "cuda",
        qkv_format: str = "sbhd",
    ) -> None:
        super().__init__()

        self.qkv_format = qkv_format
        self.attn_mask_type = attn_mask_type
        self.window_size = check_set_window_size(attn_mask_type, window_size)
        self.layer_number = layer_number
        self.input_layernorm = input_layernorm
        self.attention_type = attention_type
        self.get_rng_state_tracker = get_rng_state_tracker
        self.tp_group = tp_group
        self.return_layernorm_output = return_layernorm_output
        self.params_dtype = torch.get_default_dtype() if params_dtype is None else params_dtype
        self.num_attention_heads = num_attention_heads
        self.return_bias = return_bias
        self.cp_size = 1
        self.cp_rank = 0

        kv_channels = kv_channels if kv_channels else (hidden_size // num_attention_heads)

        if init_method is None:
            init_method = get_default_init_method()
        if output_layer_init_method is None:
            output_layer_init_method = get_default_init_method()

        if not fuse_qkv_params:
            qkv_weight_interleaved = False
        self.qkv_weight_interleaved = qkv_weight_interleaved

        assert attention_type in AttnTypes, f"attention_type {attention_type} not supported"
        if layer_number is not None:
            assert layer_number > 0, "layer_number must be a positive integer"

        tp_size = tp_size if tp_group is None else get_distributed_world_size(tp_group)
        self.tp_size = tp_size
        self.sequence_parallel = (tp_size > 1) and sequence_parallel

        self.num_attention_heads_per_partition = divide(num_attention_heads, tp_size)
        self.num_gqa_groups = num_attention_heads if num_gqa_groups is None else num_gqa_groups
        assert (
            num_attention_heads % self.num_gqa_groups == 0
        ), "The number of attention heads must be divisible by the number of GQA groups!"
        assert (
            self.num_gqa_groups % tp_size == 0
        ), "The number of GQA groups must be divisible by tensor parallel size!"
        self.num_gqa_groups_per_partition = int(self.num_gqa_groups // tp_size)

        self.hidden_size_per_attention_head = kv_channels
        self.hidden_size_q = self.hidden_size_per_attention_head * num_attention_heads
        self.hidden_size_kv = self.hidden_size_per_attention_head * self.num_gqa_groups

        common_gemm_kwargs = {
            "fuse_wgrad_accumulation": fuse_wgrad_accumulation,
            "tp_group": tp_group,
            "tp_size": tp_size,
            "get_rng_state_tracker": get_rng_state_tracker,
            "sequence_parallel": sequence_parallel,
            "params_dtype": self.params_dtype,
            "device": device,
        }

        qkv_parallel_mode = "column" if set_parallel_mode else None

        if self.attention_type == "self":
            parameters_split = None
            if not fuse_qkv_params:
                parameters_split = collections.OrderedDict(
                    [
                        ("query", self.hidden_size_q),
                        ("key", self.hidden_size_kv),
                        ("value", self.hidden_size_kv),
                    ]
                )
            if self.input_layernorm:
                self.layernorm_qkv = LayerNormLinear(
                    hidden_size,
                    self.hidden_size_q + 2 * self.hidden_size_kv,
                    eps=layernorm_epsilon,
                    init_method=init_method,
                    bias=bias,
                    return_bias=False,
                    parallel_mode=qkv_parallel_mode,
                    return_layernorm_output=return_layernorm_output,
                    parameters_split=parameters_split,
                    zero_centered_gamma=zero_centered_gamma,
                    ub_bulk_wgrad=ub_bulk_wgrad,
                    ub_bulk_dgrad=ub_bulk_dgrad,
                    ub_overlap_rs_dgrad=ub_overlap_rs_dgrad,
                    ub_overlap_ag=ub_overlap_ag,
                    normalization=normalization,
                    ub_name="qkv",
                    **common_gemm_kwargs,
                )
            else:
                self.qkv = Linear(
                    hidden_size,
                    self.hidden_size_q + 2 * self.hidden_size_kv,
                    init_method=init_method,
                    bias=bias,
                    return_bias=False,
                    parallel_mode=qkv_parallel_mode,
                    parameters_split=parameters_split,
                    **common_gemm_kwargs,
                )
        elif self.attention_type == "cross":
            if self.input_layernorm:
                self.layernorm_query = LayerNormLinear(
                    hidden_size,
                    self.hidden_size_q,
                    eps=layernorm_epsilon,
                    init_method=init_method,
                    bias=bias,
                    return_bias=False,
                    parallel_mode=qkv_parallel_mode,
                    parameters_split=("query",) if not fuse_qkv_params else None,
                    return_layernorm_output=return_layernorm_output,
                    zero_centered_gamma=zero_centered_gamma,
                    ub_bulk_wgrad=ub_bulk_wgrad,
                    ub_bulk_dgrad=ub_bulk_dgrad,
                    ub_overlap_rs_dgrad=ub_overlap_rs_dgrad,
                    ub_overlap_ag=ub_overlap_ag,
                    normalization=normalization,
                    ub_name="qkv",
                    **common_gemm_kwargs,
                )
            else:
                self.query_layer = Linear(
                    hidden_size,
                    self.hidden_size_q,
                    init_method=init_method,
                    bias=bias,
                    return_bias=False,
                    parallel_mode=qkv_parallel_mode,
                    **common_gemm_kwargs,
                )
            self.key_value = Linear(
                hidden_size,
                2 * self.hidden_size_kv,
                init_method=init_method,
                bias=bias,
                return_bias=False,
                parallel_mode=qkv_parallel_mode,
                parameters_split=("key", "value") if not fuse_qkv_params else None,
                **common_gemm_kwargs,
            )

        # Attention.
        self.core_attention = DotProductAttention(
            num_attention_heads,
            self.hidden_size_per_attention_head,
            num_gqa_groups=self.num_gqa_groups,
            attention_dropout=attention_dropout,
            qkv_format=self.qkv_format,
            tp_size=tp_size,
            get_rng_state_tracker=get_rng_state_tracker,
            sequence_parallel=sequence_parallel,
            tp_group=tp_group,
            layer_number=self.layer_number,
            attention_type=self.attention_type,
        )

        # Linear
        self.proj = Linear(
            self.hidden_size_q,
            hidden_size,
            init_method=output_layer_init_method,
            bias=bias,
            return_bias=return_bias,
            parallel_mode="row" if set_parallel_mode else None,
            ub_overlap_rs=ub_overlap_rs,
            ub_overlap_ag=ub_overlap_ag,
            ub_name="proj",
            **common_gemm_kwargs,
        )

    def _allocate_memory(
        self, inference_max_sequence_len: int, batch_size: int, dtype: torch.dtype
    ) -> torch.Tensor:
        """Allocates memory for KV cache."""
        return torch.empty(
            inference_max_sequence_len,
            batch_size,
            self.num_gqa_groups_per_partition,
            self.hidden_size_per_attention_head,
            dtype=dtype,
            device=torch.cuda.current_device(),
        )

    def set_tensor_parallel_group(self, tp_group: Union[dist_group_type, None]) -> None:
        """
        Set the tensor parallel group for the given
        module before executing the forward pass.

        Parameters
        ----------
        tp_group : ProcessGroup, default = `None`
                  tensor parallel process group.
        """
        self.tp_group = tp_group

    def set_context_parallel_group(
        self,
        cp_group: Union[dist_group_type, List[dist_group_type], None],
        cp_global_ranks: List[int],
        cp_stream: torch.cuda.Stream,
        cp_comm_type: str = "p2p",
    ) -> None:
        """
        Set the context parallel attributes for the given
        module before executing the forward pass.

        Parameters
        ----------
        cp_group : Union[ProcessGroup, List[ProcessGroup]]
                  context parallel process group.
                  ProcessGroup is for cp_comm_type of "p2p", "all_gather", and "a2a".
                  List[ProcessGroup] is for cp_comm_type of "a2a+p2p", where cp_group[0]
                  and cp_group[1] are for a2a and p2p communications respectively.
        cp_global_ranks : List[int]
                         list of global ranks in the context group.
        cp_stream : torch.cuda.Stream
                   cuda stream for context parallel execution.
        cp_comm_type : str, default = `p2p`
                      inter-gpu communication type for context parallelism.
                      Can be "p2p" or "all_gather" or "a2a", "a2a+p2p".
                      "p2p": Exchange KV chunks with P2P communications in ring topology.
                             P2P is async and can be overlapped with attention compute.
                      "all_gather": All-gather to get full sequence of KV before attention.
                                    The all-gather is not async, and cannot be overlapped.
                      "a2a": Like DeepSpeed Ulysses, scatter attention heads across the CP
                             group, and gather to get full sequence of QKV.
                      "a2a+p2p": hierarchical CP implementation. First applying a2a to QKV
                      across each CP sub-group (e.g., via NVLink), then exchanging KV with
                      p2p between sub-groups (e.g., via IBLink).
        """
        if isinstance(cp_group, dist_group_type):
            self.cp_size = get_distributed_world_size(cp_group)
            self.cp_rank = get_distributed_rank(cp_group)
        elif isinstance(cp_group, list):
            assert len(cp_group) == 2, "Current implementation only supports two-level CP groups!"
            assert (
                cp_comm_type == "a2a+p2p"
            ), "Only cp_comm_type of a2a+p2p requires hierarchical CP groups!"
            cp_size_a2a = get_distributed_world_size(cp_group[0])
            cp_rank_a2a = get_distributed_rank(cp_group[0])
            cp_size_p2p = get_distributed_world_size(cp_group[1])
            cp_rank_p2p = get_distributed_rank(cp_group[1])
            self.cp_size = cp_size_a2a * cp_size_p2p
            self.cp_rank = cp_size_a2a * cp_rank_p2p + cp_rank_a2a

        # Deep iterate but skip self to avoid infinite recursion.
        for index, child in enumerate(self.modules()):
            if index == 0:
                continue
            if hasattr(child, "set_context_parallel_group"):
                child.set_context_parallel_group(cp_group, cp_global_ranks, cp_stream, cp_comm_type)

    def forward(
        self,
        hidden_states: torch.Tensor,
        attention_mask: Optional[Union[torch.Tensor, Tuple[torch.Tensor, torch.Tensor]]] = None,
        encoder_output: Optional[torch.Tensor] = None,
        attn_mask_type: Optional[str] = None,
        window_size: Optional[Tuple[int, int]] = None,
        is_first_microbatch: Optional[bool] = None,
        checkpoint_core_attention: bool = False,
        inference_params: Optional[InferenceParams] = None,
        rotary_pos_emb: Optional[Union[torch.Tensor, Tuple[torch.Tensor, torch.Tensor]]] = None,
        core_attention_bias_type: str = "no_bias",
        core_attention_bias: Optional[torch.Tensor] = None,
        alibi_slopes: Optional[torch.Tensor] = None,
        cu_seqlens_q: Optional[torch.Tensor] = None,
        cu_seqlens_kv: Optional[torch.Tensor] = None,
        max_seqlen_q: Optional[int] = None,
        max_seqlen_kv: Optional[int] = None,
        fast_zero_fill: bool = True,
    ) -> Tuple[Union[torch.Tensor, None], ...]:
        """
        Forward propagation for MultiheadAttention layer.

        .. note::

            Argument :attr:`attention_mask` is only used when :attr:`attn_mask_type`
            includes `"padding"` or `"arbitrary"`.

        Parameters
        ----------
        hidden_states : torch.Tensor
             Input tensor.
        attention_mask: Optional[Union[torch.Tensor, Tuple[torch.Tensor, torch.Tensor]]],
             default = `None`. Boolean tensor(s) used to mask out attention softmax input.
             It should be `None` for causal masks and "`no_mask`". For padding masks, it should be
             a single tensor of [batch_size, 1, 1, seqlen_q] for self-attention, and a tuple of
             two tensors in shapes [batch_size, 1, 1, seqlen_q] and [batch_size, 1, 1, seqlen_kv]
             for cross-attention. For "`arbitrary`" mask, it should be in a shape broadcastable to
             [batch_size, num_heads, max_seqlen_q, max_seqlen_kv]. A `True` value means
             the corresponding position is masked out and a `False` means that position
             is allowed to participate in attention.
        attn_mask_type: {'no_mask', 'padding', 'causal', 'padding_causal', 'causal_bottom_right',
                       'padding_causal_bottom_right','arbitrary'},
                       default = `None`
                       type of attention mask passed into softmax operation. By default,
                       causal masks are aligned to the top left corner of the softmax matrix.
                       When "`bottom_right`" is specified in the mask type, causal masks are
                       aligned to the bottom right corner.
        window_size: Optional[Tuple[int, int]], default = `None`
                    sliding window size for local attention.
        encoder_output : Optional[torch.Tensor], default = `None`
             Output of the encoder block to be fed into the decoder block if using
             `layer_type="decoder"`.
        is_first_microbatch : {True, False, None}, default = None
                             During training using either gradient accumulation or
                             pipeline parallelism a minibatch of data is further split
                             into microbatches. Between the microbatches of the same minibatch
                             the model weights are not updated. Setting this parameter indicates
                             whether the current microbatch is the first in a minibatch or not.
                             When set, this parameter enables additional optimizations:

                             * during FP8 training, it allows caching of the FP8 versions of
                               the weights
                             * it also allows skipping gradient accumulation during the
                               first microbatch (since it is the first gradient being
                               produced)
        checkpoint_core_attention: bool, default = `False`
                                  If true, forward activations for core attention are recomputed
                                  during the backward pass in order to save memory that would
                                  otherwise be occupied to store the forward activations until
                                  backprop.
        rotary_pos_emb: Union[torch.Tensor, Tuple[torch.Tensor, torch.Tensor]], default = `None`
                       Embeddings for query and key tensors for applying rotary position
                       embedding. By default no input embedding is applied.
        core_attention_bias_type: str, default = `no_bias`
                    Bias type, {`no_bias`, `pre_scale_bias`, 'post_scale_bias`, `alibi`}
        core_attention_bias: Optional[torch.Tensor], default = `None`
                    Bias tensor for Q * K.T, shape [1, num_head, max_seqlen_q, max_seqlen_kv].
                    It should be 'None' for 'no_bias' and 'alibi' bias types.
        alibi_slopes: Optional[torch.Tensor], default = `None`
                     ALiBi slopes in FP32 and shape [nheads] or [batch_size, nheads].
                     It adds a bias of (-alibi_slope * (i + seqlen_k - seqlen_q - j))
                     to the attention score of query i and key j.
        cu_seqlens_q: Optional[torch.Tensor], default = `None`
                   Cumulative sum of sequence lengths (without offset) in a batch for `query_layer`,
                   with shape [batch_size + 1] and dtype torch.int32.
        cu_seqlens_kv: Optional[torch.Tensor], default = `None`
                   Cumulative sum of sequence lengths (without offset) in a batch for `key_layer`
                   and `value_layer`, with shape [batch_size + 1] and dtype torch.int32.
        max_seqlen_q: Optional[int], default = `None`
                      Maximum sequence length in `query_layer`.
                      Calculated from `cu_seqlens_q` if not provided.
        max_seqlen_kv: Optional[int], default = `None`
                       Maximum sequence length in `key_layer` and `value_layer`.
                       Calculated from `cu_seqlens_kv` if not provided.
        fast_zero_fill: bool, default = `True`
                    Whether to set output tensors to 0 or not before use.
        """
        # hidden_states: [sq, b, h]

        if attn_mask_type is None:
            attn_mask_type = self.attn_mask_type
        if window_size is None:
            window_size = self.window_size
        window_size = check_set_window_size(attn_mask_type, window_size)

        if "padding" in attn_mask_type and attention_mask is not None:
            for mask in attention_mask:
                assert mask.dtype == torch.bool, "Attention mask must be in boolean type!"

        assert (
            core_attention_bias_type in AttnBiasTypes
        ), f"core_attention_bias_type {core_attention_bias_type} is not supported!"

        # =================================================
        # Pre-allocate memory for key-values for inference
        # =================================================

        if inference_params and self.layer_number is not None:
            assert (
                self.qkv_format != "thd"
            ), "qkv_format == thd is not supported for an inference with KV-cache!"
            if self.layer_number not in inference_params.key_value_memory_dict:
                inf_max_seq_len = inference_params.max_sequence_length
                inf_max_batch_size = inference_params.max_batch_size
                inference_key_memory = self._allocate_memory(
                    inf_max_seq_len, inf_max_batch_size, hidden_states.dtype
                )
                inference_value_memory = self._allocate_memory(
                    inf_max_seq_len, inf_max_batch_size, hidden_states.dtype
                )
                inference_params.key_value_memory_dict[self.layer_number] = (
                    inference_key_memory,
                    inference_value_memory,
                )
            else:
                (
                    inference_key_memory,
                    inference_value_memory,
                ) = inference_params.key_value_memory_dict[self.layer_number]

        # ======================
        # Query, Key, and Value
        # ======================

        fp8_mha = (
            FP8GlobalStateManager.is_fp8_enabled()
            and FP8GlobalStateManager.get_fp8_recipe().fp8_mha
        )

        layernorm_output = None
        if self.attention_type == "self":
            # Attention heads [sq, b, h] --> [sq, b, ng * (np/ng + 2) * hn]
            if self.input_layernorm:
                layernorm_qkv_outputs = self.layernorm_qkv(
                    hidden_states,
                    is_first_microbatch=is_first_microbatch,
                    fp8_output=fp8_mha and rotary_pos_emb is None,
                )
                if self.return_layernorm_output:
                    mixed_x_layer, layernorm_output = layernorm_qkv_outputs
                else:
                    mixed_x_layer = layernorm_qkv_outputs
            else:
                mixed_x_layer = self.qkv(
                    hidden_states,
                    is_first_microbatch=is_first_microbatch,
                    fp8_output=fp8_mha and rotary_pos_emb is None,
                )

            num_queries_per_key_value = (
                self.num_attention_heads_per_partition // self.num_gqa_groups_per_partition
            )
            if self.qkv_weight_interleaved:
                # [sq, b, ng * (np/ng + 2) * hn] --> [sq, b, ng, (np/ng + 2), hn]
                new_tensor_shape = mixed_x_layer.size()[:-1] + (
                    self.num_gqa_groups_per_partition,
                    (num_queries_per_key_value + 2),
                    self.hidden_size_per_attention_head,
                )
                # split along second last dimension
                split_dim = -2
            else:
                # [sq, b, ng * (np/ng + 2) * hn] --> [sq, b, (np/ng + 2), ng, hn]
                new_tensor_shape = mixed_x_layer.size()[:-1] + (
                    (num_queries_per_key_value + 2),
                    self.num_gqa_groups_per_partition,
                    self.hidden_size_per_attention_head,
                )
                # split along third last dimension
                split_dim = -3

            mixed_x_layer = mixed_x_layer.view(*new_tensor_shape)

            # qkv_weight_interleaved:
            #  [sq, b, ng, (np/ng + 2), hn]
            #  --> [sq, b, ng, np/ng, hn], [sq, b, ng, 1, hn], [sq, b, ng, 1, hn]
            # not qkv_weight_interleaved:
            #  [sq, b, (np/ng + 2), ng, hn]
            #  --> [sq, b, np/ng, np, hn], [sq, b, 1, ng, hn], [sq, b, 1, ng, hn]
            query_layer, key_layer, value_layer = _SplitAlongDim.apply(
                mixed_x_layer, split_dim, (num_queries_per_key_value, 1, 1)
            )

            if self.qkv_format == "thd":
                query_layer, key_layer, value_layer = (
                    x.reshape(x.size(0), -1, self.hidden_size_per_attention_head)
                    for x in (query_layer, key_layer, value_layer)
                )
            else:
                # query: -> [sq, b, np, hn]
                # key, value: -> [sq, b, ng, hn]
                query_layer, key_layer, value_layer = (
                    x.reshape(x.size(0), x.size(1), -1, self.hidden_size_per_attention_head)
                    for x in (query_layer, key_layer, value_layer)
                )
        elif self.attention_type == "cross":
            # Attention heads [sk, b, h] --> [sk, b, (ng * 2 * hn)]
            mixed_kv_layer = self.key_value(
                encoder_output,
                is_first_microbatch=is_first_microbatch,
                fp8_output=fp8_mha and rotary_pos_emb is None,
            )

            if self.qkv_weight_interleaved:
                # [sq, b, (ng * 2 * hn)] --> [sq, b, ng, 2 * hn]
                new_tensor_shape = mixed_kv_layer.size()[:-1] + (
                    self.num_gqa_groups_per_partition,
                    2 * self.hidden_size_per_attention_head,
                )
                # split along last dimension
                split_dim = -1
            else:
                # [sq, b, (ng * 2 * hn)] --> [sq, b, 2 * ng, hn]
                new_tensor_shape = mixed_kv_layer.size()[:-1] + (
                    2 * self.num_gqa_groups_per_partition,
                    self.hidden_size_per_attention_head,
                )
                # split along second last dimension
                split_dim = -2

            mixed_kv_layer = mixed_kv_layer.view(*new_tensor_shape)

            # mixed_kv_layer --> 2 [sk, b, ng, hn]
            key_layer, value_layer = _SplitAlongDim.apply(
                mixed_kv_layer,
                split_dim,
                mixed_kv_layer.shape[split_dim] // 2,
            )
            key_layer, value_layer = (
                x.reshape(
                    x.size(0),
                    x.size(1),
                    -1,
                    self.hidden_size_per_attention_head,
                )
                for x in (key_layer, value_layer)
            )

            # Attention head [sq, b, h] --> [sq, b, hp]
            if self.input_layernorm:
                layernorm_query_outputs = self.layernorm_query(
                    hidden_states,
                    is_first_microbatch=is_first_microbatch,
                    fp8_output=fp8_mha and rotary_pos_emb is None,
                )
                if self.return_layernorm_output:
                    query_layer, layernorm_output = layernorm_query_outputs
                else:
                    query_layer = layernorm_query_outputs
            else:
                query_layer = self.query_layer(
                    hidden_states,
                    is_first_microbatch=is_first_microbatch,
                    fp8_output=fp8_mha and rotary_pos_emb is None,
                )

            # [sq, b, hp] --> [sq, b, np, hn]
            new_tensor_shape = query_layer.size()[:-1] + (
                self.num_attention_heads_per_partition,
                self.hidden_size_per_attention_head,
            )
            query_layer = query_layer.view(*new_tensor_shape)

        # ======================================================
        # Apply relative positional encoding (rotary embedding)
        # ======================================================

        if rotary_pos_emb is not None:
            assert not isinstance(query_layer, Float8Tensor) and not isinstance(
                key_layer, Float8Tensor
            ), "RoPE is not supported for Float8Tensors!"
            # duplicate the pos_emb for self attention
            if not isinstance(rotary_pos_emb, tuple):
                rotary_pos_emb = (rotary_pos_emb,) * 2

            q_pos_emb, k_pos_emb = rotary_pos_emb

            # adjust key and value for inference
            if inference_params is not None:
                if self.qkv_format == "sbhd":
                    sequence_length = key_layer.size(0)
                elif self.qkv_format == "bshd":
                    sequence_length = key_layer.size(1)
                else:
                    raise ValueError(f"QKV format {self.qkv_format} not supported for KV caching.")

                sequence_start = inference_params.sequence_len_offset
                sequence_end = sequence_start + sequence_length

                q_pos_emb = q_pos_emb[sequence_start:sequence_end, ...]
                k_pos_emb = k_pos_emb[sequence_start:sequence_end, ...]

            query_layer = apply_rotary_pos_emb(
                query_layer,
                q_pos_emb,
                self.qkv_format,
                fused=True,
                cu_seqlens=cu_seqlens_q,
                cp_size=self.cp_size,
                cp_rank=self.cp_rank,
            )
            key_layer = apply_rotary_pos_emb(
                key_layer,
                k_pos_emb,
                self.qkv_format,
                fused=True,
                cu_seqlens=cu_seqlens_kv,
                cp_size=self.cp_size,
                cp_rank=self.cp_rank,
            )

        # ===========================
        # Core attention computation
        # ===========================

        context_layer = self.core_attention(
            query_layer,
            key_layer,
            value_layer,
            qkv_format=self.qkv_format,
            cu_seqlens_q=cu_seqlens_q,
            cu_seqlens_kv=cu_seqlens_kv,
            max_seqlen_q=max_seqlen_q,
            max_seqlen_kv=max_seqlen_kv,
            attention_mask=attention_mask,
            attn_mask_type=attn_mask_type,
            window_size=window_size,
            checkpoint_core_attention=checkpoint_core_attention,
            core_attention_bias_type=core_attention_bias_type,
            core_attention_bias=core_attention_bias,
            alibi_slopes=alibi_slopes,
            fast_zero_fill=fast_zero_fill,
            inference_params=inference_params,
        )

        # ===================
        # Output. [sq, b, h]
        # ===================
        projection_output = self.proj(
            context_layer,
            is_first_microbatch=is_first_microbatch,
            fp8_grad=isinstance(context_layer, QuantizedTensor),
        )

        if self.return_bias:
            attention_output, attention_bias = projection_output
        else:
            attention_output, attention_bias = projection_output, None

        outputs = (attention_output,)
        if self.return_bias:
            outputs += (attention_bias,)
        if self.input_layernorm and self.return_layernorm_output:
            outputs += (layernorm_output,)
        return outputs if len(outputs) > 1 else outputs[0]<|MERGE_RESOLUTION|>--- conflicted
+++ resolved
@@ -3647,16 +3647,10 @@
             attn_dbias = attn_dbias.view(*attn_dbias.shape[:-2], -1)
         # converting torch.uint8 to float8tensor
         if ctx.fp8 and ctx.is_input_fp8:
-<<<<<<< HEAD
             dq = ctx.dQKV_quantizer.create_tensor_from_data(dq, fake_dtype=dout_dtype)
             dk = ctx.dQKV_quantizer.create_tensor_from_data(dk, fake_dtype=dout_dtype)
             dv = ctx.dQKV_quantizer.create_tensor_from_data(dv, fake_dtype=dout_dtype)
-=======
-            dq = ctx.dQKV_quantizer.create_tensor_from_data(dq, ctx.qkv_dtype)
-            dk = ctx.dQKV_quantizer.create_tensor_from_data(dk, ctx.qkv_dtype)
-            dv = ctx.dQKV_quantizer.create_tensor_from_data(dv, ctx.qkv_dtype)
         nvtx_range_pop("transformer_engine.AttnFuncWithCPAndKVP2P.backward")
->>>>>>> f0d22ca1
 
         return (
             None,
@@ -4653,12 +4647,8 @@
             dk = ctx.dQKV_quantizer.create_tensor_from_data(dk, fake_dtype=dout_dtype, internal=not ctx.is_input_fp8)
             dv = ctx.dQKV_quantizer.create_tensor_from_data(dv, fake_dtype=dout_dtype, internal=not ctx.is_input_fp8)
             if not ctx.is_input_fp8:
-<<<<<<< HEAD
                 dq, dk, dv = [x.dequantize(dtype=dout_dtype) for x in [dq, dk, dv]]
-=======
-                dq, dk, dv = [x.dequantize() for x in [dq, dk, dv]]
         nvtx_range_pop("transformer_engine.AttnFuncWithCPAndQKVOA2A.backward")
->>>>>>> f0d22ca1
 
         return (
             None,
