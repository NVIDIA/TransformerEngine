--- conflicted
+++ resolved
@@ -5757,14 +5757,9 @@
                     _alibi_cache["_alibi_slopes_require_update"] = True
                     _alibi_cache["_alibi_bias_require_update"] = True
 
-<<<<<<< HEAD
             deterministic = (
                 not bool(int(os.getenv("NVTE_ALLOW_NONDETERMINISTIC_ALGO", "1")))
                 or torch.are_deterministic_algorithms_enabled()
-=======
-            context_parallel = (
-                self.cp_group is not None and get_distributed_world_size(self.cp_group) != 1
->>>>>>> 8e039fdc
             )
 
             core_attention_bias_shape = None
