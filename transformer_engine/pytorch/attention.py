--- conflicted
+++ resolved
@@ -132,18 +132,6 @@
     from flash_attn.flash_attn_interface import _flash_attn_varlen_backward as _flash_attn_backward
     from flash_attn_2_cuda import varlen_bwd as flash_attn_cuda_bwd
 
-<<<<<<< HEAD
-META_QKV = tex.FP8FwdTensors.GEMM1_OUTPUT
-META_DQKV = tex.FP8BwdTensors.GRAD_OUTPUT1
-META_O = tex.FP8FwdTensors.GEMM2_INPUT
-META_DO = tex.FP8BwdTensors.GRAD_INPUT2
-META_S = tex.FP8FwdTensors.GEMM3_OUTPUT
-META_DP = tex.FP8BwdTensors.GRAD_INPUT3
-# repurpose some unused amax history buffers for partial results of CP fwd and bwd
-META_O_CP = tex.FP8FwdTensors.GEMM2_OUTPUT
-META_DQKV_CP = tex.FP8BwdTensors.GRAD_INPUT1
-=======
->>>>>>> 4df84889
 
 # NVTE_DEBUG = 0/1 # disables/enables debug mode, default = 0
 _NVTE_DEBUG = int(os.getenv("NVTE_DEBUG", "0"))
@@ -566,8 +554,6 @@
         if use_fused_attention:
             logger.debug("Disabling FusedAttention for arbitrary mask")
         use_fused_attention = False
-<<<<<<< HEAD
-=======
     if (
         use_flash_attention
         and _flash_attn_3_plus
@@ -580,7 +566,6 @@
             "https://github.com/Dao-AILab/flash-attention#21-change-behavior-of-causal-flag"
         )
         _use_flash_attn_3 = False
->>>>>>> 4df84889
     if (
         use_flash_attention
         and _flash_attn_2_1_plus
@@ -1447,12 +1432,9 @@
         use_fused_attention,
         fp8,
         fp8_meta,
-<<<<<<< HEAD
-=======
         cp_group,
         cp_global_ranks,
         cp_stream,
->>>>>>> 4df84889
     ):
         if softmax_scale is None:
             softmax_scale = q.shape[-1] ** (-0.5)
@@ -1561,12 +1543,6 @@
                             for x in [k_f16, v_f16]
                         ]
                 fp8_meta_kwargs = {}
-<<<<<<< HEAD
-                fp8_meta_kwargs["d_scale_qkv"] = fp8_meta["scaling_fwd"].scale_inv[META_QKV]
-                fp8_meta_kwargs["d_scale_s"] = fp8_meta["scaling_fwd"].scale_inv[META_S]
-                fp8_meta_kwargs["q_scale_s"] = fp8_meta["scaling_fwd"].scale[META_S]
-                fp8_meta_kwargs["q_scale_o"] = fp8_meta["scaling_fwd"].scale[META_O_CP]
-=======
                 fp8_meta_kwargs["d_scale_qkv"] = fp8_meta["scaling_fwd"].scale_inv
                 fp8_meta_kwargs["d_scale_qkv_offset"] = META_QKV
                 fp8_meta_kwargs["d_scale_s"] = fp8_meta["scaling_fwd"].scale_inv
@@ -1575,7 +1551,6 @@
                 fp8_meta_kwargs["q_scale_s_offset"] = META_S
                 fp8_meta_kwargs["q_scale_o"] = fp8_meta["scaling_fwd"].scale
                 fp8_meta_kwargs["q_scale_o_offset"] = META_O_CP
->>>>>>> 4df84889
                 amax_per_step = torch.zeros((2, cp_size), dtype=torch.float32, device=q.device)
             else:
                 assert False, "FP8 is only supported with Fused Attention!"
@@ -1627,15 +1602,10 @@
                             fp8_dtype_forward,
                         )
                     if fp8 and use_fused_attention:
-<<<<<<< HEAD
-                        fp8_meta_kwargs["amax_s"] = amax_per_step[0][i]
-                        fp8_meta_kwargs["amax_o"] = amax_per_step[1][i]
-=======
                         fp8_meta_kwargs["amax_s"] = amax_per_step
                         fp8_meta_kwargs["amax_s_offset"] = i
                         fp8_meta_kwargs["amax_o"] = amax_per_step
                         fp8_meta_kwargs["amax_o_offset"] = cp_size + i
->>>>>>> 4df84889
                     if causal:
                         if i == 0:
                             if pad_between_seqs_q:
@@ -2978,32 +2948,10 @@
             None,
             None,
             None,
-            None,
-            None,
         )
 
 
 @torch.compile
-<<<<<<< HEAD
-def get_seq_chunk_ids_to_all_gathered_kv(
-    local_chunk_id, cp_size, max_seqlen_q, max_seqlen_kv, window_size_left, device
-):
-    """Compute sequence chunk ids to the all-gathered KV."""
-    seq_end_idx = (local_chunk_id + 1) * max_seqlen_kv
-    seq_start_idx = max(0, seq_end_idx - max_seqlen_q - window_size_left)
-    seqlen = seq_end_idx - seq_start_idx
-    num_chunks = (seqlen + max_seqlen_kv - 1) // max_seqlen_kv
-    chunk_ids = torch.arange(
-        local_chunk_id - num_chunks + 1,
-        local_chunk_id + 1,
-        dtype=torch.int32,
-        device=device,
-    )
-    chunk_ids_to_all_gathered_kv = torch.where(
-        chunk_ids < cp_size, 2 * chunk_ids, 2 * (2 * cp_size - chunk_ids) - 1
-    )
-    return chunk_ids_to_all_gathered_kv
-=======
 def get_seq_chunk_ids_for_reordering(cp_size, device, to_contiguous):
     """
     Context parallelism assigns two discontiguous sequence chunks to each GPU for load balancing.
@@ -3048,7 +2996,6 @@
         window_size_left = window_size[0] + seq_end_idx - local_chunk_end_idx
 
     return (seq_start_idx, seq_end_idx), (window_size_left, window_size_right)
->>>>>>> 4df84889
 
 
 class AttnFuncWithCPAndKVAllGather(torch.autograd.Function):
@@ -3150,47 +3097,6 @@
         for i in range(len(local_seq_chunk_ids) + 1):
             if i < len(local_seq_chunk_ids):
                 with torch.cuda.stream(flash_attn_streams[i]):
-<<<<<<< HEAD
-                    chunk_ids_to_kv_ag = get_seq_chunk_ids_to_all_gathered_kv(
-                        local_seq_chunk_ids[i],
-                        cp_size,
-                        max_seqlen_q,
-                        max_seqlen_kv,
-                        (
-                            max_seqlen_kv * cp_size * 2
-                            if (window_size is None or window_size[0] == -1)
-                            else window_size[0]
-                        ),
-                        k.device,
-                    )
-                    chunk_ids_to_kv_ag_per_step[i] = chunk_ids_to_kv_ag
-                    num_kv_chunks = chunk_ids_to_kv_ag.numel()
-                    if qkv_format == "bshd":
-                        # [b, 2, sq//2, np, hn] -> [b, sq//2, np, hn]
-                        q_ = q[:, i].contiguous()
-                        # [num_kv_chunks, sq//2, b, np, hn] -> [b, num_kv_chunks*sq//2, np, hn]
-                        k_ = (
-                            torch.index_select(k_ag, dim=0, index=chunk_ids_to_kv_ag)
-                            .movedim(2, 0)
-                            .contiguous()
-                            .view(k.shape[1], -1, *k.shape[-2:])
-                        )
-                        v_ = (
-                            torch.index_select(v_ag, dim=0, index=chunk_ids_to_kv_ag)
-                            .movedim(2, 0)
-                            .contiguous()
-                            .view(v.shape[1], -1, *v.shape[-2:])
-                        )
-                    elif qkv_format == "sbhd":
-                        # [2, sq//2, b, np, hn] -> [sq//2, b, np, hn]
-                        q_ = q[i].contiguous()
-                        # [num_kv_chunks, sq//2, b, np, hn] -> [num_kv_chunks*sq//2, b, np, hn]
-                        k_ = torch.index_select(k_ag, dim=0, index=chunk_ids_to_kv_ag).view(
-                            -1, *k.shape[-3:]
-                        )
-                        v_ = torch.index_select(v_ag, dim=0, index=chunk_ids_to_kv_ag).view(
-                            -1, *v.shape[-3:]
-=======
                     # [b, 2, sq//2, np, hn] -> [b, sq//2, np, hn] or [2, sq//2, b, np, hn] -> [sq//2, b, np, hn]
                     q_ = q.select(seq_dim, i).contiguous()
                     kv_seq_range_per_step[i], window_size_per_step[i] = (
@@ -3201,7 +3107,6 @@
                             max_seqlen_kv,
                             window_size,
                             causal,
->>>>>>> 4df84889
                         )
                     )
                     seq_start_idx, seq_end_idx = (
@@ -4097,58 +4002,6 @@
         or (cp_comm_type == "all_gather" and not use_fused_attention)
     ), "The context parallel running configs cannot support sliding window attetnion!"
 
-<<<<<<< HEAD
-    if sliding_window_attn or cp_comm_type == "all_gather":
-        out = AttnFuncWithCPAndKVAllGather.apply(
-            is_training,
-            q,
-            k,
-            v,
-            cu_seqlens_q,
-            cu_seqlens_kv,
-            max_seqlen_q,
-            max_seqlen_kv,
-            cu_seqlens_q_padded,
-            cu_seqlens_kv_padded,
-            dropout_p,
-            cp_group,
-            cp_stream,
-            softmax_scale,
-            qkv_format,
-            attn_mask_type,
-            attn_bias_type,
-            attn_bias,
-            deterministic,
-            use_fused_attention,
-            window_size,
-        )
-    elif cp_comm_type == "p2p":
-        out = AttnFuncWithCPAndKVP2P.apply(
-            is_training,
-            q,
-            k,
-            v,
-            cu_seqlens_q,
-            cu_seqlens_kv,
-            max_seqlen_q,
-            max_seqlen_kv,
-            cu_seqlens_q_padded,
-            cu_seqlens_kv_padded,
-            dropout_p,
-            cp_group,
-            cp_global_ranks,
-            cp_stream,
-            softmax_scale,
-            qkv_format,
-            attn_mask_type,
-            attn_bias_type,
-            attn_bias,
-            deterministic,
-            use_fused_attention,
-            fp8,
-            fp8_meta,
-        )
-=======
     args = [
         is_training,
         q,
@@ -4181,7 +4034,6 @@
     elif cp_comm_type == "a2a":
         args += [window_size, fp8, fp8_meta, cp_group, cp_stream]
         out = AttnFuncWithCPAndQKVOA2A.apply(*args)
->>>>>>> 4df84889
     else:
         raise ValueError(f"Unsupported communication type: {cp_comm_type}!")
 
