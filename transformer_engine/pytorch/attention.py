--- conflicted
+++ resolved
@@ -520,15 +520,9 @@
 
     @staticmethod
     def forward(ctx, is_training, q, k, v, cu_seqlens_q, cu_seqlens_k, max_seqlen_q, max_seqlen_k,
-<<<<<<< HEAD
-                dropout_p, cp_group, cp_global_ranks, cp_stream, softmax_scale, qkv_format,
-                attn_mask_type, attn_bias_type, attn_bias, deterministic, use_fused_attention,
-                window_size):
-=======
                 seq_offsets_q, seq_offsets_k, seq_offsets_v, seq_offsets_o, dropout_p,
                 cp_group, cp_global_ranks, cp_stream, softmax_scale, qkv_format, attn_mask_type,
-                attn_bias_type, attn_bias, deterministic, use_fused_attention):
->>>>>>> b13e3aa9
+                attn_bias_type, attn_bias, deterministic, use_fused_attention, window_size):
         if softmax_scale is None:
             softmax_scale = q.shape[-1] ** (-0.5)
 
@@ -1378,9 +1372,8 @@
             # [b, np, sq, 2*cp, sk//(2*cp)] -> [b, np, sq, sk]
             attn_dbias = attn_dbias.view(*attn_dbias.shape[:-2], -1)
 
-<<<<<<< HEAD
-        return None, dq, dkv[0], dkv[1], None, None, None, None, None, None, \
-                None, None, None, None, None, None, attn_dbias, None, None, None
+        return None, dq, dkv[0], dkv[1], None, None, None, None, None, None, None, None, \
+                None, None, None, None, None, None, None, None, attn_dbias, None, None
 
 
 class SWAFuncWithCP(torch.autograd.Function):
@@ -1394,10 +1387,6 @@
     def backward(ctx, dout):
         return dq, dk, dv, None, None, None, None, None, None, None, None, None, None, None, \
                 None, None, None
-=======
-        return None, dq, dkv[0], dkv[1], None, None, None, None, None, None, None, None, \
-                None, None, None, None, None, None, None, None, attn_dbias, None, None
->>>>>>> b13e3aa9
 
 
 def attn_forward_func_with_cp(
@@ -1412,21 +1401,6 @@
         ), f"QKV format of {qkv_format} is not supported with context parallelism!"
     assert(qkv_format != "sbhd" or use_fused_attention
         ), "FlashAttention does not support sbhd format!"
-<<<<<<< HEAD
-    assert(not(qkv_format == "thd" and use_fused_attention)
-        ), "FusedAttention does not support thd format!"
-    assert (attn_mask_type in ["causal", "no_mask"]
-        ), f"Mask type of {attn_mask_type} is not supported with context parallelism!"
-    assert (attn_bias is None or use_fused_attention
-        ), "Attention bias is only supported with FusedAttention!"
-    assert (window_size is None or (not use_fused_attention and qkv_format != "thd")
-        ), "Sliding window attention is only supported with FlashAttention!"
-    out = AttnFuncWithCP.apply(
-        is_training, q, k, v, cu_seqlens_q, cu_seqlens_k, max_seqlen_q, max_seqlen_k,
-        dropout_p, cp_group, cp_global_ranks, cp_stream, softmax_scale, qkv_format,
-        attn_mask_type, attn_bias_type, attn_bias, deterministic, use_fused_attention,
-        window_size
-=======
     assert (qkv_format != 'thd' or \
             not use_fused_attention or \
             attn_mask_type in ["padding", "padding_causal"]
@@ -1435,12 +1409,13 @@
     assert (attn_bias is None or (use_fused_attention and "padding" not in attn_mask_type)
         ), """Attention bias is only supported with FusedAttention and "causal" """ \
            """or "no_mask" mask types!"""
+    assert (window_size is None or (not use_fused_attention and qkv_format != "thd")
+        ), "Sliding window attention is only supported with FlashAttention!"
     out = AttnFuncWithCP.apply(
         is_training, q, k, v, cu_seqlens_q, cu_seqlens_k, max_seqlen_q, max_seqlen_k,
         seq_offsets_q, seq_offsets_k, seq_offsets_v, seq_offsets_o, dropout_p,
         cp_group, cp_global_ranks, cp_stream, softmax_scale, qkv_format, attn_mask_type,
-        attn_bias_type, attn_bias, deterministic, use_fused_attention
->>>>>>> b13e3aa9
+        attn_bias_type, attn_bias, deterministic, use_fused_attention, window_size
     )
     return out
 
