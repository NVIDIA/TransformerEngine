--- conflicted
+++ resolved
@@ -619,15 +619,12 @@
 
         # [b, np, sq] -> [b, np, 2, sq//2]
         softmax_lse_ = softmax_lse.view(*softmax_lse.shape[:-1], 2, softmax_lse.shape[-1]//2)
-<<<<<<< HEAD
+        softmax_lse_ = softmax_lse_[..., 1, :].contiguous()
         if ctx.use_fused_attention:
             # [b, np, sq] -> [b, np, sq, 1]
             softmax_lse.unsqueeze_(-1)
             # [b, np, 2, sq//2] -> [b, np, 2, sq//2, 1]
             softmax_lse_.unsqueeze_(-1)
-=======
-        softmax_lse_ = softmax_lse_[..., 1, :].contiguous()
->>>>>>> cd8ca2d1
         # [b*sq, np, hn] -> [b, 2, sq//2, np, hn]
         out = out.view(*q.shape)
         dout = dout.view(*q.shape)
@@ -745,7 +742,6 @@
                             **fa_optional_backward_kwargs
                         )
                 else:
-<<<<<<< HEAD
                     if ctx.use_fused_attention:
                         # [b, 2, sq//2, np, hn] -> [b, sq//2, np, hn]
                         q_ = q[:, 1, ...].contiguous()
@@ -758,7 +754,7 @@
                             ctx.max_seqlen_q//2, ctx.max_seqlen_k,
                             cu_seqlens_q//2, cu_seqlens_k,
                             q_, kv_[0], kv_[1], out_, dout_, TE_DType[q.dtype],
-                            [softmax_lse_[..., 1, :, :], ctx.rng_states[cp_size-i-1]],
+                            [softmax_lse_, ctx.rng_states[cp_size-i-1]],
                             tex.NVTE_Fused_Attn_Backend.NVTE_F16_arbitrary_seqlen,
                             attn_scale=ctx.softmax_scale,
                             dropout=ctx.dropout_p,
@@ -776,32 +772,13 @@
                         out_ = out[:, 1, ...].contiguous().view(-1, *out.shape[-2:])
                         dout_ = dout[:, 1, ...].contiguous().view(-1, *dout.shape[-2:])
                         _flash_attn_backward(
-                            dout_, q_, kv_[0], kv_[1], out_, softmax_lse_[..., 1, :],
+                            dout_, q_, kv_[0], kv_[1], out_, softmax_lse_,
                             dq_, dkv_[0], dkv_[1], cu_seqlens_q//2, cu_seqlens_k,
                             ctx.max_seqlen_q//2, ctx.max_seqlen_k,
                             ctx.dropout_p, ctx.softmax_scale, False,
                             rng_state=ctx.rng_states[cp_size-i-1],
                             **fa_optional_backward_kwargs
                         )
-=======
-                    # [b, sq//2, np, hn] -> [b*sq//2, np, hn]
-                    q_ = q[:, 1, ...].contiguous().view(-1, *q.shape[-2:])
-                    dq_ = torch.empty_like(q_)
-                    # [2, b, 2, sk//2, np, hn] -> [2, b*sk, np, hn]
-                    kv_ = kv.view(2, -1, *kv.shape[-2:])
-                    dkv_ = torch.empty_like(kv_)
-                    # [b, sq//2, np, hn] -> [b*sq//2, np, hn]
-                    out_ = out[:, 1, ...].contiguous().view(-1, *out.shape[-2:])
-                    dout_ = dout[:, 1, ...].contiguous().view(-1, *dout.shape[-2:])
-                    _flash_attn_backward(
-                        dout_, q_, kv_[0], kv_[1], out_, softmax_lse_,
-                        dq_, dkv_[0], dkv_[1], cu_seqlens_q//2, cu_seqlens_k,
-                        ctx.max_seqlen_q//2, ctx.max_seqlen_k,
-                        ctx.dropout_p, ctx.softmax_scale, False,
-                        rng_state=ctx.rng_states[cp_size-i-1],
-                        **fa_optional_backward_kwargs
-                    )
->>>>>>> cd8ca2d1
 
                 if i >= (cp_size-rank-1):
                     # [b*sq, np, hn] -> [b, 2, sq//2, np, hn]
