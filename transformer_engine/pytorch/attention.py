--- conflicted
+++ resolved
@@ -7631,15 +7631,6 @@
                         False
                     ), "core_attention_bias must be in one of {bhss, 1hss, b1ss, 11ss} shapes"
 
-<<<<<<< HEAD
-            pad_between_seqs = (
-                cu_seqlens_q_padded is not None
-                and not torch.equal(cu_seqlens_q_padded[:-1], cu_seqlens_q[:-1])
-            ) or (
-                cu_seqlens_kv_padded is not None
-                and not torch.equal(cu_seqlens_kv_padded[:-1], cu_seqlens_kv[:-1])
-            )
-=======
             if pad_between_seqs is None:
                 if qkv_format == "thd":
                     pad_between_seqs = (
@@ -7652,7 +7643,6 @@
                 else:
                     pad_between_seqs = False
 
->>>>>>> f3a009da
             attention_params = AttentionParams(
                 qkv_type=type(query_layer),
                 qkv_dtype=query_layer.dtype,
