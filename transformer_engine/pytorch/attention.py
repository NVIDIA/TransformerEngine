# Copyright (c) 2022-2024, NVIDIA CORPORATION & AFFILIATES. All rights reserved.
#
# See LICENSE for license information.

"""Attention."""
import collections
from contextlib import nullcontext
from importlib.metadata import version as get_pkg_version
import math
import os
from typing import Any, Callable, Dict, List, Optional, Tuple, Union
import warnings
import logging

from dataclasses import dataclass, fields
import numpy as np
from packaging.version import Version as PkgVersion

import torch
import torch.nn.functional as F

import transformer_engine_torch as tex
import transformer_engine as te
from transformer_engine.pytorch.utils import get_cudnn_version
from transformer_engine.pytorch.cpp_extensions import (
    cast_to_fp8,
    cast_from_fp8,
)
from transformer_engine.pytorch.cpp_extensions.fused_attn import (
    fused_attn_fwd_qkvpacked,
    fused_attn_bwd_qkvpacked,
    fused_attn_fwd_kvpacked,
    fused_attn_bwd_kvpacked,
    fused_attn_fwd,
    fused_attn_bwd,
    QKVLayout,
    AttnBiasType,
    AttnMaskType,
    FusedAttnBackend,
)
from transformer_engine.pytorch.fp8 import get_fp8_te_dtype
from transformer_engine.pytorch.float8_tensor import Float8Tensor
from transformer_engine.pytorch.module import LayerNormLinear, Linear
from transformer_engine.pytorch.module.base import TransformerEngineBaseModule
from transformer_engine.pytorch.utils import (
    divide,
    attention_mask_func,
    split_tensor_along_dim,
    get_device_compute_capability,
    get_default_init_method,
)
from transformer_engine.pytorch.constants import (
    AttnMaskTypes,
    AttnTypes,
    AttnBiasTypes,
    QKVLayouts,
    dist_group_type,
    TE_DType,
)
from transformer_engine.pytorch.softmax import FusedScaleMaskSoftmax
from transformer_engine.pytorch.distributed import (
    get_distributed_world_size,
    get_distributed_rank,
    checkpoint,
    set_all_rng_states,
    CudaRNGStatesTracker,
    graph_safe_rng_available,
)
from transformer_engine.pytorch.export import is_in_onnx_export_mode
from transformer_engine.pytorch.jit import jit_fuser, no_torch_dynamo
from transformer_engine.pytorch.graph import is_graph_capturing


_flash_attn_version = PkgVersion(get_pkg_version("flash-attn"))
_flash_attn_version_required = PkgVersion("2.0.6")
_flash_attn_max_version = PkgVersion("2.5.8")
_flash_attn_2_plus = _flash_attn_version >= PkgVersion("2")
_flash_attn_2_1_plus = _flash_attn_version >= PkgVersion("2.1")
_flash_attn_2_3_plus = _flash_attn_version >= PkgVersion("2.3")
_flash_attn_2_4_plus = _flash_attn_version >= PkgVersion("2.4")
_flash_attn_2_4_1_plus = _flash_attn_version >= PkgVersion("2.4.1")

if _flash_attn_version >= _flash_attn_version_required:
    from flash_attn.flash_attn_interface import flash_attn_varlen_func as flash_attn_forward_func
    from flash_attn.flash_attn_interface import _flash_attn_varlen_forward as _flash_attn_forward
    from flash_attn.flash_attn_interface import _flash_attn_varlen_backward as _flash_attn_backward
    from flash_attn_2_cuda import varlen_bwd as flash_attn_cuda_bwd

META_QKV = tex.FP8FwdTensors.GEMM1_OUTPUT
META_DQKV = tex.FP8BwdTensors.GRAD_OUTPUT1
META_O = tex.FP8FwdTensors.GEMM2_INPUT
META_DO = tex.FP8BwdTensors.GRAD_INPUT2
META_S = tex.FP8FwdTensors.GEMM3_OUTPUT
META_DP = tex.FP8BwdTensors.GRAD_INPUT3

# NVTE_DEBUG = 0/1 # disables/enables debug mode, default = 0
_NVTE_DEBUG = int(os.getenv("NVTE_DEBUG", "0"))
# NVTE_DEBUG_LEVEL = 0/1/2 # enables more and more verbose debug mode, default = 0
_NVTE_DEBUG_LEVEL = int(os.getenv("NVTE_DEBUG_LEVEL", "0"))
log_level = _NVTE_DEBUG * _NVTE_DEBUG_LEVEL
log_levels = {0: logging.WARNING, 1: logging.INFO, 2: logging.DEBUG}
logging.basicConfig(
    format="[%(levelname)-8s | %(name)-19s]: %(message)s",
    level=log_levels[log_level if log_level in [0, 1, 2] else 2],
)

_NVTE_FLASH_ATTN = int(os.getenv("NVTE_FLASH_ATTN", "1"))
_NVTE_FUSED_ATTN = int(os.getenv("NVTE_FUSED_ATTN", "1"))
_NVTE_UNFUSED_ATTN = int(os.getenv("NVTE_UNFUSED_ATTN", "1"))

_attention_backends = {
    "attention_params": None,
    "use_flash_attention": None,
    "use_fused_attention": None,
    "fused_attention_backend": None,
    "use_unfused_attention": None,
    "backend_selection_requires_update": False,
}


@dataclass(eq=True)
class AttentionParams:
    """
    Attention parameters used to determine which backend to be used.

    Parameters
    ----------
    qkv_type: Union[torch.Tensor, Float8Tensor], default = `torch.Tensor`
        Type of query/key/value tensors, {`torch.Tensor`, `Float8Tensor`}.
    qkv_dtype: torch.dtype, default = `torch.bfloat16`
        Data type of query/key/value tensors.
    qkv_layout: str, default = "sbh3d"
        Query/key/value tensor memory layout.
    batch_size: int, default = 1
        Batch size.
    num_heads: int, default = 16
        Number of attention heads in the query tensor.
    num_gqa_groups: int, default = 16
        Number of attention heads in key and value tensors.
    max_seqlen_q: int, default = 128
        Maximum sequence length of the query tensor.
    max_seqlen_kv: int, default = 128
        Maximum sequence length of the key and value tensors.
    head_dim: int, default = 64
        The size of each attention head.
    attn_mask_type: str, default = `no_mask`
        Attention mask type, {`no_mask`, `padding`, `causal`, `padding_causal`,
        `causal_bottom_right`, `padding_causal_bottom_right`, `arbitrary`}
    window_size: Tuple[int, int], default = None
        Sliding window attention size.
    alibi_slopes_shape: Optional[Union[torch.Size, List]], default = `None`
        Tensor shape of :attr:`alibi_slopes` in `DotProductAttention`.
    core_attention_bias_type: str, default = `no_bias`
        Attention bias type, {`no_bias`, `pre_scale_bias`, `post_scale_bias`, `alibi`}.
    core_attention_bias_shape: str, default = `1hss`
        Attention bias shape, {`1hss`, `b1ss`, `bhss`}.
    core_attention_bias_requires_grad: bool, default = `True`
        Whether attention bias requires gradient.
    pad_between_seqs: bool, default = `False`
        Whether there is padding between sequences in a batch.
        This only applies to `qkv_format=thd`.
    attention_dropout: float, default = 0.0
        Attention dropout.
    context_parallel: bool, default = `False`
        Whether context parallelism is used or not.
    deterministic: bool, default = `False`
        Whether to run `DotProductAttention` with determinism or not.
    is_training: bool, default = `True`
        Whether in training mode (`True`) or inference mode (`False`)
    fp8: bool, default = `False`
        Whether `DotProductAttention` is in an `fp8_autocast` region.
    fp8_meta: Optional[Dict[str Any]], default = `None`
        The FP8 metadata tensor of `DotProductAttention`.
    """

    qkv_type: Union[torch.Tensor, Float8Tensor] = torch.Tensor
    qkv_dtype: torch.dtype = torch.bfloat16
    qkv_layout: str = "sbh3d"
    batch_size: int = 1
    num_heads: int = 16
    num_gqa_groups: int = 16
    max_seqlen_q: int = 128
    max_seqlen_kv: int = 128
    head_dim: int = 64
    attn_mask_type: str = "no_mask"
    window_size: Union[Tuple[int, int], None] = None
    alibi_slopes_shape: Union[torch.Size, List, None] = None
    core_attention_bias_type: str = "no_bias"
    core_attention_bias_shape: str = "1hss"
    core_attention_bias_requires_grad: bool = True
    pad_between_seqs: bool = False
    attention_dropout: float = 0.0
    context_parallel: bool = False
    deterministic: bool = False
    is_training: bool = True
    fp8: bool = False
    fp8_meta: Union[Dict[str, Any], None] = None


_alibi_cache = {
    "_num_heads": None,
    "_alibi_slopes": None,
    "_max_seqlen_q": None,
    "_max_seqlen_kv": None,
    "_bottom_right_alignment": True,
    "_alibi_bias": None,
    "_alibi_slopes_require_update": False,
    "_alibi_bias_require_update": False,
}


__all__ = ["DotProductAttention", "InferenceParams", "MultiheadAttention"]


def get_attention_backend(
    attention_params: AttentionParams = None,
):
    """
    Select the appropriate attention backend/sub-backend based on user input and runtime environment.

    Parameters
    ----------
    See `AttentionParams`.

    Returns
    ----------
    use_flash_attention: bool
        Whether the `FlashAttention` backend has been selected.
    use_fused_attention: bool
        Whether the `FusedAttention` backend has been selected.
    fused_attention_backend: tex.NVTE_Fused_Attn_Backend
        If `use_fused_attention = True`, one of `FusedAttention` three sub-backends, else `None`.
    use_unfused_attention: bool
        Whether the `UnfusedDotProductAttention` backend has been selected.
    available_backends: List[bool]
        All available backends that could support the provided input. A list of Booleans
        in the form of [use_flash_attention, use_fused_attention, use_unfused_attention].
    """
    qkv_type = attention_params.qkv_type
    qkv_dtype = attention_params.qkv_dtype
    qkv_layout = attention_params.qkv_layout
    batch_size = attention_params.batch_size
    num_heads = attention_params.num_heads
    num_gqa_groups = attention_params.num_gqa_groups
    max_seqlen_q = attention_params.max_seqlen_q
    max_seqlen_kv = attention_params.max_seqlen_kv
    head_dim = attention_params.head_dim
    attn_mask_type = attention_params.attn_mask_type
    window_size = attention_params.window_size
    alibi_slopes_shape = attention_params.alibi_slopes_shape
    core_attention_bias_type = attention_params.core_attention_bias_type
    core_attention_bias_shape = attention_params.core_attention_bias_shape
    core_attention_bias_requires_grad = attention_params.core_attention_bias_requires_grad
    pad_between_seqs = attention_params.pad_between_seqs
    attention_dropout = attention_params.attention_dropout
    context_parallel = attention_params.context_parallel
    deterministic = attention_params.deterministic
    is_training = attention_params.is_training
    fp8 = attention_params.fp8
    fp8_meta = attention_params.fp8_meta

    # Run config
    logger = logging.getLogger("DotProductAttention")
    device_compute_capability = get_device_compute_capability()
    cudnn_version = get_cudnn_version()
    run_config = {
        "transformer_engine_version": te.__version__,
        "compute_capability": "sm"
        + str(
            (lambda x, y: x * 10 + y)(device_compute_capability[0], device_compute_capability[1])
        ),
        "flash_attn_version": _flash_attn_version,
        "cudnn_version": ".".join([str(i) for i in cudnn_version]),
    }
    attention_params_dict = {
        field.name: getattr(attention_params, field.name) for field in fields(attention_params)
    }
    run_config.update(attention_params_dict)
    if fp8:
        run_config["NVTE_FP8_DPA_BWD"] = int(os.getenv("NVTE_FP8_DPA_BWD", "1"))
    logger.debug("Running with config=%s", run_config)

    # Filter: Environment variables
    global _NVTE_FLASH_ATTN, _NVTE_FUSED_ATTN, _NVTE_UNFUSED_ATTN
    _NVTE_FLASH_ATTN = int(os.getenv("NVTE_FLASH_ATTN", "1"))
    _NVTE_FUSED_ATTN = int(os.getenv("NVTE_FUSED_ATTN", "1"))
    _NVTE_UNFUSED_ATTN = int(os.getenv("NVTE_UNFUSED_ATTN", "1"))
    use_flash_attention = _NVTE_FLASH_ATTN
    use_fused_attention = _NVTE_FUSED_ATTN
    use_unfused_attention = _NVTE_UNFUSED_ATTN
    if not use_flash_attention:
        logger.debug("Disabling FlashAttention due to NVTE_FLASH_ATTN=0")
    if not use_fused_attention:
        logger.debug("Disabling FusedAttention due to NVTE_FUSED_ATTN=0")
    if not use_unfused_attention:
        logger.debug("Disabling UnfusedDotProductAttention due to NVTE_UNFUSED_ATTN=0")

    # Filter: ONNX mode
    if is_in_onnx_export_mode():
        if use_flash_attention:
            logger.debug("Disabling FlashAttention due to ONNX mode")
        use_flash_attention = False
        if use_fused_attention:
            logger.debug("Disabling FusedAttention due to ONNX mode")
        use_fused_attention = False

    # Filter: Compute capability
    if device_compute_capability < (8, 0):
        if use_flash_attention:
            logger.debug("Disabling FlashAttention as it requires compute capability sm80+")
            use_flash_attention = False
        if use_fused_attention:
            logger.debug("Disabling FusedAttention as it requires compute capability sm80+")
            use_fused_attention = False

    # Filter: Context parallelism
    if context_parallel and use_unfused_attention:
        logger.debug(
            "Disabling UnfusedDotProductAttention as it does not support context parallelism"
        )
        use_unfused_attention = False

    # Filter: Data type
    if use_flash_attention and (
        qkv_dtype not in [torch.bfloat16, torch.float16] or qkv_type == Float8Tensor
    ):
        logger.debug(
            "Disabling FlashAttention due to unsupported QKV data type. "
            "Supported: qkv_type = torch.Tensor, qkv_dtype = {torch.bfloat16, torch.float16}. "
            "Found: qkv_type = %s, qkv_dtype = %s.",
            qkv_type,
            qkv_dtype,
        )
        use_flash_attention = False
    if use_fused_attention and (qkv_dtype not in [torch.bfloat16, torch.float16]):
        logger.debug(
            "Disabling FusedAttention due to unsupported QKV data type. "
            "Supported: qkv_dtype = {torch.bfloat16, torch.float16}. "
            "Found: qkv_dtype = %s.",
            qkv_dtype,
        )
        use_fused_attention = False

    # Filter: Execution type
    if fp8 and fp8_meta["recipe"].fp8_dpa:
        if use_flash_attention:
            logger.debug("Disabling FlashAttention as it does not support FP8")
            use_flash_attention = False
        if use_unfused_attention:
            logger.debug("Disabling UnfusedDotProductAttention as it does not support FP8")
            use_unfused_attention = False

    # Filter: Head dimension
    if use_flash_attention and (
        head_dim > 256
        or head_dim % 8 != 0
        or (head_dim > 192 and device_compute_capability not in ((8, 0), (9, 0)))
    ):
        logger.debug(
            "Disabling FlashAttention due to unsupported head_dim. "
            "Supported: head_dim %%8 = 0, head_dim <= 256 (>192 requires sm80/90). "
            "Found: head_dim = %s on sm%s.",
            head_dim,
            ".".join([str(i) for i in device_compute_capability]),
        )
        use_flash_attention = False

    # Filter: QKV layout
    qkv_format = "".join([i for i in qkv_layout.split("_")[0] if i.isalpha()])
    if qkv_format == "thd":
        if use_unfused_attention:
            logger.debug("Disabling UnfusedDotProductAttention for qkv_format = thd")
            use_unfused_attention = False
        if use_flash_attention and pad_between_seqs:
            logger.debug(
                "Disabling FlashAttention for qkv_format = thd when there is "
                "padding between sequences, i.e. [a, a, PAD, b, b, b, PAD, c, PAD]"
            )
            use_flash_attention = False

    # Filter: Attention mask
    # attn_mask_type               |     supported backends
    # -------------------------------------------------------------------
    # no_mask                      |     All
    # padding                      |     FlashAttention, FusedAttention
    # causal                       |
    #     self-attention           |     All
    #     cross-attention          |     FusedAttention
    # padding_causal               |
    #     self-attention           |     FlashAttention, FusedAttention
    #     cross-attention          |     FusedAttention
    # causal_bottom_right          |     All
    # padding_causal_bottom_right  |     FlashAttention, FusedAttention
    # arbitrary                    |     UnfusedDotProductAttention
    if attn_mask_type == "arbitrary":
        if use_flash_attention:
            logger.debug("Disabling FlashAttention for arbitrary mask")
        use_flash_attention = False
        if use_fused_attention:
            logger.debug("Disabling FusedAttention for arbitrary mask")
        use_fused_attention = False
    if use_unfused_attention and "padding" in attn_mask_type:
        logger.debug("Disabling UnfusedDotProductAttention for %s mask", attn_mask_type)
        use_unfused_attention = False
    if (
        use_flash_attention
        and _flash_attn_2_1_plus
        and attn_mask_type in ["causal", "padding_causal"]
        and max_seqlen_q != max_seqlen_kv
    ):
        logger.warning(
            "Disabling FlashAttention as it only supports bottom-right-diagonal "
            "causal mask since flash-attn 2.1. See "
            "https://github.com/Dao-AILab/flash-attention#21-change-behavior-of-causal-flag"
        )
        use_flash_attention = False
    if (
        use_flash_attention
        and not _flash_attn_2_1_plus
        and attn_mask_type in ["causal_bottom_right", "padding_causal_bottom_right"]
        and max_seqlen_q != max_seqlen_kv
    ):
        logger.warning(
            "Disabling FlashAttention as it only supports top-left-diagonal "
            "causal mask before flash-attn 2.1. See "
            "https://github.com/Dao-AILab/flash-attention#21-change-behavior-of-causal-flag"
        )
        use_flash_attention = False

    # Filter: Sliding window attention
    #    backend                 |      window_size       | diagonal alignment
    # ---------------------------------------------------------------------------------
    # FlashAttention             | (-1, -1) or (>=0, >=0) | bottom right
    # FusedAttention             | (-1,  0) or (>=0, 0)   | top left
    # UnfusedDotProductAttention | (-1, -1) or (>=0, >=0) | both;
    #                            |                        | converts window_size to an 'arbitrary' mask
    if window_size is None:
        window_size = check_set_window_size(attn_mask_type, window_size)
    else:
        if use_fused_attention and (window_size[0] != -1 or window_size[1] not in [-1, 0]):
            if fp8 and (fp8_meta["recipe"].fp8_dpa or fp8_meta["recipe"].fp8_mha):
                logger.debug(
                    "Disabling FusedAttention as it does not support sliding window attention"
                    " for FP8"
                )
                use_fused_attention = False
            elif window_size[1] != 0 or attention_dropout != 0.0 or qkv_format == "thd":
                logger.debug(
                    "Disabling FusedAttention as it only supports sliding window attention "
                    "with causal mask, no dropout, and qkv_format = bshd/sbhd"
                )
                use_fused_attention = False
            elif context_parallel:
                logger.debug(
                    "Disabling FusedAttention as it does not support sliding window attention "
                    "with context parallelism"
                )
                use_fused_attention = False
            elif max_seqlen_q != max_seqlen_kv and attn_mask_type in [
                "no_mask",
                "padding",
                "causal_bottom_right",
                "padding_causal_bottom_right",
            ]:
                logger.debug(
                    "Disabling FusedAttention as it does not support sliding window attention "
                    "with attn_mask_type = %s for cross-attention",
                    attn_mask_type,
                )
                use_fused_attention = False
            elif "padding" in attn_mask_type:
                logger.debug(
                    "Disabling FusedAttention as it does not support sliding window attention "
                    "with attn_mask_type = %s",
                    attn_mask_type,
                )
                use_fused_attention = False
        if (
            use_flash_attention
            and (window_size[0] != -1 or window_size[1] not in [-1, 0])
            and (not _flash_attn_2_3_plus or context_parallel)
        ):
            logger.debug(
                "Disabling FlashAttention as sliding window attention requires "
                "flash-attn 2.3+ and no context parallelism"
            )
            use_flash_attention = False

    # Filter: Attention bias
    #    backend                 |      bias types              | ALiBi diagonal alignment
    # ---------------------------------------------------------------------------------
    # FlashAttention             | no_bias, alibi/alibi_slopes  | bottom right
    # FusedAttention             | no_bias, post_scale_bias     |
    #                            | alibi/alibi_slopes           | top left,
    #                            |                              | bottom_right (converts to a 'post_scale_bias' bias)
    # UnfusedDotProductAttention | no_bias, pre/post_scale_bias |
    #                            | alibi/alibi_slopes           | both; converts to a 'post_scale_bias' bias
    if use_flash_attention and (
        core_attention_bias_type not in ["no_bias", "alibi"]
        or core_attention_bias_shape is not None
    ):
        logger.debug("Disabling FlashAttention for pre/post_scale_bias")
        use_flash_attention = False

    fu_core_attention_bias_type = core_attention_bias_type
    fu_core_attention_bias_shape = core_attention_bias_shape
    fu_core_attention_bias_requires_grad = core_attention_bias_requires_grad
    if (
        use_fused_attention
        and core_attention_bias_type == "alibi"
        and (alibi_slopes_shape is not None or max_seqlen_q != max_seqlen_kv)
    ):
        fu_core_attention_bias_type = "post_scale_bias"
        fu_core_attention_bias_requires_grad = False
        if alibi_slopes_shape is None:
            fu_core_attention_bias_shape = "1hss"
        elif len(alibi_slopes_shape) == 1 and alibi_slopes_shape[0] == num_heads:
            fu_core_attention_bias_shape = "1hss"
        elif (
            len(alibi_slopes_shape) == 2
            and alibi_slopes_shape[0] == batch_size
            and alibi_slopes_shape[1] == num_heads
        ):
            fu_core_attention_bias_shape = "bhss"

    if (
        use_fused_attention
        and fu_core_attention_bias_type == "post_scale_bias"
        and fu_core_attention_bias_shape != "1hss"
    ):
        if fu_core_attention_bias_requires_grad:
            # remove this line when cuDNN adds bwd support for
            # [1, 1, s, s], [b, 1, s, s] and [b, h, s, s]
            logger.debug("Disabling FusedAttention for dBias in [1, H, S, S] shape")
            use_fused_attention = False
        else:
            # max512 backend will only support [1, h, s, s]
            os.environ["NVTE_FUSED_ATTN_BACKEND"] = "1"

    # Filter: cuDNN support
    fused_attention_backend = None
    if use_fused_attention:
        q_type = TE_DType[qkv_dtype]
        kv_type = q_type
        if fp8 and fp8_meta["recipe"].fp8_dpa:
            q_type = get_fp8_te_dtype(fp8_meta["recipe"], fprop_tensor=True)
            kv_type = q_type
        fused_attention_backend = tex.get_fused_attn_backend(
            q_type,
            kv_type,
            QKVLayout[qkv_layout],
            AttnBiasType[fu_core_attention_bias_type],
            AttnMaskType[attn_mask_type],
            attention_dropout,
            num_heads,
            num_gqa_groups,
            max_seqlen_q,
            max_seqlen_kv,
            head_dim,
            window_size[0],
            window_size[1],
        )
        if fused_attention_backend == FusedAttnBackend["No_Backend"]:
            logger.debug("Disabling FusedAttention as no backend supports the provided input")
            use_fused_attention = False
            fused_attention_backend = None
        if (
            use_fused_attention
            and context_parallel
            and fused_attention_backend != FusedAttnBackend["F16_arbitrary_seqlen"]
        ):
            logger.debug(
                "Disabling FusedAttention as only sub-backend %s does not support "
                "context parallellism",
                int(fused_attention_backend),
            )
            use_fused_attention = False
            fused_attention_backend = None
        if (
            use_fused_attention
            and window_size is not None
            and window_size[0] != -1
            and fused_attention_backend != FusedAttnBackend["F16_arbitrary_seqlen"]
        ):
            logger.debug(
                "Disabling FusedAttention as only sub-backend %s does not support "
                "slidng window attention",
                int(fused_attention_backend),
            )
            use_fused_attention = False
            fused_attention_backend = None
        if (
            use_fused_attention
            and fused_attention_backend == FusedAttnBackend["F16_max512_seqlen"]
            and fu_core_attention_bias_type == "post_scale_bias"
            and fu_core_attention_bias_shape != "1hss"
        ):
            logger.debug(
                "Disabling FusedAttention as cuDNN sub-backend 0 only supports post_scale_bias in"
                " [1, H, S, S] shape"
            )
            use_fused_attention = False
            fused_attention_backend = None

    # Filter: Determinism
    # backend                      | deterministic
    # ---------------------------------------------
    # FlashAttention               |
    #     flash-attn >=2.0, <2.4.1 | no
    #     flash-attn >=2.4.1       | yes
    # FusedAttention               |
    #     sub-backend 0            | yes
    #     sub-backend 1            | workspace optimization path and sm90+: yes;
    #                              | otherwise: no
    #     sub-backend 2            | no
    # UnfusedDotProductAttention   | yes
    if use_flash_attention and deterministic and not _flash_attn_2_4_1_plus:
        logger.warning(
            "Disabling FlashAttention as version <2.4.1 does not support deterministic "
            "execution. To use FlashAttention with deterministic behavior, "
            "please install flash-attn >= 2.4.1."
        )
        use_flash_attention = False
    if use_fused_attention and deterministic:
        if fused_attention_backend == FusedAttnBackend["FP8"] and is_training:
            logger.debug("Disabling FusedAttention for determinism reasons")
            use_fused_attention = False
        if (
            fused_attention_backend == FusedAttnBackend["F16_arbitrary_seqlen"]
            and is_training
            and (
                device_compute_capability < (9, 0)
                or core_attention_bias_requires_grad
                or cudnn_version < (8, 9, 5)
            )
        ):
            logger.debug("Disabling FusedAttention for determinism reasons")
            use_fused_attention = False

    # All available backends
    available_backends = [use_flash_attention, use_fused_attention, use_unfused_attention]
    logger.debug(
        "Available backends = {FlashAttention=%s, FusedAttention=%s%s,"
        " UnfusedDotProductAttention=%s}",
        bool(available_backends[0]),
        bool(available_backends[1]),
        (
            f" (sub-backend {int(fused_attention_backend)})"
            if fused_attention_backend is not None
            else ""
        ),
        bool(available_backends[2]),
    )

    # Select FusedAttention for performance
    if (
        use_flash_attention
        and use_fused_attention
        and fused_attention_backend == FusedAttnBackend["F16_arbitrary_seqlen"]
    ):
        if device_compute_capability == (9, 0):
            logger.debug(
                "Disabling FlashAttention to give FusedAttention preference on Hopper+ "
                "for performance reasons"
            )
            use_flash_attention = False

    # Selected backend
    if use_flash_attention:
        use_fused_attention = False
        use_unfused_attention = False
    elif use_fused_attention:
        use_unfused_attention = False
    selected_backend = "NoBackend"
    if use_flash_attention:
        selected_backend = "FlashAttention"
    elif use_fused_attention:
        selected_backend = f"FusedAttention (sub-backend {int(fused_attention_backend)})"
    elif use_unfused_attention:
        selected_backend = "UnfusedDotProductAttention"
    logger.debug("Selected backend = %s", selected_backend)

    global _attention_backends
    _attention_backends["use_flash_attention"] = use_flash_attention
    _attention_backends["use_fused_attention"] = use_fused_attention
    _attention_backends["fused_attention_backend"] = fused_attention_backend
    _attention_backends["use_unfused_attention"] = use_unfused_attention
    _attention_backends["backend_selection_requires_update"] = False

    return (
        use_flash_attention,
        use_fused_attention,
        fused_attention_backend,
        use_unfused_attention,
        available_backends,
    )


class InferenceParams:  # pylint: disable=too-few-public-methods
    """
    Inference parameters that are passed to the main model in order
    to efficienly calculate and store the context during inference.

    Parameters
    ----------
    max_batch_size : int
                    maximum batch size during inference.
    max_sequence_length : int
                         maximum sequence length during inference.
    """

    def __init__(self, max_batch_size, max_sequence_length):
        self.max_sequence_length = max_sequence_length
        self.max_batch_size = max_batch_size
        self.sequence_len_offset = 0
        self.batch_size_offset = 0
        self.key_value_memory_dict = {}

    def swap_key_value_dict(self, batch_indices):
        """
        Reorders the KV cache using the specified batch indices.

        Parameters
        ----------
        batch_indices : List[int]
                       Sequence of indices to reorder along the batch dimensions of
                       the KV cache. Must have a length equal to the batch size.
        """
        if len(self.key_value_memory_dict) == 0:
            raise ValueError("should not swap when dict in empty")

        for layer_number, inference_memory in self.key_value_memory_dict.items():
            inference_key_memory, inference_value_memory = inference_memory
            assert (
                len(batch_indices) == inference_key_memory.shape[1]
            )  # make sure batch size is the same
            new_inference_key_memory = inference_key_memory[:, batch_indices]
            new_inference_value_memory = inference_value_memory[:, batch_indices]
            self.key_value_memory_dict[layer_number] = (
                new_inference_key_memory,
                new_inference_value_memory,
            )


@torch.no_grad()
def get_swa_mask(
    window_size: Tuple[int, int],
    max_seqlen_q: int,
    max_seqlen_kv: int,
    attn_mask_type: str = "no_mask",
    attention_mask: Optional[Union[torch.Tensor, Tuple[torch.Tensor, torch.Tensor]]] = None,
) -> torch.Tensor:
    """
    Convert sliding window `window_size` to an equivalent "`arbitrary`" mask.
    For "`causal`" mask type, the sliding window diagonal is aligned to the top left corner,
    and for other mask types, the bottom right corner.

    Parameters
    ----------
    window_size: Tuple[int, int]
        Sliding window size for local attention, where query at position i attends to keys
        in [i + seqlen_k - seqlen_q - window_size[0], i + seqlen_k - seqlen_q
        + window_size[1]] inclusive. Special cases (-1, -1) and (-1, 0) mean no sliding
        window and causal mask specifically. Both `causal` and `causal_bottom_right` masks
        map to `window_size = (-1, 0)` and Transformer Engine distinguishes them based on
        `attn_mask_type`.
    max_seqlen_q: int
        Maximum sequence length for queries.
    max_seqlen_kv: int
        Maximum sequence length for keys and values.
    attn_mask_type: str, default = `no_mask`
        Attention mask type, {"`no_mask`", "`padding`", "`causal`", "`padding_causal`",
        "`causal_bottom_right`", "`padding_causal_bottom_right`", "`arbitrary`"}
    attention_mask: Optional[Union[torch.Tensor, Tuple[torch.Tensor, torch.Tensor]]],
        default = `None`
        Boolean tensor(s) used to mask out attention softmax input.

    Returns
    ----------
    attention_mask: torch.Tensor
        Combined `attention_mask` (input) and sliding window attention mask.
        The shape is [max_seqlen_q, max_seqlen_kv] when input `attention_mask` is None;
        else, the same shape as input `attention_mask`.
    """
    mask = torch.ones(max_seqlen_q, max_seqlen_kv, dtype=torch.bool, device="cuda")
    if attn_mask_type in ["causal"]:
        left = window_size[0] if window_size[0] != -1 else max_seqlen_q
        right = window_size[1] if window_size[1] != -1 else max_seqlen_q
        mask_upper = torch.triu(mask, diagonal=-left)
        mask_lower = torch.tril(mask_upper, diagonal=right)
    else:
        left = window_size[0] if window_size[0] != -1 else max_seqlen_kv
        right = window_size[1] if window_size[1] != -1 else max_seqlen_kv
        mask_upper = torch.triu(mask, diagonal=max_seqlen_kv - max_seqlen_q - left)
        mask_lower = torch.tril(mask_upper, diagonal=max_seqlen_kv - max_seqlen_q + right)
    attn_mask_type = "arbitrary"
    mask = mask_lower.logical_not()
    if attention_mask is not None:
        mask = torch.logical_and(attention_mask, mask)
    return attn_mask_type, mask


@torch.no_grad()
def get_alibi(
    num_heads: int,
    max_seqlen_q: int,
    max_seqlen_kv: int,
    alibi_slopes: Optional[torch.Tensor] = None,
    bias_dtype: Optional[torch.dtype] = None,
    bottom_right_alignment: bool = True,
) -> Tuple[torch.Tensor, torch.Tensor]:
    """
    Parameters
    ----------
    num_heads: int
        Number of heads.
    max_seqlen_q: int
        Maximum sequence length for queries.
    max_seqlen_kv: int
        Maximum sequence length for keys and values.
    alibi_slopes: Optional[torch.Tensor], default = `None`
        Custom ALiBi slopes, FP32, CUDA tensor, in shape [num_heads] or [batch_size, num_heads].
    bias_dtype: Optional[torch.dtype], default = `None`
        Dtype of the generated ALiBi bias. If None, use torch.float32.
    bottom_right_alignment: bool, default = `True`
        Whether to align the diagonal of the ALiBi bias to the bottom right corner of
        the matrix (`True`) or top left (`False`).

    Returns
    ----------
    alibi_slopes: torch.Tensor
        ALiBi slopes in FP32 and shape [num_heads] or [batch_size, num_heads].
    alibi_bias: torch.Tensor
        ALiBi bias in FP32 or `bias_dtype`. If `alibi_slopes` is in [num_heads] shape,
        then `alibi_bias` is in [1, num_heads, max_seqlen_q, max_seqlen_kv], and if
        `alibi_slopes` is in [batch_size, num_heads], then the bias is in
        [batch_size, num_heads, max_seqlen_q, max_seqlen_kv].
    """
    global _alibi_cache
    if _alibi_cache["_alibi_slopes_require_update"]:
        if alibi_slopes is not None:
            _alibi_cache["_alibi_slopes"] = alibi_slopes
        else:
            n = 2 ** math.floor(math.log2(num_heads))
            m_0 = 2.0 ** (-8.0 / n)
            m = torch.pow(m_0, torch.arange(1, 1 + n))

            if n < num_heads:
                m_hat_0 = 2.0 ** (-4.0 / n)
                m_hat = torch.pow(m_hat_0, torch.arange(1, 1 + 2 * (num_heads - n), 2))
                m = torch.cat([m, m_hat])

            _alibi_cache["_alibi_slopes"] = m.to(dtype=torch.float32, device="cuda")
        _alibi_cache["_num_heads"] = num_heads
        _alibi_cache["_alibi_slopes_require_update"] = False

    if _alibi_cache["_alibi_bias_require_update"]:
        assert _alibi_cache["_alibi_slopes"] is not None, "ALiBi slopes can not be None!"
        if _alibi_cache["_alibi_slopes"].dim() == 1:
            slopes_shape = torch.Size([1, _alibi_cache["_alibi_slopes"].shape[0], 1, 1])
        if _alibi_cache["_alibi_slopes"].dim() == 2:
            slopes_shape = torch.Size([*_alibi_cache["_alibi_slopes"].shape[:], 1, 1])
        if bottom_right_alignment:
            bias = torch.arange(1 - max_seqlen_kv, 1, dtype=torch.int32, device="cuda").view(
                1, 1, 1, max_seqlen_kv
            )
        else:
            bias = torch.arange(
                1 - max_seqlen_q, max_seqlen_kv - max_seqlen_q + 1, dtype=torch.int32, device="cuda"
            ).view(1, 1, 1, max_seqlen_kv)
        bias = bias - torch.arange(1 - max_seqlen_q, 1, dtype=torch.int32, device="cuda").view(
            1, 1, max_seqlen_q, 1
        )
        bias = bias.abs().mul(-1)
        bias = bias * _alibi_cache["_alibi_slopes"].view(slopes_shape)
        _alibi_cache["_max_seqlen_q"], _alibi_cache["_max_seqlen_kv"] = max_seqlen_q, max_seqlen_kv
        _alibi_cache["_bottom_right_alignment"] = bottom_right_alignment
        bias_dtype = torch.float32 if bias_dtype is None else bias_dtype
        _alibi_cache["_alibi_bias"] = bias.contiguous().to(dtype=bias_dtype, device="cuda")
        _alibi_cache["_alibi_bias_require_update"] = False

    return _alibi_cache["_alibi_slopes"], _alibi_cache["_alibi_bias"]


def get_cu_seqlens(mask: torch.Tensor) -> torch.Tensor:
    """
    Given a padding mask of shape [batch_size, 1, 1, max_seqlen], returns an int32
    tensor of shape [batch_size + 1] containing the cumulative sequence lengths of
    the samples in a batch.
    """
    mask = mask.squeeze(1).squeeze(1)
    reduced_mask = mask.logical_not().sum(dim=1)
    cu_seqlens = reduced_mask.cumsum(dim=0).to(torch.int32)
    zero = torch.zeros(1, dtype=torch.int32, device="cuda")
    cu_seqlens = torch.cat((zero, cu_seqlens))

    return cu_seqlens


def get_cu_seqlens_and_indices(mask: torch.Tensor) -> Tuple[torch.Tensor, torch.Tensor]:
    """
    Given a padding mask of shape [batch_size, 1, 1, max_seqlen], returns an int32
    tensor of shape [batch_size + 1] containing the cumulative sequence lengths of
    the samples in a batch, and another int32 tensor of shape [batch_size * max_seqlen, 1, 1]
    containing the indices for the valid tokens.
    """
    mask = mask.squeeze(1).squeeze(1)
    bs, seqlen = mask.shape

    reduced_mask = mask.logical_not().sum(dim=1)
    cu_seqlens = reduced_mask.cumsum(dim=0).to(torch.int32)
    zero = torch.zeros(1, dtype=torch.int32, device="cuda")
    cu_seqlens = torch.cat((zero, cu_seqlens))

    mask = mask.reshape(-1)
    indices = mask.logical_not().nonzero()
    indices = indices.unsqueeze(-1)

    num_nonzeros = indices.shape[0]
    pad_amount = bs * seqlen - num_nonzeros
    indices = F.pad(
        input=indices, pad=(0, 0, 0, 0, 0, pad_amount), mode="constant", value=float(bs * seqlen)
    )

    return cu_seqlens, indices


def get_indices(max_seqlen: int, cu_seqlens: torch.Tensor) -> torch.Tensor:
    """
    Given max_seqlen and cu_seqlens of shape [batch_size + 1], returns an int32
    tensor of shape [batch_size * max_seqlen, 1, 1] containing the indices for
    the valid tokens in a batch.
    """
    bs = len(cu_seqlens) - 1
    seqlens = cu_seqlens[1:] - cu_seqlens[:-1]
    indices = [i * max_seqlen + ii for i, j in enumerate(seqlens) for ii in range(j)]
    indices = torch.Tensor(indices).unsqueeze(1).unsqueeze(1).to(dtype=torch.int64, device="cuda")

    num_nonzeros = indices.shape[0]
    pad_amount = bs * max_seqlen - num_nonzeros
    indices = F.pad(
        input=indices,
        pad=(0, 0, 0, 0, 0, pad_amount),
        mode="constant",
        value=float(bs * max_seqlen),
    )

    return indices


_cu_seqlens_cache = {}


def _get_full_cu_seqlens(
    batch_size: int,
    max_seqlen: int,
    device: torch.device,
) -> torch.Tensor:
    """Cumulative sequence lengths in full data batch

    All sequences in batch have the maximum sequence length.

    """
    global _cu_seqlens_cache
    if (batch_size, max_seqlen) not in _cu_seqlens_cache:
        _cu_seqlens_cache[(batch_size, max_seqlen)] = torch.arange(
            0,
            (batch_size + 1) * max_seqlen,
            step=max_seqlen,
            dtype=torch.int32,
            device=device,
        )
    return _cu_seqlens_cache[(batch_size, max_seqlen)]


@jit_fuser
def pack_tensor(
    indices: torch.Tensor,
    tensor: torch.Tensor,
) -> torch.Tensor:
    """
    Packs the given tensor using the `indices`.
    """
    padding_indice = torch.zeros(
        1, tensor.shape[1], tensor.shape[2], dtype=tensor.dtype, device=tensor.device
    )
    tensor = torch.cat((tensor, padding_indice), dim=0)

    indices = indices.repeat(1, tensor.shape[1], tensor.shape[2])
    packed = torch.gather(tensor, 0, indices)
    return packed


@jit_fuser
def pack_2_tensors(
    indices: torch.Tensor,
    t1: torch.Tensor,
    t2: torch.Tensor,
) -> Tuple[torch.Tensor, torch.Tensor]:
    """
    Packs the given 2 tensors using the `indices`.
    """
    t1_packed = pack_tensor(indices, t1)
    t2_packed = pack_tensor(indices, t2)
    return t1_packed, t2_packed


@jit_fuser
def pack_3_tensors(
    indices: torch.Tensor,
    t1: torch.Tensor,
    t2: torch.Tensor,
    t3: torch.Tensor,
) -> Tuple[torch.Tensor, torch.Tensor, torch.Tensor]:
    """
    Packs the given 3 tensors using the `indices`.
    """
    t1_packed = pack_tensor(indices, t1)
    t2_packed = pack_tensor(indices, t2)
    t3_packed = pack_tensor(indices, t3)
    return t1_packed, t2_packed, t3_packed


@jit_fuser
def unpack_tensor(
    indices: torch.Tensor,
    dim0: int,
    tensor: torch.Tensor,
) -> torch.Tensor:
    """
    Inverse of `pack_tensor`.
    """
    indices = indices.repeat(1, tensor.shape[1], tensor.shape[2])
    unpacked = torch.zeros(
        dim0 + 1, tensor.shape[1], tensor.shape[2], dtype=tensor.dtype, device=tensor.device
    )
    unpacked.scatter_(0, indices, tensor)
    unpacked = unpacked[0:-1, :, :]
    return unpacked


@jit_fuser
def unpack_2_tensors(
    indices: torch.Tensor,
    dim0: int,
    t1: torch.Tensor,
    t2: torch.Tensor,
) -> Tuple[torch.Tensor, torch.Tensor]:
    """
    Inverse of `pack_2_tensors`.
    """
    t1_unpacked = unpack_tensor(indices, dim0, t1)
    t2_unpacked = unpack_tensor(indices, dim0, t2)
    return t1_unpacked, t2_unpacked


@jit_fuser
def unpack_3_tensors(
    indices: torch.Tensor,
    dim0: int,
    t1: torch.Tensor,
    t2: torch.Tensor,
    t3: torch.Tensor,
) -> Tuple[torch.Tensor, torch.Tensor, torch.Tensor]:
    """
    Inverse of `pack_3_tensors`.
    """
    t1_unpacked = unpack_tensor(indices, dim0, t1)
    t2_unpacked = unpack_tensor(indices, dim0, t2)
    t3_unpacked = unpack_tensor(indices, dim0, t3)
    return t1_unpacked, t2_unpacked, t3_unpacked


class PackTensors(torch.autograd.Function):
    """
    Autograd function to pack tensors.
    """

    @staticmethod
    def forward(
        ctx, indices: torch.Tensor, *tensors: Tuple[torch.Tensor, ...]
    ) -> Union[Tuple[torch.Tensor, ...], torch.Tensor]:
        assert 1 <= len(tensors) <= 3, f"Packing {len(tensors)} tensors not supported."
        ctx.save_for_backward(indices)
        ctx.dim0 = tensors[0].shape[0]
        if len(tensors) == 1:
            return pack_tensor(indices, *tensors)
        if len(tensors) == 2:
            return pack_2_tensors(indices, *tensors)
        return pack_3_tensors(indices, *tensors)

    @staticmethod
    def backward(ctx, *grad_outputs: Tuple[torch.Tensor, ...]):
        (indices,) = ctx.saved_tensors
        if len(grad_outputs) == 1:
            return None, unpack_tensor(indices, ctx.dim0, *grad_outputs)
        if len(grad_outputs) == 2:
            return None, *unpack_2_tensors(indices, ctx.dim0, *grad_outputs)
        return None, *unpack_3_tensors(indices, ctx.dim0, *grad_outputs)


class UnpackTensor(torch.autograd.Function):
    """
    Autograd function to unpack a tensor.
    """

    @staticmethod
    def forward(
        ctx,
        indices: torch.Tensor,
        dim0: int,
        tensor: torch.Tensor,
    ) -> torch.Tensor:
        ctx.save_for_backward(indices)
        return unpack_tensor(indices, dim0, tensor)

    @staticmethod
    def backward(ctx, grad_output):
        (indices,) = ctx.saved_tensors
        return None, None, pack_tensor(indices, grad_output)


def flash_attn_p2p_communicate(
    rank, send_tensor, send_dst, recv_tensor, recv_src, cp_group, batch_p2p_comm
):
    """Point-to-point communications of KV and dKV in Attention with context parallelism"""
    send_recv_ops = []

    if batch_p2p_comm:
        if rank % 2 == 0:
            send_op = torch.distributed.P2POp(
                torch.distributed.isend, send_tensor, send_dst, cp_group
            )
            recv_op = torch.distributed.P2POp(
                torch.distributed.irecv, recv_tensor, recv_src, cp_group
            )
            send_recv_ops.append(send_op)
            send_recv_ops.append(recv_op)
        else:
            recv_op = torch.distributed.P2POp(
                torch.distributed.irecv, recv_tensor, recv_src, cp_group
            )
            send_op = torch.distributed.P2POp(
                torch.distributed.isend, send_tensor, send_dst, cp_group
            )
            send_recv_ops.append(recv_op)
            send_recv_ops.append(send_op)
        send_recv_reqs = torch.distributed.batch_isend_irecv(send_recv_ops)
    else:
        if rank % 2 == 0:
            send_op = torch.distributed.isend(send_tensor, send_dst, cp_group)
            recv_op = torch.distributed.irecv(recv_tensor, recv_src, cp_group)
            send_recv_ops.append(send_op)
            send_recv_ops.append(recv_op)
        else:
            recv_op = torch.distributed.irecv(recv_tensor, recv_src, cp_group)
            send_op = torch.distributed.isend(send_tensor, send_dst, cp_group)
            send_recv_ops.append(recv_op)
            send_recv_ops.append(send_op)
        send_recv_reqs = send_recv_ops

    return send_recv_reqs


@jit_fuser
def flash_attn_fwd_out_correction(out, out_per_step, seq_dim, softmax_lse, softmax_lse_per_step):
    """Merge partial outputs of each step in Attention with context parallelism"""
    softmax_lse_corrected_exp = torch.exp(softmax_lse_per_step - softmax_lse).movedim(2, seq_dim)
    softmax_lse_corrected_exp = softmax_lse_corrected_exp.unsqueeze(-1)
    out_corrected = out_per_step * softmax_lse_corrected_exp
    out.add_(out_corrected)


@jit_fuser
def flash_attn_fwd_softmax_lse_correction(softmax_lse, softmax_lse_per_step):
    """Merge softmax stats of each step in Attention with context parallelism"""
    max_scale = torch.max(softmax_lse, softmax_lse_per_step)
    min_scale = torch.min(softmax_lse, softmax_lse_per_step)
    new_scale = max_scale + torch.log(1 + torch.exp(min_scale - max_scale))
    softmax_lse.copy_(new_scale)


@jit_fuser
def get_cu_seqlens_on_cp_rank(
    cu_seqlens, cu_seqlens_padded_on_cp_rank, cp_size, cp_rank, first_half, second_half
):
    """Compute cu_seqlens of a context parallelism rank"""
    seqlens = cu_seqlens[1:] - cu_seqlens[:-1]
    seqlens_padded = (cu_seqlens_padded_on_cp_rank[1:] - cu_seqlens_padded_on_cp_rank[:-1]) // 2
    zeros = torch.zeros_like(seqlens)
    cu_seqlens_on_cp_rank = torch.zeros_like(cu_seqlens)
    if first_half:
        seqlens_1 = seqlens - cp_rank * seqlens_padded
        seqlens_1 = seqlens_1.clamp(zeros, seqlens_padded)
        cu_seqlens_on_cp_rank[1:].add_(seqlens_1)
    if second_half:
        seqlens_2 = seqlens - (2 * cp_size - cp_rank - 1) * seqlens_padded
        seqlens_2 = seqlens_2.clamp(zeros, seqlens_padded)
        cu_seqlens_on_cp_rank[1:].add_(seqlens_2)
    cu_seqlens_on_cp_rank.cumsum_(dim=0)
    return cu_seqlens_on_cp_rank


class AttnFuncWithCP(torch.autograd.Function):
    """
    Attention implementation with context parallelism.
    Split attention compute into multiple steps, and overlap current-step
    compute with next-step communication.
    """

    @staticmethod
    def forward(
        ctx,
        is_training,
        q,
        k,
        v,
        cu_seqlens_q,
        cu_seqlens_kv,
        max_seqlen_q,
        max_seqlen_kv,
        cu_seqlens_q_padded,
        cu_seqlens_kv_padded,
        dropout_p,
        cp_group,
        cp_global_ranks,
        cp_stream,
        softmax_scale,
        qkv_format,
        attn_mask_type,
        attn_bias_type,
        attn_bias,
        deterministic,
        use_fused_attention,
        fp8,
        fp8_meta,
    ):
        if softmax_scale is None:
            softmax_scale = q.shape[-1] ** (-0.5)

        cp_size = get_distributed_world_size(cp_group)
        rank = get_distributed_rank(cp_group)
        send_dst = cp_global_ranks[(rank + 1) % cp_size]
        recv_src = cp_global_ranks[(rank - 1) % cp_size]
        batch_p2p_comm = int(os.getenv("NVTE_BATCH_MHA_P2P_COMM", "0")) or (cp_size == 2)

        causal = "causal" in attn_mask_type
        padding = "padding" in attn_mask_type

<<<<<<< HEAD
=======
        if qkv_format in ["bshd", "sbhd"]:
            qkv_layout = qkv_format + "_" + qkv_format[:-2] + "2" + qkv_format[-2:]
        else:
            qkv_layout = qkv_format + "_" + qkv_format + "_" + qkv_format

        pad_between_seqs_q = not torch.equal(cu_seqlens_q_padded, cu_seqlens_q)
        pad_between_seqs_kv = not torch.equal(cu_seqlens_kv_padded, cu_seqlens_kv)
        max_seqlen_q = max_seqlen_q // cp_size
        max_seqlen_kv = max_seqlen_kv // cp_size
        cu_seqlens_q_padded = cu_seqlens_q_padded // cp_size
        cu_seqlens_kv_padded = cu_seqlens_kv_padded // cp_size
        cu_seqlens_q_per_step = [None for _ in range(cp_size)]
        cu_seqlens_kv_per_step = [None for _ in range(cp_size)]

>>>>>>> 9c127ef5
        if causal:
            if qkv_format == "bshd":
                # [b, s, np, hn] -> [b, 2, s//2, np, hn]
                q, k, v = [x.view(x.shape[0], 2, x.shape[1] // 2, *x.shape[2:]) for x in [q, k, v]]
            elif qkv_format == "sbhd":
                # [s, b, np, hn] -> [2, s//2, b, np, hn]
                q, k, v = [x.view(2, x.shape[0] // 2, *x.shape[1:]) for x in [q, k, v]]
        total_tokens_kv = None if qkv_format != "thd" else k.shape[0]
        # remove padded tokens at the end
        k, v = [x if qkv_format != "thd" else x[: cu_seqlens_kv_padded[-1]] for x in [k, v]]
        if attn_bias is not None:
            assert len(attn_bias.shape) == 4, (
                "Only support bias shape of [b, h, sq, sk] for forward, "
                "and [1, h, sq, sk] for backward!"
            )
            # [b, np, sq, sk] -> [b, np, 2, sq//2, 2*cp, sk//(2*cp)]
            attn_bias_ = attn_bias.view(
                *attn_bias.shape[:-2],
                2,
                attn_bias.shape[-2] // 2,
                2 * cp_size,
                attn_bias.shape[-1] // (2 * cp_size),
            )
            # [b, np, sq, sk] -> [b, np, sq, 2*cp, sk//(2*cp)]
            attn_bias = attn_bias.view(
                *attn_bias.shape[:-1], 2 * cp_size, attn_bias.shape[-1] // (2 * cp_size)
            )
        assert q.shape[-1] % 8 == 0, "hidden size per attention head should be multiple of 8"
        fa_optional_forward_kwargs = {}
        if _flash_attn_2_3_plus:
            fa_optional_forward_kwargs["window_size"] = [-1, 0] if causal else [-1, -1]
        if _flash_attn_2_4_plus:
            fa_optional_forward_kwargs["alibi_slopes"] = None

        # Flash Attn inputs
        q_inputs = [None, None]
        kv_inputs = [None, None]
        attn_bias_inputs = [None, None]
        # Flash Attn outputs
        out_per_step = [None for _ in range(cp_size)]
        softmax_lse_per_step = [None for _ in range(cp_size)]
        rng_states = [None for _ in range(cp_size)]
        attn_biases = [None for _ in range(cp_size)]

        # create two streams to resolve wave quantization issue of Flash Attn in each step
        flash_attn_streams = [torch.cuda.current_stream(), cp_stream]
        # synchronize fwd results correction across steps
        fwd_results_correction_done = torch.cuda.Event()

        qkv_layout = qkv_format + "_" + qkv_format + "_" + qkv_format
        if fp8:
            if use_fused_attention:
                fp8_meta_kwargs = {}
                fp8_dtype_forward = get_fp8_te_dtype(fp8_meta["recipe"], fprop_tensor=True)
                fused_attn_qkv_dtype = fp8_dtype_forward
                fused_attn_backend = FusedAttnBackend["FP8"]
                if fp8_meta["recipe"].fp8_mha:
                    assert (
                        isinstance(q, Float8Tensor)
                        and isinstance(k, Float8Tensor)
                        and isinstance(v, Float8Tensor)
                    ), "q/k/v must be Float8Tensors for FP8 MHA!"
                    fp8_meta["scaling_fwd"].scale_inv[META_QKV] = q._scale_inv
                    q_fp8, k_fp8, v_fp8 = q, k, v
                    q, k, v = q_fp8._data, k_fp8._data, v_fp8._data
                else:
                    q_f16, k_f16, v_f16 = q, k, v
                    q = cast_to_fp8(
                        q_f16,
                        fp8_meta["scaling_fwd"],
                        META_QKV,
                        fp8_dtype_forward,
                    ).view(q_f16.shape)
                    if int(os.getenv("NVTE_FP8_DPA_BWD", "1")):
                        k, v = [
                            cast_to_fp8(
                                x,
                                fp8_meta["scaling_fwd"],
                                META_QKV,
                                fp8_dtype_forward,
                            ).view(x.shape)
                            for x in [k_f16, v_f16]
                        ]
                fp8_meta_kwargs["d_scale_qkv"] = fp8_meta["scaling_fwd"].scale_inv[META_QKV]
                fp8_meta_kwargs["d_scale_s"] = fp8_meta["scaling_fwd"].scale_inv[META_S]
                fp8_meta_kwargs["q_scale_s"] = fp8_meta["scaling_fwd"].scale[META_S]
                fp8_meta_kwargs["q_scale_o"] = fp8_meta["scaling_fwd"].scale[META_O]
                fp8_meta_kwargs["amax_s"] = fp8_meta["scaling_fwd"].amax_history[0][META_S]
                fp8_meta_kwargs["amax_o"] = fp8_meta["scaling_fwd"].amax_history[0][META_O]
            else:
                assert not fp8, "FP8 is only supported with Fused Attention!"
        else:
            q_f16 = q
            if use_fused_attetnion:
                fused_attn_qkv_dtype = TE_DType[q.dtype]
                fused_attn_backend = FusedAttnBackend["F16_arbitrary_seqlen"]

        p2p_comm_buffers = [None for _ in range(cp_size)]
        if use_fused_attention and qkv_format in ["bshd", "sbhd"]:
            p2p_comm_buffers[0] = torch.cat((k.unsqueeze(-3), v.unsqueeze(-3)), dim=-3)
        else:
            p2p_comm_buffers[0] = torch.cat((k.unsqueeze(0), v.unsqueeze(0)), dim=0)
        send_recv_reqs = [[], []]

        for i in range(cp_size + 1):
            if i < cp_size:
                with torch.cuda.stream(flash_attn_streams[i % 2]):
                    # wait until KV is received
                    for req in send_recv_reqs[(i + 1) % 2]:
                        req.wait()

                    if i < (cp_size - 1):
                        p2p_comm_buffers[i + 1] = torch.empty_like(p2p_comm_buffers[i])
                        send_recv_reqs[i % 2] = flash_attn_p2p_communicate(
                            rank,
                            p2p_comm_buffers[i],
                            send_dst,
                            p2p_comm_buffers[i + 1],
                            recv_src,
                            cp_group,
                            batch_p2p_comm,
                        )

                    if fp8 and not int(os.getenv("NVTE_FP8_DPA_BWD", "1")):
                        # KV exchange is in BF16/FP16, cast received KV in each step
                        kv_inputs[i%2] = cast_to_fp8(
                            p2p_comm_buffers[i],
                            fp8_meta["scaling_fwd"],
                            META_QKV,
                            fp8_dtype_forward,
                        ).view(p2p_comm_buffers[i].shape)
                    else:
                        kv_inputs[i % 2] = p2p_comm_buffers[i]
                    if causal:
                        if i == 0:
                            if pad_between_seqs_q:
                                cu_seqlens_q_per_step[i] = get_cu_seqlens_on_cp_rank(
                                    cu_seqlens_q, cu_seqlens_q_padded, cp_size, rank, True, True
                                )
                            else:
                                cu_seqlens_q_per_step[i] = cu_seqlens_q // cp_size
                            if pad_between_seqs_kv:
                                cu_seqlens_kv_per_step[i] = get_cu_seqlens_on_cp_rank(
                                    cu_seqlens_kv, cu_seqlens_kv_padded, cp_size, rank, True, True
                                )
                            else:
                                cu_seqlens_kv_per_step[i] = cu_seqlens_kv // cp_size
                            if use_fused_attention:
                                if qkv_format == "bshd":
                                    # [b, 2, sq//2, np, hn] -> [b, sq, np, hn]
                                    q_inputs[i % 2] = q.view(q.shape[0], -1, *q.shape[-2:])
                                    # [b, 2, sk//2, 2, np, hn] -> [b, sk, 2, np, hn]
                                    kv_inputs[i % 2] = kv_inputs[i % 2].view(
                                        k.shape[0], -1, 2, *k.shape[-2:]
                                    )
                                elif qkv_format == "sbhd":
                                    # [2, sq//2, b, np, hn] -> [sq, b, np, hn]
                                    q_inputs[i % 2] = q.view(-1, *q.shape[-3:])
                                    # [2, sk//2, b, 2, np, hn] -> [sk, b, 2, np, hn]
                                    kv_inputs[i % 2] = kv_inputs[i % 2].view(
                                        -1, k.shape[2], 2, *k.shape[-2:]
                                    )
                                elif qkv_format == "thd":
                                    q_inputs[i % 2] = q
                                if attn_bias is not None:
                                    idx = (rank - i) % cp_size
                                    attn_bias_inputs[i % 2] = torch.cat(
                                        (
                                            attn_bias[..., idx, :],
                                            attn_bias[..., (2 * cp_size - idx - 1), :],
                                        ),
                                        dim=-1,
                                    ).contiguous()
                                out_per_step[i], [softmax_lse_per_step[i], rng_states[i], *rest] = (
                                    fused_attn_fwd(
                                        is_training,
                                        max_seqlen_q,
                                        max_seqlen_kv,
                                        cu_seqlens_q_per_step[i],
                                        cu_seqlens_kv_per_step[i],
                                        q_inputs[i % 2],
<<<<<<< HEAD
                                        kv_inputs[i % 2][0],
                                        kv_inputs[i % 2][1],
                                        fused_attn_qkv_dtype,
                                        fused_attn_backend,
=======
                                        (
                                            kv_inputs[i % 2][..., 0, :, :]
                                            if qkv_format in ["bshd", "sbhd"]
                                            else kv_inputs[i % 2][0]
                                        ),
                                        (
                                            kv_inputs[i % 2][..., 1, :, :]
                                            if qkv_format in ["bshd", "sbhd"]
                                            else kv_inputs[i % 2][1]
                                        ),
                                        TE_DType[q.dtype],
                                        tex.NVTE_Fused_Attn_Backend.NVTE_F16_arbitrary_seqlen,
>>>>>>> 9c127ef5
                                        attn_scale=softmax_scale,
                                        dropout=dropout_p,
                                        qkv_layout=qkv_layout,
                                        attn_mask_type=attn_mask_type,
                                        attn_bias_type=attn_bias_type,
                                        attn_bias=attn_bias_inputs[i % 2],
                                        cu_seqlens_q_padded=cu_seqlens_q_padded,
                                        cu_seqlens_kv_padded=cu_seqlens_kv_padded,
                                        **fp8_meta_kwargs,
                                    )
                                )
                                if len(rest) > 0:
                                    attn_biases[i] = rest[0]
                            else:
                                # [b, 2, sq//2, np, hn] -> [b*sq, np, hn]
                                q_inputs[i % 2] = q.view(-1, *q.shape[-2:])
                                # [2, b, 2, sk//2, np, hn] -> [2, b*sk, np, hn]
                                kv_inputs[i % 2] = kv_inputs[i % 2].view(2, -1, *k.shape[-2:])
                                (
                                    _,
                                    _,
                                    _,
                                    _,
                                    out_per_step[i],
                                    softmax_lse_per_step[i],
                                    _,
                                    rng_states[i],
                                ) = _flash_attn_forward(
                                    q_inputs[i % 2],
                                    kv_inputs[i % 2][0],
                                    kv_inputs[i % 2][1],
                                    cu_seqlens_q_per_step[i],
                                    cu_seqlens_kv_per_step[i],
                                    max_seqlen_q,
                                    max_seqlen_kv,
                                    dropout_p,
                                    softmax_scale,
                                    causal=True,
                                    return_softmax=False,
                                    **fa_optional_forward_kwargs,
                                )
                        elif i <= rank:
                            if pad_between_seqs_q:
                                cu_seqlens_q_per_step[i] = get_cu_seqlens_on_cp_rank(
                                    cu_seqlens_q, cu_seqlens_q_padded, cp_size, rank, True, True
                                )
                            else:
                                cu_seqlens_q_per_step[i] = cu_seqlens_q // cp_size
                            if pad_between_seqs_kv:
                                cu_seqlens_kv_per_step[i] = get_cu_seqlens_on_cp_rank(
                                    cu_seqlens_kv,
                                    cu_seqlens_kv_padded,
                                    cp_size,
                                    (rank - i) % cp_size,
                                    True,
                                    False,
                                )
                            else:
                                cu_seqlens_kv_per_step[i] = cu_seqlens_kv // (cp_size * 2)
                            if use_fused_attention:
                                if qkv_format == "bshd":
                                    # [b, 2, sq//2, np, hn] -> [b, sq, np, hn]
                                    q_inputs[i % 2] = q.view(q.shape[0], -1, *q.shape[-2:])
                                    # [b, 2, sk//2, 2, np, hn] -> [b, sk//2, 2, np, hn]
                                    kv_inputs[i % 2] = kv_inputs[i % 2][:, 0, ...].contiguous()
                                elif qkv_format == "sbhd":
                                    # [2, sq//2, b, np, hn] -> [sq, b, np, hn]
                                    q_inputs[i % 2] = q.view(-1, *q.shape[-3:])
                                    # [2, sk//2, b, 2, np, hn] -> [sk//2, b, 2, np, hn]
                                    kv_inputs[i % 2] = kv_inputs[i % 2][0].contiguous()
                                elif qkv_format == "thd":
                                    q_inputs[i % 2] = q
                                    # [2, t, np, hn] -> [2, t/2, np, hn]
                                    kv_inputs[i % 2] = tex.thd_read_half_tensor(
                                        kv_inputs[i % 2], cu_seqlens_kv_padded, 0
                                    )
                                if attn_bias is not None:
                                    idx = (rank - i) % cp_size
                                    attn_bias_inputs[i % 2] = attn_bias[..., idx, :].contiguous()
                                out_per_step[i], [softmax_lse_per_step[i], rng_states[i], *rest] = (
                                    fused_attn_fwd(
                                        is_training,
                                        max_seqlen_q,
                                        max_seqlen_kv // 2,
                                        cu_seqlens_q_per_step[i],
                                        cu_seqlens_kv_per_step[i],
                                        q_inputs[i % 2],
<<<<<<< HEAD
                                        kv_inputs[i % 2][0],
                                        kv_inputs[i % 2][1],
                                        fused_attn_qkv_dtype,
                                        fused_attn_backend,
=======
                                        (
                                            kv_inputs[i % 2][..., 0, :, :]
                                            if qkv_format in ["bshd", "sbhd"]
                                            else kv_inputs[i % 2][0]
                                        ),
                                        (
                                            kv_inputs[i % 2][..., 1, :, :]
                                            if qkv_format in ["bshd", "sbhd"]
                                            else kv_inputs[i % 2][1]
                                        ),
                                        TE_DType[q.dtype],
                                        tex.NVTE_Fused_Attn_Backend.NVTE_F16_arbitrary_seqlen,
>>>>>>> 9c127ef5
                                        attn_scale=softmax_scale,
                                        dropout=dropout_p,
                                        qkv_layout=qkv_layout,
                                        attn_mask_type="padding" if padding else "no_mask",
                                        attn_bias_type=attn_bias_type,
                                        attn_bias=attn_bias_inputs[i % 2],
                                        cu_seqlens_q_padded=cu_seqlens_q_padded,
                                        cu_seqlens_kv_padded=(
                                            None
                                            if cu_seqlens_kv_padded is None
                                            else cu_seqlens_kv_padded // 2
                                        ),
                                        **fp8_meta_kwargs,
                                    )
                                )
                                if len(rest) > 0:
                                    attn_biases[i] = rest[0]
                            else:
                                # [b, 2, sq//2, np, hn] -> [b*sq, np, hn]
                                q_inputs[i % 2] = q.view(-1, *q.shape[-2:])
                                if qkv_format == "thd":
                                    # [2, t, np, hn] -> [2, t/2, np, hn]
                                    kv_inputs[i % 2] = tex.thd_read_half_tensor(
                                        kv_inputs[i % 2], cu_seqlens_kv_padded, 0
                                    )
                                else:
                                    # [2, b, 2, sk//2, np, hn] -> [2, b, sk//2, np, hn]
                                    kv_inputs[i % 2] = kv_inputs[i % 2][:, :, 0, ...].contiguous()
                                # [2, b, sk//2, np, hn] -> [2, b*sk//2, np, hn]
                                kv_inputs[i % 2] = kv_inputs[i % 2].view(2, -1, *k.shape[-2:])
                                if _flash_attn_2_3_plus:
                                    fa_optional_forward_kwargs["window_size"] = [-1, -1]
                                (
                                    _,
                                    _,
                                    _,
                                    _,
                                    out_per_step[i],
                                    softmax_lse_per_step[i],
                                    _,
                                    rng_states[i],
                                ) = _flash_attn_forward(
                                    q_inputs[i % 2],
                                    kv_inputs[i % 2][0],
                                    kv_inputs[i % 2][1],
                                    cu_seqlens_q_per_step[i],
                                    cu_seqlens_kv_per_step[i],
                                    max_seqlen_q,
                                    max_seqlen_kv // 2,
                                    dropout_p,
                                    softmax_scale,
                                    causal=False,
                                    return_softmax=False,
                                    **fa_optional_forward_kwargs,
                                )
                        else:
                            if pad_between_seqs_q:
                                cu_seqlens_q_per_step[i] = get_cu_seqlens_on_cp_rank(
                                    cu_seqlens_q, cu_seqlens_q_padded, cp_size, rank, False, True
                                )
                            else:
                                cu_seqlens_q_per_step[i] = cu_seqlens_q // (cp_size * 2)
                            if pad_between_seqs_kv:
                                cu_seqlens_kv_per_step[i] = get_cu_seqlens_on_cp_rank(
                                    cu_seqlens_kv,
                                    cu_seqlens_kv_padded,
                                    cp_size,
                                    (rank - i) % cp_size,
                                    True,
                                    True,
                                )
                            else:
                                cu_seqlens_kv_per_step[i] = cu_seqlens_kv // cp_size
                            if use_fused_attention:
                                if qkv_format == "bshd":
                                    # [b, 2, sq//2, np, hn] -> [b, sq//2, np, hn]
                                    q_inputs[i % 2] = q[:, 1, ...].contiguous()
                                    # [b, 2, sk//2, 2, np, hn] -> [b, sk, 2, np, hn]
                                    kv_inputs[i % 2] = kv_inputs[i % 2].view(
                                        k.shape[0], -1, 2, *k.shape[-2:]
                                    )
                                elif qkv_format == "sbhd":
                                    # [2, sq//2, b, np, hn] -> [sq//2, b, np, hn]
                                    q_inputs[i % 2] = q[1].contiguous()
                                    # [2, sk//2, b, 2, np, hn] -> [sk, b, 2, np, hn]
                                    kv_inputs[i % 2] = kv_inputs[i % 2].view(
                                        -1, k.shape[2], 2, *k.shape[-2:]
                                    )
                                elif qkv_format == "thd":
                                    # [t, np, hn] -> [t/2, np, hn]
                                    q_inputs[i % 2] = tex.thd_read_half_tensor(
                                        q, cu_seqlens_q_padded, 1
                                    )
                                if attn_bias is not None:
                                    idx = (rank - i) % cp_size
                                    attn_bias_inputs[i % 2] = torch.cat(
                                        (
                                            attn_bias_[..., 1, :, idx, :],
                                            attn_bias_[..., 1, :, (2 * cp_size - idx - 1), :],
                                        ),
                                        dim=-1,
                                    ).contiguous()
                                out_per_step[i], [softmax_lse_per_step[i], rng_states[i], *rest] = (
                                    fused_attn_fwd(
                                        is_training,
                                        max_seqlen_q // 2,
                                        max_seqlen_kv,
                                        cu_seqlens_q_per_step[i],
                                        cu_seqlens_kv_per_step[i],
                                        q_inputs[i % 2],
<<<<<<< HEAD
                                        kv_inputs[i % 2][0],
                                        kv_inputs[i % 2][1],
                                        fused_attn_qkv_dtype,
                                        fused_attn_backend,
=======
                                        (
                                            kv_inputs[i % 2][..., 0, :, :]
                                            if qkv_format in ["bshd", "sbhd"]
                                            else kv_inputs[i % 2][0]
                                        ),
                                        (
                                            kv_inputs[i % 2][..., 1, :, :]
                                            if qkv_format in ["bshd", "sbhd"]
                                            else kv_inputs[i % 2][1]
                                        ),
                                        TE_DType[q.dtype],
                                        tex.NVTE_Fused_Attn_Backend.NVTE_F16_arbitrary_seqlen,
>>>>>>> 9c127ef5
                                        attn_scale=softmax_scale,
                                        dropout=dropout_p,
                                        qkv_layout=qkv_layout,
                                        attn_mask_type="padding" if padding else "no_mask",
                                        attn_bias_type=attn_bias_type,
                                        attn_bias=attn_bias_inputs[i % 2],
                                        cu_seqlens_q_padded=(
                                            None
                                            if cu_seqlens_q_padded is None
                                            else cu_seqlens_q_padded // 2
                                        ),
                                        cu_seqlens_kv_padded=cu_seqlens_kv_padded,
                                        **fp8_meta_kwargs,
                                    )
                                )
                                if len(rest) > 0:
                                    attn_biases[i] = rest[0]
                            else:
                                if qkv_format == "thd":
                                    # [t, np, hn] -> [t/2, np, hn]
                                    q_inputs[i % 2] = tex.thd_read_half_tensor(
                                        q, cu_seqlens_q_padded, 1
                                    )
                                else:
                                    # [b, 2, sq//2, np, hn]->[b, sq//2, np, hn]->[b*sq//2, np, hn]
                                    q_inputs[i % 2] = (
                                        q[:, 1, ...].contiguous().view(-1, *q.shape[-2:])
                                    )
                                # [2, b, 2, sk//2, np, hn] -> [2, b*sk, np, hn]
                                kv_inputs[i % 2] = kv_inputs[i % 2].view(2, -1, *k.shape[-2:])
                                if _flash_attn_2_3_plus:
                                    fa_optional_forward_kwargs["window_size"] = [-1, -1]
                                (
                                    _,
                                    _,
                                    _,
                                    _,
                                    out_per_step[i],
                                    softmax_lse_per_step[i],
                                    _,
                                    rng_states[i],
                                ) = _flash_attn_forward(
                                    q_inputs[i % 2],
                                    kv_inputs[i % 2][0],
                                    kv_inputs[i % 2][1],
                                    cu_seqlens_q_per_step[i],
                                    cu_seqlens_kv_per_step[i],
                                    max_seqlen_q // 2,
                                    max_seqlen_kv,
                                    dropout_p,
                                    softmax_scale,
                                    causal=False,
                                    return_softmax=False,
                                    **fa_optional_forward_kwargs,
                                )
                    else:
                        if pad_between_seqs_q:
                            cu_seqlens_q_per_step[i] = get_cu_seqlens_on_cp_rank(
                                cu_seqlens_q, cu_seqlens_q_padded, cp_size, rank, True, True
                            )
                        else:
                            cu_seqlens_q_per_step[i] = cu_seqlens_q // cp_size
                        if pad_between_seqs_kv:
                            cu_seqlens_kv_per_step[i] = get_cu_seqlens_on_cp_rank(
                                cu_seqlens_kv,
                                cu_seqlens_kv_padded,
                                cp_size,
                                (rank - i) % cp_size,
                                True,
                                True,
                            )
                        else:
                            cu_seqlens_kv_per_step[i] = cu_seqlens_kv // cp_size
                        if use_fused_attention:
                            if attn_bias is not None:
                                idx = (rank - i) % cp_size
                                attn_bias_inputs[i % 2] = torch.cat(
                                    (
                                        attn_bias[..., idx, :],
                                        attn_bias[..., (2 * cp_size - idx - 1), :],
                                    ),
                                    dim=-1,
                                ).contiguous()
                            out_per_step[i], [softmax_lse_per_step[i], rng_states[i], *rest] = (
                                fused_attn_fwd(
                                    is_training,
                                    max_seqlen_q,
                                    max_seqlen_kv,
                                    cu_seqlens_q_per_step[i],
                                    cu_seqlens_kv_per_step[i],
                                    q,
<<<<<<< HEAD
                                    kv_inputs[i % 2][0],
                                    kv_inputs[i % 2][1],
                                    fused_attn_qkv_dtype,
                                    fused_attn_backend,
=======
                                    (
                                        kv_inputs[i % 2][..., 0, :, :]
                                        if qkv_format in ["bshd", "sbhd"]
                                        else kv_inputs[i % 2][0]
                                    ),
                                    (
                                        kv_inputs[i % 2][..., 1, :, :]
                                        if qkv_format in ["bshd", "sbhd"]
                                        else kv_inputs[i % 2][1]
                                    ),
                                    TE_DType[q.dtype],
                                    tex.NVTE_Fused_Attn_Backend.NVTE_F16_arbitrary_seqlen,
>>>>>>> 9c127ef5
                                    attn_scale=softmax_scale,
                                    dropout=dropout_p,
                                    qkv_layout=qkv_layout,
                                    attn_mask_type=attn_mask_type,
                                    attn_bias_type=attn_bias_type,
                                    attn_bias=attn_bias_inputs[i % 2],
                                    cu_seqlens_q_padded=cu_seqlens_q_padded,
                                    cu_seqlens_kv_padded=cu_seqlens_kv_padded,
                                    **fp8_meta_kwargs,
                                )
                            )
                            if len(rest) > 0:
                                attn_biases[i] = rest[0]
                        else:
                            # [b, sq, np, hn] -> [b*sq, np, hn]
                            q_inputs[i % 2] = q.view(-1, *q.shape[-2:])
                            # [2, b, sk, np, hn] -> [2, b*sk, np, hn]
                            kv_inputs[i % 2] = kv_inputs[i % 2].view(2, -1, *k.shape[-2:])
                            (
                                _,
                                _,
                                _,
                                _,
                                out_per_step[i],
                                softmax_lse_per_step[i],
                                _,
                                rng_states[i],
                            ) = _flash_attn_forward(
                                q_inputs[i % 2],
                                kv_inputs[i % 2][0],
                                kv_inputs[i % 2][1],
                                cu_seqlens_q_per_step[i],
                                cu_seqlens_kv_per_step[i],
                                max_seqlen_q,
                                max_seqlen_kv,
                                dropout_p,
                                softmax_scale,
                                causal=False,
                                return_softmax=False,
                                **fa_optional_forward_kwargs,
                            )

            if i > 0:
                # wait until fwd restuls correction of last step is done
                if i > 1:
                    flash_attn_streams[(i - 1) % 2].wait_event(fwd_results_correction_done)

                if use_fused_attention:
                    # [b, np, sq, 1] -> [b, np, sq]
                    softmax_lse_per_step[i - 1].squeeze_(-1)

                with torch.cuda.stream(flash_attn_streams[(i - 1) % 2]):
                    if fp8:
                        out_per_step[i-1] = cast_from_fp8(
                            out_per_step[i-1].view(-1, out_per_step[i-1].shape[-2] * out_per_step[i-1].shape[-1]),
                            fp8_meta["scaling_fwd"],
                            META_O,
                            fp8_dtype_forward,
                            TE_DType[q_fp8.dtype if fp8_meta["recipe"].fp8_mha else q_f16.dtype],
                        ).view(out_per_shape[i-1].shape)
                    if i == 1:
<<<<<<< HEAD
                        out = torch.zeros_like(q if not fp8 else out_per_step[0]).view(q.shape)
=======
                        out = torch.zeros_like(q)
>>>>>>> 9c127ef5
                        softmax_lse = torch.clone(softmax_lse_per_step[0]).to(torch.double)
                        if causal and qkv_format != "thd":
                            # [b, np, sq] -> [b, np, 2, sq//2]
                            softmax_lse_ = softmax_lse.view(
                                *softmax_lse.shape[:-1], 2, softmax_lse.shape[-1] // 2
                            )
                    elif (i - 1) <= rank or not causal:
                        flash_attn_fwd_softmax_lse_correction(
                            softmax_lse, softmax_lse_per_step[i - 1]
                        )
                    else:
                        if qkv_format == "thd":
                            tex.thd_second_half_lse_correction(
                                softmax_lse,
                                softmax_lse_per_step[i - 1],
                                cu_seqlens_q_padded,
                                max_seqlen_q,
                            )
                        else:
                            flash_attn_fwd_softmax_lse_correction(
                                softmax_lse_[..., 1, :], softmax_lse_per_step[i - 1]
                            )

                if i < cp_size:
                    flash_attn_streams[(i - 1) % 2].record_event(fwd_results_correction_done)

        torch.cuda.current_stream().wait_stream(flash_attn_streams[1])

        softmax_lse = softmax_lse.to(torch.float)
        if qkv_format in ["bshd", "sbhd"]:
            seq_dim = qkv_format.index("s")
        for i in range(cp_size):
            if qkv_format == "bshd":
                out_per_step[i] = out_per_step[i].view(out.shape[0], -1, *out.shape[-2:])
                out_ = out[:, 1, ...]
            elif qkv_format == "sbhd":
                out_per_step[i] = out_per_step[i].view(-1, *out.shape[-3:])
                out_ = out[1]

            if i <= rank or not causal:
                if qkv_format in ["bshd", "sbhd"]:
                    flash_attn_fwd_out_correction(
                        out.view(*out_per_step[i].shape),
                        out_per_step[i],
                        seq_dim,
                        softmax_lse,
                        softmax_lse_per_step[i],
                    )
                elif qkv_format == "thd":
                    tex.thd_out_correction(
                        out,
                        out_per_step[i],
                        softmax_lse,
                        softmax_lse_per_step[i],
                        cu_seqlens_q_padded,
                        False,
                    )
                else:
                    assert False, f"{qkv_format} is an unsupported qkv_format!"
            else:
                if qkv_format in ["bshd", "sbhd"]:
                    flash_attn_fwd_out_correction(
                        out_,
                        out_per_step[i],
                        seq_dim,
                        softmax_lse_[..., 1, :],
                        softmax_lse_per_step[i],
                    )
                elif qkv_format == "thd":
                    tex.thd_out_correction(
                        out,
                        out_per_step[i],
                        softmax_lse,
                        softmax_lse_per_step[i],
                        cu_seqlens_q_padded,
                        True,
                    )
                else:
                    assert False, f"{qkv_format} is an unsupported qkv_format!"

        kv = p2p_comm_buffers[-1]
        if use_fused_attention:
            if qkv_format == "bshd":
                out = out.view(out.shape[0], -1, *out.shape[-2:])
            elif qkv_format == "sbhd":
                out = out.view(-1, *out.shape[-3:])
        else:
            out = out.view(-1, *out.shape[-2:])

        if fp8 and (fp8_meta["recipe"].fp8_mha or int(os.getenv("NVTE_FP8_DPA_BWD", "1"))):
            out_f16 = out
            out_fp8 = cast_to_fp8(
                out, fp8_meta["scaling_fwd"], META_O, fp8_dtype_forward
            ).view(out.shape)
            if fp8_meata["recipe"].fp8_mha:
                out = out_fp8

        if fp8 and int(os.getenv("NVTE_FP8_DPA_BWD", "1")):
            q_save, kv_save, out_save = q, kv, out_fp8
        elif fp8 and fp8_meta["recipe"].fp8_mha:
            q_save, kv_save, out_save = q, kv, out_f16
        else:
            q_save, kv_save, out_save = q_f16, kv, out

        ctx.save_for_backward(
            q_save,
            kv_save,
            out_save,
            softmax_lse,
            cu_seqlens_q_padded,
            cu_seqlens_kv_padded,
            *cu_seqlens_q_per_step,
            *cu_seqlens_kv_per_step,
            *rng_states,
            *attn_biases,
        )
        ctx.cp_group = cp_group
        ctx.cp_global_ranks = cp_global_ranks
        ctx.dropout_p = dropout_p
        ctx.total_tokens_kv = total_tokens_kv
        ctx.max_seqlen_q = max_seqlen_q
        ctx.max_seqlen_kv = max_seqlen_kv
        ctx.softmax_scale = softmax_scale
        ctx.qkv_format = qkv_format
        ctx.attn_mask_type = attn_mask_type
        ctx.attn_bias_type = attn_bias_type
        ctx.attn_bias_shape = None if attn_bias is None else attn_bias.shape
        ctx.deterministic = deterministic
        ctx.use_fused_attention = use_fused_attention
        ctx.fp8 = fp8 and int(os.getenv("NVTE_FP8_DPA_BWD", "1"))
        ctx.fp8_meta = fp8_meta
        return out

    @staticmethod
    def backward(ctx, dout):
        cp_size = get_distributed_world_size(ctx.cp_group)
        rank = get_distributed_rank(ctx.cp_group)
        send_dst = ctx.cp_global_ranks[(rank - 1) % cp_size]
        recv_src = ctx.cp_global_ranks[(rank + 1) % cp_size]
        batch_p2p_comm = int(os.getenv("NVTE_BATCH_MHA_P2P_COMM", "0")) or (cp_size == 2)

        (q, kv, out, softmax_lse, cu_seqlens_q_padded, cu_seqlens_kv_padded) = ctx.saved_tensors[:6]
        cu_seqlens_q_per_step = ctx.saved_tensors[6 : 6 + cp_size]
        cu_seqlens_kv_per_step = ctx.saved_tensors[6 + cp_size : 6 + cp_size * 2]
        rng_states = ctx.saved_tensors[6 + cp_size * 2 : 6 + cp_size * 3]
        attn_biases = ctx.saved_tensors[6 + cp_size * 3 : 6 + cp_size * 4]

        causal = "causal" in ctx.attn_mask_type
        padding = "padding" in ctx.attn_mask_type
        if ctx.qkv_format in ["bshd", "sbhd"]:
            qkv_layout = ctx.qkv_format + "_" + ctx.qkv_format[:-2] + "2" + ctx.qkv_format[-2:]
        else:
            qkv_layout = ctx.qkv_format + "_" + ctx.qkv_format + "_" + ctx.qkv_format

        if attn_biases[0] is not None:
            # [b, np, sq, 2*cp, sk//(2*cp)]
            attn_dbias = torch.zeros(
                *ctx.attn_bias_shape, dtype=attn_biases[0].dtype, device=attn_biases[0].device
            )
            # [b, np, sq, 2*cp, sk//(2*cp)] -> [b, np, 2, sq//2, 2*cp, sk//(2*cp)]
            attn_dbias_ = attn_dbias.view(
                *attn_dbias.shape[:-3], 2, attn_dbias.shape[-3] // 2, *attn_dbias.shape[-2:]
            )
        else:
            attn_dbias = None

        if causal:
            if ctx.qkv_format == "thd":
                softmax_lse_ = tex.thd_read_second_half_lse(
                    softmax_lse, cu_seqlens_q_padded, ctx.max_seqlen_q
                )
            else:
                # [b, np, sq] -> [b, np, 2, sq//2]
                softmax_lse_ = softmax_lse.view(
                    *softmax_lse.shape[:-1], 2, softmax_lse.shape[-1] // 2
                )
                softmax_lse_ = softmax_lse_[..., 1, :].contiguous()
                if ctx.use_fused_attention:
                    # [b, np, sq//2] -> [b, np, sq//2, 1]
                    softmax_lse_.unsqueeze_(-1)

        if ctx.use_fused_attention:
            # [b, np, sq] -> [b, np, sq, 1]
            softmax_lse.unsqueeze_(-1)
        out = out.view(*q.shape)
        dout = dout.view(*q.shape)
        # Flash Attn outputs
        dq = torch.empty_like(q)
        if ctx.qkv_format == "thd" and causal:
            dq[cu_seqlens_q_padded[-1] :].fill_(0)

        p2p_comm_buffers = [
            torch.empty((2, *kv.shape), dtype=kv.dtype, device=kv.device),
            torch.empty((2, *kv.shape), dtype=kv.dtype, device=kv.device),
        ]
        p2p_comm_buffers[0][0].copy_(kv)
        send_recv_reqs = []

        fa_optional_backward_kwargs = {}
        if _flash_attn_2_4_plus:
            fa_optional_backward_kwargs["alibi_slopes"] = None
        if _flash_attn_2_4_1_plus:
            fa_optional_backward_kwargs["deterministic"] = ctx.deterministic

        for i in range(cp_size):
            # wait until KV is received
            for req in send_recv_reqs:
                req.wait()

            send_tensor = p2p_comm_buffers[i % 2]
            recv_tensor = p2p_comm_buffers[(i + 1) % 2]
            if i == 0:
                send_tensor = send_tensor[0]
                recv_tensor = recv_tensor[0]
            if i == (cp_size - 1):
                send_tensor = send_tensor[1]
                recv_tensor = recv_tensor[1]

            send_recv_reqs = flash_attn_p2p_communicate(
                rank, send_tensor, send_dst, recv_tensor, recv_src, ctx.cp_group, batch_p2p_comm
            )

            kv = p2p_comm_buffers[i % 2][0]
            # In reversed order of fwd
            if causal:
                if i == (cp_size - 1):
                    if ctx.use_fused_attention:
                        if ctx.qkv_format == "bshd":
                            # [b, 2, sq//2, np, hn] -> [b, sq, np, hn]
                            q_ = q.view(q.shape[0], -1, *q.shape[-2:])
                            # [b, 2, sk//2, 2, np, hn] -> [b, sk, 2, np, hn]
                            kv_ = kv.view(kv.shape[0], -1, *kv.shape[-3:])
                            # [b, 2, sq//2, np, hn] -> [b, sq, np, hn]
                            out_ = out.view(out.shape[0], -1, *out.shape[-2:])
                            dout_ = dout.view(dout.shape[0], -1, *dout.shape[-2:])
                        elif ctx.qkv_format == "sbhd":
                            # [2, sq//2, b, np, hn] -> [sq, b, np, hn]
                            q_ = q.view(-1, *q.shape[-3:])
                            # [2, sk//2, b, 2, np, hn] -> [sk, b, 2, np, hn]
                            kv_ = kv.view(-1, *kv.shape[-4:])
                            # [2, sq//2, b, np, hn] -> [sq, b, np, hn]
                            out_ = out.view(-1, *out.shape[-3:])
                            dout_ = dout.view(-1, *dout.shape[-3:])
                        elif ctx.qkv_format == "thd":
                            q_, kv_, out_, dout_ = q, kv, out, dout
                        aux_ctx_tensors = [softmax_lse, rng_states[cp_size - i - 1]]
                        if attn_dbias is not None:
                            aux_ctx_tensors += [attn_biases[cp_size - i - 1]]
                        dq_, dk_, dv_, dbias_ = fused_attn_bwd(
                            ctx.max_seqlen_q,
                            ctx.max_seqlen_kv,
                            cu_seqlens_q_per_step[cp_size - i - 1],
                            cu_seqlens_kv_per_step[cp_size - i - 1],
                            q_,
                            kv_[..., 0, :, :] if ctx.qkv_format in ["bshd", "sbhd"] else kv_[0],
                            kv_[..., 1, :, :] if ctx.qkv_format in ["bshd", "sbhd"] else kv_[1],
                            out_,
                            dout_,
                            TE_DType[q.dtype],
                            TE_DType[kv.dtype],
                            aux_ctx_tensors,
                            tex.NVTE_Fused_Attn_Backend.NVTE_F16_arbitrary_seqlen,
                            cu_seqlens_q_padded=cu_seqlens_q_padded,
                            cu_seqlens_kv_padded=cu_seqlens_kv_padded,
                            attn_scale=ctx.softmax_scale,
                            dropout=ctx.dropout_p,
                            qkv_layout=qkv_layout,
                            attn_mask_type=ctx.attn_mask_type,
                            attn_bias_type=ctx.attn_bias_type,
                            deterministic=ctx.deterministic,
                        )
                    else:
                        # [b, 2, sq//2, np, hn] -> [b*sq, np, hn]
                        q_ = q.view(-1, *q.shape[-2:])
                        dq_ = torch.zeros_like(q_)
                        # [2, b, 2, sk//2, np, hn] -> [2, b*sk, np, hn]
                        kv_ = kv.view(2, -1, *kv.shape[-2:])
                        dkv_ = torch.empty_like(kv_)
                        # [b, 2, sq//2, np, hn] -> [b*sq, np, hn]
                        out_ = out.view(-1, *out.shape[-2:])
                        dout_ = dout.view(-1, *dout.shape[-2:])
                        if _flash_attn_2_3_plus:
                            fa_optional_backward_kwargs["window_size"] = [-1, 0]
                        _flash_attn_backward(
                            dout_,
                            q_,
                            kv_[0],
                            kv_[1],
                            out_,
                            softmax_lse,
                            dq_,
                            dkv_[0],
                            dkv_[1],
                            cu_seqlens_q_per_step[cp_size - i - 1],
                            cu_seqlens_kv_per_step[cp_size - i - 1],
                            ctx.max_seqlen_q,
                            ctx.max_seqlen_kv,
                            ctx.dropout_p,
                            ctx.softmax_scale,
                            True,
                            rng_state=rng_states[cp_size - i - 1],
                            **fa_optional_backward_kwargs,
                        )
                elif i >= (cp_size - rank - 1):
                    if ctx.use_fused_attention:
                        if ctx.qkv_format == "bshd":
                            # [b, 2, sq//2, np, hn] -> [b, sq, np, hn]
                            q_ = q.view(q.shape[0], -1, *q.shape[-2:])
                            # [b, 2, sk//2, 2, np, hn] -> [b, sk//2, 2, np, hn]
                            kv_ = kv[:, 0, ...].contiguous()
                            # [b, 2, sq//2, np, hn] -> [b, sq, np, hn]
                            out_ = out.view(out.shape[0], -1, *out.shape[-2:])
                            dout_ = dout.view(dout.shape[0], -1, *dout.shape[-2:])
                        elif ctx.qkv_format == "sbhd":
                            # [2, sq//2, b, np, hn] -> [sq, b, np, hn]
                            q_ = q.view(-1, *q.shape[-3:])
                            # [2, sk//2, b, 2, np, hn] -> [sk//2, b, 2, np, hn]
                            kv_ = kv[0].contiguous()
                            # [2, sq//2, b, np, hn] -> [sq, b, np, hn]
                            out_ = out.view(-1, *out.shape[-3:])
                            dout_ = dout.view(-1, *dout.shape[-3:])
                        elif ctx.qkv_format == "thd":
                            q_, out_, dout_ = q, out, dout
                            # [2, t, np, hn] -> [2, t/2, np, hn]
                            kv_ = tex.thd_read_half_tensor(kv, cu_seqlens_kv_padded, 0)
                        aux_ctx_tensors = [softmax_lse, rng_states[cp_size - i - 1]]
                        if attn_dbias is not None:
                            aux_ctx_tensors += [attn_biases[cp_size - i - 1]]
                        dq_, dk_, dv_, dbias_ = fused_attn_bwd(
                            ctx.max_seqlen_q,
                            ctx.max_seqlen_kv // 2,
                            cu_seqlens_q_per_step[cp_size - i - 1],
                            cu_seqlens_kv_per_step[cp_size - i - 1],
                            q_,
                            kv_[..., 0, :, :] if ctx.qkv_format in ["bshd", "sbhd"] else kv_[0],
                            kv_[..., 1, :, :] if ctx.qkv_format in ["bshd", "sbhd"] else kv_[1],
                            out_,
                            dout_,
                            TE_DType[q.dtype],
                            TE_DType[kv.dtype],
                            aux_ctx_tensors,
                            tex.NVTE_Fused_Attn_Backend.NVTE_F16_arbitrary_seqlen,
                            cu_seqlens_q_padded=cu_seqlens_q_padded,
                            cu_seqlens_kv_padded=(
                                None if cu_seqlens_kv_padded is None else cu_seqlens_kv_padded // 2
                            ),
                            attn_scale=ctx.softmax_scale,
                            dropout=ctx.dropout_p,
                            qkv_layout=qkv_layout,
                            attn_mask_type="padding" if padding else "no_mask",
                            attn_bias_type=ctx.attn_bias_type,
                            deterministic=ctx.deterministic,
                        )
                    else:
                        # [b, 2, sq//2, np, hn] -> [b*sq, np, hn]
                        q_ = q.view(-1, *q.shape[-2:])
                        dq_ = torch.zeros_like(q_)
                        if ctx.qkv_format == "thd":
                            # [2, t, np, hn] -> [2, t/2, np, hn]
                            kv_ = tex.thd_read_half_tensor(kv, cu_seqlens_kv_padded, 0)
                        else:
                            # [2, b, 2, sk//2, np, hn]->[2, b, sk//2, np, hn]->[2, b*sk//2, np, hn]
                            kv_ = kv[:, :, 0, ...].contiguous().view(2, -1, *kv.shape[-2:])
                        dkv_ = torch.empty_like(kv_)
                        # [b, 2, sq//2, np, hn] -> [b*sq, np, hn]
                        out_ = out.view(-1, *out.shape[-2:])
                        dout_ = dout.view(-1, *dout.shape[-2:])
                        if _flash_attn_2_3_plus:
                            fa_optional_backward_kwargs["window_size"] = [-1, -1]
                        _flash_attn_backward(
                            dout_,
                            q_,
                            kv_[0],
                            kv_[1],
                            out_,
                            softmax_lse,
                            dq_,
                            dkv_[0],
                            dkv_[1],
                            cu_seqlens_q_per_step[cp_size - i - 1],
                            cu_seqlens_kv_per_step[cp_size - i - 1],
                            ctx.max_seqlen_q,
                            ctx.max_seqlen_kv // 2,
                            ctx.dropout_p,
                            ctx.softmax_scale,
                            False,
                            rng_state=rng_states[cp_size - i - 1],
                            **fa_optional_backward_kwargs,
                        )
                else:
                    if ctx.use_fused_attention:
                        if ctx.qkv_format == "bshd":
                            # [b, 2, sq//2, np, hn] -> [b, sq//2, np, hn]
                            q_ = q[:, 1, ...].contiguous()
                            # [b, 2, sk//2, 2, np, hn] -> [b, sk, 2, np, hn]
                            kv_ = kv.view(kv.shape[0], -1, *kv.shape[-3:])
                            # [b, 2, sq//2, np, hn] -> [b, sq//2, np, hn]
                            out_ = out[:, 1, ...].contiguous()
                            dout_ = dout[:, 1, ...].contiguous()
                        elif ctx.qkv_format == "sbhd":
                            # [2, sq//2, b, np, hn] -> [sq//2, b, np, hn]
                            q_ = q[1].contiguous()
                            # [2, sk//2, b, 2, np, hn] -> [sk, b, 2, np, hn]
                            kv_ = kv.view(-1, *kv.shape[-4:])
                            # [2, sq//2, b, np, hn] -> [sq//2, b, np, hn]
                            out_ = out[1].contiguous()
                            dout_ = dout[1].contiguous()
                        elif ctx.qkv_format == "thd":
                            # [t, np, hn] -> [t/2, np, hn]
                            q_ = tex.thd_read_half_tensor(q, cu_seqlens_q_padded, 1)
                            out_ = tex.thd_read_half_tensor(out, cu_seqlens_q_padded, 1)
                            dout_ = tex.thd_read_half_tensor(dout, cu_seqlens_q_padded, 1)
                            kv_ = kv
                        aux_ctx_tensors = [softmax_lse_, rng_states[cp_size - i - 1]]
                        if attn_dbias is not None:
                            aux_ctx_tensors += [attn_biases[cp_size - i - 1]]
                        dq_, dk_, dv_, dbias_ = fused_attn_bwd(
                            ctx.max_seqlen_q // 2,
                            ctx.max_seqlen_kv,
                            cu_seqlens_q_per_step[cp_size - i - 1],
                            cu_seqlens_kv_per_step[cp_size - i - 1],
                            q_,
                            kv_[..., 0, :, :] if ctx.qkv_format in ["bshd", "sbhd"] else kv_[0],
                            kv_[..., 1, :, :] if ctx.qkv_format in ["bshd", "sbhd"] else kv_[1],
                            out_,
                            dout_,
                            TE_DType[q.dtype],
                            TE_DType[kv.dtype],
                            aux_ctx_tensors,
                            tex.NVTE_Fused_Attn_Backend.NVTE_F16_arbitrary_seqlen,
                            cu_seqlens_q_padded=(
                                None if cu_seqlens_q_padded is None else cu_seqlens_q_padded // 2
                            ),
                            cu_seqlens_kv_padded=cu_seqlens_kv_padded,
                            attn_scale=ctx.softmax_scale,
                            dropout=ctx.dropout_p,
                            qkv_layout=qkv_layout,
                            attn_mask_type="padding" if padding else "no_mask",
                            attn_bias_type=ctx.attn_bias_type,
                            deterministic=ctx.deterministic,
                        )
                    else:
                        if ctx.qkv_format == "thd":
                            # [t, np, hn] -> [t/2, np, hn]
                            q_ = tex.thd_read_half_tensor(q, cu_seqlens_q_padded, 1)
                        else:
                            # [b, 2, sq//2, np, hn] -> [b, sq//2, np, hn] -> [b*sq//2, np, hn]
                            q_ = q[:, 1, ...].contiguous().view(-1, *q.shape[-2:])
                        dq_ = torch.zeros_like(q_)
                        # [2, b, 2, sk//2, np, hn] -> [2, b*sk, np, hn]
                        kv_ = kv.view(2, -1, *kv.shape[-2:])
                        dkv_ = torch.empty_like(kv_)
                        if ctx.qkv_format == "thd":
                            out_ = tex.thd_read_half_tensor(out, cu_seqlens_q_padded, 1)
                            dout_ = tex.thd_read_half_tensor(dout, cu_seqlens_q_padded, 1)
                        else:
                            # [b, 2, sq//2, np, hn] -> [b, sq//2, np, hn] -> [b*sq//2, np, hn]
                            out_ = out[:, 1, ...].contiguous().view(-1, *out.shape[-2:])
                            dout_ = dout[:, 1, ...].contiguous().view(-1, *dout.shape[-2:])
                        if _flash_attn_2_3_plus:
                            fa_optional_backward_kwargs["window_size"] = [-1, -1]
                        _flash_attn_backward(
                            dout_,
                            q_,
                            kv_[0],
                            kv_[1],
                            out_,
                            softmax_lse_,
                            dq_,
                            dkv_[0],
                            dkv_[1],
                            cu_seqlens_q_per_step[cp_size - i - 1],
                            cu_seqlens_kv_per_step[cp_size - i - 1],
                            ctx.max_seqlen_q // 2,
                            ctx.max_seqlen_kv,
                            ctx.dropout_p,
                            ctx.softmax_scale,
                            False,
                            rng_state=rng_states[cp_size - i - 1],
                            **fa_optional_backward_kwargs,
                        )
            else:
                if ctx.use_fused_attention:
                    aux_ctx_tensors = [softmax_lse, rng_states[cp_size - i - 1]]
                    if attn_dbias is not None:
                        aux_ctx_tensors += [attn_biases[cp_size - i - 1]]
                    dq_, dk_, dv_, dbias_ = fused_attn_bwd(
                        ctx.max_seqlen_q,
                        ctx.max_seqlen_kv,
                        cu_seqlens_q_per_step[cp_size - i - 1],
                        cu_seqlens_kv_per_step[cp_size - i - 1],
                        q,
                        kv[..., 0, :, :] if ctx.qkv_format in ["bshd", "sbhd"] else kv[0],
                        kv[..., 1, :, :] if ctx.qkv_format in ["bshd", "sbhd"] else kv[1],
                        out,
                        dout,
                        TE_DType[q.dtype],
                        TE_DType[kv.dtype],
                        aux_ctx_tensors,
                        tex.NVTE_Fused_Attn_Backend.NVTE_F16_arbitrary_seqlen,
                        cu_seqlens_q_padded=cu_seqlens_q_padded,
                        cu_seqlens_kv_padded=cu_seqlens_kv_padded,
                        attn_scale=ctx.softmax_scale,
                        dropout=ctx.dropout_p,
                        qkv_layout=qkv_layout,
                        attn_mask_type=ctx.attn_mask_type,
                        attn_bias_type=ctx.attn_bias_type,
                        deterministic=ctx.deterministic,
                    )
                else:
                    # [b, sq, np, hn] -> [b*sq, np, hn]
                    q_ = q.view(-1, *q.shape[-2:])
                    dq_ = torch.zeros_like(q_)
                    # [2, b, sk, np, hn] -> [2, b*sk, np, hn]
                    kv_ = kv.view(2, -1, *kv.shape[-2:])
                    dkv_ = torch.empty_like(kv_)
                    # [b, sq, np, hn] -> [b*sq, np, hn]
                    out_ = out.view(-1, *out.shape[-2:])
                    dout_ = dout.view(-1, *dout.shape[-2:])
                    if _flash_attn_2_3_plus:
                        fa_optional_backward_kwargs["window_size"] = [-1, -1]
                    _flash_attn_backward(
                        dout_,
                        q_,
                        kv_[0],
                        kv_[1],
                        out_,
                        softmax_lse,
                        dq_,
                        dkv_[0],
                        dkv_[1],
                        cu_seqlens_q_per_step[cp_size - i - 1],
                        cu_seqlens_kv_per_step[cp_size - i - 1],
                        ctx.max_seqlen_q,
                        ctx.max_seqlen_kv,
                        ctx.dropout_p,
                        ctx.softmax_scale,
                        False,
                        rng_state=rng_states[cp_size - i - 1],
                        **fa_optional_backward_kwargs,
                    )

            if i >= (cp_size - rank - 1) or not causal:
                # [b*sq, np, hn] -> [b, 2, sq//2, np, hn] if causal
                # [b*sq, np, hn] -> [b, sq, np, hn] if not causal
                dq_ = dq_.view(*dq.shape)
            else:
                if ctx.qkv_format == "bshd":
                    # [b*sq//2, np, hn] -> [b, sq//2, np, hn]
                    dq_ = dq_.view(dq.shape[0], *dq.shape[2:])
                elif ctx.qkv_format == "sbhd":
                    # [b*sq//2, np, hn] -> [sq//2, b, np, hn]
                    dq_ = dq_.view(-1, *dq.shape[-3:])

            if causal:
                if i > (cp_size - rank - 1):
                    dq.add_(dq_)
                elif i == (cp_size - rank - 1):
                    if rank == (cp_size - 1):
                        dq.copy_(dq_)
                    else:
                        if ctx.qkv_format == "bshd":
                            dq[:, 0, ...].copy_(dq_[:, 0, ...])
                            dq[:, 1, ...].add_(dq_[:, 1, ...])
                        elif ctx.qkv_format == "sbhd":
                            dq[0].copy_(dq_[0])
                            dq[1].add_(dq_[1])
                        elif ctx.qkv_format == "thd":
                            tex.thd_grad_correction(dq, dq_, cu_seqlens_q_padded, "copy", "add")
                elif i > 0:
                    if ctx.qkv_format == "bshd":
                        dq[:, 1, ...].add_(dq_)
                    elif ctx.qkv_format == "sbhd":
                        dq[1].add_(dq_)
                    elif ctx.qkv_format == "thd":
                        tex.thd_grad_correction(dq, dq_, cu_seqlens_q_padded, "none", "add")
                else:
                    if ctx.qkv_format == "bshd":
                        dq[:, 1, ...].copy_(dq_)
                    elif ctx.qkv_format == "sbhd":
                        dq[1].copy_(dq_)
                    elif ctx.qkv_format == "thd":
                        tex.thd_grad_correction(dq, dq_, cu_seqlens_q_padded, "none", "copy")
            else:
                if i == 0:
                    dq.copy_(dq_)
                else:
                    dq.add_(dq_)

            if attn_dbias is not None:
                idx = (rank + i + 1) % cp_size
                if i == (cp_size - 1) or not causal:
                    # [b, np, sq, sk//cp] -> [b, np, sq, 2, sk//(2*cp)]
                    dbias_ = dbias_.view(*dbias_.shape[:-1], 2, dbias_.shape[-1] // 2)
                    attn_dbias[..., idx, :].copy_(dbias_[..., 0, :])
                    attn_dbias[..., (2 * cp_size - idx - 1), :].copy_(dbias_[..., 1, :])
                elif i >= (cp_size - rank - 1):
                    # [b, np, sq, sk//(2*cp)]
                    attn_dbias[..., idx, :].copy_(dbias_)
                else:
                    # [b, np, sq//2, sk//cp] -> [b, np, sq//2, 2, sk//(2*cp)]
                    dbias_ = dbias_.view(*dbias_.shape[:-1], 2, dbias_.shape[-1] // 2)
                    attn_dbias_[..., 1, :, idx, :].copy_(dbias_[..., 0, :])
                    attn_dbias_[..., 1, :, (2 * cp_size - idx - 1), :].copy_(dbias_[..., 1, :])

            # wait until dKV is received
            for req in send_recv_reqs:
                req.wait()

            dkv = p2p_comm_buffers[(i + 1) % 2][1]
            if ctx.use_fused_attention:
                dkv_ = torch.cat((dk_.unsqueeze(0), dv_.unsqueeze(0)), dim=0)
                if ctx.qkv_format in ["bshd", "sbhd"]:
                    # [b, 2, sk//2, 2, np, hn] -> [2, b, 2, sk//2, np, hn] or
                    # [2, sk//2, b, 2, np, hn] -> [2, 2, sk//2, b, np, hn]
                    dkv = dkv.view(2, *dkv.shape[0:-3], *dkv.shape[-2:])
            if causal and i >= (cp_size - rank - 1) and i != (cp_size - 1):
                if ctx.qkv_format == "bshd":
                    # [2, b*sk//2, np, hn] -> [2, b, sk//2, np, hn]
                    dkv_ = dkv_.view(*dkv.shape[0:2], *dkv.shape[3:])
                elif ctx.qkv_format == "sbhd":
                    # [2, b*sk//2, np, hn] -> [2, sk//2, b, np, hn]
                    dkv_ = dkv_.view(dkv.shape[0], -1, *dkv.shape[-3:])
            else:
                # [2, b*sk, np, hn] -> [2, b, 2, sk//2, np, hn] if causal
                # [2, b*sk, np, hn] -> [2, b, sk, np, hn] if not causal
                dkv_ = dkv_.view(*dkv.shape)

            if causal:
                if i == (cp_size - 1):
                    if rank == 0:
                        if ctx.qkv_format == "bshd":
                            dkv[:, :, 0, ...].add_(dkv_[:, :, 0, ...])
                            dkv[:, :, 1, ...].copy_(dkv_[:, :, 1, ...])
                        elif ctx.qkv_format == "sbhd":
                            dkv[:, 0, ...].add_(dkv_[:, 0, ...])
                            dkv[:, 1, ...].copy_(dkv_[:, 1, ...])
                        elif ctx.qkv_format == "thd":
                            tex.thd_grad_correction(dkv, dkv_, cu_seqlens_kv_padded, "add", "copy")
                    else:
                        dkv.add_(dkv_)
                elif i >= (cp_size - rank - 1):
                    if i == 0 and rank == (cp_size - 1):
                        if ctx.qkv_format == "bshd":
                            dkv[:, :, 0, ...].copy_(dkv_)
                        elif ctx.qkv_format == "sbhd":
                            dkv[:, 0, ...].copy_(dkv_)
                        elif ctx.qkv_format == "thd":
                            tex.thd_grad_correction(dkv, dkv_, cu_seqlens_kv_padded, "copy", "none")
                    else:
                        if ctx.qkv_format == "bshd":
                            dkv[:, :, 0, ...].add_(dkv_)
                        elif ctx.qkv_format == "sbhd":
                            dkv[:, 0, ...].add_(dkv_)
                        elif ctx.qkv_format == "thd":
                            tex.thd_grad_correction(dkv, dkv_, cu_seqlens_kv_padded, "add", "none")
                elif i > 0:
                    dkv.add_(dkv_)
                else:
                    dkv.copy_(dkv_)
            else:
                if i == 0:
                    dkv.copy_(dkv_)
                else:
                    dkv.add_(dkv_)

        if causal:
            if ctx.qkv_format == "bshd":
                # [b, 2, sq//2, np, hn] -> [b, sq, np, hn]
                dq = dq.view(dq.shape[0], -1, *dq.shape[-2:])
                # [2, b, 2, sk//2, np, hn] -> [2, b, sk, np, hn]
                dkv = dkv.view(*dkv.shape[0:2], -1, *dkv.shape[-2:])
            elif ctx.qkv_format == "sbhd":
                # [2, sq//2, b, np, hn] -> [sq, b, np, hn]
                dq = dq.view(-1, *dq.shape[-3:])
                # [2, 2, sk//2, b, np, hn] -> [2, sk, b, np, hn]
                dkv = dkv.view(dkv.shape[0], -1, *dkv.shape[-3:])

        if ctx.qkv_format == "thd":
            dkv_ = torch.empty(
                2, ctx.total_tokens_kv, *dkv.shape[-2:], dtype=dkv.dtype, device=dkv.device
            )
            dkv_[:, : cu_seqlens_kv_padded[-1]].copy_(dkv)
            dkv_[:, cu_seqlens_kv_padded[-1] :].fill_(0)
            dkv = dkv_

        if attn_dbias is not None:
            # [b, np, sq, 2*cp, sk//(2*cp)] -> [b, np, sq, sk]
            attn_dbias = attn_dbias.view(*attn_dbias.shape[:-2], -1)

        return (
            None,
            dq,
            dkv[0],
            dkv[1],
            None,
            None,
            None,
            None,
            None,
            None,
            None,
            None,
            None,
            None,
            None,
            None,
            None,
            None,
            attn_dbias,
            None,
            None,
            None,
            None,
        )


def attn_forward_func_with_cp(
    is_training,
    q,
    k,
    v,
    cu_seqlens_q,
    cu_seqlens_kv,
    max_seqlen_q,
    max_seqlen_kv,
    cu_seqlens_q_padded,
    cu_seqlens_kv_padded,
    dropout_p,
    cp_group,
    cp_global_ranks,
    cp_stream,
    softmax_scale=None,
    qkv_format="bshd",
    attn_mask_type="causal",
    attn_bias_type="no_bias",
    attn_bias=None,
    deterministic=False,
    use_fused_attention=False,
    fp8=False,
    fp8_meta=None,
) -> torch.Tensor:
    """Attention implementation with context parallelism"""
    assert qkv_format in [
        "bshd",
        "sbhd",
        "thd",
    ], f"QKV format of {qkv_format} is not supported with context parallelism!"
    assert (
        qkv_format != "sbhd" or use_fused_attention
    ), "FlashAttention does not support sbhd format!"
    assert (
        qkv_format != "thd"
        or not use_fused_attention
        or attn_mask_type in ["padding", "padding_causal"]
    ), (
        f"Context parallelism is not supported for {attn_mask_type} mask type and "
        f"{qkv_format} format with {'FusedAttention' if use_fused_attention else 'FlashAttention'}!"
    )
    assert attn_bias is None or (use_fused_attention and "padding" not in attn_mask_type), (
        """Attention bias is only supported with FusedAttention and "causal" """
        """or "no_mask" mask types!"""
    )
    assert (
        cu_seqlens_q_padded is not None and cu_seqlens_kv_padded is not None
    ), "cu_seqlens_q_padded and cu_seqlens_kv_padded cannot be None with context parallelism!"
    out = AttnFuncWithCP.apply(
        is_training,
        q,
        k,
        v,
        cu_seqlens_q,
        cu_seqlens_kv,
        max_seqlen_q,
        max_seqlen_kv,
        cu_seqlens_q_padded,
        cu_seqlens_kv_padded,
        dropout_p,
        cp_group,
        cp_global_ranks,
        cp_stream,
        softmax_scale,
        qkv_format,
        attn_mask_type,
        attn_bias_type,
        attn_bias,
        deterministic,
        use_fused_attention,
        fp8,
        fp8_meta,
    )
    return out


class RotaryPositionEmbedding(torch.nn.Module):
    """
    Implements Rotary Position Embedding from https://arxiv.org/abs/2104.09864.
    """

    def __init__(
        self,
        dim: int,
        rotary_percent: float = 1.0,
        seq_len_interpolation_factor: Optional[int] = None,
        pretrained_max_position_embeddings: Optional[int] = None,
    ):
        """
        Parameters
        ----------
        dim: int
            rotary embedding dimension
        rotary_percent: float
            Percent of rotary dimension to use for rotary position embeddings.
        seq_len_interpolation_factor: int
            if not None, discrete positions will be interpolated by this factor via the trick in
            https://arxiv.org/abs/2306.15595
        pretrained_max_position_embeddings: int
            pre-trained max_position_embeddings before position interpolation
        """
        super().__init__()
        if rotary_percent < 1.0:
            dim = int(dim * rotary_percent)
        self.seq_len_interpolation_factor = seq_len_interpolation_factor
        inv_freq = 1.0 / (
            10000
            ** (
                torch.arange(0, dim, 2, dtype=torch.float32, device=torch.cuda.current_device())
                / dim
            )
        )
        self.register_buffer("inv_freq", inv_freq)
        self.pretrained_max_position_embeddings = pretrained_max_position_embeddings

    def forward(self, max_seq_len: int, offset: int = 0):
        """
        Create rotary position embedding frequencies

        Parameters
        ----------
        max_seq_len: int
            sequence length of a sample
        offset: int, default = 0
            fixed offset for freqencies
        """
        seq = (
            torch.arange(max_seq_len, device=self.inv_freq.device, dtype=self.inv_freq.dtype)
            + offset
        )

        if (
            self.pretrained_max_position_embeddings is not None
            and self.seq_len_interpolation_factor is not None
        ):
            if (
                max_seq_len
                > self.pretrained_max_position_embeddings * self.seq_len_interpolation_factor
            ):
                # dynamic linear scaling (length > position we have learned)
                seq *= 1 / (max_seq_len / self.pretrained_max_position_embeddings)
            else:
                # fixed linear scaling
                seq *= 1 / self.seq_len_interpolation_factor

        freqs = torch.einsum("i , j -> i j", seq, self.inv_freq)
        # first part even vector components, second part odd vector components,
        #  2 * dim in dimension size
        emb = torch.cat((freqs, freqs), dim=-1)
        # emb [seq_length, .., dim]
        return emb.reshape(emb.size(0), 1, 1, emb.size(1))


class FusedRoPEFunc(torch.autograd.Function):
    """
    Function for FusedRoPE

    This implementation assumes the input tensor to be in `sbhd`, `bshd` or `thd` format and
    the RoPE tensor to be of shape (s, 1, 1, d). It accepts arbitrary memory layouts to avoid
    the expensive `.contiguous()` calls, thus it may not achieve the best memory access pattern.
    """

    @staticmethod
    def forward(
        ctx,
        t: torch.Tensor,
        freqs: torch.Tensor,
        tensor_format: str = "sbhd",
        cu_seqlens: Union[torch.Tensor, None] = None,
    ) -> torch.Tensor:
        if freqs.dtype != torch.float32:
            freqs = freqs.float()
        if tensor_format == "sbhd":
            output = tex.fused_rope_forward(t, freqs, False)
        elif tensor_format == "bshd":
            output = tex.fused_rope_forward(t.transpose(0, 1), freqs, True).transpose(0, 1)
        elif tensor_format == "thd":
            output = tex.fused_rope_thd_forward(t, cu_seqlens, freqs)
        else:
            raise ValueError(f"Unsupported tensor_format: {tensor_format}.")
        ctx.save_for_backward(freqs, cu_seqlens)
        ctx.tensor_format = tensor_format

        return output

    @staticmethod
    def backward(ctx, grad_output: torch.Tensor) -> Tuple[Union[torch.Tensor, None], ...]:
        freqs, cu_seqlens = ctx.saved_tensors
        if ctx.tensor_format == "sbhd":
            grad_input = tex.fused_rope_backward(grad_output, freqs, False)
        elif ctx.tensor_format == "bshd":
            grad_input = tex.fused_rope_backward(
                grad_output.transpose(0, 1), freqs, True
            ).transpose(0, 1)
        elif ctx.tensor_format == "thd":
            grad_input = tex.fused_rope_thd_backward(grad_output, cu_seqlens, freqs)
        else:
            raise ValueError(f"Unsupported tensor_format: {ctx.tensor_format}.")

        return grad_input, None, None, None, None


def _rotate_half(x: torch.Tensor) -> torch.Tensor:
    """
    change sign so the last dimension becomes [-odd, +even]
    """
    x = x.view(x.shape[:-1] + torch.Size((2, x.shape[-1] // 2)))
    x1, x2 = x.unbind(dim=-2)
    return torch.cat((-x2, x1), dim=-1)


def apply_rotary_pos_emb(
    t: torch.Tensor,
    freqs: torch.Tensor,
    tensor_format: str = "sbhd",
    fused: bool = False,
    cu_seqlens: Union[torch.Tensor, None] = None,
) -> torch.Tensor:
    """
    Apply rotary positional embedding tensor to the input tensor.

    Parameters
    ----------
    t: torch.Tensor
        Input tensor of shape `[s, b, h, d]`, `[b, s, h, d]` or `[t, h, d]`, on which
        rotary positional embedding will be applied.
    freqs: torch.Tensor
        Rotary positional embedding tensor of shape `[s2, 1, 1, d2]` and dtype 'float',
        with `s2 >= s` and `d2 <= d`.
    fused: bool, default = False
        Whether to use a fused applying RoPE implementation.
    tensor_format: {'sbhd', 'bshd', 'thd'}, default = 'sbhd'
        is `bshd` if `t` is of shape `[bs, seq, ...]`, or `sbhd` if `t` is
        of shape `[seq, bs, ...]`. 'thd' is only supported when `fused` is True.
    cu_seqlens: torch.Tensor, default = None.
        Cumulative sum of sequence lengths in a batch for `t`, with shape [b + 1] and
        dtype torch.int32. Only valid when `tensor_format` is 'thd'.
    """
    if fused:
        assert (
            tensor_format != "thd" or cu_seqlens is not None
        ), "cu_seqlens must not be None when tensor_format is 'thd'."
        return FusedRoPEFunc.apply(t, freqs, tensor_format, cu_seqlens)

    assert tensor_format in ("sbhd", "bshd"), (
        "Only formats `sbhd` or `bshd` are supported for input tensor `t` "
        f"when fused is False, got {tensor_format}."
    )

    max_seq_len = freqs.shape[0]
    cur_seq_len = t.shape[1] if tensor_format == "bshd" else t.shape[0]

    # Only apply the rotary embeddings up to the sequence length of the running
    # input.
    assert (
        cur_seq_len <= max_seq_len
    ), f"Rotary Embeddings only supported up to {max_seq_len} sequence length!"
    freqs = freqs[:cur_seq_len]
    if tensor_format == "bshd":
        freqs = freqs.transpose(0, 1)  # [seq, 1, 1, dim] -> [1, seq, 1, dim]
    # cos/sin first then dtype conversion for better precision
    cos_ = torch.cos(freqs).to(t.dtype)
    sin_ = torch.sin(freqs).to(t.dtype)

    rot_dim = freqs.shape[-1]
    # ideally t_pass is empty so rotary pos embedding is applied to all tensor t
    t, t_pass = t[..., :rot_dim], t[..., rot_dim:]

    # first part is cosine component
    # second part is sine component, need to change signs with _rotate_half method
    t = (t * cos_) + (_rotate_half(t) * sin_)
    return torch.cat((t, t_pass), dim=-1)


class _SplitAlongDim(torch.autograd.Function):
    """"""

    @staticmethod
    def forward(
        ctx,
        mixed_x_layer: torch.Tensor,
        split_dim: int,
        split_size_or_sections: Union[int, List[int], Tuple[int]],
    ) -> Tuple[torch.Tensor, ...]:
        ctx.split_dim = split_dim
        ctx.split_size_or_sections = split_size_or_sections
        if isinstance(mixed_x_layer, Float8Tensor):
            return tuple(
                Float8Tensor.make_like(
                    mixed_x_layer,
                    data=x,
                )
                for x in torch.split(
                    mixed_x_layer._data,
                    split_size_or_sections=split_size_or_sections,
                    dim=split_dim,
                )
            )
        return torch.split(mixed_x_layer, split_size_or_sections, dim=split_dim)

    @staticmethod
    def backward(ctx, *grad_outputs):
        assert len(grad_outputs) > 0, "No gradients received for backprop!"

        if isinstance(ctx.split_size_or_sections, (list, tuple)):
            split_sizes = ctx.split_size_or_sections
            assert len(grad_outputs) == len(
                split_sizes
            ), "Unequal number of gradients vs split sections for backprop!"
        if isinstance(ctx.split_size_or_sections, int):
            split_sizes = [ctx.split_size_or_sections] * len(grad_outputs)
        dims = len(grad_outputs[0].shape)
        split_dim = (ctx.split_dim + dims) % dims

        if isinstance(grad_outputs[0], Float8Tensor):
            noop_ok = True
            strides = grad_outputs[0].stride()
            data_ptr = grad_outputs[0]._data.untyped_storage().data_ptr()
            shape = list(grad_outputs[0].shape)
            for i, tensor in enumerate(grad_outputs):
                shape_i = shape
                shape_i[split_dim] = split_sizes[i]
                offset_size = sum(split_sizes[:i]) * np.prod(shape[split_dim + 1 :])
                if (
                    tensor.stride() != strides
                    or list(tensor.shape) != shape_i
                    or tensor._data.untyped_storage().data_ptr() != data_ptr
                    or tensor.storage_offset() != offset_size
                ):
                    noop_ok = False
                    break
            if noop_ok:
                ret = torch.Tensor().to(
                    device=grad_outputs[0].device, dtype=grad_outputs[0]._data.dtype
                )
                new_shape = list(shape)
                new_shape[split_dim] = sum(split_sizes)
                ret.set_(
                    grad_outputs[0]._data.untyped_storage(),
                    grad_outputs[0]._data.storage_offset(),
                    new_shape,
                    strides,
                )
                return Float8Tensor.make_like(grad_outputs[0], data=ret), None, None

            grad_outputs_data = [x._data for x in grad_outputs]
            return (
                Float8Tensor.make_like(
                    grad_outputs[0], data=torch.cat(grad_outputs_data, dim=split_dim)
                ),
                None,
                None,
            )
        noop_ok = True
        strides = grad_outputs[0].stride()
        data_ptr = grad_outputs[0].untyped_storage().data_ptr()
        shape = list(grad_outputs[0].shape)
        for i, tensor in enumerate(grad_outputs):
            shape_i = shape
            shape_i[split_dim] = split_sizes[i]
            offset_size = sum(split_sizes[:i]) * np.prod(shape[split_dim + 1 :])
            if (
                tensor.stride() != strides
                or list(tensor.shape) != shape_i
                or tensor.untyped_storage().data_ptr() != data_ptr
                or tensor.storage_offset() != offset_size
            ):
                noop_ok = False
                break
        if noop_ok:
            ret = torch.Tensor().to(device=grad_outputs[0].device, dtype=grad_outputs[0].dtype)
            new_shape = list(shape)
            new_shape[split_dim] = sum(split_sizes)
            ret.set_(
                grad_outputs[0].untyped_storage(),
                grad_outputs[0].storage_offset(),
                new_shape,
                strides,
            )
            return ret, None, None

        return torch.cat(grad_outputs, dim=split_dim), None, None


class UnfusedDotProductAttention(torch.nn.Module):
    """Parallel attention w/o QKV and Proj Gemms
    BMM1 -> softmax + dropout -> BMM2
    """

    def __init__(
        self,
        softmax_scale: float,
        attention_dropout: float = 0.0,
        attention_dropout_ctx: Optional[Callable] = nullcontext,
        layer_number: Optional[int] = None,
    ) -> None:
        super().__init__()

        self.softmax_scale = softmax_scale
        self.attention_dropout_ctx = attention_dropout_ctx
        self.layer_number = layer_number

        self.scale_mask_softmax = FusedScaleMaskSoftmax(attention_mask_func)

        # Dropout. Note that for a single iteration, this layer will generate
        # different outputs on different number of parallel partitions but
        # on average it should not be partition dependent.
        self.attention_dropout = torch.nn.Dropout(attention_dropout)

        # An FP16 training trick required for certain GPT-like models.
        self.apply_qk_layer_scaling = (
            bool(int(os.getenv("NVTE_APPLY_QK_LAYER_SCALING", "0"))) and layer_number is not None
        )

    def forward(
        self,
        query_layer: torch.Tensor,
        key_layer: torch.Tensor,
        value_layer: torch.Tensor,
        qkv_layout: str = "sbh3d",
        cu_seqlens_q: Optional[torch.Tensor] = None,  # pylint: disable=unused-argument
        cu_seqlens_kv: Optional[torch.Tensor] = None,  # pylint: disable=unused-argument
        attn_mask_type: str = "causal",
        attention_mask: Optional[Union[torch.Tensor, Tuple[torch.Tensor, torch.Tensor]]] = None,
        core_attention_bias_type: str = "no_bias",
        core_attention_bias: Optional[torch.Tensor] = None,
        alibi_slopes: Optional[torch.Tensor] = None,
    ) -> torch.Tensor:
        """Unfused attention fprop"""
        assert (
            qkv_layout in QKVLayouts
        ), f"UnfusedDotProductAttention does not support qkv_layout = {qkv_layout}!"
        qkv_format = "".join([i for i in qkv_layout.split("_")[0] if i.isalpha()])
        if qkv_format == "bshd":
            # convert to sbhd and use sbhd implementation for now
            query_layer, key_layer, value_layer = [
                x.transpose(0, 1) for x in [query_layer, key_layer, value_layer]
            ]

        batch_size, seqlen = query_layer.shape[1], query_layer.shape[0]
        apply_qk_layer_scaling = self.apply_qk_layer_scaling and key_layer.dtype == torch.float16

        # [b, np, sq, sk]
        output_size = (
            query_layer.size(1),
            query_layer.size(2),
            query_layer.size(0),
            key_layer.size(0),
        )

        if key_layer.shape[2] != query_layer.shape[2]:
            assert (
                query_layer.shape[2] % key_layer.shape[2] == 0
            ), "The number of attention heads must be divisible by the number of GQA groups!"
            key_layer = key_layer.repeat_interleave(
                int(query_layer.shape[2] / key_layer.shape[2]), dim=2
            )
            value_layer = value_layer.repeat_interleave(
                int(query_layer.shape[2] / value_layer.shape[2]), dim=2
            )

        # [sq, b, np, hn] -> [sq, b * np, hn]
        query_layer = query_layer.reshape(output_size[2], output_size[0] * output_size[1], -1)
        # [sk, b, np, hn] -> [sk, b * np, hn]
        key_layer = key_layer.reshape(output_size[3], output_size[0] * output_size[1], -1)

        # preallocting result tensor: [b * np, sq, sk]
        # WAR to set dtype to FP32 as ONNX lacks BF16 support for ConstantOfShape operator
        is_bf16 = query_layer.dtype == torch.bfloat16
        matmul_result = torch.empty(
            output_size[0] * output_size[1],
            output_size[2],
            output_size[3],
            dtype=torch.float32 if is_in_onnx_export_mode() and is_bf16 else query_layer.dtype,
            device=torch.cuda.current_device(),
        )

        if is_in_onnx_export_mode() and is_bf16:
            matmul_result = matmul_result.bfloat16()

        scale = self.softmax_scale
        if apply_qk_layer_scaling:
            scale /= self.layer_number

        # Raw attention scores. [b * np, sq, sk]
        if core_attention_bias_type == "no_bias":
            matmul_result = torch.baddbmm(
                matmul_result,
                query_layer.transpose(0, 1),  # [b * np, sq, hn]
                key_layer.transpose(0, 1).transpose(1, 2),  # [b * np, hn, sk]
                beta=0.0,
                alpha=scale,
            )

        elif core_attention_bias_type == "pre_scale_bias":
            assert core_attention_bias is not None, "core_attention_bias should not be None!"
            matmul_result = torch.bmm(
                query_layer.transpose(0, 1),  # [b * np, sq, hn]
                key_layer.transpose(0, 1).transpose(1, 2),  # [b * np, hn, sk]
            )
            matmul_result = (
                matmul_result.view(output_size[0], output_size[1], output_size[2], output_size[3])
                + core_attention_bias
            ).view(-1, output_size[2], output_size[3])
            matmul_result *= scale

        elif core_attention_bias_type in ["post_scale_bias", "alibi"]:
            if core_attention_bias_type == "post_scale_bias":
                assert core_attention_bias is not None, "core_attention_bias should not be None!"
            if core_attention_bias_type == "alibi":
                _, core_attention_bias = get_alibi(
                    output_size[1],
                    output_size[2],
                    output_size[3],
                    alibi_slopes=alibi_slopes,
                    bottom_right_alignment=attn_mask_type not in ["causal", "padding_causal"],
                )
            matmul_result = torch.baddbmm(
                matmul_result,
                query_layer.transpose(0, 1),  # [b * np, sq, hn]
                key_layer.transpose(0, 1).transpose(1, 2),  # [b * np, hn, sk]
                beta=0.0,
                alpha=scale,
            )
            matmul_result = (
                (
                    matmul_result.view(
                        output_size[0], output_size[1], output_size[2], output_size[3]
                    )
                    + core_attention_bias
                )
                .view(-1, output_size[2], output_size[3])
                .to(dtype=query_layer.dtype)
            )

        # change view to [b, np, sq, sk]
        attention_scores = matmul_result.view(*output_size)

        # attention scores and attention mask [b, np, sq, sk]
        softmax_scale = self.layer_number if apply_qk_layer_scaling else None
        attention_probs = self.scale_mask_softmax(
            attention_scores, attention_mask, attn_mask_type, softmax_scale
        )

        # This is actually dropping out entire tokens to attend to, which might
        # seem a bit unusual, but is taken from the original Transformer paper.
        with self.attention_dropout_ctx():
            attention_probs = self.attention_dropout(attention_probs)

        # value_layer -> context layer.
        # [sk, b, np, hn] --> [b, np, sq, hn]
        output_size = (
            value_layer.size(1),
            value_layer.size(2),
            query_layer.size(0),
            value_layer.size(3),
        )

        # change view [sk, b * np, hn]
        value_layer = value_layer.reshape(value_layer.size(0), output_size[0] * output_size[1], -1)

        # change view [b * np, sq, sk]
        attention_probs = attention_probs.view(output_size[0] * output_size[1], output_size[2], -1)

        # matmul: [b * np, sq, hn]
        context_layer = torch.bmm(attention_probs, value_layer.transpose(0, 1))

        # change view [b, np, sq, hn]
        context_layer = context_layer.view(*output_size)

        if qkv_format == "sbhd":
            # [b, np, sq, hn] --> [sq, b, np, hn]
            context_layer = context_layer.permute(2, 0, 1, 3).contiguous()

            # [sq, b, np, hn] --> [sq, b, hp]
            context_layer = context_layer.view(seqlen, batch_size, -1)

        if qkv_format == "bshd":
            # [b, np, sq, hn] --> [b, sq, np, hn]
            context_layer = context_layer.permute(0, 2, 1, 3).contiguous()

            # [b, sq, np, hn] --> [b, sq, hp]
            context_layer = context_layer.view(batch_size, seqlen, -1)

        return context_layer


class _PrepareQKVForFA(torch.autograd.Function):
    """This class converts QKV from interleaved (s, b, ...) layout
    to separate contiguous q, k, v tensors in (b, s, ...) layout."""

    @staticmethod
    def forward(
        _ctx: torch.autograd.function.FunctionCtx,  # unused
        query_layer: torch.Tensor,
        key_layer: torch.Tensor,
        value_layer: torch.Tensor,
    ) -> Tuple[torch.Tensor, torch.Tensor, torch.Tensor]:
        # All inputs received are non-contiguous tensors.
        # The `query_layer` tensor is used to access the
        # full memory region of the QKV tensor.
        qkv = tex.fa_prepare_fwd(query_layer)
        q, k, v = split_tensor_along_dim(qkv, 0, 3)
        query_layer = torch.squeeze(q, 0)
        key_layer = torch.squeeze(k, 0)
        value_layer = torch.squeeze(v, 0)
        return query_layer, key_layer, value_layer

    @staticmethod
    def backward(
        _ctx: torch.autograd.function.FunctionCtx,  # unused
        dq: torch.Tensor,
        dk: torch.Tensor,
        dv: torch.Tensor,
    ) -> Tuple[Union[torch.Tensor, None], ...]:
        dqkv = tex.fa_prepare_bwd(dq, dk, dv)
        dq, dk, dv = split_tensor_along_dim(dqkv, -1, 3)
        return dq, dk, dv


def get_qkv_layout(
    q: torch.Tensor,
    k: torch.Tensor,
    v: torch.Tensor,
    qkv_format: str = "sbhd",
) -> str:
    """Get qkv layout.

    Parameters
    ----------
    q: torch.Tensor
        Query tensor.
    k: torch.Tensor
        Key tensor.
    v: torch.Tensor
        Value tensor.
    qkv_format: str, default = `sbhd`
        Dimension format for `q`, `k` and `v`, {`sbhd`, `bshd`, `thd`}. `s` stands for
        the sequence length dimension, `b` batch size, `h` the number of attention heads,
        `d` head size, and `t` the total number of sequences in a batch, i.e.
        `t = sum(s_i) for i = 0...b-1`.

    Returns
    ----------
    qkv_layout: str
       Memory layout of `q`, `k` and `v`. Each `qkv_format` can be mapped to one of five
       memory layouts. For example, `sb3hd` means `q`, `k`, `v` are created as one chunk
       of memory and that they are interleaved in the `2`nd dimension. `sbhd_sbh2d` means
       `q` and `kv` are created in two chunks and that `q` itself is contiguous and `k`, `v`
       are interleaved with each other in the `3`rd dimension, `k = kv[:,:,:,0,:]` and
       `v = kv[:,:,:,1,:]`.
       Mapping:
       `sbhd`: {`sb3hd`, `sbh3d`, `sbhd_sb2hd`, `sbhd_sbh2d`, `sbhd_sbhd_sbhd`}
       `bshd`: {`bs3hd`, `bsh3d`, `bshd_bs2hd`, `bshd_bsh2d`, `bshd_bshd_bshd`}
       `thd` : {`t3hd`, `th3d`, `thd_t2hd`, `thd_th2d`, `thd_thd_thd`}
    """

    check_last_dim_contiguous = all(x.stride(-1) == 1 for x in [q, k, v])
    assert check_last_dim_contiguous, "q, k and v must have stride 1 in their last dimension!"

    def run_iteratively(q, k, v):
        data_ptr = q.untyped_storage().data_ptr()
        check_ptrs_qkv = all(x.untyped_storage().data_ptr() == data_ptr for x in [q, k, v])
        data_ptr = k.untyped_storage().data_ptr()
        check_ptrs_kv = all(x.untyped_storage().data_ptr() == data_ptr for x in [k, v])

        stride = q.stride()
        check_strides_qkv = all(stride == x.stride() for x in [q, k, v])
        stride = k.stride()
        check_strides_kv = all(stride == x.stride() for x in [k, v])

        shape = q.shape
        check_shapes_qkv = all(shape == x.shape for x in [q, k, v])
        shape = k.shape
        check_shapes_kv = all(shape == x.shape for x in [k, v])

        last_dim_size = q.shape[-1]
        check_last_dim_offsets_qkv = all(
            i * last_dim_size == x.storage_offset() for i, x in enumerate([q, k, v])
        )
        last_dim_size = k.shape[-1]
        check_last_dim_offsets_kv = all(
            i * last_dim_size == x.storage_offset() for i, x in enumerate([k, v])
        )

        last_two_dims_size = q.shape[-1] * q.shape[-2]
        check_last_two_dims_offsets_qkv = all(
            i * last_two_dims_size == x.storage_offset() for i, x in enumerate([q, k, v])
        )
        last_two_dims_size = k.shape[-1] * k.shape[-2]
        check_last_two_dims_offsets_kv = all(
            i * last_two_dims_size == x.storage_offset() for i, x in enumerate([k, v])
        )

        if (
            check_ptrs_qkv
            and check_strides_qkv
            and check_shapes_qkv
            and check_last_two_dims_offsets_qkv
            and not check_last_dim_offsets_qkv
        ):
            # sb3hd, bs3hd, t3hd
            qkv_layout = qkv_format[:-2] + "3" + qkv_format[-2:]
        elif (
            check_ptrs_qkv and check_strides_qkv and check_shapes_qkv and check_last_dim_offsets_qkv
        ):
            # sbh3d, bsh3d, th3d
            qkv_layout = qkv_format[:-1] + "3" + qkv_format[-1:]
        elif (
            check_ptrs_kv
            and check_strides_kv
            and check_shapes_kv
            and check_last_two_dims_offsets_kv
            and not check_last_dim_offsets_kv
        ):
            # sbhd_sb2hd, bshd_bs2hd, thd_t2hd
            qkv_layout = qkv_format + "_" + qkv_format[:-2] + "2" + qkv_format[-2:]
        elif check_ptrs_kv and check_strides_kv and check_shapes_kv and check_last_dim_offsets_kv:
            # sbhd_sbh2d, bshd_bsh2d, thd_th2d
            qkv_layout = qkv_format + "_" + qkv_format[:-1] + "2" + qkv_format[-1:]
        elif check_strides_kv and check_shapes_kv:
            # sbhd_sbhd_sbhd, bshd_bshd_bshd, thd_thd_thd
            qkv_layout = "_".join(list([qkv_format]) * 3)
        else:
            qkv_layout = "not_supported"

        return qkv_layout

    qkv_layout = run_iteratively(q, k, v)
    if qkv_layout == "not_supported":
        # force q,k,v to be contiguous and run get_layout again
        q, k, v = [x.contiguous() for x in [q, k, v]]
        qkv_layout = run_iteratively(q, k, v)
    if qkv_layout == "not_supported":
        raise Exception("The provided qkv memory layout is not supported!")

    return qkv_layout, q, k, v


def check_set_window_size(
    attn_mask_type: str,
    window_size: Tuple[int, int] = None,
):
    """Check if sliding window size is compliant with attention mask type.
    If not, set it to the appropriate size.

         attn_mask_type                              |   window_size
    -------------------------------------------------------------------------
    no_mask, padding, arbitrary                      | (-1, -1) or (>=0, >=0)
    causal, padding_causal                           | (-1,  0) or (>=0, 0)
    causal_bottom_right, padding_causal_bottom_right | (-1,  0) or (>=0, 0)
    """
    orig_window_size = window_size
    if "causal" in attn_mask_type:
        if orig_window_size is None or (
            orig_window_size[0] == -1 and orig_window_size[1] in [-1, 0]
        ):
            window_size = (-1, 0)
            warnings.warn(
                "window_size should be (-1, 0) or (>=0, 0) for attn_mask_type=" + attn_mask_type
            )
        elif orig_window_size[0] >= 0:
            window_size = (orig_window_size[0], 0)
            warnings.warn(
                "window_size should be (-1, 0) or (>=0, 0) for attn_mask_type=" + attn_mask_type
            )
        else:
            assert False, (
                "window_size should be (-1, 0) or (>=0, 0) for attn_mask_type=" + attn_mask_type
            )
    elif attn_mask_type in ["no_mask", "padding", "arbitrary"]:
        if orig_window_size is None or (
            orig_window_size[0] == -1 and orig_window_size[1] in [-1, 0]
        ):
            window_size = (-1, -1)
            warnings.warn(
                "window_size should be (-1, -1) or (>=0, >=0) for attn_mask_type=" + attn_mask_type
            )
        elif orig_window_size[0] < 0 or orig_window_size[1] < 0:
            assert False, (
                "window_size should be (-1, -1) or (>=0, >=0) for attn_mask_type=" + attn_mask_type
            )
    else:
        assert False, "Invalid attn_mask_type: " + attn_mask_type
    return window_size


class FlashAttention(torch.nn.Module):
    """Dot product attention, using HazyResearch flash-attn package:
    https://github.com/Dao-AILab/flash-attention
    """

    def __init__(
        self,
        softmax_scale: float,
        attention_dropout: float = 0.0,
        attention_dropout_ctx: Optional[Callable] = nullcontext,
        attention_type: str = "self",
        layer_number: Optional[int] = None,
        deterministic: bool = False,
    ) -> None:
        super().__init__()

        assert (
            _flash_attn_version >= _flash_attn_version_required
        ), f"FlashAttention minimum version {_flash_attn_version_required} is required."
        assert (
            _flash_attn_version <= _flash_attn_max_version
        ), f"FlashAttention maximum version {_flash_attn_max_version} is supported."

        self.softmax_scale = softmax_scale
        self.attention_dropout_ctx = attention_dropout_ctx
        self.attention_dropout = attention_dropout
        self.attention_type = attention_type
        self.layer_number = 1 if layer_number is None else layer_number
        self.deterministic = deterministic

    def forward(
        self,
        query_layer: torch.Tensor,
        key_layer: torch.Tensor,
        value_layer: torch.Tensor,
        attention_mask: Optional[Union[torch.Tensor, Tuple[torch.Tensor, torch.Tensor]]] = None,
        qkv_layout: str = "sbh3d",
        cu_seqlens_q: Optional[torch.Tensor] = None,
        cu_seqlens_kv: Optional[torch.Tensor] = None,
        max_seqlen_q: Optional[int] = None,
        max_seqlen_kv: Optional[int] = None,
        attn_mask_type: str = "causal",
        window_size: Optional[Tuple[int, int]] = None,
        alibi_slopes: Optional[torch.Tensor] = None,
        cp_group: Optional[dist_group_type] = None,
        cp_global_ranks: List[int] = None,
        cp_stream: torch.cuda.Stream = None,
    ) -> torch.Tensor:
        """flash-attn fprop"""

        assert (
            query_layer.dtype in [torch.float16, torch.bfloat16]
            and key_layer.dtype in [torch.float16, torch.bfloat16]
            and value_layer.dtype in [torch.float16, torch.bfloat16]
        ), "FlashAttention currently only supports FP16 and BF16."
        assert (
            query_layer.is_cuda and key_layer.is_cuda and value_layer.is_cuda
        ), "FlashAttention currently only supports CUDA tensors."
        assert (
            qkv_layout in QKVLayouts
        ), f"FlashAttention does not support qkv_layout = {qkv_layout}!"

        cp_size = 1 if cp_group is None else get_distributed_world_size(cp_group)
        context_parallel = cp_size > 1

        qkv_format = "".join([i for i in qkv_layout.split("_")[0] if i.isalpha()])

        if qkv_format == "sbhd":
            # For now just 128, will make it more general in the future
            if (
                query_layer.shape[-1] == 128
                and query_layer.shape[0] * query_layer.shape[1] >= 512
                and qkv_layout == "sbh3d"
            ):
                query_layer, key_layer, value_layer = _PrepareQKVForFA.apply(
                    query_layer, key_layer, value_layer
                )
            else:
                query_layer, key_layer, value_layer = [
                    x.transpose(0, 1).contiguous() for x in (query_layer, key_layer, value_layer)
                ]
        elif qkv_format in ["bshd", "thd"]:
            query_layer, key_layer, value_layer = [
                x.contiguous() for x in (query_layer, key_layer, value_layer)
            ]

        batch_size = query_layer.shape[0]

        if qkv_format in ["sbhd", "bshd"]:
            max_seqlen_q, max_seqlen_kv = query_layer.shape[1], key_layer.shape[1]
            max_seqlen_q *= cp_size
            max_seqlen_kv *= cp_size
            if not context_parallel:
                # [b * s, h, d]
                query_layer, key_layer, value_layer = [
                    x.view(x.shape[0] * x.shape[1], *x.shape[2:])
                    for x in [query_layer, key_layer, value_layer]
                ]

            if "padding" in attn_mask_type:
                assert not context_parallel, "Padding mask not supported with context parallelism!"

                if self.attention_type == "self":
                    assert (
                        max_seqlen_q == max_seqlen_kv
                    ), "Maximum sequence length for Q and KV should be the same."
                    if cu_seqlens_q is None:
                        assert (
                            attention_mask is not None
                        ), "Please provide attention_mask for padding!"
                        cu_seqlens_q, indices_q = get_cu_seqlens_and_indices(attention_mask)
                    else:
                        indices_q = get_indices(max_seqlen_q, cu_seqlens_q)
                    cu_seqlens_kv = cu_seqlens_q
                    query_layer, key_layer, value_layer = PackTensors.apply(
                        indices_q, query_layer, key_layer, value_layer
                    )
                else:
                    if cu_seqlens_q is None or cu_seqlens_kv is None:
                        assert (
                            attention_mask is not None
                        ), "Please provide attention_mask for padding!"
                        cu_seqlens_q, indices_q = get_cu_seqlens_and_indices(attention_mask[0])
                        cu_seqlens_kv, indices_kv = get_cu_seqlens_and_indices(attention_mask[1])
                    else:
                        indices_q = get_indices(max_seqlen_q, cu_seqlens_q)
                        indices_kv = get_indices(max_seqlen_kv, cu_seqlens_kv)
                    query_layer = PackTensors.apply(indices_q, query_layer)
                    key_layer, value_layer = PackTensors.apply(indices_kv, key_layer, value_layer)
            else:
                # Cumulative sequence lengths for unpadded data
                if cu_seqlens_q is None:
                    cu_seqlens_q = _get_full_cu_seqlens(
                        batch_size,
                        max_seqlen_q,
                        query_layer.device,
                    )
                if cu_seqlens_kv is None:
                    cu_seqlens_kv = _get_full_cu_seqlens(
                        batch_size,
                        max_seqlen_kv,
                        key_layer.device,
                    )
        elif qkv_format == "thd":
            assert (
                cu_seqlens_q is not None and cu_seqlens_kv is not None
            ), "cu_seqlens_q and cu_seqlens_kv can not be None when qkv_format = thd!"
            if max_seqlen_q is None:
                seqlens_q = cu_seqlens_q[1:] - cu_seqlens_q[:-1]
                max_seqlen_q = seqlens_q.max().item()
            if max_seqlen_kv is None:
                seqlens_kv = cu_seqlens_kv[1:] - cu_seqlens_kv[:-1]
                max_seqlen_kv = seqlens_kv.max().item()

        if context_parallel:
            assert window_size in (
                (-1, -1),
                (-1, 0),
            ), "Sliding window attention is not supported with context parallelism."
            assert (
                alibi_slopes is None
            ), "Alibi slope bias addition is not supported with context parallelism."
            with self.attention_dropout_ctx():
                output = attn_forward_func_with_cp(
                    self.training,
                    query_layer,
                    key_layer,
                    value_layer,
                    cu_seqlens_q,
                    cu_seqlens_kv,
                    max_seqlen_q,
                    max_seqlen_kv,
                    cu_seqlens_q,
                    cu_seqlens_kv,
                    self.attention_dropout if self.training else 0.0,
                    cp_group,
                    cp_global_ranks,
                    cp_stream,
                    softmax_scale=self.softmax_scale,
                    qkv_format="bshd" if qkv_format == "sbhd" else qkv_format,
                    attn_mask_type=attn_mask_type,
                    deterministic=self.deterministic,
                )
        else:

            from .cpu_offload import CPUOffloadEnabled

            if CPUOffloadEnabled:
                tensor_list = [query_layer, key_layer, value_layer, cu_seqlens_q, cu_seqlens_kv]
                for tensor in tensor_list:
                    if tensor is not None:
                        tensor.activation_offloading = True

            with self.attention_dropout_ctx():
                fa_optional_forward_kwargs = {}
                if _flash_attn_2_3_plus:
                    fa_optional_forward_kwargs["window_size"] = window_size
                if _flash_attn_2_4_plus:
                    fa_optional_forward_kwargs["alibi_slopes"] = alibi_slopes
                if _flash_attn_2_4_1_plus:
                    fa_optional_forward_kwargs["deterministic"] = self.deterministic
                output = flash_attn_forward_func(
                    query_layer,
                    key_layer,
                    value_layer,
                    cu_seqlens_q,
                    cu_seqlens_kv,
                    max_seqlen_q,
                    max_seqlen_kv,
                    self.attention_dropout if self.training else 0.0,
                    softmax_scale=self.softmax_scale,
                    causal="causal" in attn_mask_type,
                    **fa_optional_forward_kwargs,
                )

        if qkv_format in ["sbhd", "bshd"] and "padding" in attn_mask_type:
            output = UnpackTensor.apply(indices_q, batch_size * max_seqlen_q, output)

        if qkv_format == "sbhd":
            # (bs)hd -> bs(hd) -> sb(hd)
            output = (
                output.view(batch_size, max_seqlen_q // cp_size, -1).transpose(0, 1).contiguous()
            )
        elif qkv_format == "bshd":
            # (bs)hd -> bs(hd)
            output = output.view(batch_size, max_seqlen_q // cp_size, -1).contiguous()
        elif qkv_format == "thd":
            # thd -> t(hd)
            output = output.view(output.shape[0], -1).contiguous()

        return output


def _combine_tensors(
    tensors: List[torch.Tensor],
    dim: int,
) -> torch.Tensor:
    """Combine tensors along a particular dimension"""

    num_tensors = len(tensors)
    new_shape = list(tensors[0].shape)
    new_shape.insert(dim, num_tensors)
    new_stride = list(tensors[0].stride())
    new_stride.insert(dim, int(new_stride[dim - 1] / num_tensors))
    if isinstance(tensors[0], Float8Tensor):
        combined_tensor = torch.Tensor().to(device=tensors[0].device, dtype=tensors[0]._data.dtype)
        combined_tensor.set_(
            tensors[0]._data.untyped_storage(),
            tensors[0]._data.storage_offset(),
            new_shape,
            new_stride,
        )
        combined_tensor = Float8Tensor.make_like(tensors[0], data=combined_tensor)
    else:
        combined_tensor = torch.Tensor().to(device=tensors[0].device, dtype=tensors[0].dtype)
        combined_tensor.set_(
            tensors[0].untyped_storage(), tensors[0].storage_offset(), new_shape, new_stride
        )

    return combined_tensor


class FusedAttnFunc_qkvpacked(torch.autograd.Function):
    """Function for FusedAttention with packed QKV input"""

    @staticmethod
    def forward(
        ctx,
        is_training,
        max_seqlen,
        cu_seqlens,
        cu_seqlens_padded,
        qkv,
        qkv_dtype,
        attn_bias,
        attn_scale,
        dropout_p,
        fast_zero_fill,
        qkv_layout,
        attn_bias_type,
        attn_mask_type,
        window_size,
        rng_gen,
        fused_attention_backend,
        use_FAv2_bwd,
        fp8,
        fp8_meta,
        deterministic,
    ):
        logger = logging.getLogger("FusedAttnFunc_qkvpacked")
        if fp8:
            logger.debug("Running forward in FP8")
            if fp8_meta["recipe"].fp8_mha:
                assert isinstance(qkv, Float8Tensor), "qkv must be Float8Tensors for FP8 MHA."
                fp8_meta["scaling_fwd"].scale_inv[META_QKV] = qkv._scale_inv
            fused_attention_backend = FusedAttnBackend["FP8"]
            fp8_dtype_forward = get_fp8_te_dtype(fp8_meta["recipe"], fprop_tensor=True)
            # 1: qkv packed, 2: kv packed, 3: qkv separate
            qkv_group = len(qkv_layout.split("_"))
            assert qkv_group == 1, (
                "qkv layout should conform to 3hd or h3d, e.g. sb3hd,                 but found"
                f" {qkv_layout}."
            )
            if fp8_meta["recipe"].fp8_mha:
                qkv_fp8 = qkv._data
            else:
                qkv_c = qkv.view(-1, qkv.shape[-3] * qkv.shape[-2] * qkv.shape[-1])
                qkv_fp8 = cast_to_fp8(
                    qkv_c, fp8_meta["scaling_fwd"], META_QKV, fp8_dtype_forward
                ).view(qkv.shape)
            out_fp8, aux_ctx_tensors = fused_attn_fwd_qkvpacked(
                is_training,
                max_seqlen,
                cu_seqlens,
                qkv_fp8,
                fp8_dtype_forward,
                fused_attention_backend,
                attn_bias,
                cu_seqlens_padded,
                fp8_meta["scaling_fwd"].scale_inv[META_QKV],
                fp8_meta["scaling_fwd"].scale_inv[META_S],
                fp8_meta["scaling_fwd"].scale[META_S],
                fp8_meta["scaling_fwd"].scale[META_O],
                fp8_meta["scaling_fwd"].amax_history[0][META_S],
                fp8_meta["scaling_fwd"].amax_history[0][META_O],
                attn_scale,
                dropout_p,
                fast_zero_fill,
                qkv_layout,
                attn_bias_type,
                attn_mask_type,
                window_size,
                rng_gen,
            )
            if fp8_meta["recipe"].fp8_mha:
                out_ret = Float8Tensor(
                    data=out_fp8,
                    fp8_meta=fp8_meta,
                    fp8_meta_forward=True,
                    fp8_meta_index=META_O,
                    fp8_dtype=fp8_dtype_forward,
                    dtype=qkv.dtype,
                )
            else:
                out_ret = cast_from_fp8(
                    out_fp8.view(-1, out_fp8.shape[-2] * out_fp8.shape[-1]),
                    fp8_meta["scaling_fwd"],
                    META_O,
                    fp8_dtype_forward,
                    qkv_dtype,
                ).view(out_fp8.shape)
            out_save = out_ret
            if fp8_meta["recipe"].fp8_mha and not int(os.getenv("NVTE_FP8_DPA_BWD", "1")):
                qkv_c = qkv.view(-1, qkv.shape[-3] * qkv.shape[-2] * qkv.shape[-1])
                qkv = cast_from_fp8(
                    qkv_c._data,
                    fp8_meta["scaling_fwd"],
                    META_QKV,
                    fp8_dtype_forward,
                    TE_DType[qkv.dtype],
                ).view(qkv.shape)
                out_save = cast_from_fp8(
                    out_fp8.view(-1, out_fp8.shape[-2] * out_fp8.shape[-1]),
                    fp8_meta["scaling_fwd"],
                    META_O,
                    fp8_dtype_forward,
                    qkv_dtype,
                ).view(out_fp8.shape)
            fp8_tensors = (
                qkv_fp8,
                out_fp8,
                fp8_meta["scaling_fwd"].scale.clone(),
                fp8_meta["scaling_fwd"].scale_inv.clone(),
            )
        else:
            logger.debug("Running forward in %s", qkv.dtype)
            out_ret, aux_ctx_tensors = fused_attn_fwd_qkvpacked(
                is_training,
                max_seqlen,
                cu_seqlens,
                qkv,
                qkv_dtype,
                fused_attention_backend,
                attn_bias,
                cu_seqlens_padded,
                None,
                None,
                None,
                None,
                None,
                None,
                attn_scale,
                dropout_p,
                fast_zero_fill,
                qkv_layout,
                attn_bias_type,
                attn_mask_type,
                window_size,
                rng_gen,
            )
            fp8_tensors = (None, None, None, None)
            out_save = out_ret

        ctx.fp8 = fp8 and int(os.getenv("NVTE_FP8_DPA_BWD", "1"))
        qkvo_tensors = (qkv, out_save) if not ctx.fp8 else (None, None)
        ctx.save_for_backward(
            *qkvo_tensors, cu_seqlens, cu_seqlens_padded, *fp8_tensors, *aux_ctx_tensors
        )
        ctx.fp8_meta = fp8_meta
        ctx.max_seqlen = max_seqlen
        ctx.qkv_dtype = qkv_dtype
        ctx.attn_scale = attn_scale
        ctx.dropout_p = dropout_p
        ctx.fast_zero_fill = fast_zero_fill
        ctx.qkv_layout = qkv_layout
        ctx.attn_bias_type = attn_bias_type
        ctx.attn_mask_type = attn_mask_type
        ctx.window_size = window_size
        ctx.fused_attention_backend = (
            fused_attention_backend if ctx.fp8 else FusedAttnBackend["F16_arbitrary_seqlen"]
        )
        ctx.use_FAv2_bwd = use_FAv2_bwd
        ctx.deterministic = deterministic

        return out_ret

    @staticmethod
    def backward(ctx, d_out):
        logger = logging.getLogger("FusedAttnFunc_qkvpacked")
        if ctx.fp8_meta["recipe"].fp8_mha:
            assert isinstance(
                d_out, Float8Tensor
            ), "Gradient of the DPA output must be in Float8Tensor type for FP8 MHA."
            d_out_f8tensor = d_out
            d_out = d_out._data

        d_out = d_out.contiguous()
        (
            qkv,
            out,
            cu_seqlens,
            cu_seqlens_padded,
            qkv_fp8,
            out_fp8,
            fwd_scales,
            fwd_scale_invs,
            *aux_ctx_tensors,
        ) = ctx.saved_tensors
        if not aux_ctx_tensors[0].is_contiguous():
            aux_ctx_tensors[0] = aux_ctx_tensors[0].contiguous()
        if ctx.use_FAv2_bwd:
            softmax_lse, rng_state = aux_ctx_tensors
            dqkv = torch.empty_like(qkv)
            maybe_contiguous = lambda x: x.contiguous() if x.stride(-1) != 1 else x
            d_out, q, k, v, out = [
                maybe_contiguous(x) for x in (d_out, qkv[:, 0], qkv[:, 1], qkv[:, 2], out)
            ]
            flash_attn_cuda_bwd(
                d_out,
                q,
                k,
                v,
                out,
                softmax_lse,
                dqkv[:, 0],
                dqkv[:, 1],
                dqkv[:, 2],
                cu_seqlens,
                cu_seqlens,
                ctx.max_seqlen,
                ctx.max_seqlen,
                ctx.dropout_p,
                ctx.attn_scale,
                False,
                "causal" in ctx.attn_mask_type,
                None,
                rng_state,
            )
            dqkv = dqkv[..., : d_out.shape[-1]]
        else:
            with torch.cuda.nvtx.range("_FusedAttn_qkvpacked"):
                if ctx.fp8:
                    logger.debug("Running backward in FP8")
                    fp8_dtype_forward = get_fp8_te_dtype(ctx.fp8_meta["recipe"], fprop_tensor=True)
                    fp8_dtype_backward = get_fp8_te_dtype(
                        ctx.fp8_meta["recipe"], fprop_tensor=False
                    )
                    if ctx.fp8_meta["recipe"].fp8_mha:
                        d_out_fp8 = d_out
                        ctx.fp8_meta["scaling_bwd"].scale_inv[META_DO] = d_out_f8tensor._scale_inv
                    else:
                        d_out_fp8 = cast_to_fp8(
                            d_out.view(-1, d_out.shape[-2] * d_out.shape[-1]),
                            ctx.fp8_meta["scaling_bwd"],
                            META_DO,
                            fp8_dtype_backward,
                        ).view(d_out.shape)
                    dqkv_fp8, *rest = fused_attn_bwd_qkvpacked(
                        ctx.max_seqlen,
                        cu_seqlens,
                        qkv_fp8,
                        out_fp8,
                        d_out_fp8,
                        fp8_dtype_forward,
                        fp8_dtype_backward,
                        aux_ctx_tensors,
                        ctx.fused_attention_backend,
                        cu_seqlens_padded,
                        fwd_scale_invs[META_QKV],  # d_scale_qkv,
                        fwd_scale_invs[META_S],  # d_scale_s,
                        fwd_scale_invs[META_O],  # d_scale_o,
                        ctx.fp8_meta["scaling_bwd"].scale_inv[META_DO],  # d_scale_do
                        ctx.fp8_meta["scaling_bwd"].scale_inv[META_DP],  # d_scale_dp
                        fwd_scales[META_S],  # q_scale_s
                        ctx.fp8_meta["scaling_bwd"].scale[META_DP],  # q_scale_dp
                        ctx.fp8_meta["scaling_bwd"].scale[META_DQKV],  # q_scale_dqkv
                        ctx.fp8_meta["scaling_bwd"].amax_history[0][META_DP],  # amax_dp
                        ctx.fp8_meta["scaling_bwd"].amax_history[0][META_DQKV],  # amax_dqkv
                        ctx.attn_scale,
                        ctx.dropout_p,
                        ctx.fast_zero_fill,
                        ctx.qkv_layout,
                        ctx.attn_bias_type,
                        ctx.attn_mask_type,
                        ctx.window_size,
                        ctx.deterministic,
                    )
                    if ctx.fp8_meta["recipe"].fp8_mha:
                        dqkv = Float8Tensor(
                            data=dqkv_fp8,
                            fp8_meta=ctx.fp8_meta,
                            fp8_meta_forward=False,
                            fp8_meta_index=META_DQKV,
                            fp8_dtype=fp8_dtype_backward,
                            dtype=d_out_f8tensor.dtype,
                        )
                    else:
                        dqkv_c_fp8 = dqkv_fp8.view(
                            -1, dqkv_fp8.shape[-3] * dqkv_fp8.shape[-2] * dqkv_fp8.shape[-1]
                        )
                        dqkv = cast_from_fp8(
                            dqkv_c_fp8,
                            ctx.fp8_meta["scaling_bwd"],
                            META_DQKV,
                            fp8_dtype_backward,
                            ctx.qkv_dtype,
                        ).view(dqkv_fp8.shape)
                else:
                    logger.debug("Running backward in %s", qkv.dtype)
                    if d_out.dtype == torch.uint8:
                        d_out = d_out_f8tensor.from_float8(qkv.dtype)
                    dqkv, *rest = fused_attn_bwd_qkvpacked(
                        ctx.max_seqlen,
                        cu_seqlens,
                        qkv,
                        out,
                        d_out,
                        ctx.qkv_dtype,
                        ctx.qkv_dtype,
                        aux_ctx_tensors,
                        ctx.fused_attention_backend,
                        cu_seqlens_padded,
                        None,
                        None,
                        None,
                        None,
                        None,
                        None,
                        None,
                        None,
                        None,
                        None,
                        ctx.attn_scale,
                        ctx.dropout_p,
                        ctx.fast_zero_fill,
                        ctx.qkv_layout,
                        ctx.attn_bias_type,
                        ctx.attn_mask_type,
                        ctx.window_size,
                        ctx.deterministic,
                    )

        # if no_bias or alibi, return dqkv
        if ctx.attn_bias_type in ["no_bias", "alibi"]:
            return (
                None,
                None,
                None,
                None,
                dqkv,
                None,
                None,
                None,
                None,
                None,
                None,
                None,
                None,
                None,
                None,
                None,
                None,
                None,
                None,
                None,
                None,
                None,
            )
        # else, return (dqkv, dbias)
        return (
            None,
            None,
            None,
            None,
            dqkv,
            None,
            rest[0],
            None,
            None,
            None,
            None,
            None,
            None,
            None,
            None,
            None,
            None,
            None,
            None,
            None,
            None,
            None,
        )


class FusedAttnFunc_kvpacked(torch.autograd.Function):
    """Function for FusedAttention with packed KV input"""

    @staticmethod
    def forward(
        ctx,
        is_training,
        max_seqlen_q,
        max_seqlen_kv,
        cu_seqlens_q,
        cu_seqlens_kv,
        cu_seqlens_q_padded,
        cu_seqlens_kv_padded,
        q,
        kv,
        qkv_dtype,
        attn_bias,
        attn_scale,
        dropout_p,
        fast_zero_fill,
        qkv_layout,
        attn_bias_type,
        attn_mask_type,
        window_size,
        rng_gen,
        fused_attention_backend,
        use_FAv2_bwd,
        fp8,
        fp8_meta,
        deterministic,
    ):
        logger = logging.getLogger("FusedAttnFunc_kvpacked")
        if fp8:
            logger.debug("Running forward in FP8")
            if fp8_meta["recipe"].fp8_mha:
                assert isinstance(q, Float8Tensor) and isinstance(
                    kv, Float8Tensor
                ), "q/kv must be Float8Tensors for FP8 MHA."
                fp8_meta["scaling_fwd"].scale_inv[META_QKV] = q._scale_inv
            fused_attention_backend = FusedAttnBackend["FP8"]
            fp8_dtype_forward = get_fp8_te_dtype(fp8_meta["recipe"], fprop_tensor=True)
            if fp8_meta["recipe"].fp8_mha:
                q_fp8, kv_fp8 = q._data, kv._data
            else:
                # 1: qkv packed, 2: kv packed, 3: qkv separate
                qkv_group = len(qkv_layout.split("_"))
                assert qkv_group == 2, (
                    "qkv layout should conform to hd_2hd or hd_h2d, e.g. sbhd_sb2hd,              "
                    f"       but found {qkv_layout}."
                )
                q_fp8 = cast_to_fp8(q, fp8_meta["scaling_fwd"], META_QKV, fp8_dtype_forward).view(
                    q.shape
                )
                kv_c = kv.view(-1, kv.shape[-3] * kv.shape[-2] * kv.shape[-1])
                kv_fp8 = cast_to_fp8(
                    kv_c, fp8_meta["scaling_fwd"], META_QKV, fp8_dtype_forward
                ).view(kv.shape)
            out_fp8, aux_ctx_tensors = fused_attn_fwd_kvpacked(
                is_training,
                max_seqlen_q,
                max_seqlen_kv,
                cu_seqlens_q,
                cu_seqlens_kv,
                q_fp8,
                kv_fp8,
                fp8_dtype_forward,
                fused_attention_backend,
                attn_bias,
                cu_seqlens_q_padded,
                cu_seqlens_kv_padded,
                fp8_meta["scaling_fwd"].scale_inv[META_QKV],
                fp8_meta["scaling_fwd"].scale_inv[META_S],
                fp8_meta["scaling_fwd"].scale[META_S],
                fp8_meta["scaling_fwd"].scale[META_O],
                fp8_meta["scaling_fwd"].amax_history[0][META_S],
                fp8_meta["scaling_fwd"].amax_history[0][META_O],
                attn_scale,
                dropout_p,
                fast_zero_fill,
                qkv_layout,
                attn_bias_type,
                attn_mask_type,
                window_size,
                rng_gen,
            )
            if fp8_meta["recipe"].fp8_mha:
                out_ret = Float8Tensor(
                    data=out_fp8,
                    fp8_meta=fp8_meta,
                    fp8_meta_forward=True,
                    fp8_meta_index=META_O,
                    fp8_dtype=fp8_dtype_forward,
                    dtype=q.dtype,
                )
            else:
                out_ret = cast_from_fp8(
                    out_fp8.view(-1, out_fp8.shape[-2] * out_fp8.shape[-1]),
                    fp8_meta["scaling_fwd"],
                    META_O,
                    fp8_dtype_forward,
                    qkv_dtype,
                ).view(out_fp8.shape)
            out_save = out_ret
            if fp8_meta["recipe"].fp8_mha and not int(os.getenv("NVTE_FP8_DPA_BWD", "1")):
                q = cast_from_fp8(
                    q._data, fp8_meta["scaling_fwd"], META_QKV, fp8_dtype_forward, TE_DType[q.dtype]
                ).view(q.shape)
                kv_c = kv.view(-1, kv.shape[-3] * kv.shape[-2] * kv.shape[-1])
                kv = cast_from_fp8(
                    kv_c._data,
                    fp8_meta["scaling_fwd"],
                    META_QKV,
                    fp8_dtype_forward,
                    TE_DType[kv.dtype],
                ).view(kv.shape)
                out_save = cast_from_fp8(
                    out_fp8.view(-1, out_fp8.shape[-2] * out_fp8.shape[-1]),
                    fp8_meta["scaling_fwd"],
                    META_O,
                    fp8_dtype_forward,
                    qkv_dtype,
                ).view(out_fp8.shape)
            fp8_tensors = (
                q_fp8,
                kv_fp8,
                out_fp8,
                fp8_meta["scaling_fwd"].scale.clone(),
                fp8_meta["scaling_fwd"].scale_inv.clone(),
            )
        else:
            logger.debug("Running forward in %s", q.dtype)
            out_ret, aux_ctx_tensors = fused_attn_fwd_kvpacked(
                is_training,
                max_seqlen_q,
                max_seqlen_kv,
                cu_seqlens_q,
                cu_seqlens_kv,
                q,
                kv,
                qkv_dtype,
                fused_attention_backend,
                attn_bias,
                cu_seqlens_q_padded,
                cu_seqlens_kv_padded,
                None,
                None,
                None,
                None,
                None,
                None,
                attn_scale,
                dropout_p,
                fast_zero_fill,
                qkv_layout,
                attn_bias_type,
                attn_mask_type,
                window_size,
                rng_gen,
            )
            out_save = out_ret
            fp8_tensors = (None, None, None, None, None)

        ctx.fp8 = fp8 and int(os.getenv("NVTE_FP8_DPA_BWD", "1"))
        qkvo_tensors = (q, kv, out_save) if not ctx.fp8 else (None, None, None)
        ctx.save_for_backward(
            *qkvo_tensors,
            cu_seqlens_q,
            cu_seqlens_kv,
            cu_seqlens_q_padded,
            cu_seqlens_kv_padded,
            *fp8_tensors,
            *aux_ctx_tensors,
        )
        ctx.fp8_meta = fp8_meta
        ctx.max_seqlen_q = max_seqlen_q
        ctx.max_seqlen_kv = max_seqlen_kv
        ctx.qkv_dtype = qkv_dtype
        ctx.attn_scale = attn_scale
        ctx.dropout_p = dropout_p
        ctx.fast_zero_fill = fast_zero_fill
        ctx.qkv_layout = qkv_layout
        ctx.attn_bias_type = attn_bias_type
        ctx.attn_mask_type = attn_mask_type
        ctx.window_size = window_size
        ctx.fused_attention_backend = (
            fused_attention_backend if ctx.fp8 else FusedAttnBackend["F16_arbitrary_seqlen"]
        )
        ctx.use_FAv2_bwd = use_FAv2_bwd
        ctx.deterministic = deterministic

        return out_ret

    @staticmethod
    def backward(ctx, d_out):
        logger = logging.getLogger("FusedAttnFunc_kvpacked")
        if ctx.fp8_meta["recipe"].fp8_mha:
            assert isinstance(
                d_out, Float8Tensor
            ), "Gradient of the DPA output must be in Float8Tensor type for FP8 MHA."
            d_out_f8tensor = d_out
            d_out = d_out._data

        d_out = d_out.contiguous()
        (
            q,
            kv,
            out,
            cu_seqlens_q,
            cu_seqlens_kv,
            cu_seqlens_q_padded,
            cu_seqlens_kv_padded,
            q_fp8,
            kv_fp8,
            out_fp8,
            fwd_scales,
            fwd_scale_invs,
            *aux_ctx_tensors,
        ) = ctx.saved_tensors
        if not aux_ctx_tensors[0].is_contiguous():
            aux_ctx_tensors[0] = aux_ctx_tensors[0].contiguous()
        if ctx.use_FAv2_bwd:
            softmax_lse, rng_state = aux_ctx_tensors
            dq = torch.empty_like(q)
            dkv = torch.empty_like(kv)
            maybe_contiguous = lambda x: x.contiguous() if x.stride(-1) != 1 else x
            d_out, q, k, v, out = [maybe_contiguous(x) for x in (d_out, q, kv[:, 0], kv[:, 1], out)]
            flash_attn_cuda_bwd(
                d_out,
                q,
                k,
                v,
                out,
                softmax_lse,
                dq,
                dkv[:, 0],
                dkv[:, 1],
                cu_seqlens_q,
                cu_seqlens_kv,
                ctx.max_seqlen_q,
                ctx.max_seqlen_kv,
                ctx.dropout_p,
                ctx.attn_scale,
                False,
                "causal" in ctx.attn_mask_type,
                None,
                rng_state,
            )
            dq = dq[..., : d_out.shape[-1]]
            dkv = dkv[..., : d_out.shape[-1]]
        else:
            with torch.cuda.nvtx.range("_FusedAttn_kvpacked"):
                if ctx.fp8:
                    logger.debug("Running backward in FP8")
                    fp8_dtype_forward = get_fp8_te_dtype(ctx.fp8_meta["recipe"], fprop_tensor=True)
                    fp8_dtype_backward = get_fp8_te_dtype(
                        ctx.fp8_meta["recipe"], fprop_tensor=False
                    )
                    if ctx.fp8_meta["recipe"].fp8_mha:
                        d_out_fp8 = d_out
                        ctx.fp8_meta["scaling_bwd"].scale_inv[META_DO] = d_out_f8tensor._scale_inv
                    else:
                        d_out_fp8 = cast_to_fp8(
                            d_out.view(-1, d_out.shape[-2] * d_out.shape[-1]),
                            ctx.fp8_meta["scaling_bwd"],
                            META_DO,
                            fp8_dtype_backward,
                        ).view(d_out.shape)
                    dq_fp8, dkv_fp8, *rest = fused_attn_bwd_kvpacked(
                        ctx.max_seqlen_q,
                        ctx.max_seqlen_kv,
                        cu_seqlens_q,
                        cu_seqlens_kv,
                        q_fp8,
                        kv_fp8,
                        out_fp8,
                        d_out_fp8,
                        fp8_dtype_forward,
                        fp8_dtype_backward,
                        aux_ctx_tensors,
                        ctx.fused_attention_backend,
                        cu_seqlens_q_padded,
                        cu_seqlens_kv_padded,
                        fwd_scale_invs[META_QKV],  # d_scale_qkv,
                        fwd_scale_invs[META_S],  # d_scale_s,
                        fwd_scale_invs[META_O],  # d_scale_o,
                        ctx.fp8_meta["scaling_bwd"].scale_inv[META_DO],  # d_scale_do
                        ctx.fp8_meta["scaling_bwd"].scale_inv[META_DP],  # d_scale_dp
                        fwd_scales[META_S],  # q_scale_s
                        ctx.fp8_meta["scaling_bwd"].scale[META_DP],  # q_scale_dp
                        ctx.fp8_meta["scaling_bwd"].scale[META_DQKV],  # q_scale_dqkv
                        ctx.fp8_meta["scaling_bwd"].amax_history[0][META_DP],  # amax_dp
                        ctx.fp8_meta["scaling_bwd"].amax_history[0][META_DQKV],  # amax_dqkv
                        ctx.attn_scale,
                        ctx.dropout_p,
                        ctx.fast_zero_fill,
                        ctx.qkv_layout,
                        ctx.attn_bias_type,
                        ctx.attn_mask_type,
                        ctx.window_size,
                        ctx.deterministic,
                    )
                    if ctx.fp8_meta["recipe"].fp8_mha:
                        dq = Float8Tensor(
                            data=dq_fp8,
                            fp8_meta=ctx.fp8_meta,
                            fp8_meta_forward=False,
                            fp8_meta_index=META_DQKV,
                            fp8_dtype=fp8_dtype_backward,
                            dtype=d_out_f8tensor.dtype,
                        )
                        dkv = Float8Tensor(
                            data=dkv_fp8,
                            fp8_meta=ctx.fp8_meta,
                            fp8_meta_forward=False,
                            fp8_meta_index=META_DQKV,
                            fp8_dtype=fp8_dtype_backward,
                            dtype=d_out_f8tensor.dtype,
                        )
                    else:
                        dq = cast_from_fp8(
                            dq_fp8.view(-1, dq_fp8.shape[-2] * dq_fp8.shape[-1]),
                            ctx.fp8_meta["scaling_bwd"],
                            META_DQKV,
                            fp8_dtype_backward,
                            ctx.qkv_dtype,
                        ).view(dq_fp8.shape)
                        dkv_c_fp8 = dkv_fp8.view(
                            -1, dkv_fp8.shape[-3] * dkv_fp8.shape[-2] * dkv_fp8.shape[-1]
                        )
                        dkv = cast_from_fp8(
                            dkv_c_fp8,
                            ctx.fp8_meta["scaling_bwd"],
                            META_DQKV,
                            fp8_dtype_backward,
                            ctx.qkv_dtype,
                        ).view(dkv_fp8.shape)
                else:
                    logger.debug("Running backward in %s", q.dtype)
                    if d_out.dtype == torch.uint8:
                        d_out = d_out_f8tensor.from_float8(q.dtype)
                    dq, dkv, *rest = fused_attn_bwd_kvpacked(
                        ctx.max_seqlen_q,
                        ctx.max_seqlen_kv,
                        cu_seqlens_q,
                        cu_seqlens_kv,
                        q,
                        kv,
                        out,
                        d_out,
                        ctx.qkv_dtype,
                        ctx.qkv_dtype,
                        aux_ctx_tensors,
                        ctx.fused_attention_backend,
                        cu_seqlens_q_padded,
                        cu_seqlens_kv_padded,
                        None,
                        None,
                        None,
                        None,
                        None,
                        None,
                        None,
                        None,
                        None,
                        None,
                        ctx.attn_scale,
                        ctx.dropout_p,
                        ctx.fast_zero_fill,
                        ctx.qkv_layout,
                        ctx.attn_bias_type,
                        ctx.attn_mask_type,
                        ctx.window_size,
                        ctx.deterministic,
                    )

        # if no_bias or alibi, return dqkv
        if ctx.attn_bias_type in ["no_bias", "alibi"]:
            return (
                None,
                None,
                None,
                None,
                None,
                None,
                None,
                dq,
                dkv,
                None,
                None,
                None,
                None,
                None,
                None,
                None,
                None,
                None,
                None,
                None,
                None,
                None,
                None,
                None,
                None,
                None,
            )
        # else, return (dqkv, dbias)
        return (
            None,
            None,
            None,
            None,
            None,
            None,
            None,
            dq,
            dkv,
            None,
            rest[0],
            None,
            None,
            None,
            None,
            None,
            None,
            None,
            None,
            None,
            None,
            None,
            None,
            None,
            None,
            None,
        )


class FusedAttnFunc(torch.autograd.Function):
    """Function for FusedAttention with separate Q, K, V tensors"""

    @staticmethod
    def forward(
        ctx,
        is_training,
        max_seqlen_q,
        max_seqlen_kv,
        cu_seqlens_q,
        cu_seqlens_kv,
        cu_seqlens_q_padded,
        cu_seqlens_kv_padded,
        q,
        k,
        v,
        qkv_dtype,
        attn_bias,
        attn_scale,
        dropout_p,
        fast_zero_fill,
        qkv_layout,
        attn_bias_type,
        attn_mask_type,
        window_size,
        rng_gen,
        fused_attention_backend,
        use_FAv2_bwd,
        fp8,
        fp8_meta,
        deterministic,
    ):
        logger = logging.getLogger("FusedAttnFunc")
        if fp8:
            logger.debug("Running forward in FP8")
            fused_attention_backend = FusedAttnBackend["FP8"]
            fp8_dtype_forward = get_fp8_te_dtype(fp8_meta["recipe"], fprop_tensor=True)
            if fp8_meta["recipe"].fp8_mha:
                assert (
                    isinstance(q, Float8Tensor)
                    and isinstance(k, Float8Tensor)
                    and isinstance(v, Float8Tensor)
                ), "q/k/v must be Float8Tensors for FP8 MHA."
                fp8_meta["scaling_fwd"].scale_inv[META_QKV] = q._scale_inv
                q_fp8, k_fp8, v_fp8 = q._data, k._data, v._data
            else:
                # 1: qkv packed, 2: kv packed, 3: qkv separate
                qkv_group = len(qkv_layout.split("_"))
                if qkv_group == 1:
                    dim = qkv_layout.find("3")
                    qkv = _combine_tensors([q, k, v], dim)
                    qkv_c = qkv.view(-1, qkv.shape[-3] * qkv.shape[-2] * qkv.shape[-1])
                    qkv_fp8 = cast_to_fp8(
                        qkv_c, fp8_meta["scaling_fwd"], META_QKV, fp8_dtype_forward
                    ).view(qkv.shape)
                    q_fp8, k_fp8, v_fp8 = _SplitAlongDim.apply(qkv_fp8, dim, [1, 1, 1])
                    q_fp8, k_fp8, v_fp8 = [x.squeeze(dim) for x in [q_fp8, k_fp8, v_fp8]]
                if qkv_group == 2:
                    q_fp8 = cast_to_fp8(
                        q, fp8_meta["scaling_fwd"], META_QKV, fp8_dtype_forward
                    ).view(q.shape)
                    dim = qkv_layout.split("_")[1].find("2")
                    kv = _combine_tensors([k, v], dim)
                    kv_c = kv.view(-1, kv.shape[-3] * kv.shape[-2] * kv.shape[-1])
                    kv_fp8 = cast_to_fp8(
                        kv_c, fp8_meta["scaling_fwd"], META_QKV, fp8_dtype_forward
                    ).view(kv.shape)
                    k_fp8, v_fp8 = _SplitAlongDim.apply(kv_fp8, dim, [1, 1])
                    k_fp8, v_fp8 = [x.squeeze(dim) for x in [k_fp8, v_fp8]]
                if qkv_group == 3:
                    q_fp8 = cast_to_fp8(
                        q, fp8_meta["scaling_fwd"], META_QKV, fp8_dtype_forward
                    ).view(q.shape)
                    k_fp8 = cast_to_fp8(
                        k, fp8_meta["scaling_fwd"], META_QKV, fp8_dtype_forward
                    ).view(k.shape)
                    v_fp8 = cast_to_fp8(
                        v, fp8_meta["scaling_fwd"], META_QKV, fp8_dtype_forward
                    ).view(v.shape)
            out_fp8, aux_ctx_tensors = fused_attn_fwd(
                is_training,
                max_seqlen_q,
                max_seqlen_kv,
                cu_seqlens_q,
                cu_seqlens_kv,
                q_fp8,
                k_fp8,
                v_fp8,
                fp8_dtype_forward,
                fused_attention_backend,
                attn_bias,
                cu_seqlens_q_padded,
                cu_seqlens_kv_padded,
                fp8_meta["scaling_fwd"].scale_inv[META_QKV],
                fp8_meta["scaling_fwd"].scale_inv[META_S],
                fp8_meta["scaling_fwd"].scale[META_S],
                fp8_meta["scaling_fwd"].scale[META_O],
                fp8_meta["scaling_fwd"].amax_history[0][META_S],
                fp8_meta["scaling_fwd"].amax_history[0][META_O],
                attn_scale,
                dropout_p,
                fast_zero_fill,
                qkv_layout,
                attn_bias_type,
                attn_mask_type,
                window_size,
                rng_gen,
            )
            if fp8_meta["recipe"].fp8_mha:
                out_ret = Float8Tensor(
                    data=out_fp8,
                    fp8_meta=fp8_meta,
                    fp8_meta_forward=True,
                    fp8_meta_index=META_O,
                    fp8_dtype=fp8_dtype_forward,
                    dtype=q.dtype,
                )
            else:
                out_ret = cast_from_fp8(
                    out_fp8.view(-1, out_fp8.shape[-2] * out_fp8.shape[-1]),
                    fp8_meta["scaling_fwd"],
                    META_O,
                    fp8_dtype_forward,
                    qkv_dtype,
                ).view(out_fp8.shape)
            out_save = out_ret

            if fp8_meta["recipe"].fp8_mha and not int(os.getenv("NVTE_FP8_DPA_BWD", "1")):
                # 1: qkv packed, 2: kv packed, 3: qkv separate
                qkv_group = len(qkv_layout.split("_"))
                if qkv_group == 1:
                    dim = qkv_layout.find("3")
                    qkv = _combine_tensors([q, k, v], dim)
                    qkv_c = qkv.view(-1, qkv.shape[-3] * qkv.shape[-2] * qkv.shape[-1])
                    qkv_no_fp8 = cast_from_fp8(
                        qkv_c._data,
                        fp8_meta["scaling_fwd"],
                        META_QKV,
                        fp8_dtype_forward,
                        TE_DType[qkv.dtype],
                    ).view(qkv.shape)
                    q, k, v = _SplitAlongDim.apply(qkv_no_fp8, dim, [1, 1, 1])
                    q, k, v = [x.squeeze(dim) for x in [q, k, v]]
                if qkv_group == 2:
                    q = cast_from_fp8(
                        q._data,
                        fp8_meta["scaling_fwd"],
                        META_QKV,
                        fp8_dtype_forward,
                        TE_DType[q.dtype],
                    ).view(q.shape)
                    dim = qkv_layout.split("_")[1].find("2")
                    kv = _combine_tensors([k, v], dim)
                    kv_c = kv.view(-1, kv.shape[-3] * kv.shape[-2] * kv.shape[-1])
                    kv_no_fp8 = cast_from_fp8(
                        kv_c._data,
                        fp8_meta["scaling_fwd"],
                        META_QKV,
                        fp8_dtype_forward,
                        TE_DType[kv.dtype],
                    ).view(kv.shape)
                    k, v = _SplitAlongDim.apply(kv_no_fp8, dim, [1, 1])
                    k, v = [x.squeeze(dim) for x in [k, v]]
                if qkv_group == 3:
                    q = cast_from_fp8(
                        q._data,
                        fp8_meta["scaling_fwd"],
                        META_QKV,
                        fp8_dtype_forward,
                        TE_DType[q.dtype],
                    ).view(q.shape)
                    k = cast_from_fp8(
                        k._data,
                        fp8_meta["scaling_fwd"],
                        META_QKV,
                        fp8_dtype_forward,
                        TE_DType[k.dtype],
                    ).view(k.shape)
                    v = cast_from_fp8(
                        v._data,
                        fp8_meta["scaling_fwd"],
                        META_QKV,
                        fp8_dtype_forward,
                        TE_DType[v.dtype],
                    ).view(v.shape)
                out_save = cast_from_fp8(
                    out_fp8.view(-1, out_fp8.shape[-2] * out_fp8.shape[-1]),
                    fp8_meta["scaling_fwd"],
                    META_O,
                    fp8_dtype_forward,
                    qkv_dtype,
                ).view(out_fp8.shape)

            fp8_tensors = (
                q_fp8,
                k_fp8,
                v_fp8,
                out_fp8,
                fp8_meta["scaling_fwd"].scale.clone(),
                fp8_meta["scaling_fwd"].scale_inv.clone(),
            )
        else:
            logger.debug("Running forward in %s", q.dtype)
            out_ret, aux_ctx_tensors = fused_attn_fwd(
                is_training,
                max_seqlen_q,
                max_seqlen_kv,
                cu_seqlens_q,
                cu_seqlens_kv,
                q,
                k,
                v,
                qkv_dtype,
                fused_attention_backend,
                attn_bias,
                cu_seqlens_q_padded,
                cu_seqlens_kv_padded,
                None,
                None,
                None,
                None,
                None,
                None,
                attn_scale,
                dropout_p,
                fast_zero_fill,
                qkv_layout,
                attn_bias_type,
                attn_mask_type,
                window_size,
                rng_gen,
            )
            out_save = out_ret
            fp8_tensors = (None, None, None, None, None, None)

        from .cpu_offload import CPUOffloadEnabled

        if CPUOffloadEnabled:
            tensor_list = [q, k, v, out_save, cu_seqlens_q, cu_seqlens_kv]
            qkv_layout = "sbhd_sbhd_sbhd"
            for tensor in tensor_list:
                if tensor is not None:
                    tensor.activation_offloading = True

        ctx.fp8 = fp8 and int(os.getenv("NVTE_FP8_DPA_BWD", "1"))
        qkvo_tensors = (q, k, v, out_save) if not ctx.fp8 else (None, None, None, None)
        ctx.save_for_backward(
            *qkvo_tensors,
            cu_seqlens_q,
            cu_seqlens_kv,
            cu_seqlens_q_padded,
            cu_seqlens_kv_padded,
            *fp8_tensors,
            *aux_ctx_tensors,
        )
        ctx.fp8_meta = fp8_meta
        ctx.max_seqlen_q = max_seqlen_q
        ctx.max_seqlen_kv = max_seqlen_kv
        ctx.qkv_dtype = qkv_dtype
        ctx.attn_scale = attn_scale
        ctx.dropout_p = dropout_p
        ctx.fast_zero_fill = fast_zero_fill
        ctx.qkv_layout = qkv_layout
        ctx.attn_bias_type = attn_bias_type
        ctx.attn_mask_type = attn_mask_type
        ctx.window_size = window_size
        ctx.fused_attention_backend = (
            fused_attention_backend if ctx.fp8 else FusedAttnBackend["F16_arbitrary_seqlen"]
        )
        ctx.use_FAv2_bwd = use_FAv2_bwd
        ctx.deterministic = deterministic

        return out_ret

    @staticmethod
    def backward(ctx, d_out):
        logger = logging.getLogger("FusedAttnFunc")
        if ctx.fp8_meta["recipe"].fp8_mha:
            assert isinstance(
                d_out, Float8Tensor
            ), "Gradient of the DPA output must be in Float8Tensor type for FP8 MHA."
            d_out_f8tensor = d_out
            d_out = d_out._data

        d_out = d_out.contiguous()
        (
            q,
            k,
            v,
            out,
            cu_seqlens_q,
            cu_seqlens_kv,
            cu_seqlens_q_padded,
            cu_seqlens_kv_padded,
            q_fp8,
            k_fp8,
            v_fp8,
            out_fp8,
            fwd_scales,
            fwd_scale_invs,
            *aux_ctx_tensors,
        ) = ctx.saved_tensors
        if not aux_ctx_tensors[0].is_contiguous():
            aux_ctx_tensors[0] = aux_ctx_tensors[0].contiguous()
        if ctx.use_FAv2_bwd:
            softmax_lse, rng_state = aux_ctx_tensors
            dq = torch.empty_like(q)
            dk = torch.empty_like(k)
            dv = torch.empty_like(v)
            maybe_contiguous = lambda x: x.contiguous() if x.stride(-1) != 1 else x
            d_out, q, k, v, out = [maybe_contiguous(x) for x in (d_out, q, k, v, out)]
            flash_attn_cuda_bwd(
                d_out,
                q,
                k,
                v,
                out,
                softmax_lse,
                dq,
                dk,
                dv,
                cu_seqlens_q,
                cu_seqlens_kv,
                ctx.max_seqlen_q,
                ctx.max_seqlen_kv,
                ctx.dropout_p,
                ctx.attn_scale,
                False,
                "causal" in ctx.attn_mask_type,
                None,
                rng_state,
            )
            dq = dq[..., : d_out.shape[-1]]
            dk = dk[..., : d_out.shape[-1]]
            dv = dv[..., : d_out.shape[-1]]
        else:
            with torch.cuda.nvtx.range("_FusedAttn"):
                if ctx.fp8:
                    logger.debug("Running backward in FP8")
                    fp8_dtype_forward = get_fp8_te_dtype(ctx.fp8_meta["recipe"], fprop_tensor=True)
                    fp8_dtype_backward = get_fp8_te_dtype(
                        ctx.fp8_meta["recipe"], fprop_tensor=False
                    )
                    if ctx.fp8_meta["recipe"].fp8_mha:
                        d_out_fp8 = d_out
                        ctx.fp8_meta["scaling_bwd"].scale_inv[META_DO] = d_out_f8tensor._scale_inv
                    else:
                        d_out_fp8 = cast_to_fp8(
                            d_out.view(-1, d_out.shape[-2] * d_out.shape[-1]),
                            ctx.fp8_meta["scaling_bwd"],
                            META_DO,
                            fp8_dtype_backward,
                        ).view(d_out.shape)
                    dq_fp8, dk_fp8, dv_fp8, *rest = fused_attn_bwd(
                        ctx.max_seqlen_q,
                        ctx.max_seqlen_kv,
                        cu_seqlens_q,
                        cu_seqlens_kv,
                        q_fp8,
                        k_fp8,
                        v_fp8,
                        out_fp8,
                        d_out_fp8,
                        fp8_dtype_forward,
                        fp8_dtype_backward,
                        aux_ctx_tensors,
                        ctx.fused_attention_backend,
                        cu_seqlens_q_padded,
                        cu_seqlens_kv_padded,
                        fwd_scale_invs[META_QKV],  # d_scale_qkv,
                        fwd_scale_invs[META_S],  # d_scale_s,
                        fwd_scale_invs[META_O],  # d_scale_o,
                        ctx.fp8_meta["scaling_bwd"].scale_inv[META_DO],  # d_scale_do
                        ctx.fp8_meta["scaling_bwd"].scale_inv[META_DP],  # d_scale_dp
                        fwd_scales[META_S],  # q_scale_s
                        ctx.fp8_meta["scaling_bwd"].scale[META_DP],  # q_scale_dp
                        ctx.fp8_meta["scaling_bwd"].scale[META_DQKV],  # q_scale_dqkv
                        ctx.fp8_meta["scaling_bwd"].amax_history[0][META_DP],  # amax_dp
                        ctx.fp8_meta["scaling_bwd"].amax_history[0][META_DQKV],  # amax_dqkv
                        ctx.attn_scale,
                        ctx.dropout_p,
                        ctx.fast_zero_fill,
                        ctx.qkv_layout,
                        ctx.attn_bias_type,
                        ctx.attn_mask_type,
                        ctx.window_size,
                        ctx.deterministic,
                    )

                    if ctx.fp8_meta["recipe"].fp8_mha:
                        dq = Float8Tensor(
                            data=dq_fp8,
                            fp8_meta=ctx.fp8_meta,
                            fp8_meta_forward=False,
                            fp8_meta_index=META_DQKV,
                            fp8_dtype=fp8_dtype_backward,
                            dtype=d_out_f8tensor.dtype,
                        )
                        dk = Float8Tensor(
                            data=dk_fp8,
                            fp8_meta=ctx.fp8_meta,
                            fp8_meta_forward=False,
                            fp8_meta_index=META_DQKV,
                            fp8_dtype=fp8_dtype_backward,
                            dtype=d_out_f8tensor.dtype,
                        )
                        dv = Float8Tensor(
                            data=dv_fp8,
                            fp8_meta=ctx.fp8_meta,
                            fp8_meta_forward=False,
                            fp8_meta_index=META_DQKV,
                            fp8_dtype=fp8_dtype_backward,
                            dtype=d_out_f8tensor.dtype,
                        )
                    else:
                        qkv_group = len(ctx.qkv_layout.split("_"))
                        if qkv_group == 1:
                            dim = ctx.qkv_layout.find("3")
                            dqkv_fp8 = _combine_tensors([dq_fp8, dk_fp8, dv_fp8], dim)
                            dqkv_c_fp8 = dqkv_fp8.view(
                                -1, dqkv_fp8.shape[-3] * dqkv_fp8.shape[-2] * dqkv_fp8.shape[-1]
                            )
                            dqkv = cast_from_fp8(
                                dqkv_c_fp8,
                                ctx.fp8_meta["scaling_bwd"],
                                META_DQKV,
                                fp8_dtype_backward,
                                ctx.qkv_dtype,
                            ).view(dqkv_fp8.shape)
                            dq, dk, dv = _SplitAlongDim.apply(dqkv, dim, [1, 1, 1])
                            dq, dk, dv = [x.squeeze(dim) for x in [dq, dk, dv]]
                        if qkv_group == 2:
                            dq = cast_from_fp8(
                                dq_fp8.view(-1, dq_fp8.shape[-2] * dq_fp8.shape[-1]),
                                ctx.fp8_meta["scaling_bwd"],
                                META_DQKV,
                                fp8_dtype_backward,
                                ctx.qkv_dtype,
                            ).view(dq_fp8.shape)
                            dim = ctx.qkv_layout.split("_")[1].find("2")
                            dkv_fp8 = _combine_tensors([dk_fp8, dv_fp8], dim)
                            dkv_c_fp8 = dkv_fp8.view(
                                -1, dkv_fp8.shape[-3] * dkv_fp8.shape[-2] * dkv_fp8.shape[-1]
                            )
                            dkv = cast_from_fp8(
                                dkv_c_fp8,
                                ctx.fp8_meta["scaling_bwd"],
                                META_DQKV,
                                fp8_dtype_backward,
                                ctx.qkv_dtype,
                            ).view(dkv_fp8.shape)
                            dk, dv = _SplitAlongDim.apply(dkv, dim, [1, 1])
                            dk, dv = [x.squeeze(dim) for x in [dk, dv]]
                        if qkv_group == 3:
                            dq = cast_from_fp8(
                                dq_fp8.view(-1, dq_fp8.shape[-2] * dq_fp8.shape[-1]),
                                ctx.fp8_meta["scaling_bwd"],
                                META_DQKV,
                                fp8_dtype_backward,
                                ctx.qkv_dtype,
                            ).view(dq_fp8.shape)
                            dk = cast_from_fp8(
                                dk_fp8.view(-1, dk_fp8.shape[-2] * dk_fp8.shape[-1]),
                                ctx.fp8_meta["scaling_bwd"],
                                META_DQKV,
                                fp8_dtype_backward,
                                ctx.qkv_dtype,
                            ).view(dk_fp8.shape)
                            dv = cast_from_fp8(
                                dv_fp8.view(-1, dv_fp8.shape[-2] * dv_fp8.shape[-1]),
                                ctx.fp8_meta["scaling_bwd"],
                                META_DQKV,
                                fp8_dtype_backward,
                                ctx.qkv_dtype,
                            ).view(dv_fp8.shape)
                else:
                    logger.debug("Running backward in %s", q.dtype)
                    if d_out.dtype == torch.uint8:
                        d_out = d_out_f8tensor.from_float8(q.dtype)
                    dq, dk, dv, *rest = fused_attn_bwd(
                        ctx.max_seqlen_q,
                        ctx.max_seqlen_kv,
                        cu_seqlens_q,
                        cu_seqlens_kv,
                        q,
                        k,
                        v,
                        out,
                        d_out,
                        ctx.qkv_dtype,
                        ctx.qkv_dtype,
                        aux_ctx_tensors,
                        ctx.fused_attention_backend,
                        cu_seqlens_q_padded,
                        cu_seqlens_kv_padded,
                        None,
                        None,
                        None,
                        None,
                        None,
                        None,
                        None,
                        None,
                        None,
                        None,
                        ctx.attn_scale,
                        ctx.dropout_p,
                        ctx.fast_zero_fill,
                        ctx.qkv_layout,
                        ctx.attn_bias_type,
                        ctx.attn_mask_type,
                        ctx.window_size,
                        ctx.deterministic,
                    )

        # if no_bias or alibi, return dqkv
        if ctx.attn_bias_type in ["no_bias", "alibi"]:
            return (
                None,
                None,
                None,
                None,
                None,
                None,
                None,
                dq,
                dk,
                dv,
                None,
                None,
                None,
                None,
                None,
                None,
                None,
                None,
                None,
                None,
                None,
                None,
                None,
                None,
                None,
                None,
                None,
            )
        # else, return (dqkv, dbias)
        return (
            None,
            None,
            None,
            None,
            None,
            None,
            None,
            dq,
            dk,
            dv,
            None,
            rest[0],
            None,
            None,
            None,
            None,
            None,
            None,
            None,
            None,
            None,
            None,
            None,
            None,
            None,
            None,
            None,
        )


class FusedAttention(torch.nn.Module):
    """Dot product attention, with multiple backends:

    1. FusedAttnBackend["F16_max512_seqlen"]
       cuDNN based fused attention for FP16/BF16 and <=512 sequence length.
    2. FusedAttnBackend["F16_arbitrary_seqlen"]
       cuDNN based fused attention for FP16/BF16 and any sequence length.

    Support matrix:

    | backend       | 1                       | 2                              |
    | flash based   | no                      | yes                            |
    | cuDNN based   | yes                     | yes                            |
    | qkv dtype     | fp16/bf16               | fp16/bf16                      |
    | attn_type     | self/cross              | self/cross                     |
    | qkv_layout    |                         |                                |
    |  - (q,k,v)    | sb3hd, bs3hd            | sb3hd, bs3hd, sbh3d, bsh3d     |
    |               | sbhd_sb2hd, bshd_bs2hd  | sbhd_sb2hd, bshd_bs2hd         |
    |               | bshd_bshd_bshd          | sbhd_sbh2d, bshd_bsh2d         |
    |               |                         | sbhd_sbhd_sbhd, bshd_bshd_bshd |
    | mask_type     | causal/padding/no_mask  | causal/padding/no_mask         |
    | bias_type     | post_scale_bias/no_bias | post_scale_bias/alibi/no_bias  |
    | dropout       | yes                     | yes                            |
    | max_seqlen    | <=512, multiple of 64   | any, multiple of 64            |
    | head_dim      | 64                      | <=128, multiple of 8           |
    | output dtype  | fp16/bf16               | fp16/bf16                      |
    """

    def __init__(
        self,
        softmax_scale: float,
        attention_dropout: float = 0.0,
        attention_dropout_ctx: Optional[Callable] = nullcontext,
        attention_type: str = "self",
        layer_number: Optional[int] = None,
        deterministic: bool = False,
    ) -> None:
        super().__init__()

        self.logger = logging.getLogger("FusedAttention")
        self.softmax_scale = softmax_scale
        self.attention_dropout = attention_dropout
        self.attention_dropout_ctx = attention_dropout_ctx
        self.attention_type = attention_type
        self.use_FAv2_bwd = os.getenv(
            "NVTE_FUSED_ATTN_USE_FAv2_BWD", "0"
        ) == "1" and get_device_compute_capability() == (9, 0)
        self.layer_number = 1 if layer_number is None else layer_number
        self.deterministic = deterministic

        def remove_extra_states_check(self, incompatible_keys):  # pylint: disable=unused-argument
            """
            Temporarily remove fused_attention._extra_state as a missing key
            or an unexpected key when loading TransformerEngine checkpoints.
            Please store FP8 metadata as DotProductAttention's _extra_state,
            rather than FusedAttention's _extra_state. This hook will be
            phased out in TransformerEngine 2.0.
            """
            for key in incompatible_keys.missing_keys:
                if "fused_attention._extra_state" in key:
                    incompatible_keys.missing_keys.remove(key)
            for key in incompatible_keys.unexpected_keys:
                if "fused_attention._extra_state" in key:
                    incompatible_keys.unexpected_keys.remove(key)
                    warnings.warn(
                        "fused_attention._extra_state is not loaded from checkpoint. Please map "
                        "FusedAttention's _extra_state to DotProductAttention's _extra_state."
                    )

        self.register_load_state_dict_post_hook(remove_extra_states_check)

    @no_torch_dynamo()
    def forward(
        self,
        query_layer: torch.Tensor,
        key_layer: torch.Tensor,
        value_layer: torch.Tensor,
        qkv_layout: str = "sbh3d",
        cu_seqlens_q: Optional[torch.Tensor] = None,
        cu_seqlens_kv: Optional[torch.Tensor] = None,
        cu_seqlens_q_padded: Optional[torch.Tensor] = None,
        cu_seqlens_kv_padded: Optional[torch.Tensor] = None,
        max_seqlen_q: Optional[int] = None,
        max_seqlen_kv: Optional[int] = None,
        attn_mask_type: str = "causal",
        attention_mask: Optional[Union[torch.Tensor, Tuple[torch.Tensor, torch.Tensor]]] = None,
        window_size: Optional[Tuple[int, int]] = None,
        fused_attention_backend: tex.NVTE_Fused_Attn_Backend = tex.NVTE_Fused_Attn_Backend.NVTE_No_Backend,
        core_attention_bias_type: str = "no_bias",
        core_attention_bias: Optional[torch.Tensor] = None,
        fast_zero_fill: bool = True,
        cp_group: Optional[dist_group_type] = None,
        cp_global_ranks: List[int] = None,
        cp_stream: torch.cuda.Stream = None,
        fp8: bool = False,
        fp8_meta: Optional[Dict[str, Any]] = None,
    ) -> torch.Tensor:
        """fused attention fprop"""
        assert (
            fused_attention_backend != tex.NVTE_Fused_Attn_Backend.NVTE_No_Backend
        ), "No fused attention backend supports this input combination!"
        assert (
            (query_layer.dtype in [torch.float16, torch.bfloat16, torch.uint8])
            and (key_layer.dtype in [torch.float16, torch.bfloat16, torch.uint8])
            and (value_layer.dtype in [torch.float16, torch.bfloat16, torch.uint8])
        ), "FusedAttention only supports FP16 and BF16 data types."
        assert (
            query_layer.is_cuda and key_layer.is_cuda and value_layer.is_cuda
        ), "FusedAttention only supports CUDA tensors."
        assert (
            qkv_layout in QKVLayouts
        ), f"FusedAttention does not support qkv_layout = {qkv_layout}!"

        cp_size = 1 if cp_group is None else get_distributed_world_size(cp_group)
        context_parallel = cp_size > 1

        qkv_format = "".join([i for i in qkv_layout.split("_")[0] if i.isalpha()])

        if qkv_format in ["sbhd", "bshd"]:
            if qkv_format == "sbhd":
                batch_size, max_seqlen_q, max_seqlen_kv = (
                    query_layer.shape[1],
                    query_layer.shape[0],
                    key_layer.shape[0],
                )
            if qkv_format == "bshd":
                batch_size, max_seqlen_q, max_seqlen_kv = (
                    query_layer.shape[0],
                    query_layer.shape[1],
                    key_layer.shape[1],
                )
            max_seqlen_q *= cp_size
            max_seqlen_kv *= cp_size
            if "padding" in attn_mask_type:
                assert not context_parallel, "Padding mask not supported with context parallelism!"

                if cu_seqlens_q is None or cu_seqlens_kv is None:
                    if attention_mask is None:
                        raise RuntimeError(
                            "Please provide attention_mask or cu_seqlens for padding!"
                        )
                    if self.attention_type == "self":
                        cu_seqlens_q = get_cu_seqlens(attention_mask)
                        cu_seqlens_kv = cu_seqlens_q
                    else:
                        cu_seqlens_q = get_cu_seqlens(attention_mask[0])
                        cu_seqlens_kv = get_cu_seqlens(attention_mask[1])
            else:
                if cu_seqlens_q is None:
                    cu_seqlens_q = _get_full_cu_seqlens(
                        batch_size,
                        max_seqlen_q,
                        query_layer.device,
                    )
                if cu_seqlens_kv is None:
                    cu_seqlens_kv = _get_full_cu_seqlens(
                        batch_size,
                        max_seqlen_kv,
                        key_layer.device,
                    )
        if qkv_format == "thd":
            assert (
                max_seqlen_q is not None
                and max_seqlen_kv is not None
                and cu_seqlens_q is not None
                and cu_seqlens_kv is not None
            ), "max_seqlen_q/kv and cu_seqlens_q/kv can not be None when qkv_format is thd!"

        if cu_seqlens_q_padded is None or cu_seqlens_kv_padded is None:
            cu_seqlens_q_padded = cu_seqlens_q
            cu_seqlens_kv_padded = cu_seqlens_kv

        qkv_dtype = TE_DType[query_layer.dtype]

        use_FAv2_bwd = (
            self.use_FAv2_bwd
            and (core_attention_bias_type == "no_bias")
            and (fused_attention_backend == tex.NVTE_Fused_Attn_Backend.NVTE_F16_arbitrary_seqlen)
        )

        if fp8:
            assert fused_attention_backend == tex.NVTE_Fused_Attn_Backend.NVTE_FP8, (
                f"cuDNN attention sub-backend {int(tex.NVTE_Fused_Attn_Backend.NVTE_FP8)}"
                " is required for FP8 attention!"
            )
            assert (
                fp8_meta is not None
            ), "FP8 metadata fp8_meta is required for FP8 attention!"

        if context_parallel:
            assert (
                fp8 or fused_attention_backend == tex.NVTE_Fused_Attn_Backend.NVTE_F16_arbitrary_seqlen
            ), f"{fused_attention_backend} does not work with context parallelism!"
            assert core_attention_bias_type not in [
                "alibi"
            ], f"{core_attention_bias_type} is not supported with context parallelism!"
            query_layer, key_layer, value_layer = [
                x.contiguous() for x in (query_layer, key_layer, value_layer)
            ]
            with self.attention_dropout_ctx():
                output = attn_forward_func_with_cp(
                    self.training,
                    query_layer,
                    key_layer,
                    value_layer,
                    cu_seqlens_q,
                    cu_seqlens_kv,
                    max_seqlen_q,
                    max_seqlen_kv,
                    cu_seqlens_q_padded,
                    cu_seqlens_kv_padded,
                    self.attention_dropout if self.training else 0.0,
                    cp_group,
                    cp_global_ranks,
                    cp_stream,
                    softmax_scale=self.softmax_scale,
                    qkv_format=qkv_format,
                    attn_mask_type=attn_mask_type,
                    attn_bias_type=core_attention_bias_type,
                    attn_bias=core_attention_bias,
                    deterministic=self.deterministic,
                    use_fused_attention=True,
                    fp8=fp8,
                    fp8_meta=fp8_meta,
                )
        else:
            with self.attention_dropout_ctx():
                output = FusedAttnFunc.apply(
                    self.training,
                    max_seqlen_q,
                    max_seqlen_kv,
                    cu_seqlens_q,
                    cu_seqlens_kv,
                    cu_seqlens_q_padded,
                    cu_seqlens_kv_padded,
                    query_layer,
                    key_layer,
                    value_layer,
                    qkv_dtype,
                    core_attention_bias,
                    self.softmax_scale,
                    self.attention_dropout if self.training else 0.0,
                    fast_zero_fill,
                    qkv_layout,
                    core_attention_bias_type,
                    attn_mask_type,
                    window_size,
                    None,  # rng_gen
                    fused_attention_backend,
                    use_FAv2_bwd,
                    fp8,
                    fp8_meta,
                    self.deterministic,
                )

        # ...hd -> ...(hd)
        return output.view(*output.shape[:-2], -1)


class DotProductAttention(TransformerEngineBaseModule):
    """Allows the model to jointly attend to information from different
    representation subspaces as described in the paper:
    `Attention Is All You Need <https://arxiv.org/abs/1706.03762>`_.

    .. note::

        Argument :attr:`attention_mask` in the `forward` call is only used when
        :attr:`attn_mask_type` includes '"padding"' or `"arbitrary"`.

    .. warning::

        FlashAttention uses a non-deterministic algorithm for optimal performance. To observe
        deterministic behavior at the cost of performance, use FlashAttention version >= `2.4.1`
        and set the environment variable :attr:`NVTE_ALLOW_NONDETERMINISTIC_ALGO=0`. In order
        to disable`flash-attn` entirely, set :attr:`NVTE_FLASH_ATTN=0`.

    Parameters
    ----------
    num_attention_heads : int
                         number of attention heads in the transformer layer.
    kv_channels : int
                number of key-query-value channels per attention head.
    num_gqa_groups : Optional[int] = None
                    number of GQA groups in the transformer layer.
                    Grouped Query Attention is described in
                    `this paper <https://arxiv.org/pdf/2305.13245.pdf>`_.
                    This only affects the keys and values, not the queries.
                    GQA-1 is equivalent to Multi-Query Attention
                    (`MQA <https://arxiv.org/pdf/1911.02150.pdf>`_), while GQA-H
                    is equivalent to MHA, i.e. `num_gqa_groups = num_attention_heads`.
    attention_dropout: float, default = 0.0
                      dropout probability for the dropout op during multi-head attention.
    attn_mask_type: str, default = `causal`
                   type of attention mask passed into softmax operation, options are "`no_mask`",
                   "`padding`", "`causal`", "`padding,causal`", "`causal,padding`",
                   "`padding_causal`", "`causal_bottom_right`", "`padding_causal_bottom_right`", and
                   "`arbitrary`", where "`padding,causal`", "`causal,padding`" and "`padding_causal`"
                   are equivalent. This arg can be overridden by :attr:`attn_mask_type` in the
                   `forward` method. It is useful for cases involving compilation/tracing, e.g.
                   ONNX export, and the forward arg is useful for dynamically changing mask types,
                   e.g. a different mask for training and inference.
                   1. For "`no_mask`", no attention mask is applied.
                   2. For "`causal`", "`causal_bottom_right`", or the causal mask in
                   "`padding_causal`" and "`padding_causal_bottom_right`", TransformerEngine
                   calculates and applies an upper triangular mask to the softmax input.
                   No user input is needed. Causal masks without the "`bottom_right`" appendix align
                   the diagonal line to the top left corner of the softmax matrix. With
                   "`bottom_right`", the causal mask is aligned to the bottom right corner, which is
                   often used in inference/KV caching.
                   3. For "`padding`", or the padding mask in "`padding_causal`" and
                   "`padding_causal_bottom_right`", users need to provide the locations of padded
                   tokens, either via :attr:`cu_seqlens_q` and :attr:`cu_seqlens_kv` (both in shape
                   [batch_size + 1]), or via :attr:`attention_mask` (one tensor for self-attention
                   in shape [batch_size, 1, 1, max_seqlen_q], or two tensors in a tuple for
                   cross-attention in shapes [batch_size, 1, 1, max_seqlen_q] and
                   [batch_size, 1, 1, max_seqlen_kv]).
                   4. For "`arbitrary`", users need to provide a mask that is broadcastable to
                   the shape of softmax input [batch_size, num_heads, max_seqlen_q, max_seqlen_kv].
    window_size: Optional[Tuple[int, int]], default = `None`
                sliding window size for local attention, where query at position i attends to keys
                in [i + seqlen_k - seqlen_q - window_size[0], i + seqlen_k - seqlen_q
                + window_size[1]] inclusive. Special cases (-1, -1) and (-1, 0) mean no sliding
                window and causal mask specifically. Both `causal` and `causal_bottom_right` masks
                map to `window_size = (-1, 0)` and Transformer Engine distinguishes them based on
                `attn_mask_type`. Similar to :attr:`attn_mask_type`, `window_size` can
                be overridden by :attr:`window_size` in `forward` as well.
    attention_type: str, default = `self`
                   type of attention, either "`self`" and "`cross`".
    layer_number: int, default = `None`
                 layer number of the current `DotProductAttention` when multiple such modules
                 are concatenated, for instance in consecutive transformer blocks.
    qkv_format: str, default = `sbhd`
               dimension format for `query_layer`, `key_layer` and `value_layer`,
               {`sbhd`, `bshd`, `thd`}. `s` stands for the sequence length, `b` batch size,
               `h` the number of heads, `d` head size, and `t` the total number of sequences
               in a batch, with `t = sum(s_i), for i = 0...b-1`. `sbhd` and `bshd` formats
               are used for when sequences in a batch are of equal length or padded to
               equal length, and the `thd` format is used for when sequences in a batch
               have different lengths. Please note that these formats do not reflect how
               tensors `query_layer`, `key_layer`, `value_layer` are laid out in memory.
               For that, please use `get_qkv_layout` to gain the layout information.
    softmax_scale: Optional[float], default = `None`
                softmax scale for the attention scores. If `None`, defaults to
                `1.0 / math.sqrt(kv_channels)`.

    Parallelism parameters
    ----------------------
    sequence_parallel : bool, default = `False`
                       if set to `True`, uses sequence parallelism.
    tp_size : int, default = 1
             tensor parallel world size.
    tp_group : ProcessGroup, default = `None`
              tensor parallel process group.
    cp_group : ProcessGroup, default = `None`
              context parallel process group.
    cp_global_ranks : list of global rank IDs, default = `None`
                     global rank IDs of GPUs that are in cp_group.
    cp_stream : CUDA stream, default = `None`
               context parallelism splits flash attention into multiple steps for
               compute and communication overlapping. To address the wave quantization
               issue of each split step, we add an additional CUDA stream so that we
               can overlap two flash attention kernels.
    """

    def __init__(
        self,
        num_attention_heads: int,
        kv_channels: int,
        num_gqa_groups: Optional[int] = None,
        attention_dropout: float = 0.0,
        qkv_format: str = "sbhd",
        attn_mask_type: str = "causal",
        window_size: Optional[Tuple[int, int]] = None,
        sequence_parallel: bool = False,
        tp_size: int = 1,
        get_rng_state_tracker: Optional[Callable] = None,
        tp_group: Optional[dist_group_type] = None,
        layer_number: Optional[int] = None,
        attention_type: str = "self",
        cp_group: Optional[dist_group_type] = None,
        cp_global_ranks: List[int] = None,
        cp_stream: torch.cuda.Stream = None,
        softmax_scale: Optional[float] = None,
    ) -> None:
        super().__init__()

        self.logger = logging.getLogger("DotProductAttention")
        self.qkv_format = qkv_format
        attn_mask_type = attn_mask_type.replace(",", "_")
        if attn_mask_type == "causal_padding":
            attn_mask_type = "padding_causal"
        self.attn_mask_type = attn_mask_type
        self.window_size = check_set_window_size(attn_mask_type, window_size)
        if tp_group is None:
            self.tp_size = tp_size
            if tp_size == 1:
                self.set_tensor_parallel_group(tp_group)
        else:
            self.tp_size = get_distributed_world_size(tp_group)
            self.set_tensor_parallel_group(tp_group)
        self.get_rng_state_tracker = get_rng_state_tracker
        self.num_attention_heads = num_attention_heads
        self.layer_number = 1 if layer_number is None else layer_number
        self.cp_group = cp_group
        self.cp_global_ranks = cp_global_ranks
        self.cp_stream = cp_stream

        self.hidden_size_per_attention_head = kv_channels

        self.num_gqa_groups = num_attention_heads if num_gqa_groups is None else num_gqa_groups
        self.num_gqa_groups_per_partition = int(self.num_gqa_groups // self.tp_size)

        assert (
            num_attention_heads % self.num_gqa_groups == 0
        ), "The number of attention heads must be divisible by the number of GQA groups!"

        self.rng_states_tracker = None
        if sequence_parallel or get_rng_state_tracker is None:
            attention_dropout_ctx = nullcontext
        else:
            self.rng_states_tracker = get_rng_state_tracker()
            set_all_rng_states(self.rng_states_tracker.get_states())
            attention_dropout_ctx = self.rng_states_tracker.fork

        if softmax_scale is None:
            softmax_scale = 1.0 / math.sqrt(kv_channels)

        self.deterministic = (
            not bool(int(os.getenv("NVTE_ALLOW_NONDETERMINISTIC_ALGO", "1")))
            or torch.are_deterministic_algorithms_enabled()
        )
        # To use the workspace optimization path for determinism, please
        # set NVTE_FUSED_ATTN_FORCE_WORKSPACE_OPT=1 for cuDNN >=8.9.5 and <9.0.0,
        # and set NVTE_ALLOW_NONDETERMINISTIC_ALGO=0 for cuDNN >=9.0.0.
        cudnn_version = get_cudnn_version()
        if (8, 9, 5) <= cudnn_version < (9, 0, 0):
            if self.deterministic:
                os.environ["NVTE_FUSED_ATTN_FORCE_WORKSPACE_OPT"] = "1"

            # CUDNN_FRONTEND_ATTN_DP_WORKSPACE_LIMIT
            # - unset:       enables workspace optimization when required workspace is <= 256MB
            #                or when bias gradient needs to be computed
            # - n:           enables workspace optimization when required workspace is <= n bytes
            # - -1:          enables workspace optimization always
            # - 0:           disables workspace optimization always
            if "NVTE_FUSED_ATTN_FORCE_WORKSPACE_OPT" in os.environ:
                if os.environ["NVTE_FUSED_ATTN_FORCE_WORKSPACE_OPT"] == "0":
                    os.environ["CUDNN_FRONTEND_ATTN_DP_WORKSPACE_LIMIT"] = "0"
                if os.environ["NVTE_FUSED_ATTN_FORCE_WORKSPACE_OPT"] == "1":
                    os.environ["CUDNN_FRONTEND_ATTN_DP_WORKSPACE_LIMIT"] = "-1"

        assert attention_type in AttnTypes, f"attention_type {attention_type} not supported"

        self.attention_type = attention_type
        self.attention_dropout = attention_dropout

        attn_kwargs = {
            "attention_dropout": attention_dropout,
            "attention_dropout_ctx": attention_dropout_ctx,
        }

        self.flash_attention = FlashAttention(
            softmax_scale,
            attention_type=attention_type,
            layer_number=layer_number,
            deterministic=self.deterministic,
            **attn_kwargs,
        )

        # Instantiating three types since use of flash-attn and FusedAttention
        # might be ruled out due to forward inputs.
        self.fused_attention = FusedAttention(
            softmax_scale,
            attention_type=attention_type,
            layer_number=layer_number,
            deterministic=self.deterministic,
            **attn_kwargs,
        )

        self.unfused_attention = UnfusedDotProductAttention(
            softmax_scale, **attn_kwargs, layer_number=layer_number
        )

        def remove_extra_states_check(self, incompatible_keys):  # pylint: disable=unused-argument
            """
            Temporarily remove core_attention._extra_state as a missing key
            when loading older TransformerEngine checkpoints. Will phase out
            this hook in TransformerEngine 2.0.
            """
            for key in incompatible_keys.missing_keys:
                if "core_attention._extra_state" in key:
                    incompatible_keys.missing_keys.remove(key)

        self.register_load_state_dict_post_hook(remove_extra_states_check)

    def _checkpointed_attention_forward(
        self,
        attention_func: Callable,
        *forward_args: Tuple[torch.Tensor, ...],
        **forward_kwargs: Dict[str, Any],
    ) -> torch.Tensor:
        """Forward method with activation checkpointing."""

        def custom_forward(*input_args, **input_kwargs):
            return attention_func(*input_args, **input_kwargs)

        hidden_states = checkpoint(
            custom_forward,
            distribute_saved_activations=False,
            get_rng_state_tracker=self.get_rng_state_tracker,
            tp_group=self.tp_group,
            *forward_args,
            **forward_kwargs,
        )

        return hidden_states

    def set_context_parallel_group(
        self,
        cp_group: Union[dist_group_type, None],
        cp_global_ranks: List[int],
        cp_stream: torch.cuda.Stream,
    ) -> None:
        """
        Set the context parallel attributes for the given
        module before executing the forward pass.

        Parameters
        ----------
        cp_group : ProcessGroup
                  context parallel process group.
        cp_global_ranks : List[int]
                         list of global ranks in the context group.
        cp_stream : torch.cuda.Stream
                   cuda stream for context parallel execution.
        """
        self.cp_group = cp_group
        self.cp_global_ranks = cp_global_ranks
        self.cp_stream = cp_stream

    @no_torch_dynamo(recursive=False)
    def forward(
        self,
        query_layer: torch.Tensor,
        key_layer: torch.Tensor,
        value_layer: torch.Tensor,
        attention_mask: Optional[Union[torch.Tensor, Tuple[torch.Tensor, torch.Tensor]]] = None,
        qkv_format: Optional[str] = None,
        cu_seqlens_q: Optional[torch.Tensor] = None,
        cu_seqlens_kv: Optional[torch.Tensor] = None,
        cu_seqlens_q_padded: Optional[torch.Tensor] = None,
        cu_seqlens_kv_padded: Optional[torch.Tensor] = None,
        max_seqlen_q: Optional[int] = None,
        max_seqlen_kv: Optional[int] = None,
        attn_mask_type: Optional[str] = None,
        window_size: Optional[Tuple[int, int]] = None,
        checkpoint_core_attention: bool = False,
        core_attention_bias_type: str = "no_bias",
        core_attention_bias: Optional[torch.Tensor] = None,
        alibi_slopes: Optional[torch.Tensor] = None,
        fast_zero_fill: bool = True,
        inference_params: Optional[InferenceParams] = None,
        is_first_microbatch: Optional[bool] = None,
    ) -> torch.Tensor:
        """
        Dot Product Attention Layer.

        .. note::

            Argument :attr:`attention_mask` is only used when :attr:`attn_mask_type`
            includes '"padding"' or `"arbitrary"`.

        .. note::

            Input tensor :attr:`query_layer` must be of shape
            (:attr:`sequence_length`, :attr:`batch_size`, :attr:`num_attention_heads`,
            :attr:`kv_channels`) and the tensors :attr:`key_layer` and :attr:`value_layer`
            must each be of shape (:attr:`sequence_length`, :attr:`batch_size`,
            :attr:`num_gqa_groups`, :attr:`kv_channels`). Output of shape
            (:attr:`sequence_length`, :attr:`batch_size`, :attr:`num_attention_heads`
            * :attr:`kv_channels`) is returned.

        .. note::

            DotProductAttention supports three backends: 1) FlashAttention which calls
            HazyResearch/Dao-AILab's `flash-attn <https://arxiv.org/pdf/2305.13245.pdf>`_
            PyTorch API, 2) FusedAttention which has multiple fused attention implementations
            based on `cuDNN Graph API
            <https://docs.nvidia.com/deeplearning/cudnn/developer-guide/index.html#op-fusion>`_
            (see :attr:`FusedAttention` for more details on FusedAttention backends), and 3)
            UnfusedDotProductAttention which is the native PyTorch implementation
            with fused scaled masked softmax.

        .. note::

            Users can use environment variables :attr:`NVTE_FLASH_ATTN`, :attr:`NVTE_FUSED_ATTN`,
            and :attr:`NVTE_FUSED_ATTN_BACKEND` to control which DotProductAttention backend,
            and FusedAttention backend if applicable, to use. TransformerEngine prioritizes
            FlashAttention over FusedAttention and over UnfusedDotProductAttention.
            If FusedAttention is being used, users can also choose to switch to flash-attn's
            implementation for backward by setting :attr:`NVTE_FUSED_ATTN_USE_FAv2_BWD=1`
            (default: 0), because of the performance differences between various versions of
            flash-attn and FusedAttention. Further, :attr:`NVTE_FUSED_ATTN_FORCE_WORKSPACE_OPT`
            can be used to enable (:attr:`1`) or disable (:attr:`0`) the workspace related
            optimizations in FusedAttention. When unset, TransformerEngine determines the code path
            based on its internal logic. These optimizations trade memory for performance
            and should be used with care.

        Parameters
        ----------
        query_layer : torch.Tensor
                     Query tensor.
        key_layer : torch.Tensor
                   Key tensor.
        value_layer : torch.Tensor
                     Value tensor.
        attention_mask: Optional[Union[torch.Tensor, Tuple[torch.Tensor, torch.Tensor]]],
             default = `None`. Boolean tensor(s) used to mask out attention softmax input.
             It should be `None` for causal masks and "`no_mask`". For padding masks, it should be
             a single tensor of [batch_size, 1, 1, seqlen_q] for self-attention, and a tuple of
             two tensors in shapes [batch_size, 1, 1, seqlen_q] and [batch_size, 1, 1, seqlen_kv]
             for cross-attention. For "`arbitrary`" mask, it should be in a shape broadcastable
             to [batch_size, num_heads, max_seqlen_q, max_seqlen_kv]. A `True` value means
             the corresponding position is masked out and a `False` means that position
             is allowed to participate in attention.
        qkv_format: str, default = `None`
                   If provided, overrides :attr:`qkv_format` from initialization.
        cu_seqlens_q: Optional[torch.Tensor], default = `None`
                   Cumulative sum of sequence lengths (without offset) in a batch for `query_layer`,
                   with shape [batch_size + 1] and dtype torch.int32.
        cu_seqlens_kv: Optional[torch.Tensor], default = `None`
                   Cumulative sum of sequence lengths (without offset) in a batch for `key_layer`
                   and `value_layer`, with shape [batch_size + 1] and dtype torch.int32.
        cu_seqlens_q_padded: Optional[torch.Tensor], default = `None`
                   Cumulative sum of sequence lengths (with offset) in a batch for
                   `query_layer`, with shape [batch_size + 1] and dtype torch.int32.
                   When there is no padding between sequences in a batch,
                   `cu_seqlens_q_padded = cu_seqlens_q`.
        cu_seqlens_kv_padded: Optional[torch.Tensor], default = `None`
                   Cumulative sum of sequence lengths (with offset) in a batch for `key_layer`
                   and `value_layer`, with shape [batch_size + 1] and dtype torch.int32.
                   When there is no padding between sequences in a batch,
                   `cu_seqlens_kv_padded = cu_seqlens_kv`.
        max_seqlen_q: Optional[int], default = `None`
                      Maximum sequence length in `query_layer`.
                      Calculated from `cu_seqlens_q` if not provided.
        max_seqlen_kv: Optional[int], default = `None`
                       Maximum sequence length in `key_layer` and `value_layer`.
                       Calculated from `cu_seqlens_kv` if not provided.
        attn_mask_type: {'no_mask', 'padding', 'causal', 'padding,causal', 'causal,padding',
                       'padding_causal', 'causal_bottom_right', 'padding_causal_bottom_right',
                       'arbitrary'}, default = `None`. Type of attention mask passed into
                       softmax operation. 'padding,causal', 'causal,padding' and 'padding_causal'
                       are equivalent. By default, causal masks are aligned to the top left corner
                       of the softmax matrix. When "`bottom_right`" is specified in the mask type,
                       causal masks are aligned to the bottom right corner.
        window_size: Optional[Tuple[int, int]], default = `None`
                    Sliding window size for local attention.
        checkpoint_core_attention : bool, default = `False`
                                   If true, forward activations for attention are recomputed
                                   during the backward pass in order to save memory that would
                                   otherwise be occupied to store the forward activations until
                                   backprop.
        core_attention_bias_type: str, default = `no_bias`
                    Bias type, {`no_bias`, `pre_scale_bias`, `post_scale_bias`, `alibi`}
        core_attention_bias: Optional[torch.Tensor], default = `None`
                    Bias tensor for Q * K.T, shape [1, num_head, max_seqlen_q, max_seqlen_kv].
                    It should be 'None' for 'no_bias' and 'alibi' bias types.
        alibi_slopes: Optional[torch.Tensor], default = `None`
                     ALiBi slopes in FP32 and shape [nheads] or [batch_size, nheads].
                     It adds a bias of (-alibi_slope * (i + seqlen_k - seqlen_q - j))
                     to the attention score of query i and key j.
        fast_zero_fill: bool, default = `True`
                    Whether to use the fast path to set output tensors to 0 or not.
        inference_params: Optional[InferenceParams], default = `None`
            Optimizes execution performance during inference by caching Keys and Values of the
            current decoding iteration. These cached values are appended to the K and V values
            computed in previous iterations, eliminating the need to recalculate them for the
            entire sequence.
            Initialization of `inference_params` is required prior to use to ensure sufficient
            memory allocation.
            Adjustments of the sequence_len_offset should be done after a complete forward pass.
            If rotary positional embeddings (RoPE) are utilized, they must be prepared beforehand.
            Supports "sbhd" and "bshd" layouts, with the "sbhd" layout being more efficient.
        is_first_microbatch : {True, False, None}, default = None
                             During training using either gradient accumulation or
                             pipeline parallelism a minibatch of data is further split
                             into microbatches. Between the microbatches of the same minibatch
                             the model weights are not updated. Setting this parameter indicates
                             whether the current microbatch is the first in a minibatch or not.
                             When set, this parameter enables additional optimizations:

                             * during FP8 training, it allows caching of the FP8 versions of
                               the weights
                             * it also allows skipping gradient accumulation during the
                               first microbatch (since it is the first gradient being
                               produced)
        """
        with self.prepare_forward(
            query_layer,
            is_first_microbatch,
            num_gemms=3,
            allow_non_contiguous=True,
        ) as query_layer:

            if self.fp8:
                if self.fp8_meta["recipe"].fp8_mha:
                    if not self.fp8_meta["recipe"].fp8_dpa:
                        self.fp8_meta["recipe"].fp8_dpa = True
                        self.logger.WARNING(
                            """Forcing fp8_meta["recipe"].fp8_dpa=True due to """
                            """fp8_meta["recipe"].fp8_mha=True"""
                        )

            if self.fp8 and self.fp8_meta["recipe"].fp8_dpa:
                forward_dtype = get_fp8_te_dtype(self.fp8_meta["recipe"], fprop_tensor=True)
                backward_dtype = get_fp8_te_dtype(self.fp8_meta["recipe"], fprop_tensor=False)
                assert forward_dtype in [
                    tex.DType.kFloat8E4M3,
                    tex.DType.kFloat8E5M2,
                ] and backward_dtype in [
                    tex.DType.kFloat8E4M3,
                    tex.DType.kFloat8E5M2,
                ], """DotProductAttention only supports "E4M3" and "E5M2" FP8 data types."""

            assert (
                query_layer.is_cuda and key_layer.is_cuda and value_layer.is_cuda
            ), "DotProductAttention only supports CUDA tensors."
            assert (
                query_layer.dtype == key_layer.dtype and query_layer.dtype == value_layer.dtype
            ), "Queries, keys and values must have the same data type!"
            assert key_layer.shape == value_layer.shape, "Keys and values must have the same shape!"

            if attn_mask_type is None:
                attn_mask_type = self.attn_mask_type
            else:
                attn_mask_type = attn_mask_type.replace(",", "_")
                if attn_mask_type == "causal_padding":
                    attn_mask_type = "padding_causal"
            assert (
                attn_mask_type in AttnMaskTypes
            ), f"Attention mask type {attn_mask_type} is not supported!"
            if qkv_format == "thd":
                assert (
                    "padding" in attn_mask_type
                ), "Attention mask type must be padding or padding_causal for qkv_format=thd!"

            if window_size is None:
                window_size = self.window_size
            window_size = check_set_window_size(attn_mask_type, window_size)

            if self.rng_states_tracker is not None and is_graph_capturing():
                assert isinstance(
                    self.rng_states_tracker, CudaRNGStatesTracker
                ), "Unsupported RNG states tracker."
                assert (
                    graph_safe_rng_available()
                ), "Upgrade PyTorch version to get RNG manipulation support for cuda graph capture."

            if qkv_format is None:
                qkv_format = self.qkv_format

            if inference_params is not None:
                assert self.layer_number is not None, "Layer number must be set!"

                if qkv_format == "bshd":
                    key_layer = key_layer.transpose(0, 1)
                    value_layer = value_layer.transpose(0, 1)

                (
                    inference_key_memory,
                    inference_value_memory,
                ) = inference_params.key_value_memory_dict[self.layer_number]

                batch_start = inference_params.batch_size_offset
                batch_end = batch_start + key_layer.size(1)
                assert batch_end <= inference_key_memory.size(1)

                sequence_start = inference_params.sequence_len_offset
                sequence_end = sequence_start + key_layer.size(0)
                assert sequence_end <= inference_key_memory.size(0)

                # Copy keys and values into KV-cache
                inference_key_memory[sequence_start:sequence_end, batch_start:batch_end, ...] = (
                    key_layer
                )
                inference_value_memory[sequence_start:sequence_end, batch_start:batch_end, ...] = (
                    value_layer
                )
                key_layer = inference_key_memory[:sequence_end, batch_start:batch_end, ...]
                value_layer = inference_value_memory[:sequence_end, batch_start:batch_end, ...]

                if qkv_format == "bshd":
                    key_layer = key_layer.transpose(0, 1)
                    value_layer = value_layer.transpose(0, 1)

                key_layer = key_layer.contiguous()
                value_layer = value_layer.contiguous()

            assert (
                key_layer.shape[-2] == self.num_gqa_groups_per_partition
                and value_layer.shape[-2] == self.num_gqa_groups_per_partition
            ), f"Keys and values must have num_gqa_group = {self.num_gqa_groups} heads!"
            assert qkv_format in [
                "sbhd",
                "bshd",
                "thd",
            ], "DotProductAttention only supports qkv_format = {'sbhd', 'bshd', 'thd'}!"

            if qkv_format == "thd":
                assert all(
                    len(x.shape) == 3 for x in (query_layer, key_layer, value_layer)
                ), "Queries, keys and values must be 3D tensors when qkv_format = thd!"
                assert (
                    cu_seqlens_q is not None and cu_seqlens_kv is not None
                ), "cu_seqlens_q and cu_seqlens_kv can not be None when qkv_format = thd!"
                assert (
                    cu_seqlens_q.shape == cu_seqlens_kv.shape
                    and len(cu_seqlens_q.shape) == 1
                    and len(cu_seqlens_kv.shape) == 1
                ), "cu_seqlens_q and cu_seqlens_q must both have shape [batch_size + 1]!"
                assert (
                    cu_seqlens_q.dtype == torch.int32 and cu_seqlens_kv.dtype == torch.int32
                ), "cu_seqlens_q and cu_seqlens_q must both be in dtype torch.int32!"
                if max_seqlen_q is None:
                    if cu_seqlens_q_padded is not None:
                        seqlens_q = cu_seqlens_q_padded[1:] - cu_seqlens_q_padded[:-1]
                    else:
                        seqlens_q = cu_seqlens_q[1:] - cu_seqlens_q[:-1]
                    max_seqlen_q = pow(2, math.ceil(math.log2(seqlens_q.max().item())))
                if max_seqlen_kv is None:
                    if cu_seqlens_kv_padded is not None:
                        seqlens_kv = cu_seqlens_kv_padded[1:] - cu_seqlens_kv_padded[:-1]
                    else:
                        seqlens_kv = cu_seqlens_kv[1:] - cu_seqlens_kv[:-1]
                    max_seqlen_kv = pow(2, math.ceil(math.log2(seqlens_kv.max().item())))
                batch_size = len(cu_seqlens_q) - 1

            cp_size = 1 if self.cp_group is None else get_distributed_world_size(self.cp_group)
            context_parallel = cp_size > 1

            if qkv_format in ["sbhd", "bshd"]:
                assert all(
                    len(x.shape) == 4 for x in (query_layer, key_layer, value_layer)
                ), f"Queries, keys and values must be 4D tensors when qkv_format = {qkv_format}!"
                if qkv_format == "sbhd":
                    max_seqlen_q, max_seqlen_kv = (query_layer.shape[0], key_layer.shape[0])
                    batch_size = query_layer.shape[1]
                if qkv_format == "bshd":
                    max_seqlen_q, max_seqlen_kv = (query_layer.shape[1], key_layer.shape[1])
                    batch_size = query_layer.shape[0]
                max_seqlen_q *= cp_size
                max_seqlen_kv *= cp_size
                if cu_seqlens_q is not None:
                    seqlens_q = cu_seqlens_q[1:] - cu_seqlens_q[:-1]
                    assert all(
                        seqlens_q <= max_seqlen_q
                    ), """Sequence lengths indicated by cu_seqlens_q must be no greater than
                        the sequence dimention in 'query_layer'!"""
                if cu_seqlens_kv is not None:
                    seqlens_kv = cu_seqlens_kv[1:] - cu_seqlens_kv[:-1]
                    assert all(
                        seqlens_kv <= max_seqlen_kv
                    ), """Sequence lengths indicated by cu_seqlens_kv must be no greater than
                        the sequence dimention in 'key_layer' and 'value_layer'!"""
                if cu_seqlens_q is None or cu_seqlens_kv is None:
                    if "padding" in attn_mask_type:
                        assert (
                            attention_mask is not None
                        ), "Please provide attention_mask for padding!"
                        if max_seqlen_q == max_seqlen_kv:
                            cu_seqlens_q = get_cu_seqlens(attention_mask)
                            cu_seqlens_kv = cu_seqlens_q
                        else:
                            cu_seqlens_q = get_cu_seqlens(attention_mask[0])
                            cu_seqlens_kv = get_cu_seqlens(attention_mask[1])
                    else:
                        cu_seqlens_q = _get_full_cu_seqlens(
                            batch_size,
                            max_seqlen_q,
                            query_layer.device,
                        )
                        cu_seqlens_kv = _get_full_cu_seqlens(
                            batch_size,
                            max_seqlen_kv,
                            key_layer.device,
                        )

            if (
                isinstance(query_layer, Float8Tensor)
                and isinstance(key_layer, Float8Tensor)
                and isinstance(value_layer, Float8Tensor)
            ):
                qkv_layout, query_layer._data, key_layer._data, value_layer._data = get_qkv_layout(
                    query_layer._data, key_layer._data, value_layer._data, qkv_format=qkv_format
                )
            else:
                qkv_layout, query_layer, key_layer, value_layer = get_qkv_layout(
                    query_layer, key_layer, value_layer, qkv_format=qkv_format
                )

            global _alibi_cache
            if alibi_slopes is not None:
                assert (
                    core_attention_bias_type == "alibi"
                ), "core_attention_bias_type must be alibi in order to use alibi_slopes!"
                if self.layer_number == 1:
                    _alibi_cache["_alibi_slopes_require_update"] = True
                    _alibi_cache["_alibi_bias_require_update"] = True
            bottom_right_alignment = (attn_mask_type not in ["causal", "padding_causal"],)
            if core_attention_bias_type == "alibi":
                assert (
                    core_attention_bias is None
                ), "core_attention_bias must be None when core_attention_bias_type is alibi!"
                if (
                    _alibi_cache["_num_heads"] != query_layer.shape[-2]
                    or _alibi_cache["_max_seqlen_q"] != max_seqlen_q
                    or _alibi_cache["_max_seqlen_kv"] != max_seqlen_kv
                    or _alibi_cache["_bottom_right_alignment"] != bottom_right_alignment
                    or _alibi_cache["_alibi_slopes"] is None
                ):
                    _alibi_cache["_alibi_slopes_require_update"] = True
                    _alibi_cache["_alibi_bias_require_update"] = True

            core_attention_bias_shape = None
            if core_attention_bias is not None:
                if (
                    core_attention_bias.shape[0] == batch_size
                    and core_attention_bias.shape[1] == query_layer.shape[-2]
                ):
                    core_attention_bias_shape = "bhss"
                elif (
                    core_attention_bias.shape[0] == 1
                    and core_attention_bias.shape[1] == query_layer.shape[-2]
                ):
                    core_attention_bias_shape = "1hss"
                elif (
                    core_attention_bias.shape[0] == batch_size and core_attention_bias.shape[1] == 1
                ):
                    core_attention_bias_shape = "b1ss"
                elif core_attention_bias.shape[0] == 1 and core_attention_bias.shape[1] == 1:
                    core_attention_bias_shape = "11ss"
                else:
                    assert (
                        False
                    ), "core_attention_bias must be in one of {bhss, 1hss, b1ss, 11ss} shapes"

            pad_between_seqs = (
                cu_seqlens_q_padded is not None
                and not torch.equal(cu_seqlens_q_padded, cu_seqlens_q)
            ) or (
                cu_seqlens_kv_padded is not None
                and not torch.equal(cu_seqlens_kv_padded, cu_seqlens_kv)
            )

            attention_params = AttentionParams(
                qkv_type=type(query_layer),
                qkv_dtype=query_layer.dtype,
                qkv_layout=qkv_layout,
                batch_size=batch_size,
                num_heads=query_layer.shape[-2],
                num_gqa_groups=key_layer.shape[-2],
                max_seqlen_q=max_seqlen_q,
                max_seqlen_kv=max_seqlen_kv,
                head_dim=query_layer.shape[-1],
                attn_mask_type=attn_mask_type,
                window_size=window_size,
                alibi_slopes_shape=alibi_slopes.shape if alibi_slopes is not None else None,
                core_attention_bias_type=core_attention_bias_type,
                core_attention_bias_shape=core_attention_bias_shape,
                core_attention_bias_requires_grad=(
                    core_attention_bias.requires_grad if core_attention_bias is not None else False
                ),
                pad_between_seqs=pad_between_seqs,
                attention_dropout=self.attention_dropout,
                context_parallel=context_parallel,
                deterministic=self.deterministic,
                is_training=self.training,
                fp8=self.fp8,
                fp8_meta=self.fp8_meta,
            )
            global _attention_backends
            if (
                _attention_backends["attention_params"] is None
                or attention_params != _attention_backends["attention_params"]
            ):
                _attention_backends["attention_params"] = attention_params
                _attention_backends["backend_selection_requires_update"] = True
            if _attention_backends["backend_selection_requires_update"]:
                (
                    use_flash_attention,
                    use_fused_attention,
                    fused_attention_backend,
                    use_unfused_attention,
                    _,
                ) = get_attention_backend(attention_params)
                if use_flash_attention:
                    self.logger.info("Running with FlashAttention backend")
                elif use_fused_attention:
                    self.logger.info(
                        "Running with FusedAttention backend (sub-backend %s)",
                        int(fused_attention_backend),
                    )
                elif use_unfused_attention:
                    self.logger.info("Running with UnfusedDotProductAttention backend")
            else:
                use_flash_attention = _attention_backends["use_flash_attention"]
                use_fused_attention = _attention_backends["use_fused_attention"]
                fused_attention_backend = _attention_backends["fused_attention_backend"]
                use_unfused_attention = _attention_backends["use_unfused_attention"]

            if use_flash_attention:
                if core_attention_bias_type == "alibi":
                    alibi_slopes, _ = get_alibi(
                        query_layer.shape[-2],
                        max_seqlen_q,
                        max_seqlen_kv,
                        alibi_slopes=alibi_slopes,
                    )
                return self.flash_attention(
                    query_layer,
                    key_layer,
                    value_layer,
                    attention_mask=attention_mask,
                    qkv_layout=qkv_layout,
                    cu_seqlens_q=cu_seqlens_q,
                    cu_seqlens_kv=cu_seqlens_kv,
                    attn_mask_type=attn_mask_type,
                    window_size=window_size,
                    alibi_slopes=alibi_slopes,
                    cp_group=self.cp_group,
                    cp_global_ranks=self.cp_global_ranks,
                    cp_stream=self.cp_stream,
                    max_seqlen_q=max_seqlen_q,
                    max_seqlen_kv=max_seqlen_kv,
                )

            if use_fused_attention:
                fu_core_attention_bias_type = core_attention_bias_type
                fu_core_attention_bias = core_attention_bias
                if core_attention_bias_type == "alibi" and (
                    alibi_slopes is not None or max_seqlen_q != max_seqlen_kv
                ):
                    fu_core_attention_bias_type = "post_scale_bias"
                    _, fu_core_attention_bias = get_alibi(
                        query_layer.shape[-2],
                        max_seqlen_q,
                        max_seqlen_kv,
                        alibi_slopes=alibi_slopes,
                        bias_dtype=query_layer.dtype,
                        bottom_right_alignment=attn_mask_type not in ["causal", "padding_causal"],
                    )
                if checkpoint_core_attention:
                    return self._checkpointed_attention_forward(
                        self.fused_attention,
                        query_layer,
                        key_layer,
                        value_layer,
                        qkv_layout=qkv_layout,
                        cu_seqlens_q=cu_seqlens_q,
                        cu_seqlens_kv=cu_seqlens_kv,
                        cu_seqlens_q_padded=cu_seqlens_q_padded,
                        cu_seqlens_kv_padded=cu_seqlens_kv_padded,
                        max_seqlen_q=max_seqlen_q,
                        max_seqlen_kv=max_seqlen_kv,
                        attn_mask_type=attn_mask_type,
                        attention_mask=attention_mask,
                        window_size=window_size,
                        fused_attention_backend=fused_attention_backend,
                        core_attention_bias_type=fu_core_attention_bias_type,
                        core_attention_bias=fu_core_attention_bias,
                        fast_zero_fill=fast_zero_fill,
                        cp_group=self.cp_group,
                        cp_global_ranks=self.cp_global_ranks,
                        cp_stream=self.cp_stream,
                        fp8=self.fp8 and self.fp8_meta["recipe"].fp8_dpa,
                        fp8_meta=self.fp8_meta,
                    )
                return self.fused_attention(
                    query_layer,
                    key_layer,
                    value_layer,
                    qkv_layout=qkv_layout,
                    cu_seqlens_q=cu_seqlens_q,
                    cu_seqlens_kv=cu_seqlens_kv,
                    cu_seqlens_q_padded=cu_seqlens_q_padded,
                    cu_seqlens_kv_padded=cu_seqlens_kv_padded,
                    max_seqlen_q=max_seqlen_q,
                    max_seqlen_kv=max_seqlen_kv,
                    attn_mask_type=attn_mask_type,
                    attention_mask=attention_mask,
                    window_size=window_size,
                    fused_attention_backend=fused_attention_backend,
                    core_attention_bias_type=fu_core_attention_bias_type,
                    core_attention_bias=fu_core_attention_bias,
                    fast_zero_fill=fast_zero_fill,
                    cp_group=self.cp_group,
                    cp_global_ranks=self.cp_global_ranks,
                    cp_stream=self.cp_stream,
                    fp8=self.fp8 and self.fp8_meta["recipe"].fp8_dpa,
                    fp8_meta=self.fp8_meta,
                )

            from .cpu_offload import CPUOffloadEnabled

            if CPUOffloadEnabled:
                warnings.warn(
                    "Attention activation Offloading is only implemented"
                    "with Flash Attention and Fused Attention!"
                )

            if use_unfused_attention:
                if window_size is not None and (
                    window_size[0] != -1 or window_size[1] not in [-1, 0]
                ):
                    attn_mask_type, attention_mask = get_swa_mask(
                        window_size, max_seqlen_q, max_seqlen_kv, attn_mask_type, attention_mask
                    )
                if checkpoint_core_attention:
                    return self._checkpointed_attention_forward(
                        self.unfused_attention,
                        query_layer,
                        key_layer,
                        value_layer,
                        qkv_layout=qkv_layout,
                        cu_seqlens_q=cu_seqlens_q,
                        cu_seqlens_kv=cu_seqlens_kv,
                        attn_mask_type=attn_mask_type,
                        attention_mask=attention_mask,
                        core_attention_bias_type=core_attention_bias_type,
                        core_attention_bias=core_attention_bias,
                        alibi_slopes=alibi_slopes,
                    )
                return self.unfused_attention(
                    query_layer,
                    key_layer,
                    value_layer,
                    qkv_layout=qkv_layout,
                    cu_seqlens_q=cu_seqlens_q,
                    cu_seqlens_kv=cu_seqlens_kv,
                    attn_mask_type=attn_mask_type,
                    attention_mask=attention_mask,
                    core_attention_bias_type=core_attention_bias_type,
                    core_attention_bias=core_attention_bias,
                    alibi_slopes=alibi_slopes,
                )

            raise Exception("No dot product attention support for the provided inputs!")


class MultiheadAttention(torch.nn.Module):
    r"""
    Multi-head Attention (MHA), including Query,
    Key, Value and Output projection.

    .. note::

        Argument :attr:`attention_mask` in the `forward` call is only used when
        :attr:`attn_mask_type` includes '"padding"' or `"arbitrary"`.

    Parameters
    ----------
    hidden_size : int
                 size of each input sample.
    num_attention_heads : int
                         number of attention heads in the transformer layer.
    kv_channels: int, default = `None`
                number of key-value channels. defaults to
                :attr:`hidden_size` / :attr:`num_attention_heads` if `None`.
    attention_dropout: float, default = 0.1
                      dropout probability for the dropout op during multi-head attention.
    layernorm_epsilon : float, default = 1e-5
                       a value added to the denominator of layer normalization
                       for numerical stability.
    init_method : Callable, default = `None`
                 used for initializing weights of QKV and FC1 weights in the following way:
                 `init_method(weight)`. When set to `None`, defaults to
                 `torch.nn.init.normal_(mean=0.0, std=0.023)`.
    output_layer_init_method : Callable, default = `None`
                              used for initializing weights of PROJ and FC2 in the following way:
                              `output_layer_init_method(weight)`. When set to `None`, defaults to
                              `torch.nn.init.normal_(mean=0.0, std=0.023)`.
    layer_number: int, default = `None`
                 layer number of the current `TransformerLayer` when multiple such modules are
                 concatenated to form a transformer block.
    attn_mask_type: {'no_mask', 'padding', 'causal', 'padding_causal', 'causal_bottom_right',
                   'padding_causal_bottom_right','arbitrary'},
                   default = `causal`
                   type of attention mask passed into softmax operation. Overridden by
                   :attr:`attn_mask_type` in the `forward` method. The forward
                   arg is useful for dynamically changing mask types, e.g. a different
                   mask for training and inference. The init arg is useful for cases
                   involving compilation/tracing, e.g. ONNX export.
    window_size: Optional[Tuple[int, int]], default = `None`
                sliding window size for local attention, where query at position i attends to keys
                in [i + seqlen_k - seqlen_q - window_size[0], i + seqlen_k - seqlen_q
                + window_size[1]] inclusive. Special cases (-1, -1) and (-1, 0) mean no sliding
                window and causal mask specifically. Both `causal` and `causal_bottom_right` masks
                map to `window_size = (-1, 0)` and Transformer Engine distinguishes them based on
                `attn_mask_type`. Similar to :attr:`attn_mask_type`, `window_size` can
                be overridden by :attr:`window_size` in `forward` as well.
    num_gqa_groups : int, default = `None`
                         number of GQA groups in the transformer layer.
                         Grouped Query Attention is described in
                         `this paper <https://arxiv.org/pdf/2305.13245.pdf>`_.
                         This only affects the keys and values, not the querys.
                         GQA-1 is equivalent to Multi-Query Attention
                         (`MQA <https://arxiv.org/pdf/1911.02150.pdf>`_), while GQA-H
                         is equivalent to MHA, i.e. `num_gqa_groups = num_attention_heads`.
    return_layernorm_output : bool, default = `False`
                             if set to `True`, output of layernorm is returned from the forward
                             together with the output of the linear transformation.
                             Example use case: residual connection for transformer module is
                             taken post layernorm.
    input_layernorm: bool, default = `False`
                     if set to `True`, layer normalization to the input is applied.
    attention_type: { 'self', 'cross' }, default = 'self'
                   type of attention applied.
    zero_centered_gamma : bool, default = 'False'
                         if set to 'True', gamma parameter in LayerNorm is initialized to 0 and
                         the LayerNorm formula changes to

                         .. math::
                            y = \frac{x - \mathrm{E}[x]}{ \sqrt{\mathrm{Var}[x] + \varepsilon}} *
                            (1 + \gamma) + \beta
    normalization : { 'LayerNorm', 'RMSNorm' }, default = 'LayerNorm'
                   type of normalization applied.
    qkv_weight_interleaved : bool, default = `True`
                            if set to `False`, the QKV weight is interpreted as a concatenation of
                            query, key, and value weights along the `0th` dimension. The default
                            interpretation is that the individual `q`, `k`, and `v` weights for each
                            attention head are interleaved. This parameter is set to `False` when
                            using :attr:`fuse_qkv_params=False`.
    bias : bool, default = `True`
          if set to `False`, the transformer layer will not learn any additive biases.
    device : Union[torch.device, str], default = "cuda"
          The device on which the parameters of the model will allocated. It is the user's
          responsibility to ensure all parameters are moved to the GPU before running the
          forward pass.
    qkv_format: str, default = `sbhd`
            dimension format for `query_layer`, `key_layer` and `value_layer`,
            {`sbhd`, `bshd`}. `s` stands for the sequence length, `b` batch size,
            `h` the number of heads and `d` head size. `sbhd` and `bshd` formats
            are used for when sequences in a batch are of equal length or padded to
            equal length. Please note that these formats do not reflect how
            tensors `query_layer`, `key_layer`, `value_layer` are laid out in memory.
            For that, please use `get_qkv_layout` to gain the layout information.

    Parallelism parameters
    ----------------------
    set_parallel_mode : bool, default = `False`
                      if set to `True`, QKV and FC1 layers are used as Column Parallel
                      whereas PROJ and FC2 is used as Row Parallel as described
                      `here <https://arxiv.org/pdf/1909.08053.pdf>`_.
    sequence_parallel : bool, default = `False`
                       if set to `True`, uses sequence parallelism.
    tp_group : ProcessGroup, default = `None`
              tensor parallel process group.
    tp_size : int, default = 1
             used as TP (tensor parallel) world size when TP groups are not formed during
             initialization. In this case, users must call the
             `set_tensor_parallel_group(tp_group)` method on the initialized module before the
             forward pass to supply the tensor parallel group needed for tensor and sequence
             parallel collectives.

    Optimization parameters
    -----------------------
    fuse_wgrad_accumulation : bool, default = 'False'
                             if set to `True`, enables fusing of creation and accumulation of
                             the weight gradient. When enabled, it is assumed that the weights
                             have an additional `main_grad` attribute (used instead of the
                             regular `grad`) which is a pre-allocated buffer of the correct
                             size to accumulate gradients in.
    params_dtype : torch.dtype, default = `torch.get_default_dtype()`
                  it controls the type used to allocate the initial parameters. Useful when
                  the model is trained with lower precision and the original FP32 parameters
                  would not fit in GPU memory.
    return_bias : bool, default = `False`
                 when set to `True`, this module will not apply the additive bias itself, but
                 instead return the bias value during the forward pass together with the
                 output of the linear transformation :math:`y = xA^T`. This is useful when
                 the bias addition can be fused to subsequent operations.
    fuse_qkv_params: bool, default = 'False'
                    if set to `True`, `TransformerLayer` module exposes a single fused
                    parameter for query-key-value. This enables optimizations such as QKV
                    fusion without concatentations/splits and also enables the argument
                    `fuse_wgrad_accumulation`.
    """

    def __init__(
        self,
        hidden_size: int,
        num_attention_heads: int,
        kv_channels: Optional[int] = None,
        attention_dropout: float = 0.1,
        layernorm_epsilon: float = 1e-5,
        init_method: Optional[Callable] = None,
        output_layer_init_method: Optional[Callable] = None,
        layer_number: Optional[int] = None,
        attn_mask_type: str = "causal",
        window_size: Optional[Tuple[int, int]] = None,
        tp_group: Optional[dist_group_type] = None,
        tp_size: int = 1,
        num_gqa_groups: Optional[int] = None,
        fuse_wgrad_accumulation: bool = False,
        get_rng_state_tracker: Optional[Callable] = None,
        sequence_parallel: bool = False,
        params_dtype: Optional[torch.dtype] = None,
        return_bias: bool = False,
        return_layernorm_output: bool = False,
        input_layernorm: bool = False,
        attention_type: str = "self",
        set_parallel_mode: bool = False,
        fuse_qkv_params: bool = False,
        zero_centered_gamma: bool = False,
        qkv_weight_interleaved: bool = True,
        ub_bulk_wgrad: bool = False,
        ub_bulk_dgrad: bool = False,
        ub_overlap_rs_dgrad: bool = False,
        ub_overlap_rs: bool = False,
        ub_overlap_ag: bool = False,
        bias: bool = True,
        normalization: str = "LayerNorm",
        device: Union[torch.device, str] = "cuda",
        qkv_format: str = "sbhd",
    ) -> None:
        super().__init__()

        self.qkv_format = qkv_format
        self.attn_mask_type = attn_mask_type
        self.window_size = check_set_window_size(attn_mask_type, window_size)
        self.layer_number = layer_number
        self.input_layernorm = input_layernorm
        self.attention_type = attention_type
        self.get_rng_state_tracker = get_rng_state_tracker
        self.tp_group = tp_group
        self.return_layernorm_output = return_layernorm_output
        self.params_dtype = torch.get_default_dtype() if params_dtype is None else params_dtype
        self.num_attention_heads = num_attention_heads
        self.return_bias = return_bias

        kv_channels = kv_channels if kv_channels else (hidden_size // num_attention_heads)

        if init_method is None:
            init_method = get_default_init_method()
        if output_layer_init_method is None:
            output_layer_init_method = get_default_init_method()

        if not fuse_qkv_params:
            qkv_weight_interleaved = False
        self.qkv_weight_interleaved = qkv_weight_interleaved

        assert attention_type in AttnTypes, f"attention_type {attention_type} not supported"
        if layer_number is not None:
            assert layer_number > 0, "layer_number must be a positive integer"

        tp_size = tp_size if tp_group is None else get_distributed_world_size(tp_group)
        self.tp_size = tp_size
        self.sequence_parallel = (tp_size > 1) and sequence_parallel

        self.num_attention_heads_per_partition = divide(num_attention_heads, tp_size)
        self.num_gqa_groups = num_attention_heads if num_gqa_groups is None else num_gqa_groups
        assert (
            num_attention_heads % self.num_gqa_groups == 0
        ), "The number of attention heads must be divisible by the number of GQA groups!"
        assert (
            self.num_gqa_groups % tp_size == 0
        ), "The number of GQA groups must be divisible by tensor parallel size!"
        self.num_gqa_groups_per_partition = int(self.num_gqa_groups // tp_size)

        self.hidden_size_per_attention_head = kv_channels
        self.hidden_size_q = self.hidden_size_per_attention_head * num_attention_heads
        self.hidden_size_kv = self.hidden_size_per_attention_head * self.num_gqa_groups

        common_gemm_kwargs = {
            "fuse_wgrad_accumulation": fuse_wgrad_accumulation,
            "tp_group": tp_group,
            "tp_size": tp_size,
            "get_rng_state_tracker": get_rng_state_tracker,
            "sequence_parallel": sequence_parallel,
            "params_dtype": self.params_dtype,
            "device": device,
        }

        qkv_parallel_mode = "column" if set_parallel_mode else None

        if self.attention_type == "self":
            parameters_split = None
            if not fuse_qkv_params:
                parameters_split = collections.OrderedDict(
                    [
                        ("query", self.hidden_size_q),
                        ("key", self.hidden_size_kv),
                        ("value", self.hidden_size_kv),
                    ]
                )
            if self.input_layernorm:
                self.layernorm_qkv = LayerNormLinear(
                    hidden_size,
                    self.hidden_size_q + 2 * self.hidden_size_kv,
                    eps=layernorm_epsilon,
                    init_method=init_method,
                    bias=bias,
                    return_bias=False,
                    parallel_mode=qkv_parallel_mode,
                    return_layernorm_output=return_layernorm_output,
                    parameters_split=parameters_split,
                    zero_centered_gamma=zero_centered_gamma,
                    ub_bulk_wgrad=ub_bulk_wgrad,
                    ub_bulk_dgrad=ub_bulk_dgrad,
                    ub_overlap_rs_dgrad=ub_overlap_rs_dgrad,
                    ub_overlap_ag=ub_overlap_ag,
                    normalization=normalization,
                    ub_name="qkv",
                    **common_gemm_kwargs,
                )
            else:
                self.qkv = Linear(
                    hidden_size,
                    self.hidden_size_q + 2 * self.hidden_size_kv,
                    init_method=init_method,
                    bias=bias,
                    return_bias=False,
                    parallel_mode=qkv_parallel_mode,
                    parameters_split=parameters_split,
                    **common_gemm_kwargs,
                )
        elif self.attention_type == "cross":
            if self.input_layernorm:
                self.layernorm_query = LayerNormLinear(
                    hidden_size,
                    self.hidden_size_q,
                    eps=layernorm_epsilon,
                    init_method=init_method,
                    bias=bias,
                    return_bias=False,
                    parallel_mode=qkv_parallel_mode,
                    parameters_split=("query",) if not fuse_qkv_params else None,
                    return_layernorm_output=return_layernorm_output,
                    zero_centered_gamma=zero_centered_gamma,
                    ub_bulk_wgrad=ub_bulk_wgrad,
                    ub_bulk_dgrad=ub_bulk_dgrad,
                    ub_overlap_rs_dgrad=ub_overlap_rs_dgrad,
                    ub_overlap_ag=ub_overlap_ag,
                    normalization=normalization,
                    ub_name="qkv",
                    **common_gemm_kwargs,
                )
            else:
                self.query_layer = Linear(
                    hidden_size,
                    self.hidden_size_q,
                    init_method=init_method,
                    bias=bias,
                    return_bias=False,
                    parallel_mode=qkv_parallel_mode,
                    **common_gemm_kwargs,
                )
            self.key_value = Linear(
                hidden_size,
                2 * self.hidden_size_kv,
                init_method=init_method,
                bias=bias,
                return_bias=False,
                parallel_mode=qkv_parallel_mode,
                parameters_split=("key", "value") if not fuse_qkv_params else None,
                **common_gemm_kwargs,
            )

        # Attention.
        self.core_attention = DotProductAttention(
            num_attention_heads,
            self.hidden_size_per_attention_head,
            num_gqa_groups=self.num_gqa_groups,
            attention_dropout=attention_dropout,
            qkv_format=self.qkv_format,
            tp_size=tp_size,
            get_rng_state_tracker=get_rng_state_tracker,
            sequence_parallel=sequence_parallel,
            tp_group=tp_group,
            layer_number=self.layer_number,
            attention_type=self.attention_type,
        )

        # Linear
        self.proj = Linear(
            self.hidden_size_q,
            hidden_size,
            init_method=output_layer_init_method,
            bias=bias,
            return_bias=return_bias,
            parallel_mode="row" if set_parallel_mode else None,
            ub_overlap_rs=ub_overlap_rs,
            ub_overlap_ag=ub_overlap_ag,
            ub_name="proj",
            **common_gemm_kwargs,
        )

    def _allocate_memory(
        self, inference_max_sequence_len: int, batch_size: int, dtype: torch.dtype
    ) -> torch.Tensor:
        return torch.empty(
            inference_max_sequence_len,
            batch_size,
            self.num_gqa_groups_per_partition,
            self.hidden_size_per_attention_head,
            dtype=dtype,
            device=torch.cuda.current_device(),
        )

    def set_tensor_parallel_group(self, tp_group: Union[dist_group_type, None]) -> None:
        """
        Set the tensor parallel group for the given
        module before executing the forward pass.

        Parameters
        ----------
        tp_group : ProcessGroup, default = `None`
                  tensor parallel process group.
        """
        self.tp_group = tp_group

    def set_context_parallel_group(
        self,
        cp_group: Union[dist_group_type, None],
        cp_global_ranks: List[int],
        cp_stream: torch.cuda.Stream,
    ) -> None:
        """
        Set the context parallel attributes for the given
        module before executing the forward pass.

        Parameters
        ----------
        cp_group : ProcessGroup
                  context parallel process group.
        cp_global_ranks : List[int]
                         list of global ranks in the context group.
        cp_stream : torch.cuda.Stream
                   cuda stream for context parallel execution.
        """
        # Deep iterate but skip self to avoid infinite recursion.
        for index, child in enumerate(self.modules()):
            if index == 0:
                continue
            if hasattr(child, "set_context_parallel_group"):
                child.set_context_parallel_group(cp_group, cp_global_ranks, cp_stream)

    def forward(
        self,
        hidden_states: torch.Tensor,
        attention_mask: Optional[Union[torch.Tensor, Tuple[torch.Tensor, torch.Tensor]]] = None,
        encoder_output: Optional[torch.Tensor] = None,
        attn_mask_type: Optional[str] = None,
        window_size: Optional[Tuple[int, int]] = None,
        is_first_microbatch: Optional[bool] = None,
        checkpoint_core_attention: bool = False,
        inference_params: Optional[InferenceParams] = None,
        rotary_pos_emb: Optional[Union[torch.Tensor, Tuple[torch.Tensor, torch.Tensor]]] = None,
        core_attention_bias_type: str = "no_bias",
        core_attention_bias: Optional[torch.Tensor] = None,
        alibi_slopes: Optional[torch.Tensor] = None,
        fast_zero_fill: bool = True,
    ) -> Tuple[Union[torch.Tensor, None], ...]:
        """
        Forward propagation for MultiheadAttention layer.

        .. note::

            Argument :attr:`attention_mask` is only used when :attr:`attn_mask_type`
            includes `"padding"` or `"arbitrary"`.

        Parameters
        ----------
        hidden_states : torch.Tensor
             Input tensor.
        attention_mask: Optional[Union[torch.Tensor, Tuple[torch.Tensor, torch.Tensor]]],
             default = `None`. Boolean tensor(s) used to mask out attention softmax input.
             It should be `None` for causal masks and "`no_mask`". For padding masks, it should be
             a single tensor of [batch_size, 1, 1, seqlen_q] for self-attention, and a tuple of
             two tensors in shapes [batch_size, 1, 1, seqlen_q] and [batch_size, 1, 1, seqlen_kv]
             for cross-attention. For "`arbitrary`" mask, it should be in a shape broadcastable to
             [batch_size, num_heads, max_seqlen_q, max_seqlen_kv]. A `True` value means
             the corresponding position is masked out and a `False` means that position
             is allowed to participate in attention.
        attn_mask_type: {'no_mask', 'padding', 'causal', 'padding_causal', 'causal_bottom_right',
                       'padding_causal_bottom_right','arbitrary'},
                       default = `None`
                       type of attention mask passed into softmax operation. By default,
                       causal masks are aligned to the top left corner of the softmax matrix.
                       When "`bottom_right`" is specified in the mask type, causal masks are
                       aligned to the bottom right corner.
        window_size: Optional[Tuple[int, int]], default = `None`
                    sliding window size for local attention.
        encoder_output : Optional[torch.Tensor], default = `None`
             Output of the encoder block to be fed into the decoder block if using
             `layer_type="decoder"`.
        is_first_microbatch : {True, False, None}, default = None
                             During training using either gradient accumulation or
                             pipeline parallelism a minibatch of data is further split
                             into microbatches. Between the microbatches of the same minibatch
                             the model weights are not updated. Setting this parameter indicates
                             whether the current microbatch is the first in a minibatch or not.
                             When set, this parameter enables additional optimizations:

                             * during FP8 training, it allows caching of the FP8 versions of
                               the weights
                             * it also allows skipping gradient accumulation during the
                               first microbatch (since it is the first gradient being
                               produced)
        checkpoint_core_attention: bool, default = `False`
                                  If true, forward activations for core attention are recomputed
                                  during the backward pass in order to save memory that would
                                  otherwise be occupied to store the forward activations until
                                  backprop.
        rotary_pos_emb: Union[torch.Tensor, Tuple[torch.Tensor, torch.Tensor]], default = `None`
                       Embeddings for query and key tensors for applying rotary position
                       embedding. By default no input embedding is applied.
        core_attention_bias_type: str, default = `no_bias`
                    Bias type, {`no_bias`, `pre_scale_bias`, 'post_scale_bias`, `alibi`}
        core_attention_bias: Optional[torch.Tensor], default = `None`
                    Bias tensor for Q * K.T, shape [1, num_head, max_seqlen_q, max_seqlen_kv].
                    It should be 'None' for 'no_bias' and 'alibi' bias types.
        alibi_slopes: Optional[torch.Tensor], default = `None`
                     ALiBi slopes in FP32 and shape [nheads] or [batch_size, nheads].
                     It adds a bias of (-alibi_slope * (i + seqlen_k - seqlen_q - j))
                     to the attention score of query i and key j.
        fast_zero_fill: bool, default = `True`
                    Whether to set output tensors to 0 or not before use.
        """
        # hidden_states: [sq, b, h]

        if attn_mask_type is None:
            attn_mask_type = self.attn_mask_type
        if window_size is None:
            window_size = self.window_size
        window_size = check_set_window_size(attn_mask_type, window_size)

        if "padding" in attn_mask_type and attention_mask is not None:
            for i, _ in enumerate(attention_mask):
                assert (
                    attention_mask[i].dtype == torch.bool
                ), "Attention mask must be in boolean type!"

        assert (
            core_attention_bias_type in AttnBiasTypes
        ), f"core_attention_bias_type {core_attention_bias_type} is not supported!"

        # =================================================
        # Pre-allocate memory for key-values for inference
        # =================================================

        if inference_params and self.layer_number is not None:
            if self.layer_number not in inference_params.key_value_memory_dict:
                inf_max_seq_len = inference_params.max_sequence_length
                inf_max_batch_size = inference_params.max_batch_size
                inference_key_memory = self._allocate_memory(
                    inf_max_seq_len, inf_max_batch_size, hidden_states.dtype
                )
                inference_value_memory = self._allocate_memory(
                    inf_max_seq_len, inf_max_batch_size, hidden_states.dtype
                )
                inference_params.key_value_memory_dict[self.layer_number] = (
                    inference_key_memory,
                    inference_value_memory,
                )
            else:
                (
                    inference_key_memory,
                    inference_value_memory,
                ) = inference_params.key_value_memory_dict[self.layer_number]

        # ======================
        # Query, Key, and Value
        # ======================

        if self.attention_type == "self":
            # Attention heads [sq, b, h] --> [sq, b, ng * (np/ng + 2) * hn]
            if self.input_layernorm:
                layernorm_qkv_outputs = self.layernorm_qkv(
                    hidden_states,
                    is_first_microbatch=is_first_microbatch,
                )
                if self.return_layernorm_output:
                    mixed_x_layer, layernorm_output = layernorm_qkv_outputs
                else:
                    mixed_x_layer = layernorm_qkv_outputs
            else:
                mixed_x_layer = self.qkv(
                    hidden_states,
                    is_first_microbatch=is_first_microbatch,
                    is_first_module_in_mha=True,  # specific to FP8 MHA
                )

            num_queries_per_key_value = (
                self.num_attention_heads_per_partition // self.num_gqa_groups_per_partition
            )
            if self.qkv_weight_interleaved:
                # [sq, b, ng * (np/ng + 2) * hn] --> [sq, b, ng, (np/ng + 2), hn]
                new_tensor_shape = mixed_x_layer.size()[:-1] + (
                    self.num_gqa_groups_per_partition,
                    (num_queries_per_key_value + 2),
                    self.hidden_size_per_attention_head,
                )
                # split along second last dimension
                split_dim = -2
            else:
                # [sq, b, ng * (np/ng + 2) * hn] --> [sq, b, (np/ng + 2), ng, hn]
                new_tensor_shape = mixed_x_layer.size()[:-1] + (
                    (num_queries_per_key_value + 2),
                    self.num_gqa_groups_per_partition,
                    self.hidden_size_per_attention_head,
                )
                # split along third last dimension
                split_dim = -3

            mixed_x_layer = mixed_x_layer.view(*new_tensor_shape)

            # qkv_weight_interleaved:
            #  [sq, b, ng, (np/ng + 2), hn]
            #  --> [sq, b, ng, np/ng, hn], [sq, b, ng, 1, hn], [sq, b, ng, 1, hn]
            # not qkv_weight_interleaved:
            #  [sq, b, (np/ng + 2), ng, hn]
            #  --> [sq, b, np/ng, np, hn], [sq, b, 1, ng, hn], [sq, b, 1, ng, hn]
            if not is_in_onnx_export_mode():
                query_layer, key_layer, value_layer = _SplitAlongDim.apply(
                    mixed_x_layer, split_dim, (num_queries_per_key_value, 1, 1)
                )
            else:
                query_layer, key_layer, value_layer = torch.split(
                    mixed_x_layer,
                    (num_queries_per_key_value, 1, 1),
                    dim=split_dim,
                )

            # query: -> [sq, b, np, hn]
            # key, value: -> [sq, b, ng, hn]
            query_layer, key_layer, value_layer = (
                x.reshape(x.size(0), x.size(1), -1, self.hidden_size_per_attention_head)
                for x in (query_layer, key_layer, value_layer)
            )

        elif self.attention_type == "cross":
            # Attention heads [sk, b, h] --> [sk, b, (ng * 2 * hn)]
            mixed_kv_layer = self.key_value(
                encoder_output,
                is_first_microbatch=is_first_microbatch,
                is_first_module_in_mha=True,  # specific to FP8 MHA
            )

            if self.qkv_weight_interleaved:
                # [sq, b, (ng * 2 * hn)] --> [sq, b, ng, 2 * hn]
                new_tensor_shape = mixed_kv_layer.size()[:-1] + (
                    self.num_gqa_groups_per_partition,
                    2 * self.hidden_size_per_attention_head,
                )
                # split along last dimension
                split_dim = -1
            else:
                # [sq, b, (ng * 2 * hn)] --> [sq, b, 2 * ng, hn]
                new_tensor_shape = mixed_kv_layer.size()[:-1] + (
                    2 * self.num_gqa_groups_per_partition,
                    self.hidden_size_per_attention_head,
                )
                # split along second last dimension
                split_dim = -2

            mixed_kv_layer = mixed_kv_layer.view(*new_tensor_shape)

            # mixed_kv_layer --> 2 [sk, b, ng, hn]
            if not is_in_onnx_export_mode():
                key_layer, value_layer = _SplitAlongDim.apply(
                    mixed_kv_layer,
                    split_dim,
                    mixed_kv_layer.shape[split_dim] // 2,
                )
            else:
                key_layer, value_layer = torch.split(
                    mixed_kv_layer,
                    mixed_kv_layer.shape[split_dim] // 2,
                    dim=split_dim,
                )
            key_layer, value_layer = (
                x.reshape(
                    x.size(0),
                    x.size(1),
                    -1,
                    self.hidden_size_per_attention_head,
                )
                for x in (key_layer, value_layer)
            )

            # Attention head [sq, b, h] --> [sq, b, hp]
            if self.input_layernorm:
                layernorm_query_outputs = self.layernorm_query(
                    hidden_states,
                    is_first_microbatch=is_first_microbatch,
                )
                if self.return_layernorm_output:
                    query_layer, layernorm_output = layernorm_query_outputs
                else:
                    query_layer = layernorm_query_outputs
            else:
                query_layer = self.query_layer(
                    hidden_states,
                    is_first_microbatch=is_first_microbatch,
                    is_first_module_in_mha=True,  # specific to FP8 MHA
                )

            # [sq, b, hp] --> [sq, b, np, hn]
            new_tensor_shape = query_layer.size()[:-1] + (
                self.num_attention_heads_per_partition,
                self.hidden_size_per_attention_head,
            )
            query_layer = query_layer.view(*new_tensor_shape)

        # ======================================================
        # Apply relative positional encoding (rotary embedding)
        # ======================================================

        if rotary_pos_emb is not None:
            assert not isinstance(query_layer, Float8Tensor) and not isinstance(
                key_layer, Float8Tensor
            ), "RoPE is not supported for Float8Tensors!"
            # duplicate the pos_emb for self attention
            if not isinstance(rotary_pos_emb, tuple):
                rotary_pos_emb = (rotary_pos_emb,) * 2

            q_pos_emb, k_pos_emb = rotary_pos_emb

            # adjust key and value for inference
            if inference_params is not None:
                if self.qkv_format == "sbhd":
                    sequence_length = key_layer.size(0)
                elif self.qkv_format == "bshd":
                    sequence_length = key_layer.size(1)

                sequence_start = inference_params.sequence_len_offset
                sequence_end = sequence_start + sequence_length

                q_pos_emb = q_pos_emb[sequence_start:sequence_end, ...]
                k_pos_emb = k_pos_emb[sequence_start:sequence_end, ...]

            query_layer = apply_rotary_pos_emb(query_layer, q_pos_emb, self.qkv_format, fused=True)
            key_layer = apply_rotary_pos_emb(key_layer, k_pos_emb, self.qkv_format, fused=True)

        # ===========================
        # Core attention computation
        # ===========================

        context_layer = self.core_attention(
            query_layer,
            key_layer,
            value_layer,
            qkv_format=self.qkv_format,
            cu_seqlens_q=None,
            cu_seqlens_kv=None,
            attention_mask=attention_mask,
            attn_mask_type=attn_mask_type,
            window_size=window_size,
            checkpoint_core_attention=checkpoint_core_attention,
            core_attention_bias_type=core_attention_bias_type,
            core_attention_bias=core_attention_bias,
            alibi_slopes=alibi_slopes,
            fast_zero_fill=fast_zero_fill,
            inference_params=inference_params,
        )

        # ===================
        # Output. [sq, b, h]
        # ===================

        projection_output = self.proj(
            context_layer,
            is_first_microbatch=is_first_microbatch,
        )

        if self.return_bias:
            attention_output, attention_bias = projection_output
        else:
            attention_output, attention_bias = projection_output, None

        outputs = (attention_output,)
        if self.return_bias:
            outputs += (attention_bias,)
        if self.input_layernorm and self.return_layernorm_output:
            outputs += (layernorm_output,)
        return outputs if len(outputs) > 1 else outputs[0]<|MERGE_RESOLUTION|>--- conflicted
+++ resolved
@@ -1247,8 +1247,6 @@
         causal = "causal" in attn_mask_type
         padding = "padding" in attn_mask_type
 
-<<<<<<< HEAD
-=======
         if qkv_format in ["bshd", "sbhd"]:
             qkv_layout = qkv_format + "_" + qkv_format[:-2] + "2" + qkv_format[-2:]
         else:
@@ -1263,7 +1261,6 @@
         cu_seqlens_q_per_step = [None for _ in range(cp_size)]
         cu_seqlens_kv_per_step = [None for _ in range(cp_size)]
 
->>>>>>> 9c127ef5
         if causal:
             if qkv_format == "bshd":
                 # [b, s, np, hn] -> [b, 2, s//2, np, hn]
@@ -1445,12 +1442,6 @@
                                         cu_seqlens_q_per_step[i],
                                         cu_seqlens_kv_per_step[i],
                                         q_inputs[i % 2],
-<<<<<<< HEAD
-                                        kv_inputs[i % 2][0],
-                                        kv_inputs[i % 2][1],
-                                        fused_attn_qkv_dtype,
-                                        fused_attn_backend,
-=======
                                         (
                                             kv_inputs[i % 2][..., 0, :, :]
                                             if qkv_format in ["bshd", "sbhd"]
@@ -1461,9 +1452,8 @@
                                             if qkv_format in ["bshd", "sbhd"]
                                             else kv_inputs[i % 2][1]
                                         ),
-                                        TE_DType[q.dtype],
-                                        tex.NVTE_Fused_Attn_Backend.NVTE_F16_arbitrary_seqlen,
->>>>>>> 9c127ef5
+                                        fused_attn_qkv_dtype,
+                                        fused_attn_backend,
                                         attn_scale=softmax_scale,
                                         dropout=dropout_p,
                                         qkv_layout=qkv_layout,
@@ -1551,12 +1541,6 @@
                                         cu_seqlens_q_per_step[i],
                                         cu_seqlens_kv_per_step[i],
                                         q_inputs[i % 2],
-<<<<<<< HEAD
-                                        kv_inputs[i % 2][0],
-                                        kv_inputs[i % 2][1],
-                                        fused_attn_qkv_dtype,
-                                        fused_attn_backend,
-=======
                                         (
                                             kv_inputs[i % 2][..., 0, :, :]
                                             if qkv_format in ["bshd", "sbhd"]
@@ -1567,9 +1551,8 @@
                                             if qkv_format in ["bshd", "sbhd"]
                                             else kv_inputs[i % 2][1]
                                         ),
-                                        TE_DType[q.dtype],
-                                        tex.NVTE_Fused_Attn_Backend.NVTE_F16_arbitrary_seqlen,
->>>>>>> 9c127ef5
+                                        fused_attn_qkv_dtype,
+                                        fused_attn_backend,
                                         attn_scale=softmax_scale,
                                         dropout=dropout_p,
                                         qkv_layout=qkv_layout,
@@ -1680,12 +1663,6 @@
                                         cu_seqlens_q_per_step[i],
                                         cu_seqlens_kv_per_step[i],
                                         q_inputs[i % 2],
-<<<<<<< HEAD
-                                        kv_inputs[i % 2][0],
-                                        kv_inputs[i % 2][1],
-                                        fused_attn_qkv_dtype,
-                                        fused_attn_backend,
-=======
                                         (
                                             kv_inputs[i % 2][..., 0, :, :]
                                             if qkv_format in ["bshd", "sbhd"]
@@ -1696,9 +1673,8 @@
                                             if qkv_format in ["bshd", "sbhd"]
                                             else kv_inputs[i % 2][1]
                                         ),
-                                        TE_DType[q.dtype],
-                                        tex.NVTE_Fused_Attn_Backend.NVTE_F16_arbitrary_seqlen,
->>>>>>> 9c127ef5
+                                        fused_attn_qkv_dtype,
+                                        fused_attn_backend,
                                         attn_scale=softmax_scale,
                                         dropout=dropout_p,
                                         qkv_layout=qkv_layout,
@@ -1790,12 +1766,6 @@
                                     cu_seqlens_q_per_step[i],
                                     cu_seqlens_kv_per_step[i],
                                     q,
-<<<<<<< HEAD
-                                    kv_inputs[i % 2][0],
-                                    kv_inputs[i % 2][1],
-                                    fused_attn_qkv_dtype,
-                                    fused_attn_backend,
-=======
                                     (
                                         kv_inputs[i % 2][..., 0, :, :]
                                         if qkv_format in ["bshd", "sbhd"]
@@ -1806,9 +1776,8 @@
                                         if qkv_format in ["bshd", "sbhd"]
                                         else kv_inputs[i % 2][1]
                                     ),
-                                    TE_DType[q.dtype],
-                                    tex.NVTE_Fused_Attn_Backend.NVTE_F16_arbitrary_seqlen,
->>>>>>> 9c127ef5
+                                    fused_attn_qkv_dtype,
+                                    fused_attn_backend,
                                     attn_scale=softmax_scale,
                                     dropout=dropout_p,
                                     qkv_layout=qkv_layout,
@@ -1870,11 +1839,7 @@
                             TE_DType[q_fp8.dtype if fp8_meta["recipe"].fp8_mha else q_f16.dtype],
                         ).view(out_per_shape[i-1].shape)
                     if i == 1:
-<<<<<<< HEAD
                         out = torch.zeros_like(q if not fp8 else out_per_step[0]).view(q.shape)
-=======
-                        out = torch.zeros_like(q)
->>>>>>> 9c127ef5
                         softmax_lse = torch.clone(softmax_lse_per_step[0]).to(torch.double)
                         if causal and qkv_format != "thd":
                             # [b, np, sq] -> [b, np, 2, sq//2]
