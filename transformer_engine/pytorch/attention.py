--- conflicted
+++ resolved
@@ -47,11 +47,11 @@
     META_O_CP,
     META_DQKV_CP,
 )
-<<<<<<< HEAD
-from transformer_engine.pytorch.fp8 import get_fp8_te_dtype, FP8GlobalStateManager
-=======
-from transformer_engine.pytorch.fp8 import get_fp8_te_dtype, get_fp8_torch_dtype
->>>>>>> 7fc50f48
+from transformer_engine.pytorch.fp8 import (
+    FP8GlobalStateManager,
+    get_fp8_te_dtype,
+    get_fp8_torch_dtype,
+)
 from transformer_engine.pytorch.float8_tensor import Float8Tensor
 from transformer_engine.pytorch.module import LayerNormLinear, Linear
 from transformer_engine.pytorch.module.base import TransformerEngineBaseModule
