# Copyright (c) 2022-2024, NVIDIA CORPORATION & AFFILIATES. All rights reserved.
#
# See LICENSE for license information.

"""Attention."""
import collections
from contextlib import nullcontext
from importlib.metadata import version as get_pkg_version
from importlib.metadata import PackageNotFoundError
import math
import os
from typing import Any, Callable, Dict, List, Optional, Tuple, Union
import warnings
import logging

from dataclasses import dataclass, fields
import numpy as np
from packaging.version import Version as PkgVersion

import torch
import torch.nn.functional as F

import transformer_engine_torch as tex
import transformer_engine as te
from transformer_engine.pytorch.utils import get_cudnn_version
from transformer_engine.pytorch.cpp_extensions import (
    cast_to_fp8,
    cast_from_fp8,
)
from transformer_engine.pytorch.cpp_extensions.fused_attn import (
    fused_attn_fwd_qkvpacked,
    fused_attn_bwd_qkvpacked,
    fused_attn_fwd_kvpacked,
    fused_attn_bwd_kvpacked,
    fused_attn_fwd,
    fused_attn_bwd,
    QKVLayout,
    AttnBiasType,
    AttnMaskType,
    FusedAttnBackend,
    META_QKV,
    META_DQKV,
    META_O,
    META_DO,
    META_S,
    META_DP,
    META_O_CP,
    META_DQKV_CP,
)
from transformer_engine.pytorch.fp8 import (
    FP8GlobalStateManager,
    get_fp8_te_dtype,
    get_fp8_torch_dtype,
)
from transformer_engine.pytorch.float8_tensor import Float8Tensor
from transformer_engine.pytorch.module import LayerNormLinear, Linear
from transformer_engine.pytorch.module.base import TransformerEngineBaseModule
from transformer_engine.pytorch.utils import (
    divide,
    attention_mask_func,
    split_tensor_along_dim,
    get_device_compute_capability,
    get_default_init_method,
)
from transformer_engine.pytorch.constants import (
    AttnMaskTypes,
    AttnTypes,
    AttnBiasTypes,
    QKVLayouts,
    dist_group_type,
    TE_DType,
)
from transformer_engine.pytorch.softmax import FusedScaleMaskSoftmax
from transformer_engine.pytorch.distributed import (
    get_distributed_world_size,
    get_distributed_rank,
    checkpoint,
    set_all_rng_states,
    CudaRNGStatesTracker,
    graph_safe_rng_available,
    gather_along_first_dim,
    reduce_scatter_along_first_dim,
)
from transformer_engine.pytorch.export import is_in_onnx_export_mode
from transformer_engine.pytorch.jit import jit_fuser, no_torch_dynamo
from transformer_engine.pytorch.graph import is_graph_capturing

# NVTE_DEBUG = 0/1 # disables/enables debug mode, default = 0
_NVTE_DEBUG = int(os.getenv("NVTE_DEBUG", "0"))
# NVTE_DEBUG_LEVEL = 0/1/2 # enables more and more verbose debug mode, default = 0
_NVTE_DEBUG_LEVEL = int(os.getenv("NVTE_DEBUG_LEVEL", "0"))
_log_level = _NVTE_DEBUG * _NVTE_DEBUG_LEVEL
_log_levels = {0: logging.WARNING, 1: logging.INFO, 2: logging.DEBUG}
_log_level = _log_levels[_log_level if _log_level in [0, 1, 2] else 2]
_formatter = logging.Formatter("[%(levelname)-8s | %(name)-19s]: %(message)s")
_stream_handler = logging.StreamHandler()
_stream_handler.setFormatter(_formatter)

_NVTE_FLASH_ATTN = int(os.getenv("NVTE_FLASH_ATTN", "1"))
_NVTE_FUSED_ATTN = int(os.getenv("NVTE_FUSED_ATTN", "1"))
_NVTE_UNFUSED_ATTN = int(os.getenv("NVTE_UNFUSED_ATTN", "1"))
_flash_attn_version = PkgVersion(get_pkg_version("flash-attn"))
_flash_attn_version_required = PkgVersion("2.0.6")
_flash_attn_max_version = PkgVersion("2.6.3")
_flash_attn_2_plus = _flash_attn_version >= PkgVersion("2")
_flash_attn_2_1_plus = _flash_attn_version >= PkgVersion("2.1")
_flash_attn_2_3_plus = _flash_attn_version >= PkgVersion("2.3")
_flash_attn_2_4_plus = _flash_attn_version >= PkgVersion("2.4")
_flash_attn_2_4_1_plus = _flash_attn_version >= PkgVersion("2.4.1")
_flash_attn_2_5_7_plus = _flash_attn_version >= PkgVersion("2.5.7")
_flash_attn_2_6_0_plus = _flash_attn_version >= PkgVersion("2.6.0")
_flash_attn_3_plus = False
_use_flash_attn_3 = False
_flash_attn_3_installation_steps = """\
(1) pip install "git+https://github.com/Dao-AILab/flash-attention.git#egg=flashattn-hopper&subdirectory=hopper"
(2) python_path=`python -c "import site; print(site.getsitepackages()[0])"`
(3) mkdir -p $python_path/flashattn_hopper
(4) wget -P $python_path/flashattn_hopper https://raw.githubusercontent.com/Dao-AILab/flash-attention/main/hopper/flash_attn_interface.py"""
try:
    _flash_attn_v3_version = PkgVersion(get_pkg_version("flashattn-hopper"))
    _flash_attn_3_plus = _flash_attn_v3_version >= PkgVersion("2.9")
    _flash_attn_3_0_0_beta = _flash_attn_3_plus and _flash_attn_v3_version < PkgVersion("3.0.0")
except PackageNotFoundError:
    if get_device_compute_capability() == (9, 0) and _NVTE_FLASH_ATTN:
        fa3_logger = logging.getLogger()
        fa3_logger.setLevel(_log_level)
        if not fa3_logger.hasHandlers():
            fa3_logger.addHandler(_stream_handler)
        fa3_logger.debug(
            "To use flash-attn v3, please follow these steps to install the flashattn-hopper "
            "package: \n%s",
            _flash_attn_3_installation_steps,
        )
else:
    from flashattn_hopper.flash_attn_interface import flash_attn_func as flash_attn_func_v3
    from flashattn_hopper.flash_attn_interface import (
        flash_attn_varlen_func as flash_attn_varlen_func_v3,
    )
    from flashattn_hopper.flash_attn_interface import (
        _flash_attn_varlen_forward as flash_attn_varlen_fwd_v3,
    )
    from flashattn_hopper.flash_attn_interface import (
        _flash_attn_varlen_backward as flash_attn_varlen_bwd_v3,
    )

    _use_flash_attn_3 = True

if _flash_attn_version >= _flash_attn_version_required:
    from flash_attn.flash_attn_interface import flash_attn_func, flash_attn_varlen_func
    from flash_attn.flash_attn_interface import _flash_attn_varlen_forward as flash_attn_varlen_fwd
    from flash_attn.flash_attn_interface import _flash_attn_varlen_backward as flash_attn_varlen_bwd
    from flash_attn_2_cuda import varlen_bwd as flash_attn_cuda_bwd

_attention_backends = {
    "attention_params": None,
    "use_flash_attention": None,
    "use_fused_attention": None,
    "fused_attention_backend": None,
    "use_unfused_attention": None,
    "backend_selection_requires_update": False,
}


@dataclass(eq=True)
class AttentionParams:
    """
    Attention parameters used to determine which backend to be used.

    Parameters
    ----------
    qkv_type: Union[torch.Tensor, Float8Tensor], default = `torch.Tensor`
        Type of query/key/value tensors, {`torch.Tensor`, `Float8Tensor`}.
    qkv_dtype: torch.dtype, default = `torch.bfloat16`
        Data type of query/key/value tensors.
    qkv_layout: str, default = "sbh3d"
        Query/key/value tensor memory layout.
    batch_size: int, default = 1
        Batch size.
    num_heads: int, default = 16
        Number of attention heads in the query tensor.
    num_gqa_groups: int, default = 16
        Number of attention heads in key and value tensors.
    max_seqlen_q: int, default = 128
        Maximum sequence length of the query tensor.
    max_seqlen_kv: int, default = 128
        Maximum sequence length of the key and value tensors.
    head_dim_qk: int, default = 64
        The size of each attention head in query and key tensors.
    head_dim_v: int, default = 64
        The size of each attention head in the value tensor.
    attn_mask_type: str, default = `no_mask`
        Attention mask type, {`no_mask`, `padding`, `causal`, `padding_causal`,
        `causal_bottom_right`, `padding_causal_bottom_right`, `arbitrary`}
    window_size: Tuple[int, int], default = None
        Sliding window attention size.
    alibi_slopes_shape: Optional[Union[torch.Size, List]], default = `None`
        Tensor shape of :attr:`alibi_slopes` in `DotProductAttention`.
    core_attention_bias_type: str, default = `no_bias`
        Attention bias type, {`no_bias`, `pre_scale_bias`, `post_scale_bias`, `alibi`}.
    core_attention_bias_shape: str, default = `1hss`
        Attention bias shape, {`1hss`, `b1ss`, `bhss`}.
    core_attention_bias_requires_grad: bool, default = `True`
        Whether attention bias requires gradient.
    pad_between_seqs: bool, default = `False`
        Whether there is padding between sequences in a batch.
        This only applies to `qkv_format=thd`.
    attention_dropout: float, default = 0.0
        Attention dropout.
    context_parallel: bool, default = `False`
        Whether context parallelism is used or not.
    deterministic: bool, default = `False`
        Whether to run `DotProductAttention` with determinism or not.
    is_training: bool, default = `True`
        Whether in training mode (`True`) or inference mode (`False`)
    fp8: bool, default = `False`
        Whether `DotProductAttention` is in an `fp8_autocast` region.
    fp8_meta: Optional[Dict[str Any]], default = `None`
        The FP8 metadata tensor of `DotProductAttention`.
    """

    qkv_type: Union[torch.Tensor, Float8Tensor] = torch.Tensor
    qkv_dtype: torch.dtype = torch.bfloat16
    qkv_layout: str = "sbh3d"
    batch_size: int = 1
    num_heads: int = 16
    num_gqa_groups: int = 16
    max_seqlen_q: int = 128
    max_seqlen_kv: int = 128
    head_dim_qk: int = 64
    head_dim_v: int = 64
    attn_mask_type: str = "no_mask"
    window_size: Union[Tuple[int, int], None] = None
    alibi_slopes_shape: Union[torch.Size, List, None] = None
    core_attention_bias_type: str = "no_bias"
    core_attention_bias_shape: str = "1hss"
    core_attention_bias_requires_grad: bool = True
    pad_between_seqs: bool = False
    attention_dropout: float = 0.0
    context_parallel: bool = False
    deterministic: bool = False
    is_training: bool = True
    fp8: bool = False
    fp8_meta: Union[Dict[str, Any], None] = None


_alibi_cache = {
    "_num_heads": None,
    "_alibi_slopes": None,
    "_max_seqlen_q": None,
    "_max_seqlen_kv": None,
    "_bottom_right_alignment": True,
    "_alibi_bias": None,
    "_alibi_slopes_require_update": False,
    "_alibi_bias_require_update": False,
}


__all__ = ["DotProductAttention", "InferenceParams", "MultiheadAttention"]


def get_attention_backend(
    attention_params: AttentionParams = None,
):
    """
    Select the appropriate attention backend/sub-backend based on user input and runtime environment.

    Parameters
    ----------
    See `AttentionParams`.

    Returns
    ----------
    use_flash_attention: bool
        Whether the `FlashAttention` backend has been selected.
    use_fused_attention: bool
        Whether the `FusedAttention` backend has been selected.
    fused_attention_backend: tex.NVTE_Fused_Attn_Backend
        If `use_fused_attention = True`, one of `FusedAttention` three sub-backends, else `None`.
    use_unfused_attention: bool
        Whether the `UnfusedDotProductAttention` backend has been selected.
    available_backends: List[bool]
        All available backends that could support the provided input. A list of Booleans
        in the form of [use_flash_attention, use_fused_attention, use_unfused_attention].
    """
    qkv_type = attention_params.qkv_type
    qkv_dtype = attention_params.qkv_dtype
    qkv_layout = attention_params.qkv_layout
    batch_size = attention_params.batch_size
    num_heads = attention_params.num_heads
    num_gqa_groups = attention_params.num_gqa_groups
    max_seqlen_q = attention_params.max_seqlen_q
    max_seqlen_kv = attention_params.max_seqlen_kv
    head_dim_qk = attention_params.head_dim_qk
    head_dim_v = attention_params.head_dim_v
    attn_mask_type = attention_params.attn_mask_type
    window_size = attention_params.window_size
    alibi_slopes_shape = attention_params.alibi_slopes_shape
    core_attention_bias_type = attention_params.core_attention_bias_type
    core_attention_bias_shape = attention_params.core_attention_bias_shape
    core_attention_bias_requires_grad = attention_params.core_attention_bias_requires_grad
    pad_between_seqs = attention_params.pad_between_seqs
    attention_dropout = attention_params.attention_dropout
    context_parallel = attention_params.context_parallel
    deterministic = attention_params.deterministic
    is_training = attention_params.is_training
    fp8 = attention_params.fp8
    fp8_meta = attention_params.fp8_meta

    # Run config
    logger = logging.getLogger("DotProductAttention")
    logger.setLevel(_log_level)
    if not logger.hasHandlers():
        logger.addHandler(_stream_handler)
    device_compute_capability = get_device_compute_capability()
    cudnn_version = get_cudnn_version()
    run_config = {
        "transformer_engine_version": te.__version__,
        "compute_capability": "sm"
        + str(
            (lambda x, y: x * 10 + y)(device_compute_capability[0], device_compute_capability[1])
        ),
        "flash_attn_version": _flash_attn_version,
        "cudnn_version": ".".join([str(i) for i in cudnn_version]),
    }
    attention_params_dict = {
        field.name: getattr(attention_params, field.name) for field in fields(attention_params)
    }
    run_config.update(attention_params_dict)
    if fp8:
        run_config["NVTE_FP8_DPA_BWD"] = int(os.getenv("NVTE_FP8_DPA_BWD", "1"))
    logger.debug("Running with config=%s", run_config)

    # Filter: Environment variables
    global _NVTE_FLASH_ATTN, _NVTE_FUSED_ATTN, _NVTE_UNFUSED_ATTN
    _NVTE_FLASH_ATTN = int(os.getenv("NVTE_FLASH_ATTN", "1"))
    _NVTE_FUSED_ATTN = int(os.getenv("NVTE_FUSED_ATTN", "1"))
    _NVTE_UNFUSED_ATTN = int(os.getenv("NVTE_UNFUSED_ATTN", "1"))
    use_flash_attention = _NVTE_FLASH_ATTN
    use_fused_attention = _NVTE_FUSED_ATTN
    use_unfused_attention = _NVTE_UNFUSED_ATTN
    if not use_flash_attention:
        logger.debug("Disabling FlashAttention due to NVTE_FLASH_ATTN=0")
    if not use_fused_attention:
        logger.debug("Disabling FusedAttention due to NVTE_FUSED_ATTN=0")
    if not use_unfused_attention:
        logger.debug("Disabling UnfusedDotProductAttention due to NVTE_UNFUSED_ATTN=0")

    # Filter: ONNX mode
    if is_in_onnx_export_mode():
        if use_flash_attention:
            logger.debug("Disabling FlashAttention due to ONNX mode")
        use_flash_attention = False
        if use_fused_attention:
            logger.debug("Disabling FusedAttention due to ONNX mode")
        use_fused_attention = False

    # Filter: Compute capability
    global _use_flash_attn_3
    if device_compute_capability < (8, 0):
        if use_flash_attention:
            logger.debug("Disabling FlashAttention as it requires compute capability sm80+")
            use_flash_attention = False
        if use_fused_attention:
            logger.debug("Disabling FusedAttention as it requires compute capability sm80+")
            use_fused_attention = False
    if device_compute_capability < (9, 0):
        if use_flash_attention and _use_flash_attn_3:
            logger.debug("Disabling FlashAttention 3 as it requires compute capability sm90+")
            _use_flash_attn_3 = False

    # Filter: Data type
    if qkv_dtype not in [torch.bfloat16, torch.float16] or qkv_type not in [
        torch.Tensor,
        Float8Tensor,
    ]:
        if use_flash_attention:
            logger.debug(
                "Disabling FlashAttention due to unsupported QKV data type. "
                "Supported: qkv_dtype = {torch.bfloat16, torch.float16}. "
                "Found: qkv_dtype = %s.",
                qkv_dtype,
            )
            use_flash_attention = False
        if use_fused_attention:
            logger.debug(
                "Disabling FusedAttention due to unsupported QKV data type. "
                "Supported: qkv_dtype = {torch.bfloat16, torch.float16}. "
                "Found: qkv_dtype = %s.",
                qkv_dtype,
            )
            use_fused_attention = False

    # Filter: Execution type
    if fp8 and fp8_meta["recipe"].fp8_dpa:
        if use_flash_attention and not _use_flash_attn_3:
            logger.debug("Disabling FlashAttention as FlashAttention 2 does not support FP8")
            use_flash_attention = False
        if use_flash_attention and _use_flash_attn_3 and is_training:
            logger.debug(
                "Disabling FlashAttention as FlashAttention 3 does not support FP8 training"
            )
            use_flash_attention = False
        if use_unfused_attention:
            logger.debug("Disabling UnfusedDotProductAttention as it does not support FP8")
            use_unfused_attention = False

    # Filter: Head dimension
    if use_flash_attention and head_dim_qk != head_dim_v:
        logger.debug("Disabling FlashAttention as it does not support MLA.")
        use_flash_attention = False
    if use_flash_attention and (
        head_dim_qk > 256
        or head_dim_qk % 8 != 0
        or (head_dim_qk > 192 and device_compute_capability not in ((8, 0), (9, 0)))
    ):
        logger.debug(
            "Disabling FlashAttention due to unsupported head_dim_qk and head_dim_v. "
            "Supported: head_dim_qk = head_dim_v, head_dim_qk %%8 = 0, "
            "head_dim_qk <= 256 (>192 requires sm80/90). "
            "Found: head_dim_qk = %s, head_dim_v = %s, on sm%s.",
            head_dim_qk,
            head_dim_v,
            ".".join([str(i) for i in device_compute_capability]),
        )
        use_flash_attention = False
    qkv_layout_group = qkv_layout.replace("b", "").replace("s", "").replace("t", "")
    if use_fused_attention and head_dim_qk != head_dim_v and qkv_layout_group != "hd_hd_hd":
        logger.debug(
            "Disabling FusedAttention as MLA is not supported with qkv_layout = %s",
            qkv_layout,
        )
        use_fused_attention = False

    # Filter: QKV layout
    qkv_format = "".join([i for i in qkv_layout.split("_")[0] if i.isalpha()])
    if qkv_format == "thd":
        if use_unfused_attention:
            logger.debug("Disabling UnfusedDotProductAttention for qkv_format = thd")
            use_unfused_attention = False
        if use_flash_attention and pad_between_seqs:
            logger.debug(
                "Disabling FlashAttention for qkv_format = thd when there is "
                "padding between sequences, i.e. [a, a, PAD, b, b, b, PAD, c, PAD]"
            )
            use_flash_attention = False

    # Filter: Dropout
    if attention_dropout != 0.0 and use_flash_attention and _use_flash_attn_3:
        logger.debug("Disabling FlashAttention 3 for dropout")
        _use_flash_attn_3 = False

    # Filter: Context parallelism
    # qkv_format | attn_mask_type              | attn_bias_type           | supported backends
    # ----------------------------------------------------------------------------------------------------
    # bshd, sbhd | self-attention:             | no_bias, post_scale_bias | FlashAttention, FusedAttention
    #            |     no_mask, causal         |                          |
    #            | cross-attention:            |                          |
    #            |     no_mask                 |                          |
    # thd        | self-attention:             | no_bias                  | FlashAttention, FusedAttention
    #            |     padding, padding_causal |                          | if no padding between sequences,
    #            | cross-attention:            |                          | FusedAttention
    #            |     padding                 |                          | if there is padding between sequences
    # Note: context parallelism requires seq_len % (cp_size * 2) == 0 for each sequence in q, k, v.
    if context_parallel and use_unfused_attention:
        logger.debug(
            "Disabling UnfusedDotProductAttention as it does not support context parallelism"
        )
        use_unfused_attention = False
    if context_parallel and use_flash_attention:
        if fp8 and fp8_meta["recipe"].fp8_dpa:
            logger.debug(
                "Disabling FlashAttention as it does not support context parallelism with FP8"
            )
            use_flash_attention = False
        if "bottom_right" in attn_mask_type:
            logger.debug(
                "Disabling FlashAttention as it does not support context parallelism with"
                " causal_bottom_right masking"
            )
            use_flash_attention = False
        elif "causal" in attn_mask_type and max_seqlen_q != max_seqlen_kv:
            logger.debug(
                "Disabling FlashAttention as it does not support context parallelism with causal"
                " masking for cross-attention"
            )
            use_flash_attention = False
        elif core_attention_bias_type not in ["no_bias", "post_scale_bias"]:
            logger.debug(
                "Disabling FlashAttention as it does not support context parallelism with bias type"
                " of %s",
                core_attention_bias_type,
            )
            use_flash_attention = False
        elif qkv_format == "thd" and core_attention_bias_type != "no_bias":
            logger.debug(
                "Disabling FlashAttention as it does not support context parallelism with attention"
                " bias for THD format"
            )
            use_flash_attention = False

    if context_parallel and use_fused_attention:
        if "bottom_right" in attn_mask_type:
            logger.debug(
                "Disabling FusedAttention as it does not support context parallelism with"
                " causal_bottom_right masking"
            )
            use_fused_attention = False
        elif "causal" in attn_mask_type and max_seqlen_q != max_seqlen_kv:
            logger.debug(
                "Disabling FusedAttention as it does not support context parallelism with causal"
                " masking for cross-attention"
            )
            use_fused_attention = False
        elif core_attention_bias_type not in ["no_bias", "post_scale_bias"]:
            logger.debug(
                "Disabling FusedAttention as it does not support context parallelism with bias type"
                " of %s",
                core_attention_bias_type,
            )
            use_fused_attention = False
        elif qkv_format == "thd" and core_attention_bias_type != "no_bias":
            logger.debug(
                "Disabling FusedAttention as it does not support context parallelism with attention"
                " bias for THD format"
            )
            use_fused_attention = False
        elif head_dim_qk != head_dim_v:
            logger.debug(
                "Disabling FusedAttention as it does not support context parallelism with MLA"
            )
            use_fused_attention = False

    # Filter: Attention mask
    # attn_mask_type              | attention_mask                       | supported backends
    # ----------------------------------------------------------------------------------------
    # no_mask                     | None                                 | All
    # padding                     |                                      | All
    #     self-attention          | One tensor in shape [b, 1, 1, sq]    |
    #     cross-attention         | Tuple of two tensors in shapes       |
    #                             | [b, 1, 1, sq] and [b, 1, 1, skv]     |
    # causal                      | None                                 |
    #     self-attention          |                                      | All
    #     cross-attention         |                                      | FusedAttention, UnfusedDotProductAttention
    # padding_causal              | Same as "padding"                    |
    #     self-attention          |                                      | All
    #     cross-attention         |                                      | FusedAttention, UnfusedDotProductAttention
    # causal_bottom_right         | None                                 | All
    # padding_causal_bottom_right | Same as "padding"                    |
    #     self-attention          |                                      | All
    #     cross-attention         |                                      | FlashAttention, UnfusedDotProductAttention
    # arbitrary                   | One tensor in shape broadcastable to | UnfusedDotProductAttention
    #                             | [b, h, sq, skv]                      |
    if attn_mask_type == "arbitrary":
        if use_flash_attention:
            logger.debug("Disabling FlashAttention for arbitrary mask")
        use_flash_attention = False
        if use_fused_attention:
            logger.debug("Disabling FusedAttention for arbitrary mask")
        use_fused_attention = False
    if (
        use_flash_attention
        and _use_flash_attn_3
        and attn_mask_type in ["causal", "padding_causal"]
        and max_seqlen_q != max_seqlen_kv
    ):
        logger.warning(
            "Disabling FlashAttention 3 as it only supports bottom-right-diagonal "
            "causal mask since flash-attn 2.1. See "
            "https://github.com/Dao-AILab/flash-attention#21-change-behavior-of-causal-flag"
        )
        _use_flash_attn_3 = False
    if (
        use_flash_attention
        and _flash_attn_2_1_plus
        and attn_mask_type in ["causal", "padding_causal"]
        and max_seqlen_q != max_seqlen_kv
    ):
        logger.warning(
            "Disabling FlashAttention as it only supports bottom-right-diagonal "
            "causal mask since flash-attn 2.1. See "
            "https://github.com/Dao-AILab/flash-attention#21-change-behavior-of-causal-flag"
        )
        use_flash_attention = False
    if (
        use_flash_attention
        and not _flash_attn_2_1_plus
        and attn_mask_type in ["causal_bottom_right", "padding_causal_bottom_right"]
        and max_seqlen_q != max_seqlen_kv
    ):
        logger.warning(
            "Disabling FlashAttention as it only supports top-left-diagonal "
            "causal mask before flash-attn 2.1. See "
            "https://github.com/Dao-AILab/flash-attention#21-change-behavior-of-causal-flag"
        )
        use_flash_attention = False
    if (
        use_flash_attention
        and _use_flash_attn_3
        and fp8
        and fp8_meta["recipe"].fp8_dpa
        and "padding" in attn_mask_type
    ):
        logger.debug("Disabling FlashAttention 3 for FP8 and padding masks")
        _use_flash_attn_3 = False

    # Filter: Sliding window attention
    #    backend                 |      window_size       | diagonal alignment
    # ---------------------------------------------------------------------------------
    # FlashAttention             | (-1, -1) or (>=0, >=0) | bottom right
    # FusedAttention             | (-1,  0) or (>=0, 0)   | top left
    # UnfusedDotProductAttention | (-1, -1) or (>=0, >=0) | both;
    #                            |                        | converts window_size to an 'arbitrary' mask
    if window_size is None:
        window_size = check_set_window_size(attn_mask_type, window_size)
    else:
        if use_fused_attention and (window_size[0] != -1 or window_size[1] not in [-1, 0]):
            if fp8 and (fp8_meta["recipe"].fp8_dpa or fp8_meta["recipe"].fp8_mha):
                logger.debug(
                    "Disabling FusedAttention as it does not support sliding window attention"
                    " for FP8"
                )
                use_fused_attention = False
            elif window_size[1] != 0 or attention_dropout != 0.0 or qkv_format == "thd":
                logger.debug(
                    "Disabling FusedAttention as it only supports sliding window attention "
                    "with causal mask, no dropout, and qkv_format = bshd/sbhd"
                )
                use_fused_attention = False
            elif max_seqlen_q != max_seqlen_kv and attn_mask_type in [
                "no_mask",
                "padding",
                "causal_bottom_right",
                "padding_causal_bottom_right",
            ]:
                logger.debug(
                    "Disabling FusedAttention as it does not support sliding window attention "
                    "with attn_mask_type = %s for cross-attention",
                    attn_mask_type,
                )
                use_fused_attention = False
            elif "padding" in attn_mask_type:
                logger.debug(
                    "Disabling FusedAttention as it does not support sliding window attention "
                    "with attn_mask_type = %s",
                    attn_mask_type,
                )
                use_fused_attention = False
        if (
            use_flash_attention
            and (window_size[0] != -1 or window_size[1] not in [-1, 0])
            and not _flash_attn_2_3_plus
        ):
            logger.debug(
                "Disabling FlashAttention as sliding window attention requires flash-attn 2.3+"
            )
            use_flash_attention = False

    # Filter: Attention bias
    #    backend                 |      bias types              | ALiBi diagonal alignment
    # ---------------------------------------------------------------------------------
    # FlashAttention             | no_bias, alibi/alibi_slopes  | bottom right
    # FusedAttention             | no_bias, post_scale_bias     |
    #                            | alibi/alibi_slopes           | top left,
    #                            |                              | bottom_right (converts to a 'post_scale_bias' bias)
    # UnfusedDotProductAttention | no_bias, pre/post_scale_bias |
    #                            | alibi/alibi_slopes           | both; converts to a 'post_scale_bias' bias
    if use_flash_attention and core_attention_bias_type == "alibi":
        if _use_flash_attn_3:
            logger.debug("Disabling FlashAttention 3 for ALiBi")
            _use_flash_attn_3 = False
        if not _use_flash_attn_3 and not _flash_attn_2_4_plus:
            logger.debug("Disabling FlashAttention as ALiBi requires flash-attn 2.4+")
            use_flash_attention = False

    if use_flash_attention and (
        core_attention_bias_type not in ["no_bias", "alibi"]
        or core_attention_bias_shape is not None
    ):
        logger.debug("Disabling FlashAttention for pre/post_scale_bias")
        use_flash_attention = False

    fu_core_attention_bias_type = core_attention_bias_type
    fu_core_attention_bias_shape = core_attention_bias_shape
    fu_core_attention_bias_requires_grad = core_attention_bias_requires_grad
    if (
        use_fused_attention
        and core_attention_bias_type == "alibi"
        and (alibi_slopes_shape is not None or max_seqlen_q != max_seqlen_kv)
    ):
        fu_core_attention_bias_type = "post_scale_bias"
        fu_core_attention_bias_requires_grad = False
        if alibi_slopes_shape is None:
            fu_core_attention_bias_shape = "1hss"
        elif len(alibi_slopes_shape) == 1 and alibi_slopes_shape[0] == num_heads:
            fu_core_attention_bias_shape = "1hss"
        elif (
            len(alibi_slopes_shape) == 2
            and alibi_slopes_shape[0] == batch_size
            and alibi_slopes_shape[1] == num_heads
        ):
            fu_core_attention_bias_shape = "bhss"

    if (
        use_fused_attention
        and fu_core_attention_bias_type == "post_scale_bias"
        and fu_core_attention_bias_shape != "1hss"
    ):
        if fu_core_attention_bias_requires_grad:
            # remove this line when cuDNN adds bwd support for
            # [1, 1, s, s], [b, 1, s, s] and [b, h, s, s]
            logger.debug("Disabling FusedAttention for dBias in [1, H, S, S] shape")
            use_fused_attention = False
        else:
            # max512 backend will only support [1, h, s, s]
            os.environ["NVTE_FUSED_ATTN_BACKEND"] = "1"

    # Filter: cuDNN support
    fused_attention_backend = None
    if use_fused_attention:
        q_type = TE_DType[qkv_dtype]
        kv_type = q_type
        if fp8 and fp8_meta["recipe"].fp8_dpa:
            q_type = get_fp8_te_dtype(fp8_meta["recipe"], fprop_tensor=True)
            kv_type = q_type
        fused_attention_backend = tex.get_fused_attn_backend(
            q_type,
            kv_type,
            QKVLayout[qkv_layout],
            AttnBiasType[fu_core_attention_bias_type],
            AttnMaskType[attn_mask_type],
            attention_dropout,
            num_heads,
            num_gqa_groups,
            max_seqlen_q,
            max_seqlen_kv,
            head_dim_qk,
            head_dim_v,
            window_size[0],
            window_size[1],
        )
        if fused_attention_backend == FusedAttnBackend["No_Backend"]:
            logger.debug("Disabling FusedAttention as no backend supports the provided input")
            use_fused_attention = False
            fused_attention_backend = None
        if (
            use_fused_attention
            and window_size is not None
            and window_size[0] != -1
            and fused_attention_backend != FusedAttnBackend["F16_arbitrary_seqlen"]
        ):
            logger.debug(
                "Disabling FusedAttention as only sub-backend %s does not support "
                "slidng window attention",
                int(fused_attention_backend),
            )
            use_fused_attention = False
            fused_attention_backend = None
        if (
            use_fused_attention
            and fused_attention_backend == FusedAttnBackend["F16_max512_seqlen"]
            and fu_core_attention_bias_type == "post_scale_bias"
            and fu_core_attention_bias_shape != "1hss"
        ):
            logger.debug(
                "Disabling FusedAttention as cuDNN sub-backend 0 only supports post_scale_bias in"
                " [1, H, S, S] shape"
            )
            use_fused_attention = False
            fused_attention_backend = None

    # Filter: Determinism
    # backend                      | deterministic
    # ---------------------------------------------
    # FlashAttention               |
    #     flash-attn >=2.0, <2.4.1 | no
    #     flash-attn >=2.4.1       | yes
    # FusedAttention               |
    #     sub-backend 0            | yes
    #     sub-backend 1            | workspace optimization path and sm90+: yes;
    #                              | otherwise: no
    #     sub-backend 2            | no
    # UnfusedDotProductAttention   | yes
    if use_flash_attention and deterministic and not _flash_attn_2_4_1_plus:
        logger.warning(
            "Disabling FlashAttention as version <2.4.1 does not support deterministic "
            "execution. To use FlashAttention with deterministic behavior, "
            "please install flash-attn >= 2.4.1."
        )
        use_flash_attention = False
    if use_fused_attention and deterministic:
        if fused_attention_backend == FusedAttnBackend["FP8"] and is_training:
            logger.debug("Disabling FusedAttention for determinism reasons")
            use_fused_attention = False
        if (
            fused_attention_backend == FusedAttnBackend["F16_arbitrary_seqlen"]
            and is_training
            and (
                device_compute_capability < (9, 0)
                or core_attention_bias_requires_grad
                or cudnn_version < (8, 9, 5)
            )
        ):
            logger.debug("Disabling FusedAttention for determinism reasons")
            use_fused_attention = False

    # All available backends
    available_backends = [use_flash_attention, use_fused_attention, use_unfused_attention]
    logger.debug(
        "Available backends = {FlashAttention=%s, FusedAttention=%s%s,"
        " UnfusedDotProductAttention=%s}",
        bool(available_backends[0]),
        bool(available_backends[1]),
        (
            f" (sub-backend {int(fused_attention_backend)})"
            if fused_attention_backend is not None
            else ""
        ),
        bool(available_backends[2]),
    )

    # Select FusedAttention for performance
    if (
        use_flash_attention
        and use_fused_attention
        and fused_attention_backend == FusedAttnBackend["F16_arbitrary_seqlen"]
    ):
        if device_compute_capability == (9, 0):
            logger.debug(
                "Disabling FlashAttention to give FusedAttention preference on Hopper+ "
                "for performance reasons"
            )
            use_flash_attention = False
    if (
        use_flash_attention
        and use_fused_attention
        and fused_attention_backend == FusedAttnBackend["FP8"]
        and _use_flash_attn_3
    ):
        logger.debug(
            "Disabling FlashAttention 3 to give FusedAttention preference for performance reasons "
            "in FP8 execution"
        )
        use_flash_attention = False

    # Selected backend
    if use_flash_attention:
        use_fused_attention = False
        use_unfused_attention = False
    elif use_fused_attention:
        use_unfused_attention = False
    selected_backend = "NoBackend"
    if use_flash_attention:
        selected_backend = "FlashAttention"
    elif use_fused_attention:
        selected_backend = f"FusedAttention (sub-backend {int(fused_attention_backend)})"
    elif use_unfused_attention:
        selected_backend = "UnfusedDotProductAttention"
    logger.debug("Selected backend = %s", selected_backend)

    global _attention_backends
    _attention_backends["use_flash_attention"] = use_flash_attention
    _attention_backends["use_fused_attention"] = use_fused_attention
    _attention_backends["fused_attention_backend"] = fused_attention_backend
    _attention_backends["use_unfused_attention"] = use_unfused_attention
    _attention_backends["backend_selection_requires_update"] = False

    return (
        use_flash_attention,
        use_fused_attention,
        fused_attention_backend,
        use_unfused_attention,
        available_backends,
    )


class InferenceParams:  # pylint: disable=too-few-public-methods
    """
    Inference parameters that are passed to the main model in order
    to efficiently calculate and store the context during inference.

    Parameters
    ----------
    max_batch_size : int
                    maximum batch size during inference.
    max_sequence_length : int
                         maximum sequence length during inference.
    """

    def __init__(self, max_batch_size, max_sequence_length):
        self.max_sequence_length = max_sequence_length
        self.max_batch_size = max_batch_size
        self.sequence_len_offset = 0
        self.batch_size_offset = 0
        self.key_value_memory_dict = {}

    def swap_key_value_dict(self, batch_indices):
        """
        Reorders the KV cache using the specified batch indices.

        Parameters
        ----------
        batch_indices : List[int]
                       Sequence of indices to reorder along the batch dimensions of
                       the KV cache. Must have a length equal to the batch size.
        """
        if len(self.key_value_memory_dict) == 0:
            raise ValueError("should not swap when dict in empty")

        for layer_number, inference_memory in self.key_value_memory_dict.items():
            inference_key_memory, inference_value_memory = inference_memory
            assert (
                len(batch_indices) == inference_key_memory.shape[1]
            )  # make sure batch size is the same
            new_inference_key_memory = inference_key_memory[:, batch_indices]
            new_inference_value_memory = inference_value_memory[:, batch_indices]
            self.key_value_memory_dict[layer_number] = (
                new_inference_key_memory,
                new_inference_value_memory,
            )


@torch.no_grad()
def get_swa_mask(
    window_size: Tuple[int, int],
    max_seqlen_q: int,
    max_seqlen_kv: int,
    attn_mask_type: str = "no_mask",
    attention_mask: Optional[Union[torch.Tensor, Tuple[torch.Tensor, torch.Tensor]]] = None,
) -> torch.Tensor:
    """
    Convert sliding window `window_size` to an equivalent "`arbitrary`" mask.
    For "`causal`" mask type, the sliding window diagonal is aligned to the top left corner,
    and for other mask types, the bottom right corner.

    Parameters
    ----------
    window_size: Tuple[int, int]
        Sliding window size for local attention, where query at position i attends to keys
        in [i + seqlen_k - seqlen_q - window_size[0], i + seqlen_k - seqlen_q
        + window_size[1]] inclusive. Special cases (-1, -1) and (-1, 0) mean no sliding
        window and causal mask specifically. Both `causal` and `causal_bottom_right` masks
        map to `window_size = (-1, 0)` and Transformer Engine distinguishes them based on
        `attn_mask_type`.
    max_seqlen_q: int
        Maximum sequence length for queries.
    max_seqlen_kv: int
        Maximum sequence length for keys and values.
    attn_mask_type: str, default = `no_mask`
        Attention mask type, {"`no_mask`", "`padding`", "`causal`", "`padding_causal`",
        "`causal_bottom_right`", "`padding_causal_bottom_right`", "`arbitrary`"}
    attention_mask: Optional[Union[torch.Tensor, Tuple[torch.Tensor, torch.Tensor]]],
        default = `None`
        Boolean tensor(s) used to mask out attention softmax input.

    Returns
    ----------
    attention_mask: torch.Tensor
        Combined `attention_mask` (input) and sliding window attention mask.
        The shape is [max_seqlen_q, max_seqlen_kv] when input `attention_mask` is None;
        else, the same shape as input `attention_mask`.
    """
    mask = torch.ones(max_seqlen_q, max_seqlen_kv, dtype=torch.bool, device="cuda")
    if attn_mask_type in ["causal"]:
        left = window_size[0] if window_size[0] != -1 else max_seqlen_q
        right = window_size[1] if window_size[1] != -1 else max_seqlen_q
        mask_upper = torch.triu(mask, diagonal=-left)
        mask_lower = torch.tril(mask_upper, diagonal=right)
    else:
        left = window_size[0] if window_size[0] != -1 else max_seqlen_kv
        right = window_size[1] if window_size[1] != -1 else max_seqlen_kv
        mask_upper = torch.triu(mask, diagonal=max_seqlen_kv - max_seqlen_q - left)
        mask_lower = torch.tril(mask_upper, diagonal=max_seqlen_kv - max_seqlen_q + right)
    attn_mask_type = "arbitrary"
    mask = mask_lower.logical_not()
    if attention_mask is not None:
        mask = torch.logical_and(attention_mask, mask)
    return attn_mask_type, mask


@torch.no_grad()
def get_alibi(
    num_heads: int,
    max_seqlen_q: int,
    max_seqlen_kv: int,
    actual_seqlens_q: Optional[torch.Tensor] = None,
    actual_seqlens_kv: Optional[torch.Tensor] = None,
    alibi_slopes: Optional[torch.Tensor] = None,
    bias_dtype: Optional[torch.dtype] = None,
    bottom_right_alignment: bool = True,
) -> Tuple[torch.Tensor, torch.Tensor]:
    """
    Parameters
    ----------
    num_heads: int
        Number of heads.
    max_seqlen_q: int
        Maximum sequence length for queries.
    max_seqlen_kv: int
        Maximum sequence length for keys and values.
    actual_seqlens_q: Optional[torch.Tensor], default = `None`
        Actual sequence lengths for queries, in shape [batch_size].
    actual_seqlens_kv: Optional[torch.Tensor], default = `None`
        Actual sequence lengths for keys and values, in shape [batch_size].
    alibi_slopes: Optional[torch.Tensor], default = `None`
        Custom ALiBi slopes, FP32, CUDA tensor, in shape [num_heads] or [batch_size, num_heads].
    bias_dtype: Optional[torch.dtype], default = `None`
        Dtype of the generated ALiBi bias. If None, use torch.float32.
    bottom_right_alignment: bool, default = `True`
        Whether to align the diagonal of the ALiBi bias to the bottom right corner of
        the matrix (`True`) or top left (`False`).

    Returns
    ----------
    alibi_slopes: torch.Tensor
        ALiBi slopes in FP32 and shape [num_heads] or [batch_size, num_heads].
    alibi_bias: torch.Tensor
        ALiBi bias in FP32 or `bias_dtype`. Its shape is
        (1) [1, num_heads, max_seqlen_q, max_seqlen_kv] if `alibi_slopes` is in [num_heads] shape,
        and `actual_seqlens_q` and `actual_seqlens_kv` are `None`; or
        (2) [batch_size, num_heads, max_seqlen_q, max_seqlen_kv] if `alibi_slopes` is in
        [batch_size, num_heads] shape, or, if `alibi_slopes` is in [num_heads] shape and
        `actual_seqlens_q` and `actual_seqlens_kv` are not `None`.
    """
    global _alibi_cache
    if _alibi_cache["_alibi_slopes_require_update"]:
        if alibi_slopes is not None:
            _alibi_cache["_alibi_slopes"] = alibi_slopes
        else:
            n = 2 ** math.floor(math.log2(num_heads))
            m_0 = 2.0 ** (-8.0 / n)
            m = torch.pow(m_0, torch.arange(1, 1 + n))

            if n < num_heads:
                m_hat_0 = 2.0 ** (-4.0 / n)
                m_hat = torch.pow(m_hat_0, torch.arange(1, 1 + 2 * (num_heads - n), 2))
                m = torch.cat([m, m_hat])

            _alibi_cache["_alibi_slopes"] = m.to(dtype=torch.float32, device="cuda")
        _alibi_cache["_num_heads"] = num_heads
        _alibi_cache["_alibi_slopes_require_update"] = False

    if _alibi_cache["_alibi_bias_require_update"]:
        assert _alibi_cache["_alibi_slopes"] is not None, "ALiBi slopes can not be None!"
        if _alibi_cache["_alibi_slopes"].dim() == 1:
            slopes_shape = torch.Size([1, _alibi_cache["_alibi_slopes"].shape[0], 1, 1])
        if _alibi_cache["_alibi_slopes"].dim() == 2:
            slopes_shape = torch.Size([*_alibi_cache["_alibi_slopes"].shape[:], 1, 1])
        bias = torch.arange(max_seqlen_q, dtype=torch.int32, device="cuda").view(
            1, 1, max_seqlen_q, 1
        ) - torch.arange(max_seqlen_kv, dtype=torch.int32, device="cuda").view(
            1, 1, 1, max_seqlen_kv
        )
        if actual_seqlens_q is None and actual_seqlens_kv is None:
            if bottom_right_alignment:
                bias = bias + max_seqlen_kv - max_seqlen_q
        elif actual_seqlens_q is not None and actual_seqlens_kv is not None:
            batch_size = actual_seqlens_q.shape[0]
            bias = bias.expand(batch_size, 1, max_seqlen_q, max_seqlen_kv)
            if bottom_right_alignment:
                bias = bias + (actual_seqlens_kv - actual_seqlens_q).view(batch_size, 1, 1, 1)
        else:
            assert (
                False
            ), "actual_seqlens_q and actual_seqlens_kv need to be both None or torch.Tensors!"
        bias = bias.abs().mul(-1)
        bias = bias * _alibi_cache["_alibi_slopes"].view(slopes_shape)
        _alibi_cache["_max_seqlen_q"], _alibi_cache["_max_seqlen_kv"] = max_seqlen_q, max_seqlen_kv
        _alibi_cache["_bottom_right_alignment"] = bottom_right_alignment
        bias_dtype = torch.float32 if bias_dtype is None else bias_dtype
        _alibi_cache["_alibi_bias"] = bias.contiguous().to(dtype=bias_dtype, device="cuda")
        _alibi_cache["_alibi_bias_require_update"] = False

    return _alibi_cache["_alibi_slopes"], _alibi_cache["_alibi_bias"]


def get_cu_seqlens(mask: torch.Tensor) -> torch.Tensor:
    """
    Given a padding mask of shape [batch_size, 1, 1, max_seqlen], returns an int32
    tensor of shape [batch_size + 1] containing the cumulative sequence lengths of
    the samples in a batch.
    """
    mask = mask.squeeze(1).squeeze(1)
    reduced_mask = mask.logical_not().sum(dim=1)
    cu_seqlens = reduced_mask.cumsum(dim=0).to(torch.int32)
    zero = torch.zeros(1, dtype=torch.int32, device="cuda")
    cu_seqlens = torch.cat((zero, cu_seqlens))

    return cu_seqlens


def get_cu_seqlens_and_indices(mask: torch.Tensor) -> Tuple[torch.Tensor, torch.Tensor]:
    """
    Given a padding mask of shape [batch_size, 1, 1, max_seqlen], returns an int32
    tensor of shape [batch_size + 1] containing the cumulative sequence lengths of
    the samples in a batch, and another int32 tensor of shape [batch_size * max_seqlen, 1, 1]
    containing the indices for the valid tokens.
    """
    mask = mask.squeeze(1).squeeze(1)
    bs, seqlen = mask.shape

    reduced_mask = mask.logical_not().sum(dim=1)
    cu_seqlens = reduced_mask.cumsum(dim=0).to(torch.int32)
    zero = torch.zeros(1, dtype=torch.int32, device="cuda")
    cu_seqlens = torch.cat((zero, cu_seqlens))

    mask = mask.reshape(-1)
    indices = mask.logical_not().nonzero()
    indices = indices.unsqueeze(-1)

    num_nonzeros = indices.shape[0]
    pad_amount = bs * seqlen - num_nonzeros
    indices = F.pad(
        input=indices, pad=(0, 0, 0, 0, 0, pad_amount), mode="constant", value=float(bs * seqlen)
    )

    return cu_seqlens, indices


def get_indices(max_seqlen: int, cu_seqlens: torch.Tensor) -> torch.Tensor:
    """
    Given max_seqlen and cu_seqlens of shape [batch_size + 1], returns an int32
    tensor of shape [batch_size * max_seqlen, 1, 1] containing the indices for
    the valid tokens in a batch.
    """
    bs = len(cu_seqlens) - 1
    seqlens = cu_seqlens[1:] - cu_seqlens[:-1]
    indices = [i * max_seqlen + ii for i, j in enumerate(seqlens) for ii in range(j)]
    indices = torch.Tensor(indices).unsqueeze(1).unsqueeze(1).to(dtype=torch.int64, device="cuda")

    num_nonzeros = indices.shape[0]
    pad_amount = bs * max_seqlen - num_nonzeros
    indices = F.pad(
        input=indices,
        pad=(0, 0, 0, 0, 0, pad_amount),
        mode="constant",
        value=float(bs * max_seqlen),
    )

    return indices


_cu_seqlens_cache = {}


def _get_full_cu_seqlens(
    batch_size: int,
    max_seqlen: int,
    device: torch.device,
) -> torch.Tensor:
    """Cumulative sequence lengths in full data batch

    All sequences in batch have the maximum sequence length.

    """
    global _cu_seqlens_cache
    if (batch_size, max_seqlen) not in _cu_seqlens_cache:
        _cu_seqlens_cache[(batch_size, max_seqlen)] = torch.arange(
            0,
            (batch_size + 1) * max_seqlen,
            step=max_seqlen,
            dtype=torch.int32,
            device=device,
        )
    return _cu_seqlens_cache[(batch_size, max_seqlen)]


@torch.compile
def pack_tensor(
    indices: torch.Tensor,
    tensor: torch.Tensor,
) -> torch.Tensor:
    """
    Packs the given tensor using the `indices`.
    """
    padding_indice = torch.zeros(
        1, tensor.shape[1], tensor.shape[2], dtype=tensor.dtype, device=tensor.device
    )
    indices = indices.repeat(1, tensor.shape[1], tensor.shape[2])
    if isinstance(tensor, Float8Tensor):
        tensor_data = torch.cat((tensor._data, padding_indice), dim=0)

        packed = Float8Tensor.make_like(tensor, data=torch.gather(tensor_data, 0, indices))
    else:
        tensor = torch.cat((tensor, padding_indice), dim=0)

        packed = torch.gather(tensor, 0, indices)
    return packed


@torch.compile
def pack_2_tensors(
    indices: torch.Tensor,
    t1: torch.Tensor,
    t2: torch.Tensor,
) -> Tuple[torch.Tensor, torch.Tensor]:
    """
    Packs the given 2 tensors using the `indices`.
    """
    t1_packed = pack_tensor(indices, t1)
    t2_packed = pack_tensor(indices, t2)
    return t1_packed, t2_packed


@torch.compile
def pack_3_tensors(
    indices: torch.Tensor,
    t1: torch.Tensor,
    t2: torch.Tensor,
    t3: torch.Tensor,
) -> Tuple[torch.Tensor, torch.Tensor, torch.Tensor]:
    """
    Packs the given 3 tensors using the `indices`.
    """
    t1_packed = pack_tensor(indices, t1)
    t2_packed = pack_tensor(indices, t2)
    t3_packed = pack_tensor(indices, t3)
    return t1_packed, t2_packed, t3_packed


@torch.compile
def unpack_tensor(
    indices: torch.Tensor,
    dim0: int,
    tensor: torch.Tensor,
) -> torch.Tensor:
    """
    Inverse of `pack_tensor`.
    """
    indices = indices.repeat(1, tensor.shape[1], tensor.shape[2])
    unpacked = torch.zeros(
        dim0 + 1, tensor.shape[1], tensor.shape[2], dtype=tensor.dtype, device=tensor.device
    )
    if isinstance(tensor, Float8Tensor):
        unpacked.scatter_(0, indices, tensor._data)
        unpacked = Float8Tensor.make_like(tensor, data=unpacked[0:-1, :, :])
    else:
        unpacked.scatter_(0, indices, tensor)
        unpacked = unpacked[0:-1, :, :]
    return unpacked


@torch.compile
def unpack_2_tensors(
    indices: torch.Tensor,
    dim0: int,
    t1: torch.Tensor,
    t2: torch.Tensor,
) -> Tuple[torch.Tensor, torch.Tensor]:
    """
    Inverse of `pack_2_tensors`.
    """
    t1_unpacked = unpack_tensor(indices, dim0, t1)
    t2_unpacked = unpack_tensor(indices, dim0, t2)
    return t1_unpacked, t2_unpacked


@torch.compile
def unpack_3_tensors(
    indices: torch.Tensor,
    dim0: int,
    t1: torch.Tensor,
    t2: torch.Tensor,
    t3: torch.Tensor,
) -> Tuple[torch.Tensor, torch.Tensor, torch.Tensor]:
    """
    Inverse of `pack_3_tensors`.
    """
    t1_unpacked = unpack_tensor(indices, dim0, t1)
    t2_unpacked = unpack_tensor(indices, dim0, t2)
    t3_unpacked = unpack_tensor(indices, dim0, t3)
    return t1_unpacked, t2_unpacked, t3_unpacked


class PackTensors(torch.autograd.Function):
    """
    Autograd function to pack tensors.
    """

    @staticmethod
    def forward(
        ctx, indices: torch.Tensor, *tensors: Tuple[torch.Tensor, ...]
    ) -> Union[Tuple[torch.Tensor, ...], torch.Tensor]:
        assert 1 <= len(tensors) <= 3, f"Packing {len(tensors)} tensors not supported."
        ctx.save_for_backward(indices)
        ctx.dim0 = tensors[0].shape[0]
        if len(tensors) == 1:
            return pack_tensor(indices, *tensors)
        if len(tensors) == 2:
            return pack_2_tensors(indices, *tensors)
        return pack_3_tensors(indices, *tensors)

    @staticmethod
    def backward(ctx, *grad_outputs: Tuple[torch.Tensor, ...]):
        (indices,) = ctx.saved_tensors
        if len(grad_outputs) == 1:
            return None, unpack_tensor(indices, ctx.dim0, *grad_outputs)
        if len(grad_outputs) == 2:
            return None, *unpack_2_tensors(indices, ctx.dim0, *grad_outputs)
        return None, *unpack_3_tensors(indices, ctx.dim0, *grad_outputs)


class UnpackTensor(torch.autograd.Function):
    """
    Autograd function to unpack a tensor.
    """

    @staticmethod
    def forward(
        ctx,
        indices: torch.Tensor,
        dim0: int,
        tensor: torch.Tensor,
    ) -> torch.Tensor:
        ctx.save_for_backward(indices)
        return unpack_tensor(indices, dim0, tensor)

    @staticmethod
    def backward(ctx, grad_output):
        (indices,) = ctx.saved_tensors
        return None, None, pack_tensor(indices, grad_output)


def flash_attn_p2p_communicate(
    rank, send_tensor, send_dst, recv_tensor, recv_src, cp_group, batch_p2p_comm
):
    """Point-to-point communications of KV and dKV in Attention with context parallelism"""
    send_recv_ops = []

    if batch_p2p_comm:
        if rank % 2 == 0:
            send_op = torch.distributed.P2POp(
                torch.distributed.isend, send_tensor, send_dst, cp_group
            )
            recv_op = torch.distributed.P2POp(
                torch.distributed.irecv, recv_tensor, recv_src, cp_group
            )
            send_recv_ops.append(send_op)
            send_recv_ops.append(recv_op)
        else:
            recv_op = torch.distributed.P2POp(
                torch.distributed.irecv, recv_tensor, recv_src, cp_group
            )
            send_op = torch.distributed.P2POp(
                torch.distributed.isend, send_tensor, send_dst, cp_group
            )
            send_recv_ops.append(recv_op)
            send_recv_ops.append(send_op)
        send_recv_reqs = torch.distributed.batch_isend_irecv(send_recv_ops)
    else:
        if rank % 2 == 0:
            send_op = torch.distributed.isend(send_tensor, send_dst, cp_group)
            recv_op = torch.distributed.irecv(recv_tensor, recv_src, cp_group)
            send_recv_ops.append(send_op)
            send_recv_ops.append(recv_op)
        else:
            recv_op = torch.distributed.irecv(recv_tensor, recv_src, cp_group)
            send_op = torch.distributed.isend(send_tensor, send_dst, cp_group)
            send_recv_ops.append(recv_op)
            send_recv_ops.append(send_op)
        send_recv_reqs = send_recv_ops

    return send_recv_reqs


@jit_fuser
def flash_attn_fwd_out_correction(
<<<<<<< HEAD
    out, out_per_step, softmax_lse, softmax_lse_per_step, movedim_src, movedim_dst
=======
    out: torch.Tensor,
    out_per_step: torch.Tensor,
    seq_dim: int,
    softmax_lse: torch.Tensor,
    softmax_lse_per_step: torch.Tensor,
>>>>>>> 9ee2dbdd
):
    """Merge partial outputs of each step in Attention with context parallelism"""
    softmax_lse_corrected_exp = torch.exp(softmax_lse_per_step - softmax_lse).movedim(
        movedim_src, movedim_dst
    )
    softmax_lse_corrected_exp = softmax_lse_corrected_exp.unsqueeze(-1)
    out_corrected = out_per_step * softmax_lse_corrected_exp
    out.add_(out_corrected)


@jit_fuser
def flash_attn_fwd_softmax_lse_correction(
    softmax_lse: torch.Tensor,
    softmax_lse_per_step: torch.Tensor,
):
    """Merge softmax stats of each step in Attention with context parallelism"""
    max_scale = torch.max(softmax_lse, softmax_lse_per_step)
    min_scale = torch.min(softmax_lse, softmax_lse_per_step)
    new_scale = max_scale + torch.log(1 + torch.exp(min_scale - max_scale))
    softmax_lse.copy_(new_scale)


@jit_fuser
def get_cu_seqlens_on_cp_rank(
    cu_seqlens: torch.Tensor,
    cu_seqlens_padded_on_cp_rank: torch.Tensor,
    cp_size: int,
    cp_rank: int,
    first_half: bool,
    second_half: bool,
):
    """Compute cu_seqlens of a context parallelism rank"""
    seqlens = cu_seqlens[1:] - cu_seqlens[:-1]
    seqlens_padded = (cu_seqlens_padded_on_cp_rank[1:] - cu_seqlens_padded_on_cp_rank[:-1]) // 2
    zeros = torch.zeros_like(seqlens)
    cu_seqlens_on_cp_rank = torch.zeros_like(cu_seqlens)
    if first_half:
        seqlens_1 = seqlens - cp_rank * seqlens_padded
        seqlens_1 = seqlens_1.clamp(zeros, seqlens_padded)
        cu_seqlens_on_cp_rank[1:].add_(seqlens_1)
    if second_half:
        seqlens_2 = seqlens - (2 * cp_size - cp_rank - 1) * seqlens_padded
        seqlens_2 = seqlens_2.clamp(zeros, seqlens_padded)
        cu_seqlens_on_cp_rank[1:].add_(seqlens_2)
    cu_seqlens_on_cp_rank.cumsum_(dim=0)
    return cu_seqlens_on_cp_rank


@torch.compile
def get_seq_chunk_ids_for_reordering(cp_size, device, to_contiguous):
    """
    Context parallelism assigns two discontiguous sequence chunks to each GPU for load balancing.
    To make sure tokens are ordered correctly for compute, we need to reorder sequence chunks
    before or after CP communications (e.g., all-gather, all-to-all). This function is to compute
    sequence chunk ids for reordering.
    """
    chunk_ids = torch.empty(2 * cp_size, dtype=torch.int32, device=device)
    if to_contiguous:
        for rank in range(cp_size):
            chunk_ids[rank] = 2 * rank
            chunk_ids[rank + cp_size] = 2 * cp_size - 2 * rank - 1
    else:
        for rank in range(cp_size):
            chunk_ids[2 * rank] = rank
            chunk_ids[2 * rank + 1] = 2 * cp_size - rank - 1
    return chunk_ids


@torch.compile
def reorder_seq_chunks_for_a2a(x, chunk_ids_for_a2a, seq_dim, cp_size, before_attn):
    """Reorder sequence chunk for A2A communication."""
    if before_attn:
        # [cp, b, s, np//cp, hn] -> [b, cp, s, np//cp, hn]
        # or [cp, s, b, np//cp, hn] -> [cp, s, b, np//cp, hn]
        x = x.movedim(0, seq_dim).contiguous()
        # [b, cp, s, np//cp, hn] -> [b, cp*2, s//2, np//cp, hn]
        # or [cp, s, b, np//cp, hn] -> [cp*2, s//2, b, np//cp, hn]
        x = x.view(*x.shape[:seq_dim], cp_size * 2, -1, *x.shape[(seq_dim + 2) :])
        # reorder the sequence chunks
        x = torch.index_select(x, dim=seq_dim, index=chunk_ids_for_a2a)
    else:
        # [b, cp*2, s//2, np//cp, hn] -> [cp*2, b, s//2, np//cp, hn]
        # or [cp*2, s//2, b, np//cp, hn] -> [cp*2, s//2, b, np//cp, hn]
        x = x.movedim(seq_dim, 0).contiguous()
        # reorder the sequence chunks
        x = torch.index_select(x, dim=0, index=chunk_ids_for_a2a)
        # [cp*2, b, s//2, np//cp, hn] -> [cp, 2, b, s//2, np//cp, hn]
        # or [cp*2, s//2, b, np//cp, hn] -> [cp, 2, s//2, b, np//cp, hn]
        x = x.view(cp_size, 2, *x.shape[1:])
    return x


def flash_attn_a2a_communicate(
    a2a_inputs: Union[torch.Tensor, List[torch.Tensor]],
    chunk_ids_for_a2a: torch.Tensor,
    seq_dim: int,
    cp_size: int,
    cp_group: dist_group_type,
    cp_stream: torch.cuda.Stream,
    before_attn: bool,
) -> Union[torch.Tensor, List[torch.Tensor]]:
    """A2A communication for context parallelism."""
    a2a_inputs = [a2a_inputs] if not isinstance(a2a_inputs, list) else a2a_inputs
    a2a_outputs, a2a_reqs = [None] * len(a2a_inputs), [None] * len(a2a_inputs)
    if before_attn:
        for i in range(len(a2a_inputs) + 2):
            if 0 < i < len(a2a_inputs) + 1:
                a2a_outputs[i - 1] = torch.empty_like(a2a_inputs[i - 1])
                a2a_reqs[i - 1] = torch.distributed.all_to_all_single(
                    a2a_outputs[i - 1], a2a_inputs[i - 1], group=cp_group, async_op=True
                )
            if i > 1:
                with torch.cuda.stream(cp_stream):
                    a2a_reqs[i - 2].wait()
                    x = a2a_outputs[i - 2]
                    # reorder the sequence chunks
                    x = reorder_seq_chunks_for_a2a(
                        x, chunk_ids_for_a2a, seq_dim, cp_size, before_attn
                    )
                    # [b, cp*2, s//2, np//cp, hn] -> [b, cp*s, np//cp, hn]
                    # or [cp*2, s//2, b, np//cp, hn] -> [cp*s, b, np//cp, hn]
                    a2a_outputs[i - 2] = x.view(*x.shape[:seq_dim], -1, *x.shape[(seq_dim + 2) :])
            if i < len(a2a_inputs):
                x = a2a_inputs[i]
                # [b, s, np, hn] -> [b, s, cp, np//cp, hn]
                # or [s, b, np, hn] -> [s, b, cp, np//cp, hn]
                x = x.view(*x.shape[:-2], cp_size, x.shape[-2] // cp_size, x.shape[-1])
                # [b, s, cp, np//cp, hn] -> [cp, b, s, np//cp, hn]
                # or [s, b, cp, np//cp, hn] -> [cp, s, b, np//cp, hn]
                a2a_inputs[i] = x.movedim(-3, 0).contiguous()
    else:
        for i in range(len(a2a_inputs) + 2):
            if 0 < i < len(a2a_inputs) + 1:
                a2a_outputs[i - 1] = torch.empty_like(a2a_inputs[i - 1])
                a2a_reqs[i - 1] = torch.distributed.all_to_all_single(
                    a2a_outputs[i - 1], a2a_inputs[i - 1], group=cp_group, async_op=True
                )
            if i < len(a2a_inputs):
                x = a2a_inputs[i]
                # [b, cp*s, np//cp, hn] -> [b, cp*2, s//2, np//cp, hn]
                # or [cp*s, b, np//cp, hn] -> [cp*2, s//2, b, np//cp, hn]
                x = x.view(*x.shape[:seq_dim], cp_size * 2, -1, *x.shape[(seq_dim + 1) :])
                # reorder the sequence chunks
                a2a_inputs[i] = reorder_seq_chunks_for_a2a(
                    x, chunk_ids_for_a2a, seq_dim, cp_size, before_attn
                )
            if i > 1:
                with torch.cuda.stream(cp_stream):
                    a2a_reqs[i - 2].wait()
                    x = a2a_outputs[i - 2]
                    # [cp, 2, b, s//2, np//cp, hn] -> [b, 2, s//2, cp, np//cp, hn]
                    # or [cp, 2, s//2, b, np//cp, hn] -> [2, s//2, b, cp, np//cp, hn]
                    x = x.movedim(0, -3).movedim(0, seq_dim).contiguous()
                    # [b, 2, s//2, cp, np//cp, hn] -> [b*s, np, hn]
                    # or [2, s//2, b, cp, np//cp, hn] -> [s*b, np, hn]
                    a2a_outputs[i - 2] = x.view(-1, x.shape[-3] * x.shape[-2], x.shape[-1])
    torch.cuda.current_stream().wait_stream(cp_stream)
    return a2a_outputs[0] if len(a2a_inputs) == 1 else a2a_outputs


class AttnFuncWithCPAndKVP2P(torch.autograd.Function):
    """
    Attention implementation with context parallelism. Exchange KV between CP ranks
    with P2P in ring topology. Split attention compute into multiple steps, and overlap
    current-step compute with next-step communication.

    This implementation also supports hierarchical CP, which parallelizes attention
    heads in low-level CP groups and parallelizes sequence dimension in high-level CP
    groups. For more details, please refer to `LongVILA <https://arxiv.org/abs/2408.10188>`_
    and `USP <https://arxiv.org/abs/2405.07719>`_.
    """

    @staticmethod
    def forward(
        ctx,
        is_training,
        q,
        k,
        v,
        cu_seqlens_q,
        cu_seqlens_kv,
        max_seqlen_q,
        max_seqlen_kv,
        cu_seqlens_q_padded,
        cu_seqlens_kv_padded,
        dropout_p,
        softmax_scale,
        qkv_format,
        attn_mask_type,
        attn_bias_type,
        attn_bias,
        deterministic,
        use_fused_attention,
        fp8,
        fp8_meta,
        cp_group,
        cp_global_ranks,
        cp_stream,
    ):
        if softmax_scale is None:
            softmax_scale = q.shape[-1] ** (-0.5)

        if isinstance(cp_group, list):
            assert (
                qkv_format != "thd"
            ), f"{qkv_format} format is not supported with hierarchical CP implementation yet!"
            assert attn_bias_type == "no_bias", (
                f"{attn_bias_type} bias type is not supported with hierarchical CP implementation"
                " yet!"
            )
            cp_group_a2a = cp_group[0]
            cp_size_a2a = get_distributed_world_size(cp_group_a2a)
            rank_a2a = get_distributed_rank(cp_group_a2a)
            cp_group = cp_group[1]
        else:
            cp_group_a2a = None
            cp_size_a2a = 1
            rank_a2a = 0

        cp_size = get_distributed_world_size(cp_group)
        rank = get_distributed_rank(cp_group)
        send_dst = cp_global_ranks[(rank + 1) % cp_size * cp_size_a2a + rank_a2a]
        recv_src = cp_global_ranks[(rank - 1) % cp_size * cp_size_a2a + rank_a2a]
        batch_p2p_comm = int(os.getenv("NVTE_BATCH_MHA_P2P_COMM", "0")) or (cp_size == 2)

        causal = "causal" in attn_mask_type
        padding = "padding" in attn_mask_type

        if qkv_format in ["bshd", "sbhd"]:
            seq_dim = qkv_format.index("s")
            qkv_layout = qkv_format + "_" + qkv_format[:-2] + "2" + qkv_format[-2:]
        else:
            qkv_layout = qkv_format + "_" + qkv_format + "_" + qkv_format

        pad_between_seqs_q = not torch.equal(cu_seqlens_q_padded, cu_seqlens_q)
        pad_between_seqs_kv = not torch.equal(cu_seqlens_kv_padded, cu_seqlens_kv)
        max_seqlen_q = max_seqlen_q // cp_size
        max_seqlen_kv = max_seqlen_kv // cp_size
        cu_seqlens_q_padded = cu_seqlens_q_padded // cp_size
        cu_seqlens_kv_padded = cu_seqlens_kv_padded // cp_size
        cu_seqlens_q_per_step = [None for _ in range(cp_size)]
        cu_seqlens_kv_per_step = [None for _ in range(cp_size)]

        if fp8:
            if use_fused_attention:
                fp8_dtype_forward = get_fp8_te_dtype(fp8_meta["recipe"], fprop_tensor=True)
                fused_attn_qkv_dtype = fp8_dtype_forward
                fused_attn_backend = FusedAttnBackend["FP8"]
                if fp8_meta["recipe"].fp8_mha:
                    assert (
                        isinstance(q, Float8Tensor)
                        and isinstance(k, Float8Tensor)
                        and isinstance(v, Float8Tensor)
                    ), "q/k/v must be Float8Tensors for FP8 MHA!"
                    fp8_meta["scaling_fwd"].scale_inv[META_QKV] = q._scale_inv
                    q_fp8, k_fp8, v_fp8 = q, k, v
                    q, k, v = q_fp8._data, k_fp8._data, v_fp8._data
                else:
                    q_f16, k_f16, v_f16 = q, k, v
                    if cp_size_a2a == 1 or int(os.getenv("NVTE_FP8_DPA_BWD", "1")):
                        q = cast_to_fp8(q_f16, fp8_meta["scaling_fwd"], META_QKV, fp8_dtype_forward)
                    if int(os.getenv("NVTE_FP8_DPA_BWD", "1")):
                        k, v = [
                            cast_to_fp8(x, fp8_meta["scaling_fwd"], META_QKV, fp8_dtype_forward)
                            for x in [k_f16, v_f16]
                        ]
                fp8_meta_kwargs = {}
                fp8_meta_kwargs["d_scale_qkv"] = fp8_meta["scaling_fwd"].scale_inv
                fp8_meta_kwargs["d_scale_qkv_offset"] = META_QKV
                fp8_meta_kwargs["d_scale_s"] = fp8_meta["scaling_fwd"].scale_inv
                fp8_meta_kwargs["d_scale_s_offset"] = META_S
                fp8_meta_kwargs["q_scale_s"] = fp8_meta["scaling_fwd"].scale
                fp8_meta_kwargs["q_scale_s_offset"] = META_S
                fp8_meta_kwargs["q_scale_o"] = fp8_meta["scaling_fwd"].scale
                fp8_meta_kwargs["q_scale_o_offset"] = META_O_CP
                amax_per_step = torch.zeros((2, cp_size), dtype=torch.float32, device=q.device)
            else:
                assert False, "FP8 is only supported with Fused Attention!"
        else:
            q_f16 = q
            if use_fused_attention:
                fp8_meta_kwargs = {}
                fused_attn_qkv_dtype = TE_DType[q.dtype]
                fused_attn_backend = FusedAttnBackend["F16_arbitrary_seqlen"]

        if cp_size_a2a > 1:
            chunk_ids_for_a2a = get_seq_chunk_ids_for_reordering(cp_size_a2a, q.device, True)
            q, k, v = flash_attn_a2a_communicate(
                [q, k, v], chunk_ids_for_a2a, seq_dim, cp_size_a2a, cp_group_a2a, cp_stream, True
            )
            if not fp8:
                q_f16 = q
            elif not fp8_meta["recipe"].fp8_mha and not int(os.getenv("NVTE_FP8_DPA_BWD", "1")):
                q_f16 = q
                q = cast_to_fp8(q_f16, fp8_meta["scaling_fwd"], META_QKV, fp8_dtype_forward)

        assert qkv_format == "thd" or (
            q.shape[seq_dim] % 2 == 0 and k.shape[seq_dim] % 2 == 0
        ), "Sequence length per GPU needs to be divisible by 2!"
        if causal:
            if qkv_format == "bshd":
                # [b, s, np, hn] -> [b, 2, s//2, np, hn]
                q, k, v = [x.view(x.shape[0], 2, x.shape[1] // 2, *x.shape[2:]) for x in [q, k, v]]
            elif qkv_format == "sbhd":
                # [s, b, np, hn] -> [2, s//2, b, np, hn]
                q, k, v = [x.view(2, x.shape[0] // 2, *x.shape[1:]) for x in [q, k, v]]
        total_tokens_kv = None if qkv_format != "thd" else k.shape[0]
        # remove padded tokens at the end
        k, v = [x if qkv_format != "thd" else x[: cu_seqlens_kv_padded[-1]] for x in [k, v]]
        if attn_bias is not None:
            assert len(attn_bias.shape) == 4, (
                "Only support bias shape of [b, h, sq, sk] for forward, "
                "and [1, h, sq, sk] for backward!"
            )
            assert (
                attn_bias.shape[-2] % 2 == 0 and attn_bias.shape[-1] % (2 * cp_size) == 0
            ), "Sequence length does not meet divisible requirements!"
            # [b, np, sq, sk] -> [b, np, 2, sq//2, 2*cp, sk//(2*cp)]
            attn_bias_ = attn_bias.view(
                *attn_bias.shape[:-2],
                2,
                attn_bias.shape[-2] // 2,
                2 * cp_size,
                attn_bias.shape[-1] // (2 * cp_size),
            )
            # [b, np, sq, sk] -> [b, np, sq, 2*cp, sk//(2*cp)]
            attn_bias = attn_bias.view(
                *attn_bias.shape[:-1], 2 * cp_size, attn_bias.shape[-1] // (2 * cp_size)
            )
        assert q.shape[-1] % 8 == 0, "hidden size per attention head should be multiple of 8"

        softmax_lse_in_packed_format = not use_fused_attention and (
            _flash_attn_2_6_0_plus or _use_flash_attn_3
        )
        if not use_fused_attention:
            fa_forward_kwargs = {"softmax_scale": softmax_scale}
            if _use_flash_attn_3:
                flash_attn_fwd = flash_attn_varlen_fwd_v3
                fa_forward_kwargs["window_size"] = (-1, 0) if causal else (-1, -1)
            else:
                flash_attn_fwd = flash_attn_varlen_fwd
                fa_forward_kwargs["dropout_p"] = dropout_p
                fa_forward_kwargs["return_softmax"] = False
                if _flash_attn_2_3_plus:
                    fa_forward_kwargs["window_size"] = (-1, 0) if causal else (-1, -1)
                if _flash_attn_2_4_plus:
                    fa_forward_kwargs["alibi_slopes"] = None
                if _flash_attn_2_5_7_plus:
                    fa_forward_kwargs["block_table"] = None

        # Flash Attn inputs
        q_inputs = [None, None]
        kv_inputs = [None, None]
        attn_bias_inputs = [None, None]
        # Flash Attn outputs
        out_per_step = [None for _ in range(cp_size)]
        softmax_lse_per_step = [None for _ in range(cp_size)]
        rng_states = [None for _ in range(cp_size)]
        attn_biases = [None for _ in range(cp_size)]

        # create two streams to resolve wave quantization issue of Flash Attn in each step
        flash_attn_streams = [torch.cuda.current_stream(), cp_stream]
        # synchronize fwd results correction across steps
        fwd_results_correction_done = torch.cuda.Event()

        p2p_comm_buffers = [None for _ in range(cp_size)]
        if use_fused_attention and qkv_format in ["bshd", "sbhd"]:
            p2p_comm_buffers[0] = torch.cat((k.unsqueeze(-3), v.unsqueeze(-3)), dim=-3)
        else:
            p2p_comm_buffers[0] = torch.cat((k.unsqueeze(0), v.unsqueeze(0)), dim=0)
        send_recv_reqs = [[], []]

        for i in range(cp_size + 1):
            if i < cp_size:
                with torch.cuda.stream(flash_attn_streams[i % 2]):
                    # wait until KV is received
                    for req in send_recv_reqs[(i + 1) % 2]:
                        req.wait()

                    if i < (cp_size - 1):
                        p2p_comm_buffers[i + 1] = torch.empty_like(p2p_comm_buffers[i])
                        send_recv_reqs[i % 2] = flash_attn_p2p_communicate(
                            rank,
                            p2p_comm_buffers[i],
                            send_dst,
                            p2p_comm_buffers[i + 1],
                            recv_src,
                            cp_group,
                            batch_p2p_comm,
                        )

                    if (
                        not fp8
                        or fp8_meta["recipe"].fp8_mha
                        or int(os.getenv("NVTE_FP8_DPA_BWD", "1"))
                    ):
                        kv_inputs[i % 2] = p2p_comm_buffers[i]
                    else:
                        # KV exchange is in BF16/FP16, cast received KV in each step
                        kv_inputs[i % 2] = cast_to_fp8(
                            p2p_comm_buffers[i],
                            fp8_meta["scaling_fwd"],
                            META_QKV,
                            fp8_dtype_forward,
                        )
                    if fp8 and use_fused_attention:
                        fp8_meta_kwargs["amax_s"] = amax_per_step
                        fp8_meta_kwargs["amax_s_offset"] = i
                        fp8_meta_kwargs["amax_o"] = amax_per_step
                        fp8_meta_kwargs["amax_o_offset"] = cp_size + i
                    if causal:
                        if i == 0:
                            if pad_between_seqs_q:
                                cu_seqlens_q_per_step[i] = get_cu_seqlens_on_cp_rank(
                                    cu_seqlens_q, cu_seqlens_q_padded, cp_size, rank, True, True
                                )
                            else:
                                cu_seqlens_q_per_step[i] = cu_seqlens_q // cp_size
                            if pad_between_seqs_kv:
                                cu_seqlens_kv_per_step[i] = get_cu_seqlens_on_cp_rank(
                                    cu_seqlens_kv, cu_seqlens_kv_padded, cp_size, rank, True, True
                                )
                            else:
                                cu_seqlens_kv_per_step[i] = cu_seqlens_kv // cp_size
                            if use_fused_attention:
                                if qkv_format == "bshd":
                                    # [b, 2, sq//2, np, hn] -> [b, sq, np, hn]
                                    q_inputs[i % 2] = q.view(q.shape[0], -1, *q.shape[-2:])
                                    # [b, 2, sk//2, 2, np, hn] -> [b, sk, 2, np, hn]
                                    kv_inputs[i % 2] = kv_inputs[i % 2].view(
                                        k.shape[0], -1, 2, *k.shape[-2:]
                                    )
                                elif qkv_format == "sbhd":
                                    # [2, sq//2, b, np, hn] -> [sq, b, np, hn]
                                    q_inputs[i % 2] = q.view(-1, *q.shape[-3:])
                                    # [2, sk//2, b, 2, np, hn] -> [sk, b, 2, np, hn]
                                    kv_inputs[i % 2] = kv_inputs[i % 2].view(
                                        -1, k.shape[2], 2, *k.shape[-2:]
                                    )
                                elif qkv_format == "thd":
                                    q_inputs[i % 2] = q
                                if attn_bias is not None:
                                    idx = (rank - i) % cp_size
                                    attn_bias_inputs[i % 2] = torch.cat(
                                        (
                                            attn_bias[..., idx, :],
                                            attn_bias[..., (2 * cp_size - idx - 1), :],
                                        ),
                                        dim=-1,
                                    ).contiguous()
                                out_per_step[i], aux_ctx_tensors = fused_attn_fwd(
                                    is_training,
                                    max_seqlen_q,
                                    max_seqlen_kv,
                                    cu_seqlens_q_per_step[i],
                                    cu_seqlens_kv_per_step[i],
                                    q_inputs[i % 2],
                                    (
                                        kv_inputs[i % 2][..., 0, :, :]
                                        if qkv_format in ["bshd", "sbhd"]
                                        else kv_inputs[i % 2][0]
                                    ),
                                    (
                                        kv_inputs[i % 2][..., 1, :, :]
                                        if qkv_format in ["bshd", "sbhd"]
                                        else kv_inputs[i % 2][1]
                                    ),
                                    fused_attn_qkv_dtype,
                                    fused_attn_backend,
                                    attn_scale=softmax_scale,
                                    dropout=dropout_p,
                                    qkv_layout=qkv_layout,
                                    attn_mask_type=attn_mask_type,
                                    attn_bias_type=attn_bias_type,
                                    attn_bias=attn_bias_inputs[i % 2],
                                    cu_seqlens_q_padded=cu_seqlens_q_padded,
                                    cu_seqlens_kv_padded=cu_seqlens_kv_padded,
                                    **fp8_meta_kwargs,
                                )
                                if fp8:
                                    softmax_lse_per_step[i], _, rng_states[i] = aux_ctx_tensors
                                else:
                                    softmax_lse_per_step[i], rng_states[i], *rest = aux_ctx_tensors
                                    attn_biases[i] = rest[0] if len(rest) > 0 else None
                            else:
                                # [b, 2, sq//2, np, hn] -> [b*sq, np, hn]
                                q_inputs[i % 2] = q.view(-1, *q.shape[-2:])
                                # [2, b, 2, sk//2, np, hn] -> [2, b*sk, np, hn]
                                kv_inputs[i % 2] = kv_inputs[i % 2].view(2, -1, *k.shape[-2:])
                                fa_outputs = flash_attn_fwd(
                                    q_inputs[i % 2],
                                    kv_inputs[i % 2][0],
                                    kv_inputs[i % 2][1],
                                    cu_seqlens_q_per_step[i],
                                    cu_seqlens_kv_per_step[i],
                                    max_seqlen_q,
                                    max_seqlen_kv,
                                    causal=True,
                                    **fa_forward_kwargs,
                                )
                                out_per_step[i] = fa_outputs[4]
                                softmax_lse_per_step[i] = fa_outputs[5]
                                if not _use_flash_attn_3:
                                    rng_states[i] = fa_outputs[7]
                        elif i <= rank:
                            if pad_between_seqs_q:
                                cu_seqlens_q_per_step[i] = get_cu_seqlens_on_cp_rank(
                                    cu_seqlens_q, cu_seqlens_q_padded, cp_size, rank, True, True
                                )
                            else:
                                cu_seqlens_q_per_step[i] = cu_seqlens_q // cp_size
                            if pad_between_seqs_kv:
                                cu_seqlens_kv_per_step[i] = get_cu_seqlens_on_cp_rank(
                                    cu_seqlens_kv,
                                    cu_seqlens_kv_padded,
                                    cp_size,
                                    (rank - i) % cp_size,
                                    True,
                                    False,
                                )
                            else:
                                cu_seqlens_kv_per_step[i] = cu_seqlens_kv // (cp_size * 2)
                            if use_fused_attention:
                                if qkv_format == "bshd":
                                    # [b, 2, sq//2, np, hn] -> [b, sq, np, hn]
                                    q_inputs[i % 2] = q.view(q.shape[0], -1, *q.shape[-2:])
                                    # [b, 2, sk//2, 2, np, hn] -> [b, sk//2, 2, np, hn]
                                    kv_inputs[i % 2] = kv_inputs[i % 2][:, 0, ...].contiguous()
                                elif qkv_format == "sbhd":
                                    # [2, sq//2, b, np, hn] -> [sq, b, np, hn]
                                    q_inputs[i % 2] = q.view(-1, *q.shape[-3:])
                                    # [2, sk//2, b, 2, np, hn] -> [sk//2, b, 2, np, hn]
                                    kv_inputs[i % 2] = kv_inputs[i % 2][0].contiguous()
                                elif qkv_format == "thd":
                                    q_inputs[i % 2] = q
                                    # [2, t, np, hn] -> [2, t/2, np, hn]
                                    kv_inputs[i % 2] = tex.thd_read_half_tensor(
                                        kv_inputs[i % 2], cu_seqlens_kv_padded, 0
                                    )
                                if attn_bias is not None:
                                    idx = (rank - i) % cp_size
                                    attn_bias_inputs[i % 2] = attn_bias[..., idx, :].contiguous()
                                out_per_step[i], aux_ctx_tensors = fused_attn_fwd(
                                    is_training,
                                    max_seqlen_q,
                                    max_seqlen_kv // 2,
                                    cu_seqlens_q_per_step[i],
                                    cu_seqlens_kv_per_step[i],
                                    q_inputs[i % 2],
                                    (
                                        kv_inputs[i % 2][..., 0, :, :]
                                        if qkv_format in ["bshd", "sbhd"]
                                        else kv_inputs[i % 2][0]
                                    ),
                                    (
                                        kv_inputs[i % 2][..., 1, :, :]
                                        if qkv_format in ["bshd", "sbhd"]
                                        else kv_inputs[i % 2][1]
                                    ),
                                    fused_attn_qkv_dtype,
                                    fused_attn_backend,
                                    attn_scale=softmax_scale,
                                    dropout=dropout_p,
                                    qkv_layout=qkv_layout,
                                    attn_mask_type="padding" if padding else "no_mask",
                                    attn_bias_type=attn_bias_type,
                                    attn_bias=attn_bias_inputs[i % 2],
                                    cu_seqlens_q_padded=cu_seqlens_q_padded,
                                    cu_seqlens_kv_padded=(
                                        None
                                        if cu_seqlens_kv_padded is None
                                        else cu_seqlens_kv_padded // 2
                                    ),
                                    **fp8_meta_kwargs,
                                )
                                if fp8:
                                    softmax_lse_per_step[i], _, rng_states[i] = aux_ctx_tensors
                                else:
                                    softmax_lse_per_step[i], rng_states[i], *rest = aux_ctx_tensors
                                    attn_biases[i] = rest[0] if len(rest) > 0 else None
                            else:
                                # [b, 2, sq//2, np, hn] -> [b*sq, np, hn]
                                q_inputs[i % 2] = q.view(-1, *q.shape[-2:])
                                if qkv_format == "thd":
                                    # [2, t, np, hn] -> [2, t/2, np, hn]
                                    kv_inputs[i % 2] = tex.thd_read_half_tensor(
                                        kv_inputs[i % 2], cu_seqlens_kv_padded, 0
                                    )
                                else:
                                    # [2, b, 2, sk//2, np, hn] -> [2, b, sk//2, np, hn]
                                    kv_inputs[i % 2] = kv_inputs[i % 2][:, :, 0, ...].contiguous()
                                # [2, b, sk//2, np, hn] -> [2, b*sk//2, np, hn]
                                kv_inputs[i % 2] = kv_inputs[i % 2].view(2, -1, *k.shape[-2:])
                                if _use_flash_attn_3 or _flash_attn_2_3_plus:
                                    fa_forward_kwargs["window_size"] = (-1, -1)
                                fa_outputs = flash_attn_fwd(
                                    q_inputs[i % 2],
                                    kv_inputs[i % 2][0],
                                    kv_inputs[i % 2][1],
                                    cu_seqlens_q_per_step[i],
                                    cu_seqlens_kv_per_step[i],
                                    max_seqlen_q,
                                    max_seqlen_kv // 2,
                                    causal=False,
                                    **fa_forward_kwargs,
                                )
                                out_per_step[i] = fa_outputs[4]
                                softmax_lse_per_step[i] = fa_outputs[5]
                                if not _use_flash_attn_3:
                                    rng_states[i] = fa_outputs[7]
                        else:
                            if pad_between_seqs_q:
                                cu_seqlens_q_per_step[i] = get_cu_seqlens_on_cp_rank(
                                    cu_seqlens_q, cu_seqlens_q_padded, cp_size, rank, False, True
                                )
                            else:
                                cu_seqlens_q_per_step[i] = cu_seqlens_q // (cp_size * 2)
                            if pad_between_seqs_kv:
                                cu_seqlens_kv_per_step[i] = get_cu_seqlens_on_cp_rank(
                                    cu_seqlens_kv,
                                    cu_seqlens_kv_padded,
                                    cp_size,
                                    (rank - i) % cp_size,
                                    True,
                                    True,
                                )
                            else:
                                cu_seqlens_kv_per_step[i] = cu_seqlens_kv // cp_size
                            if use_fused_attention:
                                if qkv_format == "bshd":
                                    # [b, 2, sq//2, np, hn] -> [b, sq//2, np, hn]
                                    q_inputs[i % 2] = q[:, 1, ...].contiguous()
                                    # [b, 2, sk//2, 2, np, hn] -> [b, sk, 2, np, hn]
                                    kv_inputs[i % 2] = kv_inputs[i % 2].view(
                                        k.shape[0], -1, 2, *k.shape[-2:]
                                    )
                                elif qkv_format == "sbhd":
                                    # [2, sq//2, b, np, hn] -> [sq//2, b, np, hn]
                                    q_inputs[i % 2] = q[1].contiguous()
                                    # [2, sk//2, b, 2, np, hn] -> [sk, b, 2, np, hn]
                                    kv_inputs[i % 2] = kv_inputs[i % 2].view(
                                        -1, k.shape[2], 2, *k.shape[-2:]
                                    )
                                elif qkv_format == "thd":
                                    # [t, np, hn] -> [t/2, np, hn]
                                    q_inputs[i % 2] = tex.thd_read_half_tensor(
                                        q, cu_seqlens_q_padded, 1
                                    )
                                if attn_bias is not None:
                                    idx = (rank - i) % cp_size
                                    attn_bias_inputs[i % 2] = torch.cat(
                                        (
                                            attn_bias_[..., 1, :, idx, :],
                                            attn_bias_[..., 1, :, (2 * cp_size - idx - 1), :],
                                        ),
                                        dim=-1,
                                    ).contiguous()
                                out_per_step[i], aux_ctx_tensors = fused_attn_fwd(
                                    is_training,
                                    max_seqlen_q // 2,
                                    max_seqlen_kv,
                                    cu_seqlens_q_per_step[i],
                                    cu_seqlens_kv_per_step[i],
                                    q_inputs[i % 2],
                                    (
                                        kv_inputs[i % 2][..., 0, :, :]
                                        if qkv_format in ["bshd", "sbhd"]
                                        else kv_inputs[i % 2][0]
                                    ),
                                    (
                                        kv_inputs[i % 2][..., 1, :, :]
                                        if qkv_format in ["bshd", "sbhd"]
                                        else kv_inputs[i % 2][1]
                                    ),
                                    fused_attn_qkv_dtype,
                                    fused_attn_backend,
                                    attn_scale=softmax_scale,
                                    dropout=dropout_p,
                                    qkv_layout=qkv_layout,
                                    attn_mask_type="padding" if padding else "no_mask",
                                    attn_bias_type=attn_bias_type,
                                    attn_bias=attn_bias_inputs[i % 2],
                                    cu_seqlens_q_padded=(
                                        None
                                        if cu_seqlens_q_padded is None
                                        else cu_seqlens_q_padded // 2
                                    ),
                                    cu_seqlens_kv_padded=cu_seqlens_kv_padded,
                                    **fp8_meta_kwargs,
                                )
                                if fp8:
                                    softmax_lse_per_step[i], _, rng_states[i] = aux_ctx_tensors
                                else:
                                    softmax_lse_per_step[i], rng_states[i], *rest = aux_ctx_tensors
                                    attn_biases[i] = rest[0] if len(rest) > 0 else None
                            else:
                                if qkv_format == "thd":
                                    # [t, np, hn] -> [t/2, np, hn]
                                    q_inputs[i % 2] = tex.thd_read_half_tensor(
                                        q, cu_seqlens_q_padded, 1
                                    )
                                else:
                                    # [b, 2, sq//2, np, hn]->[b, sq//2, np, hn]->[b*sq//2, np, hn]
                                    q_inputs[i % 2] = (
                                        q[:, 1, ...].contiguous().view(-1, *q.shape[-2:])
                                    )
                                # [2, b, 2, sk//2, np, hn] -> [2, b*sk, np, hn]
                                kv_inputs[i % 2] = kv_inputs[i % 2].view(2, -1, *k.shape[-2:])
                                if _use_flash_attn_3 or _flash_attn_2_3_plus:
                                    fa_forward_kwargs["window_size"] = (-1, -1)
                                fa_outputs = flash_attn_fwd(
                                    q_inputs[i % 2],
                                    kv_inputs[i % 2][0],
                                    kv_inputs[i % 2][1],
                                    cu_seqlens_q_per_step[i],
                                    cu_seqlens_kv_per_step[i],
                                    max_seqlen_q // 2,
                                    max_seqlen_kv,
                                    causal=False,
                                    **fa_forward_kwargs,
                                )
                                out_per_step[i] = fa_outputs[4]
                                softmax_lse_per_step[i] = fa_outputs[5]
                                if not _use_flash_attn_3:
                                    rng_states[i] = fa_outputs[7]
                    else:
                        if pad_between_seqs_q:
                            cu_seqlens_q_per_step[i] = get_cu_seqlens_on_cp_rank(
                                cu_seqlens_q, cu_seqlens_q_padded, cp_size, rank, True, True
                            )
                        else:
                            cu_seqlens_q_per_step[i] = cu_seqlens_q // cp_size
                        if pad_between_seqs_kv:
                            cu_seqlens_kv_per_step[i] = get_cu_seqlens_on_cp_rank(
                                cu_seqlens_kv,
                                cu_seqlens_kv_padded,
                                cp_size,
                                (rank - i) % cp_size,
                                True,
                                True,
                            )
                        else:
                            cu_seqlens_kv_per_step[i] = cu_seqlens_kv // cp_size
                        if use_fused_attention:
                            if attn_bias is not None:
                                idx = (rank - i) % cp_size
                                attn_bias_inputs[i % 2] = torch.cat(
                                    (
                                        attn_bias[..., idx, :],
                                        attn_bias[..., (2 * cp_size - idx - 1), :],
                                    ),
                                    dim=-1,
                                ).contiguous()
                            out_per_step[i], aux_ctx_tensors = fused_attn_fwd(
                                is_training,
                                max_seqlen_q,
                                max_seqlen_kv,
                                cu_seqlens_q_per_step[i],
                                cu_seqlens_kv_per_step[i],
                                q,
                                (
                                    kv_inputs[i % 2][..., 0, :, :]
                                    if qkv_format in ["bshd", "sbhd"]
                                    else kv_inputs[i % 2][0]
                                ),
                                (
                                    kv_inputs[i % 2][..., 1, :, :]
                                    if qkv_format in ["bshd", "sbhd"]
                                    else kv_inputs[i % 2][1]
                                ),
                                fused_attn_qkv_dtype,
                                fused_attn_backend,
                                attn_scale=softmax_scale,
                                dropout=dropout_p,
                                qkv_layout=qkv_layout,
                                attn_mask_type=attn_mask_type,
                                attn_bias_type=attn_bias_type,
                                attn_bias=attn_bias_inputs[i % 2],
                                cu_seqlens_q_padded=cu_seqlens_q_padded,
                                cu_seqlens_kv_padded=cu_seqlens_kv_padded,
                                **fp8_meta_kwargs,
                            )
                            if fp8:
                                softmax_lse_per_step[i], _, rng_states[i] = aux_ctx_tensors
                            else:
                                softmax_lse_per_step[i], rng_states[i], *rest = aux_ctx_tensors
                                attn_biases[i] = rest[0] if len(rest) > 0 else None
                        else:
                            # [b, sq, np, hn] -> [b*sq, np, hn]
                            q_inputs[i % 2] = q.view(-1, *q.shape[-2:])
                            # [2, b, sk, np, hn] -> [2, b*sk, np, hn]
                            kv_inputs[i % 2] = kv_inputs[i % 2].view(2, -1, *k.shape[-2:])
                            fa_outputs = flash_attn_fwd(
                                q_inputs[i % 2],
                                kv_inputs[i % 2][0],
                                kv_inputs[i % 2][1],
                                cu_seqlens_q_per_step[i],
                                cu_seqlens_kv_per_step[i],
                                max_seqlen_q,
                                max_seqlen_kv,
                                causal=False,
                                **fa_forward_kwargs,
                            )
                            out_per_step[i] = fa_outputs[4]
                            softmax_lse_per_step[i] = fa_outputs[5]
                            if not _use_flash_attn_3:
                                rng_states[i] = fa_outputs[7]

            if i > 0:
                # wait until fwd restuls correction of last step is done
                if i > 1:
                    flash_attn_streams[(i - 1) % 2].wait_event(fwd_results_correction_done)

                if use_fused_attention:
                    # [b, np, sq, 1] -> [b, np, sq]
                    softmax_lse_per_step[i - 1].squeeze_(-1)
                if qkv_format != "thd" and softmax_lse_in_packed_format:
                    # [np, t] -> [np, b, sq]
                    softmax_lse_per_step[i - 1] = softmax_lse_per_step[i - 1].view(
                        q.shape[-2], q.shape[0], -1
                    )

                with torch.cuda.stream(flash_attn_streams[(i - 1) % 2]):
                    if fp8:
                        out_per_step[i - 1] = cast_from_fp8(
                            out_per_step[i - 1],
                            fp8_meta["scaling_fwd"],
                            META_O_CP,
                            fp8_dtype_forward,
                            TE_DType[torch.float32],
                        )
                    if i == 1:
                        out = torch.zeros_like(q if not fp8 else out_per_step[0]).view(q.shape)
                        softmax_lse = torch.clone(softmax_lse_per_step[0]).to(torch.double)
                        if causal and qkv_format != "thd":
                            # [b, np, sq] -> [b, np, 2, sq//2] lse not in packed format
                            # [np, b, sq] -> [np, b, 2, sq//2] lse in packed format
                            softmax_lse_ = softmax_lse.view(
                                *softmax_lse.shape[:-1], 2, softmax_lse.shape[-1] // 2
                            )
                    elif (i - 1) <= rank or not causal:
                        flash_attn_fwd_softmax_lse_correction(
                            softmax_lse, softmax_lse_per_step[i - 1]
                        )
                    else:
                        if qkv_format == "thd":
                            tex.thd_second_half_lse_correction(
                                softmax_lse,
                                softmax_lse_per_step[i - 1],
                                cu_seqlens_q_padded,
                                softmax_lse_in_packed_format,
                            )
                        else:
                            flash_attn_fwd_softmax_lse_correction(
                                softmax_lse_[..., 1, :], softmax_lse_per_step[i - 1]
                            )

                if i < cp_size:
                    flash_attn_streams[(i - 1) % 2].record_event(fwd_results_correction_done)

        torch.cuda.current_stream().wait_stream(flash_attn_streams[1])

        softmax_lse = softmax_lse.to(torch.float)
        for i in range(cp_size):
            if qkv_format == "bshd":
                out_per_step[i] = out_per_step[i].view(out.shape[0], -1, *out.shape[-2:])
                out_ = out[:, 1, ...]
            elif qkv_format == "sbhd":
                out_per_step[i] = out_per_step[i].view(-1, *out.shape[-3:])
                out_ = out[1]

            if i <= rank or not causal:
                if qkv_format in ["bshd", "sbhd"]:
                    flash_attn_fwd_out_correction(
                        out.view(*out_per_step[i].shape),
                        out_per_step[i],
                        softmax_lse,
                        softmax_lse_per_step[i],
                        0 if softmax_lse_in_packed_format else 2,
                        2 if softmax_lse_in_packed_format else seq_dim,
                    )
                elif qkv_format == "thd":
                    tex.thd_out_correction(
                        out,
                        out_per_step[i],
                        softmax_lse,
                        softmax_lse_per_step[i],
                        cu_seqlens_q_padded,
                        False,
                        softmax_lse_in_packed_format,
                    )
            else:
                if qkv_format in ["bshd", "sbhd"]:
                    flash_attn_fwd_out_correction(
                        out_,
                        out_per_step[i],
                        softmax_lse_[..., 1, :],
                        softmax_lse_per_step[i],
                        0 if softmax_lse_in_packed_format else 2,
                        2 if softmax_lse_in_packed_format else seq_dim,
                    )
                elif qkv_format == "thd":
                    tex.thd_out_correction(
                        out,
                        out_per_step[i],
                        softmax_lse,
                        softmax_lse_per_step[i],
                        cu_seqlens_q_padded,
                        True,
                        softmax_lse_in_packed_format,
                    )

        if qkv_format != "thd" and softmax_lse_in_packed_format:
            # [np, b, sq] -> [np, t]
            softmax_lse = softmax_lse.view(softmax_lse.shape[0], -1)
        kv = p2p_comm_buffers[-1]
        if qkv_format == "bshd":
            out = out.view(out.shape[0], -1, *out.shape[-2:])
            ctx.batch_size = out.shape[0]
        elif qkv_format == "sbhd":
            out = out.view(-1, *out.shape[-3:])
            ctx.batch_size = out.shape[1]

        if cp_size_a2a > 1:
            chunk_ids_for_a2a = get_seq_chunk_ids_for_reordering(cp_size_a2a, out.device, False)
            out = flash_attn_a2a_communicate(
                out, chunk_ids_for_a2a, seq_dim, cp_size_a2a, cp_group_a2a, cp_stream, False
            )
            if use_fused_attention:
                if qkv_format == "bshd":
                    # [b*s, np, hn] -> [b, s, np, hn]
                    out = out.view(ctx.batch_size, -1, *out.shape[-2:])
                elif qkv_format == "sbhd":
                    # [s*b, np, hn] -> [s, b, np, hn]
                    out = out.view(-1, ctx.batch_size, *out.shape[-2:])
        elif not use_fused_attention:
            out = out.view(-1, *out.shape[-2:])

        if fp8 and use_fused_attention:
            amax_cp_fwd = amax_per_step.amax(dim=1)
            fp8_meta["scaling_fwd"].amax_history[0][META_S] = amax_cp_fwd[0]
            fp8_meta["scaling_fwd"].amax_history[0][META_O_CP] = amax_cp_fwd[1]

        out_f16 = out.to(q_fp8.dtype if fp8 and fp8_meta["recipe"].fp8_mha else q_f16.dtype)
        if fp8 and (fp8_meta["recipe"].fp8_mha or int(os.getenv("NVTE_FP8_DPA_BWD", "1"))):
            out_fp8 = cast_to_fp8(out_f16, fp8_meta["scaling_fwd"], META_O, fp8_dtype_forward)

        if fp8 and fp8_meta["recipe"].fp8_mha:
            out_ret = Float8Tensor(
                data=out_fp8,
                fp8_meta=fp8_meta,
                fp8_meta_forward=True,
                fp8_meta_index=META_O,
                fp8_dtype=fp8_dtype_forward,
                dtype=q_fp8.dtype,
            )
        else:
            out_ret = out_f16

        if fp8 and int(os.getenv("NVTE_FP8_DPA_BWD", "1")):
            q_save, kv_save, out_save = q, kv, out_fp8
            fp8_fwd_scales = fp8_meta["scaling_fwd"].scale.clone()
            fp8_fwd_scale_invs = fp8_meta["scaling_fwd"].scale_inv.clone()
        elif fp8 and fp8_meta["recipe"].fp8_mha:
            q_fp8 = Float8Tensor(
                data=q,
                fp8_meta=fp8_meta,
                fp8_meta_forward=True,
                fp8_meta_index=META_QKV,
                fp8_dtype=fp8_dtype_forward,
                dtype=q_fp8.dtype,
            )
            kv_fp8 = Float8Tensor(
                data=kv,
                fp8_meta=fp8_meta,
                fp8_meta_forward=True,
                fp8_meta_index=META_QKV,
                fp8_dtype=fp8_dtype_forward,
                dtype=k_fp8.dtype,
            )
            q_save, kv_save, out_save = q_fp8, kv_fp8, out_f16
            fp8_fwd_scales, fp8_fwd_scale_invs = None, None
        else:
            q_f16 = q_f16.view(q.shape)
            q_save, kv_save, out_save = q_f16, kv, out_f16
            fp8_fwd_scales, fp8_fwd_scale_invs = None, None

        ctx.save_for_backward(
            q_save,
            kv_save,
            out_save,
            softmax_lse,
            cu_seqlens_q_padded,
            cu_seqlens_kv_padded,
            fp8_fwd_scales,
            fp8_fwd_scale_invs,
            *cu_seqlens_q_per_step,
            *cu_seqlens_kv_per_step,
            *rng_states,
            *attn_biases,
        )
        ctx.cp_group_a2a = cp_group_a2a
        ctx.cp_size_a2a = cp_size_a2a
        ctx.rank_a2a = rank_a2a
        ctx.cp_group = cp_group
        ctx.cp_global_ranks = cp_global_ranks
        ctx.cp_stream = cp_stream
        ctx.dropout_p = dropout_p
        ctx.total_tokens_kv = total_tokens_kv
        ctx.max_seqlen_q = max_seqlen_q
        ctx.max_seqlen_kv = max_seqlen_kv
        ctx.softmax_scale = softmax_scale
        ctx.qkv_format = qkv_format
        ctx.attn_mask_type = attn_mask_type
        ctx.attn_bias_type = attn_bias_type
        ctx.attn_bias_shape = None if attn_bias is None else attn_bias.shape
        ctx.deterministic = deterministic
        ctx.use_fused_attention = use_fused_attention
        ctx.fp8 = fp8 and int(os.getenv("NVTE_FP8_DPA_BWD", "1"))
        ctx.fp8_meta = fp8_meta
        return out_ret

    @staticmethod
    def backward(ctx, dout):
        cp_size_a2a = ctx.cp_size_a2a
        rank_a2a = ctx.rank_a2a

        cp_size = get_distributed_world_size(ctx.cp_group)
        rank = get_distributed_rank(ctx.cp_group)
        send_dst = ctx.cp_global_ranks[(rank - 1) % cp_size * cp_size_a2a + rank_a2a]
        recv_src = ctx.cp_global_ranks[(rank + 1) % cp_size * cp_size_a2a + rank_a2a]
        batch_p2p_comm = int(os.getenv("NVTE_BATCH_MHA_P2P_COMM", "0")) or (cp_size == 2)

        (q, kv, out, softmax_lse, cu_seqlens_q_padded, cu_seqlens_kv_padded) = ctx.saved_tensors[:6]
        (fp8_fwd_scales, fp8_fwd_scale_invs) = ctx.saved_tensors[6:8]
        cu_seqlens_q_per_step = ctx.saved_tensors[8 : 8 + cp_size]
        cu_seqlens_kv_per_step = ctx.saved_tensors[8 + cp_size : 8 + cp_size * 2]
        rng_states = ctx.saved_tensors[8 + cp_size * 2 : 8 + cp_size * 3]
        attn_biases = ctx.saved_tensors[8 + cp_size * 3 : 8 + cp_size * 4]

        causal = "causal" in ctx.attn_mask_type
        padding = "padding" in ctx.attn_mask_type
        if ctx.qkv_format in ["bshd", "sbhd"]:
            seq_dim = ctx.qkv_format.index("s")
            qkv_layout = ctx.qkv_format + "_" + ctx.qkv_format[:-2] + "2" + ctx.qkv_format[-2:]
        else:
            qkv_layout = ctx.qkv_format + "_" + ctx.qkv_format + "_" + ctx.qkv_format

        if attn_biases[0] is not None:
            # [b, np, sq, 2*cp, sk//(2*cp)]
            attn_dbias = torch.zeros(
                *ctx.attn_bias_shape, dtype=attn_biases[0].dtype, device=attn_biases[0].device
            )
            # [b, np, sq, 2*cp, sk//(2*cp)] -> [b, np, 2, sq//2, 2*cp, sk//(2*cp)]
            attn_dbias_ = attn_dbias.view(
                *attn_dbias.shape[:-3], 2, attn_dbias.shape[-3] // 2, *attn_dbias.shape[-2:]
            )
        else:
            attn_dbias = None

        softmax_lse_in_packed_format = not ctx.use_fused_attention and (
            _flash_attn_2_6_0_plus or _use_flash_attn_3
        )

        if causal:
            if ctx.qkv_format == "thd" or softmax_lse_in_packed_format:
                softmax_lse_ = tex.thd_read_second_half_lse(
                    softmax_lse, cu_seqlens_q_padded, softmax_lse_in_packed_format
                )
            else:
                # [b, np, sq] -> [b, np, 2, sq//2]
                softmax_lse_ = softmax_lse.view(
                    *softmax_lse.shape[:-1], 2, softmax_lse.shape[-1] // 2
                )
                softmax_lse_ = softmax_lse_[..., 1, :].contiguous()
                if ctx.use_fused_attention:
                    # [b, np, sq//2] -> [b, np, sq//2, 1]
                    softmax_lse_.unsqueeze_(-1)
        if ctx.use_fused_attention:
            # [b, np, sq] -> [b, np, sq, 1]
            softmax_lse.unsqueeze_(-1)

        dout_dtype = dout.dtype
        if ctx.fp8:
            if ctx.use_fused_attention:
                fp8_dtype_forward = get_fp8_te_dtype(ctx.fp8_meta["recipe"], fprop_tensor=True)
                fp8_dtype_backward = get_fp8_te_dtype(ctx.fp8_meta["recipe"], fprop_tensor=False)
                fused_attn_qkv_dtype = fp8_dtype_forward
                fused_attn_dqkv_dtype = fp8_dtype_backward
                fused_attn_backend = FusedAttnBackend["FP8"]
                dq_fp8 = torch.empty((cp_size, *q.shape), dtype=q.dtype, device=q.device)
                dkv_fp8 = torch.empty((cp_size, *kv.shape), dtype=kv.dtype, device=kv.device)
                dkv_fp8_ = torch.empty_like(dkv_fp8)
                if ctx.fp8_meta["recipe"].fp8_mha:
                    assert isinstance(dout, Float8Tensor), "dout must be Float8Tensors for FP8 MHA!"
                    ctx.fp8_meta["scaling_bwd"].scale_inv[META_DO] = dout._scale_inv
                    dout = dout._data
                else:
                    dout = cast_to_fp8(
                        dout, ctx.fp8_meta["scaling_bwd"], META_DO, fp8_dtype_backward
                    )
                p2p_comm_buffers = [[kv, dkv_fp8], [torch.empty_like(kv), dkv_fp8_]]
                fp8_meta_kwargs = {}
                fp8_meta_kwargs["d_scale_qkv"] = fp8_fwd_scale_invs[META_QKV]
                fp8_meta_kwargs["d_scale_s"] = fp8_fwd_scale_invs[META_S]
                fp8_meta_kwargs["d_scale_o"] = fp8_fwd_scale_invs[META_O]
                fp8_meta_kwargs["d_scale_do"] = ctx.fp8_meta["scaling_bwd"].scale_inv[META_DO]
                fp8_meta_kwargs["d_scale_dp"] = ctx.fp8_meta["scaling_bwd"].scale_inv[META_DP]
                fp8_meta_kwargs["q_scale_s"] = fp8_fwd_scales[META_S]
                fp8_meta_kwargs["q_scale_dp"] = ctx.fp8_meta["scaling_bwd"].scale[META_DP]
                fp8_meta_kwargs["q_scale_dqkv"] = ctx.fp8_meta["scaling_bwd"].scale[META_DQKV_CP]
                amax_per_step = torch.zeros((2, cp_size), dtype=torch.float32, device=q.device)
            else:
                assert False, "FP8 is only supported with Fused Attention!"
        else:
            if ctx.fp8_meta is not None and ctx.fp8_meta["recipe"].fp8_mha:
                q, kv = [x.from_float8(x.dtype) for x in [q, kv]]
                if cp_size_a2a == 1:
                    dout = dout.from_float8(dout_dtype)
                else:
                    dout_fp8_dtype = dout._fp8_dtype
                    dout_scale_inv = dout._scale_inv
                    dout = dout._data
            dq = torch.empty_like(q)
            if ctx.qkv_format == "thd" and causal:
                dq[cu_seqlens_q_padded[-1] :].fill_(0)
            p2p_comm_buffers = [
                torch.empty((2, *kv.shape), dtype=kv.dtype, device=kv.device),
                torch.empty((2, *kv.shape), dtype=kv.dtype, device=kv.device),
            ]
            p2p_comm_buffers[0][0].copy_(kv)
            if ctx.use_fused_attention:
                fp8_meta_kwargs = {}
                fused_attn_qkv_dtype = TE_DType[q.dtype]
                fused_attn_dqkv_dtype = TE_DType[dout_dtype]
                fused_attn_backend = FusedAttnBackend["F16_arbitrary_seqlen"]

        if cp_size_a2a > 1:
            if not ctx.use_fused_attention:
                out = out.view(ctx.batch_size, -1, *out.shape[-2:])
                dout = dout.view(*out.shape)
            chunk_ids_for_a2a = get_seq_chunk_ids_for_reordering(cp_size_a2a, out.device, True)
            out, dout = flash_attn_a2a_communicate(
                [out, dout],
                chunk_ids_for_a2a,
                seq_dim,
                cp_size_a2a,
                ctx.cp_group_a2a,
                ctx.cp_stream,
                True,
            )
            if not ctx.fp8 and ctx.fp8_meta is not None and ctx.fp8_meta["recipe"].fp8_mha:
                dout = cast_from_fp8(
                    dout, None, None, dout_fp8_dtype, TE_DType[dout_dtype], scale_inv=dout_scale_inv
                )

        out = out.view(*q.shape)
        dout = dout.view(*q.shape)
        send_recv_reqs = []

        if not ctx.use_fused_attention:
            fa_backward_kwargs = {"softmax_scale": ctx.softmax_scale}
            if _use_flash_attn_3:
                flash_attn_bwd = flash_attn_varlen_bwd_v3
                fa_backward_kwargs["deterministic"] = ctx.deterministic
            else:
                flash_attn_bwd = flash_attn_varlen_bwd
                fa_backward_kwargs["dropout_p"] = ctx.dropout_p
                if _flash_attn_2_4_plus:
                    fa_backward_kwargs["alibi_slopes"] = None
                if _flash_attn_2_4_1_plus:
                    fa_backward_kwargs["deterministic"] = ctx.deterministic

        for i in range(cp_size):
            # wait until KV is received
            for req in send_recv_reqs:
                req.wait()

            send_tensor = p2p_comm_buffers[i % 2]
            recv_tensor = p2p_comm_buffers[(i + 1) % 2]
            if ctx.fp8:
                if i < cp_size - 1:
                    send_recv_reqs = flash_attn_p2p_communicate(
                        rank,
                        send_tensor[0],
                        send_dst,
                        recv_tensor[0],
                        recv_src,
                        ctx.cp_group,
                        batch_p2p_comm,
                    )
                else:
                    dkv_a2a_req = torch.distributed.all_to_all_single(
                        dkv_fp8,
                        dkv_fp8_,
                        group=ctx.cp_group,
                        async_op=True,
                    )
                    send_recv_reqs = [dkv_a2a_req]
            else:
                if i == 0:
                    send_tensor = send_tensor[0]
                    recv_tensor = recv_tensor[0]
                if i == (cp_size - 1):
                    send_tensor = send_tensor[1]
                    recv_tensor = recv_tensor[1]
                send_recv_reqs = flash_attn_p2p_communicate(
                    rank, send_tensor, send_dst, recv_tensor, recv_src, ctx.cp_group, batch_p2p_comm
                )

            kv = p2p_comm_buffers[i % 2][0]
            if ctx.fp8 and ctx.use_fused_attention:
                fp8_meta_kwargs["amax_dp"] = amax_per_step[0][i]
                fp8_meta_kwargs["amax_dqkv"] = amax_per_step[0][i]
            # In reversed order of fwd
            if causal:
                if i == (cp_size - 1):
                    if ctx.use_fused_attention:
                        if ctx.qkv_format == "bshd":
                            # [b, 2, sq//2, np, hn] -> [b, sq, np, hn]
                            q_ = q.view(q.shape[0], -1, *q.shape[-2:])
                            # [b, 2, sk//2, 2, np, hn] -> [b, sk, 2, np, hn]
                            kv_ = kv.view(kv.shape[0], -1, *kv.shape[-3:])
                            # [b, 2, sq//2, np, hn] -> [b, sq, np, hn]
                            out_ = out.view(out.shape[0], -1, *out.shape[-2:])
                            dout_ = dout.view(dout.shape[0], -1, *dout.shape[-2:])
                        elif ctx.qkv_format == "sbhd":
                            # [2, sq//2, b, np, hn] -> [sq, b, np, hn]
                            q_ = q.view(-1, *q.shape[-3:])
                            # [2, sk//2, b, 2, np, hn] -> [sk, b, 2, np, hn]
                            kv_ = kv.view(-1, *kv.shape[-4:])
                            # [2, sq//2, b, np, hn] -> [sq, b, np, hn]
                            out_ = out.view(-1, *out.shape[-3:])
                            dout_ = dout.view(-1, *dout.shape[-3:])
                        elif ctx.qkv_format == "thd":
                            q_, kv_, out_, dout_ = q, kv, out, dout
                        if ctx.fp8:
                            aux_ctx_tensors = [
                                softmax_lse,
                                softmax_lse,
                                rng_states[cp_size - i - 1],
                            ]
                        else:
                            aux_ctx_tensors = [softmax_lse, rng_states[cp_size - i - 1]]
                        if attn_dbias is not None:
                            aux_ctx_tensors += [attn_biases[cp_size - i - 1]]
                        dq_, dk_, dv_, dbias_ = fused_attn_bwd(
                            ctx.max_seqlen_q,
                            ctx.max_seqlen_kv,
                            cu_seqlens_q_per_step[cp_size - i - 1],
                            cu_seqlens_kv_per_step[cp_size - i - 1],
                            q_,
                            kv_[..., 0, :, :] if ctx.qkv_format in ["bshd", "sbhd"] else kv_[0],
                            kv_[..., 1, :, :] if ctx.qkv_format in ["bshd", "sbhd"] else kv_[1],
                            out_,
                            dout_,
                            fused_attn_qkv_dtype,
                            fused_attn_dqkv_dtype,
                            aux_ctx_tensors,
                            fused_attn_backend,
                            cu_seqlens_q_padded=cu_seqlens_q_padded,
                            cu_seqlens_kv_padded=cu_seqlens_kv_padded,
                            attn_scale=ctx.softmax_scale,
                            dropout=ctx.dropout_p,
                            qkv_layout=qkv_layout,
                            attn_mask_type=ctx.attn_mask_type,
                            attn_bias_type=ctx.attn_bias_type,
                            deterministic=ctx.deterministic,
                            **fp8_meta_kwargs,
                        )
                    else:
                        # [b, 2, sq//2, np, hn] -> [b*sq, np, hn]
                        q_ = q.view(-1, *q.shape[-2:])
                        dq_ = torch.zeros_like(q_)
                        # [2, b, 2, sk//2, np, hn] -> [2, b*sk, np, hn]
                        kv_ = kv.view(2, -1, *kv.shape[-2:])
                        dkv_ = torch.empty_like(kv_)
                        # [b, 2, sq//2, np, hn] -> [b*sq, np, hn]
                        out_ = out.view(-1, *out.shape[-2:])
                        dout_ = dout.view(-1, *dout.shape[-2:])
                        if _use_flash_attn_3 or _flash_attn_2_3_plus:
                            fa_backward_kwargs["window_size"] = (-1, 0)
                        if not _use_flash_attn_3:
                            fa_backward_kwargs["rng_state"] = rng_states[cp_size - i - 1]
                        flash_attn_bwd(
                            dout_,
                            q_,
                            kv_[0],
                            kv_[1],
                            out_,
                            softmax_lse,
                            dq_,
                            dkv_[0],
                            dkv_[1],
                            cu_seqlens_q_per_step[cp_size - i - 1],
                            cu_seqlens_kv_per_step[cp_size - i - 1],
                            ctx.max_seqlen_q,
                            ctx.max_seqlen_kv,
                            causal=True,
                            **fa_backward_kwargs,
                        )
                elif i >= (cp_size - rank - 1):
                    if ctx.use_fused_attention:
                        if ctx.qkv_format == "bshd":
                            # [b, 2, sq//2, np, hn] -> [b, sq, np, hn]
                            q_ = q.view(q.shape[0], -1, *q.shape[-2:])
                            # [b, 2, sk//2, 2, np, hn] -> [b, sk//2, 2, np, hn]
                            kv_ = kv[:, 0, ...].contiguous()
                            # [b, 2, sq//2, np, hn] -> [b, sq, np, hn]
                            out_ = out.view(out.shape[0], -1, *out.shape[-2:])
                            dout_ = dout.view(dout.shape[0], -1, *dout.shape[-2:])
                        elif ctx.qkv_format == "sbhd":
                            # [2, sq//2, b, np, hn] -> [sq, b, np, hn]
                            q_ = q.view(-1, *q.shape[-3:])
                            # [2, sk//2, b, 2, np, hn] -> [sk//2, b, 2, np, hn]
                            kv_ = kv[0].contiguous()
                            # [2, sq//2, b, np, hn] -> [sq, b, np, hn]
                            out_ = out.view(-1, *out.shape[-3:])
                            dout_ = dout.view(-1, *dout.shape[-3:])
                        elif ctx.qkv_format == "thd":
                            q_, out_, dout_ = q, out, dout
                            # [2, t, np, hn] -> [2, t/2, np, hn]
                            kv_ = tex.thd_read_half_tensor(kv, cu_seqlens_kv_padded, 0)
                        if ctx.fp8:
                            aux_ctx_tensors = [
                                softmax_lse,
                                softmax_lse,
                                rng_states[cp_size - i - 1],
                            ]
                        else:
                            aux_ctx_tensors = [softmax_lse, rng_states[cp_size - i - 1]]
                        if attn_dbias is not None:
                            aux_ctx_tensors += [attn_biases[cp_size - i - 1]]
                        dq_, dk_, dv_, dbias_ = fused_attn_bwd(
                            ctx.max_seqlen_q,
                            ctx.max_seqlen_kv // 2,
                            cu_seqlens_q_per_step[cp_size - i - 1],
                            cu_seqlens_kv_per_step[cp_size - i - 1],
                            q_,
                            kv_[..., 0, :, :] if ctx.qkv_format in ["bshd", "sbhd"] else kv_[0],
                            kv_[..., 1, :, :] if ctx.qkv_format in ["bshd", "sbhd"] else kv_[1],
                            out_,
                            dout_,
                            fused_attn_qkv_dtype,
                            fused_attn_dqkv_dtype,
                            aux_ctx_tensors,
                            fused_attn_backend,
                            cu_seqlens_q_padded=cu_seqlens_q_padded,
                            cu_seqlens_kv_padded=(
                                None if cu_seqlens_kv_padded is None else cu_seqlens_kv_padded // 2
                            ),
                            attn_scale=ctx.softmax_scale,
                            dropout=ctx.dropout_p,
                            qkv_layout=qkv_layout,
                            attn_mask_type="padding" if padding else "no_mask",
                            attn_bias_type=ctx.attn_bias_type,
                            deterministic=ctx.deterministic,
                            **fp8_meta_kwargs,
                        )
                    else:
                        # [b, 2, sq//2, np, hn] -> [b*sq, np, hn]
                        q_ = q.view(-1, *q.shape[-2:])
                        dq_ = torch.zeros_like(q_)
                        if ctx.qkv_format == "thd":
                            # [2, t, np, hn] -> [2, t/2, np, hn]
                            kv_ = tex.thd_read_half_tensor(kv, cu_seqlens_kv_padded, 0)
                        else:
                            # [2, b, 2, sk//2, np, hn]->[2, b, sk//2, np, hn]->[2, b*sk//2, np, hn]
                            kv_ = kv[:, :, 0, ...].contiguous().view(2, -1, *kv.shape[-2:])
                        dkv_ = torch.empty_like(kv_)
                        # [b, 2, sq//2, np, hn] -> [b*sq, np, hn]
                        out_ = out.view(-1, *out.shape[-2:])
                        dout_ = dout.view(-1, *dout.shape[-2:])
                        if _use_flash_attn_3 or _flash_attn_2_3_plus:
                            fa_backward_kwargs["window_size"] = (-1, -1)
                        if not _use_flash_attn_3:
                            fa_backward_kwargs["rng_state"] = rng_states[cp_size - i - 1]
                        flash_attn_bwd(
                            dout_,
                            q_,
                            kv_[0],
                            kv_[1],
                            out_,
                            softmax_lse,
                            dq_,
                            dkv_[0],
                            dkv_[1],
                            cu_seqlens_q_per_step[cp_size - i - 1],
                            cu_seqlens_kv_per_step[cp_size - i - 1],
                            ctx.max_seqlen_q,
                            ctx.max_seqlen_kv // 2,
                            causal=False,
                            **fa_backward_kwargs,
                        )
                else:
                    if ctx.use_fused_attention:
                        if ctx.qkv_format == "bshd":
                            # [b, 2, sq//2, np, hn] -> [b, sq//2, np, hn]
                            q_ = q[:, 1, ...].contiguous()
                            # [b, 2, sk//2, 2, np, hn] -> [b, sk, 2, np, hn]
                            kv_ = kv.view(kv.shape[0], -1, *kv.shape[-3:])
                            # [b, 2, sq//2, np, hn] -> [b, sq//2, np, hn]
                            out_ = out[:, 1, ...].contiguous()
                            dout_ = dout[:, 1, ...].contiguous()
                        elif ctx.qkv_format == "sbhd":
                            # [2, sq//2, b, np, hn] -> [sq//2, b, np, hn]
                            q_ = q[1].contiguous()
                            # [2, sk//2, b, 2, np, hn] -> [sk, b, 2, np, hn]
                            kv_ = kv.view(-1, *kv.shape[-4:])
                            # [2, sq//2, b, np, hn] -> [sq//2, b, np, hn]
                            out_ = out[1].contiguous()
                            dout_ = dout[1].contiguous()
                        elif ctx.qkv_format == "thd":
                            # [t, np, hn] -> [t/2, np, hn]
                            q_ = tex.thd_read_half_tensor(q, cu_seqlens_q_padded, 1)
                            out_ = tex.thd_read_half_tensor(out, cu_seqlens_q_padded, 1)
                            dout_ = tex.thd_read_half_tensor(dout, cu_seqlens_q_padded, 1)
                            kv_ = kv
                        if ctx.fp8:
                            aux_ctx_tensors = [
                                softmax_lse_,
                                softmax_lse_,
                                rng_states[cp_size - i - 1],
                            ]
                        else:
                            aux_ctx_tensors = [softmax_lse_, rng_states[cp_size - i - 1]]
                        if attn_dbias is not None:
                            aux_ctx_tensors += [attn_biases[cp_size - i - 1]]
                        dq_, dk_, dv_, dbias_ = fused_attn_bwd(
                            ctx.max_seqlen_q // 2,
                            ctx.max_seqlen_kv,
                            cu_seqlens_q_per_step[cp_size - i - 1],
                            cu_seqlens_kv_per_step[cp_size - i - 1],
                            q_,
                            kv_[..., 0, :, :] if ctx.qkv_format in ["bshd", "sbhd"] else kv_[0],
                            kv_[..., 1, :, :] if ctx.qkv_format in ["bshd", "sbhd"] else kv_[1],
                            out_,
                            dout_,
                            fused_attn_qkv_dtype,
                            fused_attn_dqkv_dtype,
                            aux_ctx_tensors,
                            fused_attn_backend,
                            cu_seqlens_q_padded=(
                                None if cu_seqlens_q_padded is None else cu_seqlens_q_padded // 2
                            ),
                            cu_seqlens_kv_padded=cu_seqlens_kv_padded,
                            attn_scale=ctx.softmax_scale,
                            dropout=ctx.dropout_p,
                            qkv_layout=qkv_layout,
                            attn_mask_type="padding" if padding else "no_mask",
                            attn_bias_type=ctx.attn_bias_type,
                            deterministic=ctx.deterministic,
                            **fp8_meta_kwargs,
                        )
                    else:
                        if ctx.qkv_format == "thd":
                            # [t, np, hn] -> [t/2, np, hn]
                            q_ = tex.thd_read_half_tensor(q, cu_seqlens_q_padded, 1)
                        else:
                            # [b, 2, sq//2, np, hn] -> [b, sq//2, np, hn] -> [b*sq//2, np, hn]
                            q_ = q[:, 1, ...].contiguous().view(-1, *q.shape[-2:])
                        dq_ = torch.zeros_like(q_)
                        # [2, b, 2, sk//2, np, hn] -> [2, b*sk, np, hn]
                        kv_ = kv.view(2, -1, *kv.shape[-2:])
                        dkv_ = torch.empty_like(kv_)
                        if ctx.qkv_format == "thd":
                            out_ = tex.thd_read_half_tensor(out, cu_seqlens_q_padded, 1)
                            dout_ = tex.thd_read_half_tensor(dout, cu_seqlens_q_padded, 1)
                        else:
                            # [b, 2, sq//2, np, hn] -> [b, sq//2, np, hn] -> [b*sq//2, np, hn]
                            out_ = out[:, 1, ...].contiguous().view(-1, *out.shape[-2:])
                            dout_ = dout[:, 1, ...].contiguous().view(-1, *dout.shape[-2:])
                        if _use_flash_attn_3 or _flash_attn_2_3_plus:
                            fa_backward_kwargs["window_size"] = (-1, -1)
                        if not _use_flash_attn_3:
                            fa_backward_kwargs["rng_state"] = rng_states[cp_size - i - 1]
                        flash_attn_bwd(
                            dout_,
                            q_,
                            kv_[0],
                            kv_[1],
                            out_,
                            softmax_lse_,
                            dq_,
                            dkv_[0],
                            dkv_[1],
                            cu_seqlens_q_per_step[cp_size - i - 1],
                            cu_seqlens_kv_per_step[cp_size - i - 1],
                            ctx.max_seqlen_q // 2,
                            ctx.max_seqlen_kv,
                            causal=False,
                            **fa_backward_kwargs,
                        )
            else:
                if ctx.use_fused_attention:
                    if ctx.fp8:
                        aux_ctx_tensors = [softmax_lse, softmax_lse, rng_states[cp_size - i - 1]]
                    else:
                        aux_ctx_tensors = [softmax_lse, rng_states[cp_size - i - 1]]
                    if attn_dbias is not None:
                        aux_ctx_tensors += [attn_biases[cp_size - i - 1]]
                    dq_, dk_, dv_, dbias_ = fused_attn_bwd(
                        ctx.max_seqlen_q,
                        ctx.max_seqlen_kv,
                        cu_seqlens_q_per_step[cp_size - i - 1],
                        cu_seqlens_kv_per_step[cp_size - i - 1],
                        q,
                        kv[..., 0, :, :] if ctx.qkv_format in ["bshd", "sbhd"] else kv[0],
                        kv[..., 1, :, :] if ctx.qkv_format in ["bshd", "sbhd"] else kv[1],
                        out,
                        dout,
                        fused_attn_qkv_dtype,
                        fused_attn_dqkv_dtype,
                        aux_ctx_tensors,
                        fused_attn_backend,
                        cu_seqlens_q_padded=cu_seqlens_q_padded,
                        cu_seqlens_kv_padded=cu_seqlens_kv_padded,
                        attn_scale=ctx.softmax_scale,
                        dropout=ctx.dropout_p,
                        qkv_layout=qkv_layout,
                        attn_mask_type=ctx.attn_mask_type,
                        attn_bias_type=ctx.attn_bias_type,
                        deterministic=ctx.deterministic,
                        **fp8_meta_kwargs,
                    )
                else:
                    # [b, sq, np, hn] -> [b*sq, np, hn]
                    q_ = q.view(-1, *q.shape[-2:])
                    dq_ = torch.zeros_like(q_)
                    # [2, b, sk, np, hn] -> [2, b*sk, np, hn]
                    kv_ = kv.view(2, -1, *kv.shape[-2:])
                    dkv_ = torch.empty_like(kv_)
                    # [b, sq, np, hn] -> [b*sq, np, hn]
                    out_ = out.view(-1, *out.shape[-2:])
                    dout_ = dout.view(-1, *dout.shape[-2:])
                    if _use_flash_attn_3 or _flash_attn_2_3_plus:
                        fa_backward_kwargs["window_size"] = (-1, -1)
                    if not _use_flash_attn_3:
                        fa_backward_kwargs["rng_state"] = rng_states[cp_size - i - 1]
                    flash_attn_bwd(
                        dout_,
                        q_,
                        kv_[0],
                        kv_[1],
                        out_,
                        softmax_lse,
                        dq_,
                        dkv_[0],
                        dkv_[1],
                        cu_seqlens_q_per_step[cp_size - i - 1],
                        cu_seqlens_kv_per_step[cp_size - i - 1],
                        ctx.max_seqlen_q,
                        ctx.max_seqlen_kv,
                        causal=False,
                        **fa_backward_kwargs,
                    )

            if ctx.fp8:
                dq = dq_fp8[(rank + i + 1) % cp_size]
            if i >= (cp_size - rank - 1) or not causal:
                # [b*sq, np, hn] -> [b, 2, sq//2, np, hn] if causal
                # [b*sq, np, hn] -> [b, sq, np, hn] if not causal
                dq_ = dq_.view(*dq.shape)
            else:
                if ctx.qkv_format == "bshd":
                    # [b*sq//2, np, hn] -> [b, sq//2, np, hn]
                    dq_ = dq_.view(dq.shape[0], *dq.shape[2:])
                elif ctx.qkv_format == "sbhd":
                    # [b*sq//2, np, hn] -> [sq//2, b, np, hn]
                    dq_ = dq_.view(-1, *dq.shape[-3:])

            if ctx.fp8:
                if i >= (cp_size - rank - 1) or not causal:
                    dq.copy_(dq_)
                else:
                    if ctx.qkv_format == "bshd":
                        dq[:, 0, ...].fill_(0)
                        dq[:, 1, ...].copy_(dq_)
                    elif ctx.qkv_format == "sbhd":
                        dq[0].fill_(0)
                        dq[1].copy_(dq_)
            elif causal:
                if i > (cp_size - rank - 1):
                    dq.add_(dq_)
                elif i == (cp_size - rank - 1):
                    if rank == (cp_size - 1):
                        dq.copy_(dq_)
                    else:
                        if ctx.qkv_format == "bshd":
                            dq[:, 0, ...].copy_(dq_[:, 0, ...])
                            dq[:, 1, ...].add_(dq_[:, 1, ...])
                        elif ctx.qkv_format == "sbhd":
                            dq[0].copy_(dq_[0])
                            dq[1].add_(dq_[1])
                        elif ctx.qkv_format == "thd":
                            tex.thd_grad_correction(dq, dq_, cu_seqlens_q_padded, "copy", "add")
                elif i > 0:
                    if ctx.qkv_format == "bshd":
                        dq[:, 1, ...].add_(dq_)
                    elif ctx.qkv_format == "sbhd":
                        dq[1].add_(dq_)
                    elif ctx.qkv_format == "thd":
                        tex.thd_grad_correction(dq, dq_, cu_seqlens_q_padded, "none", "add")
                else:
                    if ctx.qkv_format == "bshd":
                        dq[:, 1, ...].copy_(dq_)
                    elif ctx.qkv_format == "sbhd":
                        dq[1].copy_(dq_)
                    elif ctx.qkv_format == "thd":
                        tex.thd_grad_correction(dq, dq_, cu_seqlens_q_padded, "none", "copy")
            else:
                if i == 0:
                    dq.copy_(dq_)
                else:
                    dq.add_(dq_)

            if attn_dbias is not None:
                idx = (rank + i + 1) % cp_size
                if i == (cp_size - 1) or not causal:
                    # [b, np, sq, sk//cp] -> [b, np, sq, 2, sk//(2*cp)]
                    dbias_ = dbias_.view(*dbias_.shape[:-1], 2, dbias_.shape[-1] // 2)
                    attn_dbias[..., idx, :].copy_(dbias_[..., 0, :])
                    attn_dbias[..., (2 * cp_size - idx - 1), :].copy_(dbias_[..., 1, :])
                elif i >= (cp_size - rank - 1):
                    # [b, np, sq, sk//(2*cp)]
                    attn_dbias[..., idx, :].copy_(dbias_)
                else:
                    # [b, np, sq//2, sk//cp] -> [b, np, sq//2, 2, sk//(2*cp)]
                    dbias_ = dbias_.view(*dbias_.shape[:-1], 2, dbias_.shape[-1] // 2)
                    attn_dbias_[..., 1, :, idx, :].copy_(dbias_[..., 0, :])
                    attn_dbias_[..., 1, :, (2 * cp_size - idx - 1), :].copy_(dbias_[..., 1, :])

            # wait until dKV is received
            for req in send_recv_reqs:
                req.wait()

            if ctx.fp8:
                if i < cp_size - 1:
                    dkv = dkv_fp8_[(rank + i + 1) % cp_size]
                else:
                    dkv = dkv_fp8[(rank + i + 1) % cp_size]
            else:
                dkv = p2p_comm_buffers[(i + 1) % 2][1]
            if ctx.use_fused_attention:
                dkv_ = torch.cat((dk_.unsqueeze(0), dv_.unsqueeze(0)), dim=0)
                if ctx.qkv_format in ["bshd", "sbhd"]:
                    # [b, 2, sk//2, 2, np, hn] -> [2, b, 2, sk//2, np, hn] or
                    # [2, sk//2, b, 2, np, hn] -> [2, 2, sk//2, b, np, hn]
                    dkv = dkv.view(2, *dkv.shape[0:-3], *dkv.shape[-2:])
            if causal and i >= (cp_size - rank - 1) and i != (cp_size - 1):
                if ctx.qkv_format == "bshd":
                    # [2, b*sk//2, np, hn] -> [2, b, sk//2, np, hn]
                    dkv_ = dkv_.view(*dkv.shape[0:2], *dkv.shape[3:])
                elif ctx.qkv_format == "sbhd":
                    # [2, b*sk//2, np, hn] -> [2, sk//2, b, np, hn]
                    dkv_ = dkv_.view(dkv.shape[0], -1, *dkv.shape[-3:])
            else:
                # [2, b*sk, np, hn] -> [2, b, 2, sk//2, np, hn] if causal
                # [2, b*sk, np, hn] -> [2, b, sk, np, hn] if not causal
                dkv_ = dkv_.view(*dkv.shape)

            if ctx.fp8:
                if causal and i >= (cp_size - rank - 1) and i != (cp_size - 1):
                    if ctx.qkv_format == "bshd":
                        dkv[:, :, 0, ...].copy_(dkv_)
                        dkv[:, :, 1, ...].fill_(0)
                    elif ctx.qkv_format == "sbhd":
                        dkv[:, 0, ...].copy_(dkv_)
                        dkv[:, 1, ...].fill_(0)
                else:
                    dkv.copy_(dkv_)
            elif causal:
                if i == (cp_size - 1):
                    if rank == 0:
                        if ctx.qkv_format == "bshd":
                            dkv[:, :, 0, ...].add_(dkv_[:, :, 0, ...])
                            dkv[:, :, 1, ...].copy_(dkv_[:, :, 1, ...])
                        elif ctx.qkv_format == "sbhd":
                            dkv[:, 0, ...].add_(dkv_[:, 0, ...])
                            dkv[:, 1, ...].copy_(dkv_[:, 1, ...])
                        elif ctx.qkv_format == "thd":
                            tex.thd_grad_correction(dkv, dkv_, cu_seqlens_kv_padded, "add", "copy")
                    else:
                        dkv.add_(dkv_)
                elif i >= (cp_size - rank - 1):
                    if i == 0 and rank == (cp_size - 1):
                        if ctx.qkv_format == "bshd":
                            dkv[:, :, 0, ...].copy_(dkv_)
                        elif ctx.qkv_format == "sbhd":
                            dkv[:, 0, ...].copy_(dkv_)
                        elif ctx.qkv_format == "thd":
                            tex.thd_grad_correction(dkv, dkv_, cu_seqlens_kv_padded, "copy", "none")
                    else:
                        if ctx.qkv_format == "bshd":
                            dkv[:, :, 0, ...].add_(dkv_)
                        elif ctx.qkv_format == "sbhd":
                            dkv[:, 0, ...].add_(dkv_)
                        elif ctx.qkv_format == "thd":
                            tex.thd_grad_correction(dkv, dkv_, cu_seqlens_kv_padded, "add", "none")
                elif i > 0:
                    dkv.add_(dkv_)
                else:
                    dkv.copy_(dkv_)
            else:
                if i == 0:
                    dkv.copy_(dkv_)
                else:
                    dkv.add_(dkv_)

        if ctx.fp8 and ctx.use_fused_attention:
            amax_cp_bwd = amax_per_step.amax(dim=1)
            ctx.fp8_meta["scaling_bwd"].amax_history[0][META_DP] = amax_cp_bwd[0]
            ctx.fp8_meta["scaling_bwd"].amax_history[0][META_DQKV_CP] = amax_cp_bwd[1]
            if ctx.qkv_format in ["bshd", "sbhd"]:
                # [cp, b, 2, sk//2, 2, np, hn] -> [cp, 2, b, 2, sk//2, np, hn] or
                # [cp, 2, sk//2, b, 2, np, hn] -> [cp, 2, 2, sk//2, b, np, hn]
                dkv_fp8 = dkv_fp8.view(cp_size, 2, *dkv_fp8.shape[1:-3], *dkv_fp8.shape[-2:])
            dq, dkv = [
                cast_from_fp8(
                    x,
                    ctx.fp8_meta["scaling_bwd"],
                    META_DQKV_CP,
                    fp8_dtype_backward,
                    TE_DType[torch.float32],
                )
                for x in [dq_fp8, dkv_fp8]
            ]
            dq, dkv = [x.sum(dim=0).to(dout_dtype) for x in [dq, dkv]]

        if causal:
            if ctx.qkv_format == "bshd":
                # [b, 2, sq//2, np, hn] -> [b, sq, np, hn]
                dq = dq.view(dq.shape[0], -1, *dq.shape[-2:])
                # [2, b, 2, sk//2, np, hn] -> [2, b, sk, np, hn]
                dkv = dkv.view(*dkv.shape[0:2], -1, *dkv.shape[-2:])
            elif ctx.qkv_format == "sbhd":
                # [2, sq//2, b, np, hn] -> [sq, b, np, hn]
                dq = dq.view(-1, *dq.shape[-3:])
                # [2, 2, sk//2, b, np, hn] -> [2, sk, b, np, hn]
                dkv = dkv.view(dkv.shape[0], -1, *dkv.shape[-3:])

        if ctx.qkv_format == "thd":
            dkv_ = torch.empty(
                2, ctx.total_tokens_kv, *dkv.shape[-2:], dtype=dkv.dtype, device=dkv.device
            )
            dkv_[:, : cu_seqlens_kv_padded[-1]].copy_(dkv)
            dkv_[:, cu_seqlens_kv_padded[-1] :].fill_(0)
            dkv = dkv_

        if ctx.fp8 and ctx.fp8_meta["recipe"].fp8_mha:
            dq, dkv = [
                cast_to_fp8(x, ctx.fp8_meta["scaling_bwd"], META_DQKV, fp8_dtype_backward)
                for x in [dq, dkv]
            ]
        dk, dv = dkv[0], dkv[1]

        if cp_size_a2a > 1:
            chunk_ids_for_a2a = get_seq_chunk_ids_for_reordering(cp_size_a2a, q.device, False)
            dq, dk, dv = flash_attn_a2a_communicate(
                [dq, dk, dv],
                chunk_ids_for_a2a,
                seq_dim,
                cp_size_a2a,
                ctx.cp_group_a2a,
                ctx.cp_stream,
                False,
            )
            if ctx.qkv_format == "bshd":
                dq, dk, dv = [x.view(ctx.batch_size, -1, *x.shape[-2:]) for x in [dq, dk, dv]]
            elif ctx.qkv_format == "sbhd":
                dq, dk, dv = [x.view(-1, ctx.batch_size, *x.shape[-2:]) for x in [dq, dk, dv]]

        if ctx.fp8 and ctx.fp8_meta["recipe"].fp8_mha:
            dq, dk, dv = [
                Float8Tensor(
                    data=x,
                    fp8_meta=ctx.fp8_meta,
                    fp8_meta_forward=False,
                    fp8_meta_index=META_DQKV,
                    fp8_dtype=fp8_dtype_backward,
                    dtype=dout_dtype,
                )
                for x in [dq, dk, dv]
            ]

        if attn_dbias is not None:
            # [b, np, sq, 2*cp, sk//(2*cp)] -> [b, np, sq, sk]
            attn_dbias = attn_dbias.view(*attn_dbias.shape[:-2], -1)

        return (
            None,
            dq,
            dk,
            dv,
            None,
            None,
            None,
            None,
            None,
            None,
            None,
            None,
            None,
            None,
            None,
            attn_dbias,
            None,
            None,
            None,
            None,
            None,
            None,
            None,
        )


def get_kv_seq_info_after_all_gather(
    local_chunk_id, cp_size, max_seqlen_q, max_seqlen_kv, window_size, causal
):
    """Compute KV sequence index range and update window size after all-gather."""
    local_chunk_end_idx = (local_chunk_id + 1) * max_seqlen_kv
    full_seq_end_idx = max_seqlen_kv * cp_size * 2

    if window_size is None:
        window_size = (-1, 0) if causal else (-1, -1)

    if window_size[1] == -1:
        seq_end_idx = full_seq_end_idx
        window_size_right = -1
    else:
        seq_end_idx = min(full_seq_end_idx, local_chunk_end_idx + window_size[1])
        window_size_right = local_chunk_end_idx + window_size[1] - seq_end_idx

    if window_size[0] == -1:
        seq_start_idx = 0
        window_size_left = -1
    else:
        seq_start_idx = max(0, local_chunk_end_idx - max_seqlen_q - window_size[0])
        window_size_left = window_size[0] + seq_end_idx - local_chunk_end_idx

    return (seq_start_idx, seq_end_idx), (window_size_left, window_size_right)


class AttnFuncWithCPAndKVAllGather(torch.autograd.Function):
    """
    Attention implementation with context parallelism. KV all-gather between CP ranks is exposed.
    Refer section 3.3.2 of `The Llama 3 Herd of Models <https://arxiv.org/abs/2407.21783>`_.
    """

    @staticmethod
    def forward(
        ctx,
        is_training,
        q,
        k,
        v,
        cu_seqlens_q,
        max_seqlen_q,
        max_seqlen_kv,
        cu_seqlens_q_padded,
        dropout_p,
        softmax_scale,
        qkv_format,
        attn_mask_type,
        attn_bias_type,
        attn_bias,
        deterministic,
        use_fused_attention,
        window_size,
        cp_group,
        cp_stream,
    ):
        if softmax_scale is None:
            softmax_scale = q.shape[-1] ** (-0.5)

        cp_size = get_distributed_world_size(cp_group)
        rank = get_distributed_rank(cp_group)

        causal = "causal" in attn_mask_type
        padding = "padding" in attn_mask_type
        assert not padding, f"{attn_mask_type} mask type is not supported!"
        if use_fused_attention and causal and "bottom_right" not in attn_mask_type:
            attn_mask_type = attn_mask_type + "_bottom_right"
        assert attn_bias_type == "no_bias", f"{attn_bias_type} bias type is not supported!"
        assert q.shape[-1] % 8 == 0, "Hidden size per attention head should be multiple of 8!"
        assert (
            use_fused_attention or _flash_attn_2_3_plus
        ), "Sliding window attention only can work with FusedAttention or FlashAttention >= 2.3!"

        if not use_fused_attention:
            fa_forward_kwargs = {"softmax_scale": softmax_scale}
            if _use_flash_attn_3:
                flash_attn_fwd = flash_attn_varlen_fwd_v3
            else:
                flash_attn_fwd = flash_attn_varlen_fwd
                fa_forward_kwargs["dropout_p"] = dropout_p
                fa_forward_kwargs["return_softmax"] = False
                if _flash_attn_2_4_plus:
                    fa_forward_kwargs["alibi_slopes"] = None
                if _flash_attn_2_5_7_plus:
                    fa_forward_kwargs["block_table"] = None

        assert qkv_format != "thd", f"{qkv_format} format is not supported!"
        qkv_layout = qkv_format + "_" + qkv_format + "_" + qkv_format

        seq_dim = qkv_format.index("s")
        assert (
            q.shape[seq_dim] % 2 == 0 and k.shape[seq_dim] % 2 == 0
        ), "Sequence length per GPU needs to be divisible by 2!"

        max_seqlen_q = max_seqlen_q // (2 * cp_size)
        max_seqlen_kv = max_seqlen_kv // (2 * cp_size)
        cu_seqlens_q = cu_seqlens_q // (2 * cp_size)
        cu_seqlens_q_padded = cu_seqlens_q_padded // (2 * cp_size)

        # [b, s, np, hn] -> [b, 2, s//2, np, hn] or [s, b, np, hn] -> [2, s//2, b, np, hn]
        q = q.view(*q.shape[:seq_dim], 2, q.shape[seq_dim] // 2, *q.shape[(seq_dim + 1) :])
        # [b, s, np, hn] or [s, b, np, hn] -> [s, b, np, hn]
        k, v = [x.movedim(seq_dim, 0).contiguous() for x in [k, v]]

        # [s, b, np, hn] -> [cp, s, b, np, hn]
        k_ag, _ = gather_along_first_dim(k, cp_group)
        v_ag, _ = gather_along_first_dim(v, cp_group)

        # [cp, s, b, np, hn] -> [cp*2, s//2, b, np, hn]
        k_ag = k_ag.view(2 * cp_size, k.shape[0] // 2, *k.shape[1:])
        v_ag = v_ag.view(2 * cp_size, v.shape[0] // 2, *v.shape[1:])
        chunk_ids_for_kv_ag = get_seq_chunk_ids_for_reordering(cp_size, k.device, True)
        k_ag = torch.index_select(k_ag, dim=0, index=chunk_ids_for_kv_ag)
        v_ag = torch.index_select(v_ag, dim=0, index=chunk_ids_for_kv_ag)
        # [cp*2, s//2, b, np, hn] -> [cp*s, b, np, hn]
        k_ag = k_ag.view(-1, *k.shape[1:])
        v_ag = v_ag.view(-1, *v.shape[1:])
        cp_stream.wait_stream(torch.cuda.current_stream())

        # create two streams to resolve wave quantization issue of Flash Attn in each step
        flash_attn_streams = [torch.cuda.current_stream(), cp_stream]

        local_seq_chunk_ids = [rank, 2 * cp_size - rank - 1]
        kv_seq_range_per_step = [None, None]
        window_size_per_step = [None, None]
        cu_seqlens_kv_per_step = [None, None]
        out_per_step = [None, None]
        softmax_lse_per_step = [None, None]
        rng_states = [None, None]
        out = torch.empty_like(q)

        for i in range(len(local_seq_chunk_ids) + 1):
            if i < len(local_seq_chunk_ids):
                with torch.cuda.stream(flash_attn_streams[i]):
                    # [b, 2, sq//2, np, hn] -> [b, sq//2, np, hn]
                    # or [2, sq//2, b, np, hn] -> [sq//2, b, np, hn]
                    q_ = q.select(seq_dim, i).contiguous()
                    kv_seq_range_per_step[i], window_size_per_step[i] = (
                        get_kv_seq_info_after_all_gather(
                            local_seq_chunk_ids[i],
                            cp_size,
                            max_seqlen_q,
                            max_seqlen_kv,
                            window_size,
                            causal,
                        )
                    )
                    seq_start_idx, seq_end_idx = (
                        kv_seq_range_per_step[i][0],
                        kv_seq_range_per_step[i][1],
                    )
                    max_seqlen_kv_ = seq_end_idx - seq_start_idx
                    cu_seqlens_kv_per_step[i] = _get_full_cu_seqlens(
                        k.shape[1], max_seqlen_kv_, k.device
                    )
                    k_, v_ = [x[seq_start_idx:seq_end_idx] for x in [k_ag, v_ag]]
                    # [s_range, b, np, hn] -> [b, s_range, np, hn] or [s_range, b, np, hn]
                    k_, v_ = [x.movedim(0, seq_dim).contiguous() for x in [k_, v_]]
                    if use_fused_attention:
                        out_per_step[i], [softmax_lse_per_step[i], rng_states[i]] = fused_attn_fwd(
                            is_training,
                            max_seqlen_q,
                            max_seqlen_kv_,
                            cu_seqlens_q,
                            cu_seqlens_kv_per_step[i],
                            q_,
                            k_,
                            v_,
                            TE_DType[q.dtype],
                            tex.NVTE_Fused_Attn_Backend.NVTE_F16_arbitrary_seqlen,
                            attn_scale=softmax_scale,
                            dropout=dropout_p,
                            qkv_layout=qkv_layout,
                            attn_mask_type=attn_mask_type,
                            attn_bias_type=attn_bias_type,
                            attn_bias=attn_bias,
                            cu_seqlens_q_padded=cu_seqlens_q_padded,
                            cu_seqlens_kv_padded=cu_seqlens_kv_per_step[i],
                            window_size=window_size_per_step[i],
                        )
                    else:
                        q_, k_, v_ = [x.view(-1, *x.shape[-2:]) for x in [q_, k_, v_]]
                        fa_outputs = flash_attn_fwd(
                            q_,
                            k_,
                            v_,
                            cu_seqlens_q,
                            cu_seqlens_kv_per_step[i],
                            max_seqlen_q,
                            max_seqlen_kv_,
                            causal=causal,
                            window_size=window_size_per_step[i],
                            **fa_forward_kwargs,
                        )
                        out_per_step[i] = fa_outputs[4]
                        softmax_lse_per_step[i] = fa_outputs[5]
                        if not _use_flash_attn_3:
                            rng_states[i] = fa_outputs[7]

            if i > 0:
                with torch.cuda.stream(flash_attn_streams[i - 1]):
                    if qkv_format == "bshd":
                        out[:, i - 1].copy_(out_per_step[i - 1].view(out[:, i - 1].shape))
                    elif qkv_format == "sbhd":
                        out[i - 1].copy_(out_per_step[i - 1].view(out[i - 1].shape))

        torch.cuda.current_stream().wait_stream(cp_stream)

        if use_fused_attention:
            if qkv_format == "bshd":
                out = out.view(out.shape[0], -1, *out.shape[-2:])
            elif qkv_format == "sbhd":
                out = out.view(-1, *out.shape[-3:])
        else:
            out = out.view(-1, *out.shape[-2:])

        ctx.save_for_backward(
            q,
            k,
            v,
            cu_seqlens_q,
            cu_seqlens_q_padded,
            *cu_seqlens_kv_per_step,
            *out_per_step,
            *softmax_lse_per_step,
            *rng_states,
        )
        ctx.kv_seq_range_per_step = kv_seq_range_per_step
        ctx.window_size_per_step = window_size_per_step
        ctx.cp_group = cp_group
        ctx.cp_stream = cp_stream
        ctx.dropout_p = dropout_p
        ctx.max_seqlen_q = max_seqlen_q
        ctx.softmax_scale = softmax_scale
        ctx.qkv_format = qkv_format
        ctx.attn_bias_type = attn_bias_type
        ctx.attn_mask_type = attn_mask_type
        ctx.deterministic = deterministic
        ctx.use_fused_attention = use_fused_attention
        return out

    @staticmethod
    def backward(ctx, dout):
        cp_size = get_distributed_world_size(ctx.cp_group)
        rank = get_distributed_rank(ctx.cp_group)

        (q, k, v, cu_seqlens_q, cu_seqlens_q_padded) = ctx.saved_tensors[:5]
        cu_seqlens_kv_per_step = ctx.saved_tensors[5:7]
        out_per_step = ctx.saved_tensors[7:9]
        softmax_lse_per_step = ctx.saved_tensors[9:11]
        rng_states = ctx.saved_tensors[11:13]
        kv_seq_range_per_step = ctx.kv_seq_range_per_step
        window_size_per_step = ctx.window_size_per_step

        seq_dim = ctx.qkv_format.index("s")
        qkv_layout = ctx.qkv_format + "_" + ctx.qkv_format + "_" + ctx.qkv_format

        dout = dout.view(q.shape)
        dq = torch.empty_like(q)
        dk = torch.zeros((k.shape[0] * cp_size, *k.shape[1:]), dtype=k.dtype, device=k.device)
        dv = torch.zeros_like(dk)
        dq_per_step = [None, None]
        dk_per_step = [None, None]
        dv_per_step = [None, None]

        # create two streams to resolve wave quantization issue of Flash Attn in each step
        flash_attn_streams = [torch.cuda.current_stream(), ctx.cp_stream]
        # synchronize dkv update across steps
        dkv_update_done = torch.cuda.Event()

        # [s, b, np, hn] -> [cp, s, b, np, hn]
        k_ag, _ = gather_along_first_dim(k, ctx.cp_group)
        v_ag, _ = gather_along_first_dim(v, ctx.cp_group)

        # [cp, s, b, np, hn] -> [cp*2, s//2, b, np, hn]
        k_ag = k_ag.view(2 * cp_size, k.shape[0] // 2, *k.shape[1:])
        v_ag = v_ag.view(2 * cp_size, v.shape[0] // 2, *v.shape[1:])
        chunk_ids_for_kv_ag = get_seq_chunk_ids_for_reordering(cp_size, k.device, True)
        k_ag = torch.index_select(k_ag, dim=0, index=chunk_ids_for_kv_ag)
        v_ag = torch.index_select(v_ag, dim=0, index=chunk_ids_for_kv_ag)
        # [cp*2, s//2, b, np, hn] -> [cp*s, b, np, hn]
        k_ag = k_ag.view(-1, *k.shape[1:])
        v_ag = v_ag.view(-1, *v.shape[1:])
        ctx.cp_stream.wait_stream(torch.cuda.current_stream())

        local_seq_chunk_ids = [rank, 2 * cp_size - rank - 1]

        if not ctx.use_fused_attention:
            fa_backward_kwargs = {"softmax_scale": ctx.softmax_scale}
            if _use_flash_attn_3:
                flash_attn_bwd = flash_attn_varlen_bwd_v3
                fa_backward_kwargs["deterministic"] = ctx.deterministic
            else:
                flash_attn_bwd = flash_attn_varlen_bwd
                fa_backward_kwargs["dropout_p"] = ctx.dropout_p
                if _flash_attn_2_4_plus:
                    fa_backward_kwargs["alibi_slopes"] = None
                if _flash_attn_2_4_1_plus:
                    fa_backward_kwargs["deterministic"] = ctx.deterministic

        for i in range(len(local_seq_chunk_ids) + 1):
            if i < len(local_seq_chunk_ids):
                with torch.cuda.stream(flash_attn_streams[i]):
                    # [b, 2, sq//2, np, hn] -> [b, sq//2, np, hn]
                    # or [2, sq//2, b, np, hn] -> [sq//2, b, np, hn]
                    q_ = q.select(seq_dim, i).contiguous()
                    seq_start_idx, seq_end_idx = (
                        kv_seq_range_per_step[i][0],
                        kv_seq_range_per_step[i][1],
                    )
                    max_seqlen_kv = seq_end_idx - seq_start_idx
                    k_, v_ = [x[seq_start_idx:seq_end_idx] for x in [k_ag, v_ag]]
                    # [cp*s, b, np, hn] -> [b, s_range, np, hn] or [s_range, b, np, hn]
                    k_, v_ = [x.movedim(0, seq_dim).contiguous() for x in [k_, v_]]
                    out_ = out_per_step[i]
                    dout_ = dout.select(seq_dim, i).contiguous().view(out_.shape)
                    if ctx.use_fused_attention:
                        aux_ctx_tensors = [softmax_lse_per_step[i], rng_states[i]]
                        dq_per_step[i], dk_per_step[i], dv_per_step[i], _ = fused_attn_bwd(
                            ctx.max_seqlen_q,
                            max_seqlen_kv,
                            cu_seqlens_q,
                            cu_seqlens_kv_per_step[i],
                            q_,
                            k_,
                            v_,
                            out_,
                            dout_,
                            TE_DType[q.dtype],
                            TE_DType[dout.dtype],
                            aux_ctx_tensors,
                            tex.NVTE_Fused_Attn_Backend.NVTE_F16_arbitrary_seqlen,
                            cu_seqlens_q_padded=cu_seqlens_q_padded,
                            cu_seqlens_kv_padded=cu_seqlens_kv_per_step[i],
                            attn_scale=ctx.softmax_scale,
                            dropout=ctx.dropout_p,
                            qkv_layout=qkv_layout,
                            attn_mask_type=ctx.attn_mask_type,
                            attn_bias_type=ctx.attn_bias_type,
                            window_size=window_size_per_step[i],
                            deterministic=ctx.deterministic,
                        )
                    else:
                        batch_size = k_.shape[0]
                        q_, k_, v_ = [x.view(-1, *x.shape[-2:]) for x in [q_, k_, v_]]
                        dq_per_step[i], dk_per_step[i], dv_per_step[i] = [
                            torch.empty_like(x) for x in [q_, k_, v_]
                        ]
                        if not _use_flash_attn_3:
                            fa_backward_kwargs["rng_state"] = rng_states[i]
                        flash_attn_bwd(
                            dout_,
                            q_,
                            k_,
                            v_,
                            out_,
                            softmax_lse_per_step[i],
                            dq_per_step[i],
                            dk_per_step[i],
                            dv_per_step[i],
                            cu_seqlens_q,
                            cu_seqlens_kv_per_step[i],
                            ctx.max_seqlen_q,
                            max_seqlen_kv,
                            causal="causal" in ctx.attn_mask_type,
                            window_size=window_size_per_step[i],
                            **fa_backward_kwargs,
                        )
                        # [b*sq//2, np, hn] -> [b, sq//2, np, hn]
                        dq_per_step[i] = dq_per_step[i].view(dq[:, i].shape)
                        # [b*s_range, np, hn] -> [b, s_range, np, hn]
                        dk_per_step[i], dv_per_step[i] = [
                            x.view(batch_size, -1, *x.shape[-2:])
                            for x in [dk_per_step[i], dv_per_step[i]]
                        ]

            if i > 0:
                with torch.cuda.stream(flash_attn_streams[i - 1]):
                    if ctx.qkv_format == "bshd":
                        dq[:, i - 1].copy_(dq_per_step[i - 1])
                    elif ctx.qkv_format == "sbhd":
                        dq[i - 1].copy_(dq_per_step[i - 1])
                    # [b, s_range, np, hn] or [s_range, b, np, hn] -> [s_range, b, np, hn]
                    dk_per_step[i - 1], dv_per_step[i - 1] = [
                        x.movedim(seq_dim, 0).contiguous()
                        for x in [dk_per_step[i - 1], dv_per_step[i - 1]]
                    ]
                    # wait until dkv update of last step is done
                    if i > 1:
                        flash_attn_streams[i - 1].wait_event(dkv_update_done)
                    seq_start_idx, seq_end_idx = (
                        kv_seq_range_per_step[i - 1][0],
                        kv_seq_range_per_step[i - 1][1],
                    )
                    dk[seq_start_idx:seq_end_idx].add_(dk_per_step[i - 1])
                    dv[seq_start_idx:seq_end_idx].add_(dv_per_step[i - 1])
                    if i < len(local_seq_chunk_ids):
                        flash_attn_streams[i - 1].record_event(dkv_update_done)

        torch.cuda.current_stream().wait_stream(ctx.cp_stream)

        # [cp*s, b, np, hn] -> [cp*2, s//2, b, np, hn]
        dk = dk.view(2 * cp_size, -1, *dk.shape[-3:])
        dv = dv.view(2 * cp_size, -1, *dv.shape[-3:])
        chunk_ids_for_kv_ag = get_seq_chunk_ids_for_reordering(cp_size, dk.device, False)
        dk = torch.index_select(dk, dim=0, index=chunk_ids_for_kv_ag)
        dv = torch.index_select(dv, dim=0, index=chunk_ids_for_kv_ag)
        # [cp*2, s//2, b, np, hn] -> [cp*s, b, np, hn]
        dk = dk.view(-1, *dk.shape[-3:])
        dv = dv.view(-1, *dv.shape[-3:])
        dk, _ = reduce_scatter_along_first_dim(dk, ctx.cp_group)
        dv, _ = reduce_scatter_along_first_dim(dv, ctx.cp_group)

        dq = dq.view(*dq.shape[:seq_dim], -1, *dq.shape[(seq_dim + 2) :])
        dk = dk.movedim(0, seq_dim).contiguous()
        dv = dv.movedim(0, seq_dim).contiguous()

        return (
            None,
            dq,
            dk,
            dv,
            None,
            None,
            None,
            None,
            None,
            None,
            None,
            None,
            None,
            None,
            None,
            None,
            None,
            None,
            None,
        )


class AttnFuncWithCPAndQKVOA2A(torch.autograd.Function):
    """
    Attention implementation with context parallelism. Like Ulysses, applying A2A to QKVO.
    Refer the paper `DeepSpeed Ulysses <https://arxiv.org/abs/2309.14509>`_.
    """

    @staticmethod
    def forward(
        ctx,
        is_training,
        q,
        k,
        v,
        cu_seqlens_q,
        cu_seqlens_kv,
        max_seqlen_q,
        max_seqlen_kv,
        cu_seqlens_q_padded,
        cu_seqlens_kv_padded,
        dropout_p,
        softmax_scale,
        qkv_format,
        attn_mask_type,
        attn_bias_type,
        attn_bias,
        deterministic,
        use_fused_attention,
        window_size,
        fp8,
        fp8_meta,
        cp_group,
        cp_stream,
    ):
        if softmax_scale is None:
            softmax_scale = q.shape[-1] ** (-0.5)

        cp_size = get_distributed_world_size(cp_group)

        causal = "causal" in attn_mask_type
        padding = "padding" in attn_mask_type
        assert not padding, f"{attn_mask_type} mask type is not supported!"
        assert attn_bias_type == "no_bias", f"{attn_bias_type} bias type is not supported!"
        assert q.shape[-1] % 8 == 0, "Hidden size per attention head should be multiple of 8!"
        assert (
            window_size == (-1, 0)
            or window_size == (-1, -1)
            or use_fused_attention
            or _flash_attn_2_3_plus
        ), "Sliding window attention only can work with FusedAttention or FlashAttention >= 2.3!"

        if not use_fused_attention:
            fa_forward_kwargs = {"softmax_scale": softmax_scale}
            if _use_flash_attn_3:
                flash_attn_fwd = flash_attn_varlen_fwd_v3
                fa_forward_kwargs["window_size"] = window_size
            else:
                flash_attn_fwd = flash_attn_varlen_fwd
                fa_forward_kwargs["dropout_p"] = dropout_p
                fa_forward_kwargs["return_softmax"] = False
                if _flash_attn_2_3_plus:
                    fa_forward_kwargs["window_size"] = window_size
                if _flash_attn_2_4_plus:
                    fa_forward_kwargs["alibi_slopes"] = None
                if _flash_attn_2_5_7_plus:
                    fa_forward_kwargs["block_table"] = None

        assert (
            q.shape[-2] % cp_size == 0 and k.shape[-2] % cp_size == 0
        ), "The number of attention heads needs to be divisible by CP size!"

        assert qkv_format != "thd", f"{qkv_format} format is not supported!"
        qkv_layout = qkv_format + "_" + qkv_format + "_" + qkv_format

        batch_dim = qkv_format.index("b")
        seq_dim = qkv_format.index("s")
        assert (
            q.shape[seq_dim] % 2 == 0 and k.shape[seq_dim] % 2 == 0
        ), "Sequence length per GPU needs to be divisible by 2!"

        if fp8:
            if use_fused_attention:
                fp8_dtype_forward = get_fp8_te_dtype(fp8_meta["recipe"], fprop_tensor=True)
                fused_attn_qkv_dtype = fp8_dtype_forward
                fused_attn_backend = FusedAttnBackend["FP8"]
                if fp8_meta["recipe"].fp8_mha:
                    assert (
                        isinstance(q, Float8Tensor)
                        and isinstance(k, Float8Tensor)
                        and isinstance(v, Float8Tensor)
                    ), "q/k/v must be Float8Tensors for FP8 MHA!"
                    fp8_meta["scaling_fwd"].scale_inv[META_QKV] = q._scale_inv
                    q_fp8, k_fp8, v_fp8 = q, k, v
                    q, k, v = q_fp8._data, k_fp8._data, v_fp8._data
                elif int(os.getenv("NVTE_FP8_DPA_BWD", "1")):
                    q_f16, k_f16, v_f16 = q, k, v
                    q, k, v = [
                        cast_to_fp8(x, fp8_meta["scaling_fwd"], META_QKV, fp8_dtype_forward)
                        for x in [q_f16, k_f16, v_f16]
                    ]
                fp8_meta_kwargs = {}
                fp8_meta_kwargs["d_scale_qkv"] = fp8_meta["scaling_fwd"].scale_inv
                fp8_meta_kwargs["d_scale_qkv_offset"] = META_QKV
                fp8_meta_kwargs["d_scale_s"] = fp8_meta["scaling_fwd"].scale_inv
                fp8_meta_kwargs["d_scale_s_offset"] = META_S
                fp8_meta_kwargs["q_scale_s"] = fp8_meta["scaling_fwd"].scale
                fp8_meta_kwargs["q_scale_s_offset"] = META_S
                fp8_meta_kwargs["q_scale_o"] = fp8_meta["scaling_fwd"].scale
                fp8_meta_kwargs["q_scale_o_offset"] = META_O
                fp8_meta_kwargs["amax_s"] = fp8_meta["scaling_fwd"].amax_history
                fp8_meta_kwargs["amax_s_offset"] = META_S
                fp8_meta_kwargs["amax_o"] = fp8_meta["scaling_fwd"].amax_history
                fp8_meta_kwargs["amax_o_offset"] = META_O
            else:
                assert False, "FP8 is only supported with Fused Attention!"
        else:
            if use_fused_attention:
                fp8_meta_kwargs = {}
                fused_attn_qkv_dtype = TE_DType[q.dtype]
                fused_attn_backend = FusedAttnBackend["F16_arbitrary_seqlen"]

        chunk_ids_for_a2a = get_seq_chunk_ids_for_reordering(cp_size, q.device, True)
        q, k, v = flash_attn_a2a_communicate(
            [q, k, v], chunk_ids_for_a2a, seq_dim, cp_size, cp_group, cp_stream, True
        )

        if fp8 and not fp8_meta["recipe"].fp8_mha and not int(os.getenv("NVTE_FP8_DPA_BWD", "1")):
            q_f16, k_f16, v_f16 = q, k, v
            q, k, v = [
                cast_to_fp8(x, fp8_meta["scaling_fwd"], META_QKV, fp8_dtype_forward)
                for x in [q_f16, k_f16, v_f16]
            ]

        batch_size = q.shape[batch_dim]
        if use_fused_attention:
            out, aux_ctx_tensors = fused_attn_fwd(
                is_training,
                max_seqlen_q,
                max_seqlen_kv,
                cu_seqlens_q,
                cu_seqlens_kv,
                q,
                k,
                v,
                fused_attn_qkv_dtype,
                fused_attn_backend,
                attn_scale=softmax_scale,
                dropout=dropout_p,
                qkv_layout=qkv_layout,
                attn_mask_type=attn_mask_type,
                attn_bias_type=attn_bias_type,
                attn_bias=attn_bias,
                cu_seqlens_q_padded=cu_seqlens_q_padded,
                cu_seqlens_kv_padded=cu_seqlens_kv_padded,
                window_size=window_size,
                **fp8_meta_kwargs,
            )
        else:
            # [b, cp*s, np//cp, hn] -> [b*cp*s, np//cp, hn]
            q, k, v = [x.view(-1, *x.shape[-2:]) for x in [q, k, v]]
            fa_outputs = flash_attn_fwd(
                q,
                k,
                v,
                cu_seqlens_q,
                cu_seqlens_kv,
                max_seqlen_q,
                max_seqlen_kv,
                causal=causal,
                **fa_forward_kwargs,
            )
            out, softmax_lse = fa_outputs[4], fa_outputs[5]
            rng_state = fa_outputs[7] if not _use_flash_attn_3 else None
            aux_ctx_tensors = [softmax_lse, rng_state]
            # [b*cp*s, np//cp, hn] -> [b, cp*s, np//cp, hn]
            out = out.view(batch_size, -1, *out.shape[-2:])

        chunk_ids_for_a2a = get_seq_chunk_ids_for_reordering(cp_size, out.device, False)
        out = flash_attn_a2a_communicate(
            out, chunk_ids_for_a2a, seq_dim, cp_size, cp_group, cp_stream, False
        )

        if use_fused_attention:
            if qkv_format == "bshd":
                # [b*s, np, hn] -> [b, s, np, hn]
                out = out.view(batch_size, -1, *out.shape[-2:])
            elif qkv_format == "sbhd":
                # [s*b, np, hn] -> [s, b, np, hn]
                out = out.view(-1, batch_size, *out.shape[-2:])

        if fp8:
            if fp8_meta["recipe"].fp8_mha:
                out_fp8 = Float8Tensor(
                    data=out,
                    fp8_meta=fp8_meta,
                    fp8_meta_forward=True,
                    fp8_meta_index=META_O,
                    fp8_dtype=fp8_dtype_forward,
                    dtype=q_fp8.dtype,
                )
                out = out_fp8._data
                out_ret = out_fp8
            else:
                out_f16 = cast_from_fp8(
                    out,
                    fp8_meta["scaling_fwd"],
                    META_O,
                    fp8_dtype_forward,
                    TE_DType[q_f16.dtype],
                )
                out_ret = out_f16
        else:
            out_ret = out

        if fp8:
            if int(os.getenv("NVTE_FP8_DPA_BWD", "1")):
                q_save, k_save, v_save, out_save = q, k, v, out
            elif fp8_meta["recipe"].fp8_mha:
                q_fp8, k_fp8, v_fp8 = [
                    Float8Tensor(
                        data=x,
                        fp8_meta=fp8_meta,
                        fp8_meta_forward=True,
                        fp8_meta_index=META_QKV,
                        fp8_dtype=fp8_dtype_forward,
                        dtype=out_fp8.dtype,
                    )
                    for x in [q, k, v]
                ]
                q_save, k_save, v_save, out_save = q_fp8, k_fp8, v_fp8, out_fp8
            else:
                q_save, k_save, v_save, out_save = q_f16, k_f16, v_f16, out_f16
        else:
            q_save, k_save, v_save, out_save = q, k, v, out

        if fp8 and int(os.getenv("NVTE_FP8_DPA_BWD", "1")):
            fp8_fwd_scales = fp8_meta["scaling_fwd"].scale.clone()
            fp8_fwd_scale_invs = fp8_meta["scaling_fwd"].scale_inv.clone()
        else:
            fp8_fwd_scales, fp8_fwd_scale_invs = None, None

        ctx.save_for_backward(
            q_save,
            k_save,
            v_save,
            out_save,
            cu_seqlens_q,
            cu_seqlens_kv,
            cu_seqlens_q_padded,
            cu_seqlens_kv_padded,
            fp8_fwd_scales,
            fp8_fwd_scale_invs,
            *aux_ctx_tensors,
        )
        ctx.batch_size = batch_size
        ctx.cp_group = cp_group
        ctx.cp_stream = cp_stream
        ctx.dropout_p = dropout_p
        ctx.max_seqlen_q = max_seqlen_q
        ctx.max_seqlen_kv = max_seqlen_kv
        ctx.softmax_scale = softmax_scale
        ctx.qkv_format = qkv_format
        ctx.attn_mask_type = attn_mask_type
        ctx.attn_bias_type = attn_bias_type
        ctx.deterministic = deterministic
        ctx.window_size = window_size
        ctx.use_fused_attention = use_fused_attention
        ctx.fp8 = fp8 and int(os.getenv("NVTE_FP8_DPA_BWD", "1"))
        ctx.fp8_meta = fp8_meta
        return out_ret

    @staticmethod
    def backward(ctx, dout):
        cp_size = get_distributed_world_size(ctx.cp_group)

        q, k, v, out = ctx.saved_tensors[:4]
        cu_seqlens_q, cu_seqlens_kv, cu_seqlens_q_padded, cu_seqlens_kv_padded = ctx.saved_tensors[
            4:8
        ]
        fp8_fwd_scales, fp8_fwd_scale_invs = ctx.saved_tensors[8:10]
        aux_ctx_tensors = ctx.saved_tensors[10:]

        qkv_layout = ctx.qkv_format + "_" + ctx.qkv_format + "_" + ctx.qkv_format
        causal = "causal" in ctx.attn_mask_type
        seq_dim = ctx.qkv_format.index("s")

        if ctx.fp8:
            if ctx.use_fused_attention:
                fp8_dtype_forward = get_fp8_te_dtype(ctx.fp8_meta["recipe"], fprop_tensor=True)
                fp8_dtype_backward = get_fp8_te_dtype(ctx.fp8_meta["recipe"], fprop_tensor=False)
                fused_attn_qkv_dtype = fp8_dtype_forward
                fused_attn_dqkv_dtype = fp8_dtype_backward
                fused_attn_backend = FusedAttnBackend["FP8"]
                if ctx.fp8_meta["recipe"].fp8_mha:
                    assert isinstance(dout, Float8Tensor), "dout must be Float8Tensors for FP8 MHA!"
                    ctx.fp8_meta["scaling_bwd"].scale_inv[META_DO] = dout._scale_inv
                    dout_fp8 = dout
                    dout = dout_fp8._data
                else:
                    dout_f16 = dout
                    dout = cast_to_fp8(
                        dout_f16, ctx.fp8_meta["scaling_bwd"], META_DO, fp8_dtype_backward
                    )
                fp8_meta_kwargs = {}
                fp8_meta_kwargs["d_scale_qkv"] = fp8_fwd_scale_invs[META_QKV]
                fp8_meta_kwargs["d_scale_s"] = fp8_fwd_scale_invs[META_S]
                fp8_meta_kwargs["d_scale_o"] = fp8_fwd_scale_invs[META_O]
                fp8_meta_kwargs["d_scale_do"] = ctx.fp8_meta["scaling_bwd"].scale_inv[META_DO]
                fp8_meta_kwargs["d_scale_dp"] = ctx.fp8_meta["scaling_bwd"].scale_inv[META_DP]
                fp8_meta_kwargs["q_scale_s"] = fp8_fwd_scales[META_S]
                fp8_meta_kwargs["q_scale_dp"] = ctx.fp8_meta["scaling_bwd"].scale[META_DP]
                fp8_meta_kwargs["q_scale_dqkv"] = ctx.fp8_meta["scaling_bwd"].scale[META_DQKV]
                fp8_meta_kwargs["amax_dp"] = ctx.fp8_meta["scaling_bwd"].amax_history[0][META_DP]
                fp8_meta_kwargs["amax_dqkv"] = ctx.fp8_meta["scaling_bwd"].amax_history[0][
                    META_DQKV
                ]
            else:
                assert False, "FP8 is only supported with Fused Attention!"
        else:
            if ctx.fp8_meta is not None and ctx.fp8_meta["recipe"].fp8_mha:
                assert isinstance(dout, Float8Tensor), "dout must be Float8Tensors for FP8 MHA!"
                q, k, v, out, dout = [x.from_float8(x.dtype) for x in [q, k, v, out, dout]]
            if ctx.use_fused_attention:
                fp8_meta_kwargs = {}
                fused_attn_qkv_dtype = TE_DType[q.dtype]
                fused_attn_dqkv_dtype = TE_DType[dout.dtype]
                fused_attn_backend = FusedAttnBackend["F16_arbitrary_seqlen"]

        if not ctx.use_fused_attention:
            out = out.view(ctx.batch_size, -1, *out.shape[-2:])
        dout = dout.view(*out.shape)

        chunk_ids_for_a2a = get_seq_chunk_ids_for_reordering(cp_size, out.device, True)
        out, dout = flash_attn_a2a_communicate(
            [out, dout], chunk_ids_for_a2a, seq_dim, cp_size, ctx.cp_group, ctx.cp_stream, True
        )

        if not ctx.use_fused_attention:
            fa_backward_kwargs = {"softmax_scale": ctx.softmax_scale}
            if _use_flash_attn_3:
                flash_attn_bwd = flash_attn_varlen_bwd_v3
                fa_backward_kwargs["window_size"] = ctx.window_size
                fa_backward_kwargs["deterministic"] = ctx.deterministic
            else:
                flash_attn_bwd = flash_attn_varlen_bwd
                fa_backward_kwargs["dropout_p"] = ctx.dropout_p
                if _flash_attn_2_3_plus:
                    fa_backward_kwargs["window_size"] = ctx.window_size
                if _flash_attn_2_4_plus:
                    fa_backward_kwargs["alibi_slopes"] = None
                if _flash_attn_2_4_1_plus:
                    fa_backward_kwargs["deterministic"] = ctx.deterministic

        if ctx.use_fused_attention:
            dq, dk, dv, _ = fused_attn_bwd(
                ctx.max_seqlen_q,
                ctx.max_seqlen_kv,
                cu_seqlens_q,
                cu_seqlens_kv,
                q,
                k,
                v,
                out,
                dout,
                fused_attn_qkv_dtype,
                fused_attn_dqkv_dtype,
                aux_ctx_tensors,
                fused_attn_backend,
                cu_seqlens_q_padded=cu_seqlens_q_padded,
                cu_seqlens_kv_padded=cu_seqlens_kv_padded,
                attn_scale=ctx.softmax_scale,
                dropout=ctx.dropout_p,
                qkv_layout=qkv_layout,
                attn_mask_type=ctx.attn_mask_type,
                attn_bias_type=ctx.attn_bias_type,
                window_size=ctx.window_size,
                deterministic=ctx.deterministic,
                **fp8_meta_kwargs,
            )
        else:
            softmax_lse, rng_state = aux_ctx_tensors
            out, dout = [x.view(-1, *x.shape[-2:]) for x in [out, dout]]
            dq, dk, dv = [torch.empty_like(x) for x in [q, k, v]]
            if not _use_flash_attn_3:
                fa_backward_kwargs["rng_state"] = rng_state
            flash_attn_bwd(
                dout,
                q,
                k,
                v,
                out,
                softmax_lse,
                dq,
                dk,
                dv,
                cu_seqlens_q,
                cu_seqlens_kv,
                ctx.max_seqlen_q,
                ctx.max_seqlen_kv,
                causal=causal,
                **fa_backward_kwargs,
            )
            dq, dk, dv = [x.view(ctx.batch_size, -1, *x.shape[-2:]) for x in [dq, dk, dv]]

        chunk_ids_for_a2a = get_seq_chunk_ids_for_reordering(cp_size, q.device, False)
        dq, dk, dv = flash_attn_a2a_communicate(
            [dq, dk, dv], chunk_ids_for_a2a, seq_dim, cp_size, ctx.cp_group, ctx.cp_stream, False
        )

        if ctx.qkv_format == "bshd":
            dq, dk, dv = [x.view(ctx.batch_size, -1, *x.shape[-2:]) for x in [dq, dk, dv]]
        elif ctx.qkv_format == "sbhd":
            dq, dk, dv = [x.view(-1, ctx.batch_size, *x.shape[-2:]) for x in [dq, dk, dv]]

        if ctx.fp8:
            if ctx.fp8_meta["recipe"].fp8_mha:
                dq, dk, dv = [
                    Float8Tensor(
                        data=x,
                        fp8_meta=ctx.fp8_meta,
                        fp8_meta_forward=False,
                        fp8_meta_index=META_DQKV,
                        fp8_dtype=fp8_dtype_backward,
                        dtype=dout_fp8.dtype,
                    )
                    for x in [dq, dk, dv]
                ]
            else:
                dq, dk, dv = [
                    cast_from_fp8(
                        x,
                        ctx.fp8_meta["scaling_bwd"],
                        META_DQKV,
                        fp8_dtype_backward,
                        TE_DType[dout_f16.dtype],
                    )
                    for x in [dq, dk, dv]
                ]

        return (
            None,
            dq,
            dk,
            dv,
            None,
            None,
            None,
            None,
            None,
            None,
            None,
            None,
            None,
            None,
            None,
            None,
            None,
            None,
            None,
            None,
            None,
            None,
            None,
            None,
        )


def attn_forward_func_with_cp(
    is_training,
    q,
    k,
    v,
    cu_seqlens_q,
    cu_seqlens_kv,
    max_seqlen_q,
    max_seqlen_kv,
    cu_seqlens_q_padded,
    cu_seqlens_kv_padded,
    dropout_p,
    cp_group,
    cp_global_ranks,
    cp_stream,
    cp_comm_type,
    softmax_scale=None,
    qkv_format="bshd",
    attn_mask_type="causal",
    attn_bias_type="no_bias",
    attn_bias=None,
    deterministic=False,
    use_fused_attention=False,
    window_size=None,
    fp8=False,
    fp8_meta=None,
) -> torch.Tensor:
    """
    Attention implementation with context parallelism.
    """

    if cp_comm_type == "a2a+p2p":
        assert isinstance(
            cp_group, list
        ), "Hierarchical CP implementation needs multi-level CP groups!"
        assert len(cp_group) == 2, "Current implementation only supports two-level CP groups!"
        if get_distributed_world_size(cp_group[0]) == 1:
            cp_group = cp_group[1]
            cp_comm_type = "p2p"
        elif get_distributed_world_size(cp_group[1]) == 1:
            cp_group = cp_group[0]
            cp_comm_type = "a2a"
    else:
        assert isinstance(
            cp_group, dist_group_type
        ), f"Unsupported process group for CP communication type {cp_comm_type}!"

    assert qkv_format in [
        "bshd",
        "sbhd",
        "thd",
    ], f"QKV format of {qkv_format} is not supported with context parallelism!"
    assert (
        qkv_format != "sbhd" or use_fused_attention
    ), "FlashAttention does not support sbhd format!"
    assert (
        qkv_format != "thd"
        or not use_fused_attention
        or attn_mask_type in ["padding", "padding_causal"]
    ), (
        f"Context parallelism is not supported for {attn_mask_type} mask type and "
        f"{qkv_format} format with {'FusedAttention' if use_fused_attention else 'FlashAttention'}!"
    )
    assert attn_bias is None or (use_fused_attention and "padding" not in attn_mask_type), (
        """Attention bias is only supported with FusedAttention and "causal" """
        """or "no_mask" mask types!"""
    )
    assert (
        cu_seqlens_q_padded is not None and cu_seqlens_kv_padded is not None
    ), "cu_seqlens_q_padded and cu_seqlens_kv_padded cannot be None with context parallelism!"

    sliding_window_attn = (
        window_size is not None and window_size != (-1, 0) and window_size != (-1, -1)
    )
    assert (
        not sliding_window_attn
        or cp_comm_type == "a2a"
        or (cp_comm_type == "all_gather" and not use_fused_attention)
    ), "The context parallel running configs cannot support sliding window attetnion!"

    args = [
        is_training,
        q,
        k,
        v,
        cu_seqlens_q,
        cu_seqlens_kv,
        max_seqlen_q,
        max_seqlen_kv,
        cu_seqlens_q_padded,
        cu_seqlens_kv_padded,
        dropout_p,
        softmax_scale,
        qkv_format,
        attn_mask_type,
        attn_bias_type,
        attn_bias,
        deterministic,
        use_fused_attention,
    ]

    if cp_comm_type in ["p2p", "a2a+p2p"]:
        args += [fp8, fp8_meta, cp_group, cp_global_ranks, cp_stream]
        out = AttnFuncWithCPAndKVP2P.apply(*args)
    elif cp_comm_type == "all_gather":
        args.pop(5)
        args.pop(8)
        args += [window_size, cp_group, cp_stream]
        out = AttnFuncWithCPAndKVAllGather.apply(*args)
    elif cp_comm_type == "a2a":
        args += [window_size, fp8, fp8_meta, cp_group, cp_stream]
        out = AttnFuncWithCPAndQKVOA2A.apply(*args)
    else:
        raise ValueError(f"Unsupported communication type: {cp_comm_type}!")

    return out


class RotaryPositionEmbedding(torch.nn.Module):
    """
    Implements Rotary Position Embedding from https://arxiv.org/abs/2104.09864.
    """

    def __init__(
        self,
        dim: int,
        rotary_percent: float = 1.0,
        seq_len_interpolation_factor: Optional[int] = None,
        pretrained_max_position_embeddings: Optional[int] = None,
        rotary_base: float = 10000.0,
    ):
        """
        Parameters
        ----------
        dim: int
            rotary embedding dimension
        rotary_percent: float
            Percent of rotary dimension to use for rotary position embeddings.
        seq_len_interpolation_factor: int
            if not None, discrete positions will be interpolated by this factor via the trick in
            https://arxiv.org/abs/2306.15595
        pretrained_max_position_embeddings: int
            pre-trained max_position_embeddings before position interpolation
        """
        super().__init__()
        if rotary_percent < 1.0:
            dim = int(dim * rotary_percent)
        self.seq_len_interpolation_factor = seq_len_interpolation_factor
        self.rotary_base = rotary_base
        inv_freq = 1.0 / (
            self.rotary_base
            ** (
                torch.arange(0, dim, 2, dtype=torch.float32, device=torch.cuda.current_device())
                / dim
            )
        )
        self.register_buffer("inv_freq", inv_freq)
        self.pretrained_max_position_embeddings = pretrained_max_position_embeddings

    def forward(self, max_seq_len: int, offset: int = 0):
        """
        Create rotary position embedding frequencies

        Parameters
        ----------
        max_seq_len: int
            sequence length of a sample
        offset: int, default = 0
            fixed offset for freqencies
        """
        seq = (
            torch.arange(max_seq_len, device=self.inv_freq.device, dtype=self.inv_freq.dtype)
            + offset
        )

        if (
            self.pretrained_max_position_embeddings is not None
            and self.seq_len_interpolation_factor is not None
        ):
            if (
                max_seq_len
                > self.pretrained_max_position_embeddings * self.seq_len_interpolation_factor
            ):
                # dynamic linear scaling (length > position we have learned)
                seq *= 1 / (max_seq_len / self.pretrained_max_position_embeddings)
            else:
                # fixed linear scaling
                seq *= 1 / self.seq_len_interpolation_factor

        freqs = torch.einsum("i , j -> i j", seq, self.inv_freq)
        # first part even vector components, second part odd vector components,
        #  2 * dim in dimension size
        emb = torch.cat((freqs, freqs), dim=-1)
        # emb [seq_length, .., dim]
        return emb.reshape(emb.size(0), 1, 1, emb.size(1))


class FusedRoPEFunc(torch.autograd.Function):
    """
    Function for FusedRoPE

    This implementation assumes the input tensor to be in `sbhd`, `bshd` or `thd` format and
    the RoPE tensor to be of shape (s, 1, 1, d). It accepts arbitrary memory layouts to avoid
    the expensive `.contiguous()` calls, thus it may not achieve the best memory access pattern.
    """

    @staticmethod
    def forward(
        ctx,
        t: torch.Tensor,
        freqs: torch.Tensor,
        tensor_format: str = "sbhd",
        cu_seqlens: Union[torch.Tensor, None] = None,
    ) -> torch.Tensor:
        if freqs.dtype != torch.float32:
            freqs = freqs.float()
        if tensor_format == "sbhd":
            output = tex.fused_rope_forward(t, freqs, False)
        elif tensor_format == "bshd":
            output = tex.fused_rope_forward(t.transpose(0, 1), freqs, True).transpose(0, 1)
        elif tensor_format == "thd":
            output = tex.fused_rope_thd_forward(t, cu_seqlens, freqs)
        else:
            raise ValueError(f"Unsupported tensor_format: {tensor_format}.")
        ctx.save_for_backward(freqs, cu_seqlens)
        ctx.tensor_format = tensor_format

        return output

    @staticmethod
    def backward(ctx, grad_output: torch.Tensor) -> Tuple[Union[torch.Tensor, None], ...]:
        freqs, cu_seqlens = ctx.saved_tensors
        if ctx.tensor_format == "sbhd":
            grad_input = tex.fused_rope_backward(grad_output, freqs, False)
        elif ctx.tensor_format == "bshd":
            grad_input = tex.fused_rope_backward(
                grad_output.transpose(0, 1), freqs, True
            ).transpose(0, 1)
        elif ctx.tensor_format == "thd":
            grad_input = tex.fused_rope_thd_backward(grad_output, cu_seqlens, freqs)
        else:
            raise ValueError(f"Unsupported tensor_format: {ctx.tensor_format}.")

        return grad_input, None, None, None, None


def _rotate_half(x: torch.Tensor) -> torch.Tensor:
    """
    change sign so the last dimension becomes [-odd, +even]
    """
    x = x.view(x.shape[:-1] + torch.Size((2, x.shape[-1] // 2)))
    x1, x2 = x.unbind(dim=-2)
    return torch.cat((-x2, x1), dim=-1)


def apply_rotary_pos_emb(
    t: torch.Tensor,
    freqs: torch.Tensor,
    tensor_format: str = "sbhd",
    fused: bool = False,
    cu_seqlens: Union[torch.Tensor, None] = None,
) -> torch.Tensor:
    """
    Apply rotary positional embedding tensor to the input tensor.

    Parameters
    ----------
    t: torch.Tensor
        Input tensor of shape `[s, b, h, d]`, `[b, s, h, d]` or `[t, h, d]`, on which
        rotary positional embedding will be applied.
    freqs: torch.Tensor
        Rotary positional embedding tensor of shape `[s2, 1, 1, d2]` and dtype 'float',
        with `s2 >= s` and `d2 <= d`.
    fused: bool, default = False
        Whether to use a fused applying RoPE implementation.
    tensor_format: {'sbhd', 'bshd', 'thd'}, default = 'sbhd'
        is `bshd` if `t` is of shape `[bs, seq, ...]`, or `sbhd` if `t` is
        of shape `[seq, bs, ...]`. 'thd' is only supported when `fused` is True.
    cu_seqlens: torch.Tensor, default = None.
        Cumulative sum of sequence lengths in a batch for `t`, with shape [b + 1] and
        dtype torch.int32. Only valid when `tensor_format` is 'thd'.
    """
    if fused:
        assert (
            tensor_format != "thd" or cu_seqlens is not None
        ), "cu_seqlens must not be None when tensor_format is 'thd'."
        return FusedRoPEFunc.apply(t, freqs, tensor_format, cu_seqlens)

    assert tensor_format in ("sbhd", "bshd"), (
        "Only formats `sbhd` or `bshd` are supported for input tensor `t` "
        f"when fused is False, got {tensor_format}."
    )

    max_seq_len = freqs.shape[0]
    cur_seq_len = t.shape[1] if tensor_format == "bshd" else t.shape[0]

    # Only apply the rotary embeddings up to the sequence length of the running
    # input.
    assert (
        cur_seq_len <= max_seq_len
    ), f"Rotary Embeddings only supported up to {max_seq_len} sequence length!"
    freqs = freqs[:cur_seq_len]
    if tensor_format == "bshd":
        freqs = freqs.transpose(0, 1)  # [seq, 1, 1, dim] -> [1, seq, 1, dim]
    # cos/sin first then dtype conversion for better precision
    cos_ = torch.cos(freqs).to(t.dtype)
    sin_ = torch.sin(freqs).to(t.dtype)

    rot_dim = freqs.shape[-1]
    # ideally t_pass is empty so rotary pos embedding is applied to all tensor t
    t, t_pass = t[..., :rot_dim], t[..., rot_dim:]

    # first part is cosine component
    # second part is sine component, need to change signs with _rotate_half method
    t = (t * cos_) + (_rotate_half(t) * sin_)
    return torch.cat((t, t_pass), dim=-1)


class _SplitAlongDim(torch.autograd.Function):
    """"""

    @staticmethod
    def forward(
        ctx,
        mixed_x_layer: torch.Tensor,
        split_dim: int,
        split_size_or_sections: Union[int, List[int], Tuple[int]],
    ) -> Tuple[torch.Tensor, ...]:
        ctx.split_dim = split_dim
        ctx.split_size_or_sections = split_size_or_sections
        if isinstance(mixed_x_layer, Float8Tensor):
            return tuple(
                Float8Tensor.make_like(
                    mixed_x_layer,
                    data=x,
                )
                for x in torch.split(
                    mixed_x_layer._data,
                    split_size_or_sections=split_size_or_sections,
                    dim=split_dim,
                )
            )
        return torch.split(mixed_x_layer, split_size_or_sections, dim=split_dim)

    @staticmethod
    def backward(ctx, *grad_outputs):
        assert len(grad_outputs) > 0, "No gradients received for backprop!"

        if isinstance(ctx.split_size_or_sections, (list, tuple)):
            split_sizes = ctx.split_size_or_sections
            assert len(grad_outputs) == len(
                split_sizes
            ), "Unequal number of gradients vs split sections for backprop!"
        if isinstance(ctx.split_size_or_sections, int):
            split_sizes = [ctx.split_size_or_sections] * len(grad_outputs)
        dims = len(grad_outputs[0].shape)
        split_dim = (ctx.split_dim + dims) % dims

        if isinstance(grad_outputs[0], Float8Tensor):
            noop_ok = True
            strides = grad_outputs[0].stride()
            data_ptr = grad_outputs[0]._data.untyped_storage().data_ptr()
            shape = list(grad_outputs[0].shape)
            for i, tensor in enumerate(grad_outputs):
                shape_i = shape
                shape_i[split_dim] = split_sizes[i]
                offset_size = sum(split_sizes[:i]) * np.prod(shape[split_dim + 1 :])
                if (
                    tensor.stride() != strides
                    or list(tensor.shape) != shape_i
                    or tensor._data.untyped_storage().data_ptr() != data_ptr
                    or tensor.storage_offset() != offset_size
                ):
                    noop_ok = False
                    break
            if noop_ok:
                ret = torch.Tensor().to(
                    device=grad_outputs[0].device, dtype=grad_outputs[0]._data.dtype
                )
                new_shape = list(shape)
                new_shape[split_dim] = sum(split_sizes)
                ret.set_(
                    grad_outputs[0]._data.untyped_storage(),
                    grad_outputs[0]._data.storage_offset(),
                    new_shape,
                    strides,
                )
                return Float8Tensor.make_like(grad_outputs[0], data=ret), None, None

            grad_outputs_data = [x._data for x in grad_outputs]
            return (
                Float8Tensor.make_like(
                    grad_outputs[0], data=torch.cat(grad_outputs_data, dim=split_dim)
                ),
                None,
                None,
            )
        noop_ok = True
        strides = grad_outputs[0].stride()
        data_ptr = grad_outputs[0].untyped_storage().data_ptr()
        shape = list(grad_outputs[0].shape)
        for i, tensor in enumerate(grad_outputs):
            shape_i = shape
            shape_i[split_dim] = split_sizes[i]
            offset_size = sum(split_sizes[:i]) * np.prod(shape[split_dim + 1 :])
            if (
                tensor.stride() != strides
                or list(tensor.shape) != shape_i
                or tensor.untyped_storage().data_ptr() != data_ptr
                or tensor.storage_offset() != offset_size
            ):
                noop_ok = False
                break
        if noop_ok:
            ret = torch.Tensor().to(device=grad_outputs[0].device, dtype=grad_outputs[0].dtype)
            new_shape = list(shape)
            new_shape[split_dim] = sum(split_sizes)
            ret.set_(
                grad_outputs[0].untyped_storage(),
                grad_outputs[0].storage_offset(),
                new_shape,
                strides,
            )
            return ret, None, None

        return torch.cat(grad_outputs, dim=split_dim), None, None


class UnfusedDotProductAttention(torch.nn.Module):
    """Parallel attention w/o QKV and Proj Gemms
    BMM1 -> softmax + dropout -> BMM2
    """

    def __init__(
        self,
        softmax_scale: float,
        attention_type: str = "self",
        attention_dropout: float = 0.0,
        attention_dropout_ctx: Optional[Callable] = nullcontext,
        layer_number: Optional[int] = None,
    ) -> None:
        super().__init__()

        self.softmax_scale = softmax_scale
        self.attention_type = attention_type
        self.attention_dropout_ctx = attention_dropout_ctx
        self.layer_number = layer_number

        self.scale_mask_softmax = FusedScaleMaskSoftmax(attention_mask_func)

        # Dropout. Note that for a single iteration, this layer will generate
        # different outputs on different number of parallel partitions but
        # on average it should not be partition dependent.
        self.attention_dropout = torch.nn.Dropout(attention_dropout)

        # An FP16 training trick required for certain GPT-like models.
        self.apply_qk_layer_scaling = (
            bool(int(os.getenv("NVTE_APPLY_QK_LAYER_SCALING", "0"))) and layer_number is not None
        )

    def forward(
        self,
        query_layer: torch.Tensor,
        key_layer: torch.Tensor,
        value_layer: torch.Tensor,
        qkv_layout: str = "sbh3d",
        cu_seqlens_q: Optional[torch.Tensor] = None,  # pylint: disable=unused-argument
        cu_seqlens_kv: Optional[torch.Tensor] = None,  # pylint: disable=unused-argument
        attn_mask_type: str = "causal",
        attention_mask: Optional[Union[torch.Tensor, Tuple[torch.Tensor, torch.Tensor]]] = None,
        core_attention_bias_type: str = "no_bias",
        core_attention_bias: Optional[torch.Tensor] = None,
        alibi_slopes: Optional[torch.Tensor] = None,
    ) -> torch.Tensor:
        """Unfused attention fprop"""
        assert (
            qkv_layout in QKVLayouts
        ), f"UnfusedDotProductAttention does not support qkv_layout = {qkv_layout}!"
        qkv_format = "".join([i for i in qkv_layout.split("_")[0] if i.isalpha()])
        if qkv_format == "bshd":
            # convert to sbhd and use sbhd implementation for now
            query_layer, key_layer, value_layer = [
                x.transpose(0, 1) for x in [query_layer, key_layer, value_layer]
            ]
        batch_size, max_seqlen_q, max_seqlen_kv = (
            query_layer.shape[1],
            query_layer.shape[0],
            key_layer.shape[0],
        )
        if "padding" in attn_mask_type:
            if self.attention_type == "self":
                assert attention_mask.shape == (
                    batch_size,
                    1,
                    1,
                    max_seqlen_q,
                ), "attention_mask should be a single tensor with [b, 1, 1, sq] shape!"
                attention_mask = torch.logical_or(
                    attention_mask.squeeze(1).unsqueeze(3), attention_mask
                )
            else:
                assert (
                    len(attention_mask) == 2
                    and attention_mask[0].shape == (batch_size, 1, 1, max_seqlen_q)
                    and attention_mask[1].shape == (batch_size, 1, 1, max_seqlen_kv)
                ), (
                    "attention_mask should be a tuple of two tensors with shapes "
                    "[b, 1, 1, sq] and [b, 1, 1, skv]!"
                )
                attention_mask = torch.logical_or(
                    attention_mask[0].squeeze(1).unsqueeze(3), attention_mask[1]
                )
            mask = attention_mask.squeeze(1).logical_not()
            actual_seqlens_q = mask[:, :, 0].sum(dim=1)
            actual_seqlens_kv = mask[:, 0, :].sum(dim=1)
            mask = torch.arange(max_seqlen_q, dtype=torch.int32, device="cuda").view(
                1, 1, max_seqlen_q, 1
            ) - torch.arange(max_seqlen_kv, dtype=torch.int32, device="cuda").view(
                1, 1, 1, max_seqlen_kv
            )
            if attn_mask_type == "padding_causal":
                attention_mask = torch.logical_or(
                    torch.where(mask.view(1, 1, max_seqlen_q, max_seqlen_kv) < 0, 1, 0),
                    attention_mask,
                )
            if attn_mask_type == "padding_causal_bottom_right":
                attention_mask = torch.logical_or(
                    torch.where(
                        mask.expand(batch_size, 1, max_seqlen_q, max_seqlen_kv)
                        + (actual_seqlens_kv - actual_seqlens_q).view(batch_size, 1, 1, 1)
                        < 0,
                        1,
                        0,
                    ),
                    attention_mask,
                )

        batch_size, seqlen = query_layer.shape[1], query_layer.shape[0]
        apply_qk_layer_scaling = self.apply_qk_layer_scaling and key_layer.dtype == torch.float16

        # [b, np, sq, sk]
        output_size = (
            query_layer.size(1),
            query_layer.size(2),
            query_layer.size(0),
            key_layer.size(0),
        )

        if key_layer.shape[2] != query_layer.shape[2]:
            assert (
                query_layer.shape[2] % key_layer.shape[2] == 0
            ), "The number of attention heads must be divisible by the number of GQA groups!"
            key_layer = key_layer.repeat_interleave(
                int(query_layer.shape[2] / key_layer.shape[2]), dim=2
            )
            value_layer = value_layer.repeat_interleave(
                int(query_layer.shape[2] / value_layer.shape[2]), dim=2
            )

        # [sq, b, np, hn] -> [sq, b * np, hn]
        query_layer = query_layer.reshape(output_size[2], output_size[0] * output_size[1], -1)
        # [sk, b, np, hn] -> [sk, b * np, hn]
        key_layer = key_layer.reshape(output_size[3], output_size[0] * output_size[1], -1)

        # preallocting result tensor: [b * np, sq, sk]
        # WAR to set dtype to FP32 as ONNX lacks BF16 support for ConstantOfShape operator
        is_bf16 = query_layer.dtype == torch.bfloat16
        matmul_result = torch.empty(
            output_size[0] * output_size[1],
            output_size[2],
            output_size[3],
            dtype=torch.float32 if is_in_onnx_export_mode() and is_bf16 else query_layer.dtype,
            device=torch.cuda.current_device(),
        )

        if is_in_onnx_export_mode() and is_bf16:
            matmul_result = matmul_result.bfloat16()

        scale = self.softmax_scale
        if apply_qk_layer_scaling:
            scale /= self.layer_number

        # Raw attention scores. [b * np, sq, sk]
        if core_attention_bias_type == "no_bias":
            matmul_result = torch.baddbmm(
                matmul_result,
                query_layer.transpose(0, 1),  # [b * np, sq, hn]
                key_layer.transpose(0, 1).transpose(1, 2),  # [b * np, hn, sk]
                beta=0.0,
                alpha=scale,
            ).view(*output_size)

        elif core_attention_bias_type == "pre_scale_bias":
            assert core_attention_bias is not None, "core_attention_bias should not be None!"
            matmul_result = torch.bmm(
                query_layer.transpose(0, 1),  # [b * np, sq, hn]
                key_layer.transpose(0, 1).transpose(1, 2),  # [b * np, hn, sk]
            )
            matmul_result = matmul_result.view(*output_size) + core_attention_bias
            matmul_result *= scale

        elif core_attention_bias_type in ["post_scale_bias", "alibi"]:
            if core_attention_bias_type == "post_scale_bias":
                assert core_attention_bias is not None, "core_attention_bias should not be None!"
            if core_attention_bias_type == "alibi":
                _, core_attention_bias = get_alibi(
                    output_size[1],
                    output_size[2],
                    output_size[3],
                    actual_seqlens_q=actual_seqlens_q if "padding" in attn_mask_type else None,
                    actual_seqlens_kv=actual_seqlens_kv if "padding" in attn_mask_type else None,
                    alibi_slopes=alibi_slopes,
                    bottom_right_alignment=attn_mask_type not in ["causal", "padding_causal"],
                )
            matmul_result = torch.baddbmm(
                matmul_result,
                query_layer.transpose(0, 1),  # [b * np, sq, hn]
                key_layer.transpose(0, 1).transpose(1, 2),  # [b * np, hn, sk]
                beta=0.0,
                alpha=scale,
            )
            matmul_result = (matmul_result.view(*output_size) + core_attention_bias).to(
                dtype=query_layer.dtype
            )

        # attention scores and attention mask [b, np, sq, sk]
        softmax_scale = self.layer_number if apply_qk_layer_scaling else None
        attention_probs = self.scale_mask_softmax(
            matmul_result, attention_mask, attn_mask_type, softmax_scale
        )

        # mask out the pad positions in softmax results, mostly for the rows (pad tokens from q)
        # the columns (pad tokens from k) are already zeroed out during softmax
        if "padding" in attn_mask_type:
            attention_probs = attention_probs.masked_fill(attention_mask, 0)

        # This is actually dropping out entire tokens to attend to, which might
        # seem a bit unusual, but is taken from the original Transformer paper.
        with self.attention_dropout_ctx():
            attention_probs = self.attention_dropout(attention_probs)

        # value_layer -> context layer.
        # [sk, b, np, hn] --> [b, np, sq, hn]
        output_size = (
            value_layer.size(1),
            value_layer.size(2),
            query_layer.size(0),
            value_layer.size(3),
        )

        # change view [sk, b * np, hn]
        value_layer = value_layer.reshape(value_layer.size(0), output_size[0] * output_size[1], -1)

        # change view [b * np, sq, sk]
        attention_probs = attention_probs.view(output_size[0] * output_size[1], output_size[2], -1)

        # matmul: [b * np, sq, hn]
        context_layer = torch.bmm(attention_probs, value_layer.transpose(0, 1))

        # change view [b, np, sq, hn]
        context_layer = context_layer.view(*output_size)

        if qkv_format == "sbhd":
            # [b, np, sq, hn] --> [sq, b, np, hn]
            context_layer = context_layer.permute(2, 0, 1, 3).contiguous()

            # [sq, b, np, hn] --> [sq, b, hp]
            context_layer = context_layer.view(seqlen, batch_size, -1)

        if qkv_format == "bshd":
            # [b, np, sq, hn] --> [b, sq, np, hn]
            context_layer = context_layer.permute(0, 2, 1, 3).contiguous()

            # [b, sq, np, hn] --> [b, sq, hp]
            context_layer = context_layer.view(batch_size, seqlen, -1)

        return context_layer


class _PrepareQKVForFA(torch.autograd.Function):
    """This class converts QKV from interleaved (s, b, ...) layout
    to separate contiguous q, k, v tensors in (b, s, ...) layout."""

    @staticmethod
    def forward(
        _ctx: torch.autograd.function.FunctionCtx,  # unused
        query_layer: torch.Tensor,
        key_layer: torch.Tensor,
        value_layer: torch.Tensor,
    ) -> Tuple[torch.Tensor, torch.Tensor, torch.Tensor]:
        # All inputs received are non-contiguous tensors.
        # The `query_layer` tensor is used to access the
        # full memory region of the QKV tensor.
        qkv = tex.fa_prepare_fwd(query_layer)
        q, k, v = split_tensor_along_dim(qkv, 0, 3)
        query_layer = torch.squeeze(q, 0)
        key_layer = torch.squeeze(k, 0)
        value_layer = torch.squeeze(v, 0)
        return query_layer, key_layer, value_layer

    @staticmethod
    def backward(
        _ctx: torch.autograd.function.FunctionCtx,  # unused
        dq: torch.Tensor,
        dk: torch.Tensor,
        dv: torch.Tensor,
    ) -> Tuple[Union[torch.Tensor, None], ...]:
        dqkv = tex.fa_prepare_bwd(dq, dk, dv)
        dq, dk, dv = split_tensor_along_dim(dqkv, -1, 3)
        return dq, dk, dv


def get_qkv_layout(
    q: torch.Tensor,
    k: torch.Tensor,
    v: torch.Tensor,
    qkv_format: str = "sbhd",
) -> str:
    """Get qkv layout.

    Parameters
    ----------
    q: torch.Tensor
        Query tensor.
    k: torch.Tensor
        Key tensor.
    v: torch.Tensor
        Value tensor.
    qkv_format: str, default = `sbhd`
        Dimension format for `q`, `k` and `v`, {`sbhd`, `bshd`, `thd`}. `s` stands for
        the sequence length dimension, `b` batch size, `h` the number of attention heads,
        `d` head size, and `t` the total number of tokens in a batch, i.e.
        `t = sum(s_i) for i = 0...b-1`.

    Returns
    ----------
    qkv_layout: str
       Memory layout of `q`, `k` and `v`. Each `qkv_format` can be mapped to one of five
       memory layouts. For example, `sb3hd` means `q`, `k`, `v` are created as one chunk
       of memory and that they are interleaved in the `2`nd dimension. `sbhd_sbh2d` means
       `q` and `kv` are created in two chunks and that `q` itself is contiguous and `k`, `v`
       are interleaved with each other in the `3`rd dimension, `k = kv[:,:,:,0,:]` and
       `v = kv[:,:,:,1,:]`.
       Mapping:
       `sbhd`: {`sb3hd`, `sbh3d`, `sbhd_sb2hd`, `sbhd_sbh2d`, `sbhd_sbhd_sbhd`}
       `bshd`: {`bs3hd`, `bsh3d`, `bshd_bs2hd`, `bshd_bsh2d`, `bshd_bshd_bshd`}
       `thd` : {`t3hd`, `th3d`, `thd_t2hd`, `thd_th2d`, `thd_thd_thd`}
    q: torch.Tensor
        Query tensor. It may be different from input `q` as we try to fit tensors to
        a supported layout.
    k: torch.Tensor
        Key tensor. It may be different from input `k` as we try to fit tensors to
        a supported layout.
    v: torch.Tensor
        Value tensor. It may be different from input `v` as we try to fit tensors to
        a supported layout.
    """

    check_last_dim_contiguous = all(x.stride(-1) == 1 for x in [q, k, v])
    assert check_last_dim_contiguous, "q, k and v must have stride 1 in their last dimension!"

    def run_iteratively(q, k, v):
        # check data pointers
        data_ptr = q.untyped_storage().data_ptr()
        check_ptrs_qkv = all(x.untyped_storage().data_ptr() == data_ptr for x in [q, k, v])
        check_ptrs_qk = all(x.untyped_storage().data_ptr() == data_ptr for x in [q, k])
        data_ptr = k.untyped_storage().data_ptr()
        check_ptrs_kv = all(x.untyped_storage().data_ptr() == data_ptr for x in [k, v])

        # check tensor shapes
        shape = q.shape
        check_shapes_qkv = all(shape == x.shape for x in [q, k, v])
        shape = k.shape
        check_shapes_kv = shape[:-1] == v.shape[:-1]

        # check tensor strides
        stride = q.stride()
        check_strides_qkv = all(stride == x.stride() for x in [q, k, v])
        check_strides_kv = tuple(sk / k.shape[-1] for sk in k.stride()[:-1]) == tuple(
            sv / v.shape[-1] for sv in v.stride()[:-1]
        )

        # check tensor offsets for h3d and 3hd layouts
        prod_h_d = q.shape[-1] * q.shape[-2]
        check_3hd_offsets = all(x.storage_offset() == i * prod_h_d for i, x in enumerate([q, k, v]))
        check_h3d_offsets = all(
            x.storage_offset() == i * q.shape[-1] for i, x in enumerate([q, k, v])
        )

        # check tensor offsets for hd_h2d and hd_2hd layouts
        prod_all_dims = [np.prod(x.shape) for x in [q, k]]
        offset = prod_all_dims[0] if check_ptrs_qkv else 0
        prod_h_d = k.shape[-1] * k.shape[-2]
        check_2hd_offsets = all(
            x.storage_offset() == (offset + i * prod_h_d) for i, x in enumerate([k, v])
        )
        check_h2d_offsets = all(
            x.storage_offset() == (offset + i * k.shape[-1]) for i, x in enumerate([k, v])
        )

        # check tensor offsets for hd_hd_hd layouts
        check_hd_offsets_qkv = (
            all(x.storage_offset() == sum(prod_all_dims[:i]) for i, x in enumerate([q, k, v]))
            if check_ptrs_qkv
            else all(x.storage_offset() == 0 for i, x in enumerate([q, k, v]))
        )
        check_hd_offsets_qk = (
            all(x.storage_offset() == sum(prod_all_dims[:i]) for i, x in enumerate([q, k]))
            if not check_ptrs_qkv and check_ptrs_qk
            else all(x.storage_offset() == 0 for i, x in enumerate([q, k]))
        )
        check_hd_offsets_kv = (
            all(x.storage_offset() == sum(prod_all_dims[1 : i + 1]) for i, x in enumerate([k, v]))
            if not check_ptrs_qkv and check_ptrs_kv
            else all(x.storage_offset() == 0 for i, x in enumerate([k, v]))
        )

        if check_ptrs_qkv and check_strides_qkv and check_shapes_qkv and check_3hd_offsets:
            # sb3hd, bs3hd, t3hd
            # one chunk of memory, qkv, with q, k, v interleaved at dim=-3 in qkv
            qkv_layout = qkv_format[:-2] + "3" + qkv_format[-2:]
        elif check_ptrs_qkv and check_strides_qkv and check_shapes_qkv and check_h3d_offsets:
            # sbh3d, bsh3d, th3d
            # one chunk of memory, qkv, with q, k, v interleaved at dim=-2 in qkv
            qkv_layout = qkv_format[:-1] + "3" + qkv_format[-1:]
        elif check_ptrs_kv and check_strides_kv and check_shapes_kv and check_2hd_offsets:
            # sbhd_sb2hd, bshd_bs2hd, thd_t2hd
            # two chunks of memory, q and kv, with k, v interleaved at dim=-3 in kv
            # q and kv may be disjoint or consecutive in memory, and when consecutive, they may
            # have the same data pointer, i.e. check_ptrs_qkv=True
            qkv_layout = qkv_format + "_" + qkv_format[:-2] + "2" + qkv_format[-2:]
        elif check_ptrs_kv and check_strides_kv and check_shapes_kv and check_h2d_offsets:
            # sbhd_sbh2d, bshd_bsh2d, thd_th2d
            # two chunks of memory, q and kv, with k, v interleaved at dim=-2 in kv
            # q and kv may be disjoint or consecutive in memory, and when consecutive, they may
            # have the same data pointer, i.e. check_ptrs_qkv=True
            qkv_layout = qkv_format + "_" + qkv_format[:-1] + "2" + qkv_format[-1:]
        elif (
            check_strides_kv
            and check_shapes_kv
            and (check_hd_offsets_qkv or check_hd_offsets_kv or check_hd_offsets_qk)
        ):
            # sbhd_sbhd_sbhd, bshd_bshd_bshd, thd_thd_thd
            # three chunks of memory, q, k and v, which may be disjoint or consecutive, and
            # when consecutive, they may have the same data pointer, i.e. check_ptrs_qkv=True or
            # check_ptrs_qk=True or check_ptrs_kv=True
            qkv_layout = "_".join(list([qkv_format]) * 3)
        else:
            qkv_layout = "not_supported"

        return qkv_layout

    qkv_layout = run_iteratively(q, k, v)
    if qkv_layout == "not_supported":
        # force q,k,v to be contiguous and run get_layout again
        q, k, v = [x.contiguous() for x in [q, k, v]]
        qkv_layout = run_iteratively(q, k, v)
    if qkv_layout == "not_supported":
        raise Exception("The provided qkv memory layout is not supported!")

    return qkv_layout, q, k, v


def check_set_window_size(
    attn_mask_type: str,
    window_size: Tuple[int, int] = None,
):
    """Check if sliding window size is compliant with attention mask type.
    If not, set it to the appropriate size.

         attn_mask_type                              |   window_size
    -------------------------------------------------------------------------
    no_mask, padding, arbitrary                      | (-1, -1) or (>=0, >=0)
    causal, padding_causal                           | (-1,  0) or (>=0, 0)
    causal_bottom_right, padding_causal_bottom_right | (-1,  0) or (>=0, 0)
    """
    orig_window_size = window_size
    if "causal" in attn_mask_type:
        if orig_window_size is None:
            window_size = (-1, 0)
        elif orig_window_size == (-1, -1) or (
            orig_window_size[0] >= 0 and orig_window_size[1] != 0
        ):
            window_size = (orig_window_size[0], 0)
            warnings.warn(
                "window_size should be (-1, 0) or (>=0, 0) for attn_mask_type=" + attn_mask_type
            )
        elif orig_window_size != (-1, 0) and (orig_window_size[0] < 0 or orig_window_size[1] != 0):
            assert False, (
                "window_size should be (-1, 0) or (>=0, 0) for attn_mask_type=" + attn_mask_type
            )
    elif attn_mask_type in ["no_mask", "padding", "arbitrary"]:
        if orig_window_size is None:
            window_size = (-1, -1)
        elif orig_window_size == (-1, 0):
            window_size = (-1, -1)
            warnings.warn(
                "window_size should be (-1, -1) or (>=0, >=0) for attn_mask_type=" + attn_mask_type
            )
        elif orig_window_size != (-1, -1) and (orig_window_size[0] < 0 or orig_window_size[1] < 0):
            assert False, (
                "window_size should be (-1, -1) or (>=0, >=0) for attn_mask_type=" + attn_mask_type
            )
    else:
        assert False, "Invalid attn_mask_type: " + attn_mask_type
    return window_size


class FlashAttention(torch.nn.Module):
    """Dot product attention, using HazyResearch flash-attn package:
    https://github.com/Dao-AILab/flash-attention
    """

    def __init__(
        self,
        softmax_scale: float,
        attention_dropout: float = 0.0,
        attention_dropout_ctx: Optional[Callable] = nullcontext,
        attention_type: str = "self",
        layer_number: Optional[int] = None,
        deterministic: bool = False,
    ) -> None:
        super().__init__()

        assert (
            _flash_attn_version >= _flash_attn_version_required
        ), f"FlashAttention minimum version {_flash_attn_version_required} is required."
        assert (
            _flash_attn_version <= _flash_attn_max_version
        ), f"FlashAttention maximum version {_flash_attn_max_version} is supported."

        self.softmax_scale = softmax_scale
        self.attention_dropout_ctx = attention_dropout_ctx
        self.attention_dropout = attention_dropout
        self.attention_type = attention_type
        self.layer_number = 1 if layer_number is None else layer_number
        self.deterministic = deterministic
        self.logger = logging.getLogger("FlashAttention")
        self.logger.setLevel(_log_level)
        if not self.logger.hasHandlers():
            self.logger.addHandler(_stream_handler)

    def forward(
        self,
        query_layer: torch.Tensor,
        key_layer: torch.Tensor,
        value_layer: torch.Tensor,
        attention_mask: Optional[Union[torch.Tensor, Tuple[torch.Tensor, torch.Tensor]]] = None,
        qkv_layout: str = "sbh3d",
        cu_seqlens_q: Optional[torch.Tensor] = None,
        cu_seqlens_kv: Optional[torch.Tensor] = None,
        max_seqlen_q: Optional[int] = None,
        max_seqlen_kv: Optional[int] = None,
        attn_mask_type: str = "causal",
        window_size: Optional[Tuple[int, int]] = None,
        alibi_slopes: Optional[torch.Tensor] = None,
        cp_group: Optional[Union[dist_group_type, List[dist_group_type]]] = None,
        cp_global_ranks: List[int] = None,
        cp_stream: torch.cuda.Stream = None,
        cp_comm_type: str = "p2p",
        fp8: bool = False,
        fp8_meta: Optional[Dict[str, Any]] = None,
    ) -> torch.Tensor:
        """flash-attn fprop"""

        assert all(
            x.dtype in [torch.float16, torch.bfloat16] or isinstance(x, Float8Tensor)
            for x in [query_layer, key_layer, value_layer]
        ), "FlashAttention only supports FP16 and BF16 data types, or Float8Tensors."
        assert (
            query_layer.is_cuda and key_layer.is_cuda and value_layer.is_cuda
        ), "FlashAttention currently only supports CUDA tensors."
        assert (
            qkv_layout in QKVLayouts
        ), f"FlashAttention does not support qkv_layout = {qkv_layout}!"

        cp_size = 1
        if isinstance(cp_group, dist_group_type):
            cp_size = get_distributed_world_size(cp_group)
        elif isinstance(cp_group, list):
            for group in cp_group:
                cp_size *= get_distributed_world_size(group)
        context_parallel = cp_size > 1

        qkv_format = "".join([i for i in qkv_layout.split("_")[0] if i.isalpha()])

        if all(not isinstance(x, Float8Tensor) for x in [query_layer, key_layer, value_layer]):
            if qkv_format == "sbhd":
                # For now just 128, will make it more general in the future
                if (
                    query_layer.shape[-1] == 128
                    and query_layer.shape[0] * query_layer.shape[1] >= 512
                    and qkv_layout == "sbh3d"
                ):
                    query_layer, key_layer, value_layer = _PrepareQKVForFA.apply(
                        query_layer, key_layer, value_layer
                    )
                else:
                    query_layer, key_layer, value_layer = [
                        x.transpose(0, 1) for x in (query_layer, key_layer, value_layer)
                    ]
            if context_parallel:
                query_layer, key_layer, value_layer = [
                    x.contiguous() for x in (query_layer, key_layer, value_layer)
                ]
        else:
            if qkv_format == "sbhd":
                query_layer._data, key_layer._data, value_layer._data = [
                    x.transpose(0, 1)
                    for x in (query_layer._data, key_layer._data, value_layer._data)
                ]
                query_layer, key_layer, value_layer = [
                    Float8Tensor.make_like(x, data=x._data)
                    for x in (query_layer, key_layer, value_layer)
                ]
            if context_parallel:
                query_layer._data, key_layer._data, value_layer._data = [
                    x.contiguous() for x in (query_layer._data, key_layer._data, value_layer._data)
                ]

        batch_size = query_layer.shape[0]

        if qkv_format in ["sbhd", "bshd"]:
            max_seqlen_q, max_seqlen_kv = query_layer.shape[1], key_layer.shape[1]
            max_seqlen_q *= cp_size
            max_seqlen_kv *= cp_size

            if "padding" in attn_mask_type:
                assert not context_parallel, "Padding mask not supported with context parallelism!"
                # [b * s, h, d]
                query_layer, key_layer, value_layer = [
                    x.reshape(x.shape[0] * x.shape[1], *x.shape[2:])
                    for x in [query_layer, key_layer, value_layer]
                ]

                if self.attention_type == "self":
                    assert (
                        max_seqlen_q == max_seqlen_kv
                    ), "Maximum sequence length for Q and KV should be the same."
                    if cu_seqlens_q is None:
                        assert (
                            attention_mask is not None
                        ), "Please provide attention_mask for padding!"
                        cu_seqlens_q, indices_q = get_cu_seqlens_and_indices(attention_mask)
                    else:
                        indices_q = get_indices(max_seqlen_q, cu_seqlens_q)
                    cu_seqlens_kv = cu_seqlens_q
                    query_layer, key_layer, value_layer = PackTensors.apply(
                        indices_q, query_layer, key_layer, value_layer
                    )
                else:
                    if cu_seqlens_q is None or cu_seqlens_kv is None:
                        assert (
                            attention_mask is not None
                        ), "Please provide attention_mask for padding!"
                        cu_seqlens_q, indices_q = get_cu_seqlens_and_indices(attention_mask[0])
                        cu_seqlens_kv, indices_kv = get_cu_seqlens_and_indices(attention_mask[1])
                    else:
                        indices_q = get_indices(max_seqlen_q, cu_seqlens_q)
                        indices_kv = get_indices(max_seqlen_kv, cu_seqlens_kv)
                    query_layer = PackTensors.apply(indices_q, query_layer)
                    key_layer, value_layer = PackTensors.apply(indices_kv, key_layer, value_layer)
            else:
                # Cumulative sequence lengths for unpadded data
                if cu_seqlens_q is None:
                    cu_seqlens_q = _get_full_cu_seqlens(
                        batch_size,
                        max_seqlen_q,
                        query_layer.device,
                    )
                if cu_seqlens_kv is None:
                    cu_seqlens_kv = _get_full_cu_seqlens(
                        batch_size,
                        max_seqlen_kv,
                        key_layer.device,
                    )
        elif qkv_format == "thd":
            assert (
                cu_seqlens_q is not None and cu_seqlens_kv is not None
            ), "cu_seqlens_q and cu_seqlens_kv can not be None when qkv_format = thd!"
            if max_seqlen_q is None:
                seqlens_q = cu_seqlens_q[1:] - cu_seqlens_q[:-1]
                max_seqlen_q = seqlens_q.max().item()
            if max_seqlen_kv is None:
                seqlens_kv = cu_seqlens_kv[1:] - cu_seqlens_kv[:-1]
                max_seqlen_kv = seqlens_kv.max().item()

        if context_parallel and all(
            not isinstance(x, Float8Tensor) for x in [query_layer, key_layer, value_layer]
        ):
            assert (
                alibi_slopes is None
            ), "Alibi slope bias addition is not supported with context parallelism."
            with self.attention_dropout_ctx():
                output = attn_forward_func_with_cp(
                    self.training,
                    query_layer,
                    key_layer,
                    value_layer,
                    cu_seqlens_q,
                    cu_seqlens_kv,
                    max_seqlen_q,
                    max_seqlen_kv,
                    cu_seqlens_q,
                    cu_seqlens_kv,
                    self.attention_dropout if self.training else 0.0,
                    cp_group,
                    cp_global_ranks,
                    cp_stream,
                    cp_comm_type,
                    softmax_scale=self.softmax_scale,
                    qkv_format="bshd" if qkv_format == "sbhd" else qkv_format,
                    attn_mask_type=attn_mask_type,
                    deterministic=self.deterministic,
                    window_size=window_size,
                )
        else:

            from .cpu_offload import CPUOffloadEnabled

            if CPUOffloadEnabled:
                tensor_list = [query_layer, key_layer, value_layer, cu_seqlens_q, cu_seqlens_kv]
                for tensor in tensor_list:
                    if tensor is not None:
                        tensor.activation_offloading = True

            with self.attention_dropout_ctx():
                fa_optional_forward_kwargs = {}
                if _flash_attn_2_3_plus:
                    fa_optional_forward_kwargs["window_size"] = window_size
                if _flash_attn_2_4_plus:
                    fa_optional_forward_kwargs["alibi_slopes"] = alibi_slopes
                if _flash_attn_2_4_1_plus:
                    fa_optional_forward_kwargs["deterministic"] = self.deterministic
                fa_optional_forward_args_thd = []
                if qkv_format in ["bshd", "sbhd"] and "padding" not in attn_mask_type:
                    func = flash_attn_func if not _use_flash_attn_3 else flash_attn_func_v3
                else:
                    if _flash_attn_2_5_7_plus:
                        fa_optional_forward_kwargs["block_table"] = None
                    func = (
                        flash_attn_varlen_func
                        if not _use_flash_attn_3
                        else flash_attn_varlen_func_v3
                    )
                    fa_optional_forward_args_thd.append(cu_seqlens_q)
                    fa_optional_forward_args_thd.append(cu_seqlens_kv)
                    fa_optional_forward_args_thd.append(max_seqlen_q)
                    fa_optional_forward_args_thd.append(max_seqlen_kv)
                if _use_flash_attn_3:
                    fa_3_optional_forward_kwargs = {}
                    fa_3_optional_forward_kwargs["window_size"] = window_size
                    fa_3_optional_forward_kwargs["deterministic"] = self.deterministic
                    if fp8:
                        fp8_dtype_forward = get_fp8_te_dtype(fp8_meta["recipe"], fprop_tensor=True)
                        activation_dtype = query_layer.dtype
                        torch_dtype = get_fp8_torch_dtype(fp8_meta["recipe"], fprop_tensor=True)

                        def convert_to_torch_float8(tensor, dtype):
                            out = torch.Tensor().to(device=tensor.device, dtype=dtype)
                            out.set_(
                                tensor._data.untyped_storage(),
                                tensor._data.storage_offset(),
                                tensor._data.shape,
                                tensor._data.stride(),
                            )
                            return out

                        if fp8_meta["recipe"].fp8_mha:
                            assert all(
                                isinstance(x, Float8Tensor)
                                for x in [query_layer, key_layer, value_layer]
                            ), "q/k/v must be Float8Tensors for FP8 MHA."
                            fp8_meta["scaling_fwd"].scale_inv[META_QKV] = query_layer._scale_inv
                        else:
                            query_layer, key_layer, value_layer = (
                                Float8Tensor.to_float8(x, fp8_dtype=fp8_dtype_forward)
                                for x in [query_layer, key_layer, value_layer]
                            )
                        fa_3_optional_forward_kwargs["descale_q"] = query_layer._scale_inv
                        fa_3_optional_forward_kwargs["descale_k"] = key_layer._scale_inv
                        fa_3_optional_forward_kwargs["descale_v"] = value_layer._scale_inv
                        query_layer, key_layer, value_layer = (
                            convert_to_torch_float8(x, torch_dtype)
                            for x in [query_layer, key_layer, value_layer]
                        )
                    try:
                        output, _ = func(
                            query_layer,
                            key_layer,
                            value_layer,
                            *fa_optional_forward_args_thd,
                            softmax_scale=self.softmax_scale,
                            causal="causal" in attn_mask_type,
                            **fa_3_optional_forward_kwargs,
                        )
                    except TypeError as e:
                        if _flash_attn_3_0_0_beta:
                            e.args = (
                                e.args[0]
                                + ". Please update your FlashAttention 3 (beta) installation as it "
                                + "may have added more supported arguments to its API. \n"
                                + _flash_attn_3_installation_steps,
                            ) + e.args[1:]
                        raise

                    if fp8 and fp8_meta["recipe"].fp8_mha:
                        output = cast_to_fp8(
                            output,
                            fp8_meta["scaling_fwd"],
                            META_O,
                            fp8_dtype_forward,
                        )
                        output = Float8Tensor(
                            data=output,
                            fp8_meta=fp8_meta,
                            fp8_meta_forward=True,
                            fp8_meta_index=META_O,
                            fp8_dtype=fp8_dtype_forward,
                            dtype=activation_dtype,
                        )
                else:
                    output = func(
                        query_layer,
                        key_layer,
                        value_layer,
                        *fa_optional_forward_args_thd,
                        self.attention_dropout if self.training else 0.0,
                        softmax_scale=self.softmax_scale,
                        causal="causal" in attn_mask_type,
                        **fa_optional_forward_kwargs,
                    )

        if qkv_format in ["sbhd", "bshd"] and "padding" in attn_mask_type:
            output = UnpackTensor.apply(indices_q, batch_size * max_seqlen_q, output)

        if qkv_format == "sbhd":
            # (bs)hd -> bs(hd) -> sb(hd)
            if fp8 and fp8_meta["recipe"].fp8_mha:
                output = Float8Tensor.make_like(
                    output,
                    data=output._data.reshape(batch_size, max_seqlen_q // cp_size, -1)
                    .transpose(0, 1)
                    .contiguous(),
                )
            else:
                output = output.view(batch_size, max_seqlen_q // cp_size, -1).transpose(0, 1)
        elif qkv_format == "bshd":
            # (bs)hd -> bs(hd)
            output = output.reshape(batch_size, max_seqlen_q // cp_size, -1)
        elif qkv_format == "thd":
            # thd -> t(hd)
            output = output.reshape(output.shape[0], -1)

        return output.contiguous()


def _combine_tensors(
    tensors: List[torch.Tensor],
    dim: int,
) -> torch.Tensor:
    """Combine tensors along a particular dimension"""

    num_tensors = len(tensors)
    new_shape = list(tensors[0].shape)
    new_shape.insert(dim, num_tensors)
    new_stride = list(tensors[0].stride())
    new_stride.insert(dim, int(new_stride[dim - 1] / num_tensors))
    if isinstance(tensors[0], Float8Tensor):
        combined_tensor = torch.Tensor().to(device=tensors[0].device, dtype=tensors[0]._data.dtype)
        combined_tensor.set_(
            tensors[0]._data.untyped_storage(),
            tensors[0]._data.storage_offset(),
            new_shape,
            new_stride,
        )
        combined_tensor = Float8Tensor.make_like(tensors[0], data=combined_tensor)
    else:
        combined_tensor = torch.Tensor().to(device=tensors[0].device, dtype=tensors[0].dtype)
        combined_tensor.set_(
            tensors[0].untyped_storage(), tensors[0].storage_offset(), new_shape, new_stride
        )

    return combined_tensor


class FusedAttnFunc_qkvpacked(torch.autograd.Function):
    """Function for FusedAttention with packed QKV input"""

    @staticmethod
    def forward(
        ctx,
        is_training,
        max_seqlen,
        cu_seqlens,
        cu_seqlens_padded,
        qkv,
        qkv_dtype,
        attn_bias,
        attn_scale,
        dropout_p,
        fast_zero_fill,
        qkv_layout,
        attn_bias_type,
        attn_mask_type,
        window_size,
        rng_gen,
        fused_attention_backend,
        use_FAv2_bwd,
        fp8,
        fp8_meta,
        deterministic,
    ):
        is_input_fp8 = False
        is_output_fp8 = fp8_meta["recipe"].fp8_mha
        if fp8:
            is_input_fp8 = isinstance(qkv, Float8Tensor)
            if is_input_fp8:
                fp8_meta["scaling_fwd"].scale_inv[META_QKV] = qkv._scale_inv
            fused_attention_backend = FusedAttnBackend["FP8"]
            fp8_dtype_forward = get_fp8_te_dtype(fp8_meta["recipe"], fprop_tensor=True)
            # 1: qkv packed, 2: kv packed, 3: qkv separate
            qkv_group = len(qkv_layout.split("_"))
            assert (
                qkv_group == 1
            ), f"qkv layout should conform to 3hd or h3d, e.g. sb3hd, but found {qkv_layout}."
            if is_input_fp8:
                qkv_fp8 = qkv._data
            else:
                qkv_c = qkv.view(-1, qkv.shape[-3] * qkv.shape[-2] * qkv.shape[-1])
                qkv_fp8 = cast_to_fp8(
                    qkv_c, fp8_meta["scaling_fwd"], META_QKV, fp8_dtype_forward
                ).view(qkv.shape)
            out_fp8, aux_ctx_tensors = fused_attn_fwd_qkvpacked(
                is_training,
                max_seqlen,
                cu_seqlens,
                qkv_fp8,
                fp8_dtype_forward,
                fused_attention_backend,
                attn_bias,
                cu_seqlens_padded,
                fp8_meta["scaling_fwd"].scale_inv,  # d_scale_qkv
                META_QKV,  # d_scale_qkv_offset
                fp8_meta["scaling_fwd"].scale_inv,  # d_scale_s
                META_S,  # d_scale_s_offset
                fp8_meta["scaling_fwd"].scale,  # q_scale_s
                META_S,  # q_scale_s_offset
                fp8_meta["scaling_fwd"].scale,  # q_scale_o
                META_O,  # q_scale_o_offset
                fp8_meta["scaling_fwd"].amax_history,  # amax_s
                META_S,  # amax_s_offset
                fp8_meta["scaling_fwd"].amax_history,  # amax_o
                META_O,  # amax_o_offset
                attn_scale,
                dropout_p,
                fast_zero_fill,
                qkv_layout,
                attn_bias_type,
                attn_mask_type,
                window_size,
                rng_gen,
            )
            if is_output_fp8:
                out_ret = Float8Tensor(
                    data=out_fp8,
                    fp8_meta=fp8_meta,
                    fp8_meta_forward=True,
                    fp8_meta_index=META_O,
                    fp8_dtype=fp8_dtype_forward,
                    dtype=qkv.dtype,
                )
            else:
                out_ret = cast_from_fp8(
                    out_fp8.view(-1, out_fp8.shape[-2] * out_fp8.shape[-1]),
                    fp8_meta["scaling_fwd"],
                    META_O,
                    fp8_dtype_forward,
                    qkv_dtype,
                ).view(out_fp8.shape)
            out_save = out_ret
            if not int(os.getenv("NVTE_FP8_DPA_BWD", "1")):
                if is_input_fp8:
                    qkv_c = qkv.view(-1, qkv.shape[-3] * qkv.shape[-2] * qkv.shape[-1])
                    qkv = cast_from_fp8(
                        qkv_c._data,
                        fp8_meta["scaling_fwd"],
                        META_QKV,
                        fp8_dtype_forward,
                        TE_DType[qkv.dtype],
                    ).view(qkv.shape)
                if is_output_fp8:
                    out_save = cast_from_fp8(
                        out_fp8.view(-1, out_fp8.shape[-2] * out_fp8.shape[-1]),
                        fp8_meta["scaling_fwd"],
                        META_O,
                        fp8_dtype_forward,
                        qkv_dtype,
                    ).view(out_fp8.shape)
            fp8_tensors = (
                qkv_fp8,
                out_fp8,
                fp8_meta["scaling_fwd"].scale.clone(),
                fp8_meta["scaling_fwd"].scale_inv.clone(),
            )
        else:
            out_ret, aux_ctx_tensors = fused_attn_fwd_qkvpacked(
                is_training,
                max_seqlen,
                cu_seqlens,
                qkv,
                qkv_dtype,
                fused_attention_backend,
                attn_bias,
                cu_seqlens_padded,
                None,  # d_scale_qkv
                0,  # d_scale_qkv_offset
                None,  # d_scale_s
                0,  # d_scale_s_offset
                None,  # q_scale_s
                0,  # q_scale_s_offset
                None,  # q_scale_o
                0,  # q_scale_o_offset
                None,  # amax_s
                0,  # amax_s_offset
                None,  # amax_o
                0,  # amax_o_offset
                attn_scale,
                dropout_p,
                fast_zero_fill,
                qkv_layout,
                attn_bias_type,
                attn_mask_type,
                window_size,
                rng_gen,
            )
            fp8_tensors = (None, None, None, None)
            out_save = out_ret

        ctx.fp8 = fp8 and int(os.getenv("NVTE_FP8_DPA_BWD", "1"))
        ctx.is_input_fp8 = is_input_fp8
        ctx.is_output_fp8 = is_output_fp8
        qkvo_tensors = (qkv, out_save) if not ctx.fp8 else (None, None)
        ctx.save_for_backward(
            *qkvo_tensors, cu_seqlens, cu_seqlens_padded, *fp8_tensors, *aux_ctx_tensors
        )
        ctx.fp8_meta = fp8_meta
        ctx.max_seqlen = max_seqlen
        ctx.qkv_dtype = qkv_dtype
        ctx.attn_scale = attn_scale
        ctx.dropout_p = dropout_p
        ctx.fast_zero_fill = fast_zero_fill
        ctx.qkv_layout = qkv_layout
        ctx.attn_bias_type = attn_bias_type
        ctx.attn_mask_type = attn_mask_type
        ctx.window_size = window_size
        ctx.fused_attention_backend = (
            fused_attention_backend if ctx.fp8 else FusedAttnBackend["F16_arbitrary_seqlen"]
        )
        ctx.use_FAv2_bwd = use_FAv2_bwd
        ctx.deterministic = deterministic

        return out_ret

    @staticmethod
    def backward(ctx, d_out):
        if ctx.is_output_fp8:
            assert isinstance(
                d_out, Float8Tensor
            ), "Gradient of the DPA output must be in Float8Tensor type for FP8 MHA."
            d_out_f8tensor = d_out
            d_out = d_out._data

        d_out = d_out.contiguous()
        (
            qkv,
            out,
            cu_seqlens,
            cu_seqlens_padded,
            qkv_fp8,
            out_fp8,
            fwd_scales,
            fwd_scale_invs,
            *aux_ctx_tensors,
        ) = ctx.saved_tensors
        if not aux_ctx_tensors[0].is_contiguous():
            aux_ctx_tensors[0] = aux_ctx_tensors[0].contiguous()
        if ctx.use_FAv2_bwd:
            softmax_lse, rng_state = aux_ctx_tensors
            dqkv = torch.empty_like(qkv)
            maybe_contiguous = lambda x: x.contiguous() if x.stride(-1) != 1 else x
            d_out, q, k, v, out = [
                maybe_contiguous(x) for x in (d_out, qkv[:, 0], qkv[:, 1], qkv[:, 2], out)
            ]
            flash_attn_cuda_bwd(
                d_out,
                q,
                k,
                v,
                out,
                softmax_lse,
                dqkv[:, 0],
                dqkv[:, 1],
                dqkv[:, 2],
                cu_seqlens,
                cu_seqlens,
                ctx.max_seqlen,
                ctx.max_seqlen,
                ctx.dropout_p,
                ctx.attn_scale,
                False,
                "causal" in ctx.attn_mask_type,
                None,
                rng_state,
            )
            dqkv = dqkv[..., : d_out.shape[-1]]
        else:
            with torch.cuda.nvtx.range("_FusedAttn_qkvpacked"):
                if ctx.fp8:
                    fp8_dtype_forward = get_fp8_te_dtype(ctx.fp8_meta["recipe"], fprop_tensor=True)
                    fp8_dtype_backward = get_fp8_te_dtype(
                        ctx.fp8_meta["recipe"], fprop_tensor=False
                    )
                    if ctx.is_output_fp8:
                        d_out_fp8 = d_out
                        ctx.fp8_meta["scaling_bwd"].scale_inv[META_DO] = d_out_f8tensor._scale_inv
                    else:
                        d_out_fp8 = cast_to_fp8(
                            d_out.view(-1, d_out.shape[-2] * d_out.shape[-1]),
                            ctx.fp8_meta["scaling_bwd"],
                            META_DO,
                            fp8_dtype_backward,
                        ).view(d_out.shape)
                    dqkv_fp8, *rest = fused_attn_bwd_qkvpacked(
                        ctx.max_seqlen,
                        cu_seqlens,
                        qkv_fp8,
                        out_fp8,
                        d_out_fp8,
                        fp8_dtype_forward,
                        fp8_dtype_backward,
                        aux_ctx_tensors,
                        ctx.fused_attention_backend,
                        cu_seqlens_padded,
                        fwd_scale_invs[META_QKV],  # d_scale_qkv,
                        fwd_scale_invs[META_S],  # d_scale_s,
                        fwd_scale_invs[META_O],  # d_scale_o,
                        ctx.fp8_meta["scaling_bwd"].scale_inv[META_DO],  # d_scale_do
                        ctx.fp8_meta["scaling_bwd"].scale_inv[META_DP],  # d_scale_dp
                        fwd_scales[META_S],  # q_scale_s
                        ctx.fp8_meta["scaling_bwd"].scale[META_DP],  # q_scale_dp
                        ctx.fp8_meta["scaling_bwd"].scale[META_DQKV],  # q_scale_dqkv
                        ctx.fp8_meta["scaling_bwd"].amax_history[0][META_DP],  # amax_dp
                        ctx.fp8_meta["scaling_bwd"].amax_history[0][META_DQKV],  # amax_dqkv
                        ctx.attn_scale,
                        ctx.dropout_p,
                        ctx.fast_zero_fill,
                        ctx.qkv_layout,
                        ctx.attn_bias_type,
                        ctx.attn_mask_type,
                        ctx.window_size,
                        ctx.deterministic,
                    )
                    if ctx.is_input_fp8:
                        dqkv = Float8Tensor(
                            data=dqkv_fp8,
                            fp8_meta=ctx.fp8_meta,
                            fp8_meta_forward=False,
                            fp8_meta_index=META_DQKV,
                            fp8_dtype=fp8_dtype_backward,
                            dtype=d_out_f8tensor.dtype,
                        )
                    else:
                        dqkv_c_fp8 = dqkv_fp8.view(
                            -1, dqkv_fp8.shape[-3] * dqkv_fp8.shape[-2] * dqkv_fp8.shape[-1]
                        )
                        dqkv = cast_from_fp8(
                            dqkv_c_fp8,
                            ctx.fp8_meta["scaling_bwd"],
                            META_DQKV,
                            fp8_dtype_backward,
                            ctx.qkv_dtype,
                        ).view(dqkv_fp8.shape)
                else:
                    if d_out.dtype == torch.uint8:
                        d_out = d_out_f8tensor.from_float8(qkv.dtype)
                    dqkv, *rest = fused_attn_bwd_qkvpacked(
                        ctx.max_seqlen,
                        cu_seqlens,
                        qkv,
                        out,
                        d_out,
                        ctx.qkv_dtype,
                        ctx.qkv_dtype,
                        aux_ctx_tensors,
                        ctx.fused_attention_backend,
                        cu_seqlens_padded,
                        None,
                        None,
                        None,
                        None,
                        None,
                        None,
                        None,
                        None,
                        None,
                        None,
                        ctx.attn_scale,
                        ctx.dropout_p,
                        ctx.fast_zero_fill,
                        ctx.qkv_layout,
                        ctx.attn_bias_type,
                        ctx.attn_mask_type,
                        ctx.window_size,
                        ctx.deterministic,
                    )

        # if no_bias or alibi, return dqkv
        if ctx.attn_bias_type in ["no_bias", "alibi"]:
            return (
                None,
                None,
                None,
                None,
                dqkv,
                None,
                None,
                None,
                None,
                None,
                None,
                None,
                None,
                None,
                None,
                None,
                None,
                None,
                None,
                None,
                None,
                None,
            )
        # else, return (dqkv, dbias)
        return (
            None,
            None,
            None,
            None,
            dqkv,
            None,
            rest[0],
            None,
            None,
            None,
            None,
            None,
            None,
            None,
            None,
            None,
            None,
            None,
            None,
            None,
            None,
            None,
        )


class FusedAttnFunc_kvpacked(torch.autograd.Function):
    """Function for FusedAttention with packed KV input"""

    @staticmethod
    def forward(
        ctx,
        is_training,
        max_seqlen_q,
        max_seqlen_kv,
        cu_seqlens_q,
        cu_seqlens_kv,
        cu_seqlens_q_padded,
        cu_seqlens_kv_padded,
        q,
        kv,
        qkv_dtype,
        attn_bias,
        attn_scale,
        dropout_p,
        fast_zero_fill,
        qkv_layout,
        attn_bias_type,
        attn_mask_type,
        window_size,
        rng_gen,
        fused_attention_backend,
        use_FAv2_bwd,
        fp8,
        fp8_meta,
        deterministic,
    ):
        is_input_fp8 = False
        is_output_fp8 = fp8_meta["recipe"].fp8_mha
        if fp8:
            assert isinstance(kv, q.__class__), "q and kv must have the same type."
            is_input_fp8 = isinstance(q, Float8Tensor)
            if is_input_fp8:
                fp8_meta["scaling_fwd"].scale_inv[META_QKV] = q._scale_inv
            fused_attention_backend = FusedAttnBackend["FP8"]
            fp8_dtype_forward = get_fp8_te_dtype(fp8_meta["recipe"], fprop_tensor=True)
            if is_input_fp8:
                q_fp8, kv_fp8 = q._data, kv._data
            else:
                # 1: qkv packed, 2: kv packed, 3: qkv separate
                qkv_group = len(qkv_layout.split("_"))
                assert qkv_group == 2, (
                    "qkv layout should conform to hd_2hd or hd_h2d, e.g. sbhd_sb2hd, "
                    f"but found {qkv_layout}."
                )
                q_fp8 = cast_to_fp8(q, fp8_meta["scaling_fwd"], META_QKV, fp8_dtype_forward).view(
                    q.shape
                )
                kv_c = kv.view(-1, kv.shape[-3] * kv.shape[-2] * kv.shape[-1])
                kv_fp8 = cast_to_fp8(
                    kv_c, fp8_meta["scaling_fwd"], META_QKV, fp8_dtype_forward
                ).view(kv.shape)
            out_fp8, aux_ctx_tensors = fused_attn_fwd_kvpacked(
                is_training,
                max_seqlen_q,
                max_seqlen_kv,
                cu_seqlens_q,
                cu_seqlens_kv,
                q_fp8,
                kv_fp8,
                fp8_dtype_forward,
                fused_attention_backend,
                attn_bias,
                cu_seqlens_q_padded,
                cu_seqlens_kv_padded,
                fp8_meta["scaling_fwd"].scale_inv,  # d_scale_qkv
                META_QKV,  # d_scale_qkv_offset
                fp8_meta["scaling_fwd"].scale_inv,  # d_scale_s
                META_S,  # d_scale_s_offset
                fp8_meta["scaling_fwd"].scale,  # q_scale_s
                META_S,  # q_scale_s_offset
                fp8_meta["scaling_fwd"].scale,  # q_scale_o
                META_O,  # q_scale_o_offset
                fp8_meta["scaling_fwd"].amax_history,  # amax_s
                META_S,  # amax_s_offset
                fp8_meta["scaling_fwd"].amax_history,  # amax_o
                META_O,  # amax_o_offset
                attn_scale,
                dropout_p,
                fast_zero_fill,
                qkv_layout,
                attn_bias_type,
                attn_mask_type,
                window_size,
                rng_gen,
            )
            if is_output_fp8:
                out_ret = Float8Tensor(
                    data=out_fp8,
                    fp8_meta=fp8_meta,
                    fp8_meta_forward=True,
                    fp8_meta_index=META_O,
                    fp8_dtype=fp8_dtype_forward,
                    dtype=q.dtype,
                )
            else:
                out_ret = cast_from_fp8(
                    out_fp8.view(-1, out_fp8.shape[-2] * out_fp8.shape[-1]),
                    fp8_meta["scaling_fwd"],
                    META_O,
                    fp8_dtype_forward,
                    qkv_dtype,
                ).view(out_fp8.shape)
            out_save = out_ret
            if not int(os.getenv("NVTE_FP8_DPA_BWD", "1")):
                if is_input_fp8:
                    q = cast_from_fp8(
                        q._data,
                        fp8_meta["scaling_fwd"],
                        META_QKV,
                        fp8_dtype_forward,
                        TE_DType[q.dtype],
                    ).view(q.shape)
                    kv_c = kv.view(-1, kv.shape[-3] * kv.shape[-2] * kv.shape[-1])
                    kv = cast_from_fp8(
                        kv_c._data,
                        fp8_meta["scaling_fwd"],
                        META_QKV,
                        fp8_dtype_forward,
                        TE_DType[kv.dtype],
                    ).view(kv.shape)
                if is_output_fp8:
                    out_save = cast_from_fp8(
                        out_fp8.view(-1, out_fp8.shape[-2] * out_fp8.shape[-1]),
                        fp8_meta["scaling_fwd"],
                        META_O,
                        fp8_dtype_forward,
                        qkv_dtype,
                    ).view(out_fp8.shape)
            fp8_tensors = (
                q_fp8,
                kv_fp8,
                out_fp8,
                fp8_meta["scaling_fwd"].scale.clone(),
                fp8_meta["scaling_fwd"].scale_inv.clone(),
            )
        else:
            out_ret, aux_ctx_tensors = fused_attn_fwd_kvpacked(
                is_training,
                max_seqlen_q,
                max_seqlen_kv,
                cu_seqlens_q,
                cu_seqlens_kv,
                q,
                kv,
                qkv_dtype,
                fused_attention_backend,
                attn_bias,
                cu_seqlens_q_padded,
                cu_seqlens_kv_padded,
                None,  # d_scale_qkv
                0,  # d_scale_qkv_offset
                None,  # d_scale_s
                0,  # d_scale_s_offset
                None,  # q_scale_s
                0,  # q_scale_s_offset
                None,  # q_scale_o
                0,  # q_scale_o_offset
                None,  # amax_s
                0,  # amax_s_offset
                None,  # amax_o
                0,  # amax_o_offset
                attn_scale,
                dropout_p,
                fast_zero_fill,
                qkv_layout,
                attn_bias_type,
                attn_mask_type,
                window_size,
                rng_gen,
            )
            out_save = out_ret
            fp8_tensors = (None, None, None, None, None)

        ctx.fp8 = fp8 and int(os.getenv("NVTE_FP8_DPA_BWD", "1"))
        ctx.is_input_fp8 = is_input_fp8
        ctx.is_output_fp8 = is_output_fp8
        qkvo_tensors = (q, kv, out_save) if not ctx.fp8 else (None, None, None)
        ctx.save_for_backward(
            *qkvo_tensors,
            cu_seqlens_q,
            cu_seqlens_kv,
            cu_seqlens_q_padded,
            cu_seqlens_kv_padded,
            *fp8_tensors,
            *aux_ctx_tensors,
        )
        ctx.fp8_meta = fp8_meta
        ctx.max_seqlen_q = max_seqlen_q
        ctx.max_seqlen_kv = max_seqlen_kv
        ctx.qkv_dtype = qkv_dtype
        ctx.attn_scale = attn_scale
        ctx.dropout_p = dropout_p
        ctx.fast_zero_fill = fast_zero_fill
        ctx.qkv_layout = qkv_layout
        ctx.attn_bias_type = attn_bias_type
        ctx.attn_mask_type = attn_mask_type
        ctx.window_size = window_size
        ctx.fused_attention_backend = (
            fused_attention_backend if ctx.fp8 else FusedAttnBackend["F16_arbitrary_seqlen"]
        )
        ctx.use_FAv2_bwd = use_FAv2_bwd
        ctx.deterministic = deterministic

        return out_ret

    @staticmethod
    def backward(ctx, d_out):
        if ctx.is_output_fp8:
            assert isinstance(
                d_out, Float8Tensor
            ), "Gradient of the DPA output must be in Float8Tensor type for FP8 MHA."
            d_out_f8tensor = d_out
            d_out = d_out._data

        d_out = d_out.contiguous()
        (
            q,
            kv,
            out,
            cu_seqlens_q,
            cu_seqlens_kv,
            cu_seqlens_q_padded,
            cu_seqlens_kv_padded,
            q_fp8,
            kv_fp8,
            out_fp8,
            fwd_scales,
            fwd_scale_invs,
            *aux_ctx_tensors,
        ) = ctx.saved_tensors
        if not aux_ctx_tensors[0].is_contiguous():
            aux_ctx_tensors[0] = aux_ctx_tensors[0].contiguous()
        if ctx.use_FAv2_bwd:
            softmax_lse, rng_state = aux_ctx_tensors
            dq = torch.empty_like(q)
            dkv = torch.empty_like(kv)
            maybe_contiguous = lambda x: x.contiguous() if x.stride(-1) != 1 else x
            d_out, q, k, v, out = [maybe_contiguous(x) for x in (d_out, q, kv[:, 0], kv[:, 1], out)]
            flash_attn_cuda_bwd(
                d_out,
                q,
                k,
                v,
                out,
                softmax_lse,
                dq,
                dkv[:, 0],
                dkv[:, 1],
                cu_seqlens_q,
                cu_seqlens_kv,
                ctx.max_seqlen_q,
                ctx.max_seqlen_kv,
                ctx.dropout_p,
                ctx.attn_scale,
                False,
                "causal" in ctx.attn_mask_type,
                None,
                rng_state,
            )
            dq = dq[..., : d_out.shape[-1]]
            dkv = dkv[..., : d_out.shape[-1]]
        else:
            with torch.cuda.nvtx.range("_FusedAttn_kvpacked"):
                if ctx.fp8:
                    fp8_dtype_forward = get_fp8_te_dtype(ctx.fp8_meta["recipe"], fprop_tensor=True)
                    fp8_dtype_backward = get_fp8_te_dtype(
                        ctx.fp8_meta["recipe"], fprop_tensor=False
                    )
                    if ctx.is_output_fp8:
                        d_out_fp8 = d_out
                        ctx.fp8_meta["scaling_bwd"].scale_inv[META_DO] = d_out_f8tensor._scale_inv
                    else:
                        d_out_fp8 = cast_to_fp8(
                            d_out.view(-1, d_out.shape[-2] * d_out.shape[-1]),
                            ctx.fp8_meta["scaling_bwd"],
                            META_DO,
                            fp8_dtype_backward,
                        ).view(d_out.shape)
                    dq_fp8, dkv_fp8, *rest = fused_attn_bwd_kvpacked(
                        ctx.max_seqlen_q,
                        ctx.max_seqlen_kv,
                        cu_seqlens_q,
                        cu_seqlens_kv,
                        q_fp8,
                        kv_fp8,
                        out_fp8,
                        d_out_fp8,
                        fp8_dtype_forward,
                        fp8_dtype_backward,
                        aux_ctx_tensors,
                        ctx.fused_attention_backend,
                        cu_seqlens_q_padded,
                        cu_seqlens_kv_padded,
                        fwd_scale_invs[META_QKV],  # d_scale_qkv,
                        fwd_scale_invs[META_S],  # d_scale_s,
                        fwd_scale_invs[META_O],  # d_scale_o,
                        ctx.fp8_meta["scaling_bwd"].scale_inv[META_DO],  # d_scale_do
                        ctx.fp8_meta["scaling_bwd"].scale_inv[META_DP],  # d_scale_dp
                        fwd_scales[META_S],  # q_scale_s
                        ctx.fp8_meta["scaling_bwd"].scale[META_DP],  # q_scale_dp
                        ctx.fp8_meta["scaling_bwd"].scale[META_DQKV],  # q_scale_dqkv
                        ctx.fp8_meta["scaling_bwd"].amax_history[0][META_DP],  # amax_dp
                        ctx.fp8_meta["scaling_bwd"].amax_history[0][META_DQKV],  # amax_dqkv
                        ctx.attn_scale,
                        ctx.dropout_p,
                        ctx.fast_zero_fill,
                        ctx.qkv_layout,
                        ctx.attn_bias_type,
                        ctx.attn_mask_type,
                        ctx.window_size,
                        ctx.deterministic,
                    )
                    if ctx.is_input_fp8:
                        dq = Float8Tensor(
                            data=dq_fp8,
                            fp8_meta=ctx.fp8_meta,
                            fp8_meta_forward=False,
                            fp8_meta_index=META_DQKV,
                            fp8_dtype=fp8_dtype_backward,
                            dtype=d_out_f8tensor.dtype,
                        )
                        dkv = Float8Tensor(
                            data=dkv_fp8,
                            fp8_meta=ctx.fp8_meta,
                            fp8_meta_forward=False,
                            fp8_meta_index=META_DQKV,
                            fp8_dtype=fp8_dtype_backward,
                            dtype=d_out_f8tensor.dtype,
                        )
                    else:
                        dq = cast_from_fp8(
                            dq_fp8.view(-1, dq_fp8.shape[-2] * dq_fp8.shape[-1]),
                            ctx.fp8_meta["scaling_bwd"],
                            META_DQKV,
                            fp8_dtype_backward,
                            ctx.qkv_dtype,
                        ).view(dq_fp8.shape)
                        dkv_c_fp8 = dkv_fp8.view(
                            -1, dkv_fp8.shape[-3] * dkv_fp8.shape[-2] * dkv_fp8.shape[-1]
                        )
                        dkv = cast_from_fp8(
                            dkv_c_fp8,
                            ctx.fp8_meta["scaling_bwd"],
                            META_DQKV,
                            fp8_dtype_backward,
                            ctx.qkv_dtype,
                        ).view(dkv_fp8.shape)
                else:
                    if d_out.dtype == torch.uint8:
                        d_out = d_out_f8tensor.from_float8(q.dtype)
                    dq, dkv, *rest = fused_attn_bwd_kvpacked(
                        ctx.max_seqlen_q,
                        ctx.max_seqlen_kv,
                        cu_seqlens_q,
                        cu_seqlens_kv,
                        q,
                        kv,
                        out,
                        d_out,
                        ctx.qkv_dtype,
                        ctx.qkv_dtype,
                        aux_ctx_tensors,
                        ctx.fused_attention_backend,
                        cu_seqlens_q_padded,
                        cu_seqlens_kv_padded,
                        None,
                        None,
                        None,
                        None,
                        None,
                        None,
                        None,
                        None,
                        None,
                        None,
                        ctx.attn_scale,
                        ctx.dropout_p,
                        ctx.fast_zero_fill,
                        ctx.qkv_layout,
                        ctx.attn_bias_type,
                        ctx.attn_mask_type,
                        ctx.window_size,
                        ctx.deterministic,
                    )

        # if no_bias or alibi, return dqkv
        if ctx.attn_bias_type in ["no_bias", "alibi"]:
            return (
                None,
                None,
                None,
                None,
                None,
                None,
                None,
                dq,
                dkv,
                None,
                None,
                None,
                None,
                None,
                None,
                None,
                None,
                None,
                None,
                None,
                None,
                None,
                None,
                None,
                None,
                None,
            )
        # else, return (dqkv, dbias)
        return (
            None,
            None,
            None,
            None,
            None,
            None,
            None,
            dq,
            dkv,
            None,
            rest[0],
            None,
            None,
            None,
            None,
            None,
            None,
            None,
            None,
            None,
            None,
            None,
            None,
            None,
            None,
            None,
        )


class FusedAttnFunc(torch.autograd.Function):
    """Function for FusedAttention with separate Q, K, V tensors"""

    @staticmethod
    def forward(
        ctx,
        is_training,
        max_seqlen_q,
        max_seqlen_kv,
        cu_seqlens_q,
        cu_seqlens_kv,
        cu_seqlens_q_padded,
        cu_seqlens_kv_padded,
        q,
        k,
        v,
        qkv_dtype,
        attn_bias,
        attn_scale,
        dropout_p,
        fast_zero_fill,
        qkv_layout,
        attn_bias_type,
        attn_mask_type,
        window_size,
        rng_gen,
        fused_attention_backend,
        use_FAv2_bwd,
        fp8,
        fp8_meta,
        deterministic,
    ):
        is_input_fp8 = False
        is_output_fp8 = fp8_meta["recipe"].fp8_mha
        if fp8:
            fused_attention_backend = FusedAttnBackend["FP8"]
            fp8_dtype_forward = get_fp8_te_dtype(fp8_meta["recipe"], fprop_tensor=True)
            assert isinstance(k, q.__class__) and isinstance(
                v, q.__class__
            ), "q, k, and v must have the same type."
            is_input_fp8 = isinstance(q, Float8Tensor)
            if is_input_fp8:
                fp8_meta["scaling_fwd"].scale_inv[META_QKV] = q._scale_inv
                q_fp8, k_fp8, v_fp8 = q._data, k._data, v._data
            else:
                # 1: qkv packed, 2: kv packed, 3: qkv separate
                qkv_group = len(qkv_layout.split("_"))
                if qkv_group == 1:
                    dim = qkv_layout.find("3")
                    qkv = _combine_tensors([q, k, v], dim)
                    qkv_c = qkv.view(-1, qkv.shape[-3] * qkv.shape[-2] * qkv.shape[-1])
                    qkv_fp8 = cast_to_fp8(
                        qkv_c, fp8_meta["scaling_fwd"], META_QKV, fp8_dtype_forward
                    ).view(qkv.shape)
                    q_fp8, k_fp8, v_fp8 = _SplitAlongDim.apply(qkv_fp8, dim, [1, 1, 1])
                    q_fp8, k_fp8, v_fp8 = [x.squeeze(dim) for x in [q_fp8, k_fp8, v_fp8]]
                if qkv_group == 2:
                    q_fp8 = cast_to_fp8(
                        q, fp8_meta["scaling_fwd"], META_QKV, fp8_dtype_forward
                    ).view(q.shape)
                    dim = qkv_layout.split("_")[1].find("2")
                    kv = _combine_tensors([k, v], dim)
                    kv_c = kv.view(-1, kv.shape[-3] * kv.shape[-2] * kv.shape[-1])
                    kv_fp8 = cast_to_fp8(
                        kv_c, fp8_meta["scaling_fwd"], META_QKV, fp8_dtype_forward
                    ).view(kv.shape)
                    k_fp8, v_fp8 = _SplitAlongDim.apply(kv_fp8, dim, [1, 1])
                    k_fp8, v_fp8 = [x.squeeze(dim) for x in [k_fp8, v_fp8]]
                if qkv_group == 3:
                    q_fp8 = cast_to_fp8(
                        q, fp8_meta["scaling_fwd"], META_QKV, fp8_dtype_forward
                    ).view(q.shape)
                    k_fp8 = cast_to_fp8(
                        k, fp8_meta["scaling_fwd"], META_QKV, fp8_dtype_forward
                    ).view(k.shape)
                    v_fp8 = cast_to_fp8(
                        v, fp8_meta["scaling_fwd"], META_QKV, fp8_dtype_forward
                    ).view(v.shape)
            out_fp8, aux_ctx_tensors = fused_attn_fwd(
                is_training,
                max_seqlen_q,
                max_seqlen_kv,
                cu_seqlens_q,
                cu_seqlens_kv,
                q_fp8,
                k_fp8,
                v_fp8,
                fp8_dtype_forward,
                fused_attention_backend,
                attn_bias,
                cu_seqlens_q_padded,
                cu_seqlens_kv_padded,
                fp8_meta["scaling_fwd"].scale_inv,  # d_scale_qkv
                META_QKV,  # d_scale_qkv_offset
                fp8_meta["scaling_fwd"].scale_inv,  # d_scale_s
                META_S,  # d_scale_s_offset
                fp8_meta["scaling_fwd"].scale,  # q_scale_s
                META_S,  # q_scale_s_offset
                fp8_meta["scaling_fwd"].scale,  # q_scale_o
                META_O,  # q_scale_o_offset
                fp8_meta["scaling_fwd"].amax_history,  # amax_s
                META_S,  # amax_s_offset
                fp8_meta["scaling_fwd"].amax_history,  # amax_o
                META_O,  # amax_o_offset
                attn_scale,
                dropout_p,
                fast_zero_fill,
                qkv_layout,
                attn_bias_type,
                attn_mask_type,
                window_size,
                rng_gen,
            )
            if is_output_fp8:
                out_ret = Float8Tensor(
                    data=out_fp8,
                    fp8_meta=fp8_meta,
                    fp8_meta_forward=True,
                    fp8_meta_index=META_O,
                    fp8_dtype=fp8_dtype_forward,
                    dtype=q.dtype,
                )
            else:
                out_ret = cast_from_fp8(
                    out_fp8.view(-1, out_fp8.shape[-2] * out_fp8.shape[-1]),
                    fp8_meta["scaling_fwd"],
                    META_O,
                    fp8_dtype_forward,
                    qkv_dtype,
                ).view(out_fp8.shape)
            out_save = out_ret

            if not int(os.getenv("NVTE_FP8_DPA_BWD", "1")):
                # 1: qkv packed, 2: kv packed, 3: qkv separate
                if is_input_fp8:
                    qkv_group = len(qkv_layout.split("_"))
                    if qkv_group == 1:
                        dim = qkv_layout.find("3")
                        qkv = _combine_tensors([q, k, v], dim)
                        qkv_c = qkv.view(-1, qkv.shape[-3] * qkv.shape[-2] * qkv.shape[-1])
                        qkv_no_fp8 = cast_from_fp8(
                            qkv_c._data,
                            fp8_meta["scaling_fwd"],
                            META_QKV,
                            fp8_dtype_forward,
                            TE_DType[qkv.dtype],
                        ).view(qkv.shape)
                        q, k, v = _SplitAlongDim.apply(qkv_no_fp8, dim, [1, 1, 1])
                        q, k, v = [x.squeeze(dim) for x in [q, k, v]]
                    if qkv_group == 2:
                        q = cast_from_fp8(
                            q._data,
                            fp8_meta["scaling_fwd"],
                            META_QKV,
                            fp8_dtype_forward,
                            TE_DType[q.dtype],
                        ).view(q.shape)
                        dim = qkv_layout.split("_")[1].find("2")
                        kv = _combine_tensors([k, v], dim)
                        kv_c = kv.view(-1, kv.shape[-3] * kv.shape[-2] * kv.shape[-1])
                        kv_no_fp8 = cast_from_fp8(
                            kv_c._data,
                            fp8_meta["scaling_fwd"],
                            META_QKV,
                            fp8_dtype_forward,
                            TE_DType[kv.dtype],
                        ).view(kv.shape)
                        k, v = _SplitAlongDim.apply(kv_no_fp8, dim, [1, 1])
                        k, v = [x.squeeze(dim) for x in [k, v]]
                    if qkv_group == 3:
                        q = cast_from_fp8(
                            q._data,
                            fp8_meta["scaling_fwd"],
                            META_QKV,
                            fp8_dtype_forward,
                            TE_DType[q.dtype],
                        ).view(q.shape)
                        k = cast_from_fp8(
                            k._data,
                            fp8_meta["scaling_fwd"],
                            META_QKV,
                            fp8_dtype_forward,
                            TE_DType[k.dtype],
                        ).view(k.shape)
                        v = cast_from_fp8(
                            v._data,
                            fp8_meta["scaling_fwd"],
                            META_QKV,
                            fp8_dtype_forward,
                            TE_DType[v.dtype],
                        ).view(v.shape)
                if is_output_fp8:
                    out_save = cast_from_fp8(
                        out_fp8.view(-1, out_fp8.shape[-2] * out_fp8.shape[-1]),
                        fp8_meta["scaling_fwd"],
                        META_O,
                        fp8_dtype_forward,
                        qkv_dtype,
                    ).view(out_fp8.shape)

            fp8_tensors = (
                q_fp8,
                k_fp8,
                v_fp8,
                out_fp8,
                fp8_meta["scaling_fwd"].scale.clone(),
                fp8_meta["scaling_fwd"].scale_inv.clone(),
            )
        else:
            out_ret, aux_ctx_tensors = fused_attn_fwd(
                is_training,
                max_seqlen_q,
                max_seqlen_kv,
                cu_seqlens_q,
                cu_seqlens_kv,
                q,
                k,
                v,
                qkv_dtype,
                fused_attention_backend,
                attn_bias,
                cu_seqlens_q_padded,
                cu_seqlens_kv_padded,
                None,  # d_scale_qkv
                0,  # d_scale_qkv_offset
                None,  # d_scale_s
                0,  # d_scale_s_offset
                None,  # q_scale_s
                0,  # q_scale_s_offset
                None,  # q_scale_o
                0,  # q_scale_o_offset
                None,  # amax_s
                0,  # amax_s_offset
                None,  # amax_o
                0,  # amax_o_offset
                attn_scale,
                dropout_p,
                fast_zero_fill,
                qkv_layout,
                attn_bias_type,
                attn_mask_type,
                window_size,
                rng_gen,
            )
            out_save = out_ret
            fp8_tensors = (None, None, None, None, None, None)

        ctx.fp8 = fp8 and int(os.getenv("NVTE_FP8_DPA_BWD", "1"))

        from .cpu_offload import CPUOffloadEnabled

        if CPUOffloadEnabled:
            if ctx.fp8:
                tensor_list = fp8_tensors
            else:
                tensor_list = [q, k, v, out_save]

            tensor_list.extend(aux_ctx_tensors)

            qkv_layout = "sbhd_sbhd_sbhd"
            for tensor in tensor_list:
                if tensor is not None:
                    tensor.activation_offloading = True

        ctx.is_input_fp8 = is_input_fp8
        ctx.is_output_fp8 = is_output_fp8
        qkvo_tensors = (q, k, v, out_save) if not ctx.fp8 else (None, None, None, None)
        ctx.save_for_backward(
            *qkvo_tensors,
            cu_seqlens_q,
            cu_seqlens_kv,
            cu_seqlens_q_padded,
            cu_seqlens_kv_padded,
            *fp8_tensors,
            *aux_ctx_tensors,
        )
        ctx.fp8_meta = fp8_meta
        ctx.max_seqlen_q = max_seqlen_q
        ctx.max_seqlen_kv = max_seqlen_kv
        ctx.qkv_dtype = qkv_dtype
        ctx.attn_scale = attn_scale
        ctx.dropout_p = dropout_p
        ctx.fast_zero_fill = fast_zero_fill
        ctx.qkv_layout = qkv_layout
        ctx.attn_bias_type = attn_bias_type
        ctx.attn_mask_type = attn_mask_type
        ctx.window_size = window_size
        ctx.fused_attention_backend = (
            fused_attention_backend if ctx.fp8 else FusedAttnBackend["F16_arbitrary_seqlen"]
        )
        ctx.use_FAv2_bwd = use_FAv2_bwd
        ctx.deterministic = deterministic

        return out_ret

    @staticmethod
    def backward(ctx, d_out):
        if ctx.is_output_fp8:
            assert isinstance(
                d_out, Float8Tensor
            ), "Gradient of the DPA output must be in Float8Tensor type for FP8 MHA."
            d_out_f8tensor = d_out
            d_out = d_out._data

        d_out = d_out.contiguous()
        (
            q,
            k,
            v,
            out,
            cu_seqlens_q,
            cu_seqlens_kv,
            cu_seqlens_q_padded,
            cu_seqlens_kv_padded,
            q_fp8,
            k_fp8,
            v_fp8,
            out_fp8,
            fwd_scales,
            fwd_scale_invs,
            *aux_ctx_tensors,
        ) = ctx.saved_tensors
        if not aux_ctx_tensors[0].is_contiguous():
            aux_ctx_tensors[0] = aux_ctx_tensors[0].contiguous()
        if ctx.use_FAv2_bwd:
            softmax_lse, rng_state = aux_ctx_tensors
            dq = torch.empty_like(q)
            dk = torch.empty_like(k)
            dv = torch.empty_like(v)
            maybe_contiguous = lambda x: x.contiguous() if x.stride(-1) != 1 else x
            d_out, q, k, v, out = [maybe_contiguous(x) for x in (d_out, q, k, v, out)]
            flash_attn_cuda_bwd(
                d_out,
                q,
                k,
                v,
                out,
                softmax_lse,
                dq,
                dk,
                dv,
                cu_seqlens_q,
                cu_seqlens_kv,
                ctx.max_seqlen_q,
                ctx.max_seqlen_kv,
                ctx.dropout_p,
                ctx.attn_scale,
                False,
                "causal" in ctx.attn_mask_type,
                None,
                rng_state,
            )
            dq = dq[..., : d_out.shape[-1]]
            dk = dk[..., : d_out.shape[-1]]
            dv = dv[..., : d_out.shape[-1]]
        else:
            with torch.cuda.nvtx.range("_FusedAttn"):
                if ctx.fp8:
                    fp8_dtype_forward = get_fp8_te_dtype(ctx.fp8_meta["recipe"], fprop_tensor=True)
                    fp8_dtype_backward = get_fp8_te_dtype(
                        ctx.fp8_meta["recipe"], fprop_tensor=False
                    )
                    if ctx.is_output_fp8:
                        d_out_fp8 = d_out
                        ctx.fp8_meta["scaling_bwd"].scale_inv[META_DO] = d_out_f8tensor._scale_inv
                    else:
                        d_out_fp8 = cast_to_fp8(
                            d_out.view(-1, d_out.shape[-2] * d_out.shape[-1]),
                            ctx.fp8_meta["scaling_bwd"],
                            META_DO,
                            fp8_dtype_backward,
                        ).view(d_out.shape)
                    dq_fp8, dk_fp8, dv_fp8, *rest = fused_attn_bwd(
                        ctx.max_seqlen_q,
                        ctx.max_seqlen_kv,
                        cu_seqlens_q,
                        cu_seqlens_kv,
                        q_fp8,
                        k_fp8,
                        v_fp8,
                        out_fp8,
                        d_out_fp8,
                        fp8_dtype_forward,
                        fp8_dtype_backward,
                        aux_ctx_tensors,
                        ctx.fused_attention_backend,
                        cu_seqlens_q_padded,
                        cu_seqlens_kv_padded,
                        fwd_scale_invs[META_QKV],  # d_scale_qkv,
                        fwd_scale_invs[META_S],  # d_scale_s,
                        fwd_scale_invs[META_O],  # d_scale_o,
                        ctx.fp8_meta["scaling_bwd"].scale_inv[META_DO],  # d_scale_do
                        ctx.fp8_meta["scaling_bwd"].scale_inv[META_DP],  # d_scale_dp
                        fwd_scales[META_S],  # q_scale_s
                        ctx.fp8_meta["scaling_bwd"].scale[META_DP],  # q_scale_dp
                        ctx.fp8_meta["scaling_bwd"].scale[META_DQKV],  # q_scale_dqkv
                        ctx.fp8_meta["scaling_bwd"].amax_history[0][META_DP],  # amax_dp
                        ctx.fp8_meta["scaling_bwd"].amax_history[0][META_DQKV],  # amax_dqkv
                        ctx.attn_scale,
                        ctx.dropout_p,
                        ctx.fast_zero_fill,
                        ctx.qkv_layout,
                        ctx.attn_bias_type,
                        ctx.attn_mask_type,
                        ctx.window_size,
                        ctx.deterministic,
                    )

                    if ctx.is_input_fp8:
                        dq = Float8Tensor(
                            data=dq_fp8,
                            fp8_meta=ctx.fp8_meta,
                            fp8_meta_forward=False,
                            fp8_meta_index=META_DQKV,
                            fp8_dtype=fp8_dtype_backward,
                            dtype=d_out_f8tensor.dtype,
                        )
                        dk = Float8Tensor(
                            data=dk_fp8,
                            fp8_meta=ctx.fp8_meta,
                            fp8_meta_forward=False,
                            fp8_meta_index=META_DQKV,
                            fp8_dtype=fp8_dtype_backward,
                            dtype=d_out_f8tensor.dtype,
                        )
                        dv = Float8Tensor(
                            data=dv_fp8,
                            fp8_meta=ctx.fp8_meta,
                            fp8_meta_forward=False,
                            fp8_meta_index=META_DQKV,
                            fp8_dtype=fp8_dtype_backward,
                            dtype=d_out_f8tensor.dtype,
                        )
                    else:
                        qkv_group = len(ctx.qkv_layout.split("_"))
                        if qkv_group == 1:
                            dim = ctx.qkv_layout.find("3")
                            dqkv_fp8 = _combine_tensors([dq_fp8, dk_fp8, dv_fp8], dim)
                            dqkv_c_fp8 = dqkv_fp8.view(
                                -1, dqkv_fp8.shape[-3] * dqkv_fp8.shape[-2] * dqkv_fp8.shape[-1]
                            )
                            dqkv = cast_from_fp8(
                                dqkv_c_fp8,
                                ctx.fp8_meta["scaling_bwd"],
                                META_DQKV,
                                fp8_dtype_backward,
                                ctx.qkv_dtype,
                            ).view(dqkv_fp8.shape)
                            dq, dk, dv = _SplitAlongDim.apply(dqkv, dim, [1, 1, 1])
                            dq, dk, dv = [x.squeeze(dim) for x in [dq, dk, dv]]
                        if qkv_group == 2:
                            dq = cast_from_fp8(
                                dq_fp8.view(-1, dq_fp8.shape[-2] * dq_fp8.shape[-1]),
                                ctx.fp8_meta["scaling_bwd"],
                                META_DQKV,
                                fp8_dtype_backward,
                                ctx.qkv_dtype,
                            ).view(dq_fp8.shape)
                            dim = ctx.qkv_layout.split("_")[1].find("2")
                            dkv_fp8 = _combine_tensors([dk_fp8, dv_fp8], dim)
                            dkv_c_fp8 = dkv_fp8.view(
                                -1, dkv_fp8.shape[-3] * dkv_fp8.shape[-2] * dkv_fp8.shape[-1]
                            )
                            dkv = cast_from_fp8(
                                dkv_c_fp8,
                                ctx.fp8_meta["scaling_bwd"],
                                META_DQKV,
                                fp8_dtype_backward,
                                ctx.qkv_dtype,
                            ).view(dkv_fp8.shape)
                            dk, dv = _SplitAlongDim.apply(dkv, dim, [1, 1])
                            dk, dv = [x.squeeze(dim) for x in [dk, dv]]
                        if qkv_group == 3:
                            dq = cast_from_fp8(
                                dq_fp8.view(-1, dq_fp8.shape[-2] * dq_fp8.shape[-1]),
                                ctx.fp8_meta["scaling_bwd"],
                                META_DQKV,
                                fp8_dtype_backward,
                                ctx.qkv_dtype,
                            ).view(dq_fp8.shape)
                            dk = cast_from_fp8(
                                dk_fp8.view(-1, dk_fp8.shape[-2] * dk_fp8.shape[-1]),
                                ctx.fp8_meta["scaling_bwd"],
                                META_DQKV,
                                fp8_dtype_backward,
                                ctx.qkv_dtype,
                            ).view(dk_fp8.shape)
                            dv = cast_from_fp8(
                                dv_fp8.view(-1, dv_fp8.shape[-2] * dv_fp8.shape[-1]),
                                ctx.fp8_meta["scaling_bwd"],
                                META_DQKV,
                                fp8_dtype_backward,
                                ctx.qkv_dtype,
                            ).view(dv_fp8.shape)
                else:
                    if d_out.dtype == torch.uint8:
                        d_out = d_out_f8tensor.from_float8(q.dtype)
                    dq, dk, dv, *rest = fused_attn_bwd(
                        ctx.max_seqlen_q,
                        ctx.max_seqlen_kv,
                        cu_seqlens_q,
                        cu_seqlens_kv,
                        q,
                        k,
                        v,
                        out,
                        d_out,
                        ctx.qkv_dtype,
                        ctx.qkv_dtype,
                        aux_ctx_tensors,
                        ctx.fused_attention_backend,
                        cu_seqlens_q_padded,
                        cu_seqlens_kv_padded,
                        None,
                        None,
                        None,
                        None,
                        None,
                        None,
                        None,
                        None,
                        None,
                        None,
                        ctx.attn_scale,
                        ctx.dropout_p,
                        ctx.fast_zero_fill,
                        ctx.qkv_layout,
                        ctx.attn_bias_type,
                        ctx.attn_mask_type,
                        ctx.window_size,
                        ctx.deterministic,
                    )

        # if no_bias or alibi, return dqkv
        if ctx.attn_bias_type in ["no_bias", "alibi"]:
            return (
                None,
                None,
                None,
                None,
                None,
                None,
                None,
                dq,
                dk,
                dv,
                None,
                None,
                None,
                None,
                None,
                None,
                None,
                None,
                None,
                None,
                None,
                None,
                None,
                None,
                None,
                None,
                None,
            )
        # else, return (dqkv, dbias)
        return (
            None,
            None,
            None,
            None,
            None,
            None,
            None,
            dq,
            dk,
            dv,
            None,
            rest[0],
            None,
            None,
            None,
            None,
            None,
            None,
            None,
            None,
            None,
            None,
            None,
            None,
            None,
            None,
            None,
        )


class FusedAttention(torch.nn.Module):
    """Dot product attention, with multiple backends:

    1. FusedAttnBackend["F16_max512_seqlen"]
       cuDNN based fused attention for FP16/BF16 and <=512 sequence length.
    2. FusedAttnBackend["F16_arbitrary_seqlen"]
       cuDNN based fused attention for FP16/BF16 and any sequence length.

    Support matrix:

    | backend       | 1                       | 2                              |
    | flash based   | no                      | yes                            |
    | cuDNN based   | yes                     | yes                            |
    | qkv dtype     | fp16/bf16               | fp16/bf16                      |
    | attn_type     | self/cross              | self/cross                     |
    | qkv_layout    |                         |                                |
    |  - (q,k,v)    | sb3hd, bs3hd            | sb3hd, bs3hd, sbh3d, bsh3d     |
    |               | sbhd_sb2hd, bshd_bs2hd  | sbhd_sb2hd, bshd_bs2hd         |
    |               | bshd_bshd_bshd          | sbhd_sbh2d, bshd_bsh2d         |
    |               |                         | sbhd_sbhd_sbhd, bshd_bshd_bshd |
    | mask_type     | causal/padding/no_mask  | causal/padding/no_mask         |
    | bias_type     | post_scale_bias/no_bias | post_scale_bias/alibi/no_bias  |
    | dropout       | yes                     | yes                            |
    | max_seqlen    | <=512, multiple of 64   | any, multiple of 64            |
    | head_dim      | 64                      | <=128, multiple of 8           |
    | output dtype  | fp16/bf16               | fp16/bf16                      |
    """

    def __init__(
        self,
        softmax_scale: float,
        attention_dropout: float = 0.0,
        attention_dropout_ctx: Optional[Callable] = nullcontext,
        attention_type: str = "self",
        layer_number: Optional[int] = None,
        deterministic: bool = False,
    ) -> None:
        super().__init__()

        self.softmax_scale = softmax_scale
        self.attention_dropout = attention_dropout
        self.attention_dropout_ctx = attention_dropout_ctx
        self.attention_type = attention_type
        self.use_FAv2_bwd = os.getenv(
            "NVTE_FUSED_ATTN_USE_FAv2_BWD", "0"
        ) == "1" and get_device_compute_capability() == (9, 0)
        self.layer_number = 1 if layer_number is None else layer_number
        self.deterministic = deterministic

        def remove_extra_states_check(self, incompatible_keys):  # pylint: disable=unused-argument
            """
            Temporarily remove fused_attention._extra_state as a missing key
            or an unexpected key when loading Transformer Engine checkpoints.
            Please store FP8 metadata as DotProductAttention's _extra_state,
            rather than FusedAttention's _extra_state. This hook will be
            phased out in Transformer Engine 2.0.
            """
            for key in incompatible_keys.missing_keys:
                if "fused_attention._extra_state" in key:
                    incompatible_keys.missing_keys.remove(key)
            for key in incompatible_keys.unexpected_keys:
                if "fused_attention._extra_state" in key:
                    incompatible_keys.unexpected_keys.remove(key)
                    warnings.warn(
                        "fused_attention._extra_state is not loaded from checkpoint. Please map "
                        "FusedAttention's _extra_state to DotProductAttention's _extra_state."
                    )

        self.register_load_state_dict_post_hook(remove_extra_states_check)

    @no_torch_dynamo()
    def forward(
        self,
        query_layer: torch.Tensor,
        key_layer: torch.Tensor,
        value_layer: torch.Tensor,
        qkv_layout: str = "sbh3d",
        cu_seqlens_q: Optional[torch.Tensor] = None,
        cu_seqlens_kv: Optional[torch.Tensor] = None,
        cu_seqlens_q_padded: Optional[torch.Tensor] = None,
        cu_seqlens_kv_padded: Optional[torch.Tensor] = None,
        max_seqlen_q: Optional[int] = None,
        max_seqlen_kv: Optional[int] = None,
        attn_mask_type: str = "causal",
        attention_mask: Optional[Union[torch.Tensor, Tuple[torch.Tensor, torch.Tensor]]] = None,
        window_size: Optional[Tuple[int, int]] = None,
        fused_attention_backend: tex.NVTE_Fused_Attn_Backend = tex.NVTE_Fused_Attn_Backend.NVTE_No_Backend,
        core_attention_bias_type: str = "no_bias",
        core_attention_bias: Optional[torch.Tensor] = None,
        fast_zero_fill: bool = True,
        cp_group: Optional[Union[dist_group_type, List[dist_group_type]]] = None,
        cp_global_ranks: List[int] = None,
        cp_stream: torch.cuda.Stream = None,
        cp_comm_type: str = "p2p",
        fp8: bool = False,
        fp8_meta: Optional[Dict[str, Any]] = None,
    ) -> torch.Tensor:
        """fused attention fprop"""
        assert (
            fused_attention_backend != tex.NVTE_Fused_Attn_Backend.NVTE_No_Backend
        ), "No fused attention backend supports this input combination!"
        assert all(
            x.dtype in [torch.float16, torch.bfloat16] or isinstance(x, Float8Tensor)
            for x in [query_layer, key_layer, value_layer]
        ), "FusedAttention only supports FP16 and BF16 data types, or Float8Tensors."
        assert (
            query_layer.is_cuda and key_layer.is_cuda and value_layer.is_cuda
        ), "FusedAttention only supports CUDA tensors."
        assert (
            qkv_layout in QKVLayouts
        ), f"FusedAttention does not support qkv_layout = {qkv_layout}!"

        cp_size = 1
        if isinstance(cp_group, dist_group_type):
            cp_size = get_distributed_world_size(cp_group)
        elif isinstance(cp_group, list):
            for group in cp_group:
                cp_size *= get_distributed_world_size(group)
        context_parallel = cp_size > 1

        qkv_format = "".join([i for i in qkv_layout.split("_")[0] if i.isalpha()])

        if qkv_format in ["sbhd", "bshd"]:
            if qkv_format == "sbhd":
                batch_size, max_seqlen_q, max_seqlen_kv = (
                    query_layer.shape[1],
                    query_layer.shape[0],
                    key_layer.shape[0],
                )
            if qkv_format == "bshd":
                batch_size, max_seqlen_q, max_seqlen_kv = (
                    query_layer.shape[0],
                    query_layer.shape[1],
                    key_layer.shape[1],
                )
            max_seqlen_q *= cp_size
            max_seqlen_kv *= cp_size
            if "padding" in attn_mask_type:
                assert not context_parallel, "Padding mask not supported with context parallelism!"

                if cu_seqlens_q is None or cu_seqlens_kv is None:
                    if attention_mask is None:
                        raise RuntimeError(
                            "Please provide attention_mask or cu_seqlens for padding!"
                        )
                    if self.attention_type == "self":
                        cu_seqlens_q = get_cu_seqlens(attention_mask)
                        cu_seqlens_kv = cu_seqlens_q
                    else:
                        cu_seqlens_q = get_cu_seqlens(attention_mask[0])
                        cu_seqlens_kv = get_cu_seqlens(attention_mask[1])
            else:
                if cu_seqlens_q is None:
                    cu_seqlens_q = _get_full_cu_seqlens(
                        batch_size,
                        max_seqlen_q,
                        query_layer.device,
                    )
                if cu_seqlens_kv is None:
                    cu_seqlens_kv = _get_full_cu_seqlens(
                        batch_size,
                        max_seqlen_kv,
                        key_layer.device,
                    )
        if qkv_format == "thd":
            assert (
                max_seqlen_q is not None
                and max_seqlen_kv is not None
                and cu_seqlens_q is not None
                and cu_seqlens_kv is not None
            ), "max_seqlen_q/kv and cu_seqlens_q/kv can not be None when qkv_format is thd!"

        if cu_seqlens_q_padded is None or cu_seqlens_kv_padded is None:
            cu_seqlens_q_padded = cu_seqlens_q
            cu_seqlens_kv_padded = cu_seqlens_kv

        qkv_dtype = TE_DType[query_layer.dtype]

        use_FAv2_bwd = (
            self.use_FAv2_bwd
            and (core_attention_bias_type == "no_bias")
            and (fused_attention_backend == tex.NVTE_Fused_Attn_Backend.NVTE_F16_arbitrary_seqlen)
        )

        if fp8:
            assert fused_attention_backend == tex.NVTE_Fused_Attn_Backend.NVTE_FP8, (
                f"cuDNN attention sub-backend {int(tex.NVTE_Fused_Attn_Backend.NVTE_FP8)}"
                " is required for FP8 attention!"
            )
            assert fp8_meta is not None, "FP8 metadata fp8_meta is required for FP8 attention!"
            assert not context_parallel or fp8_meta["recipe"].reduce_amax, (
                "Amax reduction across TP+CP group is necessary when using context parallelism with"
                " FP8!"
            )

        if context_parallel:
            assert (
                fp8
                or fused_attention_backend == tex.NVTE_Fused_Attn_Backend.NVTE_F16_arbitrary_seqlen
            ), f"{fused_attention_backend} does not work with context parallelism!"
            assert core_attention_bias_type not in [
                "alibi"
            ], f"{core_attention_bias_type} is not supported with context parallelism!"
            query_layer, key_layer, value_layer = [
                x.contiguous() for x in (query_layer, key_layer, value_layer)
            ]
            with self.attention_dropout_ctx():
                output = attn_forward_func_with_cp(
                    self.training,
                    query_layer,
                    key_layer,
                    value_layer,
                    cu_seqlens_q,
                    cu_seqlens_kv,
                    max_seqlen_q,
                    max_seqlen_kv,
                    cu_seqlens_q_padded,
                    cu_seqlens_kv_padded,
                    self.attention_dropout if self.training else 0.0,
                    cp_group,
                    cp_global_ranks,
                    cp_stream,
                    cp_comm_type,
                    softmax_scale=self.softmax_scale,
                    qkv_format=qkv_format,
                    attn_mask_type=attn_mask_type,
                    attn_bias_type=core_attention_bias_type,
                    attn_bias=core_attention_bias,
                    deterministic=self.deterministic,
                    use_fused_attention=True,
                    window_size=window_size,
                    fp8=fp8,
                    fp8_meta=fp8_meta,
                )
        else:
            with self.attention_dropout_ctx():
                output = FusedAttnFunc.apply(
                    self.training,
                    max_seqlen_q,
                    max_seqlen_kv,
                    cu_seqlens_q,
                    cu_seqlens_kv,
                    cu_seqlens_q_padded,
                    cu_seqlens_kv_padded,
                    query_layer,
                    key_layer,
                    value_layer,
                    qkv_dtype,
                    core_attention_bias,
                    self.softmax_scale,
                    self.attention_dropout if self.training else 0.0,
                    fast_zero_fill,
                    qkv_layout,
                    core_attention_bias_type,
                    attn_mask_type,
                    window_size,
                    None,  # rng_gen
                    fused_attention_backend,
                    use_FAv2_bwd,
                    fp8,
                    fp8_meta,
                    self.deterministic,
                )

        # ...hd -> ...(hd)
        return output.view(*output.shape[:-2], -1)


class DotProductAttention(TransformerEngineBaseModule):
    """Allows the model to jointly attend to information from different
    representation subspaces as described in the paper:
    `Attention Is All You Need <https://arxiv.org/abs/1706.03762>`_.

    .. note::

        Argument :attr:`attention_mask` in the `forward` call is only used when
        :attr:`attn_mask_type` includes '"padding"' or `"arbitrary"`.

    .. warning::

        FlashAttention uses a non-deterministic algorithm for optimal performance. To observe
        deterministic behavior at the cost of performance, use FlashAttention version >= `2.4.1`
        and set the environment variable :attr:`NVTE_ALLOW_NONDETERMINISTIC_ALGO=0`. In order
        to disable`flash-attn` entirely, set :attr:`NVTE_FLASH_ATTN=0`.

    .. note::

        Transformer Engine stores the FP8 metadata under a `._extra_state` key when checkpointing.
        As the FP8 attention support expands from one backend to multiple backends, the location
        of that key has also shifted (see `FP8 checkpoint compatibility <https://docs.nvidia.com/deeplearning/transformer-engine/user-guide/faq.html#fp8-checkpoint-compatibility>`_).


    Parameters
    ----------
    num_attention_heads : int
                         number of attention heads in the transformer layer.
    kv_channels : Union[int, Tuple[int, int]]
                the head size in key and value tensors. If the same, :attr:`kv_channels` can be
                an integer; if not, :attr:`kv_channels` should be a tuple of two integers.
    num_gqa_groups : Optional[int] = None
                    number of GQA groups in the transformer layer.
                    Grouped Query Attention is described in
                    `this paper <https://arxiv.org/pdf/2305.13245.pdf>`_.
                    This only affects the keys and values, not the queries.
                    GQA-1 is equivalent to Multi-Query Attention
                    (`MQA <https://arxiv.org/pdf/1911.02150.pdf>`_), while GQA-H
                    is equivalent to MHA, i.e. `num_gqa_groups = num_attention_heads`.
    attention_dropout: float, default = 0.0
                      dropout probability for the dropout op during multi-head attention.
    attn_mask_type: str, default = `causal`
                   type of attention mask passed into softmax operation, options are "`no_mask`",
                   "`padding`", "`causal`", "`padding,causal`", "`causal,padding`",
                   "`padding_causal`", "`causal_bottom_right`", "`padding_causal_bottom_right`", and
                   "`arbitrary`", where "`padding,causal`", "`causal,padding`" and "`padding_causal`"
                   are equivalent. This arg can be overridden by :attr:`attn_mask_type` in the
                   `forward` method. It is useful for cases involving compilation/tracing, e.g.
                   ONNX export, and the forward arg is useful for dynamically changing mask types,
                   e.g. a different mask for training and inference.
                   1. For "`no_mask`", no attention mask is applied.
                   2. For "`causal`", "`causal_bottom_right`", or the causal mask in
                   "`padding_causal`" and "`padding_causal_bottom_right`", Transformer Engine
                   calculates and applies an upper triangular mask to the softmax input.
                   No user input is needed. Causal masks without the "`bottom_right`" appendix align
                   the diagonal line to the top left corner of the softmax matrix. With
                   "`bottom_right`", the causal mask is aligned to the bottom right corner, which is
                   often used in inference/KV caching.
                   3. For "`padding`", or the padding mask in "`padding_causal`" and
                   "`padding_causal_bottom_right`", users need to provide the locations of padded
                   tokens, either via :attr:`cu_seqlens_q` and :attr:`cu_seqlens_kv` (both in shape
                   [batch_size + 1]), or via :attr:`attention_mask` (one tensor for self-attention
                   in shape [batch_size, 1, 1, max_seqlen_q], or two tensors in a tuple for
                   cross-attention in shapes [batch_size, 1, 1, max_seqlen_q] and
                   [batch_size, 1, 1, max_seqlen_kv]).
                   4. For "`arbitrary`", users need to provide a mask that is broadcastable to
                   the shape of softmax input [batch_size, num_heads, max_seqlen_q, max_seqlen_kv].
    window_size: Optional[Tuple[int, int]], default = `None`
                sliding window size for local attention, where query at position i attends to keys
                in [i + seqlen_k - seqlen_q - window_size[0], i + seqlen_k - seqlen_q
                + window_size[1]] inclusive. Special cases (-1, -1) and (-1, 0) mean no sliding
                window and causal mask specifically. Both `causal` and `causal_bottom_right` masks
                map to `window_size = (-1, 0)` and Transformer Engine distinguishes them based on
                `attn_mask_type`. Similar to :attr:`attn_mask_type`, `window_size` can
                be overridden by :attr:`window_size` in `forward` as well.
    attention_type: str, default = `self`
                   type of attention, either "`self`" and "`cross`".
    layer_number: int, default = `None`
                 layer number of the current `DotProductAttention` when multiple such modules
                 are concatenated, for instance in consecutive transformer blocks.
    qkv_format: str, default = `sbhd`
               dimension format for `query_layer`, `key_layer` and `value_layer`,
               {`sbhd`, `bshd`, `thd`}. `s` stands for the sequence length, `b` batch size,
               `h` the number of heads, `d` head size, and `t` the total number of tokens
               in a batch, with `t = sum(s_i), for i = 0...b-1`. `sbhd` and `bshd` formats
               are used for when sequences in a batch are of equal length or padded to
               equal length, and the `thd` format is used for when sequences in a batch
               have different lengths. Please note that these formats do not reflect how
               tensors `query_layer`, `key_layer`, `value_layer` are laid out in memory.
               For that, please use `get_qkv_layout` to gain the layout information.
    softmax_scale: Optional[float], default = `None`
                softmax scale for the attention scores. If `None`, defaults to
                `1.0/math.sqrt(kv_channels if isinstance(kv_channels, int) else kv_channels[0])`.

    Parallelism parameters
    ----------------------
    sequence_parallel : bool, default = `False`
                       if set to `True`, uses sequence parallelism.
    tp_size : int, default = 1
             tensor parallel world size.
    tp_group : ProcessGroup, default = `None`
              tensor parallel process group.
    cp_group : Union[ProcessGroup, List[ProcessGroup]], default = `None`
              context parallel process group.
              ProcessGroup is for cp_comm_type of "p2p", "all_gather", and "a2a".
              List[ProcessGroup] is for cp_comm_type of "a2a+p2p", where cp_group[0]
              and cp_group[1] are for a2a and p2p communications respectively.
    cp_global_ranks : list of global rank IDs, default = `None`
                     global rank IDs of GPUs that are in cp_group.
    cp_stream : CUDA stream, default = `None`
               context parallelism splits flash attention into multiple steps for
               compute and communication overlapping. To address the wave quantization
               issue of each split step, we add an additional CUDA stream so that we
               can overlap two flash attention kernels.
    cp_comm_type : str, default = `p2p`
                  inter-gpu communication type for context parallelism.
                  Can be "p2p" or "all_gather" or "a2a" or "a2a+p2p".
                  "p2p": Exchange KV chunks with P2P communications in ring topology.
                         P2P is async and can be overlapped with attention compute.
                  "all_gather": All-gather to get full sequence of KV before attention.
                                The all-gather is not async, and cannot be overlapped.
                  "a2a": Like DeepSpeed Ulysses, scatter attention heads across the CP
                         group, and gather to get full sequence of QKV.
                  "a2a+p2p": hierarchical CP implementation. First applying a2a to QKV
                  across each CP sub-group (e.g., via NVLink), then exchanging KV with
                  p2p between sub-groups (e.g., via IBLink).
    """

    def __init__(
        self,
        num_attention_heads: int,
        kv_channels: Union[int, Tuple[int, int]],
        num_gqa_groups: Optional[int] = None,
        attention_dropout: float = 0.0,
        qkv_format: str = "sbhd",
        attn_mask_type: str = "causal",
        window_size: Optional[Tuple[int, int]] = None,
        sequence_parallel: bool = False,
        tp_size: int = 1,
        get_rng_state_tracker: Optional[Callable] = None,
        tp_group: Optional[dist_group_type] = None,
        layer_number: Optional[int] = None,
        attention_type: str = "self",
        cp_group: Optional[Union[dist_group_type, List[dist_group_type]]] = None,
        cp_global_ranks: List[int] = None,
        cp_stream: torch.cuda.Stream = None,
        cp_comm_type: str = "p2p",
        softmax_scale: Optional[float] = None,
    ) -> None:
        super().__init__()

        self.logger = logging.getLogger("DotProductAttention")
        self.logger.setLevel(_log_level)
        if not self.logger.hasHandlers():
            self.logger.addHandler(_stream_handler)
        self.qkv_format = qkv_format
        attn_mask_type = attn_mask_type.replace(",", "_")
        if attn_mask_type == "causal_padding":
            attn_mask_type = "padding_causal"
        self.attn_mask_type = attn_mask_type
        self.window_size = check_set_window_size(attn_mask_type, window_size)
        if tp_group is None:
            self.tp_size = tp_size
            if tp_size == 1:
                self.set_tensor_parallel_group(tp_group)
        else:
            self.tp_size = get_distributed_world_size(tp_group)
            self.set_tensor_parallel_group(tp_group)
        self.get_rng_state_tracker = get_rng_state_tracker
        self.num_attention_heads = num_attention_heads
        self.layer_number = 1 if layer_number is None else layer_number
        self.cp_group = cp_group
        self.cp_global_ranks = cp_global_ranks
        self.cp_stream = cp_stream
        self.cp_comm_type = cp_comm_type

        self.hidden_size_per_attention_head_k = (
            kv_channels if isinstance(kv_channels, int) else kv_channels[0]
        )
        self.hidden_size_per_attention_head_v = (
            kv_channels if isinstance(kv_channels, int) else kv_channels[1]
        )

        self.num_gqa_groups = num_attention_heads if num_gqa_groups is None else num_gqa_groups
        self.num_gqa_groups_per_partition = int(self.num_gqa_groups // self.tp_size)

        assert (
            num_attention_heads % self.num_gqa_groups == 0
        ), "The number of attention heads must be divisible by the number of GQA groups!"

        self.rng_states_tracker = None
        if sequence_parallel or get_rng_state_tracker is None:
            attention_dropout_ctx = nullcontext
        else:
            self.rng_states_tracker = get_rng_state_tracker()
            set_all_rng_states(self.rng_states_tracker.get_states())
            attention_dropout_ctx = self.rng_states_tracker.fork

        if softmax_scale is None:
            softmax_scale = 1.0 / math.sqrt(
                kv_channels if isinstance(kv_channels, int) else kv_channels[0]
            )

        self.deterministic = (
            not bool(int(os.getenv("NVTE_ALLOW_NONDETERMINISTIC_ALGO", "1")))
            or torch.are_deterministic_algorithms_enabled()
        )
        # To use the workspace optimization path for determinism, please
        # set NVTE_FUSED_ATTN_FORCE_WORKSPACE_OPT=1 for cuDNN >=8.9.5 and <9.0.0,
        # and set NVTE_ALLOW_NONDETERMINISTIC_ALGO=0 for cuDNN >=9.0.0.
        cudnn_version = get_cudnn_version()
        if (8, 9, 5) <= cudnn_version < (9, 0, 0):
            if self.deterministic:
                os.environ["NVTE_FUSED_ATTN_FORCE_WORKSPACE_OPT"] = "1"

            # CUDNN_FRONTEND_ATTN_DP_WORKSPACE_LIMIT
            # - unset:       enables workspace optimization when required workspace is <= 256MB
            #                or when bias gradient needs to be computed
            # - n:           enables workspace optimization when required workspace is <= n bytes
            # - -1:          enables workspace optimization always
            # - 0:           disables workspace optimization always
            if "NVTE_FUSED_ATTN_FORCE_WORKSPACE_OPT" in os.environ:
                if os.environ["NVTE_FUSED_ATTN_FORCE_WORKSPACE_OPT"] == "0":
                    os.environ["CUDNN_FRONTEND_ATTN_DP_WORKSPACE_LIMIT"] = "0"
                if os.environ["NVTE_FUSED_ATTN_FORCE_WORKSPACE_OPT"] == "1":
                    os.environ["CUDNN_FRONTEND_ATTN_DP_WORKSPACE_LIMIT"] = "-1"

        assert attention_type in AttnTypes, f"attention_type {attention_type} not supported"

        self.attention_type = attention_type
        self.attention_dropout = attention_dropout

        attn_kwargs = {
            "attention_dropout": attention_dropout,
            "attention_dropout_ctx": attention_dropout_ctx,
        }

        self.flash_attention = FlashAttention(
            softmax_scale,
            attention_type=attention_type,
            layer_number=layer_number,
            deterministic=self.deterministic,
            **attn_kwargs,
        )

        # Instantiating three types since use of flash-attn and FusedAttention
        # might be ruled out due to forward inputs.
        self.fused_attention = FusedAttention(
            softmax_scale,
            attention_type=attention_type,
            layer_number=layer_number,
            deterministic=self.deterministic,
            **attn_kwargs,
        )

        self.unfused_attention = UnfusedDotProductAttention(
            softmax_scale,
            attention_type=attention_type,
            **attn_kwargs,
            layer_number=layer_number,
        )

        def remove_extra_states_check(self, incompatible_keys):  # pylint: disable=unused-argument
            """
            Temporarily remove core_attention._extra_state as a missing key
            when loading older Transformer Engine checkpoints. Will phase out
            this hook in Transformer Engine 2.0.
            """
            for key in incompatible_keys.missing_keys:
                if "core_attention._extra_state" in key:
                    incompatible_keys.missing_keys.remove(key)

        self.register_load_state_dict_post_hook(remove_extra_states_check)

    def _load_from_state_dict(
        self, state_dict, prefix, local_metadata, strict, missing_keys, unexpected_keys, error_msgs
    ):
        """
        This function helps to load Transformer Engine 1.6 and 1.7 checkpoints, where FP8 attention
        metadata is stored under the `core_attention.fused_attention._extra_state` key and not the
        `core_attention._extra_state` key. Please see `FP8 checkpoint compatibility
        <https://docs.nvidia.com/deeplearning/transformer-engine/user-guide/faq.html#fp8-checkpoint-compatibility>`_ for more details.
        """
        fused_attn_key = False
        dot_product_attn_key = False
        for k in state_dict.keys():
            if "core_attention.fused_attention._extra_state" in k:
                fused_attn_key = True
            if "core_attention._extra_state" in k:
                dot_product_attn_key = True
        if fused_attn_key and not dot_product_attn_key:
            prefix = prefix + "fused_attention."
        super()._load_from_state_dict(
            state_dict, prefix, local_metadata, strict, missing_keys, unexpected_keys, error_msgs
        )

    def _checkpointed_attention_forward(
        self,
        attention_func: Callable,
        *forward_args: Tuple[torch.Tensor, ...],
        **forward_kwargs: Dict[str, Any],
    ) -> torch.Tensor:
        """Forward method with activation checkpointing."""

        def custom_forward(*input_args, **input_kwargs):
            return attention_func(*input_args, **input_kwargs)

        hidden_states = checkpoint(
            custom_forward,
            distribute_saved_activations=False,
            get_rng_state_tracker=self.get_rng_state_tracker,
            tp_group=self.tp_group,
            *forward_args,
            **forward_kwargs,
        )

        return hidden_states

    def set_context_parallel_group(
        self,
        cp_group: Union[dist_group_type, List[dist_group_type], None],
        cp_global_ranks: List[int],
        cp_stream: torch.cuda.Stream,
        cp_comm_type: str = "p2p",
    ) -> None:
        """
        Set the context parallel attributes for the given
        module before executing the forward pass.

        Parameters
        ----------
        cp_group : Union[ProcessGroup, List[ProcessGroup]]
                  context parallel process group.
                  ProcessGroup is for cp_comm_type of "p2p", "all_gather", and "a2a".
                  List[ProcessGroup] is for cp_comm_type of "a2a+p2p", where cp_group[0]
                  and cp_group[1] are for a2a and p2p communications respectively.
        cp_global_ranks : List[int]
                         list of global ranks in the context group.
        cp_stream : torch.cuda.Stream
                   cuda stream for context parallel execution.
        cp_comm_type : str, default = `p2p`
                      inter-gpu communication type for context parallelism.
                      Can be "p2p" or "all_gather" or "a2a" or "a2a+p2p".
                      "p2p": Exchange KV chunks with P2P communications in ring topology.
                             P2P is async and can be overlapped with attention compute.
                      "all_gather": All-gather to get full sequence of KV before attention.
                                    The all-gather is not async, and cannot be overlapped.
                      "a2a": Like DeepSpeed Ulysses, scatter attention heads across the CP
                             group, and gather to get full sequence of QKV.
                      "a2a+p2p": hierarchical CP implementation. First applying a2a to QKV
                      across each CP sub-group (e.g., via NVLink), then exchanging KV with
                      p2p between sub-groups (e.g., via IBLink).
        """
        self.cp_group = cp_group
        self.cp_global_ranks = cp_global_ranks
        self.cp_stream = cp_stream
        self.cp_comm_type = cp_comm_type

    @no_torch_dynamo(recursive=False)
    def forward(
        self,
        query_layer: torch.Tensor,
        key_layer: torch.Tensor,
        value_layer: torch.Tensor,
        attention_mask: Optional[Union[torch.Tensor, Tuple[torch.Tensor, torch.Tensor]]] = None,
        qkv_format: Optional[str] = None,
        cu_seqlens_q: Optional[torch.Tensor] = None,
        cu_seqlens_kv: Optional[torch.Tensor] = None,
        cu_seqlens_q_padded: Optional[torch.Tensor] = None,
        cu_seqlens_kv_padded: Optional[torch.Tensor] = None,
        max_seqlen_q: Optional[int] = None,
        max_seqlen_kv: Optional[int] = None,
        attn_mask_type: Optional[str] = None,
        window_size: Optional[Tuple[int, int]] = None,
        checkpoint_core_attention: bool = False,
        core_attention_bias_type: str = "no_bias",
        core_attention_bias: Optional[torch.Tensor] = None,
        alibi_slopes: Optional[torch.Tensor] = None,
        fast_zero_fill: bool = True,
        inference_params: Optional[InferenceParams] = None,
        is_first_microbatch: Optional[bool] = None,
    ) -> torch.Tensor:
        """
        Dot Product Attention Layer.

        .. note::

            Argument :attr:`attention_mask` is only used when :attr:`attn_mask_type`
            includes '"padding"' or `"arbitrary"`.

        .. note::

            DotProductAttention supports three backends: 1) FlashAttention which calls
            HazyResearch/Dao-AILab's `flash-attn <https://arxiv.org/pdf/2305.13245.pdf>`_
            PyTorch API, 2) FusedAttention which has multiple fused attention implementations
            based on `cuDNN Graph API
            <https://docs.nvidia.com/deeplearning/cudnn/developer-guide/index.html#op-fusion>`_
            (see :attr:`FusedAttention` for more details on FusedAttention backends), and 3)
            UnfusedDotProductAttention which is the native PyTorch implementation
            with fused scaled masked softmax.

        .. note::

            Users can use environment variables :attr:`NVTE_FLASH_ATTN`, :attr:`NVTE_FUSED_ATTN`,
            and :attr:`NVTE_FUSED_ATTN_BACKEND` to control which DotProductAttention backend,
            and FusedAttention backend if applicable, to use. Transformer Engine prioritizes
            FlashAttention over FusedAttention and over UnfusedDotProductAttention.
            If FusedAttention is being used, users can also choose to switch to flash-attn's
            implementation for backward by setting :attr:`NVTE_FUSED_ATTN_USE_FAv2_BWD=1`
            (default: 0), because of the performance differences between various versions of
            flash-attn and FusedAttention. Further, :attr:`NVTE_FUSED_ATTN_FORCE_WORKSPACE_OPT`
            can be used to enable (:attr:`1`) or disable (:attr:`0`) the workspace related
            optimizations in FusedAttention. When unset, Transformer Engine determines the code path
            based on its internal logic. These optimizations trade memory for performance
            and should be used with care.

        Parameters
        ----------
        query_layer : torch.Tensor
                     Query tensor.
        key_layer : torch.Tensor
                   Key tensor.
        value_layer : torch.Tensor
                     Value tensor.
        attention_mask: Optional[Union[torch.Tensor, Tuple[torch.Tensor, torch.Tensor]]],
             default = `None`. Boolean tensor(s) used to mask out attention softmax input.
             It should be `None` for causal masks and "`no_mask`". For padding masks, it should be
             a single tensor of [batch_size, 1, 1, seqlen_q] for self-attention, and a tuple of
             two tensors in shapes [batch_size, 1, 1, seqlen_q] and [batch_size, 1, 1, seqlen_kv]
             for cross-attention. For "`arbitrary`" mask, it should be in a shape broadcastable
             to [batch_size, num_heads, max_seqlen_q, max_seqlen_kv]. A `True` value means
             the corresponding position is masked out and a `False` means that position
             is allowed to participate in attention.
        qkv_format: str, default = `None`
                   If provided, overrides :attr:`qkv_format` from initialization.
        cu_seqlens_q: Optional[torch.Tensor], default = `None`
                   Cumulative sum of sequence lengths (without offset) in a batch for `query_layer`,
                   with shape [batch_size + 1] and dtype torch.int32.
        cu_seqlens_kv: Optional[torch.Tensor], default = `None`
                   Cumulative sum of sequence lengths (without offset) in a batch for `key_layer`
                   and `value_layer`, with shape [batch_size + 1] and dtype torch.int32.
        cu_seqlens_q_padded: Optional[torch.Tensor], default = `None`
                   Cumulative sum of sequence lengths (with offset) in a batch for
                   `query_layer`, with shape [batch_size + 1] and dtype torch.int32.
                   When there is no padding between sequences in a batch,
                   `cu_seqlens_q_padded = cu_seqlens_q`.
        cu_seqlens_kv_padded: Optional[torch.Tensor], default = `None`
                   Cumulative sum of sequence lengths (with offset) in a batch for `key_layer`
                   and `value_layer`, with shape [batch_size + 1] and dtype torch.int32.
                   When there is no padding between sequences in a batch,
                   `cu_seqlens_kv_padded = cu_seqlens_kv`.
        max_seqlen_q: Optional[int], default = `None`
                      Maximum sequence length in `query_layer`.
                      Calculated from `cu_seqlens_q` if not provided.
        max_seqlen_kv: Optional[int], default = `None`
                       Maximum sequence length in `key_layer` and `value_layer`.
                       Calculated from `cu_seqlens_kv` if not provided.
        attn_mask_type: {'no_mask', 'padding', 'causal', 'padding,causal', 'causal,padding',
                       'padding_causal', 'causal_bottom_right', 'padding_causal_bottom_right',
                       'arbitrary'}, default = `None`. Type of attention mask passed into
                       softmax operation. 'padding,causal', 'causal,padding' and 'padding_causal'
                       are equivalent. By default, causal masks are aligned to the top left corner
                       of the softmax matrix. When "`bottom_right`" is specified in the mask type,
                       causal masks are aligned to the bottom right corner.
        window_size: Optional[Tuple[int, int]], default = `None`
                    Sliding window size for local attention.
        checkpoint_core_attention : bool, default = `False`
                                   If true, forward activations for attention are recomputed
                                   during the backward pass in order to save memory that would
                                   otherwise be occupied to store the forward activations until
                                   backprop.
        core_attention_bias_type: str, default = `no_bias`
                    Bias type, {`no_bias`, `pre_scale_bias`, `post_scale_bias`, `alibi`}
        core_attention_bias: Optional[torch.Tensor], default = `None`
                    Bias tensor for Q * K.T, shape [1, num_head, max_seqlen_q, max_seqlen_kv].
                    It should be 'None' for 'no_bias' and 'alibi' bias types.
        alibi_slopes: Optional[torch.Tensor], default = `None`
                     ALiBi slopes in FP32 and shape [nheads] or [batch_size, nheads].
                     It adds a bias of (-alibi_slope * (i + seqlen_k - seqlen_q - j))
                     to the attention score of query i and key j.
        fast_zero_fill: bool, default = `True`
                    Whether to use the fast path to set output tensors to 0 or not.
        inference_params: Optional[InferenceParams], default = `None`
            Optimizes execution performance during inference by caching Keys and Values of the
            current decoding iteration. These cached values are appended to the K and V values
            computed in previous iterations, eliminating the need to recalculate them for the
            entire sequence.
            Initialization of `inference_params` is required prior to use to ensure sufficient
            memory allocation.
            Adjustments of the sequence_len_offset should be done after a complete forward pass.
            If rotary positional embeddings (RoPE) are utilized, they must be prepared beforehand.
            Supports "sbhd" and "bshd" layouts, with the "sbhd" layout being more efficient.
        is_first_microbatch : {True, False, None}, default = None
                             During training using either gradient accumulation or
                             pipeline parallelism a minibatch of data is further split
                             into microbatches. Between the microbatches of the same minibatch
                             the model weights are not updated. Setting this parameter indicates
                             whether the current microbatch is the first in a minibatch or not.
                             When set, this parameter enables additional optimizations:

                             * during FP8 training, it allows caching of the FP8 versions of
                               the weights
                             * it also allows skipping gradient accumulation during the
                               first microbatch (since it is the first gradient being
                               produced)
        """
        with self.prepare_forward(
            query_layer,
            is_first_microbatch,
            num_gemms=3,
            allow_non_contiguous=True,
        ) as query_layer:

            if self.fp8:
                if self.fp8_meta["recipe"].fp8_mha:
                    if not self.fp8_meta["recipe"].fp8_dpa:
                        self.fp8_meta["recipe"].fp8_dpa = True
                        self.logger.warning(
                            """Forcing fp8_meta["recipe"].fp8_dpa=True due to """
                            """fp8_meta["recipe"].fp8_mha=True"""
                        )

            if self.fp8 and self.fp8_meta["recipe"].fp8_dpa:
                forward_dtype = get_fp8_te_dtype(self.fp8_meta["recipe"], fprop_tensor=True)
                backward_dtype = get_fp8_te_dtype(self.fp8_meta["recipe"], fprop_tensor=False)
                assert forward_dtype in [
                    tex.DType.kFloat8E4M3,
                    tex.DType.kFloat8E5M2,
                ] and backward_dtype in [
                    tex.DType.kFloat8E4M3,
                    tex.DType.kFloat8E5M2,
                ], """DotProductAttention only supports "E4M3" and "E5M2" FP8 data types."""

            assert (
                query_layer.is_cuda and key_layer.is_cuda and value_layer.is_cuda
            ), "DotProductAttention only supports CUDA tensors."
            assert (
                query_layer.dtype == key_layer.dtype and query_layer.dtype == value_layer.dtype
            ), "Queries, keys and values must have the same data type!"
            assert (
                key_layer.shape[:-1] == value_layer.shape[:-1]
            ), "Keys and values must have the same batch size, sequence length and number of heads!"
            assert (
                key_layer.shape[-1] == self.hidden_size_per_attention_head_k
            ), f"Keys have head_dim = {key_layer.shape[-1]}, "
            "but expected head_dim = {self.hidden_size_per_attention_head_k}!"
            assert (
                value_layer.shape[-1] == self.hidden_size_per_attention_head_v
            ), f"Values have head_dim = {value_layer.shape[-1]}, "
            "but expected head_dim = {self.hidden_size_per_attention_head_v}!"

            if attn_mask_type is None:
                attn_mask_type = self.attn_mask_type
            else:
                attn_mask_type = attn_mask_type.replace(",", "_")
                if attn_mask_type == "causal_padding":
                    attn_mask_type = "padding_causal"
            assert (
                attn_mask_type in AttnMaskTypes
            ), f"Attention mask type {attn_mask_type} is not supported!"
            if qkv_format == "thd":
                assert (
                    "padding" in attn_mask_type
                ), "Attention mask type must be padding or padding_causal for qkv_format=thd!"

            if window_size is None:
                window_size = self.window_size
            window_size = check_set_window_size(attn_mask_type, window_size)

            if self.rng_states_tracker is not None and is_graph_capturing():
                assert isinstance(
                    self.rng_states_tracker, CudaRNGStatesTracker
                ), "Unsupported RNG states tracker."
                assert (
                    graph_safe_rng_available()
                ), "Upgrade PyTorch version to get RNG manipulation support for cuda graph capture."

            if qkv_format is None:
                qkv_format = self.qkv_format

            if inference_params is not None:
                assert self.layer_number is not None, "Layer number must be set!"

                # convert causal to causal_bottom_right in inference when KV-caching is in use
                # so users can run with the same attn_mask_type for training and inference
                if attn_mask_type in ["causal", "padding_causal"]:
                    attn_mask_type = attn_mask_type + "_bottom_right"

                if qkv_format == "bshd":
                    key_layer = key_layer.transpose(0, 1)
                    value_layer = value_layer.transpose(0, 1)

                (
                    inference_key_memory,
                    inference_value_memory,
                ) = inference_params.key_value_memory_dict[self.layer_number]

                batch_start = inference_params.batch_size_offset
                batch_end = batch_start + key_layer.size(1)
                assert batch_end <= inference_key_memory.size(1)

                sequence_start = inference_params.sequence_len_offset
                sequence_end = sequence_start + key_layer.size(0)
                assert sequence_end <= inference_key_memory.size(0)

                # Copy keys and values into KV-cache
                inference_key_memory[sequence_start:sequence_end, batch_start:batch_end, ...] = (
                    key_layer
                )
                inference_value_memory[sequence_start:sequence_end, batch_start:batch_end, ...] = (
                    value_layer
                )
                key_layer = inference_key_memory[:sequence_end, batch_start:batch_end, ...]
                value_layer = inference_value_memory[:sequence_end, batch_start:batch_end, ...]

                if qkv_format == "bshd":
                    key_layer = key_layer.transpose(0, 1)
                    value_layer = value_layer.transpose(0, 1)

                key_layer = key_layer.contiguous()
                value_layer = value_layer.contiguous()

            assert (
                key_layer.shape[-2] == self.num_gqa_groups_per_partition
                and value_layer.shape[-2] == self.num_gqa_groups_per_partition
            ), f"Keys and values must have num_gqa_group = {self.num_gqa_groups} heads!"
            assert qkv_format in [
                "sbhd",
                "bshd",
                "thd",
            ], "DotProductAttention only supports qkv_format = {'sbhd', 'bshd', 'thd'}!"

            if qkv_format == "thd":
                assert all(
                    len(x.shape) == 3 for x in (query_layer, key_layer, value_layer)
                ), "Queries, keys and values must be 3D tensors when qkv_format = thd!"
                assert (
                    cu_seqlens_q is not None and cu_seqlens_kv is not None
                ), "cu_seqlens_q and cu_seqlens_kv can not be None when qkv_format = thd!"
                assert (
                    cu_seqlens_q.shape == cu_seqlens_kv.shape
                    and len(cu_seqlens_q.shape) == 1
                    and len(cu_seqlens_kv.shape) == 1
                ), "cu_seqlens_q and cu_seqlens_q must both have shape [batch_size + 1]!"
                assert (
                    cu_seqlens_q.dtype == torch.int32 and cu_seqlens_kv.dtype == torch.int32
                ), "cu_seqlens_q and cu_seqlens_q must both be in dtype torch.int32!"
                if max_seqlen_q is None:
                    if cu_seqlens_q_padded is not None:
                        seqlens_q = cu_seqlens_q_padded[1:] - cu_seqlens_q_padded[:-1]
                    else:
                        seqlens_q = cu_seqlens_q[1:] - cu_seqlens_q[:-1]
                    max_seqlen_q = int((seqlens_q.max().item() + 63) // 64 * 64)
                if max_seqlen_kv is None:
                    if cu_seqlens_kv_padded is not None:
                        seqlens_kv = cu_seqlens_kv_padded[1:] - cu_seqlens_kv_padded[:-1]
                    else:
                        seqlens_kv = cu_seqlens_kv[1:] - cu_seqlens_kv[:-1]
                    max_seqlen_kv = int((seqlens_kv.max().item() + 63) // 64 * 64)
                batch_size = len(cu_seqlens_q) - 1

            cp_size = 1
            if isinstance(self.cp_group, dist_group_type):
                cp_size = get_distributed_world_size(self.cp_group)
            elif isinstance(self.cp_group, list):
                for group in self.cp_group:
                    cp_size *= get_distributed_world_size(group)
            context_parallel = cp_size > 1

            if qkv_format in ["sbhd", "bshd"]:
                assert all(
                    len(x.shape) == 4 for x in (query_layer, key_layer, value_layer)
                ), f"Queries, keys and values must be 4D tensors when qkv_format = {qkv_format}!"
                if qkv_format == "sbhd":
                    max_seqlen_q, max_seqlen_kv = (query_layer.shape[0], key_layer.shape[0])
                    batch_size = query_layer.shape[1]
                if qkv_format == "bshd":
                    max_seqlen_q, max_seqlen_kv = (query_layer.shape[1], key_layer.shape[1])
                    batch_size = query_layer.shape[0]
                max_seqlen_q *= cp_size
                max_seqlen_kv *= cp_size
                if cu_seqlens_q is not None:
                    seqlens_q = cu_seqlens_q[1:] - cu_seqlens_q[:-1]
                    assert all(
                        seqlens_q <= max_seqlen_q
                    ), """Sequence lengths indicated by cu_seqlens_q must be no greater than
                        the sequence dimention in 'query_layer'!"""
                if cu_seqlens_kv is not None:
                    seqlens_kv = cu_seqlens_kv[1:] - cu_seqlens_kv[:-1]
                    assert all(
                        seqlens_kv <= max_seqlen_kv
                    ), """Sequence lengths indicated by cu_seqlens_kv must be no greater than
                        the sequence dimention in 'key_layer' and 'value_layer'!"""
                if cu_seqlens_q is None or cu_seqlens_kv is None:
                    if "padding" in attn_mask_type:
                        assert (
                            attention_mask is not None
                        ), "Please provide attention_mask for padding!"
                        if self.attention_type == "self":
                            cu_seqlens_q = get_cu_seqlens(attention_mask)
                            cu_seqlens_kv = cu_seqlens_q
                        else:
                            cu_seqlens_q = get_cu_seqlens(attention_mask[0])
                            cu_seqlens_kv = get_cu_seqlens(attention_mask[1])
                    else:
                        cu_seqlens_q = _get_full_cu_seqlens(
                            batch_size,
                            max_seqlen_q,
                            query_layer.device,
                        )
                        cu_seqlens_kv = _get_full_cu_seqlens(
                            batch_size,
                            max_seqlen_kv,
                            key_layer.device,
                        )

            if (
                isinstance(query_layer, Float8Tensor)
                and isinstance(key_layer, Float8Tensor)
                and isinstance(value_layer, Float8Tensor)
            ):
                qkv_layout, query_layer._data, key_layer._data, value_layer._data = get_qkv_layout(
                    query_layer._data, key_layer._data, value_layer._data, qkv_format=qkv_format
                )
            else:
                qkv_layout, query_layer, key_layer, value_layer = get_qkv_layout(
                    query_layer, key_layer, value_layer, qkv_format=qkv_format
                )

            global _alibi_cache
            if alibi_slopes is not None:
                assert (
                    core_attention_bias_type == "alibi"
                ), "core_attention_bias_type must be alibi in order to use alibi_slopes!"
                if self.layer_number == 1:
                    _alibi_cache["_alibi_slopes_require_update"] = True
                    _alibi_cache["_alibi_bias_require_update"] = True
            bottom_right_alignment = (attn_mask_type not in ["causal", "padding_causal"],)
            if core_attention_bias_type == "alibi":
                assert (
                    core_attention_bias is None
                ), "core_attention_bias must be None when core_attention_bias_type is alibi!"
                if (
                    _alibi_cache["_num_heads"] != query_layer.shape[-2]
                    or _alibi_cache["_max_seqlen_q"] != max_seqlen_q
                    or _alibi_cache["_max_seqlen_kv"] != max_seqlen_kv
                    or _alibi_cache["_bottom_right_alignment"] != bottom_right_alignment
                    or _alibi_cache["_alibi_slopes"] is None
                ):
                    _alibi_cache["_alibi_slopes_require_update"] = True
                    _alibi_cache["_alibi_bias_require_update"] = True

            core_attention_bias_shape = None
            if core_attention_bias is not None:
                if (
                    core_attention_bias.shape[0] == batch_size
                    and core_attention_bias.shape[1] == query_layer.shape[-2]
                ):
                    core_attention_bias_shape = "bhss"
                elif (
                    core_attention_bias.shape[0] == 1
                    and core_attention_bias.shape[1] == query_layer.shape[-2]
                ):
                    core_attention_bias_shape = "1hss"
                elif (
                    core_attention_bias.shape[0] == batch_size and core_attention_bias.shape[1] == 1
                ):
                    core_attention_bias_shape = "b1ss"
                elif core_attention_bias.shape[0] == 1 and core_attention_bias.shape[1] == 1:
                    core_attention_bias_shape = "11ss"
                else:
                    assert (
                        False
                    ), "core_attention_bias must be in one of {bhss, 1hss, b1ss, 11ss} shapes"

            pad_between_seqs = (
                cu_seqlens_q_padded is not None
                and not torch.equal(cu_seqlens_q_padded, cu_seqlens_q)
            ) or (
                cu_seqlens_kv_padded is not None
                and not torch.equal(cu_seqlens_kv_padded, cu_seqlens_kv)
            )

            attention_params = AttentionParams(
                qkv_type=type(query_layer),
                qkv_dtype=query_layer.dtype,
                qkv_layout=qkv_layout,
                batch_size=batch_size,
                num_heads=query_layer.shape[-2],
                num_gqa_groups=key_layer.shape[-2],
                max_seqlen_q=max_seqlen_q,
                max_seqlen_kv=max_seqlen_kv,
                head_dim_qk=query_layer.shape[-1],
                head_dim_v=value_layer.shape[-1],
                attn_mask_type=attn_mask_type,
                window_size=window_size,
                alibi_slopes_shape=alibi_slopes.shape if alibi_slopes is not None else None,
                core_attention_bias_type=core_attention_bias_type,
                core_attention_bias_shape=core_attention_bias_shape,
                core_attention_bias_requires_grad=(
                    core_attention_bias.requires_grad if core_attention_bias is not None else False
                ),
                pad_between_seqs=pad_between_seqs,
                attention_dropout=self.attention_dropout,
                context_parallel=context_parallel,
                deterministic=self.deterministic,
                is_training=self.training,
                fp8=self.fp8,
                fp8_meta=self.fp8_meta,
            )
            global _attention_backends, _flash_attn_3_plus, _use_flash_attn_3
            if (
                _attention_backends["attention_params"] is None
                or attention_params != _attention_backends["attention_params"]
            ):
                _attention_backends["attention_params"] = attention_params
                _attention_backends["backend_selection_requires_update"] = True
            if _attention_backends["backend_selection_requires_update"]:
                _use_flash_attn_3 = _flash_attn_3_plus
                (
                    use_flash_attention,
                    use_fused_attention,
                    fused_attention_backend,
                    use_unfused_attention,
                    _,
                ) = get_attention_backend(attention_params)
                if use_flash_attention:
                    self.logger.info(
                        "Running with FlashAttention backend (version %s)",
                        _flash_attn_version if not _use_flash_attn_3 else _flash_attn_v3_version,
                    )
                elif use_fused_attention:
                    self.logger.info(
                        "Running with FusedAttention backend (sub-backend %s)",
                        int(fused_attention_backend),
                    )
                elif use_unfused_attention:
                    self.logger.info("Running with UnfusedDotProductAttention backend")
            else:
                use_flash_attention = _attention_backends["use_flash_attention"]
                use_fused_attention = _attention_backends["use_fused_attention"]
                fused_attention_backend = _attention_backends["fused_attention_backend"]
                use_unfused_attention = _attention_backends["use_unfused_attention"]

            if use_flash_attention:
                if core_attention_bias_type == "alibi":
                    alibi_slopes, _ = get_alibi(
                        query_layer.shape[-2],
                        max_seqlen_q,
                        max_seqlen_kv,
                        alibi_slopes=alibi_slopes,
                    )
                return self.flash_attention(
                    query_layer,
                    key_layer,
                    value_layer,
                    attention_mask=attention_mask,
                    qkv_layout=qkv_layout,
                    cu_seqlens_q=cu_seqlens_q,
                    cu_seqlens_kv=cu_seqlens_kv,
                    attn_mask_type=attn_mask_type,
                    window_size=window_size,
                    alibi_slopes=alibi_slopes,
                    cp_group=self.cp_group,
                    cp_global_ranks=self.cp_global_ranks,
                    cp_stream=self.cp_stream,
                    cp_comm_type=self.cp_comm_type,
                    max_seqlen_q=max_seqlen_q,
                    max_seqlen_kv=max_seqlen_kv,
                    fp8=self.fp8 and self.fp8_meta["recipe"].fp8_dpa,
                    fp8_meta=self.fp8_meta,
                )

            if use_fused_attention:
                fu_core_attention_bias_type = core_attention_bias_type
                fu_core_attention_bias = core_attention_bias
                if core_attention_bias_type == "alibi" and (
                    alibi_slopes is not None or max_seqlen_q != max_seqlen_kv
                ):
                    fu_core_attention_bias_type = "post_scale_bias"
                    _, fu_core_attention_bias = get_alibi(
                        query_layer.shape[-2],
                        max_seqlen_q,
                        max_seqlen_kv,
                        alibi_slopes=alibi_slopes,
                        bias_dtype=query_layer.dtype,
                        bottom_right_alignment=attn_mask_type not in ["causal", "padding_causal"],
                    )
                if checkpoint_core_attention:
                    return self._checkpointed_attention_forward(
                        self.fused_attention,
                        query_layer,
                        key_layer,
                        value_layer,
                        qkv_layout=qkv_layout,
                        cu_seqlens_q=cu_seqlens_q,
                        cu_seqlens_kv=cu_seqlens_kv,
                        cu_seqlens_q_padded=cu_seqlens_q_padded,
                        cu_seqlens_kv_padded=cu_seqlens_kv_padded,
                        max_seqlen_q=max_seqlen_q,
                        max_seqlen_kv=max_seqlen_kv,
                        attn_mask_type=attn_mask_type,
                        attention_mask=attention_mask,
                        window_size=window_size,
                        fused_attention_backend=fused_attention_backend,
                        core_attention_bias_type=fu_core_attention_bias_type,
                        core_attention_bias=fu_core_attention_bias,
                        fast_zero_fill=fast_zero_fill,
                        cp_group=self.cp_group,
                        cp_global_ranks=self.cp_global_ranks,
                        cp_stream=self.cp_stream,
                        cp_comm_type=self.cp_comm_type,
                        fp8=self.fp8 and self.fp8_meta["recipe"].fp8_dpa,
                        fp8_meta=self.fp8_meta,
                    )
                return self.fused_attention(
                    query_layer,
                    key_layer,
                    value_layer,
                    qkv_layout=qkv_layout,
                    cu_seqlens_q=cu_seqlens_q,
                    cu_seqlens_kv=cu_seqlens_kv,
                    cu_seqlens_q_padded=cu_seqlens_q_padded,
                    cu_seqlens_kv_padded=cu_seqlens_kv_padded,
                    max_seqlen_q=max_seqlen_q,
                    max_seqlen_kv=max_seqlen_kv,
                    attn_mask_type=attn_mask_type,
                    attention_mask=attention_mask,
                    window_size=window_size,
                    fused_attention_backend=fused_attention_backend,
                    core_attention_bias_type=fu_core_attention_bias_type,
                    core_attention_bias=fu_core_attention_bias,
                    fast_zero_fill=fast_zero_fill,
                    cp_group=self.cp_group,
                    cp_global_ranks=self.cp_global_ranks,
                    cp_stream=self.cp_stream,
                    cp_comm_type=self.cp_comm_type,
                    fp8=self.fp8 and self.fp8_meta["recipe"].fp8_dpa,
                    fp8_meta=self.fp8_meta,
                )

            from .cpu_offload import CPUOffloadEnabled

            if CPUOffloadEnabled:
                warnings.warn(
                    "Attention activation Offloading is only implemented"
                    "with Flash Attention and Fused Attention!"
                )

            if use_unfused_attention:
                if window_size is not None and (
                    window_size[0] != -1 or window_size[1] not in [-1, 0]
                ):
                    attn_mask_type, attention_mask = get_swa_mask(
                        window_size, max_seqlen_q, max_seqlen_kv, attn_mask_type, attention_mask
                    )
                if checkpoint_core_attention:
                    return self._checkpointed_attention_forward(
                        self.unfused_attention,
                        query_layer,
                        key_layer,
                        value_layer,
                        qkv_layout=qkv_layout,
                        cu_seqlens_q=cu_seqlens_q,
                        cu_seqlens_kv=cu_seqlens_kv,
                        attn_mask_type=attn_mask_type,
                        attention_mask=attention_mask,
                        core_attention_bias_type=core_attention_bias_type,
                        core_attention_bias=core_attention_bias,
                        alibi_slopes=alibi_slopes,
                    )
                return self.unfused_attention(
                    query_layer,
                    key_layer,
                    value_layer,
                    qkv_layout=qkv_layout,
                    cu_seqlens_q=cu_seqlens_q,
                    cu_seqlens_kv=cu_seqlens_kv,
                    attn_mask_type=attn_mask_type,
                    attention_mask=attention_mask,
                    core_attention_bias_type=core_attention_bias_type,
                    core_attention_bias=core_attention_bias,
                    alibi_slopes=alibi_slopes,
                )

            raise Exception("No dot product attention support for the provided inputs!")


class MultiheadAttention(torch.nn.Module):
    r"""
    Multi-head Attention (MHA), including Query,
    Key, Value and Output projection.

    .. note::

        Argument :attr:`attention_mask` in the `forward` call is only used when
        :attr:`attn_mask_type` includes '"padding"' or `"arbitrary"`.

    Parameters
    ----------
    hidden_size : int
                 size of each input sample.
    num_attention_heads : int
                         number of attention heads in the transformer layer.
    kv_channels: int, default = `None`
                number of key-value channels. defaults to
                :attr:`hidden_size` / :attr:`num_attention_heads` if `None`.
    attention_dropout: float, default = 0.1
                      dropout probability for the dropout op during multi-head attention.
    layernorm_epsilon : float, default = 1e-5
                       a value added to the denominator of layer normalization
                       for numerical stability.
    init_method : Callable, default = `None`
                 used for initializing weights of QKV and FC1 weights in the following way:
                 `init_method(weight)`. When set to `None`, defaults to
                 `torch.nn.init.normal_(mean=0.0, std=0.023)`.
    output_layer_init_method : Callable, default = `None`
                              used for initializing weights of PROJ and FC2 in the following way:
                              `output_layer_init_method(weight)`. When set to `None`, defaults to
                              `torch.nn.init.normal_(mean=0.0, std=0.023)`.
    layer_number: int, default = `None`
                 layer number of the current `TransformerLayer` when multiple such modules are
                 concatenated to form a transformer block.
    attn_mask_type: {'no_mask', 'padding', 'causal', 'padding_causal', 'causal_bottom_right',
                   'padding_causal_bottom_right','arbitrary'},
                   default = `causal`
                   type of attention mask passed into softmax operation. Overridden by
                   :attr:`attn_mask_type` in the `forward` method. The forward
                   arg is useful for dynamically changing mask types, e.g. a different
                   mask for training and inference. The init arg is useful for cases
                   involving compilation/tracing, e.g. ONNX export.
    window_size: Optional[Tuple[int, int]], default = `None`
                sliding window size for local attention, where query at position i attends to keys
                in [i + seqlen_k - seqlen_q - window_size[0], i + seqlen_k - seqlen_q
                + window_size[1]] inclusive. Special cases (-1, -1) and (-1, 0) mean no sliding
                window and causal mask specifically. Both `causal` and `causal_bottom_right` masks
                map to `window_size = (-1, 0)` and Transformer Engine distinguishes them based on
                `attn_mask_type`. Similar to :attr:`attn_mask_type`, `window_size` can
                be overridden by :attr:`window_size` in `forward` as well.
    num_gqa_groups : int, default = `None`
                         number of GQA groups in the transformer layer.
                         Grouped Query Attention is described in
                         `this paper <https://arxiv.org/pdf/2305.13245.pdf>`_.
                         This only affects the keys and values, not the querys.
                         GQA-1 is equivalent to Multi-Query Attention
                         (`MQA <https://arxiv.org/pdf/1911.02150.pdf>`_), while GQA-H
                         is equivalent to MHA, i.e. `num_gqa_groups = num_attention_heads`.
    return_layernorm_output : bool, default = `False`
                             if set to `True`, output of layernorm is returned from the forward
                             together with the output of the linear transformation.
                             Example use case: residual connection for transformer module is
                             taken post layernorm.
    input_layernorm: bool, default = `False`
                     if set to `True`, layer normalization to the input is applied.
    attention_type: { 'self', 'cross' }, default = 'self'
                   type of attention applied.
    zero_centered_gamma : bool, default = 'False'
                         if set to 'True', gamma parameter in LayerNorm is initialized to 0 and
                         the LayerNorm formula changes to

                         .. math::
                            y = \frac{x - \mathrm{E}[x]}{ \sqrt{\mathrm{Var}[x] + \varepsilon}} *
                            (1 + \gamma) + \beta
    normalization : { 'LayerNorm', 'RMSNorm' }, default = 'LayerNorm'
                   type of normalization applied.
    qkv_weight_interleaved : bool, default = `True`
                            if set to `False`, the QKV weight is interpreted as a concatenation of
                            query, key, and value weights along the `0th` dimension. The default
                            interpretation is that the individual `q`, `k`, and `v` weights for each
                            attention head are interleaved. This parameter is set to `False` when
                            using :attr:`fuse_qkv_params=False`.
    bias : bool, default = `True`
          if set to `False`, the transformer layer will not learn any additive biases.
    device : Union[torch.device, str], default = "cuda"
          The device on which the parameters of the model will be allocated. It is the user's
          responsibility to ensure all parameters are moved to the GPU before running the
          forward pass.
    qkv_format: str, default = `sbhd`
            dimension format for `query_layer`, `key_layer` and `value_layer`,
            {`sbhd`, `bshd`}. `s` stands for the sequence length, `b` batch size,
            `h` the number of heads and `d` head size. `sbhd` and `bshd` formats
            are used for when sequences in a batch are of equal length or padded to
            equal length. Please note that these formats do not reflect how
            tensors `query_layer`, `key_layer`, `value_layer` are laid out in memory.
            For that, please use `get_qkv_layout` to gain the layout information.

    Parallelism parameters
    ----------------------
    set_parallel_mode : bool, default = `False`
                      if set to `True`, QKV and FC1 layers are used as Column Parallel
                      whereas PROJ and FC2 is used as Row Parallel as described
                      `here <https://arxiv.org/pdf/1909.08053.pdf>`_.
    sequence_parallel : bool, default = `False`
                       if set to `True`, uses sequence parallelism.
    tp_group : ProcessGroup, default = `None`
              tensor parallel process group.
    tp_size : int, default = 1
             used as TP (tensor parallel) world size when TP groups are not formed during
             initialization. In this case, users must call the
             `set_tensor_parallel_group(tp_group)` method on the initialized module before the
             forward pass to supply the tensor parallel group needed for tensor and sequence
             parallel collectives.

    Optimization parameters
    -----------------------
    fuse_wgrad_accumulation : bool, default = 'False'
                             if set to `True`, enables fusing of creation and accumulation of
                             the weight gradient. When enabled, it is assumed that the weights
                             have an additional `main_grad` attribute (used instead of the
                             regular `grad`) which is a pre-allocated buffer of the correct
                             size to accumulate gradients in.
    params_dtype : torch.dtype, default = `torch.get_default_dtype()`
                  it controls the type used to allocate the initial parameters. Useful when
                  the model is trained with lower precision and the original FP32 parameters
                  would not fit in GPU memory.
    return_bias : bool, default = `False`
                 when set to `True`, this module will not apply the additive bias itself, but
                 instead return the bias value during the forward pass together with the
                 output of the linear transformation :math:`y = xA^T`. This is useful when
                 the bias addition can be fused to subsequent operations.
    fuse_qkv_params: bool, default = 'False'
                    if set to `True`, `TransformerLayer` module exposes a single fused
                    parameter for query-key-value. This enables optimizations such as QKV
                    fusion without concatentations/splits and also enables the argument
                    `fuse_wgrad_accumulation`.
    """

    def __init__(
        self,
        hidden_size: int,
        num_attention_heads: int,
        kv_channels: Optional[int] = None,
        attention_dropout: float = 0.1,
        layernorm_epsilon: float = 1e-5,
        init_method: Optional[Callable] = None,
        output_layer_init_method: Optional[Callable] = None,
        layer_number: Optional[int] = None,
        attn_mask_type: str = "causal",
        window_size: Optional[Tuple[int, int]] = None,
        tp_group: Optional[dist_group_type] = None,
        tp_size: int = 1,
        num_gqa_groups: Optional[int] = None,
        fuse_wgrad_accumulation: bool = False,
        get_rng_state_tracker: Optional[Callable] = None,
        sequence_parallel: bool = False,
        params_dtype: Optional[torch.dtype] = None,
        return_bias: bool = False,
        return_layernorm_output: bool = False,
        input_layernorm: bool = False,
        attention_type: str = "self",
        set_parallel_mode: bool = False,
        fuse_qkv_params: bool = False,
        zero_centered_gamma: bool = False,
        qkv_weight_interleaved: bool = True,
        ub_bulk_wgrad: bool = False,
        ub_bulk_dgrad: bool = False,
        ub_overlap_rs_dgrad: bool = False,
        ub_overlap_rs: bool = False,
        ub_overlap_ag: bool = False,
        bias: bool = True,
        normalization: str = "LayerNorm",
        device: Union[torch.device, str] = "cuda",
        qkv_format: str = "sbhd",
    ) -> None:
        super().__init__()

        self.qkv_format = qkv_format
        self.attn_mask_type = attn_mask_type
        self.window_size = check_set_window_size(attn_mask_type, window_size)
        self.layer_number = layer_number
        self.input_layernorm = input_layernorm
        self.attention_type = attention_type
        self.get_rng_state_tracker = get_rng_state_tracker
        self.tp_group = tp_group
        self.return_layernorm_output = return_layernorm_output
        self.params_dtype = torch.get_default_dtype() if params_dtype is None else params_dtype
        self.num_attention_heads = num_attention_heads
        self.return_bias = return_bias

        kv_channels = kv_channels if kv_channels else (hidden_size // num_attention_heads)

        if init_method is None:
            init_method = get_default_init_method()
        if output_layer_init_method is None:
            output_layer_init_method = get_default_init_method()

        if not fuse_qkv_params:
            qkv_weight_interleaved = False
        self.qkv_weight_interleaved = qkv_weight_interleaved

        assert attention_type in AttnTypes, f"attention_type {attention_type} not supported"
        if layer_number is not None:
            assert layer_number > 0, "layer_number must be a positive integer"

        tp_size = tp_size if tp_group is None else get_distributed_world_size(tp_group)
        self.tp_size = tp_size
        self.sequence_parallel = (tp_size > 1) and sequence_parallel

        self.num_attention_heads_per_partition = divide(num_attention_heads, tp_size)
        self.num_gqa_groups = num_attention_heads if num_gqa_groups is None else num_gqa_groups
        assert (
            num_attention_heads % self.num_gqa_groups == 0
        ), "The number of attention heads must be divisible by the number of GQA groups!"
        assert (
            self.num_gqa_groups % tp_size == 0
        ), "The number of GQA groups must be divisible by tensor parallel size!"
        self.num_gqa_groups_per_partition = int(self.num_gqa_groups // tp_size)

        self.hidden_size_per_attention_head = kv_channels
        self.hidden_size_q = self.hidden_size_per_attention_head * num_attention_heads
        self.hidden_size_kv = self.hidden_size_per_attention_head * self.num_gqa_groups

        common_gemm_kwargs = {
            "fuse_wgrad_accumulation": fuse_wgrad_accumulation,
            "tp_group": tp_group,
            "tp_size": tp_size,
            "get_rng_state_tracker": get_rng_state_tracker,
            "sequence_parallel": sequence_parallel,
            "params_dtype": self.params_dtype,
            "device": device,
        }

        qkv_parallel_mode = "column" if set_parallel_mode else None

        if self.attention_type == "self":
            parameters_split = None
            if not fuse_qkv_params:
                parameters_split = collections.OrderedDict(
                    [
                        ("query", self.hidden_size_q),
                        ("key", self.hidden_size_kv),
                        ("value", self.hidden_size_kv),
                    ]
                )
            if self.input_layernorm:
                self.layernorm_qkv = LayerNormLinear(
                    hidden_size,
                    self.hidden_size_q + 2 * self.hidden_size_kv,
                    eps=layernorm_epsilon,
                    init_method=init_method,
                    bias=bias,
                    return_bias=False,
                    parallel_mode=qkv_parallel_mode,
                    return_layernorm_output=return_layernorm_output,
                    parameters_split=parameters_split,
                    zero_centered_gamma=zero_centered_gamma,
                    ub_bulk_wgrad=ub_bulk_wgrad,
                    ub_bulk_dgrad=ub_bulk_dgrad,
                    ub_overlap_rs_dgrad=ub_overlap_rs_dgrad,
                    ub_overlap_ag=ub_overlap_ag,
                    normalization=normalization,
                    ub_name="qkv",
                    **common_gemm_kwargs,
                )
            else:
                self.qkv = Linear(
                    hidden_size,
                    self.hidden_size_q + 2 * self.hidden_size_kv,
                    init_method=init_method,
                    bias=bias,
                    return_bias=False,
                    parallel_mode=qkv_parallel_mode,
                    parameters_split=parameters_split,
                    **common_gemm_kwargs,
                )
        elif self.attention_type == "cross":
            if self.input_layernorm:
                self.layernorm_query = LayerNormLinear(
                    hidden_size,
                    self.hidden_size_q,
                    eps=layernorm_epsilon,
                    init_method=init_method,
                    bias=bias,
                    return_bias=False,
                    parallel_mode=qkv_parallel_mode,
                    parameters_split=("query",) if not fuse_qkv_params else None,
                    return_layernorm_output=return_layernorm_output,
                    zero_centered_gamma=zero_centered_gamma,
                    ub_bulk_wgrad=ub_bulk_wgrad,
                    ub_bulk_dgrad=ub_bulk_dgrad,
                    ub_overlap_rs_dgrad=ub_overlap_rs_dgrad,
                    ub_overlap_ag=ub_overlap_ag,
                    normalization=normalization,
                    ub_name="qkv",
                    **common_gemm_kwargs,
                )
            else:
                self.query_layer = Linear(
                    hidden_size,
                    self.hidden_size_q,
                    init_method=init_method,
                    bias=bias,
                    return_bias=False,
                    parallel_mode=qkv_parallel_mode,
                    **common_gemm_kwargs,
                )
            self.key_value = Linear(
                hidden_size,
                2 * self.hidden_size_kv,
                init_method=init_method,
                bias=bias,
                return_bias=False,
                parallel_mode=qkv_parallel_mode,
                parameters_split=("key", "value") if not fuse_qkv_params else None,
                **common_gemm_kwargs,
            )

        # Attention.
        self.core_attention = DotProductAttention(
            num_attention_heads,
            self.hidden_size_per_attention_head,
            num_gqa_groups=self.num_gqa_groups,
            attention_dropout=attention_dropout,
            qkv_format=self.qkv_format,
            tp_size=tp_size,
            get_rng_state_tracker=get_rng_state_tracker,
            sequence_parallel=sequence_parallel,
            tp_group=tp_group,
            layer_number=self.layer_number,
            attention_type=self.attention_type,
        )

        # Linear
        self.proj = Linear(
            self.hidden_size_q,
            hidden_size,
            init_method=output_layer_init_method,
            bias=bias,
            return_bias=return_bias,
            parallel_mode="row" if set_parallel_mode else None,
            ub_overlap_rs=ub_overlap_rs,
            ub_overlap_ag=ub_overlap_ag,
            ub_name="proj",
            **common_gemm_kwargs,
        )

    def _allocate_memory(
        self, inference_max_sequence_len: int, batch_size: int, dtype: torch.dtype
    ) -> torch.Tensor:
        return torch.empty(
            inference_max_sequence_len,
            batch_size,
            self.num_gqa_groups_per_partition,
            self.hidden_size_per_attention_head,
            dtype=dtype,
            device=torch.cuda.current_device(),
        )

    def set_tensor_parallel_group(self, tp_group: Union[dist_group_type, None]) -> None:
        """
        Set the tensor parallel group for the given
        module before executing the forward pass.

        Parameters
        ----------
        tp_group : ProcessGroup, default = `None`
                  tensor parallel process group.
        """
        self.tp_group = tp_group

    def set_context_parallel_group(
        self,
        cp_group: Union[dist_group_type, List[dist_group_type], None],
        cp_global_ranks: List[int],
        cp_stream: torch.cuda.Stream,
        cp_comm_type: str = "p2p",
    ) -> None:
        """
        Set the context parallel attributes for the given
        module before executing the forward pass.

        Parameters
        ----------
        cp_group : Union[ProcessGroup, List[ProcessGroup]]
                  context parallel process group.
                  ProcessGroup is for cp_comm_type of "p2p", "all_gather", and "a2a".
                  List[ProcessGroup] is for cp_comm_type of "a2a+p2p", where cp_group[0]
                  and cp_group[1] are for a2a and p2p communications respectively.
        cp_global_ranks : List[int]
                         list of global ranks in the context group.
        cp_stream : torch.cuda.Stream
                   cuda stream for context parallel execution.
        cp_comm_type : str, default = `p2p`
                      inter-gpu communication type for context parallelism.
                      Can be "p2p" or "all_gather" or "a2a", "a2a+p2p".
                      "p2p": Exchange KV chunks with P2P communications in ring topology.
                             P2P is async and can be overlapped with attention compute.
                      "all_gather": All-gather to get full sequence of KV before attention.
                                    The all-gather is not async, and cannot be overlapped.
                      "a2a": Like DeepSpeed Ulysses, scatter attention heads across the CP
                             group, and gather to get full sequence of QKV.
                      "a2a+p2p": hierarchical CP implementation. First applying a2a to QKV
                      across each CP sub-group (e.g., via NVLink), then exchanging KV with
                      p2p between sub-groups (e.g., via IBLink).
        """
        # Deep iterate but skip self to avoid infinite recursion.
        for index, child in enumerate(self.modules()):
            if index == 0:
                continue
            if hasattr(child, "set_context_parallel_group"):
                child.set_context_parallel_group(cp_group, cp_global_ranks, cp_stream, cp_comm_type)

    def forward(
        self,
        hidden_states: torch.Tensor,
        attention_mask: Optional[Union[torch.Tensor, Tuple[torch.Tensor, torch.Tensor]]] = None,
        encoder_output: Optional[torch.Tensor] = None,
        attn_mask_type: Optional[str] = None,
        window_size: Optional[Tuple[int, int]] = None,
        is_first_microbatch: Optional[bool] = None,
        checkpoint_core_attention: bool = False,
        inference_params: Optional[InferenceParams] = None,
        rotary_pos_emb: Optional[Union[torch.Tensor, Tuple[torch.Tensor, torch.Tensor]]] = None,
        core_attention_bias_type: str = "no_bias",
        core_attention_bias: Optional[torch.Tensor] = None,
        alibi_slopes: Optional[torch.Tensor] = None,
        cu_seqlens_q: Optional[torch.Tensor] = None,
        cu_seqlens_kv: Optional[torch.Tensor] = None,
        max_seqlen_q: Optional[int] = None,
        max_seqlen_kv: Optional[int] = None,
        fast_zero_fill: bool = True,
    ) -> Tuple[Union[torch.Tensor, None], ...]:
        """
        Forward propagation for MultiheadAttention layer.

        .. note::

            Argument :attr:`attention_mask` is only used when :attr:`attn_mask_type`
            includes `"padding"` or `"arbitrary"`.

        Parameters
        ----------
        hidden_states : torch.Tensor
             Input tensor.
        attention_mask: Optional[Union[torch.Tensor, Tuple[torch.Tensor, torch.Tensor]]],
             default = `None`. Boolean tensor(s) used to mask out attention softmax input.
             It should be `None` for causal masks and "`no_mask`". For padding masks, it should be
             a single tensor of [batch_size, 1, 1, seqlen_q] for self-attention, and a tuple of
             two tensors in shapes [batch_size, 1, 1, seqlen_q] and [batch_size, 1, 1, seqlen_kv]
             for cross-attention. For "`arbitrary`" mask, it should be in a shape broadcastable to
             [batch_size, num_heads, max_seqlen_q, max_seqlen_kv]. A `True` value means
             the corresponding position is masked out and a `False` means that position
             is allowed to participate in attention.
        attn_mask_type: {'no_mask', 'padding', 'causal', 'padding_causal', 'causal_bottom_right',
                       'padding_causal_bottom_right','arbitrary'},
                       default = `None`
                       type of attention mask passed into softmax operation. By default,
                       causal masks are aligned to the top left corner of the softmax matrix.
                       When "`bottom_right`" is specified in the mask type, causal masks are
                       aligned to the bottom right corner.
        window_size: Optional[Tuple[int, int]], default = `None`
                    sliding window size for local attention.
        encoder_output : Optional[torch.Tensor], default = `None`
             Output of the encoder block to be fed into the decoder block if using
             `layer_type="decoder"`.
        is_first_microbatch : {True, False, None}, default = None
                             During training using either gradient accumulation or
                             pipeline parallelism a minibatch of data is further split
                             into microbatches. Between the microbatches of the same minibatch
                             the model weights are not updated. Setting this parameter indicates
                             whether the current microbatch is the first in a minibatch or not.
                             When set, this parameter enables additional optimizations:

                             * during FP8 training, it allows caching of the FP8 versions of
                               the weights
                             * it also allows skipping gradient accumulation during the
                               first microbatch (since it is the first gradient being
                               produced)
        checkpoint_core_attention: bool, default = `False`
                                  If true, forward activations for core attention are recomputed
                                  during the backward pass in order to save memory that would
                                  otherwise be occupied to store the forward activations until
                                  backprop.
        rotary_pos_emb: Union[torch.Tensor, Tuple[torch.Tensor, torch.Tensor]], default = `None`
                       Embeddings for query and key tensors for applying rotary position
                       embedding. By default no input embedding is applied.
        core_attention_bias_type: str, default = `no_bias`
                    Bias type, {`no_bias`, `pre_scale_bias`, 'post_scale_bias`, `alibi`}
        core_attention_bias: Optional[torch.Tensor], default = `None`
                    Bias tensor for Q * K.T, shape [1, num_head, max_seqlen_q, max_seqlen_kv].
                    It should be 'None' for 'no_bias' and 'alibi' bias types.
        alibi_slopes: Optional[torch.Tensor], default = `None`
                     ALiBi slopes in FP32 and shape [nheads] or [batch_size, nheads].
                     It adds a bias of (-alibi_slope * (i + seqlen_k - seqlen_q - j))
                     to the attention score of query i and key j.
        cu_seqlens_q: Optional[torch.Tensor], default = `None`
                   Cumulative sum of sequence lengths (without offset) in a batch for `query_layer`,
                   with shape [batch_size + 1] and dtype torch.int32.
        cu_seqlens_kv: Optional[torch.Tensor], default = `None`
                   Cumulative sum of sequence lengths (without offset) in a batch for `key_layer`
                   and `value_layer`, with shape [batch_size + 1] and dtype torch.int32.
        max_seqlen_q: Optional[int], default = `None`
                      Maximum sequence length in `query_layer`.
                      Calculated from `cu_seqlens_q` if not provided.
        max_seqlen_kv: Optional[int], default = `None`
                       Maximum sequence length in `key_layer` and `value_layer`.
                       Calculated from `cu_seqlens_kv` if not provided.
        fast_zero_fill: bool, default = `True`
                    Whether to set output tensors to 0 or not before use.
        """
        # hidden_states: [sq, b, h]

        if attn_mask_type is None:
            attn_mask_type = self.attn_mask_type
        if window_size is None:
            window_size = self.window_size
        window_size = check_set_window_size(attn_mask_type, window_size)

        if "padding" in attn_mask_type and attention_mask is not None:
            for i, _ in enumerate(attention_mask):
                assert (
                    attention_mask[i].dtype == torch.bool
                ), "Attention mask must be in boolean type!"

        assert (
            core_attention_bias_type in AttnBiasTypes
        ), f"core_attention_bias_type {core_attention_bias_type} is not supported!"

        # =================================================
        # Pre-allocate memory for key-values for inference
        # =================================================

        if inference_params and self.layer_number is not None:
            assert (
                self.qkv_format != "thd"
            ), "qkv_format == thd is not supported for an inference with KV-cache!"
            if self.layer_number not in inference_params.key_value_memory_dict:
                inf_max_seq_len = inference_params.max_sequence_length
                inf_max_batch_size = inference_params.max_batch_size
                inference_key_memory = self._allocate_memory(
                    inf_max_seq_len, inf_max_batch_size, hidden_states.dtype
                )
                inference_value_memory = self._allocate_memory(
                    inf_max_seq_len, inf_max_batch_size, hidden_states.dtype
                )
                inference_params.key_value_memory_dict[self.layer_number] = (
                    inference_key_memory,
                    inference_value_memory,
                )
            else:
                (
                    inference_key_memory,
                    inference_value_memory,
                ) = inference_params.key_value_memory_dict[self.layer_number]

        # ======================
        # Query, Key, and Value
        # ======================

        fp8_mha = (
            FP8GlobalStateManager.is_fp8_enabled()
            and FP8GlobalStateManager.get_fp8_recipe().fp8_mha
        )

        if self.attention_type == "self":
            # Attention heads [sq, b, h] --> [sq, b, ng * (np/ng + 2) * hn]
            if self.input_layernorm:
                layernorm_qkv_outputs = self.layernorm_qkv(
                    hidden_states,
                    is_first_microbatch=is_first_microbatch,
                    fp8_output=fp8_mha and rotary_pos_emb is None,
                )
                if self.return_layernorm_output:
                    mixed_x_layer, layernorm_output = layernorm_qkv_outputs
                else:
                    mixed_x_layer = layernorm_qkv_outputs
            else:
                mixed_x_layer = self.qkv(
                    hidden_states,
                    is_first_microbatch=is_first_microbatch,
                    fp8_output=fp8_mha and rotary_pos_emb is None,
                )

            num_queries_per_key_value = (
                self.num_attention_heads_per_partition // self.num_gqa_groups_per_partition
            )
            if self.qkv_weight_interleaved:
                # [sq, b, ng * (np/ng + 2) * hn] --> [sq, b, ng, (np/ng + 2), hn]
                new_tensor_shape = mixed_x_layer.size()[:-1] + (
                    self.num_gqa_groups_per_partition,
                    (num_queries_per_key_value + 2),
                    self.hidden_size_per_attention_head,
                )
                # split along second last dimension
                split_dim = -2
            else:
                # [sq, b, ng * (np/ng + 2) * hn] --> [sq, b, (np/ng + 2), ng, hn]
                new_tensor_shape = mixed_x_layer.size()[:-1] + (
                    (num_queries_per_key_value + 2),
                    self.num_gqa_groups_per_partition,
                    self.hidden_size_per_attention_head,
                )
                # split along third last dimension
                split_dim = -3

            mixed_x_layer = mixed_x_layer.view(*new_tensor_shape)

            # qkv_weight_interleaved:
            #  [sq, b, ng, (np/ng + 2), hn]
            #  --> [sq, b, ng, np/ng, hn], [sq, b, ng, 1, hn], [sq, b, ng, 1, hn]
            # not qkv_weight_interleaved:
            #  [sq, b, (np/ng + 2), ng, hn]
            #  --> [sq, b, np/ng, np, hn], [sq, b, 1, ng, hn], [sq, b, 1, ng, hn]
            if not is_in_onnx_export_mode():
                query_layer, key_layer, value_layer = _SplitAlongDim.apply(
                    mixed_x_layer, split_dim, (num_queries_per_key_value, 1, 1)
                )
            else:
                query_layer, key_layer, value_layer = torch.split(
                    mixed_x_layer,
                    (num_queries_per_key_value, 1, 1),
                    dim=split_dim,
                )

            if self.qkv_format == "thd":
                query_layer, key_layer, value_layer = (
                    x.reshape(x.size(0), -1, self.hidden_size_per_attention_head)
                    for x in (query_layer, key_layer, value_layer)
                )
            else:
                # query: -> [sq, b, np, hn]
                # key, value: -> [sq, b, ng, hn]
                query_layer, key_layer, value_layer = (
                    x.reshape(x.size(0), x.size(1), -1, self.hidden_size_per_attention_head)
                    for x in (query_layer, key_layer, value_layer)
                )
        elif self.attention_type == "cross":
            # Attention heads [sk, b, h] --> [sk, b, (ng * 2 * hn)]
            mixed_kv_layer = self.key_value(
                encoder_output,
                is_first_microbatch=is_first_microbatch,
                fp8_output=fp8_mha and rotary_pos_emb is None,
            )

            if self.qkv_weight_interleaved:
                # [sq, b, (ng * 2 * hn)] --> [sq, b, ng, 2 * hn]
                new_tensor_shape = mixed_kv_layer.size()[:-1] + (
                    self.num_gqa_groups_per_partition,
                    2 * self.hidden_size_per_attention_head,
                )
                # split along last dimension
                split_dim = -1
            else:
                # [sq, b, (ng * 2 * hn)] --> [sq, b, 2 * ng, hn]
                new_tensor_shape = mixed_kv_layer.size()[:-1] + (
                    2 * self.num_gqa_groups_per_partition,
                    self.hidden_size_per_attention_head,
                )
                # split along second last dimension
                split_dim = -2

            mixed_kv_layer = mixed_kv_layer.view(*new_tensor_shape)

            # mixed_kv_layer --> 2 [sk, b, ng, hn]
            if not is_in_onnx_export_mode():
                key_layer, value_layer = _SplitAlongDim.apply(
                    mixed_kv_layer,
                    split_dim,
                    mixed_kv_layer.shape[split_dim] // 2,
                )
            else:
                key_layer, value_layer = torch.split(
                    mixed_kv_layer,
                    mixed_kv_layer.shape[split_dim] // 2,
                    dim=split_dim,
                )
            key_layer, value_layer = (
                x.reshape(
                    x.size(0),
                    x.size(1),
                    -1,
                    self.hidden_size_per_attention_head,
                )
                for x in (key_layer, value_layer)
            )

            # Attention head [sq, b, h] --> [sq, b, hp]
            if self.input_layernorm:
                layernorm_query_outputs = self.layernorm_query(
                    hidden_states,
                    is_first_microbatch=is_first_microbatch,
                    fp8_output=fp8_mha and rotary_pos_emb is None,
                )
                if self.return_layernorm_output:
                    query_layer, layernorm_output = layernorm_query_outputs
                else:
                    query_layer = layernorm_query_outputs
            else:
                query_layer = self.query_layer(
                    hidden_states,
                    is_first_microbatch=is_first_microbatch,
                    fp8_output=fp8_mha and rotary_pos_emb is None,
                )

            # [sq, b, hp] --> [sq, b, np, hn]
            new_tensor_shape = query_layer.size()[:-1] + (
                self.num_attention_heads_per_partition,
                self.hidden_size_per_attention_head,
            )
            query_layer = query_layer.view(*new_tensor_shape)

        # ======================================================
        # Apply relative positional encoding (rotary embedding)
        # ======================================================

        if rotary_pos_emb is not None:
            assert not isinstance(query_layer, Float8Tensor) and not isinstance(
                key_layer, Float8Tensor
            ), "RoPE is not supported for Float8Tensors!"
            # duplicate the pos_emb for self attention
            if not isinstance(rotary_pos_emb, tuple):
                rotary_pos_emb = (rotary_pos_emb,) * 2

            q_pos_emb, k_pos_emb = rotary_pos_emb

            # adjust key and value for inference
            if inference_params is not None:
                if self.qkv_format == "sbhd":
                    sequence_length = key_layer.size(0)
                elif self.qkv_format == "bshd":
                    sequence_length = key_layer.size(1)

                sequence_start = inference_params.sequence_len_offset
                sequence_end = sequence_start + sequence_length

                q_pos_emb = q_pos_emb[sequence_start:sequence_end, ...]
                k_pos_emb = k_pos_emb[sequence_start:sequence_end, ...]

            query_layer = apply_rotary_pos_emb(query_layer, q_pos_emb, self.qkv_format, fused=True)
            key_layer = apply_rotary_pos_emb(key_layer, k_pos_emb, self.qkv_format, fused=True)

        # ===========================
        # Core attention computation
        # ===========================

        context_layer = self.core_attention(
            query_layer,
            key_layer,
            value_layer,
            qkv_format=self.qkv_format,
            cu_seqlens_q=cu_seqlens_q,
            cu_seqlens_kv=cu_seqlens_kv,
            max_seqlen_q=max_seqlen_q,
            max_seqlen_kv=max_seqlen_kv,
            attention_mask=attention_mask,
            attn_mask_type=attn_mask_type,
            window_size=window_size,
            checkpoint_core_attention=checkpoint_core_attention,
            core_attention_bias_type=core_attention_bias_type,
            core_attention_bias=core_attention_bias,
            alibi_slopes=alibi_slopes,
            fast_zero_fill=fast_zero_fill,
            inference_params=inference_params,
        )

        # ===================
        # Output. [sq, b, h]
        # ===================

        projection_output = self.proj(
            context_layer,
            is_first_microbatch=is_first_microbatch,
        )

        if self.return_bias:
            attention_output, attention_bias = projection_output
        else:
            attention_output, attention_bias = projection_output, None

        outputs = (attention_output,)
        if self.return_bias:
            outputs += (attention_bias,)
        if self.input_layernorm and self.return_layernorm_output:
            outputs += (layernorm_output,)
        return outputs if len(outputs) > 1 else outputs[0]<|MERGE_RESOLUTION|>--- conflicted
+++ resolved
@@ -1364,15 +1364,12 @@
 
 @jit_fuser
 def flash_attn_fwd_out_correction(
-<<<<<<< HEAD
-    out, out_per_step, softmax_lse, softmax_lse_per_step, movedim_src, movedim_dst
-=======
     out: torch.Tensor,
     out_per_step: torch.Tensor,
-    seq_dim: int,
     softmax_lse: torch.Tensor,
     softmax_lse_per_step: torch.Tensor,
->>>>>>> 9ee2dbdd
+    movedim_src: int,
+    movedim_dst: int,
 ):
     """Merge partial outputs of each step in Attention with context parallelism"""
     softmax_lse_corrected_exp = torch.exp(softmax_lse_per_step - softmax_lse).movedim(
