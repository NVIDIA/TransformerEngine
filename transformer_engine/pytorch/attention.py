--- conflicted
+++ resolved
@@ -78,16 +78,13 @@
 )
 from transformer_engine.pytorch.jit import jit_fuser, no_torch_dynamo
 from transformer_engine.pytorch.graph import is_graph_capturing
-<<<<<<< HEAD
 from transformer_engine.pytorch.kv_cache_manager_paged import PagedKVCacheManager
 from transformer_engine.pytorch.kv_cache_manager_non_paged import NonPagedKVCacheManager
-=======
 from transformer_engine.pytorch.tensor.quantized_tensor import (
     QuantizedTensor,
     prepare_for_saving,
     restore_from_saved,
 )
->>>>>>> 544dd14b
 
 
 # NVTE_DEBUG = 0/1 # disables/enables debug mode, default = 0
@@ -5965,11 +5962,8 @@
         cp_comm_type: str = "p2p",
         fp8: bool = False,
         fp8_meta: Optional[Dict[str, Any]] = None,
-<<<<<<< HEAD
+        quantizers=None,
         inference_params: Optional[InferenceParams] = None,
-=======
-        quantizers=None,
->>>>>>> 544dd14b
     ) -> torch.Tensor:
         """flash-attn fprop"""
         assert all(
@@ -6221,811 +6215,9 @@
                         fa_3_optional_forward_kwargs["descale_v"] = (
                             value_layer._scale_inv.unsqueeze(0)
                         )
-<<<<<<< HEAD
-                else:
-                    output = func(
-                        query_layer,
-                        key_layer,
-                        value_layer,
-                        *fa_optional_forward_args_thd,
-                        self.attention_dropout if self.training else 0.0,
-                        softmax_scale=self.softmax_scale,
-                        causal="causal" in attn_mask_type,
-                        **fa_optional_forward_kwargs,
-                    )
-
-        if qkv_format in ["sbhd", "bshd"] and "padding" in attn_mask_type:
-            output = UnpackTensor.apply(indices_q, batch_size * max_seqlen_q, output)
-
-        if qkv_format == "sbhd":
-            # (bs)hd -> bs(hd) -> sb(hd)
-            if fp8 and fp8_meta["recipe"].fp8_mha:
-                output = Float8Tensor.make_like(
-                    output,
-                    data=output._data.reshape(batch_size, max_seqlen_q // cp_size, -1)
-                    .transpose(0, 1)
-                    .contiguous(),
-                )
-            else:
-                output = output.view(batch_size, max_seqlen_q // cp_size, -1).transpose(0, 1)
-        elif qkv_format == "bshd":
-            # (bs)hd -> bs(hd)
-            output = output.reshape(batch_size, max_seqlen_q // cp_size, -1)
-        elif qkv_format == "thd":
-            # thd -> t(hd)
-            output = output.reshape(output.shape[0], -1)
-
-        return output.contiguous()
-
-
-def _combine_tensors(
-    tensors: List[torch.Tensor],
-    dim: int,
-) -> torch.Tensor:
-    """Combine tensors along a particular dimension"""
-
-    num_tensors = len(tensors)
-    new_shape = list(tensors[0].shape)
-    new_shape.insert(dim, num_tensors)
-    new_stride = list(tensors[0].stride())
-    new_stride.insert(dim, int(new_stride[dim - 1] / num_tensors))
-    if isinstance(tensors[0], Float8Tensor):
-        combined_tensor = torch.Tensor().to(device=tensors[0].device, dtype=tensors[0]._data.dtype)
-        combined_tensor.set_(
-            tensors[0]._data.untyped_storage(),
-            tensors[0]._data.storage_offset(),
-            new_shape,
-            new_stride,
-        )
-        combined_tensor = Float8Tensor.make_like(tensors[0], data=combined_tensor)
-    else:
-        combined_tensor = torch.Tensor().to(device=tensors[0].device, dtype=tensors[0].dtype)
-        combined_tensor.set_(
-            tensors[0].untyped_storage(), tensors[0].storage_offset(), new_shape, new_stride
-        )
-
-    return combined_tensor
-
-
-class FusedAttnFunc_qkvpacked(torch.autograd.Function):
-    """Function for FusedAttention with packed QKV input"""
-
-    @staticmethod
-    def forward(
-        ctx,
-        is_training,
-        max_seqlen,
-        cu_seqlens,
-        cu_seqlens_padded,
-        qkv,
-        qkv_dtype,
-        attn_bias,
-        attn_scale,
-        dropout_p,
-        fast_zero_fill,
-        qkv_layout,
-        attn_bias_type,
-        attn_mask_type,
-        window_size,
-        rng_gen,
-        fused_attention_backend,
-        use_FAv2_bwd,
-        fp8,
-        fp8_meta,
-        deterministic,
-    ):
-        # pylint: disable=missing-function-docstring
-        # "fp8_mha" decides outputs in fp8, while inputs are inferred from the real dtype
-        is_input_fp8 = False
-        is_output_fp8 = fp8_meta["recipe"].fp8_mha
-        if fp8:
-            is_input_fp8 = isinstance(qkv, Float8Tensor)
-            if is_input_fp8:
-                fp8_meta["scaling_fwd"].scale_inv[META_QKV] = qkv._scale_inv
-            fused_attention_backend = FusedAttnBackend["FP8"]
-            fp8_dtype_forward = get_fp8_te_dtype(fp8_meta["recipe"], fprop_tensor=True)
-            # 1: qkv packed, 2: kv packed, 3: qkv separate
-            qkv_group = len(qkv_layout.replace("paged_kv_", "").split("_"))
-            assert (
-                qkv_group == 1
-            ), f"qkv layout should conform to 3hd or h3d, e.g. sb3hd, but found {qkv_layout}."
-            if is_input_fp8:
-                qkv_fp8 = qkv._data
-            else:
-                qkv_c = qkv.view(-1, qkv.shape[-3] * qkv.shape[-2] * qkv.shape[-1])
-                qkv_fp8 = cast_to_fp8(
-                    qkv_c, fp8_meta["scaling_fwd"], META_QKV, fp8_dtype_forward
-                ).view(qkv.shape)
-            out_fp8, aux_ctx_tensors = fused_attn_fwd_qkvpacked(
-                is_training,
-                max_seqlen,
-                cu_seqlens,
-                qkv_fp8,
-                fp8_dtype_forward,
-                fused_attention_backend,
-                attn_bias,
-                cu_seqlens_padded,
-                fp8_meta["scaling_fwd"].scale_inv,  # d_scale_qkv
-                META_QKV,  # d_scale_qkv_offset
-                fp8_meta["scaling_fwd"].scale_inv,  # d_scale_s
-                META_S,  # d_scale_s_offset
-                fp8_meta["scaling_fwd"].scale,  # q_scale_s
-                META_S,  # q_scale_s_offset
-                fp8_meta["scaling_fwd"].scale,  # q_scale_o
-                META_O,  # q_scale_o_offset
-                fp8_meta["scaling_fwd"].amax_history,  # amax_s
-                META_S,  # amax_s_offset
-                fp8_meta["scaling_fwd"].amax_history,  # amax_o
-                META_O,  # amax_o_offset
-                attn_scale,
-                dropout_p,
-                fast_zero_fill,
-                qkv_layout,
-                attn_bias_type,
-                attn_mask_type,
-                window_size,
-                rng_gen,
-            )
-            if is_output_fp8:
-                out_ret = Float8Tensor(
-                    data=out_fp8,
-                    fp8_meta=fp8_meta,
-                    fp8_meta_forward=True,
-                    fp8_meta_index=META_O,
-                    fp8_dtype=fp8_dtype_forward,
-                    dtype=qkv.dtype,
-                )
-            else:
-                out_ret = cast_from_fp8(
-                    out_fp8.view(-1, out_fp8.shape[-2] * out_fp8.shape[-1]),
-                    fp8_meta["scaling_fwd"],
-                    META_O,
-                    fp8_dtype_forward,
-                    qkv_dtype,
-                ).view(out_fp8.shape)
-            out_save = out_ret
-            if not int(os.getenv("NVTE_FP8_DPA_BWD", "1")):
-                if is_input_fp8:
-                    qkv_c = qkv.view(-1, qkv.shape[-3] * qkv.shape[-2] * qkv.shape[-1])
-                    qkv = cast_from_fp8(
-                        qkv_c._data,
-                        fp8_meta["scaling_fwd"],
-                        META_QKV,
-                        fp8_dtype_forward,
-                        TE_DType[qkv.dtype],
-                    ).view(qkv.shape)
-                if is_output_fp8:
-                    out_save = cast_from_fp8(
-                        out_fp8.view(-1, out_fp8.shape[-2] * out_fp8.shape[-1]),
-                        fp8_meta["scaling_fwd"],
-                        META_O,
-                        fp8_dtype_forward,
-                        qkv_dtype,
-                    ).view(out_fp8.shape)
-            fp8_tensors = (
-                qkv_fp8,
-                out_fp8,
-                fp8_meta["scaling_fwd"].scale.clone(),
-                fp8_meta["scaling_fwd"].scale_inv.clone(),
-            )
-        else:
-            out_ret, aux_ctx_tensors = fused_attn_fwd_qkvpacked(
-                is_training,
-                max_seqlen,
-                cu_seqlens,
-                qkv,
-                qkv_dtype,
-                fused_attention_backend,
-                attn_bias,
-                cu_seqlens_padded,
-                None,  # d_scale_qkv
-                0,  # d_scale_qkv_offset
-                None,  # d_scale_s
-                0,  # d_scale_s_offset
-                None,  # q_scale_s
-                0,  # q_scale_s_offset
-                None,  # q_scale_o
-                0,  # q_scale_o_offset
-                None,  # amax_s
-                0,  # amax_s_offset
-                None,  # amax_o
-                0,  # amax_o_offset
-                attn_scale,
-                dropout_p,
-                fast_zero_fill,
-                qkv_layout,
-                attn_bias_type,
-                attn_mask_type,
-                window_size,
-                rng_gen,
-            )
-            fp8_tensors = (None, None, None, None)
-            out_save = out_ret
-
-        ctx.fp8 = fp8 and int(os.getenv("NVTE_FP8_DPA_BWD", "1"))
-        ctx.is_input_fp8 = is_input_fp8
-        ctx.is_output_fp8 = is_output_fp8
-        qkvo_tensors = (qkv, out_save) if not ctx.fp8 else (None, None)
-        ctx.save_for_backward(
-            *qkvo_tensors, cu_seqlens, cu_seqlens_padded, *fp8_tensors, *aux_ctx_tensors
-        )
-        ctx.fp8_meta = fp8_meta
-        ctx.max_seqlen = max_seqlen
-        ctx.qkv_dtype = qkv_dtype
-        ctx.attn_scale = attn_scale
-        ctx.dropout_p = dropout_p
-        ctx.fast_zero_fill = fast_zero_fill
-        ctx.qkv_layout = qkv_layout
-        ctx.attn_bias_type = attn_bias_type
-        ctx.attn_mask_type = attn_mask_type
-        ctx.window_size = window_size
-        ctx.fused_attention_backend = (
-            fused_attention_backend if ctx.fp8 else FusedAttnBackend["F16_arbitrary_seqlen"]
-        )
-        ctx.use_FAv2_bwd = use_FAv2_bwd
-        ctx.deterministic = deterministic
-
-        return out_ret
-
-    @staticmethod
-    def backward(ctx, d_out):
-        # pylint: disable=missing-function-docstring
-        if ctx.is_output_fp8:
-            assert isinstance(
-                d_out, Float8Tensor
-            ), "Gradient of the DPA output must be in Float8Tensor type for FP8 MHA."
-            d_out_f8tensor = d_out
-            d_out = d_out._data
-
-        d_out = d_out.contiguous()
-        (
-            qkv,
-            out,
-            cu_seqlens,
-            cu_seqlens_padded,
-            qkv_fp8,
-            out_fp8,
-            fwd_scales,
-            fwd_scale_invs,
-            *aux_ctx_tensors,
-        ) = ctx.saved_tensors
-        rest = [None]
-        if not aux_ctx_tensors[0].is_contiguous():
-            aux_ctx_tensors[0] = aux_ctx_tensors[0].contiguous()
-        if ctx.use_FAv2_bwd:
-            softmax_lse, rng_state = aux_ctx_tensors
-            dqkv = torch.empty_like(qkv)
-            d_out, q, k, v, out = [
-                maybe_contiguous(x) for x in (d_out, qkv[:, 0], qkv[:, 1], qkv[:, 2], out)
-            ]
-            flash_attn_cuda_bwd(
-                d_out,
-                q,
-                k,
-                v,
-                out,
-                softmax_lse,
-                dqkv[:, 0],
-                dqkv[:, 1],
-                dqkv[:, 2],
-                cu_seqlens,
-                cu_seqlens,
-                ctx.max_seqlen,
-                ctx.max_seqlen,
-                ctx.dropout_p,
-                ctx.attn_scale,
-                False,
-                "causal" in ctx.attn_mask_type,
-                None,
-                rng_state,
-            )
-            dqkv = dqkv[..., : d_out.shape[-1]]
-        else:
-            with torch.cuda.nvtx.range("_FusedAttn_qkvpacked"):
-                if ctx.fp8:
-                    fp8_dtype_forward = get_fp8_te_dtype(ctx.fp8_meta["recipe"], fprop_tensor=True)
-                    fp8_dtype_backward = get_fp8_te_dtype(
-                        ctx.fp8_meta["recipe"], fprop_tensor=False
-                    )
-                    if ctx.is_output_fp8:
-                        d_out_fp8 = d_out
-                        ctx.fp8_meta["scaling_bwd"].scale_inv[META_DO] = d_out_f8tensor._scale_inv
-                    else:
-                        d_out_fp8 = cast_to_fp8(
-                            d_out.view(-1, d_out.shape[-2] * d_out.shape[-1]),
-                            ctx.fp8_meta["scaling_bwd"],
-                            META_DO,
-                            fp8_dtype_backward,
-                        ).view(d_out.shape)
-                    dqkv_fp8, *rest = fused_attn_bwd_qkvpacked(
-                        ctx.max_seqlen,
-                        cu_seqlens,
-                        qkv_fp8,
-                        out_fp8,
-                        d_out_fp8,
-                        fp8_dtype_forward,
-                        fp8_dtype_backward,
-                        aux_ctx_tensors,
-                        ctx.fused_attention_backend,
-                        cu_seqlens_padded,
-                        fwd_scale_invs[META_QKV],  # d_scale_qkv,
-                        fwd_scale_invs[META_S],  # d_scale_s,
-                        fwd_scale_invs[META_O],  # d_scale_o,
-                        ctx.fp8_meta["scaling_bwd"].scale_inv[META_DO],  # d_scale_do
-                        ctx.fp8_meta["scaling_bwd"].scale_inv[META_DP],  # d_scale_dp
-                        fwd_scales[META_S],  # q_scale_s
-                        ctx.fp8_meta["scaling_bwd"].scale[META_DP],  # q_scale_dp
-                        ctx.fp8_meta["scaling_bwd"].scale[META_DQKV],  # q_scale_dqkv
-                        ctx.fp8_meta["scaling_bwd"].amax_history[0][META_DP],  # amax_dp
-                        ctx.fp8_meta["scaling_bwd"].amax_history[0][META_DQKV],  # amax_dqkv
-                        ctx.attn_scale,
-                        ctx.dropout_p,
-                        ctx.fast_zero_fill,
-                        ctx.qkv_layout,
-                        ctx.attn_bias_type,
-                        ctx.attn_mask_type,
-                        ctx.window_size,
-                        ctx.deterministic,
-                    )
-                    if ctx.is_input_fp8:
-                        dqkv = Float8Tensor(
-                            data=dqkv_fp8,
-                            fp8_meta=ctx.fp8_meta,
-                            fp8_meta_forward=False,
-                            fp8_meta_index=META_DQKV,
-                            fp8_dtype=fp8_dtype_backward,
-                            dtype=d_out_f8tensor.dtype,
-                        )
-                    else:
-                        dqkv_c_fp8 = dqkv_fp8.view(
-                            -1, dqkv_fp8.shape[-3] * dqkv_fp8.shape[-2] * dqkv_fp8.shape[-1]
-                        )
-                        dqkv = cast_from_fp8(
-                            dqkv_c_fp8,
-                            ctx.fp8_meta["scaling_bwd"],
-                            META_DQKV,
-                            fp8_dtype_backward,
-                            ctx.qkv_dtype,
-                        ).view(dqkv_fp8.shape)
-                else:
-                    if d_out.dtype == torch.uint8:
-                        d_out = d_out_f8tensor.from_float8(qkv.dtype)
-                    dqkv, *rest = fused_attn_bwd_qkvpacked(
-                        ctx.max_seqlen,
-                        cu_seqlens,
-                        qkv,
-                        out,
-                        d_out,
-                        ctx.qkv_dtype,
-                        ctx.qkv_dtype,
-                        aux_ctx_tensors,
-                        ctx.fused_attention_backend,
-                        cu_seqlens_padded,
-                        None,
-                        None,
-                        None,
-                        None,
-                        None,
-                        None,
-                        None,
-                        None,
-                        None,
-                        None,
-                        ctx.attn_scale,
-                        ctx.dropout_p,
-                        ctx.fast_zero_fill,
-                        ctx.qkv_layout,
-                        ctx.attn_bias_type,
-                        ctx.attn_mask_type,
-                        ctx.window_size,
-                        ctx.deterministic,
-                    )
-
-        # if no_bias or alibi, return dqkv
-        if ctx.attn_bias_type in ["no_bias", "alibi"]:
-            return (
-                None,
-                None,
-                None,
-                None,
-                dqkv,
-                None,
-                None,
-                None,
-                None,
-                None,
-                None,
-                None,
-                None,
-                None,
-                None,
-                None,
-                None,
-                None,
-                None,
-                None,
-                None,
-                None,
-            )
-        # else, return (dqkv, dbias)
-        return (
-            None,
-            None,
-            None,
-            None,
-            dqkv,
-            None,
-            rest[0],
-            None,
-            None,
-            None,
-            None,
-            None,
-            None,
-            None,
-            None,
-            None,
-            None,
-            None,
-            None,
-            None,
-            None,
-            None,
-        )
-
-
-class FusedAttnFunc_kvpacked(torch.autograd.Function):
-    """Function for FusedAttention with packed KV input"""
-
-    @staticmethod
-    def forward(
-        ctx,
-        is_training,
-        max_seqlen_q,
-        max_seqlen_kv,
-        cu_seqlens_q,
-        cu_seqlens_kv,
-        cu_seqlens_q_padded,
-        cu_seqlens_kv_padded,
-        q,
-        kv,
-        qkv_dtype,
-        attn_bias,
-        attn_scale,
-        dropout_p,
-        fast_zero_fill,
-        qkv_layout,
-        attn_bias_type,
-        attn_mask_type,
-        window_size,
-        rng_gen,
-        fused_attention_backend,
-        use_FAv2_bwd,
-        fp8,
-        fp8_meta,
-        deterministic,
-    ):
-        # pylint: disable=missing-function-docstring
-        # "fp8_mha" decides outputs in fp8, while inputs are inferred from the real dtype
-        is_input_fp8 = False
-        is_output_fp8 = fp8_meta["recipe"].fp8_mha
-        if fp8:
-            assert isinstance(kv, q.__class__), "q and kv must have the same type."
-            is_input_fp8 = isinstance(q, Float8Tensor)
-            if is_input_fp8:
-                fp8_meta["scaling_fwd"].scale_inv[META_QKV] = q._scale_inv
-            fused_attention_backend = FusedAttnBackend["FP8"]
-            fp8_dtype_forward = get_fp8_te_dtype(fp8_meta["recipe"], fprop_tensor=True)
-            if is_input_fp8:
-                q_fp8, kv_fp8 = q._data, kv._data
-            else:
-                # 1: qkv packed, 2: kv packed, 3: qkv separate
-                qkv_group = len(qkv_layout.replace("paged_kv_", "").split("_"))
-                assert qkv_group == 2, (
-                    "qkv layout should conform to hd_2hd or hd_h2d, e.g. sbhd_sb2hd, "
-                    f"but found {qkv_layout}."
-                )
-                q_fp8 = cast_to_fp8(q, fp8_meta["scaling_fwd"], META_QKV, fp8_dtype_forward).view(
-                    q.shape
-                )
-                kv_c = kv.view(-1, kv.shape[-3] * kv.shape[-2] * kv.shape[-1])
-                kv_fp8 = cast_to_fp8(
-                    kv_c, fp8_meta["scaling_fwd"], META_QKV, fp8_dtype_forward
-                ).view(kv.shape)
-            out_fp8, aux_ctx_tensors = fused_attn_fwd_kvpacked(
-                is_training,
-                max_seqlen_q,
-                max_seqlen_kv,
-                cu_seqlens_q,
-                cu_seqlens_kv,
-                q_fp8,
-                kv_fp8,
-                fp8_dtype_forward,
-                fused_attention_backend,
-                attn_bias,
-                cu_seqlens_q_padded,
-                cu_seqlens_kv_padded,
-                fp8_meta["scaling_fwd"].scale_inv,  # d_scale_qkv
-                META_QKV,  # d_scale_qkv_offset
-                fp8_meta["scaling_fwd"].scale_inv,  # d_scale_s
-                META_S,  # d_scale_s_offset
-                fp8_meta["scaling_fwd"].scale,  # q_scale_s
-                META_S,  # q_scale_s_offset
-                fp8_meta["scaling_fwd"].scale,  # q_scale_o
-                META_O,  # q_scale_o_offset
-                fp8_meta["scaling_fwd"].amax_history,  # amax_s
-                META_S,  # amax_s_offset
-                fp8_meta["scaling_fwd"].amax_history,  # amax_o
-                META_O,  # amax_o_offset
-                attn_scale,
-                dropout_p,
-                fast_zero_fill,
-                qkv_layout,
-                attn_bias_type,
-                attn_mask_type,
-                window_size,
-                rng_gen,
-            )
-            if is_output_fp8:
-                out_ret = Float8Tensor(
-                    data=out_fp8,
-                    fp8_meta=fp8_meta,
-                    fp8_meta_forward=True,
-                    fp8_meta_index=META_O,
-                    fp8_dtype=fp8_dtype_forward,
-                    dtype=q.dtype,
-                )
-            else:
-                out_ret = cast_from_fp8(
-                    out_fp8.view(-1, out_fp8.shape[-2] * out_fp8.shape[-1]),
-                    fp8_meta["scaling_fwd"],
-                    META_O,
-                    fp8_dtype_forward,
-                    qkv_dtype,
-                ).view(out_fp8.shape)
-            out_save = out_ret
-            if not int(os.getenv("NVTE_FP8_DPA_BWD", "1")):
-                if is_input_fp8:
-                    q = cast_from_fp8(
-                        q._data,
-                        fp8_meta["scaling_fwd"],
-                        META_QKV,
-                        fp8_dtype_forward,
-                        TE_DType[q.dtype],
-                    ).view(q.shape)
-                    kv_c = kv.view(-1, kv.shape[-3] * kv.shape[-2] * kv.shape[-1])
-                    kv = cast_from_fp8(
-                        kv_c._data,
-                        fp8_meta["scaling_fwd"],
-                        META_QKV,
-                        fp8_dtype_forward,
-                        TE_DType[kv.dtype],
-                    ).view(kv.shape)
-                if is_output_fp8:
-                    out_save = cast_from_fp8(
-                        out_fp8.view(-1, out_fp8.shape[-2] * out_fp8.shape[-1]),
-                        fp8_meta["scaling_fwd"],
-                        META_O,
-                        fp8_dtype_forward,
-                        qkv_dtype,
-                    ).view(out_fp8.shape)
-            fp8_tensors = (
-                q_fp8,
-                kv_fp8,
-                out_fp8,
-                fp8_meta["scaling_fwd"].scale.clone(),
-                fp8_meta["scaling_fwd"].scale_inv.clone(),
-            )
-        else:
-            out_ret, aux_ctx_tensors = fused_attn_fwd_kvpacked(
-                is_training,
-                max_seqlen_q,
-                max_seqlen_kv,
-                cu_seqlens_q,
-                cu_seqlens_kv,
-                q,
-                kv,
-                qkv_dtype,
-                fused_attention_backend,
-                attn_bias,
-                cu_seqlens_q_padded,
-                cu_seqlens_kv_padded,
-                None,  # d_scale_qkv
-                0,  # d_scale_qkv_offset
-                None,  # d_scale_s
-                0,  # d_scale_s_offset
-                None,  # q_scale_s
-                0,  # q_scale_s_offset
-                None,  # q_scale_o
-                0,  # q_scale_o_offset
-                None,  # amax_s
-                0,  # amax_s_offset
-                None,  # amax_o
-                0,  # amax_o_offset
-                attn_scale,
-                dropout_p,
-                fast_zero_fill,
-                qkv_layout,
-                attn_bias_type,
-                attn_mask_type,
-                window_size,
-                rng_gen,
-            )
-            out_save = out_ret
-            fp8_tensors = (None, None, None, None, None)
-
-        ctx.fp8 = fp8 and int(os.getenv("NVTE_FP8_DPA_BWD", "1"))
-        ctx.is_input_fp8 = is_input_fp8
-        ctx.is_output_fp8 = is_output_fp8
-        qkvo_tensors = (q, kv, out_save) if not ctx.fp8 else (None, None, None)
-        ctx.save_for_backward(
-            *qkvo_tensors,
-            cu_seqlens_q,
-            cu_seqlens_kv,
-            cu_seqlens_q_padded,
-            cu_seqlens_kv_padded,
-            *fp8_tensors,
-            *aux_ctx_tensors,
-        )
-        ctx.fp8_meta = fp8_meta
-        ctx.max_seqlen_q = max_seqlen_q
-        ctx.max_seqlen_kv = max_seqlen_kv
-        ctx.qkv_dtype = qkv_dtype
-        ctx.attn_scale = attn_scale
-        ctx.dropout_p = dropout_p
-        ctx.fast_zero_fill = fast_zero_fill
-        ctx.qkv_layout = qkv_layout
-        ctx.attn_bias_type = attn_bias_type
-        ctx.attn_mask_type = attn_mask_type
-        ctx.window_size = window_size
-        ctx.fused_attention_backend = (
-            fused_attention_backend if ctx.fp8 else FusedAttnBackend["F16_arbitrary_seqlen"]
-        )
-        ctx.use_FAv2_bwd = use_FAv2_bwd
-        ctx.deterministic = deterministic
-
-        return out_ret
-
-    @staticmethod
-    def backward(ctx, d_out):
-        # pylint: disable=missing-function-docstring
-        if ctx.is_output_fp8:
-            assert isinstance(
-                d_out, Float8Tensor
-            ), "Gradient of the DPA output must be in Float8Tensor type for FP8 MHA."
-            d_out_f8tensor = d_out
-            d_out = d_out._data
-
-        d_out = d_out.contiguous()
-        (
-            q,
-            kv,
-            out,
-            cu_seqlens_q,
-            cu_seqlens_kv,
-            cu_seqlens_q_padded,
-            cu_seqlens_kv_padded,
-            q_fp8,
-            kv_fp8,
-            out_fp8,
-            fwd_scales,
-            fwd_scale_invs,
-            *aux_ctx_tensors,
-        ) = ctx.saved_tensors
-        rest = [None]
-        if not aux_ctx_tensors[0].is_contiguous():
-            aux_ctx_tensors[0] = aux_ctx_tensors[0].contiguous()
-        if ctx.use_FAv2_bwd:
-            softmax_lse, rng_state = aux_ctx_tensors
-            dq = torch.empty_like(q)
-            dkv = torch.empty_like(kv)
-            d_out, q, k, v, out = [maybe_contiguous(x) for x in (d_out, q, kv[:, 0], kv[:, 1], out)]
-            flash_attn_cuda_bwd(
-                d_out,
-                q,
-                k,
-                v,
-                out,
-                softmax_lse,
-                dq,
-                dkv[:, 0],
-                dkv[:, 1],
-                cu_seqlens_q,
-                cu_seqlens_kv,
-                ctx.max_seqlen_q,
-                ctx.max_seqlen_kv,
-                ctx.dropout_p,
-                ctx.attn_scale,
-                False,
-                "causal" in ctx.attn_mask_type,
-                None,
-                rng_state,
-            )
-            dq = dq[..., : d_out.shape[-1]]
-            dkv = dkv[..., : d_out.shape[-1]]
-        else:
-            with torch.cuda.nvtx.range("_FusedAttn_kvpacked"):
-                if ctx.fp8:
-                    fp8_dtype_forward = get_fp8_te_dtype(ctx.fp8_meta["recipe"], fprop_tensor=True)
-                    fp8_dtype_backward = get_fp8_te_dtype(
-                        ctx.fp8_meta["recipe"], fprop_tensor=False
-                    )
-                    if ctx.is_output_fp8:
-                        d_out_fp8 = d_out
-                        ctx.fp8_meta["scaling_bwd"].scale_inv[META_DO] = d_out_f8tensor._scale_inv
-                    else:
-                        d_out_fp8 = cast_to_fp8(
-                            d_out.view(-1, d_out.shape[-2] * d_out.shape[-1]),
-                            ctx.fp8_meta["scaling_bwd"],
-                            META_DO,
-                            fp8_dtype_backward,
-                        ).view(d_out.shape)
-                    dq_fp8, dkv_fp8, *rest = fused_attn_bwd_kvpacked(
-                        ctx.max_seqlen_q,
-                        ctx.max_seqlen_kv,
-                        cu_seqlens_q,
-                        cu_seqlens_kv,
-                        q_fp8,
-                        kv_fp8,
-                        out_fp8,
-                        d_out_fp8,
-                        fp8_dtype_forward,
-                        fp8_dtype_backward,
-                        aux_ctx_tensors,
-                        ctx.fused_attention_backend,
-                        cu_seqlens_q_padded,
-                        cu_seqlens_kv_padded,
-                        fwd_scale_invs[META_QKV],  # d_scale_qkv,
-                        fwd_scale_invs[META_S],  # d_scale_s,
-                        fwd_scale_invs[META_O],  # d_scale_o,
-                        ctx.fp8_meta["scaling_bwd"].scale_inv[META_DO],  # d_scale_do
-                        ctx.fp8_meta["scaling_bwd"].scale_inv[META_DP],  # d_scale_dp
-                        fwd_scales[META_S],  # q_scale_s
-                        ctx.fp8_meta["scaling_bwd"].scale[META_DP],  # q_scale_dp
-                        ctx.fp8_meta["scaling_bwd"].scale[META_DQKV],  # q_scale_dqkv
-                        ctx.fp8_meta["scaling_bwd"].amax_history[0][META_DP],  # amax_dp
-                        ctx.fp8_meta["scaling_bwd"].amax_history[0][META_DQKV],  # amax_dqkv
-                        ctx.attn_scale,
-                        ctx.dropout_p,
-                        ctx.fast_zero_fill,
-                        ctx.qkv_layout,
-                        ctx.attn_bias_type,
-                        ctx.attn_mask_type,
-                        ctx.window_size,
-                        ctx.deterministic,
-                    )
-                    if ctx.is_input_fp8:
-                        dq = Float8Tensor(
-                            data=dq_fp8,
-                            fp8_meta=ctx.fp8_meta,
-                            fp8_meta_forward=False,
-                            fp8_meta_index=META_DQKV,
-                            fp8_dtype=fp8_dtype_backward,
-                            dtype=d_out_f8tensor.dtype,
-                        )
-                        dkv = Float8Tensor(
-                            data=dkv_fp8,
-                            fp8_meta=ctx.fp8_meta,
-                            fp8_meta_forward=False,
-                            fp8_meta_index=META_DQKV,
-                            fp8_dtype=fp8_dtype_backward,
-                            dtype=d_out_f8tensor.dtype,
-                        )
-                    else:
-                        dq = cast_from_fp8(
-                            dq_fp8.view(-1, dq_fp8.shape[-2] * dq_fp8.shape[-1]),
-                            ctx.fp8_meta["scaling_bwd"],
-                            META_DQKV,
-                            fp8_dtype_backward,
-                            ctx.qkv_dtype,
-                        ).view(dq_fp8.shape)
-                        dkv_c_fp8 = dkv_fp8.view(
-                            -1, dkv_fp8.shape[-3] * dkv_fp8.shape[-2] * dkv_fp8.shape[-1]
-=======
                         query_layer, key_layer, value_layer = (
                             convert_to_torch_float8(x, torch_dtype)
                             for x in [query_layer, key_layer, value_layer]
->>>>>>> 544dd14b
                         )
                     try:
                         output, _ = func(
@@ -7179,41 +6371,7 @@
                 q_fp8, k_fp8, v_fp8 = q, k, v
             else:
                 # 1: qkv packed, 2: kv packed, 3: qkv separate
-<<<<<<< HEAD
                 qkv_group = len(qkv_layout.replace("paged_kv_", "").split("_"))
-                if qkv_group == 1:
-                    dim = qkv_layout.find("3")
-                    qkv = _combine_tensors([q, k, v], dim)
-                    qkv_c = qkv.view(-1, qkv.shape[-3] * qkv.shape[-2] * qkv.shape[-1])
-                    qkv_fp8 = cast_to_fp8(
-                        qkv_c, fp8_meta["scaling_fwd"], META_QKV, fp8_dtype_forward
-                    ).view(qkv.shape)
-                    q_fp8, k_fp8, v_fp8 = _SplitAlongDim.apply(qkv_fp8, dim, [1, 1, 1])
-                    q_fp8, k_fp8, v_fp8 = [x.squeeze(dim) for x in [q_fp8, k_fp8, v_fp8]]
-                if qkv_group == 2:
-                    q_fp8 = cast_to_fp8(
-                        q, fp8_meta["scaling_fwd"], META_QKV, fp8_dtype_forward
-                    ).view(q.shape)
-                    dim = qkv_layout.replace("paged_kv_", "").split("_")[1].find("2")
-                    kv = _combine_tensors([k, v], dim)
-                    kv_c = kv.view(-1, kv.shape[-3] * kv.shape[-2] * kv.shape[-1])
-                    kv_fp8 = cast_to_fp8(
-                        kv_c, fp8_meta["scaling_fwd"], META_QKV, fp8_dtype_forward
-                    ).view(kv.shape)
-                    k_fp8, v_fp8 = _SplitAlongDim.apply(kv_fp8, dim, [1, 1])
-                    k_fp8, v_fp8 = [x.squeeze(dim) for x in [k_fp8, v_fp8]]
-                if qkv_group == 3:
-                    q_fp8 = cast_to_fp8(
-                        q, fp8_meta["scaling_fwd"], META_QKV, fp8_dtype_forward
-                    ).view(q.shape)
-                    k_fp8 = cast_to_fp8(
-                        k, fp8_meta["scaling_fwd"], META_QKV, fp8_dtype_forward
-                    ).view(k.shape)
-                    v_fp8 = cast_to_fp8(
-                        v, fp8_meta["scaling_fwd"], META_QKV, fp8_dtype_forward
-                    ).view(v.shape)
-=======
-                qkv_group = len(qkv_layout.split("_"))
                 match qkv_group:
                     case 1:
                         dim = qkv_layout.find("3")
@@ -7234,7 +6392,6 @@
                         v_fp8 = QKV_quantizer(v)
                     case _:
                         raise "Invalid qkv_layout " + qkv_layout
->>>>>>> 544dd14b
             out_fp8, aux_ctx_tensors = fused_attn_fwd(
                 is_training,
                 max_seqlen_q,
@@ -7249,25 +6406,10 @@
                 attn_bias,
                 cu_seqlens_q_padded,
                 cu_seqlens_kv_padded,
-<<<<<<< HEAD
                 None,
                 None,
-                fp8_meta["scaling_fwd"].scale_inv,  # d_scale_qkv
-                META_QKV,  # d_scale_qkv_offset
-                fp8_meta["scaling_fwd"].scale_inv,  # d_scale_s
-                META_S,  # d_scale_s_offset
-                fp8_meta["scaling_fwd"].scale,  # q_scale_s
-                META_S,  # q_scale_s_offset
-                fp8_meta["scaling_fwd"].scale,  # q_scale_o
-                META_O,  # q_scale_o_offset
-                fp8_meta["scaling_fwd"].amax_history,  # amax_s
-                META_S,  # amax_s_offset
-                fp8_meta["scaling_fwd"].amax_history,  # amax_o
-                META_O,  # amax_o_offset
-=======
                 S_quantizer,
                 O_quantizer,
->>>>>>> 544dd14b
                 attn_scale,
                 dropout_p,
                 fast_zero_fill,
@@ -7294,19 +6436,8 @@
                         qkv_no_fp8 = qkv_c.dequantize().view(qkv.shape)
                         q, k, v = _SplitAlongDim.apply(qkv_no_fp8, dim, [1, 1, 1], True)
                     if qkv_group == 2:
-<<<<<<< HEAD
-                        q = cast_from_fp8(
-                            q._data,
-                            fp8_meta["scaling_fwd"],
-                            META_QKV,
-                            fp8_dtype_forward,
-                            TE_DType[q.dtype],
-                        ).view(q.shape)
+                        q = q.dequantize()
                         dim = qkv_layout.replace("paged_kv_", "").split("_")[1].find("2")
-=======
-                        q = q.dequantize()
-                        dim = qkv_layout.split("_")[1].find("2")
->>>>>>> 544dd14b
                         kv = _combine_tensors([k, v], dim)
                         kv_c = kv.view(-1, kv.shape[-3] * kv.shape[-2] * kv.shape[-1])
                         kv_no_fp8 = kv.dequantize()
@@ -7335,25 +6466,10 @@
                 attn_bias,
                 cu_seqlens_q_padded,
                 cu_seqlens_kv_padded,
-<<<<<<< HEAD
                 page_table_k,
                 page_table_v,
-                None,  # d_scale_qkv
-                0,  # d_scale_qkv_offset
-                None,  # d_scale_s
-                0,  # d_scale_s_offset
-                None,  # q_scale_s
-                0,  # q_scale_s_offset
-                None,  # q_scale_o
-                0,  # q_scale_o_offset
-                None,  # amax_s
-                0,  # amax_s_offset
-                None,  # amax_o
-                0,  # amax_o_offset
-=======
                 None,  # s_quantizer
                 None,  # o_quantizer
->>>>>>> 544dd14b
                 attn_scale,
                 dropout_p,
                 fast_zero_fill,
@@ -7519,38 +6635,8 @@
                         ctx.deterministic,
                     )
 
-<<<<<<< HEAD
-                    if ctx.is_input_fp8:
-                        dq = Float8Tensor(
-                            data=dq_fp8,
-                            fp8_meta=ctx.fp8_meta,
-                            fp8_meta_forward=False,
-                            fp8_meta_index=META_DQKV,
-                            fp8_dtype=fp8_dtype_backward,
-                            dtype=d_out_f8tensor.dtype,
-                        )
-                        dk = Float8Tensor(
-                            data=dk_fp8,
-                            fp8_meta=ctx.fp8_meta,
-                            fp8_meta_forward=False,
-                            fp8_meta_index=META_DQKV,
-                            fp8_dtype=fp8_dtype_backward,
-                            dtype=d_out_f8tensor.dtype,
-                        )
-                        dv = Float8Tensor(
-                            data=dv_fp8,
-                            fp8_meta=ctx.fp8_meta,
-                            fp8_meta_forward=False,
-                            fp8_meta_index=META_DQKV,
-                            fp8_dtype=fp8_dtype_backward,
-                            dtype=d_out_f8tensor.dtype,
-                        )
-                    else:
+                    if not ctx.is_input_fp8:
                         qkv_group = len(ctx.qkv_layout.replace("paged_kv_", "").split("_"))
-=======
-                    if not ctx.is_input_fp8:
-                        qkv_group = len(ctx.qkv_layout.split("_"))
->>>>>>> 544dd14b
                         if qkv_group == 1:
                             dim = ctx.qkv_layout.find("3")
                             dqkv_fp8_data = _combine_tensors(
@@ -7562,19 +6648,8 @@
                             dqkv = dqkv_fp8.dequantize()
                             dq, dk, dv = _SplitAlongDim.apply(dqkv, dim, [1, 1, 1], True)
                         if qkv_group == 2:
-<<<<<<< HEAD
-                            dq = cast_from_fp8(
-                                dq_fp8.view(-1, dq_fp8.shape[-2] * dq_fp8.shape[-1]),
-                                ctx.fp8_meta["scaling_bwd"],
-                                META_DQKV,
-                                fp8_dtype_backward,
-                                ctx.qkv_dtype,
-                            ).view(dq_fp8.shape)
-                            dim = ctx.qkv_layout.replace("paged_kv_", "").split("_")[1].find("2")
-=======
                             dq = dq_fp8.dequantize()
                             dim = ctx.qkv_layout.split("_")[1].find("2")
->>>>>>> 544dd14b
                             dkv_fp8 = _combine_tensors([dk_fp8, dv_fp8], dim)
                             dkv_c_fp8 = dkv_fp8.view(
                                 -1, dkv_fp8.shape[-3] * dkv_fp8.shape[-2] * dkv_fp8.shape[-1]
@@ -8891,11 +7966,8 @@
                     max_seqlen_kv=max_seqlen_kv,
                     fp8=self.fp8 and self.fp8_meta["recipe"].fp8_dpa,
                     fp8_meta=self.fp8_meta,
-<<<<<<< HEAD
+                    quantizers=self.quantizers,
                     inference_params=inference_params,
-=======
-                    quantizers=self.quantizers,
->>>>>>> 544dd14b
                 )
 
             if use_fused_attention:
