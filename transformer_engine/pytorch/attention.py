# Copyright (c) 2022-2024, NVIDIA CORPORATION & AFFILIATES. All rights reserved.
#
# See LICENSE for license information.

"""Attention."""
import collections
from contextlib import nullcontext
from importlib.metadata import version as get_pkg_version
from importlib.metadata import PackageNotFoundError
import math
import os
from typing import Any, Callable, Dict, List, Optional, Tuple, Union
import warnings
import logging
import functools

from dataclasses import dataclass, fields
import numpy as np
from packaging.version import Version as PkgVersion

import torch
import torch.nn.functional as F

import transformer_engine_torch as tex
import transformer_engine as te
from transformer_engine.pytorch.utils import get_cudnn_version
from transformer_engine.pytorch.cpp_extensions import (
    cast_to_fp8,
    cast_from_fp8,
)
from transformer_engine.pytorch.cpp_extensions.fused_attn import (
    fused_attn_fwd_qkvpacked,
    fused_attn_bwd_qkvpacked,
    fused_attn_fwd_kvpacked,
    fused_attn_bwd_kvpacked,
    fused_attn_fwd,
    fused_attn_bwd,
    QKVLayout,
    AttnBiasType,
    AttnMaskType,
    FusedAttnBackend,
    META_QKV,
    META_DQKV,
    META_O,
    META_DO,
    META_S,
    META_DP,
    META_O_CP,
    META_DQKV_CP,
)
from transformer_engine.pytorch.fp8 import (
    FP8GlobalStateManager,
    get_fp8_te_dtype,
    get_fp8_torch_dtype,
)
from transformer_engine.pytorch.float8_tensor import Float8Tensor
from transformer_engine.pytorch.module import LayerNormLinear, Linear
from transformer_engine.pytorch.module.base import TransformerEngineBaseModule
from transformer_engine.pytorch.utils import (
    divide,
    attention_mask_func,
    split_tensor_along_dim,
    get_device_compute_capability,
    get_default_init_method,
)
from transformer_engine.pytorch.constants import (
    AttnMaskTypes,
    AttnTypes,
    AttnBiasTypes,
    QKVLayouts,
    dist_group_type,
    TE_DType,
)
from transformer_engine.pytorch.softmax import FusedScaleMaskSoftmax
from transformer_engine.pytorch.distributed import (
    get_distributed_world_size,
    get_distributed_rank,
    checkpoint,
    set_all_rng_states,
    CudaRNGStatesTracker,
    graph_safe_rng_available,
    gather_along_first_dim,
    reduce_scatter_along_first_dim,
)
from transformer_engine.pytorch.export import is_in_onnx_export_mode
from transformer_engine.pytorch.jit import jit_fuser, no_torch_dynamo
from transformer_engine.pytorch.graph import is_graph_capturing

# NVTE_DEBUG = 0/1 # disables/enables debug mode, default = 0
_NVTE_DEBUG = int(os.getenv("NVTE_DEBUG", "0"))
# NVTE_DEBUG_LEVEL = 0/1/2 # enables more and more verbose debug mode, default = 0
_NVTE_DEBUG_LEVEL = int(os.getenv("NVTE_DEBUG_LEVEL", "0"))
_log_level = _NVTE_DEBUG * _NVTE_DEBUG_LEVEL
_log_levels = {0: logging.WARNING, 1: logging.INFO, 2: logging.DEBUG}
_log_level = _log_levels[_log_level if _log_level in [0, 1, 2] else 2]
_formatter = logging.Formatter("[%(levelname)-8s | %(name)-19s]: %(message)s")
_stream_handler = logging.StreamHandler()
_stream_handler.setFormatter(_formatter)
fa_logger = logging.getLogger()
fa_logger.setLevel(_log_level)
if not fa_logger.hasHandlers():
    fa_logger.addHandler(_stream_handler)


@functools.lru_cache(maxsize=None)
def _get_supported_versions(version_min, version_max):
    return ">= " + str(version_min) + ", " + "<= " + str(version_max)


_NVTE_FLASH_ATTN = int(os.getenv("NVTE_FLASH_ATTN", "1"))
_NVTE_FUSED_ATTN = int(os.getenv("NVTE_FUSED_ATTN", "1"))
_NVTE_UNFUSED_ATTN = int(os.getenv("NVTE_UNFUSED_ATTN", "1"))

# Detect flash-attn v2 in the environment
_flash_attn_is_installed = False
_flash_attn_version = PkgVersion("0")
_flash_attn_version_required = PkgVersion("2.1.1")
_flash_attn_max_version = PkgVersion("2.6.3")
<<<<<<< HEAD
_flash_attn_2_plus = False
_flash_attn_2_1_plus = False
_flash_attn_2_3_plus = False
_flash_attn_2_4_plus = False
_flash_attn_2_4_1_plus = False
_flash_attn_2_5_7_plus = False
try:
    _flash_attn_version = PkgVersion(get_pkg_version("flash-attn"))
except PackageNotFoundError:
    if get_device_compute_capability() >= (8, 0) and _NVTE_FLASH_ATTN:
        fa_logger.debug(
            "flash-attn v2 is not installed. To use, please install it by"
            """ "pip install flash-attn".""",
        )
else:
    if _flash_attn_version_required <= _flash_attn_version <= _flash_attn_max_version:
        from flash_attn.flash_attn_interface import flash_attn_func, flash_attn_varlen_func
        from flash_attn.flash_attn_interface import (
            _flash_attn_varlen_forward as _flash_attn_forward,
        )
        from flash_attn.flash_attn_interface import (
            _flash_attn_varlen_backward as _flash_attn_backward,
        )
        from flash_attn_2_cuda import varlen_bwd as flash_attn_cuda_bwd

        _flash_attn_is_installed = True
        _flash_attn_2_plus = _flash_attn_version >= PkgVersion("2")
        _flash_attn_2_1_plus = _flash_attn_version >= PkgVersion("2.1")
        _flash_attn_2_3_plus = _flash_attn_version >= PkgVersion("2.3")
        _flash_attn_2_4_plus = _flash_attn_version >= PkgVersion("2.4")
        _flash_attn_2_4_1_plus = _flash_attn_version >= PkgVersion("2.4.1")
        _flash_attn_2_5_7_plus = _flash_attn_version >= PkgVersion("2.5.7")
    elif get_device_compute_capability() >= (8, 0) and _NVTE_FLASH_ATTN:
        fa_logger.warning(
            "Supported flash-attn versions are %s. Found flash-attn %s.",
            _get_supported_versions(
                _flash_attn_version_required,
                _flash_attn_max_version,
            ),
            _flash_attn_version,
        )

# Detect flash-attn v3 in the environment
# This section will be removed when FA3 is released as a regular FA package,
# i.e. flashattn-hopper 3.0.0 as flash-attn 3.0.0
_flash_attn_3_is_installed = False
_flash_attn_3_version = PkgVersion("0")
_flash_attn_3_0_0_beta = False
=======
_flash_attn_2_plus = _flash_attn_version >= PkgVersion("2")
_flash_attn_2_1_plus = _flash_attn_version >= PkgVersion("2.1")
_flash_attn_2_3_plus = _flash_attn_version >= PkgVersion("2.3")
_flash_attn_2_4_plus = _flash_attn_version >= PkgVersion("2.4")
_flash_attn_2_4_1_plus = _flash_attn_version >= PkgVersion("2.4.1")
_flash_attn_2_5_7_plus = _flash_attn_version >= PkgVersion("2.5.7")
_flash_attn_2_6_0_plus = _flash_attn_version >= PkgVersion("2.6.0")
_flash_attn_3_plus = False
>>>>>>> b36bd0a4
_use_flash_attn_3 = False
_flash_attn_3_installation_steps = """\
(1) pip install "git+https://github.com/Dao-AILab/flash-attention.git#egg=flashattn-hopper&subdirectory=hopper"
(2) python_path=`python -c "import site; print(site.getsitepackages()[0])"`
(3) mkdir -p $python_path/flashattn_hopper
(4) wget -P $python_path/flashattn_hopper https://raw.githubusercontent.com/Dao-AILab/flash-attention/main/hopper/flash_attn_interface.py"""
try:
    _flash_attn_3_version = PkgVersion(get_pkg_version("flashattn-hopper"))
except PackageNotFoundError:
    if get_device_compute_capability() >= (9, 0) and _NVTE_FLASH_ATTN:
        fa_logger.debug(
            "flash-attn v3 is not installed. To use, please install it by \n%s",
            _flash_attn_3_installation_steps,
        )
else:
    from flashattn_hopper.flash_attn_interface import flash_attn_func as flash_attn_func_v3
    from flashattn_hopper.flash_attn_interface import (
        flash_attn_varlen_func as flash_attn_varlen_func_v3,
    )
    from flashattn_hopper.flash_attn_interface import (
        _flash_attn_varlen_forward as flash_attn_varlen_fwd_v3,
    )
    from flashattn_hopper.flash_attn_interface import (
        _flash_attn_varlen_backward as flash_attn_varlen_bwd_v3,
    )

    _flash_attn_3_is_installed = True
    _flash_attn_3_0_0_beta = PkgVersion("3.0.0b") < _flash_attn_3_version < PkgVersion("3.0.0")
    _use_flash_attn_3 = True

<<<<<<< HEAD
=======
if _flash_attn_version >= _flash_attn_version_required:
    from flash_attn.flash_attn_interface import flash_attn_func, flash_attn_varlen_func
    from flash_attn.flash_attn_interface import _flash_attn_varlen_forward as flash_attn_varlen_fwd
    from flash_attn.flash_attn_interface import _flash_attn_varlen_backward as flash_attn_varlen_bwd
    from flash_attn_2_cuda import varlen_bwd as flash_attn_cuda_bwd

>>>>>>> b36bd0a4
_attention_backends = {
    "attention_params": None,
    "use_flash_attention": None,
    "use_fused_attention": None,
    "fused_attention_backend": None,
    "use_unfused_attention": None,
    "backend_selection_requires_update": False,
}


@dataclass(eq=True)
class AttentionParams:
    """
    Attention parameters used to determine which backend to be used.

    Parameters
    ----------
    qkv_type: Union[torch.Tensor, Float8Tensor], default = `torch.Tensor`
        Type of query/key/value tensors, {`torch.Tensor`, `Float8Tensor`}.
    qkv_dtype: torch.dtype, default = `torch.bfloat16`
        Data type of query/key/value tensors.
    qkv_layout: str, default = "sbh3d"
        Query/key/value tensor memory layout.
    batch_size: int, default = 1
        Batch size.
    num_heads: int, default = 16
        Number of attention heads in the query tensor.
    num_gqa_groups: int, default = 16
        Number of attention heads in key and value tensors.
    max_seqlen_q: int, default = 128
        Maximum sequence length of the query tensor.
    max_seqlen_kv: int, default = 128
        Maximum sequence length of the key and value tensors.
    head_dim_qk: int, default = 64
        The size of each attention head in query and key tensors.
    head_dim_v: int, default = 64
        The size of each attention head in the value tensor.
    attn_mask_type: str, default = `no_mask`
        Attention mask type, {`no_mask`, `padding`, `causal`, `padding_causal`,
        `causal_bottom_right`, `padding_causal_bottom_right`, `arbitrary`}
    window_size: Tuple[int, int], default = None
        Sliding window attention size.
    alibi_slopes_shape: Optional[Union[torch.Size, List]], default = `None`
        Tensor shape of :attr:`alibi_slopes` in `DotProductAttention`.
    core_attention_bias_type: str, default = `no_bias`
        Attention bias type, {`no_bias`, `pre_scale_bias`, `post_scale_bias`, `alibi`}.
    core_attention_bias_shape: str, default = `1hss`
        Attention bias shape, {`1hss`, `b1ss`, `bhss`}.
    core_attention_bias_requires_grad: bool, default = `True`
        Whether attention bias requires gradient.
    pad_between_seqs: bool, default = `False`
        Whether there is padding between sequences in a batch.
        This only applies to `qkv_format=thd`.
    attention_dropout: float, default = 0.0
        Attention dropout.
    context_parallel: bool, default = `False`
        Whether context parallelism is used or not.
    deterministic: bool, default = `False`
        Whether to run `DotProductAttention` with determinism or not.
    is_training: bool, default = `True`
        Whether in training mode (`True`) or inference mode (`False`)
    fp8: bool, default = `False`
        Whether `DotProductAttention` is in an `fp8_autocast` region.
    fp8_meta: Optional[Dict[str Any]], default = `None`
        The FP8 metadata tensor of `DotProductAttention`.
    """

    qkv_type: Union[torch.Tensor, Float8Tensor] = torch.Tensor
    qkv_dtype: torch.dtype = torch.bfloat16
    qkv_layout: str = "sbh3d"
    batch_size: int = 1
    num_heads: int = 16
    num_gqa_groups: int = 16
    max_seqlen_q: int = 128
    max_seqlen_kv: int = 128
    head_dim_qk: int = 64
    head_dim_v: int = 64
    attn_mask_type: str = "no_mask"
    window_size: Union[Tuple[int, int], None] = None
    alibi_slopes_shape: Union[torch.Size, List, None] = None
    core_attention_bias_type: str = "no_bias"
    core_attention_bias_shape: str = "1hss"
    core_attention_bias_requires_grad: bool = True
    pad_between_seqs: bool = False
    attention_dropout: float = 0.0
    context_parallel: bool = False
    deterministic: bool = False
    is_training: bool = True
    fp8: bool = False
    fp8_meta: Union[Dict[str, Any], None] = None


_alibi_cache = {
    "_num_heads": None,
    "_alibi_slopes": None,
    "_max_seqlen_q": None,
    "_max_seqlen_kv": None,
    "_bottom_right_alignment": True,
    "_alibi_bias": None,
    "_alibi_slopes_require_update": False,
    "_alibi_bias_require_update": False,
}


__all__ = ["DotProductAttention", "InferenceParams", "MultiheadAttention"]


def get_attention_backend(
    attention_params: AttentionParams = None,
):
    """
    Select the appropriate attention backend/sub-backend based on user input and runtime environment.

    Parameters
    ----------
    See `AttentionParams`.

    Returns
    ----------
    use_flash_attention: bool
        Whether the `FlashAttention` backend has been selected.
    use_fused_attention: bool
        Whether the `FusedAttention` backend has been selected.
    fused_attention_backend: tex.NVTE_Fused_Attn_Backend
        If `use_fused_attention = True`, one of `FusedAttention` three sub-backends, else `None`.
    use_unfused_attention: bool
        Whether the `UnfusedDotProductAttention` backend has been selected.
    available_backends: List[bool]
        All available backends that could support the provided input. A list of Booleans
        in the form of [use_flash_attention, use_fused_attention, use_unfused_attention].
    """
    qkv_type = attention_params.qkv_type
    qkv_dtype = attention_params.qkv_dtype
    qkv_layout = attention_params.qkv_layout
    batch_size = attention_params.batch_size
    num_heads = attention_params.num_heads
    num_gqa_groups = attention_params.num_gqa_groups
    max_seqlen_q = attention_params.max_seqlen_q
    max_seqlen_kv = attention_params.max_seqlen_kv
    head_dim_qk = attention_params.head_dim_qk
    head_dim_v = attention_params.head_dim_v
    attn_mask_type = attention_params.attn_mask_type
    window_size = attention_params.window_size
    alibi_slopes_shape = attention_params.alibi_slopes_shape
    core_attention_bias_type = attention_params.core_attention_bias_type
    core_attention_bias_shape = attention_params.core_attention_bias_shape
    core_attention_bias_requires_grad = attention_params.core_attention_bias_requires_grad
    pad_between_seqs = attention_params.pad_between_seqs
    attention_dropout = attention_params.attention_dropout
    context_parallel = attention_params.context_parallel
    deterministic = attention_params.deterministic
    is_training = attention_params.is_training
    fp8 = attention_params.fp8
    fp8_meta = attention_params.fp8_meta

    # Run config
    logger = logging.getLogger("DotProductAttention")
    logger.setLevel(_log_level)
    if not logger.hasHandlers():
        logger.addHandler(_stream_handler)
    device_compute_capability = get_device_compute_capability()
    cudnn_version = get_cudnn_version()
    run_config = {
        "transformer_engine_version": te.__version__,
        "compute_capability": "sm"
        + str(
            (lambda x, y: x * 10 + y)(device_compute_capability[0], device_compute_capability[1])
        ),
        "flash_attn_version": (
            str(_flash_attn_version) if _flash_attn_is_installed else "not installed"
        ),
        "flash_attn_3_version": (
            str(_flash_attn_3_version) if _flash_attn_3_is_installed else "not installed"
        ),
        "cudnn_version": ".".join([str(i) for i in cudnn_version]),
    }
    attention_params_dict = {
        field.name: getattr(attention_params, field.name) for field in fields(attention_params)
    }
    run_config.update(attention_params_dict)
    if fp8:
        run_config["NVTE_FP8_DPA_BWD"] = int(os.getenv("NVTE_FP8_DPA_BWD", "1"))
    logger.debug("Running with config=%s", run_config)

    # The following sections check if `FlashAttention` supports the provided attention params,
    # regardless of whether FA2 or FA3 is installed. If FA2 or FA3 is not installed but is
    # necessary for performance/functionality, a warning will be issued to prompt users to
    # install an appropriate FA version.
    global _flash_attn_version_required, _flash_attn_max_version, _use_flash_attn_3

    # Filter: Environment variables
    use_flash_attention = int(os.getenv("NVTE_FLASH_ATTN", "1"))
    use_fused_attention = int(os.getenv("NVTE_FUSED_ATTN", "1"))
    use_unfused_attention = int(os.getenv("NVTE_UNFUSED_ATTN", "1"))
    if not use_flash_attention and _flash_attn_is_installed:
        logger.debug("Disabling FlashAttention due to NVTE_FLASH_ATTN=0")
    if not use_fused_attention:
        logger.debug("Disabling FusedAttention due to NVTE_FUSED_ATTN=0")
    if not use_unfused_attention:
        logger.debug("Disabling UnfusedDotProductAttention due to NVTE_UNFUSED_ATTN=0")

    # Filter: ONNX mode
    if is_in_onnx_export_mode():
        if use_flash_attention and _flash_attn_is_installed:
            logger.debug("Disabling FlashAttention due to ONNX mode")
        use_flash_attention = False
        if use_fused_attention:
            logger.debug("Disabling FusedAttention due to ONNX mode")
        use_fused_attention = False

    # Filter: Compute capability
    if device_compute_capability < (8, 0):
        if use_flash_attention and _flash_attn_is_installed:
            logger.debug("Disabling FlashAttention as it requires compute capability sm80+")
        use_flash_attention = False
        if use_fused_attention:
            logger.debug("Disabling FusedAttention as it requires compute capability sm80+")
            use_fused_attention = False
    if device_compute_capability < (9, 0):
        if use_flash_attention and _flash_attn_3_is_installed:
            logger.debug("Disabling FlashAttention 3 as it requires compute capability sm90+")
        _use_flash_attn_3 = False

    # Filter: Data type
    if qkv_dtype not in [torch.bfloat16, torch.float16] or qkv_type not in [
        torch.Tensor,
        Float8Tensor,
    ]:
        if use_flash_attention and _flash_attn_is_installed:
            logger.debug(
                "Disabling FlashAttention due to unsupported QKV data type. "
                "Supported: qkv_dtype = {torch.bfloat16, torch.float16}. "
                "Found: qkv_dtype = %s.",
                qkv_dtype,
            )
        use_flash_attention = False
        if use_fused_attention:
            logger.debug(
                "Disabling FusedAttention due to unsupported QKV data type. "
                "Supported: qkv_dtype = {torch.bfloat16, torch.float16}. "
                "Found: qkv_dtype = %s.",
                qkv_dtype,
            )
            use_fused_attention = False

    # Filter: Execution type
    if fp8 and fp8_meta["recipe"].fp8_dpa:
        if use_flash_attention and not _use_flash_attn_3:
            if _flash_attn_is_installed:
                logger.debug("Disabling FlashAttention as FlashAttention 2 does not support FP8")
            use_flash_attention = False
        if use_flash_attention and _use_flash_attn_3 and is_training:
            logger.debug(
                "Disabling FlashAttention as FlashAttention 3 does not support FP8 training"
            )
            use_flash_attention = False
        if use_unfused_attention:
            logger.debug("Disabling UnfusedDotProductAttention as it does not support FP8")
            use_unfused_attention = False

    # Filter: Head dimension
    if use_flash_attention and head_dim_qk != head_dim_v:
        if _flash_attn_is_installed:
            logger.debug("Disabling FlashAttention as it does not support MLA.")
        use_flash_attention = False
    if use_flash_attention and (
        head_dim_qk > 256
        or head_dim_qk % 8 != 0
        or (head_dim_qk > 192 and device_compute_capability not in ((8, 0), (9, 0)))
    ):
        if _flash_attn_is_installed:
            logger.debug(
                "Disabling FlashAttention due to unsupported head_dim_qk and head_dim_v. "
                "Supported: head_dim_qk = head_dim_v, head_dim_qk %%8 = 0, "
                "head_dim_qk <= 256 (>192 requires sm80/90). "
                "Found: head_dim_qk = %s, head_dim_v = %s, on sm%s.",
                head_dim_qk,
                head_dim_v,
                ".".join([str(i) for i in device_compute_capability]),
            )
        use_flash_attention = False
    qkv_layout_group = qkv_layout.replace("b", "").replace("s", "").replace("t", "")
    if use_fused_attention and head_dim_qk != head_dim_v and qkv_layout_group != "hd_hd_hd":
        logger.debug(
            "Disabling FusedAttention as MLA is not supported with qkv_layout = %s",
            qkv_layout,
        )
        use_fused_attention = False

    # Filter: QKV layout
    qkv_format = "".join([i for i in qkv_layout.split("_")[0] if i.isalpha()])
    if qkv_format == "thd":
        if use_unfused_attention:
            logger.debug("Disabling UnfusedDotProductAttention for qkv_format = thd")
            use_unfused_attention = False
        if use_flash_attention and pad_between_seqs:
            if _flash_attn_is_installed:
                logger.debug(
                    "Disabling FlashAttention for qkv_format = thd when there is "
                    "padding between sequences, i.e. [a, a, PAD, b, b, b, PAD, c, PAD]"
                )
            use_flash_attention = False

    # Filter: Dropout
    if attention_dropout != 0.0 and use_flash_attention and _use_flash_attn_3:
        logger.debug("Disabling FlashAttention 3 for dropout")
        _use_flash_attn_3 = False

    # Filter: Context parallelism
    # qkv_format | attn_mask_type              | attn_bias_type           | supported backends
    # ----------------------------------------------------------------------------------------------------
    # bshd, sbhd | self-attention:             | no_bias, post_scale_bias | FlashAttention, FusedAttention
    #            |     no_mask, causal         |                          |
    #            | cross-attention:            |                          |
    #            |     no_mask                 |                          |
    # thd        | self-attention:             | no_bias                  | FlashAttention, FusedAttention
    #            |     padding, padding_causal |                          | if no padding between sequences,
    #            | cross-attention:            |                          | FusedAttention
    #            |     padding                 |                          | if there is padding between sequences
    # Note: context parallelism requires seq_len % (cp_size * 2) == 0 for each sequence in q, k, v.
    if context_parallel and use_unfused_attention:
        logger.debug(
            "Disabling UnfusedDotProductAttention as it does not support context parallelism"
        )
        use_unfused_attention = False
    if context_parallel and use_flash_attention:
        if fp8 and fp8_meta["recipe"].fp8_dpa:
            if _flash_attn_is_installed:
                logger.debug(
                    "Disabling FlashAttention as it does not support context parallelism with FP8"
                )
            use_flash_attention = False
        if "bottom_right" in attn_mask_type:
            if _flash_attn_is_installed:
                logger.debug(
                    "Disabling FlashAttention as it does not support context parallelism with"
                    " causal_bottom_right masking"
                )
            use_flash_attention = False
        elif "causal" in attn_mask_type and max_seqlen_q != max_seqlen_kv:
            if _flash_attn_is_installed:
                logger.debug(
                    "Disabling FlashAttention as it does not support context parallelism with"
                    " causal masking for cross-attention"
                )
            use_flash_attention = False
        elif core_attention_bias_type not in ["no_bias", "post_scale_bias"]:
            if _flash_attn_is_installed:
                logger.debug(
                    "Disabling FlashAttention as it does not support context parallelism with bias"
                    " type of %s",
                    core_attention_bias_type,
                )
            use_flash_attention = False
        elif qkv_format == "thd" and core_attention_bias_type != "no_bias":
            if _flash_attn_is_installed:
                logger.debug(
                    "Disabling FlashAttention as it does not support context parallelism with"
                    " attention bias for THD format"
                )
            use_flash_attention = False

    if context_parallel and use_fused_attention:
        if "bottom_right" in attn_mask_type:
            logger.debug(
                "Disabling FusedAttention as it does not support context parallelism with"
                " causal_bottom_right masking"
            )
            use_fused_attention = False
        elif "causal" in attn_mask_type and max_seqlen_q != max_seqlen_kv:
            logger.debug(
                "Disabling FusedAttention as it does not support context parallelism with causal"
                " masking for cross-attention"
            )
            use_fused_attention = False
        elif core_attention_bias_type not in ["no_bias", "post_scale_bias"]:
            logger.debug(
                "Disabling FusedAttention as it does not support context parallelism with bias type"
                " of %s",
                core_attention_bias_type,
            )
            use_fused_attention = False
        elif qkv_format == "thd" and core_attention_bias_type != "no_bias":
            logger.debug(
                "Disabling FusedAttention as it does not support context parallelism with attention"
                " bias for THD format"
            )
            use_fused_attention = False
        elif head_dim_qk != head_dim_v:
            logger.debug(
                "Disabling FusedAttention as it does not support context parallelism with MLA"
            )
            use_fused_attention = False

    # Filter: Attention mask
    # attn_mask_type              | attention_mask                       | supported backends
    # ----------------------------------------------------------------------------------------
    # no_mask                     | None                                 | All
    # padding                     |                                      | All
    #     self-attention          | One tensor in shape [b, 1, 1, sq]    |
    #     cross-attention         | Tuple of two tensors in shapes       |
    #                             | [b, 1, 1, sq] and [b, 1, 1, skv]     |
    # causal                      | None                                 |
    #     self-attention          |                                      | All
    #     cross-attention         |                                      | FusedAttention, UnfusedDotProductAttention
    # padding_causal              | Same as "padding"                    |
    #     self-attention          |                                      | All
    #     cross-attention         |                                      | FusedAttention, UnfusedDotProductAttention
    # causal_bottom_right         | None                                 | All
    # padding_causal_bottom_right | Same as "padding"                    |
    #     self-attention          |                                      | All
    #     cross-attention         |                                      | FlashAttention, UnfusedDotProductAttention
    # arbitrary                   | One tensor in shape broadcastable to | UnfusedDotProductAttention
    #                             | [b, h, sq, skv]                      |
    if attn_mask_type == "arbitrary":
        if use_flash_attention and _flash_attn_is_installed:
            logger.debug("Disabling FlashAttention for arbitrary mask")
        use_flash_attention = False
        if use_fused_attention:
            logger.debug("Disabling FusedAttention for arbitrary mask")
        use_fused_attention = False
    if (
        use_flash_attention
        and _use_flash_attn_3
        and attn_mask_type in ["causal", "padding_causal"]
        and max_seqlen_q != max_seqlen_kv
    ):
        logger.warning(
            "Disabling FlashAttention 3 as it only supports bottom-right-diagonal "
            "causal mask since flash-attn 2.1. See "
            "https://github.com/Dao-AILab/flash-attention#21-change-behavior-of-causal-flag"
        )
        _use_flash_attn_3 = False
    if (
        use_flash_attention
        and attn_mask_type in ["causal", "padding_causal"]
        and max_seqlen_q != max_seqlen_kv
    ):
        if _flash_attn_2_1_plus:
            logger.warning(
                "Disabling FlashAttention as it only supports bottom-right-diagonal "
                "causal mask since flash-attn 2.1. See "
                "https://github.com/Dao-AILab/flash-attention#21-change-behavior-of-causal-flag"
            )
            use_flash_attention = False
        if not _flash_attn_is_installed:
            _flash_attn_max_version = PkgVersion("2.1")
    if (
        use_flash_attention
        and attn_mask_type in ["causal_bottom_right", "padding_causal_bottom_right"]
        and max_seqlen_q != max_seqlen_kv
    ):
        if not _flash_attn_is_installed:
            _flash_attn_version_required = PkgVersion("2.1")
        elif not _flash_attn_2_1_plus and not _use_flash_attn_3:
            logger.warning(
                "Disabling FlashAttention as it only supports top-left-diagonal "
                "causal mask before flash-attn 2.1. See "
                "https://github.com/Dao-AILab/flash-attention#21-change-behavior-of-causal-flag"
            )
            use_flash_attention = False
    if (
        use_flash_attention
        and _use_flash_attn_3
        and fp8
        and fp8_meta["recipe"].fp8_dpa
        and "padding" in attn_mask_type
    ):
        logger.debug("Disabling FlashAttention 3 for FP8 and padding masks")
        _use_flash_attn_3 = False

    # Filter: Sliding window attention
    #    backend                 |      window_size       | diagonal alignment
    # ---------------------------------------------------------------------------------
    # FlashAttention             | (-1, -1) or (>=0, >=0) | bottom right
    # FusedAttention             | (-1,  0) or (>=0, 0)   | top left
    # UnfusedDotProductAttention | (-1, -1) or (>=0, >=0) | both;
    #                            |                        | converts window_size to an 'arbitrary' mask
    if window_size is None:
        window_size = check_set_window_size(attn_mask_type, window_size)
    else:
        if use_fused_attention and (window_size[0] != -1 or window_size[1] not in [-1, 0]):
            if fp8 and (fp8_meta["recipe"].fp8_dpa or fp8_meta["recipe"].fp8_mha):
                logger.debug(
                    "Disabling FusedAttention as it does not support sliding window attention"
                    " for FP8"
                )
                use_fused_attention = False
            elif window_size[1] != 0 or attention_dropout != 0.0 or qkv_format == "thd":
                logger.debug(
                    "Disabling FusedAttention as it only supports sliding window attention "
                    "with causal mask, no dropout, and qkv_format = bshd/sbhd"
                )
                use_fused_attention = False
            elif max_seqlen_q != max_seqlen_kv and attn_mask_type in [
                "no_mask",
                "padding",
                "causal_bottom_right",
                "padding_causal_bottom_right",
            ]:
                logger.debug(
                    "Disabling FusedAttention as it does not support sliding window attention "
                    "with attn_mask_type = %s for cross-attention",
                    attn_mask_type,
                )
                use_fused_attention = False
            elif "padding" in attn_mask_type:
                logger.debug(
                    "Disabling FusedAttention as it does not support sliding window attention "
                    "with attn_mask_type = %s",
                    attn_mask_type,
                )
                use_fused_attention = False
        if use_flash_attention and (window_size[0] != -1 or window_size[1] not in [-1, 0]):
            if _use_flash_attn_3:
                logger.debug(
                    "Disabling FlashAttention 3 as it does not support sliding window attention"
                )
                _use_flash_attn_3 = False
            if not _flash_attn_is_installed:
                _flash_attn_version_required = PkgVersion("2.3")
            elif not _flash_attn_2_3_plus:
                logger.debug(
                    "Disabling FlashAttention as sliding window attention requires flash-attn 2.3+"
                )
                use_flash_attention = False

    # Filter: Attention bias
    #    backend                 |      bias types              | ALiBi diagonal alignment
    # ---------------------------------------------------------------------------------
    # FlashAttention             | no_bias, alibi/alibi_slopes  | bottom right
    # FusedAttention             | no_bias, post_scale_bias     |
    #                            | alibi/alibi_slopes           | top left,
    #                            |                              | bottom_right (converts to a 'post_scale_bias' bias)
    # UnfusedDotProductAttention | no_bias, pre/post_scale_bias |
    #                            | alibi/alibi_slopes           | both; converts to a 'post_scale_bias' bias
    if use_flash_attention and core_attention_bias_type == "alibi":
        if _use_flash_attn_3:
            logger.debug("Disabling FlashAttention 3 for ALiBi")
            _use_flash_attn_3 = False
        if not _flash_attn_is_installed:
            _flash_attn_version_required = PkgVersion("2.4")
        elif not _flash_attn_2_4_plus:
            logger.debug("Disabling FlashAttention as ALiBi requires flash-attn 2.4+")
            use_flash_attention = False

    if use_flash_attention and (
        core_attention_bias_type not in ["no_bias", "alibi"]
        or core_attention_bias_shape is not None
    ):
        if _flash_attn_is_installed:
            logger.debug("Disabling FlashAttention for pre/post_scale_bias")
        use_flash_attention = False

    fu_core_attention_bias_type = core_attention_bias_type
    fu_core_attention_bias_shape = core_attention_bias_shape
    fu_core_attention_bias_requires_grad = core_attention_bias_requires_grad
    if (
        use_fused_attention
        and core_attention_bias_type == "alibi"
        and (alibi_slopes_shape is not None or max_seqlen_q != max_seqlen_kv)
    ):
        fu_core_attention_bias_type = "post_scale_bias"
        fu_core_attention_bias_requires_grad = False
        if alibi_slopes_shape is None:
            fu_core_attention_bias_shape = "1hss"
        elif len(alibi_slopes_shape) == 1 and alibi_slopes_shape[0] == num_heads:
            fu_core_attention_bias_shape = "1hss"
        elif (
            len(alibi_slopes_shape) == 2
            and alibi_slopes_shape[0] == batch_size
            and alibi_slopes_shape[1] == num_heads
        ):
            fu_core_attention_bias_shape = "bhss"

    if (
        use_fused_attention
        and fu_core_attention_bias_type == "post_scale_bias"
        and fu_core_attention_bias_shape != "1hss"
    ):
        if fu_core_attention_bias_requires_grad:
            # remove this line when cuDNN adds bwd support for
            # [1, 1, s, s], [b, 1, s, s] and [b, h, s, s]
            logger.debug("Disabling FusedAttention for dBias in [1, H, S, S] shape")
            use_fused_attention = False
        else:
            # max512 backend will only support [1, h, s, s]
            os.environ["NVTE_FUSED_ATTN_BACKEND"] = "1"

    # Filter: cuDNN support
    fused_attention_backend = None
    if use_fused_attention:
        q_type = TE_DType[qkv_dtype]
        kv_type = q_type
        if fp8 and fp8_meta["recipe"].fp8_dpa:
            q_type = get_fp8_te_dtype(fp8_meta["recipe"], fprop_tensor=True)
            kv_type = q_type
        fused_attention_backend = tex.get_fused_attn_backend(
            q_type,
            kv_type,
            QKVLayout[qkv_layout],
            AttnBiasType[fu_core_attention_bias_type],
            AttnMaskType[attn_mask_type],
            attention_dropout,
            num_heads,
            num_gqa_groups,
            max_seqlen_q,
            max_seqlen_kv,
            head_dim_qk,
            head_dim_v,
            window_size[0],
            window_size[1],
        )
        if fused_attention_backend == FusedAttnBackend["No_Backend"]:
            logger.debug("Disabling FusedAttention as no backend supports the provided input")
            use_fused_attention = False
            fused_attention_backend = None
        if (
            use_fused_attention
            and window_size is not None
            and window_size[0] != -1
            and fused_attention_backend != FusedAttnBackend["F16_arbitrary_seqlen"]
        ):
            logger.debug(
                "Disabling FusedAttention as only sub-backend %s does not support "
                "slidng window attention",
                int(fused_attention_backend),
            )
            use_fused_attention = False
            fused_attention_backend = None
        if (
            use_fused_attention
            and fused_attention_backend == FusedAttnBackend["F16_max512_seqlen"]
            and fu_core_attention_bias_type == "post_scale_bias"
            and fu_core_attention_bias_shape != "1hss"
        ):
            logger.debug(
                "Disabling FusedAttention as cuDNN sub-backend 0 only supports post_scale_bias in"
                " [1, H, S, S] shape"
            )
            use_fused_attention = False
            fused_attention_backend = None

    # Filter: Determinism
    # backend                      | deterministic
    # ---------------------------------------------
    # FlashAttention               |
    #     flash-attn >=2.0, <2.4.1 | no
    #     flash-attn >=2.4.1       | yes
    # FusedAttention               |
    #     sub-backend 0            | yes
    #     sub-backend 1            | workspace optimization path and sm90+: yes;
    #                              | otherwise: no
    #     sub-backend 2            | no
    # UnfusedDotProductAttention   | yes
    if use_flash_attention and deterministic:
        if not _flash_attn_is_installed:
            _flash_attn_version_required = PkgVersion("2.4.1")
        elif not _flash_attn_2_4_1_plus and not _use_flash_attn_3:
            logger.warning(
                "Disabling FlashAttention as version <2.4.1 does not support deterministic "
                "execution. To use FlashAttention with deterministic behavior, "
                "please install flash-attn >= 2.4.1."
            )
            use_flash_attention = False
    if use_fused_attention and deterministic:
        if fused_attention_backend == FusedAttnBackend["FP8"] and is_training:
            logger.debug("Disabling FusedAttention for determinism reasons")
            use_fused_attention = False
        if (
            fused_attention_backend == FusedAttnBackend["F16_arbitrary_seqlen"]
            and is_training
            and (
                device_compute_capability < (9, 0)
                or core_attention_bias_requires_grad
                or cudnn_version < (8, 9, 5)
            )
        ):
            logger.debug("Disabling FusedAttention for determinism reasons")
            use_fused_attention = False

    # All available backends
    available_backends = [use_flash_attention, use_fused_attention, use_unfused_attention]

    # `FusedAttention` and `FlashAttention` are faster backends than `UnfusedDotProductAttention`.
    # When `FusedAttention` does not support the provided attention params, and `FlashAttention`
    # does, we recommend users to install flash-attn if not installed already.
    if not use_fused_attention and use_flash_attention and not _flash_attn_is_installed:
        logger.warning(
            "flash-attn may provide important feature support or performance improvement."
            " Please install flash-attn %s.",
            _get_supported_versions(
                _flash_attn_version_required,
                _flash_attn_max_version,
            ),
        )
    if use_flash_attention and not _flash_attn_is_installed:
        use_flash_attention = False
        available_backends[0] = False

    logger.debug(
        "Available backends = {FlashAttention=%s, FusedAttention=%s%s,"
        " UnfusedDotProductAttention=%s}",
        bool(available_backends[0]),
        bool(available_backends[1]),
        (
            f" (sub-backend {int(fused_attention_backend)})"
            if fused_attention_backend is not None
            else ""
        ),
        bool(available_backends[2]),
    )

    # Select FusedAttention for performance
    if (
        use_flash_attention
        and use_fused_attention
        and fused_attention_backend == FusedAttnBackend["F16_arbitrary_seqlen"]
    ):
        if device_compute_capability == (9, 0):
            logger.debug(
                "Disabling FlashAttention to give FusedAttention preference on Hopper+ "
                "for performance reasons"
            )
            use_flash_attention = False
    if (
        use_flash_attention
        and use_fused_attention
        and fused_attention_backend == FusedAttnBackend["FP8"]
        and _use_flash_attn_3
    ):
        logger.debug(
            "Disabling FlashAttention 3 to give FusedAttention preference for performance reasons "
            "in FP8 execution"
        )
        use_flash_attention = False

    # Selected backend
    if use_flash_attention:
        use_fused_attention = False
        use_unfused_attention = False
    elif use_fused_attention:
        use_unfused_attention = False
    selected_backend = "NoBackend"
    if use_flash_attention:
        selected_backend = "FlashAttention"
    elif use_fused_attention:
        selected_backend = f"FusedAttention (sub-backend {int(fused_attention_backend)})"
    elif use_unfused_attention:
        selected_backend = "UnfusedDotProductAttention"
    logger.debug("Selected backend = %s", selected_backend)

    global _attention_backends
    _attention_backends["use_flash_attention"] = use_flash_attention
    _attention_backends["use_fused_attention"] = use_fused_attention
    _attention_backends["fused_attention_backend"] = fused_attention_backend
    _attention_backends["use_unfused_attention"] = use_unfused_attention
    _attention_backends["backend_selection_requires_update"] = False

    return (
        use_flash_attention,
        use_fused_attention,
        fused_attention_backend,
        use_unfused_attention,
        available_backends,
    )


class InferenceParams:  # pylint: disable=too-few-public-methods
    """
    Inference parameters that are passed to the main model in order
    to efficiently calculate and store the context during inference.

    Parameters
    ----------
    max_batch_size : int
                    maximum batch size during inference.
    max_sequence_length : int
                         maximum sequence length during inference.
    """

    def __init__(self, max_batch_size, max_sequence_length):
        self.max_sequence_length = max_sequence_length
        self.max_batch_size = max_batch_size
        self.sequence_len_offset = 0
        self.batch_size_offset = 0
        self.key_value_memory_dict = {}

    def swap_key_value_dict(self, batch_indices):
        """
        Reorders the KV cache using the specified batch indices.

        Parameters
        ----------
        batch_indices : List[int]
                       Sequence of indices to reorder along the batch dimensions of
                       the KV cache. Must have a length equal to the batch size.
        """
        if len(self.key_value_memory_dict) == 0:
            raise ValueError("should not swap when dict in empty")

        for layer_number, inference_memory in self.key_value_memory_dict.items():
            inference_key_memory, inference_value_memory = inference_memory
            assert (
                len(batch_indices) == inference_key_memory.shape[1]
            )  # make sure batch size is the same
            new_inference_key_memory = inference_key_memory[:, batch_indices]
            new_inference_value_memory = inference_value_memory[:, batch_indices]
            self.key_value_memory_dict[layer_number] = (
                new_inference_key_memory,
                new_inference_value_memory,
            )


@torch.no_grad()
def get_swa_mask(
    window_size: Tuple[int, int],
    max_seqlen_q: int,
    max_seqlen_kv: int,
    attn_mask_type: str = "no_mask",
    attention_mask: Optional[Union[torch.Tensor, Tuple[torch.Tensor, torch.Tensor]]] = None,
) -> torch.Tensor:
    """
    Convert sliding window `window_size` to an equivalent "`arbitrary`" mask.
    For "`causal`" mask type, the sliding window diagonal is aligned to the top left corner,
    and for other mask types, the bottom right corner.

    Parameters
    ----------
    window_size: Tuple[int, int]
        Sliding window size for local attention, where query at position i attends to keys
        in [i + seqlen_k - seqlen_q - window_size[0], i + seqlen_k - seqlen_q
        + window_size[1]] inclusive. Special cases (-1, -1) and (-1, 0) mean no sliding
        window and causal mask specifically. Both `causal` and `causal_bottom_right` masks
        map to `window_size = (-1, 0)` and Transformer Engine distinguishes them based on
        `attn_mask_type`.
    max_seqlen_q: int
        Maximum sequence length for queries.
    max_seqlen_kv: int
        Maximum sequence length for keys and values.
    attn_mask_type: str, default = `no_mask`
        Attention mask type, {"`no_mask`", "`padding`", "`causal`", "`padding_causal`",
        "`causal_bottom_right`", "`padding_causal_bottom_right`", "`arbitrary`"}
    attention_mask: Optional[Union[torch.Tensor, Tuple[torch.Tensor, torch.Tensor]]],
        default = `None`
        Boolean tensor(s) used to mask out attention softmax input.

    Returns
    ----------
    attention_mask: torch.Tensor
        Combined `attention_mask` (input) and sliding window attention mask.
        The shape is [max_seqlen_q, max_seqlen_kv] when input `attention_mask` is None;
        else, the same shape as input `attention_mask`.
    """
    mask = torch.ones(max_seqlen_q, max_seqlen_kv, dtype=torch.bool, device="cuda")
    if attn_mask_type in ["causal"]:
        left = window_size[0] if window_size[0] != -1 else max_seqlen_q
        right = window_size[1] if window_size[1] != -1 else max_seqlen_q
        mask_upper = torch.triu(mask, diagonal=-left)
        mask_lower = torch.tril(mask_upper, diagonal=right)
    else:
        left = window_size[0] if window_size[0] != -1 else max_seqlen_kv
        right = window_size[1] if window_size[1] != -1 else max_seqlen_kv
        mask_upper = torch.triu(mask, diagonal=max_seqlen_kv - max_seqlen_q - left)
        mask_lower = torch.tril(mask_upper, diagonal=max_seqlen_kv - max_seqlen_q + right)
    attn_mask_type = "arbitrary"
    mask = mask_lower.logical_not()
    if attention_mask is not None:
        mask = torch.logical_and(attention_mask, mask)
    return attn_mask_type, mask


@torch.no_grad()
def get_alibi(
    num_heads: int,
    max_seqlen_q: int,
    max_seqlen_kv: int,
    actual_seqlens_q: Optional[torch.Tensor] = None,
    actual_seqlens_kv: Optional[torch.Tensor] = None,
    alibi_slopes: Optional[torch.Tensor] = None,
    bias_dtype: Optional[torch.dtype] = None,
    bottom_right_alignment: bool = True,
) -> Tuple[torch.Tensor, torch.Tensor]:
    """
    Parameters
    ----------
    num_heads: int
        Number of heads.
    max_seqlen_q: int
        Maximum sequence length for queries.
    max_seqlen_kv: int
        Maximum sequence length for keys and values.
    actual_seqlens_q: Optional[torch.Tensor], default = `None`
        Actual sequence lengths for queries, in shape [batch_size].
    actual_seqlens_kv: Optional[torch.Tensor], default = `None`
        Actual sequence lengths for keys and values, in shape [batch_size].
    alibi_slopes: Optional[torch.Tensor], default = `None`
        Custom ALiBi slopes, FP32, CUDA tensor, in shape [num_heads] or [batch_size, num_heads].
    bias_dtype: Optional[torch.dtype], default = `None`
        Dtype of the generated ALiBi bias. If None, use torch.float32.
    bottom_right_alignment: bool, default = `True`
        Whether to align the diagonal of the ALiBi bias to the bottom right corner of
        the matrix (`True`) or top left (`False`).

    Returns
    ----------
    alibi_slopes: torch.Tensor
        ALiBi slopes in FP32 and shape [num_heads] or [batch_size, num_heads].
    alibi_bias: torch.Tensor
        ALiBi bias in FP32 or `bias_dtype`. Its shape is
        (1) [1, num_heads, max_seqlen_q, max_seqlen_kv] if `alibi_slopes` is in [num_heads] shape,
        and `actual_seqlens_q` and `actual_seqlens_kv` are `None`; or
        (2) [batch_size, num_heads, max_seqlen_q, max_seqlen_kv] if `alibi_slopes` is in
        [batch_size, num_heads] shape, or, if `alibi_slopes` is in [num_heads] shape and
        `actual_seqlens_q` and `actual_seqlens_kv` are not `None`.
    """
    global _alibi_cache
    if _alibi_cache["_alibi_slopes_require_update"]:
        if alibi_slopes is not None:
            _alibi_cache["_alibi_slopes"] = alibi_slopes
        else:
            n = 2 ** math.floor(math.log2(num_heads))
            m_0 = 2.0 ** (-8.0 / n)
            m = torch.pow(m_0, torch.arange(1, 1 + n))

            if n < num_heads:
                m_hat_0 = 2.0 ** (-4.0 / n)
                m_hat = torch.pow(m_hat_0, torch.arange(1, 1 + 2 * (num_heads - n), 2))
                m = torch.cat([m, m_hat])

            _alibi_cache["_alibi_slopes"] = m.to(dtype=torch.float32, device="cuda")
        _alibi_cache["_num_heads"] = num_heads
        _alibi_cache["_alibi_slopes_require_update"] = False

    if _alibi_cache["_alibi_bias_require_update"]:
        assert _alibi_cache["_alibi_slopes"] is not None, "ALiBi slopes can not be None!"
        if _alibi_cache["_alibi_slopes"].dim() == 1:
            slopes_shape = torch.Size([1, _alibi_cache["_alibi_slopes"].shape[0], 1, 1])
        if _alibi_cache["_alibi_slopes"].dim() == 2:
            slopes_shape = torch.Size([*_alibi_cache["_alibi_slopes"].shape[:], 1, 1])
        bias = torch.arange(max_seqlen_q, dtype=torch.int32, device="cuda").view(
            1, 1, max_seqlen_q, 1
        ) - torch.arange(max_seqlen_kv, dtype=torch.int32, device="cuda").view(
            1, 1, 1, max_seqlen_kv
        )
        if actual_seqlens_q is None and actual_seqlens_kv is None:
            if bottom_right_alignment:
                bias = bias + max_seqlen_kv - max_seqlen_q
        elif actual_seqlens_q is not None and actual_seqlens_kv is not None:
            batch_size = actual_seqlens_q.shape[0]
            bias = bias.expand(batch_size, 1, max_seqlen_q, max_seqlen_kv)
            if bottom_right_alignment:
                bias = bias + (actual_seqlens_kv - actual_seqlens_q).view(batch_size, 1, 1, 1)
        else:
            assert (
                False
            ), "actual_seqlens_q and actual_seqlens_kv need to be both None or torch.Tensors!"
        bias = bias.abs().mul(-1)
        bias = bias * _alibi_cache["_alibi_slopes"].view(slopes_shape)
        _alibi_cache["_max_seqlen_q"], _alibi_cache["_max_seqlen_kv"] = max_seqlen_q, max_seqlen_kv
        _alibi_cache["_bottom_right_alignment"] = bottom_right_alignment
        bias_dtype = torch.float32 if bias_dtype is None else bias_dtype
        _alibi_cache["_alibi_bias"] = bias.contiguous().to(dtype=bias_dtype, device="cuda")
        _alibi_cache["_alibi_bias_require_update"] = False

    return _alibi_cache["_alibi_slopes"], _alibi_cache["_alibi_bias"]


def get_cu_seqlens(mask: torch.Tensor) -> torch.Tensor:
    """
    Given a padding mask of shape [batch_size, 1, 1, max_seqlen], returns an int32
    tensor of shape [batch_size + 1] containing the cumulative sequence lengths of
    the samples in a batch.
    """
    mask = mask.squeeze(1).squeeze(1)
    reduced_mask = mask.logical_not().sum(dim=1)
    cu_seqlens = reduced_mask.cumsum(dim=0).to(torch.int32)
    zero = torch.zeros(1, dtype=torch.int32, device="cuda")
    cu_seqlens = torch.cat((zero, cu_seqlens))

    return cu_seqlens


def get_cu_seqlens_and_indices(mask: torch.Tensor) -> Tuple[torch.Tensor, torch.Tensor]:
    """
    Given a padding mask of shape [batch_size, 1, 1, max_seqlen], returns an int32
    tensor of shape [batch_size + 1] containing the cumulative sequence lengths of
    the samples in a batch, and another int32 tensor of shape [batch_size * max_seqlen, 1, 1]
    containing the indices for the valid tokens.
    """
    mask = mask.squeeze(1).squeeze(1)
    bs, seqlen = mask.shape

    reduced_mask = mask.logical_not().sum(dim=1)
    cu_seqlens = reduced_mask.cumsum(dim=0).to(torch.int32)
    zero = torch.zeros(1, dtype=torch.int32, device="cuda")
    cu_seqlens = torch.cat((zero, cu_seqlens))

    mask = mask.reshape(-1)
    indices = mask.logical_not().nonzero()
    indices = indices.unsqueeze(-1)

    num_nonzeros = indices.shape[0]
    pad_amount = bs * seqlen - num_nonzeros
    indices = F.pad(
        input=indices, pad=(0, 0, 0, 0, 0, pad_amount), mode="constant", value=float(bs * seqlen)
    )

    return cu_seqlens, indices


def get_indices(max_seqlen: int, cu_seqlens: torch.Tensor) -> torch.Tensor:
    """
    Given max_seqlen and cu_seqlens of shape [batch_size + 1], returns an int32
    tensor of shape [batch_size * max_seqlen, 1, 1] containing the indices for
    the valid tokens in a batch.
    """
    bs = len(cu_seqlens) - 1
    seqlens = cu_seqlens[1:] - cu_seqlens[:-1]
    indices = [i * max_seqlen + ii for i, j in enumerate(seqlens) for ii in range(j)]
    indices = torch.Tensor(indices).unsqueeze(1).unsqueeze(1).to(dtype=torch.int64, device="cuda")

    num_nonzeros = indices.shape[0]
    pad_amount = bs * max_seqlen - num_nonzeros
    indices = F.pad(
        input=indices,
        pad=(0, 0, 0, 0, 0, pad_amount),
        mode="constant",
        value=float(bs * max_seqlen),
    )

    return indices


_cu_seqlens_cache = {}


def _get_full_cu_seqlens(
    batch_size: int,
    max_seqlen: int,
    device: torch.device,
) -> torch.Tensor:
    """Cumulative sequence lengths in full data batch

    All sequences in batch have the maximum sequence length.

    """
    global _cu_seqlens_cache
    if (batch_size, max_seqlen) not in _cu_seqlens_cache:
        _cu_seqlens_cache[(batch_size, max_seqlen)] = torch.arange(
            0,
            (batch_size + 1) * max_seqlen,
            step=max_seqlen,
            dtype=torch.int32,
            device=device,
        )
    return _cu_seqlens_cache[(batch_size, max_seqlen)]


@torch.compile
def pack_tensor(
    indices: torch.Tensor,
    tensor: torch.Tensor,
) -> torch.Tensor:
    """
    Packs the given tensor using the `indices`.
    """
    padding_indice = torch.zeros(
        1, tensor.shape[1], tensor.shape[2], dtype=tensor.dtype, device=tensor.device
    )
    indices = indices.repeat(1, tensor.shape[1], tensor.shape[2])
    if isinstance(tensor, Float8Tensor):
        tensor_data = torch.cat((tensor._data, padding_indice), dim=0)

        packed = Float8Tensor.make_like(tensor, data=torch.gather(tensor_data, 0, indices))
    else:
        tensor = torch.cat((tensor, padding_indice), dim=0)

        packed = torch.gather(tensor, 0, indices)
    return packed


@torch.compile
def pack_2_tensors(
    indices: torch.Tensor,
    t1: torch.Tensor,
    t2: torch.Tensor,
) -> Tuple[torch.Tensor, torch.Tensor]:
    """
    Packs the given 2 tensors using the `indices`.
    """
    t1_packed = pack_tensor(indices, t1)
    t2_packed = pack_tensor(indices, t2)
    return t1_packed, t2_packed


@torch.compile
def pack_3_tensors(
    indices: torch.Tensor,
    t1: torch.Tensor,
    t2: torch.Tensor,
    t3: torch.Tensor,
) -> Tuple[torch.Tensor, torch.Tensor, torch.Tensor]:
    """
    Packs the given 3 tensors using the `indices`.
    """
    t1_packed = pack_tensor(indices, t1)
    t2_packed = pack_tensor(indices, t2)
    t3_packed = pack_tensor(indices, t3)
    return t1_packed, t2_packed, t3_packed


@torch.compile
def unpack_tensor(
    indices: torch.Tensor,
    dim0: int,
    tensor: torch.Tensor,
) -> torch.Tensor:
    """
    Inverse of `pack_tensor`.
    """
    indices = indices.repeat(1, tensor.shape[1], tensor.shape[2])
    unpacked = torch.zeros(
        dim0 + 1, tensor.shape[1], tensor.shape[2], dtype=tensor.dtype, device=tensor.device
    )
    if isinstance(tensor, Float8Tensor):
        unpacked.scatter_(0, indices, tensor._data)
        unpacked = Float8Tensor.make_like(tensor, data=unpacked[0:-1, :, :])
    else:
        unpacked.scatter_(0, indices, tensor)
        unpacked = unpacked[0:-1, :, :]
    return unpacked


@torch.compile
def unpack_2_tensors(
    indices: torch.Tensor,
    dim0: int,
    t1: torch.Tensor,
    t2: torch.Tensor,
) -> Tuple[torch.Tensor, torch.Tensor]:
    """
    Inverse of `pack_2_tensors`.
    """
    t1_unpacked = unpack_tensor(indices, dim0, t1)
    t2_unpacked = unpack_tensor(indices, dim0, t2)
    return t1_unpacked, t2_unpacked


@torch.compile
def unpack_3_tensors(
    indices: torch.Tensor,
    dim0: int,
    t1: torch.Tensor,
    t2: torch.Tensor,
    t3: torch.Tensor,
) -> Tuple[torch.Tensor, torch.Tensor, torch.Tensor]:
    """
    Inverse of `pack_3_tensors`.
    """
    t1_unpacked = unpack_tensor(indices, dim0, t1)
    t2_unpacked = unpack_tensor(indices, dim0, t2)
    t3_unpacked = unpack_tensor(indices, dim0, t3)
    return t1_unpacked, t2_unpacked, t3_unpacked


class PackTensors(torch.autograd.Function):
    """
    Autograd function to pack tensors.
    """

    @staticmethod
    def forward(
        ctx, indices: torch.Tensor, *tensors: Tuple[torch.Tensor, ...]
    ) -> Union[Tuple[torch.Tensor, ...], torch.Tensor]:
        assert 1 <= len(tensors) <= 3, f"Packing {len(tensors)} tensors not supported."
        ctx.save_for_backward(indices)
        ctx.dim0 = tensors[0].shape[0]
        if len(tensors) == 1:
            return pack_tensor(indices, *tensors)
        if len(tensors) == 2:
            return pack_2_tensors(indices, *tensors)
        return pack_3_tensors(indices, *tensors)

    @staticmethod
    def backward(ctx, *grad_outputs: Tuple[torch.Tensor, ...]):
        (indices,) = ctx.saved_tensors
        if len(grad_outputs) == 1:
            return None, unpack_tensor(indices, ctx.dim0, *grad_outputs)
        if len(grad_outputs) == 2:
            return None, *unpack_2_tensors(indices, ctx.dim0, *grad_outputs)
        return None, *unpack_3_tensors(indices, ctx.dim0, *grad_outputs)


class UnpackTensor(torch.autograd.Function):
    """
    Autograd function to unpack a tensor.
    """

    @staticmethod
    def forward(
        ctx,
        indices: torch.Tensor,
        dim0: int,
        tensor: torch.Tensor,
    ) -> torch.Tensor:
        ctx.save_for_backward(indices)
        return unpack_tensor(indices, dim0, tensor)

    @staticmethod
    def backward(ctx, grad_output):
        (indices,) = ctx.saved_tensors
        return None, None, pack_tensor(indices, grad_output)


def flash_attn_p2p_communicate(
    rank, send_tensor, send_dst, recv_tensor, recv_src, cp_group, batch_p2p_comm
):
    """Point-to-point communications of KV and dKV in Attention with context parallelism"""
    send_recv_ops = []

    if batch_p2p_comm:
        if rank % 2 == 0:
            send_op = torch.distributed.P2POp(
                torch.distributed.isend, send_tensor, send_dst, cp_group
            )
            recv_op = torch.distributed.P2POp(
                torch.distributed.irecv, recv_tensor, recv_src, cp_group
            )
            send_recv_ops.append(send_op)
            send_recv_ops.append(recv_op)
        else:
            recv_op = torch.distributed.P2POp(
                torch.distributed.irecv, recv_tensor, recv_src, cp_group
            )
            send_op = torch.distributed.P2POp(
                torch.distributed.isend, send_tensor, send_dst, cp_group
            )
            send_recv_ops.append(recv_op)
            send_recv_ops.append(send_op)
        send_recv_reqs = torch.distributed.batch_isend_irecv(send_recv_ops)
    else:
        if rank % 2 == 0:
            send_op = torch.distributed.isend(send_tensor, send_dst, cp_group)
            recv_op = torch.distributed.irecv(recv_tensor, recv_src, cp_group)
            send_recv_ops.append(send_op)
            send_recv_ops.append(recv_op)
        else:
            recv_op = torch.distributed.irecv(recv_tensor, recv_src, cp_group)
            send_op = torch.distributed.isend(send_tensor, send_dst, cp_group)
            send_recv_ops.append(recv_op)
            send_recv_ops.append(send_op)
        send_recv_reqs = send_recv_ops

    return send_recv_reqs


@jit_fuser
def flash_attn_fwd_out_correction(
    out: torch.Tensor,
    out_per_step: torch.Tensor,
    softmax_lse: torch.Tensor,
    softmax_lse_per_step: torch.Tensor,
    movedim_src: int,
    movedim_dst: int,
):
    """Merge partial outputs of each step in Attention with context parallelism"""
    softmax_lse_corrected_exp = torch.exp(softmax_lse_per_step - softmax_lse).movedim(
        movedim_src, movedim_dst
    )
    softmax_lse_corrected_exp = softmax_lse_corrected_exp.unsqueeze(-1)
    out_corrected = out_per_step * softmax_lse_corrected_exp
    out.add_(out_corrected)


@jit_fuser
def flash_attn_fwd_softmax_lse_correction(
    softmax_lse: torch.Tensor,
    softmax_lse_per_step: torch.Tensor,
):
    """Merge softmax stats of each step in Attention with context parallelism"""
    max_scale = torch.max(softmax_lse, softmax_lse_per_step)
    min_scale = torch.min(softmax_lse, softmax_lse_per_step)
    new_scale = max_scale + torch.log(1 + torch.exp(min_scale - max_scale))
    softmax_lse.copy_(new_scale)


@jit_fuser
def get_cu_seqlens_on_cp_rank(
    cu_seqlens: torch.Tensor,
    cu_seqlens_padded_on_cp_rank: torch.Tensor,
    cp_size: int,
    cp_rank: int,
    first_half: bool,
    second_half: bool,
):
    """Compute cu_seqlens of a context parallelism rank"""
    seqlens = cu_seqlens[1:] - cu_seqlens[:-1]
    seqlens_padded = (cu_seqlens_padded_on_cp_rank[1:] - cu_seqlens_padded_on_cp_rank[:-1]) // 2
    zeros = torch.zeros_like(seqlens)
    cu_seqlens_on_cp_rank = torch.zeros_like(cu_seqlens)
    if first_half:
        seqlens_1 = seqlens - cp_rank * seqlens_padded
        seqlens_1 = seqlens_1.clamp(zeros, seqlens_padded)
        cu_seqlens_on_cp_rank[1:].add_(seqlens_1)
    if second_half:
        seqlens_2 = seqlens - (2 * cp_size - cp_rank - 1) * seqlens_padded
        seqlens_2 = seqlens_2.clamp(zeros, seqlens_padded)
        cu_seqlens_on_cp_rank[1:].add_(seqlens_2)
    cu_seqlens_on_cp_rank.cumsum_(dim=0)
    return cu_seqlens_on_cp_rank


@torch.compile
def get_seq_chunk_ids_for_reordering(cp_size, device, to_contiguous):
    """
    Context parallelism assigns two discontiguous sequence chunks to each GPU for load balancing.
    To make sure tokens are ordered correctly for compute, we need to reorder sequence chunks
    before or after CP communications (e.g., all-gather, all-to-all). This function is to compute
    sequence chunk ids for reordering.
    """
    chunk_ids = torch.empty(2 * cp_size, dtype=torch.int32, device=device)
    if to_contiguous:
        for rank in range(cp_size):
            chunk_ids[rank] = 2 * rank
            chunk_ids[rank + cp_size] = 2 * cp_size - 2 * rank - 1
    else:
        for rank in range(cp_size):
            chunk_ids[2 * rank] = rank
            chunk_ids[2 * rank + 1] = 2 * cp_size - rank - 1
    return chunk_ids


@torch.compile
def reorder_seq_chunks_for_a2a(x, chunk_ids_for_a2a, seq_dim, cp_size, before_attn):
    """Reorder sequence chunk for A2A communication."""
    if before_attn:
        # [cp, b, s, np//cp, hn] -> [b, cp, s, np//cp, hn]
        # or [cp, s, b, np//cp, hn] -> [cp, s, b, np//cp, hn]
        x = x.movedim(0, seq_dim).contiguous()
        # [b, cp, s, np//cp, hn] -> [b, cp*2, s//2, np//cp, hn]
        # or [cp, s, b, np//cp, hn] -> [cp*2, s//2, b, np//cp, hn]
        x = x.view(*x.shape[:seq_dim], cp_size * 2, -1, *x.shape[(seq_dim + 2) :])
        # reorder the sequence chunks
        x = torch.index_select(x, dim=seq_dim, index=chunk_ids_for_a2a)
    else:
        # [b, cp*2, s//2, np//cp, hn] -> [cp*2, b, s//2, np//cp, hn]
        # or [cp*2, s//2, b, np//cp, hn] -> [cp*2, s//2, b, np//cp, hn]
        x = x.movedim(seq_dim, 0).contiguous()
        # reorder the sequence chunks
        x = torch.index_select(x, dim=0, index=chunk_ids_for_a2a)
        # [cp*2, b, s//2, np//cp, hn] -> [cp, 2, b, s//2, np//cp, hn]
        # or [cp*2, s//2, b, np//cp, hn] -> [cp, 2, s//2, b, np//cp, hn]
        x = x.view(cp_size, 2, *x.shape[1:])
    return x


def flash_attn_a2a_communicate(
    a2a_inputs: Union[torch.Tensor, List[torch.Tensor]],
    chunk_ids_for_a2a: torch.Tensor,
    seq_dim: int,
    cp_size: int,
    cp_group: dist_group_type,
    cp_stream: torch.cuda.Stream,
    before_attn: bool,
) -> Union[torch.Tensor, List[torch.Tensor]]:
    """A2A communication for context parallelism."""
    a2a_inputs = [a2a_inputs] if not isinstance(a2a_inputs, list) else a2a_inputs
    a2a_outputs, a2a_reqs = [None] * len(a2a_inputs), [None] * len(a2a_inputs)
    if before_attn:
        for i in range(len(a2a_inputs) + 2):
            if 0 < i < len(a2a_inputs) + 1:
                a2a_outputs[i - 1] = torch.empty_like(a2a_inputs[i - 1])
                a2a_reqs[i - 1] = torch.distributed.all_to_all_single(
                    a2a_outputs[i - 1], a2a_inputs[i - 1], group=cp_group, async_op=True
                )
            if i > 1:
                with torch.cuda.stream(cp_stream):
                    a2a_reqs[i - 2].wait()
                    x = a2a_outputs[i - 2]
                    # reorder the sequence chunks
                    x = reorder_seq_chunks_for_a2a(
                        x, chunk_ids_for_a2a, seq_dim, cp_size, before_attn
                    )
                    # [b, cp*2, s//2, np//cp, hn] -> [b, cp*s, np//cp, hn]
                    # or [cp*2, s//2, b, np//cp, hn] -> [cp*s, b, np//cp, hn]
                    a2a_outputs[i - 2] = x.view(*x.shape[:seq_dim], -1, *x.shape[(seq_dim + 2) :])
            if i < len(a2a_inputs):
                x = a2a_inputs[i]
                # [b, s, np, hn] -> [b, s, cp, np//cp, hn]
                # or [s, b, np, hn] -> [s, b, cp, np//cp, hn]
                x = x.view(*x.shape[:-2], cp_size, x.shape[-2] // cp_size, x.shape[-1])
                # [b, s, cp, np//cp, hn] -> [cp, b, s, np//cp, hn]
                # or [s, b, cp, np//cp, hn] -> [cp, s, b, np//cp, hn]
                a2a_inputs[i] = x.movedim(-3, 0).contiguous()
    else:
        for i in range(len(a2a_inputs) + 2):
            if 0 < i < len(a2a_inputs) + 1:
                a2a_outputs[i - 1] = torch.empty_like(a2a_inputs[i - 1])
                a2a_reqs[i - 1] = torch.distributed.all_to_all_single(
                    a2a_outputs[i - 1], a2a_inputs[i - 1], group=cp_group, async_op=True
                )
            if i < len(a2a_inputs):
                x = a2a_inputs[i]
                # [b, cp*s, np//cp, hn] -> [b, cp*2, s//2, np//cp, hn]
                # or [cp*s, b, np//cp, hn] -> [cp*2, s//2, b, np//cp, hn]
                x = x.view(*x.shape[:seq_dim], cp_size * 2, -1, *x.shape[(seq_dim + 1) :])
                # reorder the sequence chunks
                a2a_inputs[i] = reorder_seq_chunks_for_a2a(
                    x, chunk_ids_for_a2a, seq_dim, cp_size, before_attn
                )
            if i > 1:
                with torch.cuda.stream(cp_stream):
                    a2a_reqs[i - 2].wait()
                    x = a2a_outputs[i - 2]
                    # [cp, 2, b, s//2, np//cp, hn] -> [b, 2, s//2, cp, np//cp, hn]
                    # or [cp, 2, s//2, b, np//cp, hn] -> [2, s//2, b, cp, np//cp, hn]
                    x = x.movedim(0, -3).movedim(0, seq_dim).contiguous()
                    # [b, 2, s//2, cp, np//cp, hn] -> [b*s, np, hn]
                    # or [2, s//2, b, cp, np//cp, hn] -> [s*b, np, hn]
                    a2a_outputs[i - 2] = x.view(-1, x.shape[-3] * x.shape[-2], x.shape[-1])
    torch.cuda.current_stream().wait_stream(cp_stream)
    return a2a_outputs[0] if len(a2a_inputs) == 1 else a2a_outputs


class AttnFuncWithCPAndKVP2P(torch.autograd.Function):
    """
    Attention implementation with context parallelism. Exchange KV between CP ranks
    with P2P in ring topology. Split attention compute into multiple steps, and overlap
    current-step compute with next-step communication.

    This implementation also supports hierarchical CP, which parallelizes attention
    heads in low-level CP groups and parallelizes sequence dimension in high-level CP
    groups. For more details, please refer to `LongVILA <https://arxiv.org/abs/2408.10188>`_
    and `USP <https://arxiv.org/abs/2405.07719>`_.
    """

    @staticmethod
    def forward(
        ctx,
        is_training,
        q,
        k,
        v,
        cu_seqlens_q,
        cu_seqlens_kv,
        max_seqlen_q,
        max_seqlen_kv,
        cu_seqlens_q_padded,
        cu_seqlens_kv_padded,
        dropout_p,
        softmax_scale,
        qkv_format,
        attn_mask_type,
        attn_bias_type,
        attn_bias,
        deterministic,
        use_fused_attention,
        fp8,
        fp8_meta,
        cp_group,
        cp_global_ranks,
        cp_stream,
    ):
        if softmax_scale is None:
            softmax_scale = q.shape[-1] ** (-0.5)

        if isinstance(cp_group, list):
            assert (
                qkv_format != "thd"
            ), f"{qkv_format} format is not supported with hierarchical CP implementation yet!"
            assert attn_bias_type == "no_bias", (
                f"{attn_bias_type} bias type is not supported with hierarchical CP implementation"
                " yet!"
            )
            cp_group_a2a = cp_group[0]
            cp_size_a2a = get_distributed_world_size(cp_group_a2a)
            rank_a2a = get_distributed_rank(cp_group_a2a)
            cp_group = cp_group[1]
        else:
            cp_group_a2a = None
            cp_size_a2a = 1
            rank_a2a = 0

        cp_size = get_distributed_world_size(cp_group)
        rank = get_distributed_rank(cp_group)
        send_dst = cp_global_ranks[(rank + 1) % cp_size * cp_size_a2a + rank_a2a]
        recv_src = cp_global_ranks[(rank - 1) % cp_size * cp_size_a2a + rank_a2a]
        batch_p2p_comm = int(os.getenv("NVTE_BATCH_MHA_P2P_COMM", "0")) or (cp_size == 2)

        causal = "causal" in attn_mask_type
        padding = "padding" in attn_mask_type

        if qkv_format in ["bshd", "sbhd"]:
            seq_dim = qkv_format.index("s")
            qkv_layout = qkv_format + "_" + qkv_format[:-2] + "2" + qkv_format[-2:]
        else:
            qkv_layout = qkv_format + "_" + qkv_format + "_" + qkv_format

        pad_between_seqs_q = not torch.equal(cu_seqlens_q_padded, cu_seqlens_q)
        pad_between_seqs_kv = not torch.equal(cu_seqlens_kv_padded, cu_seqlens_kv)
        max_seqlen_q = max_seqlen_q // cp_size
        max_seqlen_kv = max_seqlen_kv // cp_size
        cu_seqlens_q_padded = cu_seqlens_q_padded // cp_size
        cu_seqlens_kv_padded = cu_seqlens_kv_padded // cp_size
        cu_seqlens_q_per_step = [None for _ in range(cp_size)]
        cu_seqlens_kv_per_step = [None for _ in range(cp_size)]

        if fp8:
            if use_fused_attention:
                fp8_dtype_forward = get_fp8_te_dtype(fp8_meta["recipe"], fprop_tensor=True)
                fused_attn_qkv_dtype = fp8_dtype_forward
                fused_attn_backend = FusedAttnBackend["FP8"]
                if fp8_meta["recipe"].fp8_mha:
                    assert (
                        isinstance(q, Float8Tensor)
                        and isinstance(k, Float8Tensor)
                        and isinstance(v, Float8Tensor)
                    ), "q/k/v must be Float8Tensors for FP8 MHA!"
                    fp8_meta["scaling_fwd"].scale_inv[META_QKV] = q._scale_inv
                    q_fp8, k_fp8, v_fp8 = q, k, v
                    q, k, v = q_fp8._data, k_fp8._data, v_fp8._data
                else:
                    q_f16, k_f16, v_f16 = q, k, v
                    if cp_size_a2a == 1 or int(os.getenv("NVTE_FP8_DPA_BWD", "1")):
                        q = cast_to_fp8(q_f16, fp8_meta["scaling_fwd"], META_QKV, fp8_dtype_forward)
                    if int(os.getenv("NVTE_FP8_DPA_BWD", "1")):
                        k, v = [
                            cast_to_fp8(x, fp8_meta["scaling_fwd"], META_QKV, fp8_dtype_forward)
                            for x in [k_f16, v_f16]
                        ]
                fp8_meta_kwargs = {}
                fp8_meta_kwargs["d_scale_qkv"] = fp8_meta["scaling_fwd"].scale_inv
                fp8_meta_kwargs["d_scale_qkv_offset"] = META_QKV
                fp8_meta_kwargs["d_scale_s"] = fp8_meta["scaling_fwd"].scale_inv
                fp8_meta_kwargs["d_scale_s_offset"] = META_S
                fp8_meta_kwargs["q_scale_s"] = fp8_meta["scaling_fwd"].scale
                fp8_meta_kwargs["q_scale_s_offset"] = META_S
                fp8_meta_kwargs["q_scale_o"] = fp8_meta["scaling_fwd"].scale
                fp8_meta_kwargs["q_scale_o_offset"] = META_O_CP
                amax_per_step = torch.zeros((2, cp_size), dtype=torch.float32, device=q.device)
            else:
                assert False, "FP8 is only supported with Fused Attention!"
        else:
            q_f16 = q
            if use_fused_attention:
                fp8_meta_kwargs = {}
                fused_attn_qkv_dtype = TE_DType[q.dtype]
                fused_attn_backend = FusedAttnBackend["F16_arbitrary_seqlen"]

        if cp_size_a2a > 1:
            chunk_ids_for_a2a = get_seq_chunk_ids_for_reordering(cp_size_a2a, q.device, True)
            q, k, v = flash_attn_a2a_communicate(
                [q, k, v], chunk_ids_for_a2a, seq_dim, cp_size_a2a, cp_group_a2a, cp_stream, True
            )
            if not fp8:
                q_f16 = q
            elif not fp8_meta["recipe"].fp8_mha and not int(os.getenv("NVTE_FP8_DPA_BWD", "1")):
                q_f16 = q
                q = cast_to_fp8(q_f16, fp8_meta["scaling_fwd"], META_QKV, fp8_dtype_forward)

        assert qkv_format == "thd" or (
            q.shape[seq_dim] % 2 == 0 and k.shape[seq_dim] % 2 == 0
        ), "Sequence length per GPU needs to be divisible by 2!"
        if causal:
            if qkv_format == "bshd":
                # [b, s, np, hn] -> [b, 2, s//2, np, hn]
                q, k, v = [x.view(x.shape[0], 2, x.shape[1] // 2, *x.shape[2:]) for x in [q, k, v]]
            elif qkv_format == "sbhd":
                # [s, b, np, hn] -> [2, s//2, b, np, hn]
                q, k, v = [x.view(2, x.shape[0] // 2, *x.shape[1:]) for x in [q, k, v]]
        total_tokens_kv = None if qkv_format != "thd" else k.shape[0]
        # remove padded tokens at the end
        k, v = [x if qkv_format != "thd" else x[: cu_seqlens_kv_padded[-1]] for x in [k, v]]
        if attn_bias is not None:
            assert len(attn_bias.shape) == 4, (
                "Only support bias shape of [b, h, sq, sk] for forward, "
                "and [1, h, sq, sk] for backward!"
            )
            assert (
                attn_bias.shape[-2] % 2 == 0 and attn_bias.shape[-1] % (2 * cp_size) == 0
            ), "Sequence length does not meet divisible requirements!"
            # [b, np, sq, sk] -> [b, np, 2, sq//2, 2*cp, sk//(2*cp)]
            attn_bias_ = attn_bias.view(
                *attn_bias.shape[:-2],
                2,
                attn_bias.shape[-2] // 2,
                2 * cp_size,
                attn_bias.shape[-1] // (2 * cp_size),
            )
            # [b, np, sq, sk] -> [b, np, sq, 2*cp, sk//(2*cp)]
            attn_bias = attn_bias.view(
                *attn_bias.shape[:-1], 2 * cp_size, attn_bias.shape[-1] // (2 * cp_size)
            )
        assert q.shape[-1] % 8 == 0, "hidden size per attention head should be multiple of 8"

        softmax_lse_in_packed_format = not use_fused_attention and (
            _flash_attn_2_6_0_plus or _use_flash_attn_3
        )
        if not use_fused_attention:
            fa_forward_kwargs = {"softmax_scale": softmax_scale}
            if _use_flash_attn_3:
                flash_attn_fwd = flash_attn_varlen_fwd_v3
                fa_forward_kwargs["window_size"] = (-1, 0) if causal else (-1, -1)
            else:
                flash_attn_fwd = flash_attn_varlen_fwd
                fa_forward_kwargs["dropout_p"] = dropout_p
                fa_forward_kwargs["return_softmax"] = False
                if _flash_attn_2_3_plus:
                    fa_forward_kwargs["window_size"] = (-1, 0) if causal else (-1, -1)
                if _flash_attn_2_4_plus:
                    fa_forward_kwargs["alibi_slopes"] = None
                if _flash_attn_2_5_7_plus:
                    fa_forward_kwargs["block_table"] = None

        # Flash Attn inputs
        q_inputs = [None, None]
        kv_inputs = [None, None]
        attn_bias_inputs = [None, None]
        # Flash Attn outputs
        out_per_step = [None for _ in range(cp_size)]
        softmax_lse_per_step = [None for _ in range(cp_size)]
        rng_states = [None for _ in range(cp_size)]
        attn_biases = [None for _ in range(cp_size)]

        # create two streams to resolve wave quantization issue of Flash Attn in each step
        flash_attn_streams = [torch.cuda.current_stream(), cp_stream]
        # synchronize fwd results correction across steps
        fwd_results_correction_done = torch.cuda.Event()

        p2p_comm_buffers = [None for _ in range(cp_size)]
        if use_fused_attention and qkv_format in ["bshd", "sbhd"]:
            p2p_comm_buffers[0] = torch.cat((k.unsqueeze(-3), v.unsqueeze(-3)), dim=-3)
        else:
            p2p_comm_buffers[0] = torch.cat((k.unsqueeze(0), v.unsqueeze(0)), dim=0)
        send_recv_reqs = [[], []]

        for i in range(cp_size + 1):
            if i < cp_size:
                with torch.cuda.stream(flash_attn_streams[i % 2]):
                    # wait until KV is received
                    for req in send_recv_reqs[(i + 1) % 2]:
                        req.wait()

                    if i < (cp_size - 1):
                        p2p_comm_buffers[i + 1] = torch.empty_like(p2p_comm_buffers[i])
                        send_recv_reqs[i % 2] = flash_attn_p2p_communicate(
                            rank,
                            p2p_comm_buffers[i],
                            send_dst,
                            p2p_comm_buffers[i + 1],
                            recv_src,
                            cp_group,
                            batch_p2p_comm,
                        )

                    if (
                        not fp8
                        or fp8_meta["recipe"].fp8_mha
                        or int(os.getenv("NVTE_FP8_DPA_BWD", "1"))
                    ):
                        kv_inputs[i % 2] = p2p_comm_buffers[i]
                    else:
                        # KV exchange is in BF16/FP16, cast received KV in each step
                        kv_inputs[i % 2] = cast_to_fp8(
                            p2p_comm_buffers[i],
                            fp8_meta["scaling_fwd"],
                            META_QKV,
                            fp8_dtype_forward,
                        )
                    if fp8 and use_fused_attention:
                        fp8_meta_kwargs["amax_s"] = amax_per_step
                        fp8_meta_kwargs["amax_s_offset"] = i
                        fp8_meta_kwargs["amax_o"] = amax_per_step
                        fp8_meta_kwargs["amax_o_offset"] = cp_size + i
                    if causal:
                        if i == 0:
                            if pad_between_seqs_q:
                                cu_seqlens_q_per_step[i] = get_cu_seqlens_on_cp_rank(
                                    cu_seqlens_q, cu_seqlens_q_padded, cp_size, rank, True, True
                                )
                            else:
                                cu_seqlens_q_per_step[i] = cu_seqlens_q // cp_size
                            if pad_between_seqs_kv:
                                cu_seqlens_kv_per_step[i] = get_cu_seqlens_on_cp_rank(
                                    cu_seqlens_kv, cu_seqlens_kv_padded, cp_size, rank, True, True
                                )
                            else:
                                cu_seqlens_kv_per_step[i] = cu_seqlens_kv // cp_size
                            if use_fused_attention:
                                if qkv_format == "bshd":
                                    # [b, 2, sq//2, np, hn] -> [b, sq, np, hn]
                                    q_inputs[i % 2] = q.view(q.shape[0], -1, *q.shape[-2:])
                                    # [b, 2, sk//2, 2, np, hn] -> [b, sk, 2, np, hn]
                                    kv_inputs[i % 2] = kv_inputs[i % 2].view(
                                        k.shape[0], -1, 2, *k.shape[-2:]
                                    )
                                elif qkv_format == "sbhd":
                                    # [2, sq//2, b, np, hn] -> [sq, b, np, hn]
                                    q_inputs[i % 2] = q.view(-1, *q.shape[-3:])
                                    # [2, sk//2, b, 2, np, hn] -> [sk, b, 2, np, hn]
                                    kv_inputs[i % 2] = kv_inputs[i % 2].view(
                                        -1, k.shape[2], 2, *k.shape[-2:]
                                    )
                                elif qkv_format == "thd":
                                    q_inputs[i % 2] = q
                                if attn_bias is not None:
                                    idx = (rank - i) % cp_size
                                    attn_bias_inputs[i % 2] = torch.cat(
                                        (
                                            attn_bias[..., idx, :],
                                            attn_bias[..., (2 * cp_size - idx - 1), :],
                                        ),
                                        dim=-1,
                                    ).contiguous()
                                out_per_step[i], aux_ctx_tensors = fused_attn_fwd(
                                    is_training,
                                    max_seqlen_q,
                                    max_seqlen_kv,
                                    cu_seqlens_q_per_step[i],
                                    cu_seqlens_kv_per_step[i],
                                    q_inputs[i % 2],
                                    (
                                        kv_inputs[i % 2][..., 0, :, :]
                                        if qkv_format in ["bshd", "sbhd"]
                                        else kv_inputs[i % 2][0]
                                    ),
                                    (
                                        kv_inputs[i % 2][..., 1, :, :]
                                        if qkv_format in ["bshd", "sbhd"]
                                        else kv_inputs[i % 2][1]
                                    ),
                                    fused_attn_qkv_dtype,
                                    fused_attn_backend,
                                    attn_scale=softmax_scale,
                                    dropout=dropout_p,
                                    qkv_layout=qkv_layout,
                                    attn_mask_type=attn_mask_type,
                                    attn_bias_type=attn_bias_type,
                                    attn_bias=attn_bias_inputs[i % 2],
                                    cu_seqlens_q_padded=cu_seqlens_q_padded,
                                    cu_seqlens_kv_padded=cu_seqlens_kv_padded,
                                    **fp8_meta_kwargs,
                                )
                                if fp8:
                                    softmax_lse_per_step[i], _, rng_states[i] = aux_ctx_tensors
                                else:
                                    softmax_lse_per_step[i], rng_states[i], *rest = aux_ctx_tensors
                                    attn_biases[i] = rest[0] if len(rest) > 0 else None
                            else:
                                # [b, 2, sq//2, np, hn] -> [b*sq, np, hn]
                                q_inputs[i % 2] = q.view(-1, *q.shape[-2:])
                                # [2, b, 2, sk//2, np, hn] -> [2, b*sk, np, hn]
                                kv_inputs[i % 2] = kv_inputs[i % 2].view(2, -1, *k.shape[-2:])
                                fa_outputs = flash_attn_fwd(
                                    q_inputs[i % 2],
                                    kv_inputs[i % 2][0],
                                    kv_inputs[i % 2][1],
                                    cu_seqlens_q_per_step[i],
                                    cu_seqlens_kv_per_step[i],
                                    max_seqlen_q,
                                    max_seqlen_kv,
                                    causal=True,
                                    **fa_forward_kwargs,
                                )
                                out_per_step[i] = fa_outputs[4]
                                softmax_lse_per_step[i] = fa_outputs[5]
                                if not _use_flash_attn_3:
                                    rng_states[i] = fa_outputs[7]
                        elif i <= rank:
                            if pad_between_seqs_q:
                                cu_seqlens_q_per_step[i] = get_cu_seqlens_on_cp_rank(
                                    cu_seqlens_q, cu_seqlens_q_padded, cp_size, rank, True, True
                                )
                            else:
                                cu_seqlens_q_per_step[i] = cu_seqlens_q // cp_size
                            if pad_between_seqs_kv:
                                cu_seqlens_kv_per_step[i] = get_cu_seqlens_on_cp_rank(
                                    cu_seqlens_kv,
                                    cu_seqlens_kv_padded,
                                    cp_size,
                                    (rank - i) % cp_size,
                                    True,
                                    False,
                                )
                            else:
                                cu_seqlens_kv_per_step[i] = cu_seqlens_kv // (cp_size * 2)
                            if use_fused_attention:
                                if qkv_format == "bshd":
                                    # [b, 2, sq//2, np, hn] -> [b, sq, np, hn]
                                    q_inputs[i % 2] = q.view(q.shape[0], -1, *q.shape[-2:])
                                    # [b, 2, sk//2, 2, np, hn] -> [b, sk//2, 2, np, hn]
                                    kv_inputs[i % 2] = kv_inputs[i % 2][:, 0, ...].contiguous()
                                elif qkv_format == "sbhd":
                                    # [2, sq//2, b, np, hn] -> [sq, b, np, hn]
                                    q_inputs[i % 2] = q.view(-1, *q.shape[-3:])
                                    # [2, sk//2, b, 2, np, hn] -> [sk//2, b, 2, np, hn]
                                    kv_inputs[i % 2] = kv_inputs[i % 2][0].contiguous()
                                elif qkv_format == "thd":
                                    q_inputs[i % 2] = q
                                    # [2, t, np, hn] -> [2, t/2, np, hn]
                                    kv_inputs[i % 2] = tex.thd_read_half_tensor(
                                        kv_inputs[i % 2], cu_seqlens_kv_padded, 0
                                    )
                                if attn_bias is not None:
                                    idx = (rank - i) % cp_size
                                    attn_bias_inputs[i % 2] = attn_bias[..., idx, :].contiguous()
                                out_per_step[i], aux_ctx_tensors = fused_attn_fwd(
                                    is_training,
                                    max_seqlen_q,
                                    max_seqlen_kv // 2,
                                    cu_seqlens_q_per_step[i],
                                    cu_seqlens_kv_per_step[i],
                                    q_inputs[i % 2],
                                    (
                                        kv_inputs[i % 2][..., 0, :, :]
                                        if qkv_format in ["bshd", "sbhd"]
                                        else kv_inputs[i % 2][0]
                                    ),
                                    (
                                        kv_inputs[i % 2][..., 1, :, :]
                                        if qkv_format in ["bshd", "sbhd"]
                                        else kv_inputs[i % 2][1]
                                    ),
                                    fused_attn_qkv_dtype,
                                    fused_attn_backend,
                                    attn_scale=softmax_scale,
                                    dropout=dropout_p,
                                    qkv_layout=qkv_layout,
                                    attn_mask_type="padding" if padding else "no_mask",
                                    attn_bias_type=attn_bias_type,
                                    attn_bias=attn_bias_inputs[i % 2],
                                    cu_seqlens_q_padded=cu_seqlens_q_padded,
                                    cu_seqlens_kv_padded=(
                                        None
                                        if cu_seqlens_kv_padded is None
                                        else cu_seqlens_kv_padded // 2
                                    ),
                                    **fp8_meta_kwargs,
                                )
                                if fp8:
                                    softmax_lse_per_step[i], _, rng_states[i] = aux_ctx_tensors
                                else:
                                    softmax_lse_per_step[i], rng_states[i], *rest = aux_ctx_tensors
                                    attn_biases[i] = rest[0] if len(rest) > 0 else None
                            else:
                                # [b, 2, sq//2, np, hn] -> [b*sq, np, hn]
                                q_inputs[i % 2] = q.view(-1, *q.shape[-2:])
                                if qkv_format == "thd":
                                    # [2, t, np, hn] -> [2, t/2, np, hn]
                                    kv_inputs[i % 2] = tex.thd_read_half_tensor(
                                        kv_inputs[i % 2], cu_seqlens_kv_padded, 0
                                    )
                                else:
                                    # [2, b, 2, sk//2, np, hn] -> [2, b, sk//2, np, hn]
                                    kv_inputs[i % 2] = kv_inputs[i % 2][:, :, 0, ...].contiguous()
                                # [2, b, sk//2, np, hn] -> [2, b*sk//2, np, hn]
                                kv_inputs[i % 2] = kv_inputs[i % 2].view(2, -1, *k.shape[-2:])
                                if _use_flash_attn_3 or _flash_attn_2_3_plus:
                                    fa_forward_kwargs["window_size"] = (-1, -1)
                                fa_outputs = flash_attn_fwd(
                                    q_inputs[i % 2],
                                    kv_inputs[i % 2][0],
                                    kv_inputs[i % 2][1],
                                    cu_seqlens_q_per_step[i],
                                    cu_seqlens_kv_per_step[i],
                                    max_seqlen_q,
                                    max_seqlen_kv // 2,
                                    causal=False,
                                    **fa_forward_kwargs,
                                )
                                out_per_step[i] = fa_outputs[4]
                                softmax_lse_per_step[i] = fa_outputs[5]
                                if not _use_flash_attn_3:
                                    rng_states[i] = fa_outputs[7]
                        else:
                            if pad_between_seqs_q:
                                cu_seqlens_q_per_step[i] = get_cu_seqlens_on_cp_rank(
                                    cu_seqlens_q, cu_seqlens_q_padded, cp_size, rank, False, True
                                )
                            else:
                                cu_seqlens_q_per_step[i] = cu_seqlens_q // (cp_size * 2)
                            if pad_between_seqs_kv:
                                cu_seqlens_kv_per_step[i] = get_cu_seqlens_on_cp_rank(
                                    cu_seqlens_kv,
                                    cu_seqlens_kv_padded,
                                    cp_size,
                                    (rank - i) % cp_size,
                                    True,
                                    True,
                                )
                            else:
                                cu_seqlens_kv_per_step[i] = cu_seqlens_kv // cp_size
                            if use_fused_attention:
                                if qkv_format == "bshd":
                                    # [b, 2, sq//2, np, hn] -> [b, sq//2, np, hn]
                                    q_inputs[i % 2] = q[:, 1, ...].contiguous()
                                    # [b, 2, sk//2, 2, np, hn] -> [b, sk, 2, np, hn]
                                    kv_inputs[i % 2] = kv_inputs[i % 2].view(
                                        k.shape[0], -1, 2, *k.shape[-2:]
                                    )
                                elif qkv_format == "sbhd":
                                    # [2, sq//2, b, np, hn] -> [sq//2, b, np, hn]
                                    q_inputs[i % 2] = q[1].contiguous()
                                    # [2, sk//2, b, 2, np, hn] -> [sk, b, 2, np, hn]
                                    kv_inputs[i % 2] = kv_inputs[i % 2].view(
                                        -1, k.shape[2], 2, *k.shape[-2:]
                                    )
                                elif qkv_format == "thd":
                                    # [t, np, hn] -> [t/2, np, hn]
                                    q_inputs[i % 2] = tex.thd_read_half_tensor(
                                        q, cu_seqlens_q_padded, 1
                                    )
                                if attn_bias is not None:
                                    idx = (rank - i) % cp_size
                                    attn_bias_inputs[i % 2] = torch.cat(
                                        (
                                            attn_bias_[..., 1, :, idx, :],
                                            attn_bias_[..., 1, :, (2 * cp_size - idx - 1), :],
                                        ),
                                        dim=-1,
                                    ).contiguous()
                                out_per_step[i], aux_ctx_tensors = fused_attn_fwd(
                                    is_training,
                                    max_seqlen_q // 2,
                                    max_seqlen_kv,
                                    cu_seqlens_q_per_step[i],
                                    cu_seqlens_kv_per_step[i],
                                    q_inputs[i % 2],
                                    (
                                        kv_inputs[i % 2][..., 0, :, :]
                                        if qkv_format in ["bshd", "sbhd"]
                                        else kv_inputs[i % 2][0]
                                    ),
                                    (
                                        kv_inputs[i % 2][..., 1, :, :]
                                        if qkv_format in ["bshd", "sbhd"]
                                        else kv_inputs[i % 2][1]
                                    ),
                                    fused_attn_qkv_dtype,
                                    fused_attn_backend,
                                    attn_scale=softmax_scale,
                                    dropout=dropout_p,
                                    qkv_layout=qkv_layout,
                                    attn_mask_type="padding" if padding else "no_mask",
                                    attn_bias_type=attn_bias_type,
                                    attn_bias=attn_bias_inputs[i % 2],
                                    cu_seqlens_q_padded=(
                                        None
                                        if cu_seqlens_q_padded is None
                                        else cu_seqlens_q_padded // 2
                                    ),
                                    cu_seqlens_kv_padded=cu_seqlens_kv_padded,
                                    **fp8_meta_kwargs,
                                )
                                if fp8:
                                    softmax_lse_per_step[i], _, rng_states[i] = aux_ctx_tensors
                                else:
                                    softmax_lse_per_step[i], rng_states[i], *rest = aux_ctx_tensors
                                    attn_biases[i] = rest[0] if len(rest) > 0 else None
                            else:
                                if qkv_format == "thd":
                                    # [t, np, hn] -> [t/2, np, hn]
                                    q_inputs[i % 2] = tex.thd_read_half_tensor(
                                        q, cu_seqlens_q_padded, 1
                                    )
                                else:
                                    # [b, 2, sq//2, np, hn]->[b, sq//2, np, hn]->[b*sq//2, np, hn]
                                    q_inputs[i % 2] = (
                                        q[:, 1, ...].contiguous().view(-1, *q.shape[-2:])
                                    )
                                # [2, b, 2, sk//2, np, hn] -> [2, b*sk, np, hn]
                                kv_inputs[i % 2] = kv_inputs[i % 2].view(2, -1, *k.shape[-2:])
                                if _use_flash_attn_3 or _flash_attn_2_3_plus:
                                    fa_forward_kwargs["window_size"] = (-1, -1)
                                fa_outputs = flash_attn_fwd(
                                    q_inputs[i % 2],
                                    kv_inputs[i % 2][0],
                                    kv_inputs[i % 2][1],
                                    cu_seqlens_q_per_step[i],
                                    cu_seqlens_kv_per_step[i],
                                    max_seqlen_q // 2,
                                    max_seqlen_kv,
                                    causal=False,
                                    **fa_forward_kwargs,
                                )
                                out_per_step[i] = fa_outputs[4]
                                softmax_lse_per_step[i] = fa_outputs[5]
                                if not _use_flash_attn_3:
                                    rng_states[i] = fa_outputs[7]
                    else:
                        if pad_between_seqs_q:
                            cu_seqlens_q_per_step[i] = get_cu_seqlens_on_cp_rank(
                                cu_seqlens_q, cu_seqlens_q_padded, cp_size, rank, True, True
                            )
                        else:
                            cu_seqlens_q_per_step[i] = cu_seqlens_q // cp_size
                        if pad_between_seqs_kv:
                            cu_seqlens_kv_per_step[i] = get_cu_seqlens_on_cp_rank(
                                cu_seqlens_kv,
                                cu_seqlens_kv_padded,
                                cp_size,
                                (rank - i) % cp_size,
                                True,
                                True,
                            )
                        else:
                            cu_seqlens_kv_per_step[i] = cu_seqlens_kv // cp_size
                        if use_fused_attention:
                            if attn_bias is not None:
                                idx = (rank - i) % cp_size
                                attn_bias_inputs[i % 2] = torch.cat(
                                    (
                                        attn_bias[..., idx, :],
                                        attn_bias[..., (2 * cp_size - idx - 1), :],
                                    ),
                                    dim=-1,
                                ).contiguous()
                            out_per_step[i], aux_ctx_tensors = fused_attn_fwd(
                                is_training,
                                max_seqlen_q,
                                max_seqlen_kv,
                                cu_seqlens_q_per_step[i],
                                cu_seqlens_kv_per_step[i],
                                q,
                                (
                                    kv_inputs[i % 2][..., 0, :, :]
                                    if qkv_format in ["bshd", "sbhd"]
                                    else kv_inputs[i % 2][0]
                                ),
                                (
                                    kv_inputs[i % 2][..., 1, :, :]
                                    if qkv_format in ["bshd", "sbhd"]
                                    else kv_inputs[i % 2][1]
                                ),
                                fused_attn_qkv_dtype,
                                fused_attn_backend,
                                attn_scale=softmax_scale,
                                dropout=dropout_p,
                                qkv_layout=qkv_layout,
                                attn_mask_type=attn_mask_type,
                                attn_bias_type=attn_bias_type,
                                attn_bias=attn_bias_inputs[i % 2],
                                cu_seqlens_q_padded=cu_seqlens_q_padded,
                                cu_seqlens_kv_padded=cu_seqlens_kv_padded,
                                **fp8_meta_kwargs,
                            )
                            if fp8:
                                softmax_lse_per_step[i], _, rng_states[i] = aux_ctx_tensors
                            else:
                                softmax_lse_per_step[i], rng_states[i], *rest = aux_ctx_tensors
                                attn_biases[i] = rest[0] if len(rest) > 0 else None
                        else:
                            # [b, sq, np, hn] -> [b*sq, np, hn]
                            q_inputs[i % 2] = q.view(-1, *q.shape[-2:])
                            # [2, b, sk, np, hn] -> [2, b*sk, np, hn]
                            kv_inputs[i % 2] = kv_inputs[i % 2].view(2, -1, *k.shape[-2:])
                            fa_outputs = flash_attn_fwd(
                                q_inputs[i % 2],
                                kv_inputs[i % 2][0],
                                kv_inputs[i % 2][1],
                                cu_seqlens_q_per_step[i],
                                cu_seqlens_kv_per_step[i],
                                max_seqlen_q,
                                max_seqlen_kv,
                                causal=False,
                                **fa_forward_kwargs,
                            )
                            out_per_step[i] = fa_outputs[4]
                            softmax_lse_per_step[i] = fa_outputs[5]
                            if not _use_flash_attn_3:
                                rng_states[i] = fa_outputs[7]

            if i > 0:
                # wait until fwd restuls correction of last step is done
                if i > 1:
                    flash_attn_streams[(i - 1) % 2].wait_event(fwd_results_correction_done)

                if use_fused_attention:
                    # [b, np, sq, 1] -> [b, np, sq]
                    softmax_lse_per_step[i - 1].squeeze_(-1)
                if qkv_format != "thd" and softmax_lse_in_packed_format:
                    # [np, t] -> [np, b, sq]
                    softmax_lse_per_step[i - 1] = softmax_lse_per_step[i - 1].view(
                        q.shape[-2], q.shape[0], -1
                    )

                with torch.cuda.stream(flash_attn_streams[(i - 1) % 2]):
                    if fp8:
                        out_per_step[i - 1] = cast_from_fp8(
                            out_per_step[i - 1],
                            fp8_meta["scaling_fwd"],
                            META_O_CP,
                            fp8_dtype_forward,
                            TE_DType[torch.float32],
                        )
                    if i == 1:
                        out = torch.zeros_like(q if not fp8 else out_per_step[0]).view(q.shape)
                        softmax_lse = torch.clone(softmax_lse_per_step[0]).to(torch.double)
                        if causal and qkv_format != "thd":
                            # [b, np, sq] -> [b, np, 2, sq//2] lse not in packed format
                            # [np, b, sq] -> [np, b, 2, sq//2] lse in packed format
                            softmax_lse_ = softmax_lse.view(
                                *softmax_lse.shape[:-1], 2, softmax_lse.shape[-1] // 2
                            )
                    elif (i - 1) <= rank or not causal:
                        flash_attn_fwd_softmax_lse_correction(
                            softmax_lse, softmax_lse_per_step[i - 1]
                        )
                    else:
                        if qkv_format == "thd":
                            tex.thd_second_half_lse_correction(
                                softmax_lse,
                                softmax_lse_per_step[i - 1],
                                cu_seqlens_q_padded,
                                softmax_lse_in_packed_format,
                            )
                        else:
                            flash_attn_fwd_softmax_lse_correction(
                                softmax_lse_[..., 1, :], softmax_lse_per_step[i - 1]
                            )

                if i < cp_size:
                    flash_attn_streams[(i - 1) % 2].record_event(fwd_results_correction_done)

        torch.cuda.current_stream().wait_stream(flash_attn_streams[1])

        softmax_lse = softmax_lse.to(torch.float)
        for i in range(cp_size):
            if qkv_format == "bshd":
                out_per_step[i] = out_per_step[i].view(out.shape[0], -1, *out.shape[-2:])
                out_ = out[:, 1, ...]
            elif qkv_format == "sbhd":
                out_per_step[i] = out_per_step[i].view(-1, *out.shape[-3:])
                out_ = out[1]

            if i <= rank or not causal:
                if qkv_format in ["bshd", "sbhd"]:
                    flash_attn_fwd_out_correction(
                        out.view(*out_per_step[i].shape),
                        out_per_step[i],
                        softmax_lse,
                        softmax_lse_per_step[i],
                        0 if softmax_lse_in_packed_format else 2,
                        2 if softmax_lse_in_packed_format else seq_dim,
                    )
                elif qkv_format == "thd":
                    tex.thd_out_correction(
                        out,
                        out_per_step[i],
                        softmax_lse,
                        softmax_lse_per_step[i],
                        cu_seqlens_q_padded,
                        False,
                        softmax_lse_in_packed_format,
                    )
            else:
                if qkv_format in ["bshd", "sbhd"]:
                    flash_attn_fwd_out_correction(
                        out_,
                        out_per_step[i],
                        softmax_lse_[..., 1, :],
                        softmax_lse_per_step[i],
                        0 if softmax_lse_in_packed_format else 2,
                        2 if softmax_lse_in_packed_format else seq_dim,
                    )
                elif qkv_format == "thd":
                    tex.thd_out_correction(
                        out,
                        out_per_step[i],
                        softmax_lse,
                        softmax_lse_per_step[i],
                        cu_seqlens_q_padded,
                        True,
                        softmax_lse_in_packed_format,
                    )

        if qkv_format != "thd" and softmax_lse_in_packed_format:
            # [np, b, sq] -> [np, t]
            softmax_lse = softmax_lse.view(softmax_lse.shape[0], -1)
        kv = p2p_comm_buffers[-1]
        if qkv_format == "bshd":
            out = out.view(out.shape[0], -1, *out.shape[-2:])
            ctx.batch_size = out.shape[0]
        elif qkv_format == "sbhd":
            out = out.view(-1, *out.shape[-3:])
            ctx.batch_size = out.shape[1]

        if cp_size_a2a > 1:
            chunk_ids_for_a2a = get_seq_chunk_ids_for_reordering(cp_size_a2a, out.device, False)
            out = flash_attn_a2a_communicate(
                out, chunk_ids_for_a2a, seq_dim, cp_size_a2a, cp_group_a2a, cp_stream, False
            )
            if use_fused_attention:
                if qkv_format == "bshd":
                    # [b*s, np, hn] -> [b, s, np, hn]
                    out = out.view(ctx.batch_size, -1, *out.shape[-2:])
                elif qkv_format == "sbhd":
                    # [s*b, np, hn] -> [s, b, np, hn]
                    out = out.view(-1, ctx.batch_size, *out.shape[-2:])
        elif not use_fused_attention:
            out = out.view(-1, *out.shape[-2:])

        if fp8 and use_fused_attention:
            amax_cp_fwd = amax_per_step.amax(dim=1)
            fp8_meta["scaling_fwd"].amax_history[0][META_S] = amax_cp_fwd[0]
            fp8_meta["scaling_fwd"].amax_history[0][META_O_CP] = amax_cp_fwd[1]

        out_f16 = out.to(q_fp8.dtype if fp8 and fp8_meta["recipe"].fp8_mha else q_f16.dtype)
        if fp8 and (fp8_meta["recipe"].fp8_mha or int(os.getenv("NVTE_FP8_DPA_BWD", "1"))):
            out_fp8 = cast_to_fp8(out_f16, fp8_meta["scaling_fwd"], META_O, fp8_dtype_forward)

        if fp8 and fp8_meta["recipe"].fp8_mha:
            out_ret = Float8Tensor(
                data=out_fp8,
                fp8_meta=fp8_meta,
                fp8_meta_forward=True,
                fp8_meta_index=META_O,
                fp8_dtype=fp8_dtype_forward,
                dtype=q_fp8.dtype,
            )
        else:
            out_ret = out_f16

        if fp8 and int(os.getenv("NVTE_FP8_DPA_BWD", "1")):
            q_save, kv_save, out_save = q, kv, out_fp8
            fp8_fwd_scales = fp8_meta["scaling_fwd"].scale.clone()
            fp8_fwd_scale_invs = fp8_meta["scaling_fwd"].scale_inv.clone()
        elif fp8 and fp8_meta["recipe"].fp8_mha:
            q_fp8 = Float8Tensor(
                data=q,
                fp8_meta=fp8_meta,
                fp8_meta_forward=True,
                fp8_meta_index=META_QKV,
                fp8_dtype=fp8_dtype_forward,
                dtype=q_fp8.dtype,
            )
            kv_fp8 = Float8Tensor(
                data=kv,
                fp8_meta=fp8_meta,
                fp8_meta_forward=True,
                fp8_meta_index=META_QKV,
                fp8_dtype=fp8_dtype_forward,
                dtype=k_fp8.dtype,
            )
            q_save, kv_save, out_save = q_fp8, kv_fp8, out_f16
            fp8_fwd_scales, fp8_fwd_scale_invs = None, None
        else:
            q_f16 = q_f16.view(q.shape)
            q_save, kv_save, out_save = q_f16, kv, out_f16
            fp8_fwd_scales, fp8_fwd_scale_invs = None, None

        ctx.save_for_backward(
            q_save,
            kv_save,
            out_save,
            softmax_lse,
            cu_seqlens_q_padded,
            cu_seqlens_kv_padded,
            fp8_fwd_scales,
            fp8_fwd_scale_invs,
            *cu_seqlens_q_per_step,
            *cu_seqlens_kv_per_step,
            *rng_states,
            *attn_biases,
        )
        ctx.cp_group_a2a = cp_group_a2a
        ctx.cp_size_a2a = cp_size_a2a
        ctx.rank_a2a = rank_a2a
        ctx.cp_group = cp_group
        ctx.cp_global_ranks = cp_global_ranks
        ctx.cp_stream = cp_stream
        ctx.dropout_p = dropout_p
        ctx.total_tokens_kv = total_tokens_kv
        ctx.max_seqlen_q = max_seqlen_q
        ctx.max_seqlen_kv = max_seqlen_kv
        ctx.softmax_scale = softmax_scale
        ctx.qkv_format = qkv_format
        ctx.attn_mask_type = attn_mask_type
        ctx.attn_bias_type = attn_bias_type
        ctx.attn_bias_shape = None if attn_bias is None else attn_bias.shape
        ctx.deterministic = deterministic
        ctx.use_fused_attention = use_fused_attention
        ctx.fp8 = fp8 and int(os.getenv("NVTE_FP8_DPA_BWD", "1"))
        ctx.fp8_meta = fp8_meta
        return out_ret

    @staticmethod
    def backward(ctx, dout):
        cp_size_a2a = ctx.cp_size_a2a
        rank_a2a = ctx.rank_a2a

        cp_size = get_distributed_world_size(ctx.cp_group)
        rank = get_distributed_rank(ctx.cp_group)
        send_dst = ctx.cp_global_ranks[(rank - 1) % cp_size * cp_size_a2a + rank_a2a]
        recv_src = ctx.cp_global_ranks[(rank + 1) % cp_size * cp_size_a2a + rank_a2a]
        batch_p2p_comm = int(os.getenv("NVTE_BATCH_MHA_P2P_COMM", "0")) or (cp_size == 2)

        (q, kv, out, softmax_lse, cu_seqlens_q_padded, cu_seqlens_kv_padded) = ctx.saved_tensors[:6]
        (fp8_fwd_scales, fp8_fwd_scale_invs) = ctx.saved_tensors[6:8]
        cu_seqlens_q_per_step = ctx.saved_tensors[8 : 8 + cp_size]
        cu_seqlens_kv_per_step = ctx.saved_tensors[8 + cp_size : 8 + cp_size * 2]
        rng_states = ctx.saved_tensors[8 + cp_size * 2 : 8 + cp_size * 3]
        attn_biases = ctx.saved_tensors[8 + cp_size * 3 : 8 + cp_size * 4]

        causal = "causal" in ctx.attn_mask_type
        padding = "padding" in ctx.attn_mask_type
        if ctx.qkv_format in ["bshd", "sbhd"]:
            seq_dim = ctx.qkv_format.index("s")
            qkv_layout = ctx.qkv_format + "_" + ctx.qkv_format[:-2] + "2" + ctx.qkv_format[-2:]
        else:
            qkv_layout = ctx.qkv_format + "_" + ctx.qkv_format + "_" + ctx.qkv_format

        if attn_biases[0] is not None:
            # [b, np, sq, 2*cp, sk//(2*cp)]
            attn_dbias = torch.zeros(
                *ctx.attn_bias_shape, dtype=attn_biases[0].dtype, device=attn_biases[0].device
            )
            # [b, np, sq, 2*cp, sk//(2*cp)] -> [b, np, 2, sq//2, 2*cp, sk//(2*cp)]
            attn_dbias_ = attn_dbias.view(
                *attn_dbias.shape[:-3], 2, attn_dbias.shape[-3] // 2, *attn_dbias.shape[-2:]
            )
        else:
            attn_dbias = None

        softmax_lse_in_packed_format = not ctx.use_fused_attention and (
            _flash_attn_2_6_0_plus or _use_flash_attn_3
        )

        if causal:
            if ctx.qkv_format == "thd" or softmax_lse_in_packed_format:
                softmax_lse_ = tex.thd_read_second_half_lse(
                    softmax_lse, cu_seqlens_q_padded, softmax_lse_in_packed_format
                )
            else:
                # [b, np, sq] -> [b, np, 2, sq//2]
                softmax_lse_ = softmax_lse.view(
                    *softmax_lse.shape[:-1], 2, softmax_lse.shape[-1] // 2
                )
                softmax_lse_ = softmax_lse_[..., 1, :].contiguous()
                if ctx.use_fused_attention:
                    # [b, np, sq//2] -> [b, np, sq//2, 1]
                    softmax_lse_.unsqueeze_(-1)
        if ctx.use_fused_attention:
            # [b, np, sq] -> [b, np, sq, 1]
            softmax_lse.unsqueeze_(-1)

        dout_dtype = dout.dtype
        if ctx.fp8:
            if ctx.use_fused_attention:
                fp8_dtype_forward = get_fp8_te_dtype(ctx.fp8_meta["recipe"], fprop_tensor=True)
                fp8_dtype_backward = get_fp8_te_dtype(ctx.fp8_meta["recipe"], fprop_tensor=False)
                fused_attn_qkv_dtype = fp8_dtype_forward
                fused_attn_dqkv_dtype = fp8_dtype_backward
                fused_attn_backend = FusedAttnBackend["FP8"]
                dq_fp8 = torch.empty((cp_size, *q.shape), dtype=q.dtype, device=q.device)
                dkv_fp8 = torch.empty((cp_size, *kv.shape), dtype=kv.dtype, device=kv.device)
                dkv_fp8_ = torch.empty_like(dkv_fp8)
                if ctx.fp8_meta["recipe"].fp8_mha:
                    assert isinstance(dout, Float8Tensor), "dout must be Float8Tensors for FP8 MHA!"
                    ctx.fp8_meta["scaling_bwd"].scale_inv[META_DO] = dout._scale_inv
                    dout = dout._data
                else:
                    dout = cast_to_fp8(
                        dout, ctx.fp8_meta["scaling_bwd"], META_DO, fp8_dtype_backward
                    )
                p2p_comm_buffers = [[kv, dkv_fp8], [torch.empty_like(kv), dkv_fp8_]]
                fp8_meta_kwargs = {}
                fp8_meta_kwargs["d_scale_qkv"] = fp8_fwd_scale_invs[META_QKV]
                fp8_meta_kwargs["d_scale_s"] = fp8_fwd_scale_invs[META_S]
                fp8_meta_kwargs["d_scale_o"] = fp8_fwd_scale_invs[META_O]
                fp8_meta_kwargs["d_scale_do"] = ctx.fp8_meta["scaling_bwd"].scale_inv[META_DO]
                fp8_meta_kwargs["d_scale_dp"] = ctx.fp8_meta["scaling_bwd"].scale_inv[META_DP]
                fp8_meta_kwargs["q_scale_s"] = fp8_fwd_scales[META_S]
                fp8_meta_kwargs["q_scale_dp"] = ctx.fp8_meta["scaling_bwd"].scale[META_DP]
                fp8_meta_kwargs["q_scale_dqkv"] = ctx.fp8_meta["scaling_bwd"].scale[META_DQKV_CP]
                amax_per_step = torch.zeros((2, cp_size), dtype=torch.float32, device=q.device)
            else:
                assert False, "FP8 is only supported with Fused Attention!"
        else:
            if ctx.fp8_meta is not None and ctx.fp8_meta["recipe"].fp8_mha:
                q, kv = [x.from_float8(x.dtype) for x in [q, kv]]
                if cp_size_a2a == 1:
                    dout = dout.from_float8(dout_dtype)
                else:
                    dout_fp8_dtype = dout._fp8_dtype
                    dout_scale_inv = dout._scale_inv
                    dout = dout._data
            dq = torch.empty_like(q)
            if ctx.qkv_format == "thd" and causal:
                dq[cu_seqlens_q_padded[-1] :].fill_(0)
            p2p_comm_buffers = [
                torch.empty((2, *kv.shape), dtype=kv.dtype, device=kv.device),
                torch.empty((2, *kv.shape), dtype=kv.dtype, device=kv.device),
            ]
            p2p_comm_buffers[0][0].copy_(kv)
            if ctx.use_fused_attention:
                fp8_meta_kwargs = {}
                fused_attn_qkv_dtype = TE_DType[q.dtype]
                fused_attn_dqkv_dtype = TE_DType[dout_dtype]
                fused_attn_backend = FusedAttnBackend["F16_arbitrary_seqlen"]

        if cp_size_a2a > 1:
            if not ctx.use_fused_attention:
                out = out.view(ctx.batch_size, -1, *out.shape[-2:])
                dout = dout.view(*out.shape)
            chunk_ids_for_a2a = get_seq_chunk_ids_for_reordering(cp_size_a2a, out.device, True)
            out, dout = flash_attn_a2a_communicate(
                [out, dout],
                chunk_ids_for_a2a,
                seq_dim,
                cp_size_a2a,
                ctx.cp_group_a2a,
                ctx.cp_stream,
                True,
            )
            if not ctx.fp8 and ctx.fp8_meta is not None and ctx.fp8_meta["recipe"].fp8_mha:
                dout = cast_from_fp8(
                    dout, None, None, dout_fp8_dtype, TE_DType[dout_dtype], scale_inv=dout_scale_inv
                )

        out = out.view(*q.shape)
        dout = dout.view(*q.shape)
        send_recv_reqs = []

        if not ctx.use_fused_attention:
            fa_backward_kwargs = {"softmax_scale": ctx.softmax_scale}
            if _use_flash_attn_3:
                flash_attn_bwd = flash_attn_varlen_bwd_v3
                fa_backward_kwargs["deterministic"] = ctx.deterministic
            else:
                flash_attn_bwd = flash_attn_varlen_bwd
                fa_backward_kwargs["dropout_p"] = ctx.dropout_p
                if _flash_attn_2_4_plus:
                    fa_backward_kwargs["alibi_slopes"] = None
                if _flash_attn_2_4_1_plus:
                    fa_backward_kwargs["deterministic"] = ctx.deterministic

        for i in range(cp_size):
            # wait until KV is received
            for req in send_recv_reqs:
                req.wait()

            send_tensor = p2p_comm_buffers[i % 2]
            recv_tensor = p2p_comm_buffers[(i + 1) % 2]
            if ctx.fp8:
                if i < cp_size - 1:
                    send_recv_reqs = flash_attn_p2p_communicate(
                        rank,
                        send_tensor[0],
                        send_dst,
                        recv_tensor[0],
                        recv_src,
                        ctx.cp_group,
                        batch_p2p_comm,
                    )
                else:
                    dkv_a2a_req = torch.distributed.all_to_all_single(
                        dkv_fp8,
                        dkv_fp8_,
                        group=ctx.cp_group,
                        async_op=True,
                    )
                    send_recv_reqs = [dkv_a2a_req]
            else:
                if i == 0:
                    send_tensor = send_tensor[0]
                    recv_tensor = recv_tensor[0]
                if i == (cp_size - 1):
                    send_tensor = send_tensor[1]
                    recv_tensor = recv_tensor[1]
                send_recv_reqs = flash_attn_p2p_communicate(
                    rank, send_tensor, send_dst, recv_tensor, recv_src, ctx.cp_group, batch_p2p_comm
                )

            kv = p2p_comm_buffers[i % 2][0]
            if ctx.fp8 and ctx.use_fused_attention:
                fp8_meta_kwargs["amax_dp"] = amax_per_step[0][i]
                fp8_meta_kwargs["amax_dqkv"] = amax_per_step[0][i]
            # In reversed order of fwd
            if causal:
                if i == (cp_size - 1):
                    if ctx.use_fused_attention:
                        if ctx.qkv_format == "bshd":
                            # [b, 2, sq//2, np, hn] -> [b, sq, np, hn]
                            q_ = q.view(q.shape[0], -1, *q.shape[-2:])
                            # [b, 2, sk//2, 2, np, hn] -> [b, sk, 2, np, hn]
                            kv_ = kv.view(kv.shape[0], -1, *kv.shape[-3:])
                            # [b, 2, sq//2, np, hn] -> [b, sq, np, hn]
                            out_ = out.view(out.shape[0], -1, *out.shape[-2:])
                            dout_ = dout.view(dout.shape[0], -1, *dout.shape[-2:])
                        elif ctx.qkv_format == "sbhd":
                            # [2, sq//2, b, np, hn] -> [sq, b, np, hn]
                            q_ = q.view(-1, *q.shape[-3:])
                            # [2, sk//2, b, 2, np, hn] -> [sk, b, 2, np, hn]
                            kv_ = kv.view(-1, *kv.shape[-4:])
                            # [2, sq//2, b, np, hn] -> [sq, b, np, hn]
                            out_ = out.view(-1, *out.shape[-3:])
                            dout_ = dout.view(-1, *dout.shape[-3:])
                        elif ctx.qkv_format == "thd":
                            q_, kv_, out_, dout_ = q, kv, out, dout
                        if ctx.fp8:
                            aux_ctx_tensors = [
                                softmax_lse,
                                softmax_lse,
                                rng_states[cp_size - i - 1],
                            ]
                        else:
                            aux_ctx_tensors = [softmax_lse, rng_states[cp_size - i - 1]]
                        if attn_dbias is not None:
                            aux_ctx_tensors += [attn_biases[cp_size - i - 1]]
                        dq_, dk_, dv_, dbias_ = fused_attn_bwd(
                            ctx.max_seqlen_q,
                            ctx.max_seqlen_kv,
                            cu_seqlens_q_per_step[cp_size - i - 1],
                            cu_seqlens_kv_per_step[cp_size - i - 1],
                            q_,
                            kv_[..., 0, :, :] if ctx.qkv_format in ["bshd", "sbhd"] else kv_[0],
                            kv_[..., 1, :, :] if ctx.qkv_format in ["bshd", "sbhd"] else kv_[1],
                            out_,
                            dout_,
                            fused_attn_qkv_dtype,
                            fused_attn_dqkv_dtype,
                            aux_ctx_tensors,
                            fused_attn_backend,
                            cu_seqlens_q_padded=cu_seqlens_q_padded,
                            cu_seqlens_kv_padded=cu_seqlens_kv_padded,
                            attn_scale=ctx.softmax_scale,
                            dropout=ctx.dropout_p,
                            qkv_layout=qkv_layout,
                            attn_mask_type=ctx.attn_mask_type,
                            attn_bias_type=ctx.attn_bias_type,
                            deterministic=ctx.deterministic,
                            **fp8_meta_kwargs,
                        )
                    else:
                        # [b, 2, sq//2, np, hn] -> [b*sq, np, hn]
                        q_ = q.view(-1, *q.shape[-2:])
                        dq_ = torch.zeros_like(q_)
                        # [2, b, 2, sk//2, np, hn] -> [2, b*sk, np, hn]
                        kv_ = kv.view(2, -1, *kv.shape[-2:])
                        dkv_ = torch.empty_like(kv_)
                        # [b, 2, sq//2, np, hn] -> [b*sq, np, hn]
                        out_ = out.view(-1, *out.shape[-2:])
                        dout_ = dout.view(-1, *dout.shape[-2:])
                        if _use_flash_attn_3 or _flash_attn_2_3_plus:
                            fa_backward_kwargs["window_size"] = (-1, 0)
                        if not _use_flash_attn_3:
                            fa_backward_kwargs["rng_state"] = rng_states[cp_size - i - 1]
                        flash_attn_bwd(
                            dout_,
                            q_,
                            kv_[0],
                            kv_[1],
                            out_,
                            softmax_lse,
                            dq_,
                            dkv_[0],
                            dkv_[1],
                            cu_seqlens_q_per_step[cp_size - i - 1],
                            cu_seqlens_kv_per_step[cp_size - i - 1],
                            ctx.max_seqlen_q,
                            ctx.max_seqlen_kv,
                            causal=True,
                            **fa_backward_kwargs,
                        )
                elif i >= (cp_size - rank - 1):
                    if ctx.use_fused_attention:
                        if ctx.qkv_format == "bshd":
                            # [b, 2, sq//2, np, hn] -> [b, sq, np, hn]
                            q_ = q.view(q.shape[0], -1, *q.shape[-2:])
                            # [b, 2, sk//2, 2, np, hn] -> [b, sk//2, 2, np, hn]
                            kv_ = kv[:, 0, ...].contiguous()
                            # [b, 2, sq//2, np, hn] -> [b, sq, np, hn]
                            out_ = out.view(out.shape[0], -1, *out.shape[-2:])
                            dout_ = dout.view(dout.shape[0], -1, *dout.shape[-2:])
                        elif ctx.qkv_format == "sbhd":
                            # [2, sq//2, b, np, hn] -> [sq, b, np, hn]
                            q_ = q.view(-1, *q.shape[-3:])
                            # [2, sk//2, b, 2, np, hn] -> [sk//2, b, 2, np, hn]
                            kv_ = kv[0].contiguous()
                            # [2, sq//2, b, np, hn] -> [sq, b, np, hn]
                            out_ = out.view(-1, *out.shape[-3:])
                            dout_ = dout.view(-1, *dout.shape[-3:])
                        elif ctx.qkv_format == "thd":
                            q_, out_, dout_ = q, out, dout
                            # [2, t, np, hn] -> [2, t/2, np, hn]
                            kv_ = tex.thd_read_half_tensor(kv, cu_seqlens_kv_padded, 0)
                        if ctx.fp8:
                            aux_ctx_tensors = [
                                softmax_lse,
                                softmax_lse,
                                rng_states[cp_size - i - 1],
                            ]
                        else:
                            aux_ctx_tensors = [softmax_lse, rng_states[cp_size - i - 1]]
                        if attn_dbias is not None:
                            aux_ctx_tensors += [attn_biases[cp_size - i - 1]]
                        dq_, dk_, dv_, dbias_ = fused_attn_bwd(
                            ctx.max_seqlen_q,
                            ctx.max_seqlen_kv // 2,
                            cu_seqlens_q_per_step[cp_size - i - 1],
                            cu_seqlens_kv_per_step[cp_size - i - 1],
                            q_,
                            kv_[..., 0, :, :] if ctx.qkv_format in ["bshd", "sbhd"] else kv_[0],
                            kv_[..., 1, :, :] if ctx.qkv_format in ["bshd", "sbhd"] else kv_[1],
                            out_,
                            dout_,
                            fused_attn_qkv_dtype,
                            fused_attn_dqkv_dtype,
                            aux_ctx_tensors,
                            fused_attn_backend,
                            cu_seqlens_q_padded=cu_seqlens_q_padded,
                            cu_seqlens_kv_padded=(
                                None if cu_seqlens_kv_padded is None else cu_seqlens_kv_padded // 2
                            ),
                            attn_scale=ctx.softmax_scale,
                            dropout=ctx.dropout_p,
                            qkv_layout=qkv_layout,
                            attn_mask_type="padding" if padding else "no_mask",
                            attn_bias_type=ctx.attn_bias_type,
                            deterministic=ctx.deterministic,
                            **fp8_meta_kwargs,
                        )
                    else:
                        # [b, 2, sq//2, np, hn] -> [b*sq, np, hn]
                        q_ = q.view(-1, *q.shape[-2:])
                        dq_ = torch.zeros_like(q_)
                        if ctx.qkv_format == "thd":
                            # [2, t, np, hn] -> [2, t/2, np, hn]
                            kv_ = tex.thd_read_half_tensor(kv, cu_seqlens_kv_padded, 0)
                        else:
                            # [2, b, 2, sk//2, np, hn]->[2, b, sk//2, np, hn]->[2, b*sk//2, np, hn]
                            kv_ = kv[:, :, 0, ...].contiguous().view(2, -1, *kv.shape[-2:])
                        dkv_ = torch.empty_like(kv_)
                        # [b, 2, sq//2, np, hn] -> [b*sq, np, hn]
                        out_ = out.view(-1, *out.shape[-2:])
                        dout_ = dout.view(-1, *dout.shape[-2:])
                        if _use_flash_attn_3 or _flash_attn_2_3_plus:
                            fa_backward_kwargs["window_size"] = (-1, -1)
                        if not _use_flash_attn_3:
                            fa_backward_kwargs["rng_state"] = rng_states[cp_size - i - 1]
                        flash_attn_bwd(
                            dout_,
                            q_,
                            kv_[0],
                            kv_[1],
                            out_,
                            softmax_lse,
                            dq_,
                            dkv_[0],
                            dkv_[1],
                            cu_seqlens_q_per_step[cp_size - i - 1],
                            cu_seqlens_kv_per_step[cp_size - i - 1],
                            ctx.max_seqlen_q,
                            ctx.max_seqlen_kv // 2,
                            causal=False,
                            **fa_backward_kwargs,
                        )
                else:
                    if ctx.use_fused_attention:
                        if ctx.qkv_format == "bshd":
                            # [b, 2, sq//2, np, hn] -> [b, sq//2, np, hn]
                            q_ = q[:, 1, ...].contiguous()
                            # [b, 2, sk//2, 2, np, hn] -> [b, sk, 2, np, hn]
                            kv_ = kv.view(kv.shape[0], -1, *kv.shape[-3:])
                            # [b, 2, sq//2, np, hn] -> [b, sq//2, np, hn]
                            out_ = out[:, 1, ...].contiguous()
                            dout_ = dout[:, 1, ...].contiguous()
                        elif ctx.qkv_format == "sbhd":
                            # [2, sq//2, b, np, hn] -> [sq//2, b, np, hn]
                            q_ = q[1].contiguous()
                            # [2, sk//2, b, 2, np, hn] -> [sk, b, 2, np, hn]
                            kv_ = kv.view(-1, *kv.shape[-4:])
                            # [2, sq//2, b, np, hn] -> [sq//2, b, np, hn]
                            out_ = out[1].contiguous()
                            dout_ = dout[1].contiguous()
                        elif ctx.qkv_format == "thd":
                            # [t, np, hn] -> [t/2, np, hn]
                            q_ = tex.thd_read_half_tensor(q, cu_seqlens_q_padded, 1)
                            out_ = tex.thd_read_half_tensor(out, cu_seqlens_q_padded, 1)
                            dout_ = tex.thd_read_half_tensor(dout, cu_seqlens_q_padded, 1)
                            kv_ = kv
                        if ctx.fp8:
                            aux_ctx_tensors = [
                                softmax_lse_,
                                softmax_lse_,
                                rng_states[cp_size - i - 1],
                            ]
                        else:
                            aux_ctx_tensors = [softmax_lse_, rng_states[cp_size - i - 1]]
                        if attn_dbias is not None:
                            aux_ctx_tensors += [attn_biases[cp_size - i - 1]]
                        dq_, dk_, dv_, dbias_ = fused_attn_bwd(
                            ctx.max_seqlen_q // 2,
                            ctx.max_seqlen_kv,
                            cu_seqlens_q_per_step[cp_size - i - 1],
                            cu_seqlens_kv_per_step[cp_size - i - 1],
                            q_,
                            kv_[..., 0, :, :] if ctx.qkv_format in ["bshd", "sbhd"] else kv_[0],
                            kv_[..., 1, :, :] if ctx.qkv_format in ["bshd", "sbhd"] else kv_[1],
                            out_,
                            dout_,
                            fused_attn_qkv_dtype,
                            fused_attn_dqkv_dtype,
                            aux_ctx_tensors,
                            fused_attn_backend,
                            cu_seqlens_q_padded=(
                                None if cu_seqlens_q_padded is None else cu_seqlens_q_padded // 2
                            ),
                            cu_seqlens_kv_padded=cu_seqlens_kv_padded,
                            attn_scale=ctx.softmax_scale,
                            dropout=ctx.dropout_p,
                            qkv_layout=qkv_layout,
                            attn_mask_type="padding" if padding else "no_mask",
                            attn_bias_type=ctx.attn_bias_type,
                            deterministic=ctx.deterministic,
                            **fp8_meta_kwargs,
                        )
                    else:
                        if ctx.qkv_format == "thd":
                            # [t, np, hn] -> [t/2, np, hn]
                            q_ = tex.thd_read_half_tensor(q, cu_seqlens_q_padded, 1)
                        else:
                            # [b, 2, sq//2, np, hn] -> [b, sq//2, np, hn] -> [b*sq//2, np, hn]
                            q_ = q[:, 1, ...].contiguous().view(-1, *q.shape[-2:])
                        dq_ = torch.zeros_like(q_)
                        # [2, b, 2, sk//2, np, hn] -> [2, b*sk, np, hn]
                        kv_ = kv.view(2, -1, *kv.shape[-2:])
                        dkv_ = torch.empty_like(kv_)
                        if ctx.qkv_format == "thd":
                            out_ = tex.thd_read_half_tensor(out, cu_seqlens_q_padded, 1)
                            dout_ = tex.thd_read_half_tensor(dout, cu_seqlens_q_padded, 1)
                        else:
                            # [b, 2, sq//2, np, hn] -> [b, sq//2, np, hn] -> [b*sq//2, np, hn]
                            out_ = out[:, 1, ...].contiguous().view(-1, *out.shape[-2:])
                            dout_ = dout[:, 1, ...].contiguous().view(-1, *dout.shape[-2:])
                        if _use_flash_attn_3 or _flash_attn_2_3_plus:
                            fa_backward_kwargs["window_size"] = (-1, -1)
                        if not _use_flash_attn_3:
                            fa_backward_kwargs["rng_state"] = rng_states[cp_size - i - 1]
                        flash_attn_bwd(
                            dout_,
                            q_,
                            kv_[0],
                            kv_[1],
                            out_,
                            softmax_lse_,
                            dq_,
                            dkv_[0],
                            dkv_[1],
                            cu_seqlens_q_per_step[cp_size - i - 1],
                            cu_seqlens_kv_per_step[cp_size - i - 1],
                            ctx.max_seqlen_q // 2,
                            ctx.max_seqlen_kv,
                            causal=False,
                            **fa_backward_kwargs,
                        )
            else:
                if ctx.use_fused_attention:
                    if ctx.fp8:
                        aux_ctx_tensors = [softmax_lse, softmax_lse, rng_states[cp_size - i - 1]]
                    else:
                        aux_ctx_tensors = [softmax_lse, rng_states[cp_size - i - 1]]
                    if attn_dbias is not None:
                        aux_ctx_tensors += [attn_biases[cp_size - i - 1]]
                    dq_, dk_, dv_, dbias_ = fused_attn_bwd(
                        ctx.max_seqlen_q,
                        ctx.max_seqlen_kv,
                        cu_seqlens_q_per_step[cp_size - i - 1],
                        cu_seqlens_kv_per_step[cp_size - i - 1],
                        q,
                        kv[..., 0, :, :] if ctx.qkv_format in ["bshd", "sbhd"] else kv[0],
                        kv[..., 1, :, :] if ctx.qkv_format in ["bshd", "sbhd"] else kv[1],
                        out,
                        dout,
                        fused_attn_qkv_dtype,
                        fused_attn_dqkv_dtype,
                        aux_ctx_tensors,
                        fused_attn_backend,
                        cu_seqlens_q_padded=cu_seqlens_q_padded,
                        cu_seqlens_kv_padded=cu_seqlens_kv_padded,
                        attn_scale=ctx.softmax_scale,
                        dropout=ctx.dropout_p,
                        qkv_layout=qkv_layout,
                        attn_mask_type=ctx.attn_mask_type,
                        attn_bias_type=ctx.attn_bias_type,
                        deterministic=ctx.deterministic,
                        **fp8_meta_kwargs,
                    )
                else:
                    # [b, sq, np, hn] -> [b*sq, np, hn]
                    q_ = q.view(-1, *q.shape[-2:])
                    dq_ = torch.zeros_like(q_)
                    # [2, b, sk, np, hn] -> [2, b*sk, np, hn]
                    kv_ = kv.view(2, -1, *kv.shape[-2:])
                    dkv_ = torch.empty_like(kv_)
                    # [b, sq, np, hn] -> [b*sq, np, hn]
                    out_ = out.view(-1, *out.shape[-2:])
                    dout_ = dout.view(-1, *dout.shape[-2:])
                    if _use_flash_attn_3 or _flash_attn_2_3_plus:
                        fa_backward_kwargs["window_size"] = (-1, -1)
                    if not _use_flash_attn_3:
                        fa_backward_kwargs["rng_state"] = rng_states[cp_size - i - 1]
                    flash_attn_bwd(
                        dout_,
                        q_,
                        kv_[0],
                        kv_[1],
                        out_,
                        softmax_lse,
                        dq_,
                        dkv_[0],
                        dkv_[1],
                        cu_seqlens_q_per_step[cp_size - i - 1],
                        cu_seqlens_kv_per_step[cp_size - i - 1],
                        ctx.max_seqlen_q,
                        ctx.max_seqlen_kv,
                        causal=False,
                        **fa_backward_kwargs,
                    )

            if ctx.fp8:
                dq = dq_fp8[(rank + i + 1) % cp_size]
            if i >= (cp_size - rank - 1) or not causal:
                # [b*sq, np, hn] -> [b, 2, sq//2, np, hn] if causal
                # [b*sq, np, hn] -> [b, sq, np, hn] if not causal
                dq_ = dq_.view(*dq.shape)
            else:
                if ctx.qkv_format == "bshd":
                    # [b*sq//2, np, hn] -> [b, sq//2, np, hn]
                    dq_ = dq_.view(dq.shape[0], *dq.shape[2:])
                elif ctx.qkv_format == "sbhd":
                    # [b*sq//2, np, hn] -> [sq//2, b, np, hn]
                    dq_ = dq_.view(-1, *dq.shape[-3:])

            if ctx.fp8:
                if i >= (cp_size - rank - 1) or not causal:
                    dq.copy_(dq_)
                else:
                    if ctx.qkv_format == "bshd":
                        dq[:, 0, ...].fill_(0)
                        dq[:, 1, ...].copy_(dq_)
                    elif ctx.qkv_format == "sbhd":
                        dq[0].fill_(0)
                        dq[1].copy_(dq_)
            elif causal:
                if i > (cp_size - rank - 1):
                    dq.add_(dq_)
                elif i == (cp_size - rank - 1):
                    if rank == (cp_size - 1):
                        dq.copy_(dq_)
                    else:
                        if ctx.qkv_format == "bshd":
                            dq[:, 0, ...].copy_(dq_[:, 0, ...])
                            dq[:, 1, ...].add_(dq_[:, 1, ...])
                        elif ctx.qkv_format == "sbhd":
                            dq[0].copy_(dq_[0])
                            dq[1].add_(dq_[1])
                        elif ctx.qkv_format == "thd":
                            tex.thd_grad_correction(dq, dq_, cu_seqlens_q_padded, "copy", "add")
                elif i > 0:
                    if ctx.qkv_format == "bshd":
                        dq[:, 1, ...].add_(dq_)
                    elif ctx.qkv_format == "sbhd":
                        dq[1].add_(dq_)
                    elif ctx.qkv_format == "thd":
                        tex.thd_grad_correction(dq, dq_, cu_seqlens_q_padded, "none", "add")
                else:
                    if ctx.qkv_format == "bshd":
                        dq[:, 1, ...].copy_(dq_)
                    elif ctx.qkv_format == "sbhd":
                        dq[1].copy_(dq_)
                    elif ctx.qkv_format == "thd":
                        tex.thd_grad_correction(dq, dq_, cu_seqlens_q_padded, "none", "copy")
            else:
                if i == 0:
                    dq.copy_(dq_)
                else:
                    dq.add_(dq_)

            if attn_dbias is not None:
                idx = (rank + i + 1) % cp_size
                if i == (cp_size - 1) or not causal:
                    # [b, np, sq, sk//cp] -> [b, np, sq, 2, sk//(2*cp)]
                    dbias_ = dbias_.view(*dbias_.shape[:-1], 2, dbias_.shape[-1] // 2)
                    attn_dbias[..., idx, :].copy_(dbias_[..., 0, :])
                    attn_dbias[..., (2 * cp_size - idx - 1), :].copy_(dbias_[..., 1, :])
                elif i >= (cp_size - rank - 1):
                    # [b, np, sq, sk//(2*cp)]
                    attn_dbias[..., idx, :].copy_(dbias_)
                else:
                    # [b, np, sq//2, sk//cp] -> [b, np, sq//2, 2, sk//(2*cp)]
                    dbias_ = dbias_.view(*dbias_.shape[:-1], 2, dbias_.shape[-1] // 2)
                    attn_dbias_[..., 1, :, idx, :].copy_(dbias_[..., 0, :])
                    attn_dbias_[..., 1, :, (2 * cp_size - idx - 1), :].copy_(dbias_[..., 1, :])

            # wait until dKV is received
            for req in send_recv_reqs:
                req.wait()

            if ctx.fp8:
                if i < cp_size - 1:
                    dkv = dkv_fp8_[(rank + i + 1) % cp_size]
                else:
                    dkv = dkv_fp8[(rank + i + 1) % cp_size]
            else:
                dkv = p2p_comm_buffers[(i + 1) % 2][1]
            if ctx.use_fused_attention:
                dkv_ = torch.cat((dk_.unsqueeze(0), dv_.unsqueeze(0)), dim=0)
                if ctx.qkv_format in ["bshd", "sbhd"]:
                    # [b, 2, sk//2, 2, np, hn] -> [2, b, 2, sk//2, np, hn] or
                    # [2, sk//2, b, 2, np, hn] -> [2, 2, sk//2, b, np, hn]
                    dkv = dkv.view(2, *dkv.shape[0:-3], *dkv.shape[-2:])
            if causal and i >= (cp_size - rank - 1) and i != (cp_size - 1):
                if ctx.qkv_format == "bshd":
                    # [2, b*sk//2, np, hn] -> [2, b, sk//2, np, hn]
                    dkv_ = dkv_.view(*dkv.shape[0:2], *dkv.shape[3:])
                elif ctx.qkv_format == "sbhd":
                    # [2, b*sk//2, np, hn] -> [2, sk//2, b, np, hn]
                    dkv_ = dkv_.view(dkv.shape[0], -1, *dkv.shape[-3:])
            else:
                # [2, b*sk, np, hn] -> [2, b, 2, sk//2, np, hn] if causal
                # [2, b*sk, np, hn] -> [2, b, sk, np, hn] if not causal
                dkv_ = dkv_.view(*dkv.shape)

            if ctx.fp8:
                if causal and i >= (cp_size - rank - 1) and i != (cp_size - 1):
                    if ctx.qkv_format == "bshd":
                        dkv[:, :, 0, ...].copy_(dkv_)
                        dkv[:, :, 1, ...].fill_(0)
                    elif ctx.qkv_format == "sbhd":
                        dkv[:, 0, ...].copy_(dkv_)
                        dkv[:, 1, ...].fill_(0)
                else:
                    dkv.copy_(dkv_)
            elif causal:
                if i == (cp_size - 1):
                    if rank == 0:
                        if ctx.qkv_format == "bshd":
                            dkv[:, :, 0, ...].add_(dkv_[:, :, 0, ...])
                            dkv[:, :, 1, ...].copy_(dkv_[:, :, 1, ...])
                        elif ctx.qkv_format == "sbhd":
                            dkv[:, 0, ...].add_(dkv_[:, 0, ...])
                            dkv[:, 1, ...].copy_(dkv_[:, 1, ...])
                        elif ctx.qkv_format == "thd":
                            tex.thd_grad_correction(dkv, dkv_, cu_seqlens_kv_padded, "add", "copy")
                    else:
                        dkv.add_(dkv_)
                elif i >= (cp_size - rank - 1):
                    if i == 0 and rank == (cp_size - 1):
                        if ctx.qkv_format == "bshd":
                            dkv[:, :, 0, ...].copy_(dkv_)
                        elif ctx.qkv_format == "sbhd":
                            dkv[:, 0, ...].copy_(dkv_)
                        elif ctx.qkv_format == "thd":
                            tex.thd_grad_correction(dkv, dkv_, cu_seqlens_kv_padded, "copy", "none")
                    else:
                        if ctx.qkv_format == "bshd":
                            dkv[:, :, 0, ...].add_(dkv_)
                        elif ctx.qkv_format == "sbhd":
                            dkv[:, 0, ...].add_(dkv_)
                        elif ctx.qkv_format == "thd":
                            tex.thd_grad_correction(dkv, dkv_, cu_seqlens_kv_padded, "add", "none")
                elif i > 0:
                    dkv.add_(dkv_)
                else:
                    dkv.copy_(dkv_)
            else:
                if i == 0:
                    dkv.copy_(dkv_)
                else:
                    dkv.add_(dkv_)

        if ctx.fp8 and ctx.use_fused_attention:
            amax_cp_bwd = amax_per_step.amax(dim=1)
            ctx.fp8_meta["scaling_bwd"].amax_history[0][META_DP] = amax_cp_bwd[0]
            ctx.fp8_meta["scaling_bwd"].amax_history[0][META_DQKV_CP] = amax_cp_bwd[1]
            if ctx.qkv_format in ["bshd", "sbhd"]:
                # [cp, b, 2, sk//2, 2, np, hn] -> [cp, 2, b, 2, sk//2, np, hn] or
                # [cp, 2, sk//2, b, 2, np, hn] -> [cp, 2, 2, sk//2, b, np, hn]
                dkv_fp8 = dkv_fp8.view(cp_size, 2, *dkv_fp8.shape[1:-3], *dkv_fp8.shape[-2:])
            dq, dkv = [
                cast_from_fp8(
                    x,
                    ctx.fp8_meta["scaling_bwd"],
                    META_DQKV_CP,
                    fp8_dtype_backward,
                    TE_DType[torch.float32],
                )
                for x in [dq_fp8, dkv_fp8]
            ]
            dq, dkv = [x.sum(dim=0).to(dout_dtype) for x in [dq, dkv]]

        if causal:
            if ctx.qkv_format == "bshd":
                # [b, 2, sq//2, np, hn] -> [b, sq, np, hn]
                dq = dq.view(dq.shape[0], -1, *dq.shape[-2:])
                # [2, b, 2, sk//2, np, hn] -> [2, b, sk, np, hn]
                dkv = dkv.view(*dkv.shape[0:2], -1, *dkv.shape[-2:])
            elif ctx.qkv_format == "sbhd":
                # [2, sq//2, b, np, hn] -> [sq, b, np, hn]
                dq = dq.view(-1, *dq.shape[-3:])
                # [2, 2, sk//2, b, np, hn] -> [2, sk, b, np, hn]
                dkv = dkv.view(dkv.shape[0], -1, *dkv.shape[-3:])

        if ctx.qkv_format == "thd":
            dkv_ = torch.empty(
                2, ctx.total_tokens_kv, *dkv.shape[-2:], dtype=dkv.dtype, device=dkv.device
            )
            dkv_[:, : cu_seqlens_kv_padded[-1]].copy_(dkv)
            dkv_[:, cu_seqlens_kv_padded[-1] :].fill_(0)
            dkv = dkv_

        if ctx.fp8 and ctx.fp8_meta["recipe"].fp8_mha:
            dq, dkv = [
                cast_to_fp8(x, ctx.fp8_meta["scaling_bwd"], META_DQKV, fp8_dtype_backward)
                for x in [dq, dkv]
            ]
        dk, dv = dkv[0], dkv[1]

        if cp_size_a2a > 1:
            chunk_ids_for_a2a = get_seq_chunk_ids_for_reordering(cp_size_a2a, q.device, False)
            dq, dk, dv = flash_attn_a2a_communicate(
                [dq, dk, dv],
                chunk_ids_for_a2a,
                seq_dim,
                cp_size_a2a,
                ctx.cp_group_a2a,
                ctx.cp_stream,
                False,
            )
            if ctx.qkv_format == "bshd":
                dq, dk, dv = [x.view(ctx.batch_size, -1, *x.shape[-2:]) for x in [dq, dk, dv]]
            elif ctx.qkv_format == "sbhd":
                dq, dk, dv = [x.view(-1, ctx.batch_size, *x.shape[-2:]) for x in [dq, dk, dv]]

        if ctx.fp8 and ctx.fp8_meta["recipe"].fp8_mha:
            dq, dk, dv = [
                Float8Tensor(
                    data=x,
                    fp8_meta=ctx.fp8_meta,
                    fp8_meta_forward=False,
                    fp8_meta_index=META_DQKV,
                    fp8_dtype=fp8_dtype_backward,
                    dtype=dout_dtype,
                )
                for x in [dq, dk, dv]
            ]

        if attn_dbias is not None:
            # [b, np, sq, 2*cp, sk//(2*cp)] -> [b, np, sq, sk]
            attn_dbias = attn_dbias.view(*attn_dbias.shape[:-2], -1)

        return (
            None,
            dq,
            dk,
            dv,
            None,
            None,
            None,
            None,
            None,
            None,
            None,
            None,
            None,
            None,
            None,
            attn_dbias,
            None,
            None,
            None,
            None,
            None,
            None,
            None,
        )


def get_kv_seq_info_after_all_gather(
    local_chunk_id, cp_size, max_seqlen_q, max_seqlen_kv, window_size, causal
):
    """Compute KV sequence index range and update window size after all-gather."""
    local_chunk_end_idx = (local_chunk_id + 1) * max_seqlen_kv
    full_seq_end_idx = max_seqlen_kv * cp_size * 2

    if window_size is None:
        window_size = (-1, 0) if causal else (-1, -1)

    if window_size[1] == -1:
        seq_end_idx = full_seq_end_idx
        window_size_right = -1
    else:
        seq_end_idx = min(full_seq_end_idx, local_chunk_end_idx + window_size[1])
        window_size_right = local_chunk_end_idx + window_size[1] - seq_end_idx

    if window_size[0] == -1:
        seq_start_idx = 0
        window_size_left = -1
    else:
        seq_start_idx = max(0, local_chunk_end_idx - max_seqlen_q - window_size[0])
        window_size_left = window_size[0] + seq_end_idx - local_chunk_end_idx

    return (seq_start_idx, seq_end_idx), (window_size_left, window_size_right)


class AttnFuncWithCPAndKVAllGather(torch.autograd.Function):
    """
    Attention implementation with context parallelism. KV all-gather between CP ranks is exposed.
    Refer section 3.3.2 of `The Llama 3 Herd of Models <https://arxiv.org/abs/2407.21783>`_.
    """

    @staticmethod
    def forward(
        ctx,
        is_training,
        q,
        k,
        v,
        cu_seqlens_q,
        max_seqlen_q,
        max_seqlen_kv,
        cu_seqlens_q_padded,
        dropout_p,
        softmax_scale,
        qkv_format,
        attn_mask_type,
        attn_bias_type,
        attn_bias,
        deterministic,
        use_fused_attention,
        window_size,
        cp_group,
        cp_stream,
    ):
        if softmax_scale is None:
            softmax_scale = q.shape[-1] ** (-0.5)

        cp_size = get_distributed_world_size(cp_group)
        rank = get_distributed_rank(cp_group)

        causal = "causal" in attn_mask_type
        padding = "padding" in attn_mask_type
        assert not padding, f"{attn_mask_type} mask type is not supported!"
        if use_fused_attention and causal and "bottom_right" not in attn_mask_type:
            attn_mask_type = attn_mask_type + "_bottom_right"
        assert attn_bias_type == "no_bias", f"{attn_bias_type} bias type is not supported!"
        assert q.shape[-1] % 8 == 0, "Hidden size per attention head should be multiple of 8!"
        assert (
            use_fused_attention or _flash_attn_2_3_plus
        ), "Sliding window attention only can work with FusedAttention or FlashAttention >= 2.3!"

        if not use_fused_attention:
            fa_forward_kwargs = {"softmax_scale": softmax_scale}
            if _use_flash_attn_3:
                flash_attn_fwd = flash_attn_varlen_fwd_v3
            else:
                flash_attn_fwd = flash_attn_varlen_fwd
                fa_forward_kwargs["dropout_p"] = dropout_p
                fa_forward_kwargs["return_softmax"] = False
                if _flash_attn_2_4_plus:
                    fa_forward_kwargs["alibi_slopes"] = None
                if _flash_attn_2_5_7_plus:
                    fa_forward_kwargs["block_table"] = None

        assert qkv_format != "thd", f"{qkv_format} format is not supported!"
        qkv_layout = qkv_format + "_" + qkv_format + "_" + qkv_format

        seq_dim = qkv_format.index("s")
        assert (
            q.shape[seq_dim] % 2 == 0 and k.shape[seq_dim] % 2 == 0
        ), "Sequence length per GPU needs to be divisible by 2!"

        max_seqlen_q = max_seqlen_q // (2 * cp_size)
        max_seqlen_kv = max_seqlen_kv // (2 * cp_size)
        cu_seqlens_q = cu_seqlens_q // (2 * cp_size)
        cu_seqlens_q_padded = cu_seqlens_q_padded // (2 * cp_size)

        # [b, s, np, hn] -> [b, 2, s//2, np, hn] or [s, b, np, hn] -> [2, s//2, b, np, hn]
        q = q.view(*q.shape[:seq_dim], 2, q.shape[seq_dim] // 2, *q.shape[(seq_dim + 1) :])
        # [b, s, np, hn] or [s, b, np, hn] -> [s, b, np, hn]
        k, v = [x.movedim(seq_dim, 0).contiguous() for x in [k, v]]

        # [s, b, np, hn] -> [cp, s, b, np, hn]
        k_ag, _ = gather_along_first_dim(k, cp_group)
        v_ag, _ = gather_along_first_dim(v, cp_group)

        # [cp, s, b, np, hn] -> [cp*2, s//2, b, np, hn]
        k_ag = k_ag.view(2 * cp_size, k.shape[0] // 2, *k.shape[1:])
        v_ag = v_ag.view(2 * cp_size, v.shape[0] // 2, *v.shape[1:])
        chunk_ids_for_kv_ag = get_seq_chunk_ids_for_reordering(cp_size, k.device, True)
        k_ag = torch.index_select(k_ag, dim=0, index=chunk_ids_for_kv_ag)
        v_ag = torch.index_select(v_ag, dim=0, index=chunk_ids_for_kv_ag)
        # [cp*2, s//2, b, np, hn] -> [cp*s, b, np, hn]
        k_ag = k_ag.view(-1, *k.shape[1:])
        v_ag = v_ag.view(-1, *v.shape[1:])
        cp_stream.wait_stream(torch.cuda.current_stream())

        # create two streams to resolve wave quantization issue of Flash Attn in each step
        flash_attn_streams = [torch.cuda.current_stream(), cp_stream]

        local_seq_chunk_ids = [rank, 2 * cp_size - rank - 1]
        kv_seq_range_per_step = [None, None]
        window_size_per_step = [None, None]
        cu_seqlens_kv_per_step = [None, None]
        out_per_step = [None, None]
        softmax_lse_per_step = [None, None]
        rng_states = [None, None]
        out = torch.empty_like(q)

        for i in range(len(local_seq_chunk_ids) + 1):
            if i < len(local_seq_chunk_ids):
                with torch.cuda.stream(flash_attn_streams[i]):
                    # [b, 2, sq//2, np, hn] -> [b, sq//2, np, hn]
                    # or [2, sq//2, b, np, hn] -> [sq//2, b, np, hn]
                    q_ = q.select(seq_dim, i).contiguous()
                    kv_seq_range_per_step[i], window_size_per_step[i] = (
                        get_kv_seq_info_after_all_gather(
                            local_seq_chunk_ids[i],
                            cp_size,
                            max_seqlen_q,
                            max_seqlen_kv,
                            window_size,
                            causal,
                        )
                    )
                    seq_start_idx, seq_end_idx = (
                        kv_seq_range_per_step[i][0],
                        kv_seq_range_per_step[i][1],
                    )
                    max_seqlen_kv_ = seq_end_idx - seq_start_idx
                    cu_seqlens_kv_per_step[i] = _get_full_cu_seqlens(
                        k.shape[1], max_seqlen_kv_, k.device
                    )
                    k_, v_ = [x[seq_start_idx:seq_end_idx] for x in [k_ag, v_ag]]
                    # [s_range, b, np, hn] -> [b, s_range, np, hn] or [s_range, b, np, hn]
                    k_, v_ = [x.movedim(0, seq_dim).contiguous() for x in [k_, v_]]
                    if use_fused_attention:
                        out_per_step[i], [softmax_lse_per_step[i], rng_states[i]] = fused_attn_fwd(
                            is_training,
                            max_seqlen_q,
                            max_seqlen_kv_,
                            cu_seqlens_q,
                            cu_seqlens_kv_per_step[i],
                            q_,
                            k_,
                            v_,
                            TE_DType[q.dtype],
                            tex.NVTE_Fused_Attn_Backend.NVTE_F16_arbitrary_seqlen,
                            attn_scale=softmax_scale,
                            dropout=dropout_p,
                            qkv_layout=qkv_layout,
                            attn_mask_type=attn_mask_type,
                            attn_bias_type=attn_bias_type,
                            attn_bias=attn_bias,
                            cu_seqlens_q_padded=cu_seqlens_q_padded,
                            cu_seqlens_kv_padded=cu_seqlens_kv_per_step[i],
                            window_size=window_size_per_step[i],
                        )
                    else:
                        q_, k_, v_ = [x.view(-1, *x.shape[-2:]) for x in [q_, k_, v_]]
                        fa_outputs = flash_attn_fwd(
                            q_,
                            k_,
                            v_,
                            cu_seqlens_q,
                            cu_seqlens_kv_per_step[i],
                            max_seqlen_q,
                            max_seqlen_kv_,
                            causal=causal,
                            window_size=window_size_per_step[i],
                            **fa_forward_kwargs,
                        )
                        out_per_step[i] = fa_outputs[4]
                        softmax_lse_per_step[i] = fa_outputs[5]
                        if not _use_flash_attn_3:
                            rng_states[i] = fa_outputs[7]

            if i > 0:
                with torch.cuda.stream(flash_attn_streams[i - 1]):
                    if qkv_format == "bshd":
                        out[:, i - 1].copy_(out_per_step[i - 1].view(out[:, i - 1].shape))
                    elif qkv_format == "sbhd":
                        out[i - 1].copy_(out_per_step[i - 1].view(out[i - 1].shape))

        torch.cuda.current_stream().wait_stream(cp_stream)

        if use_fused_attention:
            if qkv_format == "bshd":
                out = out.view(out.shape[0], -1, *out.shape[-2:])
            elif qkv_format == "sbhd":
                out = out.view(-1, *out.shape[-3:])
        else:
            out = out.view(-1, *out.shape[-2:])

        ctx.save_for_backward(
            q,
            k,
            v,
            cu_seqlens_q,
            cu_seqlens_q_padded,
            *cu_seqlens_kv_per_step,
            *out_per_step,
            *softmax_lse_per_step,
            *rng_states,
        )
        ctx.kv_seq_range_per_step = kv_seq_range_per_step
        ctx.window_size_per_step = window_size_per_step
        ctx.cp_group = cp_group
        ctx.cp_stream = cp_stream
        ctx.dropout_p = dropout_p
        ctx.max_seqlen_q = max_seqlen_q
        ctx.softmax_scale = softmax_scale
        ctx.qkv_format = qkv_format
        ctx.attn_bias_type = attn_bias_type
        ctx.attn_mask_type = attn_mask_type
        ctx.deterministic = deterministic
        ctx.use_fused_attention = use_fused_attention
        return out

    @staticmethod
    def backward(ctx, dout):
        cp_size = get_distributed_world_size(ctx.cp_group)
        rank = get_distributed_rank(ctx.cp_group)

        (q, k, v, cu_seqlens_q, cu_seqlens_q_padded) = ctx.saved_tensors[:5]
        cu_seqlens_kv_per_step = ctx.saved_tensors[5:7]
        out_per_step = ctx.saved_tensors[7:9]
        softmax_lse_per_step = ctx.saved_tensors[9:11]
        rng_states = ctx.saved_tensors[11:13]
        kv_seq_range_per_step = ctx.kv_seq_range_per_step
        window_size_per_step = ctx.window_size_per_step

        seq_dim = ctx.qkv_format.index("s")
        qkv_layout = ctx.qkv_format + "_" + ctx.qkv_format + "_" + ctx.qkv_format

        dout = dout.view(q.shape)
        dq = torch.empty_like(q)
        dk = torch.zeros((k.shape[0] * cp_size, *k.shape[1:]), dtype=k.dtype, device=k.device)
        dv = torch.zeros_like(dk)
        dq_per_step = [None, None]
        dk_per_step = [None, None]
        dv_per_step = [None, None]

        # create two streams to resolve wave quantization issue of Flash Attn in each step
        flash_attn_streams = [torch.cuda.current_stream(), ctx.cp_stream]
        # synchronize dkv update across steps
        dkv_update_done = torch.cuda.Event()

        # [s, b, np, hn] -> [cp, s, b, np, hn]
        k_ag, _ = gather_along_first_dim(k, ctx.cp_group)
        v_ag, _ = gather_along_first_dim(v, ctx.cp_group)

        # [cp, s, b, np, hn] -> [cp*2, s//2, b, np, hn]
        k_ag = k_ag.view(2 * cp_size, k.shape[0] // 2, *k.shape[1:])
        v_ag = v_ag.view(2 * cp_size, v.shape[0] // 2, *v.shape[1:])
        chunk_ids_for_kv_ag = get_seq_chunk_ids_for_reordering(cp_size, k.device, True)
        k_ag = torch.index_select(k_ag, dim=0, index=chunk_ids_for_kv_ag)
        v_ag = torch.index_select(v_ag, dim=0, index=chunk_ids_for_kv_ag)
        # [cp*2, s//2, b, np, hn] -> [cp*s, b, np, hn]
        k_ag = k_ag.view(-1, *k.shape[1:])
        v_ag = v_ag.view(-1, *v.shape[1:])
        ctx.cp_stream.wait_stream(torch.cuda.current_stream())

        local_seq_chunk_ids = [rank, 2 * cp_size - rank - 1]

        if not ctx.use_fused_attention:
            fa_backward_kwargs = {"softmax_scale": ctx.softmax_scale}
            if _use_flash_attn_3:
                flash_attn_bwd = flash_attn_varlen_bwd_v3
                fa_backward_kwargs["deterministic"] = ctx.deterministic
            else:
                flash_attn_bwd = flash_attn_varlen_bwd
                fa_backward_kwargs["dropout_p"] = ctx.dropout_p
                if _flash_attn_2_4_plus:
                    fa_backward_kwargs["alibi_slopes"] = None
                if _flash_attn_2_4_1_plus:
                    fa_backward_kwargs["deterministic"] = ctx.deterministic

        for i in range(len(local_seq_chunk_ids) + 1):
            if i < len(local_seq_chunk_ids):
                with torch.cuda.stream(flash_attn_streams[i]):
                    # [b, 2, sq//2, np, hn] -> [b, sq//2, np, hn]
                    # or [2, sq//2, b, np, hn] -> [sq//2, b, np, hn]
                    q_ = q.select(seq_dim, i).contiguous()
                    seq_start_idx, seq_end_idx = (
                        kv_seq_range_per_step[i][0],
                        kv_seq_range_per_step[i][1],
                    )
                    max_seqlen_kv = seq_end_idx - seq_start_idx
                    k_, v_ = [x[seq_start_idx:seq_end_idx] for x in [k_ag, v_ag]]
                    # [cp*s, b, np, hn] -> [b, s_range, np, hn] or [s_range, b, np, hn]
                    k_, v_ = [x.movedim(0, seq_dim).contiguous() for x in [k_, v_]]
                    out_ = out_per_step[i]
                    dout_ = dout.select(seq_dim, i).contiguous().view(out_.shape)
                    if ctx.use_fused_attention:
                        aux_ctx_tensors = [softmax_lse_per_step[i], rng_states[i]]
                        dq_per_step[i], dk_per_step[i], dv_per_step[i], _ = fused_attn_bwd(
                            ctx.max_seqlen_q,
                            max_seqlen_kv,
                            cu_seqlens_q,
                            cu_seqlens_kv_per_step[i],
                            q_,
                            k_,
                            v_,
                            out_,
                            dout_,
                            TE_DType[q.dtype],
                            TE_DType[dout.dtype],
                            aux_ctx_tensors,
                            tex.NVTE_Fused_Attn_Backend.NVTE_F16_arbitrary_seqlen,
                            cu_seqlens_q_padded=cu_seqlens_q_padded,
                            cu_seqlens_kv_padded=cu_seqlens_kv_per_step[i],
                            attn_scale=ctx.softmax_scale,
                            dropout=ctx.dropout_p,
                            qkv_layout=qkv_layout,
                            attn_mask_type=ctx.attn_mask_type,
                            attn_bias_type=ctx.attn_bias_type,
                            window_size=window_size_per_step[i],
                            deterministic=ctx.deterministic,
                        )
                    else:
                        batch_size = k_.shape[0]
                        q_, k_, v_ = [x.view(-1, *x.shape[-2:]) for x in [q_, k_, v_]]
                        dq_per_step[i], dk_per_step[i], dv_per_step[i] = [
                            torch.empty_like(x) for x in [q_, k_, v_]
                        ]
                        if not _use_flash_attn_3:
                            fa_backward_kwargs["rng_state"] = rng_states[i]
                        flash_attn_bwd(
                            dout_,
                            q_,
                            k_,
                            v_,
                            out_,
                            softmax_lse_per_step[i],
                            dq_per_step[i],
                            dk_per_step[i],
                            dv_per_step[i],
                            cu_seqlens_q,
                            cu_seqlens_kv_per_step[i],
                            ctx.max_seqlen_q,
                            max_seqlen_kv,
                            causal="causal" in ctx.attn_mask_type,
                            window_size=window_size_per_step[i],
                            **fa_backward_kwargs,
                        )
                        # [b*sq//2, np, hn] -> [b, sq//2, np, hn]
                        dq_per_step[i] = dq_per_step[i].view(dq[:, i].shape)
                        # [b*s_range, np, hn] -> [b, s_range, np, hn]
                        dk_per_step[i], dv_per_step[i] = [
                            x.view(batch_size, -1, *x.shape[-2:])
                            for x in [dk_per_step[i], dv_per_step[i]]
                        ]

            if i > 0:
                with torch.cuda.stream(flash_attn_streams[i - 1]):
                    if ctx.qkv_format == "bshd":
                        dq[:, i - 1].copy_(dq_per_step[i - 1])
                    elif ctx.qkv_format == "sbhd":
                        dq[i - 1].copy_(dq_per_step[i - 1])
                    # [b, s_range, np, hn] or [s_range, b, np, hn] -> [s_range, b, np, hn]
                    dk_per_step[i - 1], dv_per_step[i - 1] = [
                        x.movedim(seq_dim, 0).contiguous()
                        for x in [dk_per_step[i - 1], dv_per_step[i - 1]]
                    ]
                    # wait until dkv update of last step is done
                    if i > 1:
                        flash_attn_streams[i - 1].wait_event(dkv_update_done)
                    seq_start_idx, seq_end_idx = (
                        kv_seq_range_per_step[i - 1][0],
                        kv_seq_range_per_step[i - 1][1],
                    )
                    dk[seq_start_idx:seq_end_idx].add_(dk_per_step[i - 1])
                    dv[seq_start_idx:seq_end_idx].add_(dv_per_step[i - 1])
                    if i < len(local_seq_chunk_ids):
                        flash_attn_streams[i - 1].record_event(dkv_update_done)

        torch.cuda.current_stream().wait_stream(ctx.cp_stream)

        # [cp*s, b, np, hn] -> [cp*2, s//2, b, np, hn]
        dk = dk.view(2 * cp_size, -1, *dk.shape[-3:])
        dv = dv.view(2 * cp_size, -1, *dv.shape[-3:])
        chunk_ids_for_kv_ag = get_seq_chunk_ids_for_reordering(cp_size, dk.device, False)
        dk = torch.index_select(dk, dim=0, index=chunk_ids_for_kv_ag)
        dv = torch.index_select(dv, dim=0, index=chunk_ids_for_kv_ag)
        # [cp*2, s//2, b, np, hn] -> [cp*s, b, np, hn]
        dk = dk.view(-1, *dk.shape[-3:])
        dv = dv.view(-1, *dv.shape[-3:])
        dk, _ = reduce_scatter_along_first_dim(dk, ctx.cp_group)
        dv, _ = reduce_scatter_along_first_dim(dv, ctx.cp_group)

        dq = dq.view(*dq.shape[:seq_dim], -1, *dq.shape[(seq_dim + 2) :])
        dk = dk.movedim(0, seq_dim).contiguous()
        dv = dv.movedim(0, seq_dim).contiguous()

        return (
            None,
            dq,
            dk,
            dv,
            None,
            None,
            None,
            None,
            None,
            None,
            None,
            None,
            None,
            None,
            None,
            None,
            None,
            None,
            None,
        )


class AttnFuncWithCPAndQKVOA2A(torch.autograd.Function):
    """
    Attention implementation with context parallelism. Like Ulysses, applying A2A to QKVO.
    Refer the paper `DeepSpeed Ulysses <https://arxiv.org/abs/2309.14509>`_.
    """

    @staticmethod
    def forward(
        ctx,
        is_training,
        q,
        k,
        v,
        cu_seqlens_q,
        cu_seqlens_kv,
        max_seqlen_q,
        max_seqlen_kv,
        cu_seqlens_q_padded,
        cu_seqlens_kv_padded,
        dropout_p,
        softmax_scale,
        qkv_format,
        attn_mask_type,
        attn_bias_type,
        attn_bias,
        deterministic,
        use_fused_attention,
        window_size,
        fp8,
        fp8_meta,
        cp_group,
        cp_stream,
    ):
        if softmax_scale is None:
            softmax_scale = q.shape[-1] ** (-0.5)

        cp_size = get_distributed_world_size(cp_group)

        causal = "causal" in attn_mask_type
        padding = "padding" in attn_mask_type
        assert not padding, f"{attn_mask_type} mask type is not supported!"
        assert attn_bias_type == "no_bias", f"{attn_bias_type} bias type is not supported!"
        assert q.shape[-1] % 8 == 0, "Hidden size per attention head should be multiple of 8!"
        assert (
            window_size == (-1, 0)
            or window_size == (-1, -1)
            or use_fused_attention
            or _flash_attn_2_3_plus
        ), "Sliding window attention only can work with FusedAttention or FlashAttention >= 2.3!"

        if not use_fused_attention:
            fa_forward_kwargs = {"softmax_scale": softmax_scale}
            if _use_flash_attn_3:
                flash_attn_fwd = flash_attn_varlen_fwd_v3
                fa_forward_kwargs["window_size"] = window_size
            else:
                flash_attn_fwd = flash_attn_varlen_fwd
                fa_forward_kwargs["dropout_p"] = dropout_p
                fa_forward_kwargs["return_softmax"] = False
                if _flash_attn_2_3_plus:
                    fa_forward_kwargs["window_size"] = window_size
                if _flash_attn_2_4_plus:
                    fa_forward_kwargs["alibi_slopes"] = None
                if _flash_attn_2_5_7_plus:
                    fa_forward_kwargs["block_table"] = None

        assert (
            q.shape[-2] % cp_size == 0 and k.shape[-2] % cp_size == 0
        ), "The number of attention heads needs to be divisible by CP size!"

        assert qkv_format != "thd", f"{qkv_format} format is not supported!"
        qkv_layout = qkv_format + "_" + qkv_format + "_" + qkv_format

        batch_dim = qkv_format.index("b")
        seq_dim = qkv_format.index("s")
        assert (
            q.shape[seq_dim] % 2 == 0 and k.shape[seq_dim] % 2 == 0
        ), "Sequence length per GPU needs to be divisible by 2!"

        if fp8:
            if use_fused_attention:
                fp8_dtype_forward = get_fp8_te_dtype(fp8_meta["recipe"], fprop_tensor=True)
                fused_attn_qkv_dtype = fp8_dtype_forward
                fused_attn_backend = FusedAttnBackend["FP8"]
                if fp8_meta["recipe"].fp8_mha:
                    assert (
                        isinstance(q, Float8Tensor)
                        and isinstance(k, Float8Tensor)
                        and isinstance(v, Float8Tensor)
                    ), "q/k/v must be Float8Tensors for FP8 MHA!"
                    fp8_meta["scaling_fwd"].scale_inv[META_QKV] = q._scale_inv
                    q_fp8, k_fp8, v_fp8 = q, k, v
                    q, k, v = q_fp8._data, k_fp8._data, v_fp8._data
                elif int(os.getenv("NVTE_FP8_DPA_BWD", "1")):
                    q_f16, k_f16, v_f16 = q, k, v
                    q, k, v = [
                        cast_to_fp8(x, fp8_meta["scaling_fwd"], META_QKV, fp8_dtype_forward)
                        for x in [q_f16, k_f16, v_f16]
                    ]
                fp8_meta_kwargs = {}
                fp8_meta_kwargs["d_scale_qkv"] = fp8_meta["scaling_fwd"].scale_inv
                fp8_meta_kwargs["d_scale_qkv_offset"] = META_QKV
                fp8_meta_kwargs["d_scale_s"] = fp8_meta["scaling_fwd"].scale_inv
                fp8_meta_kwargs["d_scale_s_offset"] = META_S
                fp8_meta_kwargs["q_scale_s"] = fp8_meta["scaling_fwd"].scale
                fp8_meta_kwargs["q_scale_s_offset"] = META_S
                fp8_meta_kwargs["q_scale_o"] = fp8_meta["scaling_fwd"].scale
                fp8_meta_kwargs["q_scale_o_offset"] = META_O
                fp8_meta_kwargs["amax_s"] = fp8_meta["scaling_fwd"].amax_history
                fp8_meta_kwargs["amax_s_offset"] = META_S
                fp8_meta_kwargs["amax_o"] = fp8_meta["scaling_fwd"].amax_history
                fp8_meta_kwargs["amax_o_offset"] = META_O
            else:
                assert False, "FP8 is only supported with Fused Attention!"
        else:
            if use_fused_attention:
                fp8_meta_kwargs = {}
                fused_attn_qkv_dtype = TE_DType[q.dtype]
                fused_attn_backend = FusedAttnBackend["F16_arbitrary_seqlen"]

        chunk_ids_for_a2a = get_seq_chunk_ids_for_reordering(cp_size, q.device, True)
        q, k, v = flash_attn_a2a_communicate(
            [q, k, v], chunk_ids_for_a2a, seq_dim, cp_size, cp_group, cp_stream, True
        )

        if fp8 and not fp8_meta["recipe"].fp8_mha and not int(os.getenv("NVTE_FP8_DPA_BWD", "1")):
            q_f16, k_f16, v_f16 = q, k, v
            q, k, v = [
                cast_to_fp8(x, fp8_meta["scaling_fwd"], META_QKV, fp8_dtype_forward)
                for x in [q_f16, k_f16, v_f16]
            ]

        batch_size = q.shape[batch_dim]
        if use_fused_attention:
            out, aux_ctx_tensors = fused_attn_fwd(
                is_training,
                max_seqlen_q,
                max_seqlen_kv,
                cu_seqlens_q,
                cu_seqlens_kv,
                q,
                k,
                v,
                fused_attn_qkv_dtype,
                fused_attn_backend,
                attn_scale=softmax_scale,
                dropout=dropout_p,
                qkv_layout=qkv_layout,
                attn_mask_type=attn_mask_type,
                attn_bias_type=attn_bias_type,
                attn_bias=attn_bias,
                cu_seqlens_q_padded=cu_seqlens_q_padded,
                cu_seqlens_kv_padded=cu_seqlens_kv_padded,
                window_size=window_size,
                **fp8_meta_kwargs,
            )
        else:
            # [b, cp*s, np//cp, hn] -> [b*cp*s, np//cp, hn]
            q, k, v = [x.view(-1, *x.shape[-2:]) for x in [q, k, v]]
            fa_outputs = flash_attn_fwd(
                q,
                k,
                v,
                cu_seqlens_q,
                cu_seqlens_kv,
                max_seqlen_q,
                max_seqlen_kv,
                causal=causal,
                **fa_forward_kwargs,
            )
            out, softmax_lse = fa_outputs[4], fa_outputs[5]
            rng_state = fa_outputs[7] if not _use_flash_attn_3 else None
            aux_ctx_tensors = [softmax_lse, rng_state]
            # [b*cp*s, np//cp, hn] -> [b, cp*s, np//cp, hn]
            out = out.view(batch_size, -1, *out.shape[-2:])

        chunk_ids_for_a2a = get_seq_chunk_ids_for_reordering(cp_size, out.device, False)
        out = flash_attn_a2a_communicate(
            out, chunk_ids_for_a2a, seq_dim, cp_size, cp_group, cp_stream, False
        )

        if use_fused_attention:
            if qkv_format == "bshd":
                # [b*s, np, hn] -> [b, s, np, hn]
                out = out.view(batch_size, -1, *out.shape[-2:])
            elif qkv_format == "sbhd":
                # [s*b, np, hn] -> [s, b, np, hn]
                out = out.view(-1, batch_size, *out.shape[-2:])

        if fp8:
            if fp8_meta["recipe"].fp8_mha:
                out_fp8 = Float8Tensor(
                    data=out,
                    fp8_meta=fp8_meta,
                    fp8_meta_forward=True,
                    fp8_meta_index=META_O,
                    fp8_dtype=fp8_dtype_forward,
                    dtype=q_fp8.dtype,
                )
                out = out_fp8._data
                out_ret = out_fp8
            else:
                out_f16 = cast_from_fp8(
                    out,
                    fp8_meta["scaling_fwd"],
                    META_O,
                    fp8_dtype_forward,
                    TE_DType[q_f16.dtype],
                )
                out_ret = out_f16
        else:
            out_ret = out

        if fp8:
            if int(os.getenv("NVTE_FP8_DPA_BWD", "1")):
                q_save, k_save, v_save, out_save = q, k, v, out
            elif fp8_meta["recipe"].fp8_mha:
                q_fp8, k_fp8, v_fp8 = [
                    Float8Tensor(
                        data=x,
                        fp8_meta=fp8_meta,
                        fp8_meta_forward=True,
                        fp8_meta_index=META_QKV,
                        fp8_dtype=fp8_dtype_forward,
                        dtype=out_fp8.dtype,
                    )
                    for x in [q, k, v]
                ]
                q_save, k_save, v_save, out_save = q_fp8, k_fp8, v_fp8, out_fp8
            else:
                q_save, k_save, v_save, out_save = q_f16, k_f16, v_f16, out_f16
        else:
            q_save, k_save, v_save, out_save = q, k, v, out

        if fp8 and int(os.getenv("NVTE_FP8_DPA_BWD", "1")):
            fp8_fwd_scales = fp8_meta["scaling_fwd"].scale.clone()
            fp8_fwd_scale_invs = fp8_meta["scaling_fwd"].scale_inv.clone()
        else:
            fp8_fwd_scales, fp8_fwd_scale_invs = None, None

        ctx.save_for_backward(
            q_save,
            k_save,
            v_save,
            out_save,
            cu_seqlens_q,
            cu_seqlens_kv,
            cu_seqlens_q_padded,
            cu_seqlens_kv_padded,
            fp8_fwd_scales,
            fp8_fwd_scale_invs,
            *aux_ctx_tensors,
        )
        ctx.batch_size = batch_size
        ctx.cp_group = cp_group
        ctx.cp_stream = cp_stream
        ctx.dropout_p = dropout_p
        ctx.max_seqlen_q = max_seqlen_q
        ctx.max_seqlen_kv = max_seqlen_kv
        ctx.softmax_scale = softmax_scale
        ctx.qkv_format = qkv_format
        ctx.attn_mask_type = attn_mask_type
        ctx.attn_bias_type = attn_bias_type
        ctx.deterministic = deterministic
        ctx.window_size = window_size
        ctx.use_fused_attention = use_fused_attention
        ctx.fp8 = fp8 and int(os.getenv("NVTE_FP8_DPA_BWD", "1"))
        ctx.fp8_meta = fp8_meta
        return out_ret

    @staticmethod
    def backward(ctx, dout):
        cp_size = get_distributed_world_size(ctx.cp_group)

        q, k, v, out = ctx.saved_tensors[:4]
        cu_seqlens_q, cu_seqlens_kv, cu_seqlens_q_padded, cu_seqlens_kv_padded = ctx.saved_tensors[
            4:8
        ]
        fp8_fwd_scales, fp8_fwd_scale_invs = ctx.saved_tensors[8:10]
        aux_ctx_tensors = ctx.saved_tensors[10:]

        qkv_layout = ctx.qkv_format + "_" + ctx.qkv_format + "_" + ctx.qkv_format
        causal = "causal" in ctx.attn_mask_type
        seq_dim = ctx.qkv_format.index("s")

        if ctx.fp8:
            if ctx.use_fused_attention:
                fp8_dtype_forward = get_fp8_te_dtype(ctx.fp8_meta["recipe"], fprop_tensor=True)
                fp8_dtype_backward = get_fp8_te_dtype(ctx.fp8_meta["recipe"], fprop_tensor=False)
                fused_attn_qkv_dtype = fp8_dtype_forward
                fused_attn_dqkv_dtype = fp8_dtype_backward
                fused_attn_backend = FusedAttnBackend["FP8"]
                if ctx.fp8_meta["recipe"].fp8_mha:
                    assert isinstance(dout, Float8Tensor), "dout must be Float8Tensors for FP8 MHA!"
                    ctx.fp8_meta["scaling_bwd"].scale_inv[META_DO] = dout._scale_inv
                    dout_fp8 = dout
                    dout = dout_fp8._data
                else:
                    dout_f16 = dout
                    dout = cast_to_fp8(
                        dout_f16, ctx.fp8_meta["scaling_bwd"], META_DO, fp8_dtype_backward
                    )
                fp8_meta_kwargs = {}
                fp8_meta_kwargs["d_scale_qkv"] = fp8_fwd_scale_invs[META_QKV]
                fp8_meta_kwargs["d_scale_s"] = fp8_fwd_scale_invs[META_S]
                fp8_meta_kwargs["d_scale_o"] = fp8_fwd_scale_invs[META_O]
                fp8_meta_kwargs["d_scale_do"] = ctx.fp8_meta["scaling_bwd"].scale_inv[META_DO]
                fp8_meta_kwargs["d_scale_dp"] = ctx.fp8_meta["scaling_bwd"].scale_inv[META_DP]
                fp8_meta_kwargs["q_scale_s"] = fp8_fwd_scales[META_S]
                fp8_meta_kwargs["q_scale_dp"] = ctx.fp8_meta["scaling_bwd"].scale[META_DP]
                fp8_meta_kwargs["q_scale_dqkv"] = ctx.fp8_meta["scaling_bwd"].scale[META_DQKV]
                fp8_meta_kwargs["amax_dp"] = ctx.fp8_meta["scaling_bwd"].amax_history[0][META_DP]
                fp8_meta_kwargs["amax_dqkv"] = ctx.fp8_meta["scaling_bwd"].amax_history[0][
                    META_DQKV
                ]
            else:
                assert False, "FP8 is only supported with Fused Attention!"
        else:
            if ctx.fp8_meta is not None and ctx.fp8_meta["recipe"].fp8_mha:
                assert isinstance(dout, Float8Tensor), "dout must be Float8Tensors for FP8 MHA!"
                q, k, v, out, dout = [x.from_float8(x.dtype) for x in [q, k, v, out, dout]]
            if ctx.use_fused_attention:
                fp8_meta_kwargs = {}
                fused_attn_qkv_dtype = TE_DType[q.dtype]
                fused_attn_dqkv_dtype = TE_DType[dout.dtype]
                fused_attn_backend = FusedAttnBackend["F16_arbitrary_seqlen"]

        if not ctx.use_fused_attention:
            out = out.view(ctx.batch_size, -1, *out.shape[-2:])
        dout = dout.view(*out.shape)

        chunk_ids_for_a2a = get_seq_chunk_ids_for_reordering(cp_size, out.device, True)
        out, dout = flash_attn_a2a_communicate(
            [out, dout], chunk_ids_for_a2a, seq_dim, cp_size, ctx.cp_group, ctx.cp_stream, True
        )

        if not ctx.use_fused_attention:
            fa_backward_kwargs = {"softmax_scale": ctx.softmax_scale}
            if _use_flash_attn_3:
                flash_attn_bwd = flash_attn_varlen_bwd_v3
                fa_backward_kwargs["window_size"] = ctx.window_size
                fa_backward_kwargs["deterministic"] = ctx.deterministic
            else:
                flash_attn_bwd = flash_attn_varlen_bwd
                fa_backward_kwargs["dropout_p"] = ctx.dropout_p
                if _flash_attn_2_3_plus:
                    fa_backward_kwargs["window_size"] = ctx.window_size
                if _flash_attn_2_4_plus:
                    fa_backward_kwargs["alibi_slopes"] = None
                if _flash_attn_2_4_1_plus:
                    fa_backward_kwargs["deterministic"] = ctx.deterministic

        if ctx.use_fused_attention:
            dq, dk, dv, _ = fused_attn_bwd(
                ctx.max_seqlen_q,
                ctx.max_seqlen_kv,
                cu_seqlens_q,
                cu_seqlens_kv,
                q,
                k,
                v,
                out,
                dout,
                fused_attn_qkv_dtype,
                fused_attn_dqkv_dtype,
                aux_ctx_tensors,
                fused_attn_backend,
                cu_seqlens_q_padded=cu_seqlens_q_padded,
                cu_seqlens_kv_padded=cu_seqlens_kv_padded,
                attn_scale=ctx.softmax_scale,
                dropout=ctx.dropout_p,
                qkv_layout=qkv_layout,
                attn_mask_type=ctx.attn_mask_type,
                attn_bias_type=ctx.attn_bias_type,
                window_size=ctx.window_size,
                deterministic=ctx.deterministic,
                **fp8_meta_kwargs,
            )
        else:
            softmax_lse, rng_state = aux_ctx_tensors
            out, dout = [x.view(-1, *x.shape[-2:]) for x in [out, dout]]
            dq, dk, dv = [torch.empty_like(x) for x in [q, k, v]]
            if not _use_flash_attn_3:
                fa_backward_kwargs["rng_state"] = rng_state
            flash_attn_bwd(
                dout,
                q,
                k,
                v,
                out,
                softmax_lse,
                dq,
                dk,
                dv,
                cu_seqlens_q,
                cu_seqlens_kv,
                ctx.max_seqlen_q,
                ctx.max_seqlen_kv,
                causal=causal,
                **fa_backward_kwargs,
            )
            dq, dk, dv = [x.view(ctx.batch_size, -1, *x.shape[-2:]) for x in [dq, dk, dv]]

        chunk_ids_for_a2a = get_seq_chunk_ids_for_reordering(cp_size, q.device, False)
        dq, dk, dv = flash_attn_a2a_communicate(
            [dq, dk, dv], chunk_ids_for_a2a, seq_dim, cp_size, ctx.cp_group, ctx.cp_stream, False
        )

        if ctx.qkv_format == "bshd":
            dq, dk, dv = [x.view(ctx.batch_size, -1, *x.shape[-2:]) for x in [dq, dk, dv]]
        elif ctx.qkv_format == "sbhd":
            dq, dk, dv = [x.view(-1, ctx.batch_size, *x.shape[-2:]) for x in [dq, dk, dv]]

        if ctx.fp8:
            if ctx.fp8_meta["recipe"].fp8_mha:
                dq, dk, dv = [
                    Float8Tensor(
                        data=x,
                        fp8_meta=ctx.fp8_meta,
                        fp8_meta_forward=False,
                        fp8_meta_index=META_DQKV,
                        fp8_dtype=fp8_dtype_backward,
                        dtype=dout_fp8.dtype,
                    )
                    for x in [dq, dk, dv]
                ]
            else:
                dq, dk, dv = [
                    cast_from_fp8(
                        x,
                        ctx.fp8_meta["scaling_bwd"],
                        META_DQKV,
                        fp8_dtype_backward,
                        TE_DType[dout_f16.dtype],
                    )
                    for x in [dq, dk, dv]
                ]

        return (
            None,
            dq,
            dk,
            dv,
            None,
            None,
            None,
            None,
            None,
            None,
            None,
            None,
            None,
            None,
            None,
            None,
            None,
            None,
            None,
            None,
            None,
            None,
            None,
            None,
        )


def attn_forward_func_with_cp(
    is_training,
    q,
    k,
    v,
    cu_seqlens_q,
    cu_seqlens_kv,
    max_seqlen_q,
    max_seqlen_kv,
    cu_seqlens_q_padded,
    cu_seqlens_kv_padded,
    dropout_p,
    cp_group,
    cp_global_ranks,
    cp_stream,
    cp_comm_type,
    softmax_scale=None,
    qkv_format="bshd",
    attn_mask_type="causal",
    attn_bias_type="no_bias",
    attn_bias=None,
    deterministic=False,
    use_fused_attention=False,
    window_size=None,
    fp8=False,
    fp8_meta=None,
) -> torch.Tensor:
    """
    Attention implementation with context parallelism.
    """

    if cp_comm_type == "a2a+p2p":
        assert isinstance(
            cp_group, list
        ), "Hierarchical CP implementation needs multi-level CP groups!"
        assert len(cp_group) == 2, "Current implementation only supports two-level CP groups!"
        if get_distributed_world_size(cp_group[0]) == 1:
            cp_group = cp_group[1]
            cp_comm_type = "p2p"
        elif get_distributed_world_size(cp_group[1]) == 1:
            cp_group = cp_group[0]
            cp_comm_type = "a2a"
    else:
        assert isinstance(
            cp_group, dist_group_type
        ), f"Unsupported process group for CP communication type {cp_comm_type}!"

    assert qkv_format in [
        "bshd",
        "sbhd",
        "thd",
    ], f"QKV format of {qkv_format} is not supported with context parallelism!"
    assert (
        qkv_format != "sbhd" or use_fused_attention
    ), "FlashAttention does not support sbhd format!"
    assert (
        qkv_format != "thd"
        or not use_fused_attention
        or attn_mask_type in ["padding", "padding_causal"]
    ), (
        f"Context parallelism is not supported for {attn_mask_type} mask type and "
        f"{qkv_format} format with {'FusedAttention' if use_fused_attention else 'FlashAttention'}!"
    )
    assert attn_bias is None or (use_fused_attention and "padding" not in attn_mask_type), (
        """Attention bias is only supported with FusedAttention and "causal" """
        """or "no_mask" mask types!"""
    )
    assert (
        cu_seqlens_q_padded is not None and cu_seqlens_kv_padded is not None
    ), "cu_seqlens_q_padded and cu_seqlens_kv_padded cannot be None with context parallelism!"

    sliding_window_attn = (
        window_size is not None and window_size != (-1, 0) and window_size != (-1, -1)
    )
    assert (
        not sliding_window_attn
        or cp_comm_type == "a2a"
        or (cp_comm_type == "all_gather" and not use_fused_attention)
    ), "The context parallel running configs cannot support sliding window attetnion!"

    args = [
        is_training,
        q,
        k,
        v,
        cu_seqlens_q,
        cu_seqlens_kv,
        max_seqlen_q,
        max_seqlen_kv,
        cu_seqlens_q_padded,
        cu_seqlens_kv_padded,
        dropout_p,
        softmax_scale,
        qkv_format,
        attn_mask_type,
        attn_bias_type,
        attn_bias,
        deterministic,
        use_fused_attention,
    ]

    if cp_comm_type in ["p2p", "a2a+p2p"]:
        args += [fp8, fp8_meta, cp_group, cp_global_ranks, cp_stream]
        out = AttnFuncWithCPAndKVP2P.apply(*args)
    elif cp_comm_type == "all_gather":
        args.pop(5)
        args.pop(8)
        args += [window_size, cp_group, cp_stream]
        out = AttnFuncWithCPAndKVAllGather.apply(*args)
    elif cp_comm_type == "a2a":
        args += [window_size, fp8, fp8_meta, cp_group, cp_stream]
        out = AttnFuncWithCPAndQKVOA2A.apply(*args)
    else:
        raise ValueError(f"Unsupported communication type: {cp_comm_type}!")

    return out


class RotaryPositionEmbedding(torch.nn.Module):
    """
    Implements Rotary Position Embedding from https://arxiv.org/abs/2104.09864.
    """

    def __init__(
        self,
        dim: int,
        rotary_percent: float = 1.0,
        seq_len_interpolation_factor: Optional[int] = None,
        pretrained_max_position_embeddings: Optional[int] = None,
        rotary_base: float = 10000.0,
    ):
        """
        Parameters
        ----------
        dim: int
            rotary embedding dimension
        rotary_percent: float
            Percent of rotary dimension to use for rotary position embeddings.
        seq_len_interpolation_factor: int
            if not None, discrete positions will be interpolated by this factor via the trick in
            https://arxiv.org/abs/2306.15595
        pretrained_max_position_embeddings: int
            pre-trained max_position_embeddings before position interpolation
        """
        super().__init__()
        if rotary_percent < 1.0:
            dim = int(dim * rotary_percent)
        self.seq_len_interpolation_factor = seq_len_interpolation_factor
        self.rotary_base = rotary_base
        inv_freq = 1.0 / (
            self.rotary_base
            ** (
                torch.arange(0, dim, 2, dtype=torch.float32, device=torch.cuda.current_device())
                / dim
            )
        )
        self.register_buffer("inv_freq", inv_freq)
        self.pretrained_max_position_embeddings = pretrained_max_position_embeddings

    def forward(self, max_seq_len: int, offset: int = 0):
        """
        Create rotary position embedding frequencies

        Parameters
        ----------
        max_seq_len: int
            sequence length of a sample
        offset: int, default = 0
            fixed offset for freqencies
        """
        seq = (
            torch.arange(max_seq_len, device=self.inv_freq.device, dtype=self.inv_freq.dtype)
            + offset
        )

        if (
            self.pretrained_max_position_embeddings is not None
            and self.seq_len_interpolation_factor is not None
        ):
            if (
                max_seq_len
                > self.pretrained_max_position_embeddings * self.seq_len_interpolation_factor
            ):
                # dynamic linear scaling (length > position we have learned)
                seq *= 1 / (max_seq_len / self.pretrained_max_position_embeddings)
            else:
                # fixed linear scaling
                seq *= 1 / self.seq_len_interpolation_factor

        freqs = torch.einsum("i , j -> i j", seq, self.inv_freq)
        # first part even vector components, second part odd vector components,
        #  2 * dim in dimension size
        emb = torch.cat((freqs, freqs), dim=-1)
        # emb [seq_length, .., dim]
        return emb.reshape(emb.size(0), 1, 1, emb.size(1))


class FusedRoPEFunc(torch.autograd.Function):
    """
    Function for FusedRoPE

    This implementation assumes the input tensor to be in `sbhd`, `bshd` or `thd` format and
    the RoPE tensor to be of shape (s, 1, 1, d). It accepts arbitrary memory layouts to avoid
    the expensive `.contiguous()` calls, thus it may not achieve the best memory access pattern.
    """

    @staticmethod
    def forward(
        ctx,
        t: torch.Tensor,
        freqs: torch.Tensor,
        tensor_format: str = "sbhd",
        cu_seqlens: Union[torch.Tensor, None] = None,
    ) -> torch.Tensor:
        if freqs.dtype != torch.float32:
            freqs = freqs.float()
        if tensor_format == "sbhd":
            output = tex.fused_rope_forward(t, freqs, False)
        elif tensor_format == "bshd":
            output = tex.fused_rope_forward(t.transpose(0, 1), freqs, True).transpose(0, 1)
        elif tensor_format == "thd":
            output = tex.fused_rope_thd_forward(t, cu_seqlens, freqs)
        else:
            raise ValueError(f"Unsupported tensor_format: {tensor_format}.")
        ctx.save_for_backward(freqs, cu_seqlens)
        ctx.tensor_format = tensor_format

        return output

    @staticmethod
    def backward(ctx, grad_output: torch.Tensor) -> Tuple[Union[torch.Tensor, None], ...]:
        freqs, cu_seqlens = ctx.saved_tensors
        if ctx.tensor_format == "sbhd":
            grad_input = tex.fused_rope_backward(grad_output, freqs, False)
        elif ctx.tensor_format == "bshd":
            grad_input = tex.fused_rope_backward(
                grad_output.transpose(0, 1), freqs, True
            ).transpose(0, 1)
        elif ctx.tensor_format == "thd":
            grad_input = tex.fused_rope_thd_backward(grad_output, cu_seqlens, freqs)
        else:
            raise ValueError(f"Unsupported tensor_format: {ctx.tensor_format}.")

        return grad_input, None, None, None, None


def _rotate_half(x: torch.Tensor) -> torch.Tensor:
    """
    change sign so the last dimension becomes [-odd, +even]
    """
    x = x.view(x.shape[:-1] + torch.Size((2, x.shape[-1] // 2)))
    x1, x2 = x.unbind(dim=-2)
    return torch.cat((-x2, x1), dim=-1)


def apply_rotary_pos_emb(
    t: torch.Tensor,
    freqs: torch.Tensor,
    tensor_format: str = "sbhd",
    fused: bool = False,
    cu_seqlens: Union[torch.Tensor, None] = None,
) -> torch.Tensor:
    """
    Apply rotary positional embedding tensor to the input tensor.

    Parameters
    ----------
    t: torch.Tensor
        Input tensor of shape `[s, b, h, d]`, `[b, s, h, d]` or `[t, h, d]`, on which
        rotary positional embedding will be applied.
    freqs: torch.Tensor
        Rotary positional embedding tensor of shape `[s2, 1, 1, d2]` and dtype 'float',
        with `s2 >= s` and `d2 <= d`.
    fused: bool, default = False
        Whether to use a fused applying RoPE implementation.
    tensor_format: {'sbhd', 'bshd', 'thd'}, default = 'sbhd'
        is `bshd` if `t` is of shape `[bs, seq, ...]`, or `sbhd` if `t` is
        of shape `[seq, bs, ...]`. 'thd' is only supported when `fused` is True.
    cu_seqlens: torch.Tensor, default = None.
        Cumulative sum of sequence lengths in a batch for `t`, with shape [b + 1] and
        dtype torch.int32. Only valid when `tensor_format` is 'thd'.
    """
    if fused:
        assert (
            tensor_format != "thd" or cu_seqlens is not None
        ), "cu_seqlens must not be None when tensor_format is 'thd'."
        return FusedRoPEFunc.apply(t, freqs, tensor_format, cu_seqlens)

    assert tensor_format in ("sbhd", "bshd"), (
        "Only formats `sbhd` or `bshd` are supported for input tensor `t` "
        f"when fused is False, got {tensor_format}."
    )

    max_seq_len = freqs.shape[0]
    cur_seq_len = t.shape[1] if tensor_format == "bshd" else t.shape[0]

    # Only apply the rotary embeddings up to the sequence length of the running
    # input.
    assert (
        cur_seq_len <= max_seq_len
    ), f"Rotary Embeddings only supported up to {max_seq_len} sequence length!"
    freqs = freqs[:cur_seq_len]
    if tensor_format == "bshd":
        freqs = freqs.transpose(0, 1)  # [seq, 1, 1, dim] -> [1, seq, 1, dim]
    # cos/sin first then dtype conversion for better precision
    cos_ = torch.cos(freqs).to(t.dtype)
    sin_ = torch.sin(freqs).to(t.dtype)

    rot_dim = freqs.shape[-1]
    # ideally t_pass is empty so rotary pos embedding is applied to all tensor t
    t, t_pass = t[..., :rot_dim], t[..., rot_dim:]

    # first part is cosine component
    # second part is sine component, need to change signs with _rotate_half method
    t = (t * cos_) + (_rotate_half(t) * sin_)
    return torch.cat((t, t_pass), dim=-1)


class _SplitAlongDim(torch.autograd.Function):
    """"""

    @staticmethod
    def forward(
        ctx,
        mixed_x_layer: torch.Tensor,
        split_dim: int,
        split_size_or_sections: Union[int, List[int], Tuple[int]],
    ) -> Tuple[torch.Tensor, ...]:
        ctx.split_dim = split_dim
        ctx.split_size_or_sections = split_size_or_sections
        if isinstance(mixed_x_layer, Float8Tensor):
            return tuple(
                Float8Tensor.make_like(
                    mixed_x_layer,
                    data=x,
                )
                for x in torch.split(
                    mixed_x_layer._data,
                    split_size_or_sections=split_size_or_sections,
                    dim=split_dim,
                )
            )
        return torch.split(mixed_x_layer, split_size_or_sections, dim=split_dim)

    @staticmethod
    def backward(ctx, *grad_outputs):
        assert len(grad_outputs) > 0, "No gradients received for backprop!"

        if isinstance(ctx.split_size_or_sections, (list, tuple)):
            split_sizes = ctx.split_size_or_sections
            assert len(grad_outputs) == len(
                split_sizes
            ), "Unequal number of gradients vs split sections for backprop!"
        if isinstance(ctx.split_size_or_sections, int):
            split_sizes = [ctx.split_size_or_sections] * len(grad_outputs)
        dims = len(grad_outputs[0].shape)
        split_dim = (ctx.split_dim + dims) % dims

        if isinstance(grad_outputs[0], Float8Tensor):
            noop_ok = True
            strides = grad_outputs[0].stride()
            data_ptr = grad_outputs[0]._data.untyped_storage().data_ptr()
            shape = list(grad_outputs[0].shape)
            for i, tensor in enumerate(grad_outputs):
                shape_i = shape
                shape_i[split_dim] = split_sizes[i]
                offset_size = sum(split_sizes[:i]) * np.prod(shape[split_dim + 1 :])
                if (
                    tensor.stride() != strides
                    or list(tensor.shape) != shape_i
                    or tensor._data.untyped_storage().data_ptr() != data_ptr
                    or tensor.storage_offset() != offset_size
                ):
                    noop_ok = False
                    break
            if noop_ok:
                ret = torch.Tensor().to(
                    device=grad_outputs[0].device, dtype=grad_outputs[0]._data.dtype
                )
                new_shape = list(shape)
                new_shape[split_dim] = sum(split_sizes)
                ret.set_(
                    grad_outputs[0]._data.untyped_storage(),
                    grad_outputs[0]._data.storage_offset(),
                    new_shape,
                    strides,
                )
                return Float8Tensor.make_like(grad_outputs[0], data=ret), None, None

            grad_outputs_data = [x._data for x in grad_outputs]
            return (
                Float8Tensor.make_like(
                    grad_outputs[0], data=torch.cat(grad_outputs_data, dim=split_dim)
                ),
                None,
                None,
            )
        noop_ok = True
        strides = grad_outputs[0].stride()
        data_ptr = grad_outputs[0].untyped_storage().data_ptr()
        shape = list(grad_outputs[0].shape)
        for i, tensor in enumerate(grad_outputs):
            shape_i = shape
            shape_i[split_dim] = split_sizes[i]
            offset_size = sum(split_sizes[:i]) * np.prod(shape[split_dim + 1 :])
            if (
                tensor.stride() != strides
                or list(tensor.shape) != shape_i
                or tensor.untyped_storage().data_ptr() != data_ptr
                or tensor.storage_offset() != offset_size
            ):
                noop_ok = False
                break
        if noop_ok:
            ret = torch.Tensor().to(device=grad_outputs[0].device, dtype=grad_outputs[0].dtype)
            new_shape = list(shape)
            new_shape[split_dim] = sum(split_sizes)
            ret.set_(
                grad_outputs[0].untyped_storage(),
                grad_outputs[0].storage_offset(),
                new_shape,
                strides,
            )
            return ret, None, None

        return torch.cat(grad_outputs, dim=split_dim), None, None


class UnfusedDotProductAttention(torch.nn.Module):
    """Parallel attention w/o QKV and Proj Gemms
    BMM1 -> softmax + dropout -> BMM2
    """

    def __init__(
        self,
        softmax_scale: float,
        attention_type: str = "self",
        attention_dropout: float = 0.0,
        attention_dropout_ctx: Optional[Callable] = nullcontext,
        layer_number: Optional[int] = None,
    ) -> None:
        super().__init__()

        self.softmax_scale = softmax_scale
        self.attention_type = attention_type
        self.attention_dropout_ctx = attention_dropout_ctx
        self.layer_number = layer_number

        self.scale_mask_softmax = FusedScaleMaskSoftmax(attention_mask_func)

        # Dropout. Note that for a single iteration, this layer will generate
        # different outputs on different number of parallel partitions but
        # on average it should not be partition dependent.
        self.attention_dropout = torch.nn.Dropout(attention_dropout)

        # An FP16 training trick required for certain GPT-like models.
        self.apply_qk_layer_scaling = (
            bool(int(os.getenv("NVTE_APPLY_QK_LAYER_SCALING", "0"))) and layer_number is not None
        )

    def forward(
        self,
        query_layer: torch.Tensor,
        key_layer: torch.Tensor,
        value_layer: torch.Tensor,
        qkv_layout: str = "sbh3d",
        cu_seqlens_q: Optional[torch.Tensor] = None,  # pylint: disable=unused-argument
        cu_seqlens_kv: Optional[torch.Tensor] = None,  # pylint: disable=unused-argument
        attn_mask_type: str = "causal",
        attention_mask: Optional[Union[torch.Tensor, Tuple[torch.Tensor, torch.Tensor]]] = None,
        core_attention_bias_type: str = "no_bias",
        core_attention_bias: Optional[torch.Tensor] = None,
        alibi_slopes: Optional[torch.Tensor] = None,
    ) -> torch.Tensor:
        """Unfused attention fprop"""
        assert (
            qkv_layout in QKVLayouts
        ), f"UnfusedDotProductAttention does not support qkv_layout = {qkv_layout}!"
        qkv_format = "".join([i for i in qkv_layout.split("_")[0] if i.isalpha()])
        if qkv_format == "bshd":
            # convert to sbhd and use sbhd implementation for now
            query_layer, key_layer, value_layer = [
                x.transpose(0, 1) for x in [query_layer, key_layer, value_layer]
            ]
        batch_size, max_seqlen_q, max_seqlen_kv = (
            query_layer.shape[1],
            query_layer.shape[0],
            key_layer.shape[0],
        )
        if "padding" in attn_mask_type:
            if self.attention_type == "self":
                assert attention_mask.shape == (
                    batch_size,
                    1,
                    1,
                    max_seqlen_q,
                ), "attention_mask should be a single tensor with [b, 1, 1, sq] shape!"
                attention_mask = torch.logical_or(
                    attention_mask.squeeze(1).unsqueeze(3), attention_mask
                )
            else:
                assert (
                    len(attention_mask) == 2
                    and attention_mask[0].shape == (batch_size, 1, 1, max_seqlen_q)
                    and attention_mask[1].shape == (batch_size, 1, 1, max_seqlen_kv)
                ), (
                    "attention_mask should be a tuple of two tensors with shapes "
                    "[b, 1, 1, sq] and [b, 1, 1, skv]!"
                )
                attention_mask = torch.logical_or(
                    attention_mask[0].squeeze(1).unsqueeze(3), attention_mask[1]
                )
            mask = attention_mask.squeeze(1).logical_not()
            actual_seqlens_q = mask[:, :, 0].sum(dim=1)
            actual_seqlens_kv = mask[:, 0, :].sum(dim=1)
            mask = torch.arange(max_seqlen_q, dtype=torch.int32, device="cuda").view(
                1, 1, max_seqlen_q, 1
            ) - torch.arange(max_seqlen_kv, dtype=torch.int32, device="cuda").view(
                1, 1, 1, max_seqlen_kv
            )
            if attn_mask_type == "padding_causal":
                attention_mask = torch.logical_or(
                    torch.where(mask.view(1, 1, max_seqlen_q, max_seqlen_kv) < 0, 1, 0),
                    attention_mask,
                )
            if attn_mask_type == "padding_causal_bottom_right":
                attention_mask = torch.logical_or(
                    torch.where(
                        mask.expand(batch_size, 1, max_seqlen_q, max_seqlen_kv)
                        + (actual_seqlens_kv - actual_seqlens_q).view(batch_size, 1, 1, 1)
                        < 0,
                        1,
                        0,
                    ),
                    attention_mask,
                )

        batch_size, seqlen = query_layer.shape[1], query_layer.shape[0]
        apply_qk_layer_scaling = self.apply_qk_layer_scaling and key_layer.dtype == torch.float16

        # [b, np, sq, sk]
        output_size = (
            query_layer.size(1),
            query_layer.size(2),
            query_layer.size(0),
            key_layer.size(0),
        )

        if key_layer.shape[2] != query_layer.shape[2]:
            assert (
                query_layer.shape[2] % key_layer.shape[2] == 0
            ), "The number of attention heads must be divisible by the number of GQA groups!"
            key_layer = key_layer.repeat_interleave(
                int(query_layer.shape[2] / key_layer.shape[2]), dim=2
            )
            value_layer = value_layer.repeat_interleave(
                int(query_layer.shape[2] / value_layer.shape[2]), dim=2
            )

        # [sq, b, np, hn] -> [sq, b * np, hn]
        query_layer = query_layer.reshape(output_size[2], output_size[0] * output_size[1], -1)
        # [sk, b, np, hn] -> [sk, b * np, hn]
        key_layer = key_layer.reshape(output_size[3], output_size[0] * output_size[1], -1)

        # preallocting result tensor: [b * np, sq, sk]
        # WAR to set dtype to FP32 as ONNX lacks BF16 support for ConstantOfShape operator
        is_bf16 = query_layer.dtype == torch.bfloat16
        matmul_result = torch.empty(
            output_size[0] * output_size[1],
            output_size[2],
            output_size[3],
            dtype=torch.float32 if is_in_onnx_export_mode() and is_bf16 else query_layer.dtype,
            device=torch.cuda.current_device(),
        )

        if is_in_onnx_export_mode() and is_bf16:
            matmul_result = matmul_result.bfloat16()

        scale = self.softmax_scale
        if apply_qk_layer_scaling:
            scale /= self.layer_number

        # Raw attention scores. [b * np, sq, sk]
        if core_attention_bias_type == "no_bias":
            matmul_result = torch.baddbmm(
                matmul_result,
                query_layer.transpose(0, 1),  # [b * np, sq, hn]
                key_layer.transpose(0, 1).transpose(1, 2),  # [b * np, hn, sk]
                beta=0.0,
                alpha=scale,
            ).view(*output_size)

        elif core_attention_bias_type == "pre_scale_bias":
            assert core_attention_bias is not None, "core_attention_bias should not be None!"
            matmul_result = torch.bmm(
                query_layer.transpose(0, 1),  # [b * np, sq, hn]
                key_layer.transpose(0, 1).transpose(1, 2),  # [b * np, hn, sk]
            )
            matmul_result = matmul_result.view(*output_size) + core_attention_bias
            matmul_result *= scale

        elif core_attention_bias_type in ["post_scale_bias", "alibi"]:
            if core_attention_bias_type == "post_scale_bias":
                assert core_attention_bias is not None, "core_attention_bias should not be None!"
            if core_attention_bias_type == "alibi":
                _, core_attention_bias = get_alibi(
                    output_size[1],
                    output_size[2],
                    output_size[3],
                    actual_seqlens_q=actual_seqlens_q if "padding" in attn_mask_type else None,
                    actual_seqlens_kv=actual_seqlens_kv if "padding" in attn_mask_type else None,
                    alibi_slopes=alibi_slopes,
                    bottom_right_alignment=attn_mask_type not in ["causal", "padding_causal"],
                )
            matmul_result = torch.baddbmm(
                matmul_result,
                query_layer.transpose(0, 1),  # [b * np, sq, hn]
                key_layer.transpose(0, 1).transpose(1, 2),  # [b * np, hn, sk]
                beta=0.0,
                alpha=scale,
            )
            matmul_result = (matmul_result.view(*output_size) + core_attention_bias).to(
                dtype=query_layer.dtype
            )

        # attention scores and attention mask [b, np, sq, sk]
        softmax_scale = self.layer_number if apply_qk_layer_scaling else None
        attention_probs = self.scale_mask_softmax(
            matmul_result, attention_mask, attn_mask_type, softmax_scale
        )

        # mask out the pad positions in softmax results, mostly for the rows (pad tokens from q)
        # the columns (pad tokens from k) are already zeroed out during softmax
        if "padding" in attn_mask_type:
            attention_probs = attention_probs.masked_fill(attention_mask, 0)

        # This is actually dropping out entire tokens to attend to, which might
        # seem a bit unusual, but is taken from the original Transformer paper.
        with self.attention_dropout_ctx():
            attention_probs = self.attention_dropout(attention_probs)

        # value_layer -> context layer.
        # [sk, b, np, hn] --> [b, np, sq, hn]
        output_size = (
            value_layer.size(1),
            value_layer.size(2),
            query_layer.size(0),
            value_layer.size(3),
        )

        # change view [sk, b * np, hn]
        value_layer = value_layer.reshape(value_layer.size(0), output_size[0] * output_size[1], -1)

        # change view [b * np, sq, sk]
        attention_probs = attention_probs.view(output_size[0] * output_size[1], output_size[2], -1)

        # matmul: [b * np, sq, hn]
        context_layer = torch.bmm(attention_probs, value_layer.transpose(0, 1))

        # change view [b, np, sq, hn]
        context_layer = context_layer.view(*output_size)

        if qkv_format == "sbhd":
            # [b, np, sq, hn] --> [sq, b, np, hn]
            context_layer = context_layer.permute(2, 0, 1, 3).contiguous()

            # [sq, b, np, hn] --> [sq, b, hp]
            context_layer = context_layer.view(seqlen, batch_size, -1)

        if qkv_format == "bshd":
            # [b, np, sq, hn] --> [b, sq, np, hn]
            context_layer = context_layer.permute(0, 2, 1, 3).contiguous()

            # [b, sq, np, hn] --> [b, sq, hp]
            context_layer = context_layer.view(batch_size, seqlen, -1)

        return context_layer


class _PrepareQKVForFA(torch.autograd.Function):
    """This class converts QKV from interleaved (s, b, ...) layout
    to separate contiguous q, k, v tensors in (b, s, ...) layout."""

    @staticmethod
    def forward(
        _ctx: torch.autograd.function.FunctionCtx,  # unused
        query_layer: torch.Tensor,
        key_layer: torch.Tensor,
        value_layer: torch.Tensor,
    ) -> Tuple[torch.Tensor, torch.Tensor, torch.Tensor]:
        # All inputs received are non-contiguous tensors.
        # The `query_layer` tensor is used to access the
        # full memory region of the QKV tensor.
        qkv = tex.fa_prepare_fwd(query_layer)
        q, k, v = split_tensor_along_dim(qkv, 0, 3)
        query_layer = torch.squeeze(q, 0)
        key_layer = torch.squeeze(k, 0)
        value_layer = torch.squeeze(v, 0)
        return query_layer, key_layer, value_layer

    @staticmethod
    def backward(
        _ctx: torch.autograd.function.FunctionCtx,  # unused
        dq: torch.Tensor,
        dk: torch.Tensor,
        dv: torch.Tensor,
    ) -> Tuple[Union[torch.Tensor, None], ...]:
        dqkv = tex.fa_prepare_bwd(dq, dk, dv)
        dq, dk, dv = split_tensor_along_dim(dqkv, -1, 3)
        return dq, dk, dv


def get_qkv_layout(
    q: torch.Tensor,
    k: torch.Tensor,
    v: torch.Tensor,
    qkv_format: str = "sbhd",
) -> str:
    """Get qkv layout.

    Parameters
    ----------
    q: torch.Tensor
        Query tensor.
    k: torch.Tensor
        Key tensor.
    v: torch.Tensor
        Value tensor.
    qkv_format: str, default = `sbhd`
        Dimension format for `q`, `k` and `v`, {`sbhd`, `bshd`, `thd`}. `s` stands for
        the sequence length dimension, `b` batch size, `h` the number of attention heads,
        `d` head size, and `t` the total number of tokens in a batch, i.e.
        `t = sum(s_i) for i = 0...b-1`.

    Returns
    ----------
    qkv_layout: str
       Memory layout of `q`, `k` and `v`. Each `qkv_format` can be mapped to one of five
       memory layouts. For example, `sb3hd` means `q`, `k`, `v` are created as one chunk
       of memory and that they are interleaved in the `2`nd dimension. `sbhd_sbh2d` means
       `q` and `kv` are created in two chunks and that `q` itself is contiguous and `k`, `v`
       are interleaved with each other in the `3`rd dimension, `k = kv[:,:,:,0,:]` and
       `v = kv[:,:,:,1,:]`.
       Mapping:
       `sbhd`: {`sb3hd`, `sbh3d`, `sbhd_sb2hd`, `sbhd_sbh2d`, `sbhd_sbhd_sbhd`}
       `bshd`: {`bs3hd`, `bsh3d`, `bshd_bs2hd`, `bshd_bsh2d`, `bshd_bshd_bshd`}
       `thd` : {`t3hd`, `th3d`, `thd_t2hd`, `thd_th2d`, `thd_thd_thd`}
    q: torch.Tensor
        Query tensor. It may be different from input `q` as we try to fit tensors to
        a supported layout.
    k: torch.Tensor
        Key tensor. It may be different from input `k` as we try to fit tensors to
        a supported layout.
    v: torch.Tensor
        Value tensor. It may be different from input `v` as we try to fit tensors to
        a supported layout.
    """

    check_last_dim_contiguous = all(x.stride(-1) == 1 for x in [q, k, v])
    assert check_last_dim_contiguous, "q, k and v must have stride 1 in their last dimension!"

    def run_iteratively(q, k, v):
        # check data pointers
        data_ptr = q.untyped_storage().data_ptr()
        check_ptrs_qkv = all(x.untyped_storage().data_ptr() == data_ptr for x in [q, k, v])
        check_ptrs_qk = all(x.untyped_storage().data_ptr() == data_ptr for x in [q, k])
        data_ptr = k.untyped_storage().data_ptr()
        check_ptrs_kv = all(x.untyped_storage().data_ptr() == data_ptr for x in [k, v])

        # check tensor shapes
        shape = q.shape
        check_shapes_qkv = all(shape == x.shape for x in [q, k, v])
        shape = k.shape
        check_shapes_kv = shape[:-1] == v.shape[:-1]

        # check tensor strides
        stride = q.stride()
        check_strides_qkv = all(stride == x.stride() for x in [q, k, v])
        check_strides_kv = tuple(sk / k.shape[-1] for sk in k.stride()[:-1]) == tuple(
            sv / v.shape[-1] for sv in v.stride()[:-1]
        )

        # check tensor offsets for h3d and 3hd layouts
        prod_h_d = q.shape[-1] * q.shape[-2]
        check_3hd_offsets = all(x.storage_offset() == i * prod_h_d for i, x in enumerate([q, k, v]))
        check_h3d_offsets = all(
            x.storage_offset() == i * q.shape[-1] for i, x in enumerate([q, k, v])
        )

        # check tensor offsets for hd_h2d and hd_2hd layouts
        prod_all_dims = [np.prod(x.shape) for x in [q, k]]
        offset = prod_all_dims[0] if check_ptrs_qkv else 0
        prod_h_d = k.shape[-1] * k.shape[-2]
        check_2hd_offsets = all(
            x.storage_offset() == (offset + i * prod_h_d) for i, x in enumerate([k, v])
        )
        check_h2d_offsets = all(
            x.storage_offset() == (offset + i * k.shape[-1]) for i, x in enumerate([k, v])
        )

        # check tensor offsets for hd_hd_hd layouts
        check_hd_offsets_qkv = (
            all(x.storage_offset() == sum(prod_all_dims[:i]) for i, x in enumerate([q, k, v]))
            if check_ptrs_qkv
            else all(x.storage_offset() == 0 for i, x in enumerate([q, k, v]))
        )
        check_hd_offsets_qk = (
            all(x.storage_offset() == sum(prod_all_dims[:i]) for i, x in enumerate([q, k]))
            if not check_ptrs_qkv and check_ptrs_qk
            else all(x.storage_offset() == 0 for i, x in enumerate([q, k]))
        )
        check_hd_offsets_kv = (
            all(x.storage_offset() == sum(prod_all_dims[1 : i + 1]) for i, x in enumerate([k, v]))
            if not check_ptrs_qkv and check_ptrs_kv
            else all(x.storage_offset() == 0 for i, x in enumerate([k, v]))
        )

        if check_ptrs_qkv and check_strides_qkv and check_shapes_qkv and check_3hd_offsets:
            # sb3hd, bs3hd, t3hd
            # one chunk of memory, qkv, with q, k, v interleaved at dim=-3 in qkv
            qkv_layout = qkv_format[:-2] + "3" + qkv_format[-2:]
        elif check_ptrs_qkv and check_strides_qkv and check_shapes_qkv and check_h3d_offsets:
            # sbh3d, bsh3d, th3d
            # one chunk of memory, qkv, with q, k, v interleaved at dim=-2 in qkv
            qkv_layout = qkv_format[:-1] + "3" + qkv_format[-1:]
        elif check_ptrs_kv and check_strides_kv and check_shapes_kv and check_2hd_offsets:
            # sbhd_sb2hd, bshd_bs2hd, thd_t2hd
            # two chunks of memory, q and kv, with k, v interleaved at dim=-3 in kv
            # q and kv may be disjoint or consecutive in memory, and when consecutive, they may
            # have the same data pointer, i.e. check_ptrs_qkv=True
            qkv_layout = qkv_format + "_" + qkv_format[:-2] + "2" + qkv_format[-2:]
        elif check_ptrs_kv and check_strides_kv and check_shapes_kv and check_h2d_offsets:
            # sbhd_sbh2d, bshd_bsh2d, thd_th2d
            # two chunks of memory, q and kv, with k, v interleaved at dim=-2 in kv
            # q and kv may be disjoint or consecutive in memory, and when consecutive, they may
            # have the same data pointer, i.e. check_ptrs_qkv=True
            qkv_layout = qkv_format + "_" + qkv_format[:-1] + "2" + qkv_format[-1:]
        elif (
            check_strides_kv
            and check_shapes_kv
            and (check_hd_offsets_qkv or check_hd_offsets_kv or check_hd_offsets_qk)
        ):
            # sbhd_sbhd_sbhd, bshd_bshd_bshd, thd_thd_thd
            # three chunks of memory, q, k and v, which may be disjoint or consecutive, and
            # when consecutive, they may have the same data pointer, i.e. check_ptrs_qkv=True or
            # check_ptrs_qk=True or check_ptrs_kv=True
            qkv_layout = "_".join(list([qkv_format]) * 3)
        else:
            qkv_layout = "not_supported"

        return qkv_layout

    qkv_layout = run_iteratively(q, k, v)
    if qkv_layout == "not_supported":
        # force q,k,v to be contiguous and run get_layout again
        q, k, v = [x.contiguous() for x in [q, k, v]]
        qkv_layout = run_iteratively(q, k, v)
    if qkv_layout == "not_supported":
        raise Exception("The provided qkv memory layout is not supported!")

    return qkv_layout, q, k, v


def check_set_window_size(
    attn_mask_type: str,
    window_size: Tuple[int, int] = None,
):
    """Check if sliding window size is compliant with attention mask type.
    If not, set it to the appropriate size.

         attn_mask_type                              |   window_size
    -------------------------------------------------------------------------
    no_mask, padding, arbitrary                      | (-1, -1) or (>=0, >=0)
    causal, padding_causal                           | (-1,  0) or (>=0, 0)
    causal_bottom_right, padding_causal_bottom_right | (-1,  0) or (>=0, 0)
    """
    orig_window_size = window_size
    if "causal" in attn_mask_type:
        if orig_window_size is None:
            window_size = (-1, 0)
        elif orig_window_size == (-1, -1) or (
            orig_window_size[0] >= 0 and orig_window_size[1] != 0
        ):
            window_size = (orig_window_size[0], 0)
            warnings.warn(
                "window_size should be (-1, 0) or (>=0, 0) for attn_mask_type=" + attn_mask_type
            )
        elif orig_window_size != (-1, 0) and (orig_window_size[0] < 0 or orig_window_size[1] != 0):
            assert False, (
                "window_size should be (-1, 0) or (>=0, 0) for attn_mask_type=" + attn_mask_type
            )
    elif attn_mask_type in ["no_mask", "padding", "arbitrary"]:
        if orig_window_size is None:
            window_size = (-1, -1)
        elif orig_window_size == (-1, 0):
            window_size = (-1, -1)
            warnings.warn(
                "window_size should be (-1, -1) or (>=0, >=0) for attn_mask_type=" + attn_mask_type
            )
        elif orig_window_size != (-1, -1) and (orig_window_size[0] < 0 or orig_window_size[1] < 0):
            assert False, (
                "window_size should be (-1, -1) or (>=0, >=0) for attn_mask_type=" + attn_mask_type
            )
    else:
        assert False, "Invalid attn_mask_type: " + attn_mask_type
    return window_size


class FlashAttention(torch.nn.Module):
    """Dot product attention, using HazyResearch flash-attn package:
    https://github.com/Dao-AILab/flash-attention
    """

    def __init__(
        self,
        softmax_scale: float,
        attention_dropout: float = 0.0,
        attention_dropout_ctx: Optional[Callable] = nullcontext,
        attention_type: str = "self",
        layer_number: Optional[int] = None,
        deterministic: bool = False,
    ) -> None:
        super().__init__()

        if _flash_attn_is_installed:
            assert (
                _flash_attn_version >= _flash_attn_version_required
            ), f"FlashAttention minimum version {_flash_attn_version_required} is required."
            assert (
                _flash_attn_version <= _flash_attn_max_version
            ), f"FlashAttention maximum version {_flash_attn_max_version} is supported."

        self.softmax_scale = softmax_scale
        self.attention_dropout_ctx = attention_dropout_ctx
        self.attention_dropout = attention_dropout
        self.attention_type = attention_type
        self.layer_number = 1 if layer_number is None else layer_number
        self.deterministic = deterministic
        self.logger = logging.getLogger("FlashAttention")
        self.logger.setLevel(_log_level)
        if not self.logger.hasHandlers():
            self.logger.addHandler(_stream_handler)

    def forward(
        self,
        query_layer: torch.Tensor,
        key_layer: torch.Tensor,
        value_layer: torch.Tensor,
        attention_mask: Optional[Union[torch.Tensor, Tuple[torch.Tensor, torch.Tensor]]] = None,
        qkv_layout: str = "sbh3d",
        cu_seqlens_q: Optional[torch.Tensor] = None,
        cu_seqlens_kv: Optional[torch.Tensor] = None,
        max_seqlen_q: Optional[int] = None,
        max_seqlen_kv: Optional[int] = None,
        attn_mask_type: str = "causal",
        window_size: Optional[Tuple[int, int]] = None,
        alibi_slopes: Optional[torch.Tensor] = None,
        cp_group: Optional[Union[dist_group_type, List[dist_group_type]]] = None,
        cp_global_ranks: List[int] = None,
        cp_stream: torch.cuda.Stream = None,
        cp_comm_type: str = "p2p",
        fp8: bool = False,
        fp8_meta: Optional[Dict[str, Any]] = None,
    ) -> torch.Tensor:
        """flash-attn fprop"""

        assert all(
            x.dtype in [torch.float16, torch.bfloat16] or isinstance(x, Float8Tensor)
            for x in [query_layer, key_layer, value_layer]
        ), "FlashAttention only supports FP16 and BF16 data types, or Float8Tensors."
        assert (
            query_layer.is_cuda and key_layer.is_cuda and value_layer.is_cuda
        ), "FlashAttention currently only supports CUDA tensors."
        assert (
            qkv_layout in QKVLayouts
        ), f"FlashAttention does not support qkv_layout = {qkv_layout}!"

        cp_size = 1
        if isinstance(cp_group, dist_group_type):
            cp_size = get_distributed_world_size(cp_group)
        elif isinstance(cp_group, list):
            for group in cp_group:
                cp_size *= get_distributed_world_size(group)
        context_parallel = cp_size > 1

        qkv_format = "".join([i for i in qkv_layout.split("_")[0] if i.isalpha()])

        if all(not isinstance(x, Float8Tensor) for x in [query_layer, key_layer, value_layer]):
            if qkv_format == "sbhd":
                # For now just 128, will make it more general in the future
                if (
                    query_layer.shape[-1] == 128
                    and query_layer.shape[0] * query_layer.shape[1] >= 512
                    and qkv_layout == "sbh3d"
                ):
                    query_layer, key_layer, value_layer = _PrepareQKVForFA.apply(
                        query_layer, key_layer, value_layer
                    )
                else:
                    query_layer, key_layer, value_layer = [
                        x.transpose(0, 1) for x in (query_layer, key_layer, value_layer)
                    ]
            if context_parallel:
                query_layer, key_layer, value_layer = [
                    x.contiguous() for x in (query_layer, key_layer, value_layer)
                ]
        else:
            if qkv_format == "sbhd":
                query_layer._data, key_layer._data, value_layer._data = [
                    x.transpose(0, 1)
                    for x in (query_layer._data, key_layer._data, value_layer._data)
                ]
                query_layer, key_layer, value_layer = [
                    Float8Tensor.make_like(x, data=x._data)
                    for x in (query_layer, key_layer, value_layer)
                ]
            if context_parallel:
                query_layer._data, key_layer._data, value_layer._data = [
                    x.contiguous() for x in (query_layer._data, key_layer._data, value_layer._data)
                ]

        batch_size = query_layer.shape[0]

        if qkv_format in ["sbhd", "bshd"]:
            max_seqlen_q, max_seqlen_kv = query_layer.shape[1], key_layer.shape[1]
            max_seqlen_q *= cp_size
            max_seqlen_kv *= cp_size

            if "padding" in attn_mask_type:
                assert not context_parallel, "Padding mask not supported with context parallelism!"
                # [b * s, h, d]
                query_layer, key_layer, value_layer = [
                    x.reshape(x.shape[0] * x.shape[1], *x.shape[2:])
                    for x in [query_layer, key_layer, value_layer]
                ]

                if self.attention_type == "self":
                    assert (
                        max_seqlen_q == max_seqlen_kv
                    ), "Maximum sequence length for Q and KV should be the same."
                    if cu_seqlens_q is None:
                        assert (
                            attention_mask is not None
                        ), "Please provide attention_mask for padding!"
                        cu_seqlens_q, indices_q = get_cu_seqlens_and_indices(attention_mask)
                    else:
                        indices_q = get_indices(max_seqlen_q, cu_seqlens_q)
                    cu_seqlens_kv = cu_seqlens_q
                    query_layer, key_layer, value_layer = PackTensors.apply(
                        indices_q, query_layer, key_layer, value_layer
                    )
                else:
                    if cu_seqlens_q is None or cu_seqlens_kv is None:
                        assert (
                            attention_mask is not None
                        ), "Please provide attention_mask for padding!"
                        cu_seqlens_q, indices_q = get_cu_seqlens_and_indices(attention_mask[0])
                        cu_seqlens_kv, indices_kv = get_cu_seqlens_and_indices(attention_mask[1])
                    else:
                        indices_q = get_indices(max_seqlen_q, cu_seqlens_q)
                        indices_kv = get_indices(max_seqlen_kv, cu_seqlens_kv)
                    query_layer = PackTensors.apply(indices_q, query_layer)
                    key_layer, value_layer = PackTensors.apply(indices_kv, key_layer, value_layer)
            else:
                # Cumulative sequence lengths for unpadded data
                if cu_seqlens_q is None:
                    cu_seqlens_q = _get_full_cu_seqlens(
                        batch_size,
                        max_seqlen_q,
                        query_layer.device,
                    )
                if cu_seqlens_kv is None:
                    cu_seqlens_kv = _get_full_cu_seqlens(
                        batch_size,
                        max_seqlen_kv,
                        key_layer.device,
                    )
        elif qkv_format == "thd":
            assert (
                cu_seqlens_q is not None and cu_seqlens_kv is not None
            ), "cu_seqlens_q and cu_seqlens_kv can not be None when qkv_format = thd!"
            if max_seqlen_q is None:
                seqlens_q = cu_seqlens_q[1:] - cu_seqlens_q[:-1]
                max_seqlen_q = seqlens_q.max().item()
            if max_seqlen_kv is None:
                seqlens_kv = cu_seqlens_kv[1:] - cu_seqlens_kv[:-1]
                max_seqlen_kv = seqlens_kv.max().item()

        if context_parallel and all(
            not isinstance(x, Float8Tensor) for x in [query_layer, key_layer, value_layer]
        ):
            assert (
                alibi_slopes is None
            ), "Alibi slope bias addition is not supported with context parallelism."
            with self.attention_dropout_ctx():
                output = attn_forward_func_with_cp(
                    self.training,
                    query_layer,
                    key_layer,
                    value_layer,
                    cu_seqlens_q,
                    cu_seqlens_kv,
                    max_seqlen_q,
                    max_seqlen_kv,
                    cu_seqlens_q,
                    cu_seqlens_kv,
                    self.attention_dropout if self.training else 0.0,
                    cp_group,
                    cp_global_ranks,
                    cp_stream,
                    cp_comm_type,
                    softmax_scale=self.softmax_scale,
                    qkv_format="bshd" if qkv_format == "sbhd" else qkv_format,
                    attn_mask_type=attn_mask_type,
                    deterministic=self.deterministic,
                    window_size=window_size,
                )
        else:

            from .cpu_offload import CPUOffloadEnabled

            if CPUOffloadEnabled:
                tensor_list = [query_layer, key_layer, value_layer, cu_seqlens_q, cu_seqlens_kv]
                for tensor in tensor_list:
                    if tensor is not None:
                        tensor.activation_offloading = True

            with self.attention_dropout_ctx():
                fa_optional_forward_kwargs = {}
                if _flash_attn_2_3_plus:
                    fa_optional_forward_kwargs["window_size"] = window_size
                if _flash_attn_2_4_plus:
                    fa_optional_forward_kwargs["alibi_slopes"] = alibi_slopes
                if _flash_attn_2_4_1_plus:
                    fa_optional_forward_kwargs["deterministic"] = self.deterministic
                fa_optional_forward_args_thd = []
                if qkv_format in ["bshd", "sbhd"] and "padding" not in attn_mask_type:
                    func = flash_attn_func if not _use_flash_attn_3 else flash_attn_func_v3
                else:
                    if _flash_attn_2_5_7_plus:
                        fa_optional_forward_kwargs["block_table"] = None
                    func = (
                        flash_attn_varlen_func
                        if not _use_flash_attn_3
                        else flash_attn_varlen_func_v3
                    )
                    fa_optional_forward_args_thd.append(cu_seqlens_q)
                    fa_optional_forward_args_thd.append(cu_seqlens_kv)
                    fa_optional_forward_args_thd.append(max_seqlen_q)
                    fa_optional_forward_args_thd.append(max_seqlen_kv)
                if _use_flash_attn_3:
                    fa_3_optional_forward_kwargs = {}
                    fa_3_optional_forward_kwargs["window_size"] = window_size
                    fa_3_optional_forward_kwargs["deterministic"] = self.deterministic
                    if fp8:
                        fp8_dtype_forward = get_fp8_te_dtype(fp8_meta["recipe"], fprop_tensor=True)
                        activation_dtype = query_layer.dtype
                        torch_dtype = get_fp8_torch_dtype(fp8_meta["recipe"], fprop_tensor=True)

                        def convert_to_torch_float8(tensor, dtype):
                            out = torch.Tensor().to(device=tensor.device, dtype=dtype)
                            out.set_(
                                tensor._data.untyped_storage(),
                                tensor._data.storage_offset(),
                                tensor._data.shape,
                                tensor._data.stride(),
                            )
                            return out

                        if fp8_meta["recipe"].fp8_mha:
                            assert all(
                                isinstance(x, Float8Tensor)
                                for x in [query_layer, key_layer, value_layer]
                            ), "q/k/v must be Float8Tensors for FP8 MHA."
                            fp8_meta["scaling_fwd"].scale_inv[META_QKV] = query_layer._scale_inv
                        else:
                            query_layer, key_layer, value_layer = (
                                Float8Tensor.to_float8(x, fp8_dtype=fp8_dtype_forward)
                                for x in [query_layer, key_layer, value_layer]
                            )
                        fa_3_optional_forward_kwargs["descale_q"] = query_layer._scale_inv
                        fa_3_optional_forward_kwargs["descale_k"] = key_layer._scale_inv
                        fa_3_optional_forward_kwargs["descale_v"] = value_layer._scale_inv
                        query_layer, key_layer, value_layer = (
                            convert_to_torch_float8(x, torch_dtype)
                            for x in [query_layer, key_layer, value_layer]
                        )
                    try:
                        output, _ = func(
                            query_layer,
                            key_layer,
                            value_layer,
                            *fa_optional_forward_args_thd,
                            softmax_scale=self.softmax_scale,
                            causal="causal" in attn_mask_type,
                            **fa_3_optional_forward_kwargs,
                        )
                    except TypeError as e:
                        if _flash_attn_3_0_0_beta:
                            e.args = (
                                e.args[0]
                                + ". Please update your flash-attn v3 (beta) installation as it "
                                + "may have added more supported arguments to its API. \n"
                                + _flash_attn_3_installation_steps,
                            ) + e.args[1:]
                        raise

                    if fp8 and fp8_meta["recipe"].fp8_mha:
                        output = cast_to_fp8(
                            output,
                            fp8_meta["scaling_fwd"],
                            META_O,
                            fp8_dtype_forward,
                        )
                        output = Float8Tensor(
                            data=output,
                            fp8_meta=fp8_meta,
                            fp8_meta_forward=True,
                            fp8_meta_index=META_O,
                            fp8_dtype=fp8_dtype_forward,
                            dtype=activation_dtype,
                        )
                else:
                    output = func(
                        query_layer,
                        key_layer,
                        value_layer,
                        *fa_optional_forward_args_thd,
                        self.attention_dropout if self.training else 0.0,
                        softmax_scale=self.softmax_scale,
                        causal="causal" in attn_mask_type,
                        **fa_optional_forward_kwargs,
                    )

        if qkv_format in ["sbhd", "bshd"] and "padding" in attn_mask_type:
            output = UnpackTensor.apply(indices_q, batch_size * max_seqlen_q, output)

        if qkv_format == "sbhd":
            # (bs)hd -> bs(hd) -> sb(hd)
            if fp8 and fp8_meta["recipe"].fp8_mha:
                output = Float8Tensor.make_like(
                    output,
                    data=output._data.reshape(batch_size, max_seqlen_q // cp_size, -1)
                    .transpose(0, 1)
                    .contiguous(),
                )
            else:
                output = output.view(batch_size, max_seqlen_q // cp_size, -1).transpose(0, 1)
        elif qkv_format == "bshd":
            # (bs)hd -> bs(hd)
            output = output.reshape(batch_size, max_seqlen_q // cp_size, -1)
        elif qkv_format == "thd":
            # thd -> t(hd)
            output = output.reshape(output.shape[0], -1)

        return output.contiguous()


def _combine_tensors(
    tensors: List[torch.Tensor],
    dim: int,
) -> torch.Tensor:
    """Combine tensors along a particular dimension"""

    num_tensors = len(tensors)
    new_shape = list(tensors[0].shape)
    new_shape.insert(dim, num_tensors)
    new_stride = list(tensors[0].stride())
    new_stride.insert(dim, int(new_stride[dim - 1] / num_tensors))
    if isinstance(tensors[0], Float8Tensor):
        combined_tensor = torch.Tensor().to(device=tensors[0].device, dtype=tensors[0]._data.dtype)
        combined_tensor.set_(
            tensors[0]._data.untyped_storage(),
            tensors[0]._data.storage_offset(),
            new_shape,
            new_stride,
        )
        combined_tensor = Float8Tensor.make_like(tensors[0], data=combined_tensor)
    else:
        combined_tensor = torch.Tensor().to(device=tensors[0].device, dtype=tensors[0].dtype)
        combined_tensor.set_(
            tensors[0].untyped_storage(), tensors[0].storage_offset(), new_shape, new_stride
        )

    return combined_tensor


class FusedAttnFunc_qkvpacked(torch.autograd.Function):
    """Function for FusedAttention with packed QKV input"""

    @staticmethod
    def forward(
        ctx,
        is_training,
        max_seqlen,
        cu_seqlens,
        cu_seqlens_padded,
        qkv,
        qkv_dtype,
        attn_bias,
        attn_scale,
        dropout_p,
        fast_zero_fill,
        qkv_layout,
        attn_bias_type,
        attn_mask_type,
        window_size,
        rng_gen,
        fused_attention_backend,
        use_FAv2_bwd,
        fp8,
        fp8_meta,
        deterministic,
    ):
        is_input_fp8 = False
        is_output_fp8 = fp8_meta["recipe"].fp8_mha
        if fp8:
            is_input_fp8 = isinstance(qkv, Float8Tensor)
            if is_input_fp8:
                fp8_meta["scaling_fwd"].scale_inv[META_QKV] = qkv._scale_inv
            fused_attention_backend = FusedAttnBackend["FP8"]
            fp8_dtype_forward = get_fp8_te_dtype(fp8_meta["recipe"], fprop_tensor=True)
            # 1: qkv packed, 2: kv packed, 3: qkv separate
            qkv_group = len(qkv_layout.split("_"))
            assert (
                qkv_group == 1
            ), f"qkv layout should conform to 3hd or h3d, e.g. sb3hd, but found {qkv_layout}."
            if is_input_fp8:
                qkv_fp8 = qkv._data
            else:
                qkv_c = qkv.view(-1, qkv.shape[-3] * qkv.shape[-2] * qkv.shape[-1])
                qkv_fp8 = cast_to_fp8(
                    qkv_c, fp8_meta["scaling_fwd"], META_QKV, fp8_dtype_forward
                ).view(qkv.shape)
            out_fp8, aux_ctx_tensors = fused_attn_fwd_qkvpacked(
                is_training,
                max_seqlen,
                cu_seqlens,
                qkv_fp8,
                fp8_dtype_forward,
                fused_attention_backend,
                attn_bias,
                cu_seqlens_padded,
                fp8_meta["scaling_fwd"].scale_inv,  # d_scale_qkv
                META_QKV,  # d_scale_qkv_offset
                fp8_meta["scaling_fwd"].scale_inv,  # d_scale_s
                META_S,  # d_scale_s_offset
                fp8_meta["scaling_fwd"].scale,  # q_scale_s
                META_S,  # q_scale_s_offset
                fp8_meta["scaling_fwd"].scale,  # q_scale_o
                META_O,  # q_scale_o_offset
                fp8_meta["scaling_fwd"].amax_history,  # amax_s
                META_S,  # amax_s_offset
                fp8_meta["scaling_fwd"].amax_history,  # amax_o
                META_O,  # amax_o_offset
                attn_scale,
                dropout_p,
                fast_zero_fill,
                qkv_layout,
                attn_bias_type,
                attn_mask_type,
                window_size,
                rng_gen,
            )
            if is_output_fp8:
                out_ret = Float8Tensor(
                    data=out_fp8,
                    fp8_meta=fp8_meta,
                    fp8_meta_forward=True,
                    fp8_meta_index=META_O,
                    fp8_dtype=fp8_dtype_forward,
                    dtype=qkv.dtype,
                )
            else:
                out_ret = cast_from_fp8(
                    out_fp8.view(-1, out_fp8.shape[-2] * out_fp8.shape[-1]),
                    fp8_meta["scaling_fwd"],
                    META_O,
                    fp8_dtype_forward,
                    qkv_dtype,
                ).view(out_fp8.shape)
            out_save = out_ret
            if not int(os.getenv("NVTE_FP8_DPA_BWD", "1")):
                if is_input_fp8:
                    qkv_c = qkv.view(-1, qkv.shape[-3] * qkv.shape[-2] * qkv.shape[-1])
                    qkv = cast_from_fp8(
                        qkv_c._data,
                        fp8_meta["scaling_fwd"],
                        META_QKV,
                        fp8_dtype_forward,
                        TE_DType[qkv.dtype],
                    ).view(qkv.shape)
                if is_output_fp8:
                    out_save = cast_from_fp8(
                        out_fp8.view(-1, out_fp8.shape[-2] * out_fp8.shape[-1]),
                        fp8_meta["scaling_fwd"],
                        META_O,
                        fp8_dtype_forward,
                        qkv_dtype,
                    ).view(out_fp8.shape)
            fp8_tensors = (
                qkv_fp8,
                out_fp8,
                fp8_meta["scaling_fwd"].scale.clone(),
                fp8_meta["scaling_fwd"].scale_inv.clone(),
            )
        else:
            out_ret, aux_ctx_tensors = fused_attn_fwd_qkvpacked(
                is_training,
                max_seqlen,
                cu_seqlens,
                qkv,
                qkv_dtype,
                fused_attention_backend,
                attn_bias,
                cu_seqlens_padded,
                None,  # d_scale_qkv
                0,  # d_scale_qkv_offset
                None,  # d_scale_s
                0,  # d_scale_s_offset
                None,  # q_scale_s
                0,  # q_scale_s_offset
                None,  # q_scale_o
                0,  # q_scale_o_offset
                None,  # amax_s
                0,  # amax_s_offset
                None,  # amax_o
                0,  # amax_o_offset
                attn_scale,
                dropout_p,
                fast_zero_fill,
                qkv_layout,
                attn_bias_type,
                attn_mask_type,
                window_size,
                rng_gen,
            )
            fp8_tensors = (None, None, None, None)
            out_save = out_ret

        ctx.fp8 = fp8 and int(os.getenv("NVTE_FP8_DPA_BWD", "1"))
        ctx.is_input_fp8 = is_input_fp8
        ctx.is_output_fp8 = is_output_fp8
        qkvo_tensors = (qkv, out_save) if not ctx.fp8 else (None, None)
        ctx.save_for_backward(
            *qkvo_tensors, cu_seqlens, cu_seqlens_padded, *fp8_tensors, *aux_ctx_tensors
        )
        ctx.fp8_meta = fp8_meta
        ctx.max_seqlen = max_seqlen
        ctx.qkv_dtype = qkv_dtype
        ctx.attn_scale = attn_scale
        ctx.dropout_p = dropout_p
        ctx.fast_zero_fill = fast_zero_fill
        ctx.qkv_layout = qkv_layout
        ctx.attn_bias_type = attn_bias_type
        ctx.attn_mask_type = attn_mask_type
        ctx.window_size = window_size
        ctx.fused_attention_backend = (
            fused_attention_backend if ctx.fp8 else FusedAttnBackend["F16_arbitrary_seqlen"]
        )
        ctx.use_FAv2_bwd = use_FAv2_bwd
        ctx.deterministic = deterministic

        return out_ret

    @staticmethod
    def backward(ctx, d_out):
        if ctx.is_output_fp8:
            assert isinstance(
                d_out, Float8Tensor
            ), "Gradient of the DPA output must be in Float8Tensor type for FP8 MHA."
            d_out_f8tensor = d_out
            d_out = d_out._data

        d_out = d_out.contiguous()
        (
            qkv,
            out,
            cu_seqlens,
            cu_seqlens_padded,
            qkv_fp8,
            out_fp8,
            fwd_scales,
            fwd_scale_invs,
            *aux_ctx_tensors,
        ) = ctx.saved_tensors
        if not aux_ctx_tensors[0].is_contiguous():
            aux_ctx_tensors[0] = aux_ctx_tensors[0].contiguous()
        if ctx.use_FAv2_bwd:
            softmax_lse, rng_state = aux_ctx_tensors
            dqkv = torch.empty_like(qkv)
            maybe_contiguous = lambda x: x.contiguous() if x.stride(-1) != 1 else x
            d_out, q, k, v, out = [
                maybe_contiguous(x) for x in (d_out, qkv[:, 0], qkv[:, 1], qkv[:, 2], out)
            ]
            flash_attn_cuda_bwd(
                d_out,
                q,
                k,
                v,
                out,
                softmax_lse,
                dqkv[:, 0],
                dqkv[:, 1],
                dqkv[:, 2],
                cu_seqlens,
                cu_seqlens,
                ctx.max_seqlen,
                ctx.max_seqlen,
                ctx.dropout_p,
                ctx.attn_scale,
                False,
                "causal" in ctx.attn_mask_type,
                None,
                rng_state,
            )
            dqkv = dqkv[..., : d_out.shape[-1]]
        else:
            with torch.cuda.nvtx.range("_FusedAttn_qkvpacked"):
                if ctx.fp8:
                    fp8_dtype_forward = get_fp8_te_dtype(ctx.fp8_meta["recipe"], fprop_tensor=True)
                    fp8_dtype_backward = get_fp8_te_dtype(
                        ctx.fp8_meta["recipe"], fprop_tensor=False
                    )
                    if ctx.is_output_fp8:
                        d_out_fp8 = d_out
                        ctx.fp8_meta["scaling_bwd"].scale_inv[META_DO] = d_out_f8tensor._scale_inv
                    else:
                        d_out_fp8 = cast_to_fp8(
                            d_out.view(-1, d_out.shape[-2] * d_out.shape[-1]),
                            ctx.fp8_meta["scaling_bwd"],
                            META_DO,
                            fp8_dtype_backward,
                        ).view(d_out.shape)
                    dqkv_fp8, *rest = fused_attn_bwd_qkvpacked(
                        ctx.max_seqlen,
                        cu_seqlens,
                        qkv_fp8,
                        out_fp8,
                        d_out_fp8,
                        fp8_dtype_forward,
                        fp8_dtype_backward,
                        aux_ctx_tensors,
                        ctx.fused_attention_backend,
                        cu_seqlens_padded,
                        fwd_scale_invs[META_QKV],  # d_scale_qkv,
                        fwd_scale_invs[META_S],  # d_scale_s,
                        fwd_scale_invs[META_O],  # d_scale_o,
                        ctx.fp8_meta["scaling_bwd"].scale_inv[META_DO],  # d_scale_do
                        ctx.fp8_meta["scaling_bwd"].scale_inv[META_DP],  # d_scale_dp
                        fwd_scales[META_S],  # q_scale_s
                        ctx.fp8_meta["scaling_bwd"].scale[META_DP],  # q_scale_dp
                        ctx.fp8_meta["scaling_bwd"].scale[META_DQKV],  # q_scale_dqkv
                        ctx.fp8_meta["scaling_bwd"].amax_history[0][META_DP],  # amax_dp
                        ctx.fp8_meta["scaling_bwd"].amax_history[0][META_DQKV],  # amax_dqkv
                        ctx.attn_scale,
                        ctx.dropout_p,
                        ctx.fast_zero_fill,
                        ctx.qkv_layout,
                        ctx.attn_bias_type,
                        ctx.attn_mask_type,
                        ctx.window_size,
                        ctx.deterministic,
                    )
                    if ctx.is_input_fp8:
                        dqkv = Float8Tensor(
                            data=dqkv_fp8,
                            fp8_meta=ctx.fp8_meta,
                            fp8_meta_forward=False,
                            fp8_meta_index=META_DQKV,
                            fp8_dtype=fp8_dtype_backward,
                            dtype=d_out_f8tensor.dtype,
                        )
                    else:
                        dqkv_c_fp8 = dqkv_fp8.view(
                            -1, dqkv_fp8.shape[-3] * dqkv_fp8.shape[-2] * dqkv_fp8.shape[-1]
                        )
                        dqkv = cast_from_fp8(
                            dqkv_c_fp8,
                            ctx.fp8_meta["scaling_bwd"],
                            META_DQKV,
                            fp8_dtype_backward,
                            ctx.qkv_dtype,
                        ).view(dqkv_fp8.shape)
                else:
                    if d_out.dtype == torch.uint8:
                        d_out = d_out_f8tensor.from_float8(qkv.dtype)
                    dqkv, *rest = fused_attn_bwd_qkvpacked(
                        ctx.max_seqlen,
                        cu_seqlens,
                        qkv,
                        out,
                        d_out,
                        ctx.qkv_dtype,
                        ctx.qkv_dtype,
                        aux_ctx_tensors,
                        ctx.fused_attention_backend,
                        cu_seqlens_padded,
                        None,
                        None,
                        None,
                        None,
                        None,
                        None,
                        None,
                        None,
                        None,
                        None,
                        ctx.attn_scale,
                        ctx.dropout_p,
                        ctx.fast_zero_fill,
                        ctx.qkv_layout,
                        ctx.attn_bias_type,
                        ctx.attn_mask_type,
                        ctx.window_size,
                        ctx.deterministic,
                    )

        # if no_bias or alibi, return dqkv
        if ctx.attn_bias_type in ["no_bias", "alibi"]:
            return (
                None,
                None,
                None,
                None,
                dqkv,
                None,
                None,
                None,
                None,
                None,
                None,
                None,
                None,
                None,
                None,
                None,
                None,
                None,
                None,
                None,
                None,
                None,
            )
        # else, return (dqkv, dbias)
        return (
            None,
            None,
            None,
            None,
            dqkv,
            None,
            rest[0],
            None,
            None,
            None,
            None,
            None,
            None,
            None,
            None,
            None,
            None,
            None,
            None,
            None,
            None,
            None,
        )


class FusedAttnFunc_kvpacked(torch.autograd.Function):
    """Function for FusedAttention with packed KV input"""

    @staticmethod
    def forward(
        ctx,
        is_training,
        max_seqlen_q,
        max_seqlen_kv,
        cu_seqlens_q,
        cu_seqlens_kv,
        cu_seqlens_q_padded,
        cu_seqlens_kv_padded,
        q,
        kv,
        qkv_dtype,
        attn_bias,
        attn_scale,
        dropout_p,
        fast_zero_fill,
        qkv_layout,
        attn_bias_type,
        attn_mask_type,
        window_size,
        rng_gen,
        fused_attention_backend,
        use_FAv2_bwd,
        fp8,
        fp8_meta,
        deterministic,
    ):
        is_input_fp8 = False
        is_output_fp8 = fp8_meta["recipe"].fp8_mha
        if fp8:
            assert isinstance(kv, q.__class__), "q and kv must have the same type."
            is_input_fp8 = isinstance(q, Float8Tensor)
            if is_input_fp8:
                fp8_meta["scaling_fwd"].scale_inv[META_QKV] = q._scale_inv
            fused_attention_backend = FusedAttnBackend["FP8"]
            fp8_dtype_forward = get_fp8_te_dtype(fp8_meta["recipe"], fprop_tensor=True)
            if is_input_fp8:
                q_fp8, kv_fp8 = q._data, kv._data
            else:
                # 1: qkv packed, 2: kv packed, 3: qkv separate
                qkv_group = len(qkv_layout.split("_"))
                assert qkv_group == 2, (
                    "qkv layout should conform to hd_2hd or hd_h2d, e.g. sbhd_sb2hd, "
                    f"but found {qkv_layout}."
                )
                q_fp8 = cast_to_fp8(q, fp8_meta["scaling_fwd"], META_QKV, fp8_dtype_forward).view(
                    q.shape
                )
                kv_c = kv.view(-1, kv.shape[-3] * kv.shape[-2] * kv.shape[-1])
                kv_fp8 = cast_to_fp8(
                    kv_c, fp8_meta["scaling_fwd"], META_QKV, fp8_dtype_forward
                ).view(kv.shape)
            out_fp8, aux_ctx_tensors = fused_attn_fwd_kvpacked(
                is_training,
                max_seqlen_q,
                max_seqlen_kv,
                cu_seqlens_q,
                cu_seqlens_kv,
                q_fp8,
                kv_fp8,
                fp8_dtype_forward,
                fused_attention_backend,
                attn_bias,
                cu_seqlens_q_padded,
                cu_seqlens_kv_padded,
                fp8_meta["scaling_fwd"].scale_inv,  # d_scale_qkv
                META_QKV,  # d_scale_qkv_offset
                fp8_meta["scaling_fwd"].scale_inv,  # d_scale_s
                META_S,  # d_scale_s_offset
                fp8_meta["scaling_fwd"].scale,  # q_scale_s
                META_S,  # q_scale_s_offset
                fp8_meta["scaling_fwd"].scale,  # q_scale_o
                META_O,  # q_scale_o_offset
                fp8_meta["scaling_fwd"].amax_history,  # amax_s
                META_S,  # amax_s_offset
                fp8_meta["scaling_fwd"].amax_history,  # amax_o
                META_O,  # amax_o_offset
                attn_scale,
                dropout_p,
                fast_zero_fill,
                qkv_layout,
                attn_bias_type,
                attn_mask_type,
                window_size,
                rng_gen,
            )
            if is_output_fp8:
                out_ret = Float8Tensor(
                    data=out_fp8,
                    fp8_meta=fp8_meta,
                    fp8_meta_forward=True,
                    fp8_meta_index=META_O,
                    fp8_dtype=fp8_dtype_forward,
                    dtype=q.dtype,
                )
            else:
                out_ret = cast_from_fp8(
                    out_fp8.view(-1, out_fp8.shape[-2] * out_fp8.shape[-1]),
                    fp8_meta["scaling_fwd"],
                    META_O,
                    fp8_dtype_forward,
                    qkv_dtype,
                ).view(out_fp8.shape)
            out_save = out_ret
            if not int(os.getenv("NVTE_FP8_DPA_BWD", "1")):
                if is_input_fp8:
                    q = cast_from_fp8(
                        q._data,
                        fp8_meta["scaling_fwd"],
                        META_QKV,
                        fp8_dtype_forward,
                        TE_DType[q.dtype],
                    ).view(q.shape)
                    kv_c = kv.view(-1, kv.shape[-3] * kv.shape[-2] * kv.shape[-1])
                    kv = cast_from_fp8(
                        kv_c._data,
                        fp8_meta["scaling_fwd"],
                        META_QKV,
                        fp8_dtype_forward,
                        TE_DType[kv.dtype],
                    ).view(kv.shape)
                if is_output_fp8:
                    out_save = cast_from_fp8(
                        out_fp8.view(-1, out_fp8.shape[-2] * out_fp8.shape[-1]),
                        fp8_meta["scaling_fwd"],
                        META_O,
                        fp8_dtype_forward,
                        qkv_dtype,
                    ).view(out_fp8.shape)
            fp8_tensors = (
                q_fp8,
                kv_fp8,
                out_fp8,
                fp8_meta["scaling_fwd"].scale.clone(),
                fp8_meta["scaling_fwd"].scale_inv.clone(),
            )
        else:
            out_ret, aux_ctx_tensors = fused_attn_fwd_kvpacked(
                is_training,
                max_seqlen_q,
                max_seqlen_kv,
                cu_seqlens_q,
                cu_seqlens_kv,
                q,
                kv,
                qkv_dtype,
                fused_attention_backend,
                attn_bias,
                cu_seqlens_q_padded,
                cu_seqlens_kv_padded,
                None,  # d_scale_qkv
                0,  # d_scale_qkv_offset
                None,  # d_scale_s
                0,  # d_scale_s_offset
                None,  # q_scale_s
                0,  # q_scale_s_offset
                None,  # q_scale_o
                0,  # q_scale_o_offset
                None,  # amax_s
                0,  # amax_s_offset
                None,  # amax_o
                0,  # amax_o_offset
                attn_scale,
                dropout_p,
                fast_zero_fill,
                qkv_layout,
                attn_bias_type,
                attn_mask_type,
                window_size,
                rng_gen,
            )
            out_save = out_ret
            fp8_tensors = (None, None, None, None, None)

        ctx.fp8 = fp8 and int(os.getenv("NVTE_FP8_DPA_BWD", "1"))
        ctx.is_input_fp8 = is_input_fp8
        ctx.is_output_fp8 = is_output_fp8
        qkvo_tensors = (q, kv, out_save) if not ctx.fp8 else (None, None, None)
        ctx.save_for_backward(
            *qkvo_tensors,
            cu_seqlens_q,
            cu_seqlens_kv,
            cu_seqlens_q_padded,
            cu_seqlens_kv_padded,
            *fp8_tensors,
            *aux_ctx_tensors,
        )
        ctx.fp8_meta = fp8_meta
        ctx.max_seqlen_q = max_seqlen_q
        ctx.max_seqlen_kv = max_seqlen_kv
        ctx.qkv_dtype = qkv_dtype
        ctx.attn_scale = attn_scale
        ctx.dropout_p = dropout_p
        ctx.fast_zero_fill = fast_zero_fill
        ctx.qkv_layout = qkv_layout
        ctx.attn_bias_type = attn_bias_type
        ctx.attn_mask_type = attn_mask_type
        ctx.window_size = window_size
        ctx.fused_attention_backend = (
            fused_attention_backend if ctx.fp8 else FusedAttnBackend["F16_arbitrary_seqlen"]
        )
        ctx.use_FAv2_bwd = use_FAv2_bwd
        ctx.deterministic = deterministic

        return out_ret

    @staticmethod
    def backward(ctx, d_out):
        if ctx.is_output_fp8:
            assert isinstance(
                d_out, Float8Tensor
            ), "Gradient of the DPA output must be in Float8Tensor type for FP8 MHA."
            d_out_f8tensor = d_out
            d_out = d_out._data

        d_out = d_out.contiguous()
        (
            q,
            kv,
            out,
            cu_seqlens_q,
            cu_seqlens_kv,
            cu_seqlens_q_padded,
            cu_seqlens_kv_padded,
            q_fp8,
            kv_fp8,
            out_fp8,
            fwd_scales,
            fwd_scale_invs,
            *aux_ctx_tensors,
        ) = ctx.saved_tensors
        if not aux_ctx_tensors[0].is_contiguous():
            aux_ctx_tensors[0] = aux_ctx_tensors[0].contiguous()
        if ctx.use_FAv2_bwd:
            softmax_lse, rng_state = aux_ctx_tensors
            dq = torch.empty_like(q)
            dkv = torch.empty_like(kv)
            maybe_contiguous = lambda x: x.contiguous() if x.stride(-1) != 1 else x
            d_out, q, k, v, out = [maybe_contiguous(x) for x in (d_out, q, kv[:, 0], kv[:, 1], out)]
            flash_attn_cuda_bwd(
                d_out,
                q,
                k,
                v,
                out,
                softmax_lse,
                dq,
                dkv[:, 0],
                dkv[:, 1],
                cu_seqlens_q,
                cu_seqlens_kv,
                ctx.max_seqlen_q,
                ctx.max_seqlen_kv,
                ctx.dropout_p,
                ctx.attn_scale,
                False,
                "causal" in ctx.attn_mask_type,
                None,
                rng_state,
            )
            dq = dq[..., : d_out.shape[-1]]
            dkv = dkv[..., : d_out.shape[-1]]
        else:
            with torch.cuda.nvtx.range("_FusedAttn_kvpacked"):
                if ctx.fp8:
                    fp8_dtype_forward = get_fp8_te_dtype(ctx.fp8_meta["recipe"], fprop_tensor=True)
                    fp8_dtype_backward = get_fp8_te_dtype(
                        ctx.fp8_meta["recipe"], fprop_tensor=False
                    )
                    if ctx.is_output_fp8:
                        d_out_fp8 = d_out
                        ctx.fp8_meta["scaling_bwd"].scale_inv[META_DO] = d_out_f8tensor._scale_inv
                    else:
                        d_out_fp8 = cast_to_fp8(
                            d_out.view(-1, d_out.shape[-2] * d_out.shape[-1]),
                            ctx.fp8_meta["scaling_bwd"],
                            META_DO,
                            fp8_dtype_backward,
                        ).view(d_out.shape)
                    dq_fp8, dkv_fp8, *rest = fused_attn_bwd_kvpacked(
                        ctx.max_seqlen_q,
                        ctx.max_seqlen_kv,
                        cu_seqlens_q,
                        cu_seqlens_kv,
                        q_fp8,
                        kv_fp8,
                        out_fp8,
                        d_out_fp8,
                        fp8_dtype_forward,
                        fp8_dtype_backward,
                        aux_ctx_tensors,
                        ctx.fused_attention_backend,
                        cu_seqlens_q_padded,
                        cu_seqlens_kv_padded,
                        fwd_scale_invs[META_QKV],  # d_scale_qkv,
                        fwd_scale_invs[META_S],  # d_scale_s,
                        fwd_scale_invs[META_O],  # d_scale_o,
                        ctx.fp8_meta["scaling_bwd"].scale_inv[META_DO],  # d_scale_do
                        ctx.fp8_meta["scaling_bwd"].scale_inv[META_DP],  # d_scale_dp
                        fwd_scales[META_S],  # q_scale_s
                        ctx.fp8_meta["scaling_bwd"].scale[META_DP],  # q_scale_dp
                        ctx.fp8_meta["scaling_bwd"].scale[META_DQKV],  # q_scale_dqkv
                        ctx.fp8_meta["scaling_bwd"].amax_history[0][META_DP],  # amax_dp
                        ctx.fp8_meta["scaling_bwd"].amax_history[0][META_DQKV],  # amax_dqkv
                        ctx.attn_scale,
                        ctx.dropout_p,
                        ctx.fast_zero_fill,
                        ctx.qkv_layout,
                        ctx.attn_bias_type,
                        ctx.attn_mask_type,
                        ctx.window_size,
                        ctx.deterministic,
                    )
                    if ctx.is_input_fp8:
                        dq = Float8Tensor(
                            data=dq_fp8,
                            fp8_meta=ctx.fp8_meta,
                            fp8_meta_forward=False,
                            fp8_meta_index=META_DQKV,
                            fp8_dtype=fp8_dtype_backward,
                            dtype=d_out_f8tensor.dtype,
                        )
                        dkv = Float8Tensor(
                            data=dkv_fp8,
                            fp8_meta=ctx.fp8_meta,
                            fp8_meta_forward=False,
                            fp8_meta_index=META_DQKV,
                            fp8_dtype=fp8_dtype_backward,
                            dtype=d_out_f8tensor.dtype,
                        )
                    else:
                        dq = cast_from_fp8(
                            dq_fp8.view(-1, dq_fp8.shape[-2] * dq_fp8.shape[-1]),
                            ctx.fp8_meta["scaling_bwd"],
                            META_DQKV,
                            fp8_dtype_backward,
                            ctx.qkv_dtype,
                        ).view(dq_fp8.shape)
                        dkv_c_fp8 = dkv_fp8.view(
                            -1, dkv_fp8.shape[-3] * dkv_fp8.shape[-2] * dkv_fp8.shape[-1]
                        )
                        dkv = cast_from_fp8(
                            dkv_c_fp8,
                            ctx.fp8_meta["scaling_bwd"],
                            META_DQKV,
                            fp8_dtype_backward,
                            ctx.qkv_dtype,
                        ).view(dkv_fp8.shape)
                else:
                    if d_out.dtype == torch.uint8:
                        d_out = d_out_f8tensor.from_float8(q.dtype)
                    dq, dkv, *rest = fused_attn_bwd_kvpacked(
                        ctx.max_seqlen_q,
                        ctx.max_seqlen_kv,
                        cu_seqlens_q,
                        cu_seqlens_kv,
                        q,
                        kv,
                        out,
                        d_out,
                        ctx.qkv_dtype,
                        ctx.qkv_dtype,
                        aux_ctx_tensors,
                        ctx.fused_attention_backend,
                        cu_seqlens_q_padded,
                        cu_seqlens_kv_padded,
                        None,
                        None,
                        None,
                        None,
                        None,
                        None,
                        None,
                        None,
                        None,
                        None,
                        ctx.attn_scale,
                        ctx.dropout_p,
                        ctx.fast_zero_fill,
                        ctx.qkv_layout,
                        ctx.attn_bias_type,
                        ctx.attn_mask_type,
                        ctx.window_size,
                        ctx.deterministic,
                    )

        # if no_bias or alibi, return dqkv
        if ctx.attn_bias_type in ["no_bias", "alibi"]:
            return (
                None,
                None,
                None,
                None,
                None,
                None,
                None,
                dq,
                dkv,
                None,
                None,
                None,
                None,
                None,
                None,
                None,
                None,
                None,
                None,
                None,
                None,
                None,
                None,
                None,
                None,
                None,
            )
        # else, return (dqkv, dbias)
        return (
            None,
            None,
            None,
            None,
            None,
            None,
            None,
            dq,
            dkv,
            None,
            rest[0],
            None,
            None,
            None,
            None,
            None,
            None,
            None,
            None,
            None,
            None,
            None,
            None,
            None,
            None,
            None,
        )


class FusedAttnFunc(torch.autograd.Function):
    """Function for FusedAttention with separate Q, K, V tensors"""

    @staticmethod
    def forward(
        ctx,
        is_training,
        max_seqlen_q,
        max_seqlen_kv,
        cu_seqlens_q,
        cu_seqlens_kv,
        cu_seqlens_q_padded,
        cu_seqlens_kv_padded,
        q,
        k,
        v,
        qkv_dtype,
        attn_bias,
        attn_scale,
        dropout_p,
        fast_zero_fill,
        qkv_layout,
        attn_bias_type,
        attn_mask_type,
        window_size,
        rng_gen,
        fused_attention_backend,
        use_FAv2_bwd,
        fp8,
        fp8_meta,
        deterministic,
    ):
        is_input_fp8 = False
        is_output_fp8 = fp8_meta["recipe"].fp8_mha
        if fp8:
            fused_attention_backend = FusedAttnBackend["FP8"]
            fp8_dtype_forward = get_fp8_te_dtype(fp8_meta["recipe"], fprop_tensor=True)
            assert isinstance(k, q.__class__) and isinstance(
                v, q.__class__
            ), "q, k, and v must have the same type."
            is_input_fp8 = isinstance(q, Float8Tensor)
            if is_input_fp8:
                fp8_meta["scaling_fwd"].scale_inv[META_QKV] = q._scale_inv
                q_fp8, k_fp8, v_fp8 = q._data, k._data, v._data
            else:
                # 1: qkv packed, 2: kv packed, 3: qkv separate
                qkv_group = len(qkv_layout.split("_"))
                if qkv_group == 1:
                    dim = qkv_layout.find("3")
                    qkv = _combine_tensors([q, k, v], dim)
                    qkv_c = qkv.view(-1, qkv.shape[-3] * qkv.shape[-2] * qkv.shape[-1])
                    qkv_fp8 = cast_to_fp8(
                        qkv_c, fp8_meta["scaling_fwd"], META_QKV, fp8_dtype_forward
                    ).view(qkv.shape)
                    q_fp8, k_fp8, v_fp8 = _SplitAlongDim.apply(qkv_fp8, dim, [1, 1, 1])
                    q_fp8, k_fp8, v_fp8 = [x.squeeze(dim) for x in [q_fp8, k_fp8, v_fp8]]
                if qkv_group == 2:
                    q_fp8 = cast_to_fp8(
                        q, fp8_meta["scaling_fwd"], META_QKV, fp8_dtype_forward
                    ).view(q.shape)
                    dim = qkv_layout.split("_")[1].find("2")
                    kv = _combine_tensors([k, v], dim)
                    kv_c = kv.view(-1, kv.shape[-3] * kv.shape[-2] * kv.shape[-1])
                    kv_fp8 = cast_to_fp8(
                        kv_c, fp8_meta["scaling_fwd"], META_QKV, fp8_dtype_forward
                    ).view(kv.shape)
                    k_fp8, v_fp8 = _SplitAlongDim.apply(kv_fp8, dim, [1, 1])
                    k_fp8, v_fp8 = [x.squeeze(dim) for x in [k_fp8, v_fp8]]
                if qkv_group == 3:
                    q_fp8 = cast_to_fp8(
                        q, fp8_meta["scaling_fwd"], META_QKV, fp8_dtype_forward
                    ).view(q.shape)
                    k_fp8 = cast_to_fp8(
                        k, fp8_meta["scaling_fwd"], META_QKV, fp8_dtype_forward
                    ).view(k.shape)
                    v_fp8 = cast_to_fp8(
                        v, fp8_meta["scaling_fwd"], META_QKV, fp8_dtype_forward
                    ).view(v.shape)
            out_fp8, aux_ctx_tensors = fused_attn_fwd(
                is_training,
                max_seqlen_q,
                max_seqlen_kv,
                cu_seqlens_q,
                cu_seqlens_kv,
                q_fp8,
                k_fp8,
                v_fp8,
                fp8_dtype_forward,
                fused_attention_backend,
                attn_bias,
                cu_seqlens_q_padded,
                cu_seqlens_kv_padded,
                fp8_meta["scaling_fwd"].scale_inv,  # d_scale_qkv
                META_QKV,  # d_scale_qkv_offset
                fp8_meta["scaling_fwd"].scale_inv,  # d_scale_s
                META_S,  # d_scale_s_offset
                fp8_meta["scaling_fwd"].scale,  # q_scale_s
                META_S,  # q_scale_s_offset
                fp8_meta["scaling_fwd"].scale,  # q_scale_o
                META_O,  # q_scale_o_offset
                fp8_meta["scaling_fwd"].amax_history,  # amax_s
                META_S,  # amax_s_offset
                fp8_meta["scaling_fwd"].amax_history,  # amax_o
                META_O,  # amax_o_offset
                attn_scale,
                dropout_p,
                fast_zero_fill,
                qkv_layout,
                attn_bias_type,
                attn_mask_type,
                window_size,
                rng_gen,
            )
            if is_output_fp8:
                out_ret = Float8Tensor(
                    data=out_fp8,
                    fp8_meta=fp8_meta,
                    fp8_meta_forward=True,
                    fp8_meta_index=META_O,
                    fp8_dtype=fp8_dtype_forward,
                    dtype=q.dtype,
                )
            else:
                out_ret = cast_from_fp8(
                    out_fp8.view(-1, out_fp8.shape[-2] * out_fp8.shape[-1]),
                    fp8_meta["scaling_fwd"],
                    META_O,
                    fp8_dtype_forward,
                    qkv_dtype,
                ).view(out_fp8.shape)
            out_save = out_ret

            if not int(os.getenv("NVTE_FP8_DPA_BWD", "1")):
                # 1: qkv packed, 2: kv packed, 3: qkv separate
                if is_input_fp8:
                    qkv_group = len(qkv_layout.split("_"))
                    if qkv_group == 1:
                        dim = qkv_layout.find("3")
                        qkv = _combine_tensors([q, k, v], dim)
                        qkv_c = qkv.view(-1, qkv.shape[-3] * qkv.shape[-2] * qkv.shape[-1])
                        qkv_no_fp8 = cast_from_fp8(
                            qkv_c._data,
                            fp8_meta["scaling_fwd"],
                            META_QKV,
                            fp8_dtype_forward,
                            TE_DType[qkv.dtype],
                        ).view(qkv.shape)
                        q, k, v = _SplitAlongDim.apply(qkv_no_fp8, dim, [1, 1, 1])
                        q, k, v = [x.squeeze(dim) for x in [q, k, v]]
                    if qkv_group == 2:
                        q = cast_from_fp8(
                            q._data,
                            fp8_meta["scaling_fwd"],
                            META_QKV,
                            fp8_dtype_forward,
                            TE_DType[q.dtype],
                        ).view(q.shape)
                        dim = qkv_layout.split("_")[1].find("2")
                        kv = _combine_tensors([k, v], dim)
                        kv_c = kv.view(-1, kv.shape[-3] * kv.shape[-2] * kv.shape[-1])
                        kv_no_fp8 = cast_from_fp8(
                            kv_c._data,
                            fp8_meta["scaling_fwd"],
                            META_QKV,
                            fp8_dtype_forward,
                            TE_DType[kv.dtype],
                        ).view(kv.shape)
                        k, v = _SplitAlongDim.apply(kv_no_fp8, dim, [1, 1])
                        k, v = [x.squeeze(dim) for x in [k, v]]
                    if qkv_group == 3:
                        q = cast_from_fp8(
                            q._data,
                            fp8_meta["scaling_fwd"],
                            META_QKV,
                            fp8_dtype_forward,
                            TE_DType[q.dtype],
                        ).view(q.shape)
                        k = cast_from_fp8(
                            k._data,
                            fp8_meta["scaling_fwd"],
                            META_QKV,
                            fp8_dtype_forward,
                            TE_DType[k.dtype],
                        ).view(k.shape)
                        v = cast_from_fp8(
                            v._data,
                            fp8_meta["scaling_fwd"],
                            META_QKV,
                            fp8_dtype_forward,
                            TE_DType[v.dtype],
                        ).view(v.shape)
                if is_output_fp8:
                    out_save = cast_from_fp8(
                        out_fp8.view(-1, out_fp8.shape[-2] * out_fp8.shape[-1]),
                        fp8_meta["scaling_fwd"],
                        META_O,
                        fp8_dtype_forward,
                        qkv_dtype,
                    ).view(out_fp8.shape)

            fp8_tensors = (
                q_fp8,
                k_fp8,
                v_fp8,
                out_fp8,
                fp8_meta["scaling_fwd"].scale.clone(),
                fp8_meta["scaling_fwd"].scale_inv.clone(),
            )
        else:
            out_ret, aux_ctx_tensors = fused_attn_fwd(
                is_training,
                max_seqlen_q,
                max_seqlen_kv,
                cu_seqlens_q,
                cu_seqlens_kv,
                q,
                k,
                v,
                qkv_dtype,
                fused_attention_backend,
                attn_bias,
                cu_seqlens_q_padded,
                cu_seqlens_kv_padded,
                None,  # d_scale_qkv
                0,  # d_scale_qkv_offset
                None,  # d_scale_s
                0,  # d_scale_s_offset
                None,  # q_scale_s
                0,  # q_scale_s_offset
                None,  # q_scale_o
                0,  # q_scale_o_offset
                None,  # amax_s
                0,  # amax_s_offset
                None,  # amax_o
                0,  # amax_o_offset
                attn_scale,
                dropout_p,
                fast_zero_fill,
                qkv_layout,
                attn_bias_type,
                attn_mask_type,
                window_size,
                rng_gen,
            )
            out_save = out_ret
            fp8_tensors = (None, None, None, None, None, None)

        ctx.fp8 = fp8 and int(os.getenv("NVTE_FP8_DPA_BWD", "1"))

        from .cpu_offload import CPUOffloadEnabled

        if CPUOffloadEnabled:
            if ctx.fp8:
                tensor_list = fp8_tensors
            else:
                tensor_list = [q, k, v, out_save]

            tensor_list.extend(aux_ctx_tensors)

            qkv_layout = "sbhd_sbhd_sbhd"
            for tensor in tensor_list:
                if tensor is not None:
                    tensor.activation_offloading = True

        ctx.is_input_fp8 = is_input_fp8
        ctx.is_output_fp8 = is_output_fp8
        qkvo_tensors = (q, k, v, out_save) if not ctx.fp8 else (None, None, None, None)
        ctx.save_for_backward(
            *qkvo_tensors,
            cu_seqlens_q,
            cu_seqlens_kv,
            cu_seqlens_q_padded,
            cu_seqlens_kv_padded,
            *fp8_tensors,
            *aux_ctx_tensors,
        )
        ctx.fp8_meta = fp8_meta
        ctx.max_seqlen_q = max_seqlen_q
        ctx.max_seqlen_kv = max_seqlen_kv
        ctx.qkv_dtype = qkv_dtype
        ctx.attn_scale = attn_scale
        ctx.dropout_p = dropout_p
        ctx.fast_zero_fill = fast_zero_fill
        ctx.qkv_layout = qkv_layout
        ctx.attn_bias_type = attn_bias_type
        ctx.attn_mask_type = attn_mask_type
        ctx.window_size = window_size
        ctx.fused_attention_backend = (
            fused_attention_backend if ctx.fp8 else FusedAttnBackend["F16_arbitrary_seqlen"]
        )
        ctx.use_FAv2_bwd = use_FAv2_bwd
        ctx.deterministic = deterministic

        return out_ret

    @staticmethod
    def backward(ctx, d_out):
        if ctx.is_output_fp8:
            assert isinstance(
                d_out, Float8Tensor
            ), "Gradient of the DPA output must be in Float8Tensor type for FP8 MHA."
            d_out_f8tensor = d_out
            d_out = d_out._data

        d_out = d_out.contiguous()
        (
            q,
            k,
            v,
            out,
            cu_seqlens_q,
            cu_seqlens_kv,
            cu_seqlens_q_padded,
            cu_seqlens_kv_padded,
            q_fp8,
            k_fp8,
            v_fp8,
            out_fp8,
            fwd_scales,
            fwd_scale_invs,
            *aux_ctx_tensors,
        ) = ctx.saved_tensors
        if not aux_ctx_tensors[0].is_contiguous():
            aux_ctx_tensors[0] = aux_ctx_tensors[0].contiguous()
        if ctx.use_FAv2_bwd:
            softmax_lse, rng_state = aux_ctx_tensors
            dq = torch.empty_like(q)
            dk = torch.empty_like(k)
            dv = torch.empty_like(v)
            maybe_contiguous = lambda x: x.contiguous() if x.stride(-1) != 1 else x
            d_out, q, k, v, out = [maybe_contiguous(x) for x in (d_out, q, k, v, out)]
            flash_attn_cuda_bwd(
                d_out,
                q,
                k,
                v,
                out,
                softmax_lse,
                dq,
                dk,
                dv,
                cu_seqlens_q,
                cu_seqlens_kv,
                ctx.max_seqlen_q,
                ctx.max_seqlen_kv,
                ctx.dropout_p,
                ctx.attn_scale,
                False,
                "causal" in ctx.attn_mask_type,
                None,
                rng_state,
            )
            dq = dq[..., : d_out.shape[-1]]
            dk = dk[..., : d_out.shape[-1]]
            dv = dv[..., : d_out.shape[-1]]
        else:
            with torch.cuda.nvtx.range("_FusedAttn"):
                if ctx.fp8:
                    fp8_dtype_forward = get_fp8_te_dtype(ctx.fp8_meta["recipe"], fprop_tensor=True)
                    fp8_dtype_backward = get_fp8_te_dtype(
                        ctx.fp8_meta["recipe"], fprop_tensor=False
                    )
                    if ctx.is_output_fp8:
                        d_out_fp8 = d_out
                        ctx.fp8_meta["scaling_bwd"].scale_inv[META_DO] = d_out_f8tensor._scale_inv
                    else:
                        d_out_fp8 = cast_to_fp8(
                            d_out.view(-1, d_out.shape[-2] * d_out.shape[-1]),
                            ctx.fp8_meta["scaling_bwd"],
                            META_DO,
                            fp8_dtype_backward,
                        ).view(d_out.shape)
                    dq_fp8, dk_fp8, dv_fp8, *rest = fused_attn_bwd(
                        ctx.max_seqlen_q,
                        ctx.max_seqlen_kv,
                        cu_seqlens_q,
                        cu_seqlens_kv,
                        q_fp8,
                        k_fp8,
                        v_fp8,
                        out_fp8,
                        d_out_fp8,
                        fp8_dtype_forward,
                        fp8_dtype_backward,
                        aux_ctx_tensors,
                        ctx.fused_attention_backend,
                        cu_seqlens_q_padded,
                        cu_seqlens_kv_padded,
                        fwd_scale_invs[META_QKV],  # d_scale_qkv,
                        fwd_scale_invs[META_S],  # d_scale_s,
                        fwd_scale_invs[META_O],  # d_scale_o,
                        ctx.fp8_meta["scaling_bwd"].scale_inv[META_DO],  # d_scale_do
                        ctx.fp8_meta["scaling_bwd"].scale_inv[META_DP],  # d_scale_dp
                        fwd_scales[META_S],  # q_scale_s
                        ctx.fp8_meta["scaling_bwd"].scale[META_DP],  # q_scale_dp
                        ctx.fp8_meta["scaling_bwd"].scale[META_DQKV],  # q_scale_dqkv
                        ctx.fp8_meta["scaling_bwd"].amax_history[0][META_DP],  # amax_dp
                        ctx.fp8_meta["scaling_bwd"].amax_history[0][META_DQKV],  # amax_dqkv
                        ctx.attn_scale,
                        ctx.dropout_p,
                        ctx.fast_zero_fill,
                        ctx.qkv_layout,
                        ctx.attn_bias_type,
                        ctx.attn_mask_type,
                        ctx.window_size,
                        ctx.deterministic,
                    )

                    if ctx.is_input_fp8:
                        dq = Float8Tensor(
                            data=dq_fp8,
                            fp8_meta=ctx.fp8_meta,
                            fp8_meta_forward=False,
                            fp8_meta_index=META_DQKV,
                            fp8_dtype=fp8_dtype_backward,
                            dtype=d_out_f8tensor.dtype,
                        )
                        dk = Float8Tensor(
                            data=dk_fp8,
                            fp8_meta=ctx.fp8_meta,
                            fp8_meta_forward=False,
                            fp8_meta_index=META_DQKV,
                            fp8_dtype=fp8_dtype_backward,
                            dtype=d_out_f8tensor.dtype,
                        )
                        dv = Float8Tensor(
                            data=dv_fp8,
                            fp8_meta=ctx.fp8_meta,
                            fp8_meta_forward=False,
                            fp8_meta_index=META_DQKV,
                            fp8_dtype=fp8_dtype_backward,
                            dtype=d_out_f8tensor.dtype,
                        )
                    else:
                        qkv_group = len(ctx.qkv_layout.split("_"))
                        if qkv_group == 1:
                            dim = ctx.qkv_layout.find("3")
                            dqkv_fp8 = _combine_tensors([dq_fp8, dk_fp8, dv_fp8], dim)
                            dqkv_c_fp8 = dqkv_fp8.view(
                                -1, dqkv_fp8.shape[-3] * dqkv_fp8.shape[-2] * dqkv_fp8.shape[-1]
                            )
                            dqkv = cast_from_fp8(
                                dqkv_c_fp8,
                                ctx.fp8_meta["scaling_bwd"],
                                META_DQKV,
                                fp8_dtype_backward,
                                ctx.qkv_dtype,
                            ).view(dqkv_fp8.shape)
                            dq, dk, dv = _SplitAlongDim.apply(dqkv, dim, [1, 1, 1])
                            dq, dk, dv = [x.squeeze(dim) for x in [dq, dk, dv]]
                        if qkv_group == 2:
                            dq = cast_from_fp8(
                                dq_fp8.view(-1, dq_fp8.shape[-2] * dq_fp8.shape[-1]),
                                ctx.fp8_meta["scaling_bwd"],
                                META_DQKV,
                                fp8_dtype_backward,
                                ctx.qkv_dtype,
                            ).view(dq_fp8.shape)
                            dim = ctx.qkv_layout.split("_")[1].find("2")
                            dkv_fp8 = _combine_tensors([dk_fp8, dv_fp8], dim)
                            dkv_c_fp8 = dkv_fp8.view(
                                -1, dkv_fp8.shape[-3] * dkv_fp8.shape[-2] * dkv_fp8.shape[-1]
                            )
                            dkv = cast_from_fp8(
                                dkv_c_fp8,
                                ctx.fp8_meta["scaling_bwd"],
                                META_DQKV,
                                fp8_dtype_backward,
                                ctx.qkv_dtype,
                            ).view(dkv_fp8.shape)
                            dk, dv = _SplitAlongDim.apply(dkv, dim, [1, 1])
                            dk, dv = [x.squeeze(dim) for x in [dk, dv]]
                        if qkv_group == 3:
                            dq = cast_from_fp8(
                                dq_fp8.view(-1, dq_fp8.shape[-2] * dq_fp8.shape[-1]),
                                ctx.fp8_meta["scaling_bwd"],
                                META_DQKV,
                                fp8_dtype_backward,
                                ctx.qkv_dtype,
                            ).view(dq_fp8.shape)
                            dk = cast_from_fp8(
                                dk_fp8.view(-1, dk_fp8.shape[-2] * dk_fp8.shape[-1]),
                                ctx.fp8_meta["scaling_bwd"],
                                META_DQKV,
                                fp8_dtype_backward,
                                ctx.qkv_dtype,
                            ).view(dk_fp8.shape)
                            dv = cast_from_fp8(
                                dv_fp8.view(-1, dv_fp8.shape[-2] * dv_fp8.shape[-1]),
                                ctx.fp8_meta["scaling_bwd"],
                                META_DQKV,
                                fp8_dtype_backward,
                                ctx.qkv_dtype,
                            ).view(dv_fp8.shape)
                else:
                    if d_out.dtype == torch.uint8:
                        d_out = d_out_f8tensor.from_float8(q.dtype)
                    dq, dk, dv, *rest = fused_attn_bwd(
                        ctx.max_seqlen_q,
                        ctx.max_seqlen_kv,
                        cu_seqlens_q,
                        cu_seqlens_kv,
                        q,
                        k,
                        v,
                        out,
                        d_out,
                        ctx.qkv_dtype,
                        ctx.qkv_dtype,
                        aux_ctx_tensors,
                        ctx.fused_attention_backend,
                        cu_seqlens_q_padded,
                        cu_seqlens_kv_padded,
                        None,
                        None,
                        None,
                        None,
                        None,
                        None,
                        None,
                        None,
                        None,
                        None,
                        ctx.attn_scale,
                        ctx.dropout_p,
                        ctx.fast_zero_fill,
                        ctx.qkv_layout,
                        ctx.attn_bias_type,
                        ctx.attn_mask_type,
                        ctx.window_size,
                        ctx.deterministic,
                    )

        # if no_bias or alibi, return dqkv
        if ctx.attn_bias_type in ["no_bias", "alibi"]:
            return (
                None,
                None,
                None,
                None,
                None,
                None,
                None,
                dq,
                dk,
                dv,
                None,
                None,
                None,
                None,
                None,
                None,
                None,
                None,
                None,
                None,
                None,
                None,
                None,
                None,
                None,
                None,
                None,
            )
        # else, return (dqkv, dbias)
        return (
            None,
            None,
            None,
            None,
            None,
            None,
            None,
            dq,
            dk,
            dv,
            None,
            rest[0],
            None,
            None,
            None,
            None,
            None,
            None,
            None,
            None,
            None,
            None,
            None,
            None,
            None,
            None,
            None,
        )


class FusedAttention(torch.nn.Module):
    """Dot product attention, with multiple backends:

    1. FusedAttnBackend["F16_max512_seqlen"]
       cuDNN based fused attention for FP16/BF16 and <=512 sequence length.
    2. FusedAttnBackend["F16_arbitrary_seqlen"]
       cuDNN based fused attention for FP16/BF16 and any sequence length.

    Support matrix:

    | backend       | 1                       | 2                              |
    | flash based   | no                      | yes                            |
    | cuDNN based   | yes                     | yes                            |
    | qkv dtype     | fp16/bf16               | fp16/bf16                      |
    | attn_type     | self/cross              | self/cross                     |
    | qkv_layout    |                         |                                |
    |  - (q,k,v)    | sb3hd, bs3hd            | sb3hd, bs3hd, sbh3d, bsh3d     |
    |               | sbhd_sb2hd, bshd_bs2hd  | sbhd_sb2hd, bshd_bs2hd         |
    |               | bshd_bshd_bshd          | sbhd_sbh2d, bshd_bsh2d         |
    |               |                         | sbhd_sbhd_sbhd, bshd_bshd_bshd |
    | mask_type     | causal/padding/no_mask  | causal/padding/no_mask         |
    | bias_type     | post_scale_bias/no_bias | post_scale_bias/alibi/no_bias  |
    | dropout       | yes                     | yes                            |
    | max_seqlen    | <=512, multiple of 64   | any, multiple of 64            |
    | head_dim      | 64                      | <=128, multiple of 8           |
    | output dtype  | fp16/bf16               | fp16/bf16                      |
    """

    def __init__(
        self,
        softmax_scale: float,
        attention_dropout: float = 0.0,
        attention_dropout_ctx: Optional[Callable] = nullcontext,
        attention_type: str = "self",
        layer_number: Optional[int] = None,
        deterministic: bool = False,
    ) -> None:
        super().__init__()

        self.softmax_scale = softmax_scale
        self.attention_dropout = attention_dropout
        self.attention_dropout_ctx = attention_dropout_ctx
        self.attention_type = attention_type
        self.use_FAv2_bwd = os.getenv(
            "NVTE_FUSED_ATTN_USE_FAv2_BWD", "0"
        ) == "1" and get_device_compute_capability() == (9, 0)
        self.layer_number = 1 if layer_number is None else layer_number
        self.deterministic = deterministic

        def remove_extra_states_check(self, incompatible_keys):  # pylint: disable=unused-argument
            """
            Temporarily remove fused_attention._extra_state as a missing key
            or an unexpected key when loading Transformer Engine checkpoints.
            Please store FP8 metadata as DotProductAttention's _extra_state,
            rather than FusedAttention's _extra_state. This hook will be
            phased out in Transformer Engine 2.0.
            """
            for key in incompatible_keys.missing_keys:
                if "fused_attention._extra_state" in key:
                    incompatible_keys.missing_keys.remove(key)
            for key in incompatible_keys.unexpected_keys:
                if "fused_attention._extra_state" in key:
                    incompatible_keys.unexpected_keys.remove(key)
                    warnings.warn(
                        "fused_attention._extra_state is not loaded from checkpoint. Please map "
                        "FusedAttention's _extra_state to DotProductAttention's _extra_state."
                    )

        self.register_load_state_dict_post_hook(remove_extra_states_check)

    @no_torch_dynamo()
    def forward(
        self,
        query_layer: torch.Tensor,
        key_layer: torch.Tensor,
        value_layer: torch.Tensor,
        qkv_layout: str = "sbh3d",
        cu_seqlens_q: Optional[torch.Tensor] = None,
        cu_seqlens_kv: Optional[torch.Tensor] = None,
        cu_seqlens_q_padded: Optional[torch.Tensor] = None,
        cu_seqlens_kv_padded: Optional[torch.Tensor] = None,
        max_seqlen_q: Optional[int] = None,
        max_seqlen_kv: Optional[int] = None,
        attn_mask_type: str = "causal",
        attention_mask: Optional[Union[torch.Tensor, Tuple[torch.Tensor, torch.Tensor]]] = None,
        window_size: Optional[Tuple[int, int]] = None,
        fused_attention_backend: tex.NVTE_Fused_Attn_Backend = tex.NVTE_Fused_Attn_Backend.NVTE_No_Backend,
        core_attention_bias_type: str = "no_bias",
        core_attention_bias: Optional[torch.Tensor] = None,
        fast_zero_fill: bool = True,
        cp_group: Optional[Union[dist_group_type, List[dist_group_type]]] = None,
        cp_global_ranks: List[int] = None,
        cp_stream: torch.cuda.Stream = None,
        cp_comm_type: str = "p2p",
        fp8: bool = False,
        fp8_meta: Optional[Dict[str, Any]] = None,
    ) -> torch.Tensor:
        """fused attention fprop"""
        assert (
            fused_attention_backend != tex.NVTE_Fused_Attn_Backend.NVTE_No_Backend
        ), "No fused attention backend supports this input combination!"
        assert all(
            x.dtype in [torch.float16, torch.bfloat16] or isinstance(x, Float8Tensor)
            for x in [query_layer, key_layer, value_layer]
        ), "FusedAttention only supports FP16 and BF16 data types, or Float8Tensors."
        assert (
            query_layer.is_cuda and key_layer.is_cuda and value_layer.is_cuda
        ), "FusedAttention only supports CUDA tensors."
        assert (
            qkv_layout in QKVLayouts
        ), f"FusedAttention does not support qkv_layout = {qkv_layout}!"

        cp_size = 1
        if isinstance(cp_group, dist_group_type):
            cp_size = get_distributed_world_size(cp_group)
        elif isinstance(cp_group, list):
            for group in cp_group:
                cp_size *= get_distributed_world_size(group)
        context_parallel = cp_size > 1

        qkv_format = "".join([i for i in qkv_layout.split("_")[0] if i.isalpha()])

        if qkv_format in ["sbhd", "bshd"]:
            if qkv_format == "sbhd":
                batch_size, max_seqlen_q, max_seqlen_kv = (
                    query_layer.shape[1],
                    query_layer.shape[0],
                    key_layer.shape[0],
                )
            if qkv_format == "bshd":
                batch_size, max_seqlen_q, max_seqlen_kv = (
                    query_layer.shape[0],
                    query_layer.shape[1],
                    key_layer.shape[1],
                )
            max_seqlen_q *= cp_size
            max_seqlen_kv *= cp_size
            if "padding" in attn_mask_type:
                assert not context_parallel, "Padding mask not supported with context parallelism!"

                if cu_seqlens_q is None or cu_seqlens_kv is None:
                    if attention_mask is None:
                        raise RuntimeError(
                            "Please provide attention_mask or cu_seqlens for padding!"
                        )
                    if self.attention_type == "self":
                        cu_seqlens_q = get_cu_seqlens(attention_mask)
                        cu_seqlens_kv = cu_seqlens_q
                    else:
                        cu_seqlens_q = get_cu_seqlens(attention_mask[0])
                        cu_seqlens_kv = get_cu_seqlens(attention_mask[1])
            else:
                if cu_seqlens_q is None:
                    cu_seqlens_q = _get_full_cu_seqlens(
                        batch_size,
                        max_seqlen_q,
                        query_layer.device,
                    )
                if cu_seqlens_kv is None:
                    cu_seqlens_kv = _get_full_cu_seqlens(
                        batch_size,
                        max_seqlen_kv,
                        key_layer.device,
                    )
        if qkv_format == "thd":
            assert (
                max_seqlen_q is not None
                and max_seqlen_kv is not None
                and cu_seqlens_q is not None
                and cu_seqlens_kv is not None
            ), "max_seqlen_q/kv and cu_seqlens_q/kv can not be None when qkv_format is thd!"

        if cu_seqlens_q_padded is None or cu_seqlens_kv_padded is None:
            cu_seqlens_q_padded = cu_seqlens_q
            cu_seqlens_kv_padded = cu_seqlens_kv

        qkv_dtype = TE_DType[query_layer.dtype]

        use_FAv2_bwd = (
            self.use_FAv2_bwd
            and (core_attention_bias_type == "no_bias")
            and (fused_attention_backend == tex.NVTE_Fused_Attn_Backend.NVTE_F16_arbitrary_seqlen)
        )

        if fp8:
            assert fused_attention_backend == tex.NVTE_Fused_Attn_Backend.NVTE_FP8, (
                f"cuDNN attention sub-backend {int(tex.NVTE_Fused_Attn_Backend.NVTE_FP8)}"
                " is required for FP8 attention!"
            )
            assert fp8_meta is not None, "FP8 metadata fp8_meta is required for FP8 attention!"
            assert not context_parallel or fp8_meta["recipe"].reduce_amax, (
                "Amax reduction across TP+CP group is necessary when using context parallelism with"
                " FP8!"
            )

        if context_parallel:
            assert (
                fp8
                or fused_attention_backend == tex.NVTE_Fused_Attn_Backend.NVTE_F16_arbitrary_seqlen
            ), f"{fused_attention_backend} does not work with context parallelism!"
            assert core_attention_bias_type not in [
                "alibi"
            ], f"{core_attention_bias_type} is not supported with context parallelism!"
            query_layer, key_layer, value_layer = [
                x.contiguous() for x in (query_layer, key_layer, value_layer)
            ]
            with self.attention_dropout_ctx():
                output = attn_forward_func_with_cp(
                    self.training,
                    query_layer,
                    key_layer,
                    value_layer,
                    cu_seqlens_q,
                    cu_seqlens_kv,
                    max_seqlen_q,
                    max_seqlen_kv,
                    cu_seqlens_q_padded,
                    cu_seqlens_kv_padded,
                    self.attention_dropout if self.training else 0.0,
                    cp_group,
                    cp_global_ranks,
                    cp_stream,
                    cp_comm_type,
                    softmax_scale=self.softmax_scale,
                    qkv_format=qkv_format,
                    attn_mask_type=attn_mask_type,
                    attn_bias_type=core_attention_bias_type,
                    attn_bias=core_attention_bias,
                    deterministic=self.deterministic,
                    use_fused_attention=True,
                    window_size=window_size,
                    fp8=fp8,
                    fp8_meta=fp8_meta,
                )
        else:
            with self.attention_dropout_ctx():
                output = FusedAttnFunc.apply(
                    self.training,
                    max_seqlen_q,
                    max_seqlen_kv,
                    cu_seqlens_q,
                    cu_seqlens_kv,
                    cu_seqlens_q_padded,
                    cu_seqlens_kv_padded,
                    query_layer,
                    key_layer,
                    value_layer,
                    qkv_dtype,
                    core_attention_bias,
                    self.softmax_scale,
                    self.attention_dropout if self.training else 0.0,
                    fast_zero_fill,
                    qkv_layout,
                    core_attention_bias_type,
                    attn_mask_type,
                    window_size,
                    None,  # rng_gen
                    fused_attention_backend,
                    use_FAv2_bwd,
                    fp8,
                    fp8_meta,
                    self.deterministic,
                )

        # ...hd -> ...(hd)
        return output.view(*output.shape[:-2], -1)


class DotProductAttention(TransformerEngineBaseModule):
    """Allows the model to jointly attend to information from different
    representation subspaces as described in the paper:
    `Attention Is All You Need <https://arxiv.org/abs/1706.03762>`_.

    .. note::

        Argument :attr:`attention_mask` in the `forward` call is only used when
        :attr:`attn_mask_type` includes '"padding"' or `"arbitrary"`.

    .. warning::

        FlashAttention uses a non-deterministic algorithm for optimal performance. To observe
        deterministic behavior at the cost of performance, use FlashAttention version >= `2.4.1`
        and set the environment variable :attr:`NVTE_ALLOW_NONDETERMINISTIC_ALGO=0`. In order
        to disable`flash-attn` entirely, set :attr:`NVTE_FLASH_ATTN=0`.

    .. note::

        Transformer Engine stores the FP8 metadata under a `._extra_state` key when checkpointing.
        As the FP8 attention support expands from one backend to multiple backends, the location
        of that key has also shifted (see `FP8 checkpoint compatibility <https://docs.nvidia.com/deeplearning/transformer-engine/user-guide/faq.html#fp8-checkpoint-compatibility>`_).


    Parameters
    ----------
    num_attention_heads : int
                         number of attention heads in the transformer layer.
    kv_channels : Union[int, Tuple[int, int]]
                the head size in key and value tensors. If the same, :attr:`kv_channels` can be
                an integer; if not, :attr:`kv_channels` should be a tuple of two integers.
    num_gqa_groups : Optional[int] = None
                    number of GQA groups in the transformer layer.
                    Grouped Query Attention is described in
                    `this paper <https://arxiv.org/pdf/2305.13245.pdf>`_.
                    This only affects the keys and values, not the queries.
                    GQA-1 is equivalent to Multi-Query Attention
                    (`MQA <https://arxiv.org/pdf/1911.02150.pdf>`_), while GQA-H
                    is equivalent to MHA, i.e. `num_gqa_groups = num_attention_heads`.
    attention_dropout: float, default = 0.0
                      dropout probability for the dropout op during multi-head attention.
    attn_mask_type: str, default = `causal`
                   type of attention mask passed into softmax operation, options are "`no_mask`",
                   "`padding`", "`causal`", "`padding,causal`", "`causal,padding`",
                   "`padding_causal`", "`causal_bottom_right`", "`padding_causal_bottom_right`", and
                   "`arbitrary`", where "`padding,causal`", "`causal,padding`" and "`padding_causal`"
                   are equivalent. This arg can be overridden by :attr:`attn_mask_type` in the
                   `forward` method. It is useful for cases involving compilation/tracing, e.g.
                   ONNX export, and the forward arg is useful for dynamically changing mask types,
                   e.g. a different mask for training and inference.
                   1. For "`no_mask`", no attention mask is applied.
                   2. For "`causal`", "`causal_bottom_right`", or the causal mask in
                   "`padding_causal`" and "`padding_causal_bottom_right`", Transformer Engine
                   calculates and applies an upper triangular mask to the softmax input.
                   No user input is needed. Causal masks without the "`bottom_right`" appendix align
                   the diagonal line to the top left corner of the softmax matrix. With
                   "`bottom_right`", the causal mask is aligned to the bottom right corner, which is
                   often used in inference/KV caching.
                   3. For "`padding`", or the padding mask in "`padding_causal`" and
                   "`padding_causal_bottom_right`", users need to provide the locations of padded
                   tokens, either via :attr:`cu_seqlens_q` and :attr:`cu_seqlens_kv` (both in shape
                   [batch_size + 1]), or via :attr:`attention_mask` (one tensor for self-attention
                   in shape [batch_size, 1, 1, max_seqlen_q], or two tensors in a tuple for
                   cross-attention in shapes [batch_size, 1, 1, max_seqlen_q] and
                   [batch_size, 1, 1, max_seqlen_kv]).
                   4. For "`arbitrary`", users need to provide a mask that is broadcastable to
                   the shape of softmax input [batch_size, num_heads, max_seqlen_q, max_seqlen_kv].
    window_size: Optional[Tuple[int, int]], default = `None`
                sliding window size for local attention, where query at position i attends to keys
                in [i + seqlen_k - seqlen_q - window_size[0], i + seqlen_k - seqlen_q
                + window_size[1]] inclusive. Special cases (-1, -1) and (-1, 0) mean no sliding
                window and causal mask specifically. Both `causal` and `causal_bottom_right` masks
                map to `window_size = (-1, 0)` and Transformer Engine distinguishes them based on
                `attn_mask_type`. Similar to :attr:`attn_mask_type`, `window_size` can
                be overridden by :attr:`window_size` in `forward` as well.
    attention_type: str, default = `self`
                   type of attention, either "`self`" and "`cross`".
    layer_number: int, default = `None`
                 layer number of the current `DotProductAttention` when multiple such modules
                 are concatenated, for instance in consecutive transformer blocks.
    qkv_format: str, default = `sbhd`
               dimension format for `query_layer`, `key_layer` and `value_layer`,
               {`sbhd`, `bshd`, `thd`}. `s` stands for the sequence length, `b` batch size,
               `h` the number of heads, `d` head size, and `t` the total number of tokens
               in a batch, with `t = sum(s_i), for i = 0...b-1`. `sbhd` and `bshd` formats
               are used for when sequences in a batch are of equal length or padded to
               equal length, and the `thd` format is used for when sequences in a batch
               have different lengths. Please note that these formats do not reflect how
               tensors `query_layer`, `key_layer`, `value_layer` are laid out in memory.
               For that, please use `get_qkv_layout` to gain the layout information.
    softmax_scale: Optional[float], default = `None`
                softmax scale for the attention scores. If `None`, defaults to
                `1.0/math.sqrt(kv_channels if isinstance(kv_channels, int) else kv_channels[0])`.

    Parallelism parameters
    ----------------------
    sequence_parallel : bool, default = `False`
                       if set to `True`, uses sequence parallelism.
    tp_size : int, default = 1
             tensor parallel world size.
    tp_group : ProcessGroup, default = `None`
              tensor parallel process group.
    cp_group : Union[ProcessGroup, List[ProcessGroup]], default = `None`
              context parallel process group.
              ProcessGroup is for cp_comm_type of "p2p", "all_gather", and "a2a".
              List[ProcessGroup] is for cp_comm_type of "a2a+p2p", where cp_group[0]
              and cp_group[1] are for a2a and p2p communications respectively.
    cp_global_ranks : list of global rank IDs, default = `None`
                     global rank IDs of GPUs that are in cp_group.
    cp_stream : CUDA stream, default = `None`
               context parallelism splits flash attention into multiple steps for
               compute and communication overlapping. To address the wave quantization
               issue of each split step, we add an additional CUDA stream so that we
               can overlap two flash attention kernels.
    cp_comm_type : str, default = `p2p`
                  inter-gpu communication type for context parallelism.
                  Can be "p2p" or "all_gather" or "a2a" or "a2a+p2p".
                  "p2p": Exchange KV chunks with P2P communications in ring topology.
                         P2P is async and can be overlapped with attention compute.
                  "all_gather": All-gather to get full sequence of KV before attention.
                                The all-gather is not async, and cannot be overlapped.
                  "a2a": Like DeepSpeed Ulysses, scatter attention heads across the CP
                         group, and gather to get full sequence of QKV.
                  "a2a+p2p": hierarchical CP implementation. First applying a2a to QKV
                  across each CP sub-group (e.g., via NVLink), then exchanging KV with
                  p2p between sub-groups (e.g., via IBLink).
    """

    def __init__(
        self,
        num_attention_heads: int,
        kv_channels: Union[int, Tuple[int, int]],
        num_gqa_groups: Optional[int] = None,
        attention_dropout: float = 0.0,
        qkv_format: str = "sbhd",
        attn_mask_type: str = "causal",
        window_size: Optional[Tuple[int, int]] = None,
        sequence_parallel: bool = False,
        tp_size: int = 1,
        get_rng_state_tracker: Optional[Callable] = None,
        tp_group: Optional[dist_group_type] = None,
        layer_number: Optional[int] = None,
        attention_type: str = "self",
        cp_group: Optional[Union[dist_group_type, List[dist_group_type]]] = None,
        cp_global_ranks: List[int] = None,
        cp_stream: torch.cuda.Stream = None,
        cp_comm_type: str = "p2p",
        softmax_scale: Optional[float] = None,
    ) -> None:
        super().__init__()

        self.logger = logging.getLogger("DotProductAttention")
        self.logger.setLevel(_log_level)
        if not self.logger.hasHandlers():
            self.logger.addHandler(_stream_handler)
        self.qkv_format = qkv_format
        attn_mask_type = attn_mask_type.replace(",", "_")
        if attn_mask_type == "causal_padding":
            attn_mask_type = "padding_causal"
        self.attn_mask_type = attn_mask_type
        self.window_size = check_set_window_size(attn_mask_type, window_size)
        if tp_group is None:
            self.tp_size = tp_size
            if tp_size == 1:
                self.set_tensor_parallel_group(tp_group)
        else:
            self.tp_size = get_distributed_world_size(tp_group)
            self.set_tensor_parallel_group(tp_group)
        self.get_rng_state_tracker = get_rng_state_tracker
        self.num_attention_heads = num_attention_heads
        self.layer_number = 1 if layer_number is None else layer_number
        self.cp_group = cp_group
        self.cp_global_ranks = cp_global_ranks
        self.cp_stream = cp_stream
        self.cp_comm_type = cp_comm_type

        self.hidden_size_per_attention_head_k = (
            kv_channels if isinstance(kv_channels, int) else kv_channels[0]
        )
        self.hidden_size_per_attention_head_v = (
            kv_channels if isinstance(kv_channels, int) else kv_channels[1]
        )

        self.num_gqa_groups = num_attention_heads if num_gqa_groups is None else num_gqa_groups
        self.num_gqa_groups_per_partition = int(self.num_gqa_groups // self.tp_size)

        assert (
            num_attention_heads % self.num_gqa_groups == 0
        ), "The number of attention heads must be divisible by the number of GQA groups!"

        self.rng_states_tracker = None
        if sequence_parallel or get_rng_state_tracker is None:
            attention_dropout_ctx = nullcontext
        else:
            self.rng_states_tracker = get_rng_state_tracker()
            set_all_rng_states(self.rng_states_tracker.get_states())
            attention_dropout_ctx = self.rng_states_tracker.fork

        if softmax_scale is None:
            softmax_scale = 1.0 / math.sqrt(
                kv_channels if isinstance(kv_channels, int) else kv_channels[0]
            )

        self.deterministic = (
            not bool(int(os.getenv("NVTE_ALLOW_NONDETERMINISTIC_ALGO", "1")))
            or torch.are_deterministic_algorithms_enabled()
        )
        # To use the workspace optimization path for determinism, please
        # set NVTE_FUSED_ATTN_FORCE_WORKSPACE_OPT=1 for cuDNN >=8.9.5 and <9.0.0,
        # and set NVTE_ALLOW_NONDETERMINISTIC_ALGO=0 for cuDNN >=9.0.0.
        cudnn_version = get_cudnn_version()
        if (8, 9, 5) <= cudnn_version < (9, 0, 0):
            if self.deterministic:
                os.environ["NVTE_FUSED_ATTN_FORCE_WORKSPACE_OPT"] = "1"

            # CUDNN_FRONTEND_ATTN_DP_WORKSPACE_LIMIT
            # - unset:       enables workspace optimization when required workspace is <= 256MB
            #                or when bias gradient needs to be computed
            # - n:           enables workspace optimization when required workspace is <= n bytes
            # - -1:          enables workspace optimization always
            # - 0:           disables workspace optimization always
            if "NVTE_FUSED_ATTN_FORCE_WORKSPACE_OPT" in os.environ:
                if os.environ["NVTE_FUSED_ATTN_FORCE_WORKSPACE_OPT"] == "0":
                    os.environ["CUDNN_FRONTEND_ATTN_DP_WORKSPACE_LIMIT"] = "0"
                if os.environ["NVTE_FUSED_ATTN_FORCE_WORKSPACE_OPT"] == "1":
                    os.environ["CUDNN_FRONTEND_ATTN_DP_WORKSPACE_LIMIT"] = "-1"

        assert attention_type in AttnTypes, f"attention_type {attention_type} not supported"

        self.attention_type = attention_type
        self.attention_dropout = attention_dropout

        attn_kwargs = {
            "attention_dropout": attention_dropout,
            "attention_dropout_ctx": attention_dropout_ctx,
        }

        self.flash_attention = FlashAttention(
            softmax_scale,
            attention_type=attention_type,
            layer_number=layer_number,
            deterministic=self.deterministic,
            **attn_kwargs,
        )

        # Instantiating three types since use of flash-attn and FusedAttention
        # might be ruled out due to forward inputs.
        self.fused_attention = FusedAttention(
            softmax_scale,
            attention_type=attention_type,
            layer_number=layer_number,
            deterministic=self.deterministic,
            **attn_kwargs,
        )

        self.unfused_attention = UnfusedDotProductAttention(
            softmax_scale,
            attention_type=attention_type,
            **attn_kwargs,
            layer_number=layer_number,
        )

        def remove_extra_states_check(self, incompatible_keys):  # pylint: disable=unused-argument
            """
            Temporarily remove core_attention._extra_state as a missing key
            when loading older Transformer Engine checkpoints. Will phase out
            this hook in Transformer Engine 2.0.
            """
            for key in incompatible_keys.missing_keys:
                if "core_attention._extra_state" in key:
                    incompatible_keys.missing_keys.remove(key)

        self.register_load_state_dict_post_hook(remove_extra_states_check)

    def _load_from_state_dict(
        self, state_dict, prefix, local_metadata, strict, missing_keys, unexpected_keys, error_msgs
    ):
        """
        This function helps to load Transformer Engine 1.6 and 1.7 checkpoints, where FP8 attention
        metadata is stored under the `core_attention.fused_attention._extra_state` key and not the
        `core_attention._extra_state` key. Please see `FP8 checkpoint compatibility
        <https://docs.nvidia.com/deeplearning/transformer-engine/user-guide/faq.html#fp8-checkpoint-compatibility>`_ for more details.
        """
        fused_attn_key = False
        dot_product_attn_key = False
        for k in state_dict.keys():
            if "core_attention.fused_attention._extra_state" in k:
                fused_attn_key = True
            if "core_attention._extra_state" in k:
                dot_product_attn_key = True
        if fused_attn_key and not dot_product_attn_key:
            prefix = prefix + "fused_attention."
        super()._load_from_state_dict(
            state_dict, prefix, local_metadata, strict, missing_keys, unexpected_keys, error_msgs
        )

    def _checkpointed_attention_forward(
        self,
        attention_func: Callable,
        *forward_args: Tuple[torch.Tensor, ...],
        **forward_kwargs: Dict[str, Any],
    ) -> torch.Tensor:
        """Forward method with activation checkpointing."""

        def custom_forward(*input_args, **input_kwargs):
            return attention_func(*input_args, **input_kwargs)

        hidden_states = checkpoint(
            custom_forward,
            distribute_saved_activations=False,
            get_rng_state_tracker=self.get_rng_state_tracker,
            tp_group=self.tp_group,
            *forward_args,
            **forward_kwargs,
        )

        return hidden_states

    def set_context_parallel_group(
        self,
        cp_group: Union[dist_group_type, List[dist_group_type], None],
        cp_global_ranks: List[int],
        cp_stream: torch.cuda.Stream,
        cp_comm_type: str = "p2p",
    ) -> None:
        """
        Set the context parallel attributes for the given
        module before executing the forward pass.

        Parameters
        ----------
        cp_group : Union[ProcessGroup, List[ProcessGroup]]
                  context parallel process group.
                  ProcessGroup is for cp_comm_type of "p2p", "all_gather", and "a2a".
                  List[ProcessGroup] is for cp_comm_type of "a2a+p2p", where cp_group[0]
                  and cp_group[1] are for a2a and p2p communications respectively.
        cp_global_ranks : List[int]
                         list of global ranks in the context group.
        cp_stream : torch.cuda.Stream
                   cuda stream for context parallel execution.
        cp_comm_type : str, default = `p2p`
                      inter-gpu communication type for context parallelism.
                      Can be "p2p" or "all_gather" or "a2a" or "a2a+p2p".
                      "p2p": Exchange KV chunks with P2P communications in ring topology.
                             P2P is async and can be overlapped with attention compute.
                      "all_gather": All-gather to get full sequence of KV before attention.
                                    The all-gather is not async, and cannot be overlapped.
                      "a2a": Like DeepSpeed Ulysses, scatter attention heads across the CP
                             group, and gather to get full sequence of QKV.
                      "a2a+p2p": hierarchical CP implementation. First applying a2a to QKV
                      across each CP sub-group (e.g., via NVLink), then exchanging KV with
                      p2p between sub-groups (e.g., via IBLink).
        """
        self.cp_group = cp_group
        self.cp_global_ranks = cp_global_ranks
        self.cp_stream = cp_stream
        self.cp_comm_type = cp_comm_type

    @no_torch_dynamo(recursive=False)
    def forward(
        self,
        query_layer: torch.Tensor,
        key_layer: torch.Tensor,
        value_layer: torch.Tensor,
        attention_mask: Optional[Union[torch.Tensor, Tuple[torch.Tensor, torch.Tensor]]] = None,
        qkv_format: Optional[str] = None,
        cu_seqlens_q: Optional[torch.Tensor] = None,
        cu_seqlens_kv: Optional[torch.Tensor] = None,
        cu_seqlens_q_padded: Optional[torch.Tensor] = None,
        cu_seqlens_kv_padded: Optional[torch.Tensor] = None,
        max_seqlen_q: Optional[int] = None,
        max_seqlen_kv: Optional[int] = None,
        attn_mask_type: Optional[str] = None,
        window_size: Optional[Tuple[int, int]] = None,
        checkpoint_core_attention: bool = False,
        core_attention_bias_type: str = "no_bias",
        core_attention_bias: Optional[torch.Tensor] = None,
        alibi_slopes: Optional[torch.Tensor] = None,
        fast_zero_fill: bool = True,
        inference_params: Optional[InferenceParams] = None,
        is_first_microbatch: Optional[bool] = None,
    ) -> torch.Tensor:
        """
        Dot Product Attention Layer.

        .. note::

            Argument :attr:`attention_mask` is only used when :attr:`attn_mask_type`
            includes '"padding"' or `"arbitrary"`.

        .. note::

            DotProductAttention supports three backends: 1) FlashAttention which calls
            HazyResearch/Dao-AILab's `flash-attn <https://arxiv.org/pdf/2305.13245.pdf>`_
            PyTorch API, 2) FusedAttention which has multiple fused attention implementations
            based on `cuDNN Graph API
            <https://docs.nvidia.com/deeplearning/cudnn/developer-guide/index.html#op-fusion>`_
            (see :attr:`FusedAttention` for more details on FusedAttention backends), and 3)
            UnfusedDotProductAttention which is the native PyTorch implementation
            with fused scaled masked softmax.

        .. note::

            Users can use environment variables :attr:`NVTE_FLASH_ATTN`, :attr:`NVTE_FUSED_ATTN`,
            and :attr:`NVTE_FUSED_ATTN_BACKEND` to control which DotProductAttention backend,
            and FusedAttention backend if applicable, to use. Transformer Engine prioritizes
            FlashAttention over FusedAttention and over UnfusedDotProductAttention.
            If FusedAttention is being used, users can also choose to switch to flash-attn's
            implementation for backward by setting :attr:`NVTE_FUSED_ATTN_USE_FAv2_BWD=1`
            (default: 0), because of the performance differences between various versions of
            flash-attn and FusedAttention. Further, :attr:`NVTE_FUSED_ATTN_FORCE_WORKSPACE_OPT`
            can be used to enable (:attr:`1`) or disable (:attr:`0`) the workspace related
            optimizations in FusedAttention. When unset, Transformer Engine determines the code path
            based on its internal logic. These optimizations trade memory for performance
            and should be used with care.

        Parameters
        ----------
        query_layer : torch.Tensor
                     Query tensor.
        key_layer : torch.Tensor
                   Key tensor.
        value_layer : torch.Tensor
                     Value tensor.
        attention_mask: Optional[Union[torch.Tensor, Tuple[torch.Tensor, torch.Tensor]]],
             default = `None`. Boolean tensor(s) used to mask out attention softmax input.
             It should be `None` for causal masks and "`no_mask`". For padding masks, it should be
             a single tensor of [batch_size, 1, 1, seqlen_q] for self-attention, and a tuple of
             two tensors in shapes [batch_size, 1, 1, seqlen_q] and [batch_size, 1, 1, seqlen_kv]
             for cross-attention. For "`arbitrary`" mask, it should be in a shape broadcastable
             to [batch_size, num_heads, max_seqlen_q, max_seqlen_kv]. A `True` value means
             the corresponding position is masked out and a `False` means that position
             is allowed to participate in attention.
        qkv_format: str, default = `None`
                   If provided, overrides :attr:`qkv_format` from initialization.
        cu_seqlens_q: Optional[torch.Tensor], default = `None`
                   Cumulative sum of sequence lengths (without offset) in a batch for `query_layer`,
                   with shape [batch_size + 1] and dtype torch.int32.
        cu_seqlens_kv: Optional[torch.Tensor], default = `None`
                   Cumulative sum of sequence lengths (without offset) in a batch for `key_layer`
                   and `value_layer`, with shape [batch_size + 1] and dtype torch.int32.
        cu_seqlens_q_padded: Optional[torch.Tensor], default = `None`
                   Cumulative sum of sequence lengths (with offset) in a batch for
                   `query_layer`, with shape [batch_size + 1] and dtype torch.int32.
                   When there is no padding between sequences in a batch,
                   `cu_seqlens_q_padded = cu_seqlens_q`.
        cu_seqlens_kv_padded: Optional[torch.Tensor], default = `None`
                   Cumulative sum of sequence lengths (with offset) in a batch for `key_layer`
                   and `value_layer`, with shape [batch_size + 1] and dtype torch.int32.
                   When there is no padding between sequences in a batch,
                   `cu_seqlens_kv_padded = cu_seqlens_kv`.
        max_seqlen_q: Optional[int], default = `None`
                      Maximum sequence length in `query_layer`.
                      Calculated from `cu_seqlens_q` if not provided.
        max_seqlen_kv: Optional[int], default = `None`
                       Maximum sequence length in `key_layer` and `value_layer`.
                       Calculated from `cu_seqlens_kv` if not provided.
        attn_mask_type: {'no_mask', 'padding', 'causal', 'padding,causal', 'causal,padding',
                       'padding_causal', 'causal_bottom_right', 'padding_causal_bottom_right',
                       'arbitrary'}, default = `None`. Type of attention mask passed into
                       softmax operation. 'padding,causal', 'causal,padding' and 'padding_causal'
                       are equivalent. By default, causal masks are aligned to the top left corner
                       of the softmax matrix. When "`bottom_right`" is specified in the mask type,
                       causal masks are aligned to the bottom right corner.
        window_size: Optional[Tuple[int, int]], default = `None`
                    Sliding window size for local attention.
        checkpoint_core_attention : bool, default = `False`
                                   If true, forward activations for attention are recomputed
                                   during the backward pass in order to save memory that would
                                   otherwise be occupied to store the forward activations until
                                   backprop.
        core_attention_bias_type: str, default = `no_bias`
                    Bias type, {`no_bias`, `pre_scale_bias`, `post_scale_bias`, `alibi`}
        core_attention_bias: Optional[torch.Tensor], default = `None`
                    Bias tensor for Q * K.T, shape [1, num_head, max_seqlen_q, max_seqlen_kv].
                    It should be 'None' for 'no_bias' and 'alibi' bias types.
        alibi_slopes: Optional[torch.Tensor], default = `None`
                     ALiBi slopes in FP32 and shape [nheads] or [batch_size, nheads].
                     It adds a bias of (-alibi_slope * (i + seqlen_k - seqlen_q - j))
                     to the attention score of query i and key j.
        fast_zero_fill: bool, default = `True`
                    Whether to use the fast path to set output tensors to 0 or not.
        inference_params: Optional[InferenceParams], default = `None`
            Optimizes execution performance during inference by caching Keys and Values of the
            current decoding iteration. These cached values are appended to the K and V values
            computed in previous iterations, eliminating the need to recalculate them for the
            entire sequence.
            Initialization of `inference_params` is required prior to use to ensure sufficient
            memory allocation.
            Adjustments of the sequence_len_offset should be done after a complete forward pass.
            If rotary positional embeddings (RoPE) are utilized, they must be prepared beforehand.
            Supports "sbhd" and "bshd" layouts, with the "sbhd" layout being more efficient.
        is_first_microbatch : {True, False, None}, default = None
                             During training using either gradient accumulation or
                             pipeline parallelism a minibatch of data is further split
                             into microbatches. Between the microbatches of the same minibatch
                             the model weights are not updated. Setting this parameter indicates
                             whether the current microbatch is the first in a minibatch or not.
                             When set, this parameter enables additional optimizations:

                             * during FP8 training, it allows caching of the FP8 versions of
                               the weights
                             * it also allows skipping gradient accumulation during the
                               first microbatch (since it is the first gradient being
                               produced)
        """
        with self.prepare_forward(
            query_layer,
            is_first_microbatch,
            num_gemms=3,
            allow_non_contiguous=True,
        ) as query_layer:

            if self.fp8:
                if self.fp8_meta["recipe"].fp8_mha:
                    if not self.fp8_meta["recipe"].fp8_dpa:
                        self.fp8_meta["recipe"].fp8_dpa = True
                        self.logger.warning(
                            """Forcing fp8_meta["recipe"].fp8_dpa=True due to """
                            """fp8_meta["recipe"].fp8_mha=True"""
                        )

            if self.fp8 and self.fp8_meta["recipe"].fp8_dpa:
                forward_dtype = get_fp8_te_dtype(self.fp8_meta["recipe"], fprop_tensor=True)
                backward_dtype = get_fp8_te_dtype(self.fp8_meta["recipe"], fprop_tensor=False)
                assert forward_dtype in [
                    tex.DType.kFloat8E4M3,
                    tex.DType.kFloat8E5M2,
                ] and backward_dtype in [
                    tex.DType.kFloat8E4M3,
                    tex.DType.kFloat8E5M2,
                ], """DotProductAttention only supports "E4M3" and "E5M2" FP8 data types."""

            assert (
                query_layer.is_cuda and key_layer.is_cuda and value_layer.is_cuda
            ), "DotProductAttention only supports CUDA tensors."
            assert (
                query_layer.dtype == key_layer.dtype and query_layer.dtype == value_layer.dtype
            ), "Queries, keys and values must have the same data type!"
            assert (
                key_layer.shape[:-1] == value_layer.shape[:-1]
            ), "Keys and values must have the same batch size, sequence length and number of heads!"
            assert (
                key_layer.shape[-1] == self.hidden_size_per_attention_head_k
            ), f"Keys have head_dim = {key_layer.shape[-1]}, "
            "but expected head_dim = {self.hidden_size_per_attention_head_k}!"
            assert (
                value_layer.shape[-1] == self.hidden_size_per_attention_head_v
            ), f"Values have head_dim = {value_layer.shape[-1]}, "
            "but expected head_dim = {self.hidden_size_per_attention_head_v}!"

            if attn_mask_type is None:
                attn_mask_type = self.attn_mask_type
            else:
                attn_mask_type = attn_mask_type.replace(",", "_")
                if attn_mask_type == "causal_padding":
                    attn_mask_type = "padding_causal"
            assert (
                attn_mask_type in AttnMaskTypes
            ), f"Attention mask type {attn_mask_type} is not supported!"
            if qkv_format == "thd":
                assert (
                    "padding" in attn_mask_type
                ), "Attention mask type must be padding or padding_causal for qkv_format=thd!"

            if window_size is None:
                window_size = self.window_size
            window_size = check_set_window_size(attn_mask_type, window_size)

            if self.rng_states_tracker is not None and is_graph_capturing():
                assert isinstance(
                    self.rng_states_tracker, CudaRNGStatesTracker
                ), "Unsupported RNG states tracker."
                assert (
                    graph_safe_rng_available()
                ), "Upgrade PyTorch version to get RNG manipulation support for cuda graph capture."

            if qkv_format is None:
                qkv_format = self.qkv_format

            if inference_params is not None:
                assert self.layer_number is not None, "Layer number must be set!"

                # convert causal to causal_bottom_right in inference when KV-caching is in use
                # so users can run with the same attn_mask_type for training and inference
                if attn_mask_type in ["causal", "padding_causal"]:
                    attn_mask_type = attn_mask_type + "_bottom_right"

                if qkv_format == "bshd":
                    key_layer = key_layer.transpose(0, 1)
                    value_layer = value_layer.transpose(0, 1)

                (
                    inference_key_memory,
                    inference_value_memory,
                ) = inference_params.key_value_memory_dict[self.layer_number]

                batch_start = inference_params.batch_size_offset
                batch_end = batch_start + key_layer.size(1)
                assert batch_end <= inference_key_memory.size(1)

                sequence_start = inference_params.sequence_len_offset
                sequence_end = sequence_start + key_layer.size(0)
                assert sequence_end <= inference_key_memory.size(0)

                # Copy keys and values into KV-cache
                inference_key_memory[sequence_start:sequence_end, batch_start:batch_end, ...] = (
                    key_layer
                )
                inference_value_memory[sequence_start:sequence_end, batch_start:batch_end, ...] = (
                    value_layer
                )
                key_layer = inference_key_memory[:sequence_end, batch_start:batch_end, ...]
                value_layer = inference_value_memory[:sequence_end, batch_start:batch_end, ...]

                if qkv_format == "bshd":
                    key_layer = key_layer.transpose(0, 1)
                    value_layer = value_layer.transpose(0, 1)

                key_layer = key_layer.contiguous()
                value_layer = value_layer.contiguous()

            assert (
                key_layer.shape[-2] == self.num_gqa_groups_per_partition
                and value_layer.shape[-2] == self.num_gqa_groups_per_partition
            ), f"Keys and values must have num_gqa_group = {self.num_gqa_groups} heads!"
            assert qkv_format in [
                "sbhd",
                "bshd",
                "thd",
            ], "DotProductAttention only supports qkv_format = {'sbhd', 'bshd', 'thd'}!"

            if qkv_format == "thd":
                assert all(
                    len(x.shape) == 3 for x in (query_layer, key_layer, value_layer)
                ), "Queries, keys and values must be 3D tensors when qkv_format = thd!"
                assert (
                    cu_seqlens_q is not None and cu_seqlens_kv is not None
                ), "cu_seqlens_q and cu_seqlens_kv can not be None when qkv_format = thd!"
                assert (
                    cu_seqlens_q.shape == cu_seqlens_kv.shape
                    and len(cu_seqlens_q.shape) == 1
                    and len(cu_seqlens_kv.shape) == 1
                ), "cu_seqlens_q and cu_seqlens_q must both have shape [batch_size + 1]!"
                assert (
                    cu_seqlens_q.dtype == torch.int32 and cu_seqlens_kv.dtype == torch.int32
                ), "cu_seqlens_q and cu_seqlens_q must both be in dtype torch.int32!"
                if max_seqlen_q is None:
                    if cu_seqlens_q_padded is not None:
                        seqlens_q = cu_seqlens_q_padded[1:] - cu_seqlens_q_padded[:-1]
                    else:
                        seqlens_q = cu_seqlens_q[1:] - cu_seqlens_q[:-1]
                    max_seqlen_q = int((seqlens_q.max().item() + 63) // 64 * 64)
                if max_seqlen_kv is None:
                    if cu_seqlens_kv_padded is not None:
                        seqlens_kv = cu_seqlens_kv_padded[1:] - cu_seqlens_kv_padded[:-1]
                    else:
                        seqlens_kv = cu_seqlens_kv[1:] - cu_seqlens_kv[:-1]
                    max_seqlen_kv = int((seqlens_kv.max().item() + 63) // 64 * 64)
                batch_size = len(cu_seqlens_q) - 1

            cp_size = 1
            if isinstance(self.cp_group, dist_group_type):
                cp_size = get_distributed_world_size(self.cp_group)
            elif isinstance(self.cp_group, list):
                for group in self.cp_group:
                    cp_size *= get_distributed_world_size(group)
            context_parallel = cp_size > 1

            if qkv_format in ["sbhd", "bshd"]:
                assert all(
                    len(x.shape) == 4 for x in (query_layer, key_layer, value_layer)
                ), f"Queries, keys and values must be 4D tensors when qkv_format = {qkv_format}!"
                if qkv_format == "sbhd":
                    max_seqlen_q, max_seqlen_kv = (query_layer.shape[0], key_layer.shape[0])
                    batch_size = query_layer.shape[1]
                if qkv_format == "bshd":
                    max_seqlen_q, max_seqlen_kv = (query_layer.shape[1], key_layer.shape[1])
                    batch_size = query_layer.shape[0]
                max_seqlen_q *= cp_size
                max_seqlen_kv *= cp_size
                if cu_seqlens_q is not None:
                    seqlens_q = cu_seqlens_q[1:] - cu_seqlens_q[:-1]
                    assert all(
                        seqlens_q <= max_seqlen_q
                    ), """Sequence lengths indicated by cu_seqlens_q must be no greater than
                        the sequence dimention in 'query_layer'!"""
                if cu_seqlens_kv is not None:
                    seqlens_kv = cu_seqlens_kv[1:] - cu_seqlens_kv[:-1]
                    assert all(
                        seqlens_kv <= max_seqlen_kv
                    ), """Sequence lengths indicated by cu_seqlens_kv must be no greater than
                        the sequence dimention in 'key_layer' and 'value_layer'!"""
                if cu_seqlens_q is None or cu_seqlens_kv is None:
                    if "padding" in attn_mask_type:
                        assert (
                            attention_mask is not None
                        ), "Please provide attention_mask for padding!"
                        if self.attention_type == "self":
                            cu_seqlens_q = get_cu_seqlens(attention_mask)
                            cu_seqlens_kv = cu_seqlens_q
                        else:
                            cu_seqlens_q = get_cu_seqlens(attention_mask[0])
                            cu_seqlens_kv = get_cu_seqlens(attention_mask[1])
                    else:
                        cu_seqlens_q = _get_full_cu_seqlens(
                            batch_size,
                            max_seqlen_q,
                            query_layer.device,
                        )
                        cu_seqlens_kv = _get_full_cu_seqlens(
                            batch_size,
                            max_seqlen_kv,
                            key_layer.device,
                        )

            if (
                isinstance(query_layer, Float8Tensor)
                and isinstance(key_layer, Float8Tensor)
                and isinstance(value_layer, Float8Tensor)
            ):
                qkv_layout, query_layer._data, key_layer._data, value_layer._data = get_qkv_layout(
                    query_layer._data, key_layer._data, value_layer._data, qkv_format=qkv_format
                )
            else:
                qkv_layout, query_layer, key_layer, value_layer = get_qkv_layout(
                    query_layer, key_layer, value_layer, qkv_format=qkv_format
                )

            global _alibi_cache
            if alibi_slopes is not None:
                assert (
                    core_attention_bias_type == "alibi"
                ), "core_attention_bias_type must be alibi in order to use alibi_slopes!"
                if self.layer_number == 1:
                    _alibi_cache["_alibi_slopes_require_update"] = True
                    _alibi_cache["_alibi_bias_require_update"] = True
            bottom_right_alignment = (attn_mask_type not in ["causal", "padding_causal"],)
            if core_attention_bias_type == "alibi":
                assert (
                    core_attention_bias is None
                ), "core_attention_bias must be None when core_attention_bias_type is alibi!"
                if (
                    _alibi_cache["_num_heads"] != query_layer.shape[-2]
                    or _alibi_cache["_max_seqlen_q"] != max_seqlen_q
                    or _alibi_cache["_max_seqlen_kv"] != max_seqlen_kv
                    or _alibi_cache["_bottom_right_alignment"] != bottom_right_alignment
                    or _alibi_cache["_alibi_slopes"] is None
                ):
                    _alibi_cache["_alibi_slopes_require_update"] = True
                    _alibi_cache["_alibi_bias_require_update"] = True

            core_attention_bias_shape = None
            if core_attention_bias is not None:
                if (
                    core_attention_bias.shape[0] == batch_size
                    and core_attention_bias.shape[1] == query_layer.shape[-2]
                ):
                    core_attention_bias_shape = "bhss"
                elif (
                    core_attention_bias.shape[0] == 1
                    and core_attention_bias.shape[1] == query_layer.shape[-2]
                ):
                    core_attention_bias_shape = "1hss"
                elif (
                    core_attention_bias.shape[0] == batch_size and core_attention_bias.shape[1] == 1
                ):
                    core_attention_bias_shape = "b1ss"
                elif core_attention_bias.shape[0] == 1 and core_attention_bias.shape[1] == 1:
                    core_attention_bias_shape = "11ss"
                else:
                    assert (
                        False
                    ), "core_attention_bias must be in one of {bhss, 1hss, b1ss, 11ss} shapes"

            pad_between_seqs = (
                cu_seqlens_q_padded is not None
                and not torch.equal(cu_seqlens_q_padded, cu_seqlens_q)
            ) or (
                cu_seqlens_kv_padded is not None
                and not torch.equal(cu_seqlens_kv_padded, cu_seqlens_kv)
            )

            attention_params = AttentionParams(
                qkv_type=type(query_layer),
                qkv_dtype=query_layer.dtype,
                qkv_layout=qkv_layout,
                batch_size=batch_size,
                num_heads=query_layer.shape[-2],
                num_gqa_groups=key_layer.shape[-2],
                max_seqlen_q=max_seqlen_q,
                max_seqlen_kv=max_seqlen_kv,
                head_dim_qk=query_layer.shape[-1],
                head_dim_v=value_layer.shape[-1],
                attn_mask_type=attn_mask_type,
                window_size=window_size,
                alibi_slopes_shape=alibi_slopes.shape if alibi_slopes is not None else None,
                core_attention_bias_type=core_attention_bias_type,
                core_attention_bias_shape=core_attention_bias_shape,
                core_attention_bias_requires_grad=(
                    core_attention_bias.requires_grad if core_attention_bias is not None else False
                ),
                pad_between_seqs=pad_between_seqs,
                attention_dropout=self.attention_dropout,
                context_parallel=context_parallel,
                deterministic=self.deterministic,
                is_training=self.training,
                fp8=self.fp8,
                fp8_meta=self.fp8_meta,
            )
            global _attention_backends, _use_flash_attn_3
            if (
                _attention_backends["attention_params"] is None
                or attention_params != _attention_backends["attention_params"]
            ):
                _attention_backends["attention_params"] = attention_params
                _attention_backends["backend_selection_requires_update"] = True
            if _attention_backends["backend_selection_requires_update"]:
                _use_flash_attn_3 = _flash_attn_3_is_installed
                (
                    use_flash_attention,
                    use_fused_attention,
                    fused_attention_backend,
                    use_unfused_attention,
                    _,
                ) = get_attention_backend(attention_params)
                if use_flash_attention:
                    self.logger.info(
                        "Running with FlashAttention backend (version %s)",
                        _flash_attn_version if not _use_flash_attn_3 else _flash_attn_3_version,
                    )
                elif use_fused_attention:
                    self.logger.info(
                        "Running with FusedAttention backend (sub-backend %s)",
                        int(fused_attention_backend),
                    )
                elif use_unfused_attention:
                    self.logger.info("Running with UnfusedDotProductAttention backend")
            else:
                use_flash_attention = _attention_backends["use_flash_attention"]
                use_fused_attention = _attention_backends["use_fused_attention"]
                fused_attention_backend = _attention_backends["fused_attention_backend"]
                use_unfused_attention = _attention_backends["use_unfused_attention"]

            if use_flash_attention:
                if core_attention_bias_type == "alibi":
                    alibi_slopes, _ = get_alibi(
                        query_layer.shape[-2],
                        max_seqlen_q,
                        max_seqlen_kv,
                        alibi_slopes=alibi_slopes,
                    )
                return self.flash_attention(
                    query_layer,
                    key_layer,
                    value_layer,
                    attention_mask=attention_mask,
                    qkv_layout=qkv_layout,
                    cu_seqlens_q=cu_seqlens_q,
                    cu_seqlens_kv=cu_seqlens_kv,
                    attn_mask_type=attn_mask_type,
                    window_size=window_size,
                    alibi_slopes=alibi_slopes,
                    cp_group=self.cp_group,
                    cp_global_ranks=self.cp_global_ranks,
                    cp_stream=self.cp_stream,
                    cp_comm_type=self.cp_comm_type,
                    max_seqlen_q=max_seqlen_q,
                    max_seqlen_kv=max_seqlen_kv,
                    fp8=self.fp8 and self.fp8_meta["recipe"].fp8_dpa,
                    fp8_meta=self.fp8_meta,
                )

            if use_fused_attention:
                fu_core_attention_bias_type = core_attention_bias_type
                fu_core_attention_bias = core_attention_bias
                if core_attention_bias_type == "alibi" and (
                    alibi_slopes is not None or max_seqlen_q != max_seqlen_kv
                ):
                    fu_core_attention_bias_type = "post_scale_bias"
                    _, fu_core_attention_bias = get_alibi(
                        query_layer.shape[-2],
                        max_seqlen_q,
                        max_seqlen_kv,
                        alibi_slopes=alibi_slopes,
                        bias_dtype=query_layer.dtype,
                        bottom_right_alignment=attn_mask_type not in ["causal", "padding_causal"],
                    )
                if checkpoint_core_attention:
                    return self._checkpointed_attention_forward(
                        self.fused_attention,
                        query_layer,
                        key_layer,
                        value_layer,
                        qkv_layout=qkv_layout,
                        cu_seqlens_q=cu_seqlens_q,
                        cu_seqlens_kv=cu_seqlens_kv,
                        cu_seqlens_q_padded=cu_seqlens_q_padded,
                        cu_seqlens_kv_padded=cu_seqlens_kv_padded,
                        max_seqlen_q=max_seqlen_q,
                        max_seqlen_kv=max_seqlen_kv,
                        attn_mask_type=attn_mask_type,
                        attention_mask=attention_mask,
                        window_size=window_size,
                        fused_attention_backend=fused_attention_backend,
                        core_attention_bias_type=fu_core_attention_bias_type,
                        core_attention_bias=fu_core_attention_bias,
                        fast_zero_fill=fast_zero_fill,
                        cp_group=self.cp_group,
                        cp_global_ranks=self.cp_global_ranks,
                        cp_stream=self.cp_stream,
                        cp_comm_type=self.cp_comm_type,
                        fp8=self.fp8 and self.fp8_meta["recipe"].fp8_dpa,
                        fp8_meta=self.fp8_meta,
                    )
                return self.fused_attention(
                    query_layer,
                    key_layer,
                    value_layer,
                    qkv_layout=qkv_layout,
                    cu_seqlens_q=cu_seqlens_q,
                    cu_seqlens_kv=cu_seqlens_kv,
                    cu_seqlens_q_padded=cu_seqlens_q_padded,
                    cu_seqlens_kv_padded=cu_seqlens_kv_padded,
                    max_seqlen_q=max_seqlen_q,
                    max_seqlen_kv=max_seqlen_kv,
                    attn_mask_type=attn_mask_type,
                    attention_mask=attention_mask,
                    window_size=window_size,
                    fused_attention_backend=fused_attention_backend,
                    core_attention_bias_type=fu_core_attention_bias_type,
                    core_attention_bias=fu_core_attention_bias,
                    fast_zero_fill=fast_zero_fill,
                    cp_group=self.cp_group,
                    cp_global_ranks=self.cp_global_ranks,
                    cp_stream=self.cp_stream,
                    cp_comm_type=self.cp_comm_type,
                    fp8=self.fp8 and self.fp8_meta["recipe"].fp8_dpa,
                    fp8_meta=self.fp8_meta,
                )

            from .cpu_offload import CPUOffloadEnabled

            if CPUOffloadEnabled:
                warnings.warn(
                    "Attention activation Offloading is only implemented"
                    "with Flash Attention and Fused Attention!"
                )

            if use_unfused_attention:
                if window_size is not None and (
                    window_size[0] != -1 or window_size[1] not in [-1, 0]
                ):
                    attn_mask_type, attention_mask = get_swa_mask(
                        window_size, max_seqlen_q, max_seqlen_kv, attn_mask_type, attention_mask
                    )
                if checkpoint_core_attention:
                    return self._checkpointed_attention_forward(
                        self.unfused_attention,
                        query_layer,
                        key_layer,
                        value_layer,
                        qkv_layout=qkv_layout,
                        cu_seqlens_q=cu_seqlens_q,
                        cu_seqlens_kv=cu_seqlens_kv,
                        attn_mask_type=attn_mask_type,
                        attention_mask=attention_mask,
                        core_attention_bias_type=core_attention_bias_type,
                        core_attention_bias=core_attention_bias,
                        alibi_slopes=alibi_slopes,
                    )
                return self.unfused_attention(
                    query_layer,
                    key_layer,
                    value_layer,
                    qkv_layout=qkv_layout,
                    cu_seqlens_q=cu_seqlens_q,
                    cu_seqlens_kv=cu_seqlens_kv,
                    attn_mask_type=attn_mask_type,
                    attention_mask=attention_mask,
                    core_attention_bias_type=core_attention_bias_type,
                    core_attention_bias=core_attention_bias,
                    alibi_slopes=alibi_slopes,
                )

            raise Exception("No dot product attention support for the provided inputs!")


class MultiheadAttention(torch.nn.Module):
    r"""
    Multi-head Attention (MHA), including Query,
    Key, Value and Output projection.

    .. note::

        Argument :attr:`attention_mask` in the `forward` call is only used when
        :attr:`attn_mask_type` includes '"padding"' or `"arbitrary"`.

    Parameters
    ----------
    hidden_size : int
                 size of each input sample.
    num_attention_heads : int
                         number of attention heads in the transformer layer.
    kv_channels: int, default = `None`
                number of key-value channels. defaults to
                :attr:`hidden_size` / :attr:`num_attention_heads` if `None`.
    attention_dropout: float, default = 0.1
                      dropout probability for the dropout op during multi-head attention.
    layernorm_epsilon : float, default = 1e-5
                       a value added to the denominator of layer normalization
                       for numerical stability.
    init_method : Callable, default = `None`
                 used for initializing weights of QKV and FC1 weights in the following way:
                 `init_method(weight)`. When set to `None`, defaults to
                 `torch.nn.init.normal_(mean=0.0, std=0.023)`.
    output_layer_init_method : Callable, default = `None`
                              used for initializing weights of PROJ and FC2 in the following way:
                              `output_layer_init_method(weight)`. When set to `None`, defaults to
                              `torch.nn.init.normal_(mean=0.0, std=0.023)`.
    layer_number: int, default = `None`
                 layer number of the current `TransformerLayer` when multiple such modules are
                 concatenated to form a transformer block.
    attn_mask_type: {'no_mask', 'padding', 'causal', 'padding_causal', 'causal_bottom_right',
                   'padding_causal_bottom_right','arbitrary'},
                   default = `causal`
                   type of attention mask passed into softmax operation. Overridden by
                   :attr:`attn_mask_type` in the `forward` method. The forward
                   arg is useful for dynamically changing mask types, e.g. a different
                   mask for training and inference. The init arg is useful for cases
                   involving compilation/tracing, e.g. ONNX export.
    window_size: Optional[Tuple[int, int]], default = `None`
                sliding window size for local attention, where query at position i attends to keys
                in [i + seqlen_k - seqlen_q - window_size[0], i + seqlen_k - seqlen_q
                + window_size[1]] inclusive. Special cases (-1, -1) and (-1, 0) mean no sliding
                window and causal mask specifically. Both `causal` and `causal_bottom_right` masks
                map to `window_size = (-1, 0)` and Transformer Engine distinguishes them based on
                `attn_mask_type`. Similar to :attr:`attn_mask_type`, `window_size` can
                be overridden by :attr:`window_size` in `forward` as well.
    num_gqa_groups : int, default = `None`
                         number of GQA groups in the transformer layer.
                         Grouped Query Attention is described in
                         `this paper <https://arxiv.org/pdf/2305.13245.pdf>`_.
                         This only affects the keys and values, not the querys.
                         GQA-1 is equivalent to Multi-Query Attention
                         (`MQA <https://arxiv.org/pdf/1911.02150.pdf>`_), while GQA-H
                         is equivalent to MHA, i.e. `num_gqa_groups = num_attention_heads`.
    return_layernorm_output : bool, default = `False`
                             if set to `True`, output of layernorm is returned from the forward
                             together with the output of the linear transformation.
                             Example use case: residual connection for transformer module is
                             taken post layernorm.
    input_layernorm: bool, default = `False`
                     if set to `True`, layer normalization to the input is applied.
    attention_type: { 'self', 'cross' }, default = 'self'
                   type of attention applied.
    zero_centered_gamma : bool, default = 'False'
                         if set to 'True', gamma parameter in LayerNorm is initialized to 0 and
                         the LayerNorm formula changes to

                         .. math::
                            y = \frac{x - \mathrm{E}[x]}{ \sqrt{\mathrm{Var}[x] + \varepsilon}} *
                            (1 + \gamma) + \beta
    normalization : { 'LayerNorm', 'RMSNorm' }, default = 'LayerNorm'
                   type of normalization applied.
    qkv_weight_interleaved : bool, default = `True`
                            if set to `False`, the QKV weight is interpreted as a concatenation of
                            query, key, and value weights along the `0th` dimension. The default
                            interpretation is that the individual `q`, `k`, and `v` weights for each
                            attention head are interleaved. This parameter is set to `False` when
                            using :attr:`fuse_qkv_params=False`.
    bias : bool, default = `True`
          if set to `False`, the transformer layer will not learn any additive biases.
    device : Union[torch.device, str], default = "cuda"
          The device on which the parameters of the model will be allocated. It is the user's
          responsibility to ensure all parameters are moved to the GPU before running the
          forward pass.
    qkv_format: str, default = `sbhd`
            dimension format for `query_layer`, `key_layer` and `value_layer`,
            {`sbhd`, `bshd`}. `s` stands for the sequence length, `b` batch size,
            `h` the number of heads and `d` head size. `sbhd` and `bshd` formats
            are used for when sequences in a batch are of equal length or padded to
            equal length. Please note that these formats do not reflect how
            tensors `query_layer`, `key_layer`, `value_layer` are laid out in memory.
            For that, please use `get_qkv_layout` to gain the layout information.

    Parallelism parameters
    ----------------------
    set_parallel_mode : bool, default = `False`
                      if set to `True`, QKV and FC1 layers are used as Column Parallel
                      whereas PROJ and FC2 is used as Row Parallel as described
                      `here <https://arxiv.org/pdf/1909.08053.pdf>`_.
    sequence_parallel : bool, default = `False`
                       if set to `True`, uses sequence parallelism.
    tp_group : ProcessGroup, default = `None`
              tensor parallel process group.
    tp_size : int, default = 1
             used as TP (tensor parallel) world size when TP groups are not formed during
             initialization. In this case, users must call the
             `set_tensor_parallel_group(tp_group)` method on the initialized module before the
             forward pass to supply the tensor parallel group needed for tensor and sequence
             parallel collectives.

    Optimization parameters
    -----------------------
    fuse_wgrad_accumulation : bool, default = 'False'
                             if set to `True`, enables fusing of creation and accumulation of
                             the weight gradient. When enabled, it is assumed that the weights
                             have an additional `main_grad` attribute (used instead of the
                             regular `grad`) which is a pre-allocated buffer of the correct
                             size to accumulate gradients in.
    params_dtype : torch.dtype, default = `torch.get_default_dtype()`
                  it controls the type used to allocate the initial parameters. Useful when
                  the model is trained with lower precision and the original FP32 parameters
                  would not fit in GPU memory.
    return_bias : bool, default = `False`
                 when set to `True`, this module will not apply the additive bias itself, but
                 instead return the bias value during the forward pass together with the
                 output of the linear transformation :math:`y = xA^T`. This is useful when
                 the bias addition can be fused to subsequent operations.
    fuse_qkv_params: bool, default = 'False'
                    if set to `True`, `TransformerLayer` module exposes a single fused
                    parameter for query-key-value. This enables optimizations such as QKV
                    fusion without concatentations/splits and also enables the argument
                    `fuse_wgrad_accumulation`.
    """

    def __init__(
        self,
        hidden_size: int,
        num_attention_heads: int,
        kv_channels: Optional[int] = None,
        attention_dropout: float = 0.1,
        layernorm_epsilon: float = 1e-5,
        init_method: Optional[Callable] = None,
        output_layer_init_method: Optional[Callable] = None,
        layer_number: Optional[int] = None,
        attn_mask_type: str = "causal",
        window_size: Optional[Tuple[int, int]] = None,
        tp_group: Optional[dist_group_type] = None,
        tp_size: int = 1,
        num_gqa_groups: Optional[int] = None,
        fuse_wgrad_accumulation: bool = False,
        get_rng_state_tracker: Optional[Callable] = None,
        sequence_parallel: bool = False,
        params_dtype: Optional[torch.dtype] = None,
        return_bias: bool = False,
        return_layernorm_output: bool = False,
        input_layernorm: bool = False,
        attention_type: str = "self",
        set_parallel_mode: bool = False,
        fuse_qkv_params: bool = False,
        zero_centered_gamma: bool = False,
        qkv_weight_interleaved: bool = True,
        ub_bulk_wgrad: bool = False,
        ub_bulk_dgrad: bool = False,
        ub_overlap_rs_dgrad: bool = False,
        ub_overlap_rs: bool = False,
        ub_overlap_ag: bool = False,
        bias: bool = True,
        normalization: str = "LayerNorm",
        device: Union[torch.device, str] = "cuda",
        qkv_format: str = "sbhd",
    ) -> None:
        super().__init__()

        self.qkv_format = qkv_format
        self.attn_mask_type = attn_mask_type
        self.window_size = check_set_window_size(attn_mask_type, window_size)
        self.layer_number = layer_number
        self.input_layernorm = input_layernorm
        self.attention_type = attention_type
        self.get_rng_state_tracker = get_rng_state_tracker
        self.tp_group = tp_group
        self.return_layernorm_output = return_layernorm_output
        self.params_dtype = torch.get_default_dtype() if params_dtype is None else params_dtype
        self.num_attention_heads = num_attention_heads
        self.return_bias = return_bias

        kv_channels = kv_channels if kv_channels else (hidden_size // num_attention_heads)

        if init_method is None:
            init_method = get_default_init_method()
        if output_layer_init_method is None:
            output_layer_init_method = get_default_init_method()

        if not fuse_qkv_params:
            qkv_weight_interleaved = False
        self.qkv_weight_interleaved = qkv_weight_interleaved

        assert attention_type in AttnTypes, f"attention_type {attention_type} not supported"
        if layer_number is not None:
            assert layer_number > 0, "layer_number must be a positive integer"

        tp_size = tp_size if tp_group is None else get_distributed_world_size(tp_group)
        self.tp_size = tp_size
        self.sequence_parallel = (tp_size > 1) and sequence_parallel

        self.num_attention_heads_per_partition = divide(num_attention_heads, tp_size)
        self.num_gqa_groups = num_attention_heads if num_gqa_groups is None else num_gqa_groups
        assert (
            num_attention_heads % self.num_gqa_groups == 0
        ), "The number of attention heads must be divisible by the number of GQA groups!"
        assert (
            self.num_gqa_groups % tp_size == 0
        ), "The number of GQA groups must be divisible by tensor parallel size!"
        self.num_gqa_groups_per_partition = int(self.num_gqa_groups // tp_size)

        self.hidden_size_per_attention_head = kv_channels
        self.hidden_size_q = self.hidden_size_per_attention_head * num_attention_heads
        self.hidden_size_kv = self.hidden_size_per_attention_head * self.num_gqa_groups

        common_gemm_kwargs = {
            "fuse_wgrad_accumulation": fuse_wgrad_accumulation,
            "tp_group": tp_group,
            "tp_size": tp_size,
            "get_rng_state_tracker": get_rng_state_tracker,
            "sequence_parallel": sequence_parallel,
            "params_dtype": self.params_dtype,
            "device": device,
        }

        qkv_parallel_mode = "column" if set_parallel_mode else None

        if self.attention_type == "self":
            parameters_split = None
            if not fuse_qkv_params:
                parameters_split = collections.OrderedDict(
                    [
                        ("query", self.hidden_size_q),
                        ("key", self.hidden_size_kv),
                        ("value", self.hidden_size_kv),
                    ]
                )
            if self.input_layernorm:
                self.layernorm_qkv = LayerNormLinear(
                    hidden_size,
                    self.hidden_size_q + 2 * self.hidden_size_kv,
                    eps=layernorm_epsilon,
                    init_method=init_method,
                    bias=bias,
                    return_bias=False,
                    parallel_mode=qkv_parallel_mode,
                    return_layernorm_output=return_layernorm_output,
                    parameters_split=parameters_split,
                    zero_centered_gamma=zero_centered_gamma,
                    ub_bulk_wgrad=ub_bulk_wgrad,
                    ub_bulk_dgrad=ub_bulk_dgrad,
                    ub_overlap_rs_dgrad=ub_overlap_rs_dgrad,
                    ub_overlap_ag=ub_overlap_ag,
                    normalization=normalization,
                    ub_name="qkv",
                    **common_gemm_kwargs,
                )
            else:
                self.qkv = Linear(
                    hidden_size,
                    self.hidden_size_q + 2 * self.hidden_size_kv,
                    init_method=init_method,
                    bias=bias,
                    return_bias=False,
                    parallel_mode=qkv_parallel_mode,
                    parameters_split=parameters_split,
                    **common_gemm_kwargs,
                )
        elif self.attention_type == "cross":
            if self.input_layernorm:
                self.layernorm_query = LayerNormLinear(
                    hidden_size,
                    self.hidden_size_q,
                    eps=layernorm_epsilon,
                    init_method=init_method,
                    bias=bias,
                    return_bias=False,
                    parallel_mode=qkv_parallel_mode,
                    parameters_split=("query",) if not fuse_qkv_params else None,
                    return_layernorm_output=return_layernorm_output,
                    zero_centered_gamma=zero_centered_gamma,
                    ub_bulk_wgrad=ub_bulk_wgrad,
                    ub_bulk_dgrad=ub_bulk_dgrad,
                    ub_overlap_rs_dgrad=ub_overlap_rs_dgrad,
                    ub_overlap_ag=ub_overlap_ag,
                    normalization=normalization,
                    ub_name="qkv",
                    **common_gemm_kwargs,
                )
            else:
                self.query_layer = Linear(
                    hidden_size,
                    self.hidden_size_q,
                    init_method=init_method,
                    bias=bias,
                    return_bias=False,
                    parallel_mode=qkv_parallel_mode,
                    **common_gemm_kwargs,
                )
            self.key_value = Linear(
                hidden_size,
                2 * self.hidden_size_kv,
                init_method=init_method,
                bias=bias,
                return_bias=False,
                parallel_mode=qkv_parallel_mode,
                parameters_split=("key", "value") if not fuse_qkv_params else None,
                **common_gemm_kwargs,
            )

        # Attention.
        self.core_attention = DotProductAttention(
            num_attention_heads,
            self.hidden_size_per_attention_head,
            num_gqa_groups=self.num_gqa_groups,
            attention_dropout=attention_dropout,
            qkv_format=self.qkv_format,
            tp_size=tp_size,
            get_rng_state_tracker=get_rng_state_tracker,
            sequence_parallel=sequence_parallel,
            tp_group=tp_group,
            layer_number=self.layer_number,
            attention_type=self.attention_type,
        )

        # Linear
        self.proj = Linear(
            self.hidden_size_q,
            hidden_size,
            init_method=output_layer_init_method,
            bias=bias,
            return_bias=return_bias,
            parallel_mode="row" if set_parallel_mode else None,
            ub_overlap_rs=ub_overlap_rs,
            ub_overlap_ag=ub_overlap_ag,
            ub_name="proj",
            **common_gemm_kwargs,
        )

    def _allocate_memory(
        self, inference_max_sequence_len: int, batch_size: int, dtype: torch.dtype
    ) -> torch.Tensor:
        return torch.empty(
            inference_max_sequence_len,
            batch_size,
            self.num_gqa_groups_per_partition,
            self.hidden_size_per_attention_head,
            dtype=dtype,
            device=torch.cuda.current_device(),
        )

    def set_tensor_parallel_group(self, tp_group: Union[dist_group_type, None]) -> None:
        """
        Set the tensor parallel group for the given
        module before executing the forward pass.

        Parameters
        ----------
        tp_group : ProcessGroup, default = `None`
                  tensor parallel process group.
        """
        self.tp_group = tp_group

    def set_context_parallel_group(
        self,
        cp_group: Union[dist_group_type, List[dist_group_type], None],
        cp_global_ranks: List[int],
        cp_stream: torch.cuda.Stream,
        cp_comm_type: str = "p2p",
    ) -> None:
        """
        Set the context parallel attributes for the given
        module before executing the forward pass.

        Parameters
        ----------
        cp_group : Union[ProcessGroup, List[ProcessGroup]]
                  context parallel process group.
                  ProcessGroup is for cp_comm_type of "p2p", "all_gather", and "a2a".
                  List[ProcessGroup] is for cp_comm_type of "a2a+p2p", where cp_group[0]
                  and cp_group[1] are for a2a and p2p communications respectively.
        cp_global_ranks : List[int]
                         list of global ranks in the context group.
        cp_stream : torch.cuda.Stream
                   cuda stream for context parallel execution.
        cp_comm_type : str, default = `p2p`
                      inter-gpu communication type for context parallelism.
                      Can be "p2p" or "all_gather" or "a2a", "a2a+p2p".
                      "p2p": Exchange KV chunks with P2P communications in ring topology.
                             P2P is async and can be overlapped with attention compute.
                      "all_gather": All-gather to get full sequence of KV before attention.
                                    The all-gather is not async, and cannot be overlapped.
                      "a2a": Like DeepSpeed Ulysses, scatter attention heads across the CP
                             group, and gather to get full sequence of QKV.
                      "a2a+p2p": hierarchical CP implementation. First applying a2a to QKV
                      across each CP sub-group (e.g., via NVLink), then exchanging KV with
                      p2p between sub-groups (e.g., via IBLink).
        """
        # Deep iterate but skip self to avoid infinite recursion.
        for index, child in enumerate(self.modules()):
            if index == 0:
                continue
            if hasattr(child, "set_context_parallel_group"):
                child.set_context_parallel_group(cp_group, cp_global_ranks, cp_stream, cp_comm_type)

    def forward(
        self,
        hidden_states: torch.Tensor,
        attention_mask: Optional[Union[torch.Tensor, Tuple[torch.Tensor, torch.Tensor]]] = None,
        encoder_output: Optional[torch.Tensor] = None,
        attn_mask_type: Optional[str] = None,
        window_size: Optional[Tuple[int, int]] = None,
        is_first_microbatch: Optional[bool] = None,
        checkpoint_core_attention: bool = False,
        inference_params: Optional[InferenceParams] = None,
        rotary_pos_emb: Optional[Union[torch.Tensor, Tuple[torch.Tensor, torch.Tensor]]] = None,
        core_attention_bias_type: str = "no_bias",
        core_attention_bias: Optional[torch.Tensor] = None,
        alibi_slopes: Optional[torch.Tensor] = None,
        cu_seqlens_q: Optional[torch.Tensor] = None,
        cu_seqlens_kv: Optional[torch.Tensor] = None,
        max_seqlen_q: Optional[int] = None,
        max_seqlen_kv: Optional[int] = None,
        fast_zero_fill: bool = True,
    ) -> Tuple[Union[torch.Tensor, None], ...]:
        """
        Forward propagation for MultiheadAttention layer.

        .. note::

            Argument :attr:`attention_mask` is only used when :attr:`attn_mask_type`
            includes `"padding"` or `"arbitrary"`.

        Parameters
        ----------
        hidden_states : torch.Tensor
             Input tensor.
        attention_mask: Optional[Union[torch.Tensor, Tuple[torch.Tensor, torch.Tensor]]],
             default = `None`. Boolean tensor(s) used to mask out attention softmax input.
             It should be `None` for causal masks and "`no_mask`". For padding masks, it should be
             a single tensor of [batch_size, 1, 1, seqlen_q] for self-attention, and a tuple of
             two tensors in shapes [batch_size, 1, 1, seqlen_q] and [batch_size, 1, 1, seqlen_kv]
             for cross-attention. For "`arbitrary`" mask, it should be in a shape broadcastable to
             [batch_size, num_heads, max_seqlen_q, max_seqlen_kv]. A `True` value means
             the corresponding position is masked out and a `False` means that position
             is allowed to participate in attention.
        attn_mask_type: {'no_mask', 'padding', 'causal', 'padding_causal', 'causal_bottom_right',
                       'padding_causal_bottom_right','arbitrary'},
                       default = `None`
                       type of attention mask passed into softmax operation. By default,
                       causal masks are aligned to the top left corner of the softmax matrix.
                       When "`bottom_right`" is specified in the mask type, causal masks are
                       aligned to the bottom right corner.
        window_size: Optional[Tuple[int, int]], default = `None`
                    sliding window size for local attention.
        encoder_output : Optional[torch.Tensor], default = `None`
             Output of the encoder block to be fed into the decoder block if using
             `layer_type="decoder"`.
        is_first_microbatch : {True, False, None}, default = None
                             During training using either gradient accumulation or
                             pipeline parallelism a minibatch of data is further split
                             into microbatches. Between the microbatches of the same minibatch
                             the model weights are not updated. Setting this parameter indicates
                             whether the current microbatch is the first in a minibatch or not.
                             When set, this parameter enables additional optimizations:

                             * during FP8 training, it allows caching of the FP8 versions of
                               the weights
                             * it also allows skipping gradient accumulation during the
                               first microbatch (since it is the first gradient being
                               produced)
        checkpoint_core_attention: bool, default = `False`
                                  If true, forward activations for core attention are recomputed
                                  during the backward pass in order to save memory that would
                                  otherwise be occupied to store the forward activations until
                                  backprop.
        rotary_pos_emb: Union[torch.Tensor, Tuple[torch.Tensor, torch.Tensor]], default = `None`
                       Embeddings for query and key tensors for applying rotary position
                       embedding. By default no input embedding is applied.
        core_attention_bias_type: str, default = `no_bias`
                    Bias type, {`no_bias`, `pre_scale_bias`, 'post_scale_bias`, `alibi`}
        core_attention_bias: Optional[torch.Tensor], default = `None`
                    Bias tensor for Q * K.T, shape [1, num_head, max_seqlen_q, max_seqlen_kv].
                    It should be 'None' for 'no_bias' and 'alibi' bias types.
        alibi_slopes: Optional[torch.Tensor], default = `None`
                     ALiBi slopes in FP32 and shape [nheads] or [batch_size, nheads].
                     It adds a bias of (-alibi_slope * (i + seqlen_k - seqlen_q - j))
                     to the attention score of query i and key j.
        cu_seqlens_q: Optional[torch.Tensor], default = `None`
                   Cumulative sum of sequence lengths (without offset) in a batch for `query_layer`,
                   with shape [batch_size + 1] and dtype torch.int32.
        cu_seqlens_kv: Optional[torch.Tensor], default = `None`
                   Cumulative sum of sequence lengths (without offset) in a batch for `key_layer`
                   and `value_layer`, with shape [batch_size + 1] and dtype torch.int32.
        max_seqlen_q: Optional[int], default = `None`
                      Maximum sequence length in `query_layer`.
                      Calculated from `cu_seqlens_q` if not provided.
        max_seqlen_kv: Optional[int], default = `None`
                       Maximum sequence length in `key_layer` and `value_layer`.
                       Calculated from `cu_seqlens_kv` if not provided.
        fast_zero_fill: bool, default = `True`
                    Whether to set output tensors to 0 or not before use.
        """
        # hidden_states: [sq, b, h]

        if attn_mask_type is None:
            attn_mask_type = self.attn_mask_type
        if window_size is None:
            window_size = self.window_size
        window_size = check_set_window_size(attn_mask_type, window_size)

        if "padding" in attn_mask_type and attention_mask is not None:
            for i, _ in enumerate(attention_mask):
                assert (
                    attention_mask[i].dtype == torch.bool
                ), "Attention mask must be in boolean type!"

        assert (
            core_attention_bias_type in AttnBiasTypes
        ), f"core_attention_bias_type {core_attention_bias_type} is not supported!"

        # =================================================
        # Pre-allocate memory for key-values for inference
        # =================================================

        if inference_params and self.layer_number is not None:
            assert (
                self.qkv_format != "thd"
            ), "qkv_format == thd is not supported for an inference with KV-cache!"
            if self.layer_number not in inference_params.key_value_memory_dict:
                inf_max_seq_len = inference_params.max_sequence_length
                inf_max_batch_size = inference_params.max_batch_size
                inference_key_memory = self._allocate_memory(
                    inf_max_seq_len, inf_max_batch_size, hidden_states.dtype
                )
                inference_value_memory = self._allocate_memory(
                    inf_max_seq_len, inf_max_batch_size, hidden_states.dtype
                )
                inference_params.key_value_memory_dict[self.layer_number] = (
                    inference_key_memory,
                    inference_value_memory,
                )
            else:
                (
                    inference_key_memory,
                    inference_value_memory,
                ) = inference_params.key_value_memory_dict[self.layer_number]

        # ======================
        # Query, Key, and Value
        # ======================

        fp8_mha = (
            FP8GlobalStateManager.is_fp8_enabled()
            and FP8GlobalStateManager.get_fp8_recipe().fp8_mha
        )

        if self.attention_type == "self":
            # Attention heads [sq, b, h] --> [sq, b, ng * (np/ng + 2) * hn]
            if self.input_layernorm:
                layernorm_qkv_outputs = self.layernorm_qkv(
                    hidden_states,
                    is_first_microbatch=is_first_microbatch,
                    fp8_output=fp8_mha and rotary_pos_emb is None,
                )
                if self.return_layernorm_output:
                    mixed_x_layer, layernorm_output = layernorm_qkv_outputs
                else:
                    mixed_x_layer = layernorm_qkv_outputs
            else:
                mixed_x_layer = self.qkv(
                    hidden_states,
                    is_first_microbatch=is_first_microbatch,
                    fp8_output=fp8_mha and rotary_pos_emb is None,
                )

            num_queries_per_key_value = (
                self.num_attention_heads_per_partition // self.num_gqa_groups_per_partition
            )
            if self.qkv_weight_interleaved:
                # [sq, b, ng * (np/ng + 2) * hn] --> [sq, b, ng, (np/ng + 2), hn]
                new_tensor_shape = mixed_x_layer.size()[:-1] + (
                    self.num_gqa_groups_per_partition,
                    (num_queries_per_key_value + 2),
                    self.hidden_size_per_attention_head,
                )
                # split along second last dimension
                split_dim = -2
            else:
                # [sq, b, ng * (np/ng + 2) * hn] --> [sq, b, (np/ng + 2), ng, hn]
                new_tensor_shape = mixed_x_layer.size()[:-1] + (
                    (num_queries_per_key_value + 2),
                    self.num_gqa_groups_per_partition,
                    self.hidden_size_per_attention_head,
                )
                # split along third last dimension
                split_dim = -3

            mixed_x_layer = mixed_x_layer.view(*new_tensor_shape)

            # qkv_weight_interleaved:
            #  [sq, b, ng, (np/ng + 2), hn]
            #  --> [sq, b, ng, np/ng, hn], [sq, b, ng, 1, hn], [sq, b, ng, 1, hn]
            # not qkv_weight_interleaved:
            #  [sq, b, (np/ng + 2), ng, hn]
            #  --> [sq, b, np/ng, np, hn], [sq, b, 1, ng, hn], [sq, b, 1, ng, hn]
            if not is_in_onnx_export_mode():
                query_layer, key_layer, value_layer = _SplitAlongDim.apply(
                    mixed_x_layer, split_dim, (num_queries_per_key_value, 1, 1)
                )
            else:
                query_layer, key_layer, value_layer = torch.split(
                    mixed_x_layer,
                    (num_queries_per_key_value, 1, 1),
                    dim=split_dim,
                )

            if self.qkv_format == "thd":
                query_layer, key_layer, value_layer = (
                    x.reshape(x.size(0), -1, self.hidden_size_per_attention_head)
                    for x in (query_layer, key_layer, value_layer)
                )
            else:
                # query: -> [sq, b, np, hn]
                # key, value: -> [sq, b, ng, hn]
                query_layer, key_layer, value_layer = (
                    x.reshape(x.size(0), x.size(1), -1, self.hidden_size_per_attention_head)
                    for x in (query_layer, key_layer, value_layer)
                )
        elif self.attention_type == "cross":
            # Attention heads [sk, b, h] --> [sk, b, (ng * 2 * hn)]
            mixed_kv_layer = self.key_value(
                encoder_output,
                is_first_microbatch=is_first_microbatch,
                fp8_output=fp8_mha and rotary_pos_emb is None,
            )

            if self.qkv_weight_interleaved:
                # [sq, b, (ng * 2 * hn)] --> [sq, b, ng, 2 * hn]
                new_tensor_shape = mixed_kv_layer.size()[:-1] + (
                    self.num_gqa_groups_per_partition,
                    2 * self.hidden_size_per_attention_head,
                )
                # split along last dimension
                split_dim = -1
            else:
                # [sq, b, (ng * 2 * hn)] --> [sq, b, 2 * ng, hn]
                new_tensor_shape = mixed_kv_layer.size()[:-1] + (
                    2 * self.num_gqa_groups_per_partition,
                    self.hidden_size_per_attention_head,
                )
                # split along second last dimension
                split_dim = -2

            mixed_kv_layer = mixed_kv_layer.view(*new_tensor_shape)

            # mixed_kv_layer --> 2 [sk, b, ng, hn]
            if not is_in_onnx_export_mode():
                key_layer, value_layer = _SplitAlongDim.apply(
                    mixed_kv_layer,
                    split_dim,
                    mixed_kv_layer.shape[split_dim] // 2,
                )
            else:
                key_layer, value_layer = torch.split(
                    mixed_kv_layer,
                    mixed_kv_layer.shape[split_dim] // 2,
                    dim=split_dim,
                )
            key_layer, value_layer = (
                x.reshape(
                    x.size(0),
                    x.size(1),
                    -1,
                    self.hidden_size_per_attention_head,
                )
                for x in (key_layer, value_layer)
            )

            # Attention head [sq, b, h] --> [sq, b, hp]
            if self.input_layernorm:
                layernorm_query_outputs = self.layernorm_query(
                    hidden_states,
                    is_first_microbatch=is_first_microbatch,
                    fp8_output=fp8_mha and rotary_pos_emb is None,
                )
                if self.return_layernorm_output:
                    query_layer, layernorm_output = layernorm_query_outputs
                else:
                    query_layer = layernorm_query_outputs
            else:
                query_layer = self.query_layer(
                    hidden_states,
                    is_first_microbatch=is_first_microbatch,
                    fp8_output=fp8_mha and rotary_pos_emb is None,
                )

            # [sq, b, hp] --> [sq, b, np, hn]
            new_tensor_shape = query_layer.size()[:-1] + (
                self.num_attention_heads_per_partition,
                self.hidden_size_per_attention_head,
            )
            query_layer = query_layer.view(*new_tensor_shape)

        # ======================================================
        # Apply relative positional encoding (rotary embedding)
        # ======================================================

        if rotary_pos_emb is not None:
            assert not isinstance(query_layer, Float8Tensor) and not isinstance(
                key_layer, Float8Tensor
            ), "RoPE is not supported for Float8Tensors!"
            # duplicate the pos_emb for self attention
            if not isinstance(rotary_pos_emb, tuple):
                rotary_pos_emb = (rotary_pos_emb,) * 2

            q_pos_emb, k_pos_emb = rotary_pos_emb

            # adjust key and value for inference
            if inference_params is not None:
                if self.qkv_format == "sbhd":
                    sequence_length = key_layer.size(0)
                elif self.qkv_format == "bshd":
                    sequence_length = key_layer.size(1)

                sequence_start = inference_params.sequence_len_offset
                sequence_end = sequence_start + sequence_length

                q_pos_emb = q_pos_emb[sequence_start:sequence_end, ...]
                k_pos_emb = k_pos_emb[sequence_start:sequence_end, ...]

            query_layer = apply_rotary_pos_emb(query_layer, q_pos_emb, self.qkv_format, fused=True)
            key_layer = apply_rotary_pos_emb(key_layer, k_pos_emb, self.qkv_format, fused=True)

        # ===========================
        # Core attention computation
        # ===========================

        context_layer = self.core_attention(
            query_layer,
            key_layer,
            value_layer,
            qkv_format=self.qkv_format,
            cu_seqlens_q=cu_seqlens_q,
            cu_seqlens_kv=cu_seqlens_kv,
            max_seqlen_q=max_seqlen_q,
            max_seqlen_kv=max_seqlen_kv,
            attention_mask=attention_mask,
            attn_mask_type=attn_mask_type,
            window_size=window_size,
            checkpoint_core_attention=checkpoint_core_attention,
            core_attention_bias_type=core_attention_bias_type,
            core_attention_bias=core_attention_bias,
            alibi_slopes=alibi_slopes,
            fast_zero_fill=fast_zero_fill,
            inference_params=inference_params,
        )

        # ===================
        # Output. [sq, b, h]
        # ===================

        projection_output = self.proj(
            context_layer,
            is_first_microbatch=is_first_microbatch,
        )

        if self.return_bias:
            attention_output, attention_bias = projection_output
        else:
            attention_output, attention_bias = projection_output, None

        outputs = (attention_output,)
        if self.return_bias:
            outputs += (attention_bias,)
        if self.input_layernorm and self.return_layernorm_output:
            outputs += (layernorm_output,)
        return outputs if len(outputs) > 1 else outputs[0]<|MERGE_RESOLUTION|>--- conflicted
+++ resolved
@@ -116,13 +116,13 @@
 _flash_attn_version = PkgVersion("0")
 _flash_attn_version_required = PkgVersion("2.1.1")
 _flash_attn_max_version = PkgVersion("2.6.3")
-<<<<<<< HEAD
 _flash_attn_2_plus = False
 _flash_attn_2_1_plus = False
 _flash_attn_2_3_plus = False
 _flash_attn_2_4_plus = False
 _flash_attn_2_4_1_plus = False
 _flash_attn_2_5_7_plus = False
+_flash_attn_2_6_0_plus = False
 try:
     _flash_attn_version = PkgVersion(get_pkg_version("flash-attn"))
 except PackageNotFoundError:
@@ -135,10 +135,10 @@
     if _flash_attn_version_required <= _flash_attn_version <= _flash_attn_max_version:
         from flash_attn.flash_attn_interface import flash_attn_func, flash_attn_varlen_func
         from flash_attn.flash_attn_interface import (
-            _flash_attn_varlen_forward as _flash_attn_forward,
+            _flash_attn_varlen_forward as flash_attn_varlen_fwd,
         )
         from flash_attn.flash_attn_interface import (
-            _flash_attn_varlen_backward as _flash_attn_backward,
+            _flash_attn_varlen_backward as flash_attn_varlen_bwd,
         )
         from flash_attn_2_cuda import varlen_bwd as flash_attn_cuda_bwd
 
@@ -149,6 +149,7 @@
         _flash_attn_2_4_plus = _flash_attn_version >= PkgVersion("2.4")
         _flash_attn_2_4_1_plus = _flash_attn_version >= PkgVersion("2.4.1")
         _flash_attn_2_5_7_plus = _flash_attn_version >= PkgVersion("2.5.7")
+        _flash_attn_2_6_0_plus = _flash_attn_version >= PkgVersion("2.6.0")
     elif get_device_compute_capability() >= (8, 0) and _NVTE_FLASH_ATTN:
         fa_logger.warning(
             "Supported flash-attn versions are %s. Found flash-attn %s.",
@@ -165,16 +166,6 @@
 _flash_attn_3_is_installed = False
 _flash_attn_3_version = PkgVersion("0")
 _flash_attn_3_0_0_beta = False
-=======
-_flash_attn_2_plus = _flash_attn_version >= PkgVersion("2")
-_flash_attn_2_1_plus = _flash_attn_version >= PkgVersion("2.1")
-_flash_attn_2_3_plus = _flash_attn_version >= PkgVersion("2.3")
-_flash_attn_2_4_plus = _flash_attn_version >= PkgVersion("2.4")
-_flash_attn_2_4_1_plus = _flash_attn_version >= PkgVersion("2.4.1")
-_flash_attn_2_5_7_plus = _flash_attn_version >= PkgVersion("2.5.7")
-_flash_attn_2_6_0_plus = _flash_attn_version >= PkgVersion("2.6.0")
-_flash_attn_3_plus = False
->>>>>>> b36bd0a4
 _use_flash_attn_3 = False
 _flash_attn_3_installation_steps = """\
 (1) pip install "git+https://github.com/Dao-AILab/flash-attention.git#egg=flashattn-hopper&subdirectory=hopper"
@@ -205,15 +196,7 @@
     _flash_attn_3_0_0_beta = PkgVersion("3.0.0b") < _flash_attn_3_version < PkgVersion("3.0.0")
     _use_flash_attn_3 = True
 
-<<<<<<< HEAD
-=======
-if _flash_attn_version >= _flash_attn_version_required:
-    from flash_attn.flash_attn_interface import flash_attn_func, flash_attn_varlen_func
-    from flash_attn.flash_attn_interface import _flash_attn_varlen_forward as flash_attn_varlen_fwd
-    from flash_attn.flash_attn_interface import _flash_attn_varlen_backward as flash_attn_varlen_bwd
-    from flash_attn_2_cuda import varlen_bwd as flash_attn_cuda_bwd
-
->>>>>>> b36bd0a4
+
 _attention_backends = {
     "attention_params": None,
     "use_flash_attention": None,
