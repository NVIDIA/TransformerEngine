# Copyright (c) 2022-2025, NVIDIA CORPORATION & AFFILIATES. All rights reserved.
#
# See LICENSE for license information.

"""Attention."""
import collections
from contextlib import nullcontext
from importlib.metadata import version as get_pkg_version
from importlib.metadata import PackageNotFoundError
import math
import os
from typing import Any, Callable, Dict, List, Optional, Tuple, Union
import warnings
import logging
import functools

from dataclasses import dataclass, fields
import numpy as np
from packaging.version import Version as PkgVersion

import torch
import torch.nn.functional as F

import transformer_engine_torch as tex
import transformer_engine as te
from transformer_engine.pytorch.utils import (
    get_cudnn_version,
    nvtx_range_pop,
    nvtx_range_push,
)
from transformer_engine.pytorch.cpp_extensions.fused_attn import (
    fused_attn_fwd,
    fused_attn_bwd,
    QKVLayout,
    AttnBiasType,
    AttnMaskType,
    FusedAttnBackend,
    META_QKV,
    META_DQKV,
    META_O,
    META_DO,
    META_S,
    META_DP,
    META_O_CP,
    META_DQKV_CP,
)
from transformer_engine.pytorch.fp8 import (
    FP8GlobalStateManager,
    get_fp8_te_dtype,
    get_fp8_torch_dtype,
)
from transformer_engine.pytorch.float8_tensor import Float8Tensor
from transformer_engine.pytorch.tensor._internal.float8_tensor_base import Float8TensorBase
from transformer_engine.pytorch.module import LayerNormLinear, Linear
from transformer_engine.pytorch.module.base import TransformerEngineBaseModule
from transformer_engine.pytorch.utils import (
    divide,
    attention_mask_func,
    split_tensor_along_dim,
    get_device_compute_capability,
    get_default_init_method,
)
from transformer_engine.pytorch.constants import (
    AttnMaskTypes,
    AttnTypes,
    AttnBiasTypes,
    QKVLayouts,
    dist_group_type,
    TE_DType,
)
from transformer_engine.pytorch.softmax import FusedScaleMaskSoftmax
from transformer_engine.pytorch.distributed import (
    get_distributed_world_size,
    get_distributed_rank,
    checkpoint,
    set_all_rng_states,
    CudaRNGStatesTracker,
    graph_safe_rng_available,
    gather_along_first_dim,
    reduce_scatter_along_first_dim,
)
from transformer_engine.pytorch.jit import jit_fuser, no_torch_dynamo
from transformer_engine.pytorch.graph import is_graph_capturing
from transformer_engine.pytorch.tensor.quantized_tensor import (
    QuantizedTensor,
    prepare_for_saving,
    restore_from_saved,
)


# NVTE_DEBUG = 0/1 # disables/enables debug mode, default = 0
_NVTE_DEBUG = int(os.getenv("NVTE_DEBUG", "0"))
# NVTE_DEBUG_LEVEL = 0/1/2 # enables more and more verbose debug mode, default = 0
_NVTE_DEBUG_LEVEL = int(os.getenv("NVTE_DEBUG_LEVEL", "0"))
_log_level = _NVTE_DEBUG * _NVTE_DEBUG_LEVEL
_log_levels = {0: logging.WARNING, 1: logging.INFO, 2: logging.DEBUG}
_log_level = _log_levels[_log_level if _log_level in [0, 1, 2] else 2]
_formatter = logging.Formatter("[%(levelname)-8s | %(name)-19s]: %(message)s")
_stream_handler = logging.StreamHandler()
_stream_handler.setFormatter(_formatter)
fa_logger = logging.getLogger(__name__)
fa_logger.setLevel(_log_level)
if not fa_logger.hasHandlers():
    fa_logger.addHandler(_stream_handler)


@functools.lru_cache(maxsize=None)
def _get_supported_versions(version_min, version_max):
    return ">= " + str(version_min) + ", " + "<= " + str(version_max)


_NVTE_FLASH_ATTN = int(os.getenv("NVTE_FLASH_ATTN", "1"))
_NVTE_FUSED_ATTN = int(os.getenv("NVTE_FUSED_ATTN", "1"))
_NVTE_UNFUSED_ATTN = int(os.getenv("NVTE_UNFUSED_ATTN", "1"))

# Detect flash-attn v2 in the environment
_flash_attn_is_installed = False
_flash_attn_version = PkgVersion("0")
_flash_attn_version_required = PkgVersion("2.1.1")
_flash_attn_version_required_blackwell = PkgVersion("2.7.3")
_flash_attn_max_version = PkgVersion("2.7.4.post1")
_flash_attn_2_plus = False
_flash_attn_2_1_plus = False
_flash_attn_2_3_plus = False
_flash_attn_2_4_plus = False
_flash_attn_2_4_1_plus = False
_flash_attn_2_5_7_plus = False
_flash_attn_2_6_0_plus = False
_flash_attn_2_7_0_plus = False

flash_attn_cuda_bwd = None
flash_attn_func = None
flash_attn_varlen_func = None
_flash_attn_fwd = None
_flash_attn_bwd = None
_flash_attn_varlen_fwd = None
_flash_attn_varlen_bwd = None

try:
    _flash_attn_version = PkgVersion(get_pkg_version("flash-attn"))
except PackageNotFoundError:
    if torch.cuda.is_available() and get_device_compute_capability() >= (8, 0) and _NVTE_FLASH_ATTN:
        fa_logger.debug(
            "flash-attn v2 is not installed. To use, please install it by"
            """ "pip install flash-attn".""",
        )
else:
    if torch.cuda.is_available() and get_device_compute_capability() >= (10, 0):
        if _flash_attn_version_required_blackwell <= _flash_attn_version <= _flash_attn_max_version:
            _flash_attn_is_installed = True
    elif _flash_attn_version_required <= _flash_attn_version <= _flash_attn_max_version:
        _flash_attn_is_installed = True

    if _flash_attn_is_installed:
        from flash_attn_2_cuda import varlen_bwd as flash_attn_cuda_bwd
        from flash_attn.flash_attn_interface import flash_attn_func, flash_attn_varlen_func
        from flash_attn.flash_attn_interface import _flash_attn_forward as _flash_attn_fwd
        from flash_attn.flash_attn_interface import _flash_attn_backward as _flash_attn_bwd
        from flash_attn.flash_attn_interface import (
            _flash_attn_varlen_forward as _flash_attn_varlen_fwd,
        )
        from flash_attn.flash_attn_interface import (
            _flash_attn_varlen_backward as _flash_attn_varlen_bwd,
        )

        _flash_attn_2_plus = _flash_attn_version >= PkgVersion("2")
        _flash_attn_2_1_plus = _flash_attn_version >= PkgVersion("2.1")
        _flash_attn_2_3_plus = _flash_attn_version >= PkgVersion("2.3")
        _flash_attn_2_4_plus = _flash_attn_version >= PkgVersion("2.4")
        _flash_attn_2_4_1_plus = _flash_attn_version >= PkgVersion("2.4.1")
        _flash_attn_2_5_7_plus = _flash_attn_version >= PkgVersion("2.5.7")
        _flash_attn_2_6_0_plus = _flash_attn_version >= PkgVersion("2.6.0")
        _flash_attn_2_7_0_plus = _flash_attn_version >= PkgVersion("2.7.0")
    elif (
        torch.cuda.is_available() and get_device_compute_capability() >= (8, 0) and _NVTE_FLASH_ATTN
    ):
        fa_logger.warning(
            "Supported flash-attn versions are %s. Found flash-attn %s.",
            _get_supported_versions(
                (
                    _flash_attn_version_required
                    if get_device_compute_capability() < (10, 0)
                    else _flash_attn_version_required_blackwell
                ),
                _flash_attn_max_version,
            ),
            _flash_attn_version,
        )

# Detect flash-attn v3 in the environment
# This section will be removed when FA3 is released as a regular FA package,
# i.e. flashattn-hopper 3.0.0 as flash-attn 3.0.0
_flash_attn_3_is_installed = False
_flash_attn_3_version = PkgVersion("0")
_flash_attn_3_0_0_beta = False
_use_flash_attn_3 = False
# TODO(cyang): update FA to 2.7.3 when its FA3 compilation issue is resolved
# https://github.com/Dao-AILab/flash-attention/issues/1452
_flash_attn_3_installation_steps = """\
(1) pip install "git+https://github.com/Dao-AILab/flash-attention.git@v2.7.2#egg=flashattn-hopper&subdirectory=hopper"
(2) python_path=`python -c "import site; print(site.getsitepackages()[0])"`
(3) mkdir -p $python_path/flashattn_hopper
(4) wget -P $python_path/flashattn_hopper https://raw.githubusercontent.com/Dao-AILab/flash-attention/v2.7.2/hopper/flash_attn_interface.py"""
try:
    _flash_attn_3_version = PkgVersion(get_pkg_version("flashattn-hopper"))
except PackageNotFoundError:
    if torch.cuda.is_available() and get_device_compute_capability() >= (9, 0) and _NVTE_FLASH_ATTN:
        fa_logger.debug(
            "flash-attn v3 is not installed. To use, please install it by \n%s",
            _flash_attn_3_installation_steps,
        )
else:
    from flashattn_hopper.flash_attn_interface import flash_attn_func as flash_attn_func_v3
    from flashattn_hopper.flash_attn_interface import (
        flash_attn_varlen_func as flash_attn_varlen_func_v3,
    )
    from flashattn_hopper.flash_attn_interface import _flash_attn_forward as _flash_attn_fwd_v3
    from flashattn_hopper.flash_attn_interface import _flash_attn_backward as _flash_attn_bwd_v3
    from flashattn_hopper.flash_attn_interface import (
        _flash_attn_varlen_forward as _flash_attn_varlen_fwd_v3,
    )
    from flashattn_hopper.flash_attn_interface import (
        _flash_attn_varlen_backward as _flash_attn_varlen_bwd_v3,
    )

    _flash_attn_3_is_installed = True
    _flash_attn_3_0_0_beta = PkgVersion("3.0.0b") < _flash_attn_3_version < PkgVersion("3.0.0")
    _use_flash_attn_3 = True

_attention_backends = {
    "attention_params": None,
    "use_flash_attention": None,
    "use_fused_attention": None,
    "fused_attention_backend": None,
    "use_unfused_attention": None,
    "backend_selection_requires_update": False,
}


@dataclass(eq=True)
class AttentionParams:
    """
    Attention parameters used to determine which backend to be used.

    Parameters
    ----------
    qkv_type: Union[torch.Tensor, Float8Tensor], default = `torch.Tensor`
        Type of query/key/value tensors, {`torch.Tensor`, `Float8Tensor`}.
    qkv_dtype: torch.dtype, default = `torch.bfloat16`
        Data type of query/key/value tensors.
    qkv_layout: str, default = "sbh3d"
        Query/key/value tensor memory layout.
    batch_size: int, default = 1
        Batch size.
    num_heads: int, default = 16
        Number of attention heads in the query tensor.
    num_gqa_groups: int, default = 16
        Number of attention heads in key and value tensors.
    max_seqlen_q: int, default = 128
        Maximum sequence length of the query tensor.
    max_seqlen_kv: int, default = 128
        Maximum sequence length of the key and value tensors.
    head_dim_qk: int, default = 64
        The size of each attention head in query and key tensors.
    head_dim_v: int, default = 64
        The size of each attention head in the value tensor.
    attn_mask_type: str, default = `no_mask`
        Attention mask type, {`no_mask`, `padding`, `causal`, `padding_causal`,
        `causal_bottom_right`, `padding_causal_bottom_right`, `arbitrary`}
    window_size: Tuple[int, int], default = None
        Sliding window attention size.
    alibi_slopes_shape: Optional[Union[torch.Size, List]], default = `None`
        Tensor shape of :attr:`alibi_slopes` in `DotProductAttention`.
    core_attention_bias_type: str, default = `no_bias`
        Attention bias type, {`no_bias`, `pre_scale_bias`, `post_scale_bias`, `alibi`}.
    core_attention_bias_shape: str, default = `1hss`
        Attention bias shape, {`1hss`, `b1ss`, `bhss`}.
    core_attention_bias_requires_grad: bool, default = `True`
        Whether attention bias requires gradient.
    pad_between_seqs: bool, default = `False`
        Whether there is padding between sequences in a batch.
        This only applies to `qkv_format=thd`.
    attention_dropout: float, default = 0.0
        Attention dropout.
    context_parallel: bool, default = `False`
        Whether context parallelism is used or not.
    deterministic: bool, default = `False`
        Whether to run `DotProductAttention` with determinism or not.
    is_training: bool, default = `True`
        Whether in training mode (`True`) or inference mode (`False`)
    fp8: bool, default = `False`
        Whether `DotProductAttention` is in an `fp8_autocast` region.
    fp8_meta: Optional[Dict[str Any]], default = `None`
        The FP8 metadata tensor of `DotProductAttention`.
    """

    qkv_type: Union[torch.Tensor, Float8Tensor] = torch.Tensor
    qkv_dtype: torch.dtype = torch.bfloat16
    qkv_layout: str = "sbh3d"
    batch_size: int = 1
    num_heads: int = 16
    num_gqa_groups: int = 16
    max_seqlen_q: int = 128
    max_seqlen_kv: int = 128
    head_dim_qk: int = 64
    head_dim_v: int = 64
    attn_mask_type: str = "no_mask"
    window_size: Union[Tuple[int, int], None] = None
    alibi_slopes_shape: Union[torch.Size, List, None] = None
    core_attention_bias_type: str = "no_bias"
    core_attention_bias_shape: str = "1hss"
    core_attention_bias_requires_grad: bool = True
    pad_between_seqs: bool = False
    attention_dropout: float = 0.0
    context_parallel: bool = False
    deterministic: bool = False
    is_training: bool = True
    fp8: bool = False
    fp8_meta: Union[Dict[str, Any], None] = None

    def __eq__(self, other):
        """
        Overwrite dataclass.__eq__ so that only fp8_meta["recipe"] is compared,
        since all other entries of fp8_meta are unused in get_attention_backend.
        """
        if not isinstance(other, self.__class__):
            return NotImplemented
        for field in fields(self):
            fname = field.name
            sf = getattr(self, fname)
            of = getattr(other, fname)
            if fname != "fp8_meta":
                if sf != of:
                    return False
            elif sf.get("recipe", None) != of.get("recipe", None):
                return False
        return True


_alibi_cache = {
    "_num_heads": None,
    "_alibi_slopes": None,
    "_max_seqlen_q": None,
    "_max_seqlen_kv": None,
    "_bottom_right_alignment": True,
    "_alibi_bias": None,
    "_alibi_slopes_require_update": False,
    "_alibi_bias_require_update": False,
}


__all__ = ["DotProductAttention", "InferenceParams", "MultiheadAttention"]


def maybe_contiguous(tensor: torch.Tensor) -> torch.Tensor:
    """Make tensor contiguous if final stride is not 1."""
    return tensor.contiguous() if tensor.stride(-1) != 1 else tensor


def get_attention_backend(
    attention_params: AttentionParams = None,
):
    """
    Select the appropriate attention backend/sub-backend based on user input and runtime environment.

    Parameters
    ----------
    See `AttentionParams`.

    Returns
    ----------
    use_flash_attention: bool
        Whether the `FlashAttention` backend has been selected.
    use_fused_attention: bool
        Whether the `FusedAttention` backend has been selected.
    fused_attention_backend: tex.NVTE_Fused_Attn_Backend
        If `use_fused_attention = True`, one of `FusedAttention` three sub-backends, else `None`.
    use_unfused_attention: bool
        Whether the `UnfusedDotProductAttention` backend has been selected.
    available_backends: List[bool]
        All available backends that could support the provided input. A list of Booleans
        in the form of [use_flash_attention, use_fused_attention, use_unfused_attention].
    """
    qkv_type = attention_params.qkv_type
    qkv_dtype = attention_params.qkv_dtype
    qkv_layout = attention_params.qkv_layout
    batch_size = attention_params.batch_size
    num_heads = attention_params.num_heads
    num_gqa_groups = attention_params.num_gqa_groups
    max_seqlen_q = attention_params.max_seqlen_q
    max_seqlen_kv = attention_params.max_seqlen_kv
    head_dim_qk = attention_params.head_dim_qk
    head_dim_v = attention_params.head_dim_v
    attn_mask_type = attention_params.attn_mask_type
    window_size = attention_params.window_size
    alibi_slopes_shape = attention_params.alibi_slopes_shape
    core_attention_bias_type = attention_params.core_attention_bias_type
    core_attention_bias_shape = attention_params.core_attention_bias_shape
    core_attention_bias_requires_grad = attention_params.core_attention_bias_requires_grad
    pad_between_seqs = attention_params.pad_between_seqs
    attention_dropout = attention_params.attention_dropout
    context_parallel = attention_params.context_parallel
    deterministic = attention_params.deterministic
    is_training = attention_params.is_training
    fp8 = attention_params.fp8
    fp8_meta = attention_params.fp8_meta

    # Run config
    logger = logging.getLogger("DotProductAttention")
    logger.setLevel(_log_level)
    if not logger.hasHandlers():
        logger.addHandler(_stream_handler)
    device_compute_capability = get_device_compute_capability()
    cudnn_version = get_cudnn_version()
    run_config = {
        "transformer_engine_version": te.__version__,
        "compute_capability": "sm"
        + str(10 * device_compute_capability[0] + device_compute_capability[1]),
        "flash_attn_version": (
            str(_flash_attn_version) if _flash_attn_is_installed else "not installed"
        ),
        "flash_attn_3_version": (
            str(_flash_attn_3_version) if _flash_attn_3_is_installed else "not installed"
        ),
        "cudnn_version": ".".join([str(i) for i in cudnn_version]),
    }
    attention_params_dict = {
        field.name: getattr(attention_params, field.name) for field in fields(attention_params)
    }
    run_config.update(attention_params_dict)
    if fp8:
        run_config["NVTE_FP8_DPA_BWD"] = int(os.getenv("NVTE_FP8_DPA_BWD", "1"))
    logger.debug("Running with config=%s", run_config)

    # The following sections check if `FlashAttention` supports the provided attention params,
    # regardless of whether FA2 or FA3 is installed. If FA2 or FA3 is not installed but is
    # necessary for performance/functionality, a warning will be issued to prompt users to
    # install an appropriate FA version.
    global _flash_attn_version_required, _flash_attn_max_version, _use_flash_attn_3

    # Filter: Environment variables
    use_flash_attention = int(os.getenv("NVTE_FLASH_ATTN", "1"))
    use_fused_attention = int(os.getenv("NVTE_FUSED_ATTN", "1"))
    use_unfused_attention = int(os.getenv("NVTE_UNFUSED_ATTN", "1"))
    if not use_flash_attention and _flash_attn_is_installed:
        logger.debug("Disabling FlashAttention due to NVTE_FLASH_ATTN=0")
    if not use_fused_attention:
        logger.debug("Disabling FusedAttention due to NVTE_FUSED_ATTN=0")
    if not use_unfused_attention:
        logger.debug("Disabling UnfusedDotProductAttention due to NVTE_UNFUSED_ATTN=0")

    # Filter: Compute capability
    if device_compute_capability < (8, 0):
        if use_flash_attention and _flash_attn_is_installed:
            logger.debug("Disabling FlashAttention as it requires compute capability sm80+")
        use_flash_attention = False
        if use_fused_attention:
            logger.debug("Disabling FusedAttention as it requires compute capability sm80+")
            use_fused_attention = False
    if device_compute_capability < (9, 0):
        if use_flash_attention and _flash_attn_3_is_installed:
            logger.debug("Disabling FlashAttention 3 as it requires compute capability sm90+")
        _use_flash_attn_3 = False

    # Filter: Data type
    if qkv_dtype not in [torch.bfloat16, torch.float16] or qkv_type not in [
        torch.Tensor,
        Float8Tensor,
    ]:
        if use_flash_attention and _flash_attn_is_installed:
            logger.debug(
                "Disabling FlashAttention due to unsupported QKV data type. "
                "Supported: qkv_dtype = {torch.bfloat16, torch.float16}. "
                "Found: qkv_dtype = %s.",
                qkv_dtype,
            )
        use_flash_attention = False
        if use_fused_attention:
            logger.debug(
                "Disabling FusedAttention due to unsupported QKV data type. "
                "Supported: qkv_dtype = {torch.bfloat16, torch.float16}. "
                "Found: qkv_dtype = %s.",
                qkv_dtype,
            )
            use_fused_attention = False

    # Filter: Execution type
    if fp8 and fp8_meta["recipe"].fp8_dpa:
        if use_flash_attention and not _use_flash_attn_3:
            if _flash_attn_is_installed:
                logger.debug("Disabling FlashAttention as FlashAttention 2 does not support FP8")
            use_flash_attention = False
        if use_flash_attention and _use_flash_attn_3 and is_training:
            logger.debug(
                "Disabling FlashAttention as FlashAttention 3 does not support FP8 training"
            )
            use_flash_attention = False
        if use_unfused_attention:
            logger.debug("Disabling UnfusedDotProductAttention as it does not support FP8")
            use_unfused_attention = False

    # Filter: Head dimension
    if use_flash_attention and head_dim_qk != head_dim_v:
        if _flash_attn_is_installed:
            logger.debug("Disabling FlashAttention as it does not support MLA.")
        use_flash_attention = False
    if use_flash_attention and (
        head_dim_qk > 256
        or head_dim_qk % 8 != 0
        or (
            head_dim_qk > 192
            and device_compute_capability not in ((8, 0), (9, 0), (10, 0), (12, 0))
        )
    ):
        if _flash_attn_is_installed:
            logger.debug(
                "Disabling FlashAttention due to unsupported head_dim_qk and head_dim_v. "
                "Supported: head_dim_qk = head_dim_v, head_dim_qk %%8 = 0, "
                "head_dim_qk <= 256 (>192 requires sm80/90/100+). "
                "Found: head_dim_qk = %s, head_dim_v = %s, on sm%s.",
                head_dim_qk,
                head_dim_v,
                ".".join([str(i) for i in device_compute_capability]),
            )
        use_flash_attention = False
    qkv_layout_group = qkv_layout.replace("b", "").replace("s", "").replace("t", "")
    if use_fused_attention and head_dim_qk != head_dim_v and qkv_layout_group != "hd_hd_hd":
        logger.debug(
            "Disabling FusedAttention as MLA is not supported with qkv_layout = %s",
            qkv_layout,
        )
        use_fused_attention = False

    # Filter: QKV layout
    qkv_format = "".join([i for i in qkv_layout.split("_")[0] if i.isalpha()])
    if qkv_format == "thd":
        if use_unfused_attention:
            logger.debug("Disabling UnfusedDotProductAttention for qkv_format = thd")
            use_unfused_attention = False
        if use_flash_attention and pad_between_seqs:
            if _flash_attn_is_installed:
                logger.debug(
                    "Disabling FlashAttention for qkv_format = thd when there is "
                    "padding between sequences, i.e. [a, a, PAD, b, b, b, PAD, c, PAD]"
                )
            use_flash_attention = False

    # Filter: Dropout
    if attention_dropout != 0.0 and use_flash_attention and _use_flash_attn_3:
        logger.debug("Disabling FlashAttention 3 for dropout")
        _use_flash_attn_3 = False

    # Filter: Context parallelism
    # qkv_format | attn_mask_type              | attn_bias_type           | supported backends
    # ----------------------------------------------------------------------------------------------------
    # bshd, sbhd | self-attention:             | no_bias, post_scale_bias | FlashAttention, FusedAttention
    #            |     no_mask, causal         |                          |
    #            | cross-attention:            |                          |
    #            |     no_mask                 |                          |
    # thd        | self-attention:             | no_bias                  | FlashAttention, FusedAttention
    #            |     padding, padding_causal |                          | if no padding between sequences,
    #            | cross-attention:            |                          | FusedAttention
    #            |     padding                 |                          | if there is padding between sequences
    # Note: context parallelism requires seq_len % (cp_size * 2) == 0 for each sequence in q, k, v.
    if context_parallel and use_unfused_attention:
        logger.debug(
            "Disabling UnfusedDotProductAttention as it does not support context parallelism"
        )
        use_unfused_attention = False
    if context_parallel and use_flash_attention:
        if fp8 and fp8_meta["recipe"].fp8_dpa:
            if _flash_attn_is_installed:
                logger.debug(
                    "Disabling FlashAttention as it does not support context parallelism with FP8"
                )
            use_flash_attention = False
        if "bottom_right" in attn_mask_type:
            if _flash_attn_is_installed:
                logger.debug(
                    "Disabling FlashAttention as it does not support context parallelism with"
                    " causal_bottom_right masking"
                )
            use_flash_attention = False
        elif "causal" in attn_mask_type and max_seqlen_q != max_seqlen_kv:
            if _flash_attn_is_installed:
                logger.debug(
                    "Disabling FlashAttention as it does not support context parallelism with"
                    " causal masking for cross-attention"
                )
            use_flash_attention = False
        elif core_attention_bias_type not in ["no_bias", "post_scale_bias"]:
            if _flash_attn_is_installed:
                logger.debug(
                    "Disabling FlashAttention as it does not support context parallelism with bias"
                    " type of %s",
                    core_attention_bias_type,
                )
            use_flash_attention = False
        elif qkv_format == "thd" and core_attention_bias_type != "no_bias":
            if _flash_attn_is_installed:
                logger.debug(
                    "Disabling FlashAttention as it does not support context parallelism with"
                    " attention bias for THD format"
                )
            use_flash_attention = False

    if context_parallel and use_fused_attention:
        if "bottom_right" in attn_mask_type:
            logger.debug(
                "Disabling FusedAttention as it does not support context parallelism with"
                " causal_bottom_right masking"
            )
            use_fused_attention = False
        elif "causal" in attn_mask_type and max_seqlen_q != max_seqlen_kv:
            logger.debug(
                "Disabling FusedAttention as it does not support context parallelism with causal"
                " masking for cross-attention"
            )
            use_fused_attention = False
        elif core_attention_bias_type not in ["no_bias", "post_scale_bias"]:
            logger.debug(
                "Disabling FusedAttention as it does not support context parallelism with bias type"
                " of %s",
                core_attention_bias_type,
            )
            use_fused_attention = False
        elif qkv_format == "thd" and core_attention_bias_type != "no_bias":
            logger.debug(
                "Disabling FusedAttention as it does not support context parallelism with attention"
                " bias for THD format"
            )
            use_fused_attention = False
        elif head_dim_qk != head_dim_v:
            logger.debug(
                "Disabling FusedAttention as it does not support context parallelism with MLA"
            )
            use_fused_attention = False

    # Filter: Attention mask
    # attn_mask_type              | attention_mask                       | supported backends
    # ----------------------------------------------------------------------------------------
    # no_mask                     | None                                 | All
    # padding                     |                                      | All
    #     self-attention          | One tensor in shape [b, 1, 1, sq]    |
    #     cross-attention         | Tuple of two tensors in shapes       |
    #                             | [b, 1, 1, sq] and [b, 1, 1, skv]     |
    # causal                      | None                                 |
    #     self-attention          |                                      | All
    #     cross-attention         |                                      | FusedAttention, UnfusedDotProductAttention
    # padding_causal              | Same as "padding"                    |
    #     self-attention          |                                      | All
    #     cross-attention         |                                      | FusedAttention, UnfusedDotProductAttention
    # causal_bottom_right         | None                                 | All
    # padding_causal_bottom_right | Same as "padding"                    | All
    # arbitrary                   | One tensor in shape broadcastable to | UnfusedDotProductAttention
    #                             | [b, h, sq, skv]                      |
    if attn_mask_type == "arbitrary":
        if use_flash_attention and _flash_attn_is_installed:
            logger.debug("Disabling FlashAttention for arbitrary mask")
        use_flash_attention = False
        if use_fused_attention:
            logger.debug("Disabling FusedAttention for arbitrary mask")
        use_fused_attention = False
    if (
        use_flash_attention
        and _use_flash_attn_3
        and attn_mask_type in ["causal", "padding_causal"]
        and max_seqlen_q != max_seqlen_kv
    ):
        logger.warning(
            "Disabling FlashAttention 3 as it only supports bottom-right-diagonal "
            "causal mask since flash-attn 2.1. See "
            "https://github.com/Dao-AILab/flash-attention#21-change-behavior-of-causal-flag"
        )
        _use_flash_attn_3 = False
    if (
        use_flash_attention
        and attn_mask_type in ["causal", "padding_causal"]
        and max_seqlen_q != max_seqlen_kv
    ):
        if _flash_attn_2_1_plus:
            logger.warning(
                "Disabling FlashAttention as it only supports bottom-right-diagonal "
                "causal mask since flash-attn 2.1. See "
                "https://github.com/Dao-AILab/flash-attention#21-change-behavior-of-causal-flag"
            )
            use_flash_attention = False
        if not _flash_attn_is_installed:
            _flash_attn_max_version = PkgVersion("2.1")
    if (
        use_flash_attention
        and attn_mask_type in ["causal_bottom_right", "padding_causal_bottom_right"]
        and max_seqlen_q != max_seqlen_kv
    ):
        if not _flash_attn_is_installed:
            _flash_attn_version_required = PkgVersion("2.1")
        elif not _flash_attn_2_1_plus and not _use_flash_attn_3:
            logger.warning(
                "Disabling FlashAttention as it only supports top-left-diagonal "
                "causal mask before flash-attn 2.1. See "
                "https://github.com/Dao-AILab/flash-attention#21-change-behavior-of-causal-flag"
            )
            use_flash_attention = False
    if (
        use_flash_attention
        and _use_flash_attn_3
        and fp8
        and fp8_meta["recipe"].fp8_dpa
        and "padding" in attn_mask_type
    ):
        logger.debug("Disabling FlashAttention 3 for FP8 and padding masks")
        _use_flash_attn_3 = False

    # Filter: Sliding window attention
    #    backend                 |      window_size       | diagonal alignment
    # ---------------------------------------------------------------------------------
    # FlashAttention             | (-1, -1) or (>=0, >=0) | bottom right
    # FusedAttention             | (-1,  0) or (>=0, 0)   | top left
    # UnfusedDotProductAttention | (-1, -1) or (>=0, >=0) | both;
    #                            |                        | converts window_size to an 'arbitrary' mask
    if window_size is None:
        window_size = check_set_window_size(attn_mask_type, window_size)
    else:
        if use_fused_attention and (window_size[0] != -1 or window_size[1] not in [-1, 0]):
            if fp8 and (fp8_meta["recipe"].fp8_dpa or fp8_meta["recipe"].fp8_mha):
                logger.debug(
                    "Disabling FusedAttention as it does not support sliding window attention"
                    " for FP8"
                )
                use_fused_attention = False
            elif window_size[1] != 0 or attention_dropout != 0.0:
                logger.debug(
                    "Disabling FusedAttention as it only supports sliding window attention "
                    "with (left, 0) and no dropout"
                )
                use_fused_attention = False
            elif max_seqlen_q > max_seqlen_kv:
                logger.debug(
                    "Disabling FusedAttention as it does not support sliding window attention "
                    "with s_q > s_kv for cross-attention"
                )
                use_fused_attention = False
        if use_flash_attention and (window_size[0] != -1 or window_size[1] not in [-1, 0]):
            if _use_flash_attn_3:
                logger.debug(
                    "Disabling FlashAttention 3 as it does not support sliding window attention"
                )
                _use_flash_attn_3 = False
            if not _flash_attn_is_installed:
                _flash_attn_version_required = PkgVersion("2.3")
            elif not _flash_attn_2_3_plus:
                logger.debug(
                    "Disabling FlashAttention as sliding window attention requires flash-attn 2.3+"
                )
                use_flash_attention = False

    # Filter: Attention bias
    #    backend                 |      bias types              | ALiBi diagonal alignment
    # ---------------------------------------------------------------------------------
    # FlashAttention             | no_bias, alibi/alibi_slopes  | bottom right
    # FusedAttention             | no_bias, post_scale_bias     |
    #                            | alibi/alibi_slopes           | top left,
    #                            |                              | bottom_right (converts to a 'post_scale_bias' bias)
    # UnfusedDotProductAttention | no_bias, pre/post_scale_bias |
    #                            | alibi/alibi_slopes           | both; converts to a 'post_scale_bias' bias
    if use_flash_attention and core_attention_bias_type == "alibi":
        if _use_flash_attn_3:
            logger.debug("Disabling FlashAttention 3 for ALiBi")
            _use_flash_attn_3 = False
        if not _flash_attn_is_installed:
            _flash_attn_version_required = PkgVersion("2.4")
        elif not _flash_attn_2_4_plus:
            logger.debug("Disabling FlashAttention as ALiBi requires flash-attn 2.4+")
            use_flash_attention = False

    if use_flash_attention and (
        core_attention_bias_type not in ["no_bias", "alibi"]
        or core_attention_bias_shape is not None
    ):
        if _flash_attn_is_installed:
            logger.debug("Disabling FlashAttention for pre/post_scale_bias")
        use_flash_attention = False

    fu_core_attention_bias_type = core_attention_bias_type
    fu_core_attention_bias_shape = core_attention_bias_shape
    fu_core_attention_bias_requires_grad = core_attention_bias_requires_grad
    if (
        use_fused_attention
        and core_attention_bias_type == "alibi"
        and (alibi_slopes_shape is not None or max_seqlen_q != max_seqlen_kv)
    ):
        fu_core_attention_bias_type = "post_scale_bias"
        fu_core_attention_bias_requires_grad = False
        if alibi_slopes_shape is None:
            fu_core_attention_bias_shape = "1hss"
        elif len(alibi_slopes_shape) == 1 and alibi_slopes_shape[0] == num_heads:
            fu_core_attention_bias_shape = "1hss"
        elif (
            len(alibi_slopes_shape) == 2
            and alibi_slopes_shape[0] == batch_size
            and alibi_slopes_shape[1] == num_heads
        ):
            fu_core_attention_bias_shape = "bhss"

    if (
        use_fused_attention
        and fu_core_attention_bias_type == "post_scale_bias"
        and fu_core_attention_bias_shape != "1hss"
    ):
        if fu_core_attention_bias_requires_grad:
            # remove this line when cuDNN adds bwd support for
            # [1, 1, s, s], [b, 1, s, s] and [b, h, s, s]
            logger.debug("Disabling FusedAttention for dBias in [1, H, S, S] shape")
            use_fused_attention = False
        else:
            # max512 backend will only support [1, h, s, s]
            os.environ["NVTE_FUSED_ATTN_BACKEND"] = "1"

    # Filter: cuDNN support
    fused_attention_backend = None
    if use_fused_attention:
        q_type = TE_DType[qkv_dtype]
        kv_type = q_type
        if fp8 and fp8_meta["recipe"].fp8_dpa:
            q_type = get_fp8_te_dtype(fp8_meta["recipe"], fprop_tensor=True)
            kv_type = q_type
        fused_attention_backend = tex.get_fused_attn_backend(
            q_type,
            kv_type,
            QKVLayout[qkv_layout],
            AttnBiasType[fu_core_attention_bias_type],
            AttnMaskType[attn_mask_type],
            attention_dropout,
            num_heads,
            num_gqa_groups,
            max_seqlen_q,
            max_seqlen_kv,
            head_dim_qk,
            head_dim_v,
            window_size[0],
            window_size[1],
        )
        if fused_attention_backend == FusedAttnBackend["No_Backend"]:
            logger.debug("Disabling FusedAttention as no backend supports the provided input")
            use_fused_attention = False
            fused_attention_backend = None
        if (
            use_fused_attention
            and window_size is not None
            and window_size[0] != -1
            and fused_attention_backend != FusedAttnBackend["F16_arbitrary_seqlen"]
        ):
            logger.debug(
                "Disabling FusedAttention as only sub-backend %s does not support "
                "slidng window attention",
                int(fused_attention_backend),
            )
            use_fused_attention = False
            fused_attention_backend = None
        if (
            use_fused_attention
            and fused_attention_backend == FusedAttnBackend["F16_max512_seqlen"]
            and fu_core_attention_bias_type == "post_scale_bias"
            and fu_core_attention_bias_shape != "1hss"
        ):
            logger.debug(
                "Disabling FusedAttention as cuDNN sub-backend 0 only supports post_scale_bias in"
                " [1, H, S, S] shape"
            )
            use_fused_attention = False
            fused_attention_backend = None

    # Filter: Determinism
    # backend                      | deterministic
    # ---------------------------------------------
    # FlashAttention               |
    #     flash-attn >=2.0, <2.4.1 | no
    #     flash-attn >=2.4.1       | yes
    # FusedAttention               |
    #     sub-backend 0            | yes
    #     sub-backend 1            | workspace optimization path and sm90+: yes;
    #                              | otherwise: no
    #     sub-backend 2            | no
    # UnfusedDotProductAttention   | yes
    if use_flash_attention and deterministic:
        if not _flash_attn_is_installed:
            _flash_attn_version_required = PkgVersion("2.4.1")
        elif not _flash_attn_2_4_1_plus and not _use_flash_attn_3:
            logger.warning(
                "Disabling FlashAttention as version <2.4.1 does not support deterministic "
                "execution. To use FlashAttention with deterministic behavior, "
                "please install flash-attn >= 2.4.1."
            )
            use_flash_attention = False
    if use_fused_attention and deterministic:
        if fused_attention_backend == FusedAttnBackend["FP8"] and is_training:
            logger.debug("Disabling FusedAttention for determinism reasons")
            use_fused_attention = False
        if (
            fused_attention_backend == FusedAttnBackend["F16_arbitrary_seqlen"]
            and is_training
            and (
                device_compute_capability < (9, 0)
                or core_attention_bias_requires_grad
                or cudnn_version < (8, 9, 5)
            )
        ):
            logger.debug("Disabling FusedAttention for determinism reasons")
            use_fused_attention = False

    # All available backends
    available_backends = [use_flash_attention, use_fused_attention, use_unfused_attention]

    # `FusedAttention` and `FlashAttention` are faster backends than `UnfusedDotProductAttention`.
    # When `FusedAttention` does not support the provided attention params, and `FlashAttention`
    # does, we recommend users to install flash-attn if not installed already.
    if not use_fused_attention and use_flash_attention and not _flash_attn_is_installed:
        logger.warning(
            "flash-attn may provide important feature support or performance improvement."
            " Please install flash-attn %s.",
            _get_supported_versions(
                _flash_attn_version_required,
                _flash_attn_max_version,
            ),
        )
    if use_flash_attention and not _flash_attn_is_installed:
        use_flash_attention = False
        available_backends[0] = False

    logger.debug(
        "Available backends = {FlashAttention=%s, FusedAttention=%s%s,"
        " UnfusedDotProductAttention=%s}",
        bool(available_backends[0]),
        bool(available_backends[1]),
        (
            f" (sub-backend {int(fused_attention_backend)})"
            if fused_attention_backend is not None
            else ""
        ),
        bool(available_backends[2]),
    )

    # Select FusedAttention for performance
    if (
        use_flash_attention
        and use_fused_attention
        and fused_attention_backend == FusedAttnBackend["F16_arbitrary_seqlen"]
    ):
        if device_compute_capability >= (9, 0):
            logger.debug(
                "Disabling FlashAttention to give FusedAttention preference on Hopper+ "
                "for performance reasons"
            )
            use_flash_attention = False
    if (
        use_flash_attention
        and use_fused_attention
        and fused_attention_backend == FusedAttnBackend["FP8"]
        and _use_flash_attn_3
    ):
        logger.debug(
            "Disabling FlashAttention 3 to give FusedAttention preference for performance reasons "
            "in FP8 execution"
        )
        use_flash_attention = False

    # Selected backend
    if use_flash_attention:
        use_fused_attention = False
        use_unfused_attention = False
    elif use_fused_attention:
        use_unfused_attention = False
    selected_backend = "NoBackend"
    if use_flash_attention:
        selected_backend = "FlashAttention"
    elif use_fused_attention:
        selected_backend = f"FusedAttention (sub-backend {int(fused_attention_backend)})"
    elif use_unfused_attention:
        selected_backend = "UnfusedDotProductAttention"
    logger.debug("Selected backend = %s", selected_backend)

    global _attention_backends
    _attention_backends["use_flash_attention"] = use_flash_attention
    _attention_backends["use_fused_attention"] = use_fused_attention
    _attention_backends["fused_attention_backend"] = fused_attention_backend
    _attention_backends["use_unfused_attention"] = use_unfused_attention
    _attention_backends["backend_selection_requires_update"] = False

    return (
        use_flash_attention,
        use_fused_attention,
        fused_attention_backend,
        use_unfused_attention,
        available_backends,
    )


class InferenceParams:  # pylint: disable=too-few-public-methods
    """
    Inference parameters that are passed to the main model in order
    to efficiently calculate and store the context during inference.

    Parameters
    ----------
    max_batch_size : int
                    maximum batch size during inference.
    max_sequence_length : int
                         maximum sequence length during inference.
    """

    def __init__(self, max_batch_size, max_sequence_length):
        self.max_sequence_length = max_sequence_length
        self.max_batch_size = max_batch_size
        self.sequence_len_offset = 0
        self.batch_size_offset = 0
        self.key_value_memory_dict = {}

    def swap_key_value_dict(self, batch_indices):
        """
        Reorders the KV cache using the specified batch indices.

        Parameters
        ----------
        batch_indices : List[int]
                       Sequence of indices to reorder along the batch dimensions of
                       the KV cache. Must have a length equal to the batch size.
        """
        if len(self.key_value_memory_dict) == 0:
            raise ValueError("should not swap when dict in empty")

        for layer_number, inference_memory in self.key_value_memory_dict.items():
            inference_key_memory, inference_value_memory = inference_memory
            assert (
                len(batch_indices) == inference_key_memory.shape[1]
            )  # make sure batch size is the same
            new_inference_key_memory = inference_key_memory[:, batch_indices]
            new_inference_value_memory = inference_value_memory[:, batch_indices]
            self.key_value_memory_dict[layer_number] = (
                new_inference_key_memory,
                new_inference_value_memory,
            )


@torch.no_grad()
def get_full_mask(
    max_seqlen_q: int,
    max_seqlen_kv: int,
    attn_mask_type: str = "no_mask",
    attention_mask: Union[torch.Tensor, Tuple[torch.Tensor, torch.Tensor]] = None,
    window_size: Tuple[int, int] = None,
    attention_type: str = "self",
    bottom_right_alignment: bool = True,
) -> torch.Tensor:
    """
    Get full attention mask in [..., max_seqlen_q, max_seqlen_kv] shape, based on `attn_mask_type`,
    `attention_mask`, and `window_size`. For sliding window attention, the diagonal alignment depends
    on both `attn_mask_type` and `bottom_right_alignment`, as detailed below.::

       attn_mask_type              output shape                                 diagonal alignment
       --------------------------------------------------------------------------------------------
       no_mask                     [1, 1, max_seqlen_q, max_seqlen_kv]          follow bottom_right_alignment
       causal                      [1, 1, max_seqlen_q, max_seqlen_kv]          always top left
       causal_bottom_right         [1, 1, max_seqlen_q, max_seqlen_kv]          always bottom right
       padding                     [batch_size, 1, max_seqlen_q, max_seqlen_kv] follow bottom_right_alignment
       padding_causal              [batch_size, 1, max_seqlen_q, max_seqlen_kv] always top left
       padding_causal_bottom_right [batch_size, 1, max_seqlen_q, max_seqlen_kv] always bottom right
       arbitrary                   same as attention_mask                       follow bottom_right_alignment

    .. note::

    For "padding_bottom_right" mask, or "padding" mask with `bottom_right_alignment` = True, the bottom right
    diagonal comes from the bottom right corner of the [actual_seqlens_q[i], actual_seqlens_kv[i]] matrix,
    i = 0,...,batch_size-1, not the [max_seqlen_q, max_seqlen_kv] matrix. For example, with max_seqlen_q = 4,
    max_seqlen_kv = 4, attn_mask_type = "padding", attention_type = "cross", and attention_mask = (
    [[False, False,  True, True], [False, False, False, False]],
    [[False, False, False, True], [False,  True,  True,  True]]), the returned full attention mask has [2, 4, 4]
    shape and is,::

      [[[False, False, False, True],
        [False, False, False, True],
        [ True,  True,  True, True],
        [ True,  True,  True, True]],
       [[False,  True,  True, True],
        [False,  True,  True, True],
        [False,  True,  True, True],
        [False,  True,  True, True]]]

    Parameters
    ----------
    max_seqlen_q: int
        Maximum sequence length for queries.
    max_seqlen_kv: int
        Maximum sequence length for keys and values.
    attn_mask_type: str, default = `no_mask`
        Attention mask type, {"`no_mask`", "`padding`", "`causal`", "`padding_causal`",
        "`causal_bottom_right`", "`padding_causal_bottom_right`", "`arbitrary`"}
    attention_mask: Union[torch.Tensor, Tuple[torch.Tensor, torch.Tensor]],
        default = `None`
        Boolean tensor(s) used to mask out attention softmax input. Please see DotProductAttention
        for the requirements of `attention_mask` for different `attn_mask_type`s.
    window_size: Tuple[int, int], default = `None`
        Sliding window size for local attention, where query at position i attends to keys
        in [i + seqlen_k - seqlen_q - window_size[0], i + seqlen_k - seqlen_q
        + window_size[1]] inclusive. Special cases (-1, -1) and (-1, 0) mean no sliding
        window and causal mask specifically. Both `causal` and `causal_bottom_right` masks
        map to `window_size = (-1, 0)` and Transformer Engine distinguishes them based on
        `attn_mask_type`.
    attention_type: str, default = "self"
        Attention type, {"self", "cross"}
    bottom_right_alignment: bool, default = `True`
        Whether to align the diagonal of the sliding window attention to the bottom right (`True`)
        or top left (`False`) corner of the softmax matrix. Ignored if `attn_mask_type` explicitly
        specifies "causal" or "causal_bottom_right".

    Returns
    ----------
    attn_mask_type: str
        For sliding window attention (>=0, >0), "arbitrary"; otherwise, the same as input `attn_mask_type`
    attention_mask: torch.Tensor
        The full attention mask based on `attn_mask_type`, `attention_mask` and `window_size`
    actual_seqlens_q: torch.Tensor
        For padding masks, the actual sequence lengths for queries, in shape [batch_size].
        For other masks, `None`.
    actual_seqlens_kv: Optional[torch.Tensor], default = `None`
        For padding masks, the actual sequence lengths for keys and values, in shape [batch_size].
        For other masks, `None`.
    """
    # perform basic checks
    change_type = window_size is not None and (
        window_size[0] != -1 or window_size[1] not in [-1, 0]
    )
    if window_size is None:
        window_size = (-1, -1)
    if "causal" in attn_mask_type:
        window_size = (window_size[0], 0)
    window_size = (
        max_seqlen_kv if window_size[0] == -1 else window_size[0],
        max_seqlen_q if window_size[1] == -1 else window_size[1],
    )

    # apply padding mask
    actual_seqlens_q = None
    actual_seqlens_kv = None
    if "padding" in attn_mask_type:
        if attention_type == "self":
            attention_mask = torch.logical_or(
                attention_mask.squeeze(1).unsqueeze(3), attention_mask
            )
        else:
            attention_mask = torch.logical_or(
                attention_mask[0].squeeze(1).unsqueeze(3), attention_mask[1]
            )
        m = attention_mask.logical_not()
        actual_seqlens_q = m[:, 0, :, 0].sum(dim=1)
        actual_seqlens_kv = m[:, 0, 0, :].sum(dim=1)

    # apply SWA mask
    mask = torch.arange(max_seqlen_q, dtype=torch.int32, device="cuda").view(
        1, 1, max_seqlen_q, 1
    ) - torch.arange(max_seqlen_kv, dtype=torch.int32, device="cuda").view(1, 1, 1, max_seqlen_kv)
    swa_left = None
    swa_right = None
    if attn_mask_type == "causal_bottom_right" or (
        attn_mask_type in ["no_mask", "arbitrary"] and bottom_right_alignment
    ):
        swa_left = mask + max_seqlen_kv - max_seqlen_q - window_size[0]
        swa_right = mask + max_seqlen_kv - max_seqlen_q + window_size[1]
    elif attn_mask_type in ["causal", "padding_causal"] or (
        attn_mask_type in ["no_mask", "padding", "arbitrary"] and not bottom_right_alignment
    ):
        swa_left = mask - window_size[0]
        swa_right = mask + window_size[1]
    elif attn_mask_type == "padding_causal_bottom_right" or (
        attn_mask_type == "padding" and bottom_right_alignment
    ):
        batch_size = attention_mask.shape[0]
        swa_left = mask.expand(batch_size, 1, max_seqlen_q, max_seqlen_kv) + (
            actual_seqlens_kv - actual_seqlens_q - window_size[0]
        ).view(batch_size, 1, 1, 1)
        swa_right = mask.expand(batch_size, 1, max_seqlen_q, max_seqlen_kv) + (
            actual_seqlens_kv - actual_seqlens_q + window_size[1]
        ).view(batch_size, 1, 1, 1)
    swa_mask = torch.logical_not(
        torch.where(swa_left <= 0, 1, 0) - torch.where(swa_right < 0, 1, 0)
    )
    if attention_mask is not None:
        attention_mask = torch.logical_or(swa_mask, attention_mask)
    else:
        attention_mask = swa_mask

    # change mask type
    if change_type:
        attn_mask_type = "arbitrary"

    return attn_mask_type, attention_mask, actual_seqlens_q, actual_seqlens_kv


@torch.no_grad()
def get_alibi(
    num_heads: int,
    max_seqlen_q: int,
    max_seqlen_kv: int,
    actual_seqlens_q: Optional[torch.Tensor] = None,
    actual_seqlens_kv: Optional[torch.Tensor] = None,
    alibi_slopes: Optional[torch.Tensor] = None,
    bias_dtype: Optional[torch.dtype] = None,
    bottom_right_alignment: bool = True,
) -> Tuple[torch.Tensor, torch.Tensor]:
    """
    Parameters
    ----------
    num_heads: int
        Number of heads.
    max_seqlen_q: int
        Maximum sequence length for queries.
    max_seqlen_kv: int
        Maximum sequence length for keys and values.
    actual_seqlens_q: Optional[torch.Tensor], default = `None`
        Actual sequence lengths for queries, in shape [batch_size].
    actual_seqlens_kv: Optional[torch.Tensor], default = `None`
        Actual sequence lengths for keys and values, in shape [batch_size].
    alibi_slopes: Optional[torch.Tensor], default = `None`
        Custom ALiBi slopes, FP32, CUDA tensor, in shape [num_heads] or [batch_size, num_heads].
    bias_dtype: Optional[torch.dtype], default = `None`
        Dtype of the generated ALiBi bias. If None, use torch.float32.
    bottom_right_alignment: bool, default = `True`
        Whether to align the diagonal of the ALiBi bias to the bottom right corner of
        the matrix (`True`) or top left (`False`).

    Returns
    ----------
    alibi_slopes: torch.Tensor
        ALiBi slopes in FP32 and shape [num_heads] or [batch_size, num_heads].
    alibi_bias: torch.Tensor
        ALiBi bias in FP32 or `bias_dtype`. Its shape is
        (1) [1, num_heads, max_seqlen_q, max_seqlen_kv] if `alibi_slopes` is in [num_heads] shape,
        and `actual_seqlens_q` and `actual_seqlens_kv` are `None`; or
        (2) [batch_size, num_heads, max_seqlen_q, max_seqlen_kv] if `alibi_slopes` is in
        [batch_size, num_heads] shape, or, if `alibi_slopes` is in [num_heads] shape and
        `actual_seqlens_q` and `actual_seqlens_kv` are not `None`.
    """
    global _alibi_cache
    if _alibi_cache["_alibi_slopes_require_update"]:
        if alibi_slopes is not None:
            _alibi_cache["_alibi_slopes"] = alibi_slopes
        else:
            n = 2 ** math.floor(math.log2(num_heads))
            m_0 = 2.0 ** (-8.0 / n)
            m = torch.pow(m_0, torch.arange(1, 1 + n))

            if n < num_heads:
                m_hat_0 = 2.0 ** (-4.0 / n)
                m_hat = torch.pow(m_hat_0, torch.arange(1, 1 + 2 * (num_heads - n), 2))
                m = torch.cat([m, m_hat])

            _alibi_cache["_alibi_slopes"] = m.to(dtype=torch.float32, device="cuda")
        _alibi_cache["_num_heads"] = num_heads
        _alibi_cache["_alibi_slopes_require_update"] = False

    if _alibi_cache["_alibi_bias_require_update"]:
        assert _alibi_cache["_alibi_slopes"] is not None, "ALiBi slopes can not be None!"
        if _alibi_cache["_alibi_slopes"].dim() == 1:
            slopes_shape = torch.Size([1, _alibi_cache["_alibi_slopes"].shape[0], 1, 1])
        elif _alibi_cache["_alibi_slopes"].dim() == 2:
            slopes_shape = torch.Size([*_alibi_cache["_alibi_slopes"].shape[:], 1, 1])
        else:
            raise ValueError("ALiBi slopes cannot exceed 2 dimensions.")

        bias = torch.arange(max_seqlen_q, dtype=torch.int32, device="cuda").view(
            1, 1, max_seqlen_q, 1
        ) - torch.arange(max_seqlen_kv, dtype=torch.int32, device="cuda").view(
            1, 1, 1, max_seqlen_kv
        )
        if actual_seqlens_q is None and actual_seqlens_kv is None:
            if bottom_right_alignment:
                bias = bias + max_seqlen_kv - max_seqlen_q
        elif actual_seqlens_q is not None and actual_seqlens_kv is not None:
            batch_size = actual_seqlens_q.shape[0]
            bias = bias.expand(batch_size, 1, max_seqlen_q, max_seqlen_kv)
            if bottom_right_alignment:
                bias = bias + (actual_seqlens_kv - actual_seqlens_q).view(batch_size, 1, 1, 1)
        else:
            assert (
                False
            ), "actual_seqlens_q and actual_seqlens_kv need to be both None or torch.Tensors!"
        bias = bias.abs().mul(-1)
        bias = bias * _alibi_cache["_alibi_slopes"].view(slopes_shape)
        _alibi_cache["_max_seqlen_q"], _alibi_cache["_max_seqlen_kv"] = max_seqlen_q, max_seqlen_kv
        _alibi_cache["_bottom_right_alignment"] = bottom_right_alignment
        bias_dtype = torch.float32 if bias_dtype is None else bias_dtype
        _alibi_cache["_alibi_bias"] = bias.contiguous().to(dtype=bias_dtype, device="cuda")
        _alibi_cache["_alibi_bias_require_update"] = False

    return _alibi_cache["_alibi_slopes"], _alibi_cache["_alibi_bias"]


def get_cu_seqlens(mask: torch.Tensor) -> torch.Tensor:
    """
    Given a padding mask of shape [batch_size, 1, 1, max_seqlen], returns an int32
    tensor of shape [batch_size + 1] containing the cumulative sequence lengths of
    the samples in a batch.
    """
    mask = mask.squeeze(1).squeeze(1)
    reduced_mask = mask.logical_not().sum(dim=1)
    cu_seqlens = reduced_mask.cumsum(dim=0).to(torch.int32)
    zero = torch.zeros(1, dtype=torch.int32, device="cuda")
    cu_seqlens = torch.cat((zero, cu_seqlens))

    return cu_seqlens


def get_cu_seqlens_and_indices(mask: torch.Tensor) -> Tuple[torch.Tensor, torch.Tensor]:
    """
    Given a padding mask of shape [batch_size, 1, 1, max_seqlen], returns an int32
    tensor of shape [batch_size + 1] containing the cumulative sequence lengths of
    the samples in a batch, and another int32 tensor of shape [batch_size * max_seqlen, 1, 1]
    containing the indices for the valid tokens.
    """
    mask = mask.squeeze(1).squeeze(1)
    bs, seqlen = mask.shape

    reduced_mask = mask.logical_not().sum(dim=1)
    cu_seqlens = reduced_mask.cumsum(dim=0).to(torch.int32)
    zero = torch.zeros(1, dtype=torch.int32, device="cuda")
    cu_seqlens = torch.cat((zero, cu_seqlens))

    mask = mask.reshape(-1)
    indices = mask.logical_not().nonzero()
    indices = indices.unsqueeze(-1)

    num_nonzeros = indices.shape[0]
    pad_amount = bs * seqlen - num_nonzeros
    indices = F.pad(
        input=indices, pad=(0, 0, 0, 0, 0, pad_amount), mode="constant", value=float(bs * seqlen)
    )

    return cu_seqlens, indices


def get_indices(max_seqlen: int, cu_seqlens: torch.Tensor) -> torch.Tensor:
    """
    Given max_seqlen and cu_seqlens of shape [batch_size + 1], returns an int32
    tensor of shape [batch_size * max_seqlen, 1, 1] containing the indices for
    the valid tokens in a batch.
    """
    bs = len(cu_seqlens) - 1
    seqlens = cu_seqlens[1:] - cu_seqlens[:-1]
    indices = [i * max_seqlen + ii for i, j in enumerate(seqlens) for ii in range(j)]
    indices = torch.Tensor(indices).unsqueeze(1).unsqueeze(1).to(dtype=torch.int64, device="cuda")

    num_nonzeros = indices.shape[0]
    pad_amount = bs * max_seqlen - num_nonzeros
    indices = F.pad(
        input=indices,
        pad=(0, 0, 0, 0, 0, pad_amount),
        mode="constant",
        value=float(bs * max_seqlen),
    )

    return indices


_cu_seqlens_cache = {}


def _get_full_cu_seqlens(
    batch_size: int,
    max_seqlen: int,
    device: torch.device,
) -> torch.Tensor:
    """Cumulative sequence lengths in full data batch

    All sequences in batch have the maximum sequence length.

    """
    global _cu_seqlens_cache
    if (batch_size, max_seqlen) not in _cu_seqlens_cache:
        _cu_seqlens_cache[(batch_size, max_seqlen)] = torch.arange(
            0,
            (batch_size + 1) * max_seqlen,
            step=max_seqlen,
            dtype=torch.int32,
            device=device,
        )
    return _cu_seqlens_cache[(batch_size, max_seqlen)]


@jit_fuser
def pack_tensor(
    indices: torch.Tensor,
    tensor: torch.Tensor,
) -> torch.Tensor:
    """
    Packs the given tensor using the `indices`.
    """
    padding_indice = torch.zeros(
        1, tensor.shape[1], tensor.shape[2], dtype=tensor.dtype, device=tensor.device
    )
    indices = indices.repeat(1, tensor.shape[1], tensor.shape[2])
    if isinstance(tensor, Float8Tensor):
        tensor_data = torch.cat((tensor._data, padding_indice), dim=0)
        gathered_data = torch.gather(tensor_data, 0, indices)

        packed = Float8Tensor.make_like(tensor, data=gathered_data, shape=gathered_data.shape)
    else:
        tensor = torch.cat((tensor, padding_indice), dim=0)

        packed = torch.gather(tensor, 0, indices)
    return packed


@jit_fuser
def pack_2_tensors(
    indices: torch.Tensor,
    t1: torch.Tensor,
    t2: torch.Tensor,
) -> Tuple[torch.Tensor, torch.Tensor]:
    """
    Packs the given 2 tensors using the `indices`.
    """
    t1_packed = pack_tensor(indices, t1)
    t2_packed = pack_tensor(indices, t2)
    return t1_packed, t2_packed


@jit_fuser
def pack_3_tensors(
    indices: torch.Tensor,
    t1: torch.Tensor,
    t2: torch.Tensor,
    t3: torch.Tensor,
) -> Tuple[torch.Tensor, torch.Tensor, torch.Tensor]:
    """
    Packs the given 3 tensors using the `indices`.
    """
    t1_packed = pack_tensor(indices, t1)
    t2_packed = pack_tensor(indices, t2)
    t3_packed = pack_tensor(indices, t3)
    return t1_packed, t2_packed, t3_packed


@jit_fuser
def unpack_tensor(
    indices: torch.Tensor,
    dim0: int,
    tensor: torch.Tensor,
) -> torch.Tensor:
    """
    Inverse of `pack_tensor`.
    """
    indices = indices.repeat(1, tensor.shape[1], tensor.shape[2])
    unpacked = torch.zeros(
        dim0 + 1, tensor.shape[1], tensor.shape[2], dtype=tensor.dtype, device=tensor.device
    )
    if isinstance(tensor, Float8Tensor):
        unpacked.scatter_(0, indices, tensor._data)
        unpacked_data = unpacked[0:-1, :, :]
        unpacked = Float8Tensor.make_like(tensor, data=unpacked_data, shape=unpacked_data.shape)
    else:
        unpacked.scatter_(0, indices, tensor)
        unpacked = unpacked[0:-1, :, :]
    return unpacked


@jit_fuser
def unpack_2_tensors(
    indices: torch.Tensor,
    dim0: int,
    t1: torch.Tensor,
    t2: torch.Tensor,
) -> Tuple[torch.Tensor, torch.Tensor]:
    """
    Inverse of `pack_2_tensors`.
    """
    t1_unpacked = unpack_tensor(indices, dim0, t1)
    t2_unpacked = unpack_tensor(indices, dim0, t2)
    return t1_unpacked, t2_unpacked


@jit_fuser
def unpack_3_tensors(
    indices: torch.Tensor,
    dim0: int,
    t1: torch.Tensor,
    t2: torch.Tensor,
    t3: torch.Tensor,
) -> Tuple[torch.Tensor, torch.Tensor, torch.Tensor]:
    """
    Inverse of `pack_3_tensors`.
    """
    t1_unpacked = unpack_tensor(indices, dim0, t1)
    t2_unpacked = unpack_tensor(indices, dim0, t2)
    t3_unpacked = unpack_tensor(indices, dim0, t3)
    return t1_unpacked, t2_unpacked, t3_unpacked


class PackTensors(torch.autograd.Function):
    """
    Autograd function to pack tensors.
    """

    @staticmethod
    def forward(
        ctx, indices: torch.Tensor, *tensors: Tuple[torch.Tensor, ...]
    ) -> Union[Tuple[torch.Tensor, ...], torch.Tensor]:
        # pylint: disable=missing-function-docstring
        assert 1 <= len(tensors) <= 3, f"Packing {len(tensors)} tensors not supported."
        ctx.save_for_backward(indices)
        ctx.dim0 = tensors[0].shape[0]
        if len(tensors) == 1:
            return pack_tensor(indices, *tensors)
        if len(tensors) == 2:
            return pack_2_tensors(indices, *tensors)
        return pack_3_tensors(indices, *tensors)

    @staticmethod
    def backward(ctx, *grad_outputs: Tuple[torch.Tensor, ...]):
        # pylint: disable=missing-function-docstring
        (indices,) = ctx.saved_tensors
        if len(grad_outputs) == 1:
            return None, unpack_tensor(indices, ctx.dim0, *grad_outputs)
        if len(grad_outputs) == 2:
            return None, *unpack_2_tensors(indices, ctx.dim0, *grad_outputs)
        return None, *unpack_3_tensors(indices, ctx.dim0, *grad_outputs)


class UnpackTensor(torch.autograd.Function):
    """
    Autograd function to unpack a tensor.
    """

    @staticmethod
    def forward(
        ctx,
        indices: torch.Tensor,
        dim0: int,
        tensor: torch.Tensor,
    ) -> torch.Tensor:
        # pylint: disable=missing-function-docstring
        ctx.save_for_backward(indices)
        return unpack_tensor(indices, dim0, tensor)

    @staticmethod
    def backward(ctx, grad_output):
        # pylint: disable=missing-function-docstring
        (indices,) = ctx.saved_tensors
        return None, None, pack_tensor(indices, grad_output)


def flash_attn_p2p_communicate(
    rank, send_tensor, send_dst, recv_tensor, recv_src, cp_group, batch_p2p_comm
):
    """Point-to-point communications of KV and dKV in Attention with context parallelism"""
    send_recv_ops = []

    if batch_p2p_comm:
        if rank % 2 == 0:
            send_op = torch.distributed.P2POp(
                torch.distributed.isend, send_tensor, send_dst, cp_group
            )
            recv_op = torch.distributed.P2POp(
                torch.distributed.irecv, recv_tensor, recv_src, cp_group
            )
            send_recv_ops.append(send_op)
            send_recv_ops.append(recv_op)
        else:
            recv_op = torch.distributed.P2POp(
                torch.distributed.irecv, recv_tensor, recv_src, cp_group
            )
            send_op = torch.distributed.P2POp(
                torch.distributed.isend, send_tensor, send_dst, cp_group
            )
            send_recv_ops.append(recv_op)
            send_recv_ops.append(send_op)
        send_recv_reqs = torch.distributed.batch_isend_irecv(send_recv_ops)
    else:
        if rank % 2 == 0:
            send_op = torch.distributed.isend(send_tensor, send_dst, cp_group)
            recv_op = torch.distributed.irecv(recv_tensor, recv_src, cp_group)
            send_recv_ops.append(send_op)
            send_recv_ops.append(recv_op)
        else:
            recv_op = torch.distributed.irecv(recv_tensor, recv_src, cp_group)
            send_op = torch.distributed.isend(send_tensor, send_dst, cp_group)
            send_recv_ops.append(recv_op)
            send_recv_ops.append(send_op)
        send_recv_reqs = send_recv_ops

    return send_recv_reqs


@jit_fuser
<<<<<<< HEAD
=======
def flash_attn_fwd_out_correction_init(
    out_init_step: torch.Tensor,
    softmax_lse: torch.Tensor,
    softmax_lse_init_step: torch.Tensor,
    seq_dim: int,
):
    """Merge partial outputs of the first step in Attention with context parallelism"""
    softmax_lse_corrected_exp = torch.exp(softmax_lse_init_step - softmax_lse).movedim(2, seq_dim)
    softmax_lse_corrected_exp = softmax_lse_corrected_exp.unsqueeze(-1)
    out_corrected = out_init_step * softmax_lse_corrected_exp
    return out_corrected.to(out_init_step.dtype)


@jit_fuser
def flash_attn_fwd_out_correction(
    out: torch.Tensor,
    out_per_step: torch.Tensor,
    softmax_lse: torch.Tensor,
    softmax_lse_per_step: torch.Tensor,
    seq_dim: int,
):
    """Merge partial outputs of each step in Attention with context parallelism"""
    softmax_lse_corrected_exp = torch.exp(softmax_lse_per_step - softmax_lse).movedim(2, seq_dim)
    softmax_lse_corrected_exp = softmax_lse_corrected_exp.unsqueeze(-1)
    out_corrected = out_per_step * softmax_lse_corrected_exp
    out.add_(out_corrected)


@jit_fuser
def flash_attn_fwd_second_half_out_correction(
    out: torch.Tensor,
    out_per_step: torch.Tensor,
    softmax_lse: torch.Tensor,
    softmax_lse_per_step: torch.Tensor,
    seq_dim: int,
):
    """Merge second half of partial outputs of each step in Attention with context parallelism"""
    out_ = out.select(seq_dim, 1)
    softmax_lse_ = softmax_lse.view(*softmax_lse.shape[:-1], 2, -1)[..., 1, :]
    softmax_lse_corrected_exp = torch.exp(softmax_lse_per_step - softmax_lse_).movedim(2, seq_dim)
    softmax_lse_corrected_exp = softmax_lse_corrected_exp.unsqueeze(-1)
    out_corrected = out_per_step * softmax_lse_corrected_exp
    out_.add_(out_corrected)


@jit_fuser
>>>>>>> b3e70353
def flash_attn_fwd_softmax_lse_correction(
    softmax_lse: torch.Tensor,
    softmax_lse_per_step: torch.Tensor,
):
    """Merge softmax stats of each step in Attention with context parallelism"""
    max_scale = torch.max(softmax_lse, softmax_lse_per_step)
    min_scale = torch.min(softmax_lse, softmax_lse_per_step)
    new_scale = max_scale + torch.log1p(torch.exp(min_scale - max_scale))
    softmax_lse.copy_(new_scale)


@jit_fuser
def flash_attn_fwd_second_half_softmax_lse_correction(
    softmax_lse: torch.Tensor,
    softmax_lse_per_step: torch.Tensor,
):
    """Merge second half of softmax stats of each step in Attention with context parallelism"""
    softmax_lse_ = softmax_lse[..., 1, :]
    max_scale = torch.max(softmax_lse_, softmax_lse_per_step)
    min_scale = torch.min(softmax_lse_, softmax_lse_per_step)
    new_scale = max_scale + torch.log1p(torch.exp(min_scale - max_scale))
    softmax_lse_.copy_(new_scale)


@jit_fuser
def get_cu_seqlens_on_cp_rank(
    cu_seqlens: torch.Tensor,
    cu_seqlens_padded_on_cp_rank: torch.Tensor,
    cp_size: int,
    cp_rank: int,
    first_half: bool,
    second_half: bool,
):
    """Compute cu_seqlens of a context parallelism rank"""
    seqlens = cu_seqlens[1:] - cu_seqlens[:-1]
    seqlens_padded = (cu_seqlens_padded_on_cp_rank[1:] - cu_seqlens_padded_on_cp_rank[:-1]) // 2
    zeros = torch.zeros_like(seqlens)
    cu_seqlens_on_cp_rank = torch.zeros_like(cu_seqlens)
    if first_half:
        seqlens_1 = seqlens - cp_rank * seqlens_padded
        seqlens_1 = seqlens_1.clamp(zeros, seqlens_padded)
        cu_seqlens_on_cp_rank[1:].add_(seqlens_1)
    if second_half:
        seqlens_2 = seqlens - (2 * cp_size - cp_rank - 1) * seqlens_padded
        seqlens_2 = seqlens_2.clamp(zeros, seqlens_padded)
        cu_seqlens_on_cp_rank[1:].add_(seqlens_2)
    cu_seqlens_on_cp_rank.cumsum_(dim=0)
    return cu_seqlens_on_cp_rank


@jit_fuser
def get_seq_chunk_ids_for_reordering_before_attn(cp_size, device):
    """
    Context parallelism assigns two discontiguous sequence chunks to each GPU for load balancing.
    To make sure tokens are ordered correctly for compute, we need to reorder sequence chunks to
    be contigupus before attention compute. This function is to compute sequence chunk ids for
    reordering.
    """
    chunk_ids = torch.empty(2 * cp_size, dtype=torch.int32, device=device)
    for rank in range(cp_size):
        chunk_ids[rank] = 2 * rank
        chunk_ids[rank + cp_size] = 2 * cp_size - 2 * rank - 1
    return chunk_ids


@jit_fuser
def get_seq_chunk_ids_for_reordering_after_attn(cp_size, device):
    """
    Context parallelism assigns two discontiguous sequence chunks to each GPU for load balancing.
    We need to reorder sequence chunks back to discontiguous after attention compute. This function
    is to compute sequence chunk ids for reordering.
    """
    chunk_ids = torch.empty(2 * cp_size, dtype=torch.int32, device=device)
    for rank in range(cp_size):
        chunk_ids[2 * rank] = rank
        chunk_ids[2 * rank + 1] = 2 * cp_size - rank - 1
    return chunk_ids


@jit_fuser
def reorder_seq_chunks_for_a2a_before_attn(x, chunk_ids_for_a2a, seq_dim, cp_size):
    """Reorder sequence chunk for A2A communication before attention compute."""
    # [cp, b, s, np//cp, hn] -> [b, cp, s, np//cp, hn]
    # or [cp, s, b, np//cp, hn] -> [cp, s, b, np//cp, hn]
    x = x.movedim(0, seq_dim).contiguous()
    # [b, cp, s, np//cp, hn] -> [b, cp*2, s//2, np//cp, hn]
    # or [cp, s, b, np//cp, hn] -> [cp*2, s//2, b, np//cp, hn]
    x = x.view(*x.shape[:seq_dim], cp_size * 2, -1, *x.shape[(seq_dim + 2) :])
    # reorder the sequence chunks
    x = torch.index_select(x, dim=seq_dim, index=chunk_ids_for_a2a)
    return x


@jit_fuser
def reorder_seq_chunks_for_a2a_after_attn(x, chunk_ids_for_a2a, seq_dim, cp_size):
    """Reorder sequence chunk for A2A communication after attention compute."""
    # [b, cp*2, s//2, np//cp, hn] -> [cp*2, b, s//2, np//cp, hn]
    # or [cp*2, s//2, b, np//cp, hn] -> [cp*2, s//2, b, np//cp, hn]
    x = x.movedim(seq_dim, 0).contiguous()
    # reorder the sequence chunks
    x = torch.index_select(x, dim=0, index=chunk_ids_for_a2a)
    # [cp*2, b, s//2, np//cp, hn] -> [cp, 2, b, s//2, np//cp, hn]
    # or [cp*2, s//2, b, np//cp, hn] -> [cp, 2, s//2, b, np//cp, hn]
    x = x.view(cp_size, 2, *x.shape[1:])
    return x


def flash_attn_a2a_communicate(
    a2a_inputs: Union[torch.Tensor, List[torch.Tensor]],
    chunk_ids_for_a2a: torch.Tensor,
    seq_dim: int,
    cp_size: int,
    cp_group: dist_group_type,
    cp_stream: torch.cuda.Stream,
    before_attn: bool,
) -> Union[torch.Tensor, List[torch.Tensor]]:
    """A2A communication for context parallelism."""
    a2a_inputs = [a2a_inputs] if not isinstance(a2a_inputs, list) else a2a_inputs
    a2a_outputs, a2a_reqs = [None] * len(a2a_inputs), [None] * len(a2a_inputs)
    if before_attn:
        for i in range(len(a2a_inputs) + 2):
            if 0 < i < len(a2a_inputs) + 1:
                a2a_outputs[i - 1] = torch.empty_like(a2a_inputs[i - 1])
                a2a_reqs[i - 1] = torch.distributed.all_to_all_single(
                    a2a_outputs[i - 1], a2a_inputs[i - 1], group=cp_group, async_op=True
                )
            if i > 1:
                with torch.cuda.stream(cp_stream):
                    a2a_reqs[i - 2].wait()
                    x = a2a_outputs[i - 2]
                    # reorder the sequence chunks
                    x = reorder_seq_chunks_for_a2a_before_attn(
                        x, chunk_ids_for_a2a, seq_dim, cp_size
                    )
                    # [b, cp*2, s//2, np//cp, hn] -> [b, cp*s, np//cp, hn]
                    # or [cp*2, s//2, b, np//cp, hn] -> [cp*s, b, np//cp, hn]
                    a2a_outputs[i - 2] = x.view(*x.shape[:seq_dim], -1, *x.shape[(seq_dim + 2) :])
            if i < len(a2a_inputs):
                x = a2a_inputs[i]
                # [b, s, np, hn] -> [b, s, cp, np//cp, hn]
                # or [s, b, np, hn] -> [s, b, cp, np//cp, hn]
                x = x.view(*x.shape[:-2], cp_size, x.shape[-2] // cp_size, x.shape[-1])
                # [b, s, cp, np//cp, hn] -> [cp, b, s, np//cp, hn]
                # or [s, b, cp, np//cp, hn] -> [cp, s, b, np//cp, hn]
                a2a_inputs[i] = x.movedim(-3, 0).contiguous()
    else:
        for i in range(len(a2a_inputs) + 2):
            if 0 < i < len(a2a_inputs) + 1:
                a2a_outputs[i - 1] = torch.empty_like(a2a_inputs[i - 1])
                a2a_reqs[i - 1] = torch.distributed.all_to_all_single(
                    a2a_outputs[i - 1], a2a_inputs[i - 1], group=cp_group, async_op=True
                )
            if i < len(a2a_inputs):
                x = a2a_inputs[i]
                # [b, cp*s, np//cp, hn] -> [b, cp*2, s//2, np//cp, hn]
                # or [cp*s, b, np//cp, hn] -> [cp*2, s//2, b, np//cp, hn]
                x = x.view(*x.shape[:seq_dim], cp_size * 2, -1, *x.shape[(seq_dim + 1) :])
                # reorder the sequence chunks
                a2a_inputs[i] = reorder_seq_chunks_for_a2a_after_attn(
                    x, chunk_ids_for_a2a, seq_dim, cp_size
                )
            if i > 1:
                with torch.cuda.stream(cp_stream):
                    a2a_reqs[i - 2].wait()
                    x = a2a_outputs[i - 2]
                    # [cp, 2, b, s//2, np//cp, hn] -> [b, 2, s//2, cp, np//cp, hn]
                    # or [cp, 2, s//2, b, np//cp, hn] -> [2, s//2, b, cp, np//cp, hn]
                    x = x.movedim(0, -3).movedim(0, seq_dim).contiguous()
                    # [b, 2, s//2, cp, np//cp, hn] -> [b*s, np, hn]
                    # or [2, s//2, b, cp, np//cp, hn] -> [s*b, np, hn]
                    a2a_outputs[i - 2] = x.view(-1, x.shape[-3] * x.shape[-2], x.shape[-1])
    torch.cuda.current_stream().wait_stream(cp_stream)
    return a2a_outputs[0] if len(a2a_inputs) == 1 else a2a_outputs


def get_attention_quantizers(fp8, quantizers, cp_specific_quantizers=False):
    """Get the list of quantizers used in attention from the quantizers list."""
    if not fp8:
        num_of_nones = 8 if cp_specific_quantizers else 6
        return [None] * num_of_nones
    QKV_quantizer = quantizers["scaling_fwd"][META_QKV]
    QKV_quantizer.internal = True
    QKV_quantizer.set_usage(rowwise=True, columnwise=False)
    O_quantizer = quantizers["scaling_fwd"][META_O]
    O_quantizer.set_usage(rowwise=True, columnwise=False)
    S_quantizer = quantizers["scaling_fwd"][META_S]
    S_quantizer.internal = True
    S_quantizer.set_usage(rowwise=True, columnwise=False)
    dQKV_quantizer = quantizers["scaling_bwd"][META_DQKV]
    dQKV_quantizer.interal = True
    dQKV_quantizer.set_usage(rowwise=True, columnwise=False)
    dO_quantizer = quantizers["scaling_bwd"][META_DO]
    dO_quantizer.set_usage(rowwise=True, columnwise=False)
    dO_quantizer.internal = True
    dP_quantizer = quantizers["scaling_bwd"][META_DP]
    dP_quantizer.set_usage(rowwise=True, columnwise=False)
    dP_quantizer.interal = True
    dQKV_CP_quantizer = quantizers["scaling_bwd"][META_DQKV_CP]
    dQKV_CP_quantizer.set_usage(rowwise=True, columnwise=False)
    dQKV_CP_quantizer.internal = True
    O_CP_quantizer = quantizers["scaling_fwd"][META_O_CP]
    O_CP_quantizer.set_usage(rowwise=True, columnwise=False)

    if cp_specific_quantizers:
        return (
            QKV_quantizer,
            O_quantizer,
            O_CP_quantizer,
            S_quantizer,
            dQKV_quantizer,
            dQKV_CP_quantizer,
            dO_quantizer,
            dP_quantizer,
        )

    return QKV_quantizer, O_quantizer, S_quantizer, dQKV_quantizer, dO_quantizer, dP_quantizer


_cu_seqlens_info_with_cp_cache = {}


def _get_cu_seqlens_info_with_cp(
    batch_size: int,
    max_seqlen: int,
    cp_size: int,
    cu_seqlens: torch.Tensor,
):
    """Cumulative sequence lengths with CP being considered."""
    global _cu_seqlens_info_with_cp_cache
    if (batch_size, max_seqlen, cp_size) not in _cu_seqlens_info_with_cp_cache:
        _cu_seqlens_info_with_cp_cache[(batch_size, max_seqlen, cp_size)] = (
            cu_seqlens // cp_size,
            cu_seqlens // (cp_size * 2),
        )
    return _cu_seqlens_info_with_cp_cache[(batch_size, max_seqlen, cp_size)]


class AttnFuncWithCPAndKVP2P(torch.autograd.Function):
    """
    Attention implementation with context parallelism. Exchange KV between CP ranks
    with P2P in ring topology. Split attention compute into multiple steps, and overlap
    current-step compute with next-step communication.

    This implementation also supports hierarchical CP, which parallelizes attention
    heads in low-level CP groups and parallelizes sequence dimension in high-level CP
    groups. For more details, please refer to `LongVILA <https://arxiv.org/abs/2408.10188>`_
    and `USP <https://arxiv.org/abs/2405.07719>`_.
    """

    @staticmethod
    def forward(
        ctx,
        is_training,
        q,
        k,
        v,
        cu_seqlens_q,
        cu_seqlens_kv,
        max_seqlen_q,
        max_seqlen_kv,
        cu_seqlens_q_padded,
        cu_seqlens_kv_padded,
        dropout_p,
        softmax_scale,
        qkv_format,
        attn_mask_type,
        attn_bias_type,
        attn_bias,
        deterministic,
        use_fused_attention,
        fp8,
        fp8_meta,
        cp_group,
        cp_global_ranks,
        cp_stream,
        quantizers,
        pad_between_seqs,
    ):
        # pylint: disable=missing-function-docstring
        nvtx_range_push("transformer_engine.AttnFuncWithCPAndKVP2P.forward")
        if softmax_scale is None:
            softmax_scale = q.shape[-1] ** (-0.5)

        if isinstance(cp_group, list):
            assert (
                qkv_format != "thd"
            ), f"{qkv_format} format is not supported with hierarchical CP implementation yet!"
            assert attn_bias_type == "no_bias", (
                f"{attn_bias_type} bias type is not supported with hierarchical CP implementation"
                " yet!"
            )
            cp_group_a2a = cp_group[0]
            cp_size_a2a = get_distributed_world_size(cp_group_a2a)
            rank_a2a = get_distributed_rank(cp_group_a2a)
            cp_group = cp_group[1]
        else:
            cp_group_a2a = None
            cp_size_a2a = 1
            rank_a2a = 0

        cp_size = get_distributed_world_size(cp_group)
        rank = get_distributed_rank(cp_group)
        send_dst = cp_global_ranks[(rank + 1) % cp_size * cp_size_a2a + rank_a2a]
        recv_src = cp_global_ranks[(rank - 1) % cp_size * cp_size_a2a + rank_a2a]
        batch_p2p_comm = int(os.getenv("NVTE_BATCH_MHA_P2P_COMM", "0")) or (cp_size == 2)

        causal = "causal" in attn_mask_type
        padding = "padding" in attn_mask_type

        batch_dim = None
        seq_dim = None
        cu_seqlens_q_half, cu_seqlens_kv_half = None, None
        if qkv_format in ["bshd", "sbhd"]:
            seq_dim = qkv_format.index("s")
            qkv_layout = qkv_format + "_" + qkv_format[:-2] + "2" + qkv_format[-2:]
            cu_seqlens_q_padded, cu_seqlens_kv_padded = None, None
            if use_fused_attention:
                batch_dim = qkv_format.index("b")
                cu_seqlens_q, cu_seqlens_q_half = _get_cu_seqlens_info_with_cp(
                    q.shape[batch_dim], max_seqlen_q, cp_size, cu_seqlens_q
                )
                cu_seqlens_kv, cu_seqlens_kv_half = _get_cu_seqlens_info_with_cp(
                    q.shape[batch_dim], max_seqlen_kv, cp_size, cu_seqlens_kv
                )
        else:
            qkv_layout = qkv_format + "_" + qkv_format + "_" + qkv_format
            cu_seqlens_q_padded = cu_seqlens_q_padded // cp_size
            cu_seqlens_kv_padded = cu_seqlens_kv_padded // cp_size

        max_seqlen_q = max_seqlen_q // cp_size
        max_seqlen_kv = max_seqlen_kv // cp_size
        cu_seqlens_q_per_step = [None for _ in range(cp_size)]
        cu_seqlens_kv_per_step = [None for _ in range(cp_size)]

        fused_attn_backend = None
        qkv_dtype = q.dtype
        amax_per_step = None
        S_quantizer_per_step = [None for _ in range(cp_size)]
        O_CP_quantizer_per_step = [None for _ in range(cp_size)]
        # "fp8_mha" decides outputs in fp8, while inputs are inferred from the real dtype
        is_input_fp8 = False
        is_output_fp8 = False

        (
            QKV_quantizer,
            O_quantizer,
            O_CP_quantizer,
            S_quantizer,
            dQKV_quantizer,
            dQKV_CP_quantizer,
            dO_quantizer,
            dP_quantizer,
        ) = get_attention_quantizers(fp8, quantizers, cp_specific_quantizers=True)

        if fp8:
            if use_fused_attention:
                fused_attn_backend = FusedAttnBackend["FP8"]

                assert isinstance(k, q.__class__) and isinstance(
                    v, q.__class__
                ), "q, k, and v must have the same type."
                is_input_fp8 = isinstance(q, Float8Tensor)
                is_output_fp8 = fp8_meta is not None and fp8_meta["recipe"].fp8_mha
                if is_input_fp8:
                    QKV_quantizer = q._quantizer
                    q, k, v = q._data, k._data, v._data
                else:
                    q_f16, k_f16, v_f16 = q, k, v
                    if cp_size_a2a == 1 or int(os.getenv("NVTE_FP8_DPA_BWD", "1")):
                        q = QKV_quantizer(q_f16)._data
                    if int(os.getenv("NVTE_FP8_DPA_BWD", "1")):
                        k, v = [QKV_quantizer(x)._data for x in [k_f16, v_f16]]
                amax_per_step = torch.zeros((2, cp_size), dtype=torch.float32, device=q.device)
                # partial result quantizer
                for i in range(cp_size):
                    S_quantizer_per_step[i] = S_quantizer.copy()
                    S_quantizer_per_step[i].amax = amax_per_step[0][i]
                    O_CP_quantizer_per_step[i] = O_CP_quantizer.copy()
                    O_CP_quantizer_per_step[i].amax = amax_per_step[1][i]
            else:
                assert False, "FP8 is only supported with Fused Attention!"
        else:
            q_f16 = q
            if use_fused_attention:
                fused_attn_backend = FusedAttnBackend["F16_arbitrary_seqlen"]

        if cp_size_a2a > 1:
            chunk_ids_for_a2a = get_seq_chunk_ids_for_reordering_before_attn(cp_size_a2a, q.device)

            q, k, v = flash_attn_a2a_communicate(
                [q, k, v], chunk_ids_for_a2a, seq_dim, cp_size_a2a, cp_group_a2a, cp_stream, True
            )
            if not fp8:
                q_f16 = q
            elif not is_input_fp8 and not int(os.getenv("NVTE_FP8_DPA_BWD", "1")):
                q_f16 = q
                q = QKV_quantizer(q_f16)._data

        assert qkv_format == "thd" or (
            q.shape[seq_dim] % 2 == 0 and k.shape[seq_dim] % 2 == 0
        ), "Sequence length per GPU needs to be divisible by 2!"
        if causal:
            if qkv_format == "bshd":
                # [b, s, np, hn] -> [b, 2, s//2, np, hn]
                q, k, v = [x.view(x.shape[0], 2, x.shape[1] // 2, *x.shape[2:]) for x in [q, k, v]]
            elif qkv_format == "sbhd":
                # [s, b, np, hn] -> [2, s//2, b, np, hn]
                q, k, v = [x.view(2, x.shape[0] // 2, *x.shape[1:]) for x in [q, k, v]]
        if attn_bias is not None:
            assert len(attn_bias.shape) == 4, (
                "Only support bias shape of [b, h, sq, sk] for forward, "
                "and [1, h, sq, sk] for backward!"
            )
            assert (
                attn_bias.shape[-2] % 2 == 0 and attn_bias.shape[-1] % (2 * cp_size) == 0
            ), "Sequence length does not meet divisible requirements!"
            # [b, np, sq, sk] -> [b, np, 2, sq//2, 2*cp, sk//(2*cp)]
            attn_bias_ = attn_bias.view(
                *attn_bias.shape[:-2],
                2,
                attn_bias.shape[-2] // 2,
                2 * cp_size,
                attn_bias.shape[-1] // (2 * cp_size),
            )
            # [b, np, sq, sk] -> [b, np, sq, 2*cp, sk//(2*cp)]
            attn_bias = attn_bias.view(
                *attn_bias.shape[:-1], 2 * cp_size, attn_bias.shape[-1] // (2 * cp_size)
            )
        assert q.shape[-1] % 8 == 0, "hidden size per attention head should be multiple of 8"

        softmax_lse_in_packed_format = False
        if qkv_format == "thd":
            if use_fused_attention:
                softmax_lse_in_packed_format = get_cudnn_version() >= (9, 6, 0)
            else:
                softmax_lse_in_packed_format = _flash_attn_2_6_0_plus or _use_flash_attn_3

        flash_attn_fwd = None
        if not use_fused_attention:
            fa_forward_kwargs = {"softmax_scale": softmax_scale}
            if _use_flash_attn_3:
                if qkv_format == "thd":
                    flash_attn_fwd = _flash_attn_varlen_fwd_v3
                else:
                    flash_attn_fwd = _flash_attn_fwd_v3
                fa_forward_kwargs["window_size"] = (-1, 0) if causal else (-1, -1)
            else:
                if qkv_format == "thd":
                    flash_attn_fwd = _flash_attn_varlen_fwd
                else:
                    flash_attn_fwd = _flash_attn_fwd
                fa_forward_kwargs["dropout_p"] = dropout_p
                fa_forward_kwargs["return_softmax"] = False
                if (_flash_attn_2_3_plus and not _flash_attn_2_7_0_plus) or _use_flash_attn_3:
                    fa_forward_kwargs["window_size"] = (-1, 0) if causal else (-1, -1)
                elif _flash_attn_2_7_0_plus:
                    fa_forward_kwargs["window_size_left"] = -1
                    fa_forward_kwargs["window_size_right"] = 0 if causal else -1
                if _flash_attn_2_4_plus:
                    fa_forward_kwargs["alibi_slopes"] = None
                if _flash_attn_2_5_7_plus and qkv_format == "thd":
                    fa_forward_kwargs["block_table"] = None
                if _flash_attn_2_6_0_plus:
                    fa_forward_kwargs["softcap"] = 0.0

        # Flash Attn inputs
        q_inputs = [None, None]
        kv_inputs = [None, None]
        attn_bias_inputs = [None, None]
        # Flash Attn outputs
        out_per_step = [None for _ in range(cp_size)]
        softmax_lse_per_step = [None for _ in range(cp_size)]
        rng_states = [None for _ in range(cp_size)]
        attn_biases = [None for _ in range(cp_size)]

        # create two streams to resolve wave quantization issue of Flash Attn in each step
        flash_attn_streams = [torch.cuda.current_stream(), cp_stream]
        # synchronize fwd results correction across steps
        fwd_results_correction_done = torch.cuda.Event()

        p2p_comm_buffers = [None for _ in range(cp_size)]
        if qkv_format in ["bshd", "sbhd"]:
            p2p_comm_buffers[0] = torch.cat((k.unsqueeze(-3), v.unsqueeze(-3)), dim=-3)
        else:
            p2p_comm_buffers[0] = torch.cat((k.unsqueeze(0), v.unsqueeze(0)), dim=0)
        send_recv_reqs = [[], []]

        out = None
        for i in range(cp_size + 1):
            if i < cp_size:
                with torch.cuda.stream(flash_attn_streams[i % 2]):
                    # wait until KV is received
                    for req in send_recv_reqs[(i + 1) % 2]:
                        req.wait()

                    if i < (cp_size - 1):
                        p2p_comm_buffers[i + 1] = torch.empty_like(p2p_comm_buffers[i])
                        send_recv_reqs[i % 2] = flash_attn_p2p_communicate(
                            rank,
                            p2p_comm_buffers[i],
                            send_dst,
                            p2p_comm_buffers[i + 1],
                            recv_src,
                            cp_group,
                            batch_p2p_comm,
                        )

                    if not fp8 or is_input_fp8 or int(os.getenv("NVTE_FP8_DPA_BWD", "1")):
                        kv_inputs[i % 2] = p2p_comm_buffers[i]
                    else:
                        # KV exchange is in BF16/FP16, cast received KV in each step
                        kv_inputs[i % 2] = QKV_quantizer(p2p_comm_buffers[i])._data
                    if causal:
                        if i == 0:
                            if pad_between_seqs:
                                cu_seqlens_q_per_step[i] = get_cu_seqlens_on_cp_rank(
                                    cu_seqlens_q, cu_seqlens_q_padded, cp_size, rank, True, True
                                )
                                cu_seqlens_kv_per_step[i] = get_cu_seqlens_on_cp_rank(
                                    cu_seqlens_kv, cu_seqlens_kv_padded, cp_size, rank, True, True
                                )
                            elif qkv_format == "thd":
                                cu_seqlens_q_per_step[i] = cu_seqlens_q // cp_size
                                cu_seqlens_kv_per_step[i] = cu_seqlens_kv // cp_size
                            else:
                                cu_seqlens_q_per_step[i] = cu_seqlens_q
                                cu_seqlens_kv_per_step[i] = cu_seqlens_kv
                            if qkv_format == "bshd":
                                # [b, 2, sq//2, np, hn] -> [b, sq, np, hn]
                                q_inputs[i % 2] = q.view(q.shape[0], -1, *q.shape[-2:])
                                # [b, 2, sk//2, 2, np, hn] -> [b, sk, 2, np, hn]
                                kv_inputs[i % 2] = kv_inputs[i % 2].view(
                                    k.shape[0], -1, 2, *k.shape[-2:]
                                )
                            elif qkv_format == "sbhd":
                                # [2, sq//2, b, np, hn] -> [sq, b, np, hn]
                                q_inputs[i % 2] = q.view(-1, *q.shape[-3:])
                                # [2, sk//2, b, 2, np, hn] -> [sk, b, 2, np, hn]
                                kv_inputs[i % 2] = kv_inputs[i % 2].view(
                                    -1, k.shape[2], 2, *k.shape[-2:]
                                )
                            elif qkv_format == "thd":
                                q_inputs[i % 2] = q
                            if use_fused_attention:
                                if attn_bias is not None:
                                    idx = (rank - i) % cp_size
                                    attn_bias_inputs[i % 2] = torch.cat(
                                        (
                                            attn_bias[..., idx, :],
                                            attn_bias[..., (2 * cp_size - idx - 1), :],
                                        ),
                                        dim=-1,
                                    ).contiguous()

                                q_part = q_inputs[i % 2]
                                k_part = (
                                    kv_inputs[i % 2][..., 0, :, :]
                                    if qkv_format in ["bshd", "sbhd"]
                                    else kv_inputs[i % 2][0]
                                )
                                v_part = (
                                    kv_inputs[i % 2][..., 1, :, :]
                                    if qkv_format in ["bshd", "sbhd"]
                                    else kv_inputs[i % 2][1]
                                )
                                fp8_meta_kwargs = {}
                                if fp8:
                                    q_part = QKV_quantizer.create_tensor_from_data(
                                        q_part, fake_dtype=qkv_dtype, internal=True
                                    )
                                    k_part = QKV_quantizer.create_tensor_from_data(
                                        k_part, fake_dtype=qkv_dtype, internal=True
                                    )
                                    v_part = QKV_quantizer.create_tensor_from_data(
                                        v_part, fake_dtype=qkv_dtype, internal=True
                                    )
                                    fp8_meta_kwargs["s_quantizer"] = S_quantizer_per_step[i]
                                    fp8_meta_kwargs["o_quantizer"] = O_CP_quantizer_per_step[i]

                                out_per_step[i], aux_ctx_tensors = fused_attn_fwd(
                                    is_training,
                                    max_seqlen_q,
                                    max_seqlen_kv,
                                    cu_seqlens_q_per_step[i],
                                    cu_seqlens_kv_per_step[i],
                                    q_part,
                                    k_part,
                                    v_part,
                                    fake_dtype=qkv_dtype,
                                    fused_attention_backend=fused_attn_backend,
                                    attn_scale=softmax_scale,
                                    dropout=dropout_p,
                                    qkv_layout=qkv_layout,
                                    attn_mask_type=attn_mask_type,
                                    attn_bias_type=attn_bias_type,
                                    attn_bias=attn_bias_inputs[i % 2],
                                    cu_seqlens_q_padded=cu_seqlens_q_padded,
                                    cu_seqlens_kv_padded=cu_seqlens_kv_padded,
                                    **fp8_meta_kwargs,
                                )
                                if fp8:
                                    softmax_lse_per_step[i], _, rng_states[i] = aux_ctx_tensors
                                else:
                                    softmax_lse_per_step[i], rng_states[i], *rest = aux_ctx_tensors
                                    attn_biases[i] = rest[0] if len(rest) > 0 else None
                            else:
                                fa_forward_args_thd = []
                                if qkv_format == "thd":
                                    fa_forward_args_thd = [
                                        cu_seqlens_q_per_step[i],
                                        cu_seqlens_kv_per_step[i],
                                        max_seqlen_q,
                                        max_seqlen_kv,
                                    ]
                                fa_outputs = flash_attn_fwd(
                                    q_inputs[i % 2],
                                    (
                                        kv_inputs[i % 2][..., 0, :, :]
                                        if qkv_format in ["bshd", "sbhd"]
                                        else kv_inputs[i % 2][0]
                                    ),
                                    (
                                        kv_inputs[i % 2][..., 1, :, :]
                                        if qkv_format in ["bshd", "sbhd"]
                                        else kv_inputs[i % 2][1]
                                    ),
                                    *fa_forward_args_thd,
                                    causal=True,
                                    **fa_forward_kwargs,
                                )
                                if not _flash_attn_2_7_0_plus:
                                    out_per_step[i] = fa_outputs[4]
                                    softmax_lse_per_step[i] = fa_outputs[5]
                                    if not _use_flash_attn_3:
                                        rng_states[i] = fa_outputs[7]
                                else:
                                    out_per_step[i] = fa_outputs[0]
                                    softmax_lse_per_step[i] = fa_outputs[1]
                                    if not _use_flash_attn_3:
                                        rng_states[i] = fa_outputs[3]
                        elif i <= rank:
                            if pad_between_seqs:
                                cu_seqlens_q_per_step[i] = get_cu_seqlens_on_cp_rank(
                                    cu_seqlens_q, cu_seqlens_q_padded, cp_size, rank, True, True
                                )
                                cu_seqlens_kv_per_step[i] = get_cu_seqlens_on_cp_rank(
                                    cu_seqlens_kv,
                                    cu_seqlens_kv_padded,
                                    cp_size,
                                    (rank - i) % cp_size,
                                    True,
                                    False,
                                )
                            elif qkv_format == "thd":
                                cu_seqlens_q_per_step[i] = cu_seqlens_q // cp_size
                                cu_seqlens_kv_per_step[i] = cu_seqlens_kv // (cp_size * 2)
                            else:
                                cu_seqlens_q_per_step[i] = cu_seqlens_q
                                cu_seqlens_kv_per_step[i] = cu_seqlens_kv_half
                            if qkv_format == "bshd":
                                # [b, 2, sq//2, np, hn] -> [b, sq, np, hn]
                                q_inputs[i % 2] = q.view(q.shape[0], -1, *q.shape[-2:])
                                # [b, 2, sk//2, 2, np, hn] -> [b, sk//2, 2, np, hn]
                                kv_inputs[i % 2] = kv_inputs[i % 2][:, 0, ...]
                            elif qkv_format == "sbhd":
                                # [2, sq//2, b, np, hn] -> [sq, b, np, hn]
                                q_inputs[i % 2] = q.view(-1, *q.shape[-3:])
                                # [2, sk//2, b, 2, np, hn] -> [sk//2, b, 2, np, hn]
                                kv_inputs[i % 2] = kv_inputs[i % 2][0]
                            elif qkv_format == "thd":
                                q_inputs[i % 2] = q
                                # [2, t, np, hn] -> [2, t/2, np, hn]
                                kv_inputs[i % 2] = tex.thd_read_half_tensor(
                                    kv_inputs[i % 2], cu_seqlens_kv_padded, 0
                                )
                            if use_fused_attention:
                                kv_inputs[i % 2] = kv_inputs[i % 2].contiguous()
                                if attn_bias is not None:
                                    idx = (rank - i) % cp_size
                                    attn_bias_inputs[i % 2] = attn_bias[..., idx, :].contiguous()

                                q_part = q_inputs[i % 2]
                                k_part = (
                                    kv_inputs[i % 2][..., 0, :, :]
                                    if qkv_format in ["bshd", "sbhd"]
                                    else kv_inputs[i % 2][0]
                                )
                                v_part = (
                                    kv_inputs[i % 2][..., 1, :, :]
                                    if qkv_format in ["bshd", "sbhd"]
                                    else kv_inputs[i % 2][1]
                                )
                                fp8_meta_kwargs = {}
                                if fp8:
                                    q_part = QKV_quantizer.create_tensor_from_data(
                                        q_part, fake_dtype=qkv_dtype, internal=True
                                    )
                                    k_part = QKV_quantizer.create_tensor_from_data(
                                        k_part, fake_dtype=qkv_dtype, internal=True
                                    )
                                    v_part = QKV_quantizer.create_tensor_from_data(
                                        v_part, fake_dtype=qkv_dtype, internal=True
                                    )
                                    fp8_meta_kwargs["s_quantizer"] = S_quantizer_per_step[i]
                                    fp8_meta_kwargs["o_quantizer"] = O_CP_quantizer_per_step[i]
                                out_per_step[i], aux_ctx_tensors = fused_attn_fwd(
                                    is_training,
                                    max_seqlen_q,
                                    max_seqlen_kv // 2,
                                    cu_seqlens_q_per_step[i],
                                    cu_seqlens_kv_per_step[i],
                                    q_part,
                                    k_part,
                                    v_part,
                                    qkv_dtype,
                                    fused_attn_backend,
                                    attn_scale=softmax_scale,
                                    dropout=dropout_p,
                                    qkv_layout=qkv_layout,
                                    attn_mask_type="padding" if padding else "no_mask",
                                    attn_bias_type=attn_bias_type,
                                    attn_bias=attn_bias_inputs[i % 2],
                                    cu_seqlens_q_padded=cu_seqlens_q_padded,
                                    cu_seqlens_kv_padded=(
                                        None
                                        if cu_seqlens_kv_padded is None
                                        else cu_seqlens_kv_padded // 2
                                    ),
                                    **fp8_meta_kwargs,
                                )
                                if fp8:
                                    softmax_lse_per_step[i], _, rng_states[i] = aux_ctx_tensors
                                else:
                                    softmax_lse_per_step[i], rng_states[i], *rest = aux_ctx_tensors
                                    attn_biases[i] = rest[0] if len(rest) > 0 else None
                            else:
                                fa_forward_args_thd = []
                                if qkv_format == "thd":
                                    fa_forward_args_thd = [
                                        cu_seqlens_q_per_step[i],
                                        cu_seqlens_kv_per_step[i],
                                        max_seqlen_q,
                                        max_seqlen_kv // 2,
                                    ]
                                if _use_flash_attn_3 or (
                                    _flash_attn_2_3_plus and not _flash_attn_2_7_0_plus
                                ):
                                    fa_forward_kwargs["window_size"] = (-1, -1)
                                elif _flash_attn_2_7_0_plus:
                                    fa_forward_kwargs["window_size_left"] = -1
                                    fa_forward_kwargs["window_size_right"] = -1
                                fa_outputs = flash_attn_fwd(
                                    q_inputs[i % 2],
                                    (
                                        kv_inputs[i % 2][..., 0, :, :]
                                        if qkv_format in ["bshd", "sbhd"]
                                        else kv_inputs[i % 2][0]
                                    ),
                                    (
                                        kv_inputs[i % 2][..., 1, :, :]
                                        if qkv_format in ["bshd", "sbhd"]
                                        else kv_inputs[i % 2][1]
                                    ),
                                    *fa_forward_args_thd,
                                    causal=False,
                                    **fa_forward_kwargs,
                                )
                                if not _flash_attn_2_7_0_plus:
                                    out_per_step[i] = fa_outputs[4]
                                    softmax_lse_per_step[i] = fa_outputs[5]
                                    if not _use_flash_attn_3:
                                        rng_states[i] = fa_outputs[7]
                                else:
                                    out_per_step[i] = fa_outputs[0]
                                    softmax_lse_per_step[i] = fa_outputs[1]
                                    if not _use_flash_attn_3:
                                        rng_states[i] = fa_outputs[3]
                        else:
                            if pad_between_seqs:
                                cu_seqlens_q_per_step[i] = get_cu_seqlens_on_cp_rank(
                                    cu_seqlens_q, cu_seqlens_q_padded, cp_size, rank, False, True
                                )
                                cu_seqlens_kv_per_step[i] = get_cu_seqlens_on_cp_rank(
                                    cu_seqlens_kv,
                                    cu_seqlens_kv_padded,
                                    cp_size,
                                    (rank - i) % cp_size,
                                    True,
                                    True,
                                )
                            elif qkv_format == "thd":
                                cu_seqlens_q_per_step[i] = cu_seqlens_q // (cp_size * 2)
                                cu_seqlens_kv_per_step[i] = cu_seqlens_kv // cp_size
                            else:
                                cu_seqlens_q_per_step[i] = cu_seqlens_q_half
                                cu_seqlens_kv_per_step[i] = cu_seqlens_kv
                            if qkv_format == "bshd":
                                # [b, 2, sq//2, np, hn] -> [b, sq//2, np, hn]
                                q_inputs[i % 2] = q[:, 1, ...]
                                # [b, 2, sk//2, 2, np, hn] -> [b, sk, 2, np, hn]
                                kv_inputs[i % 2] = kv_inputs[i % 2].view(
                                    k.shape[0], -1, 2, *k.shape[-2:]
                                )
                            elif qkv_format == "sbhd":
                                # [2, sq//2, b, np, hn] -> [sq//2, b, np, hn]
                                q_inputs[i % 2] = q[1]
                                # [2, sk//2, b, 2, np, hn] -> [sk, b, 2, np, hn]
                                kv_inputs[i % 2] = kv_inputs[i % 2].view(
                                    -1, k.shape[2], 2, *k.shape[-2:]
                                )
                            elif qkv_format == "thd":
                                # [t, np, hn] -> [t/2, np, hn]
                                q_inputs[i % 2] = tex.thd_read_half_tensor(
                                    q, cu_seqlens_q_padded, 1
                                )
                            if use_fused_attention:
                                q_inputs[i % 2] = q_inputs[i % 2].contiguous()
                                if attn_bias is not None:
                                    idx = (rank - i) % cp_size
                                    attn_bias_inputs[i % 2] = torch.cat(
                                        (
                                            attn_bias_[..., 1, :, idx, :],
                                            attn_bias_[..., 1, :, (2 * cp_size - idx - 1), :],
                                        ),
                                        dim=-1,
                                    ).contiguous()

                                q_part = q_inputs[i % 2]
                                k_part = (
                                    kv_inputs[i % 2][..., 0, :, :]
                                    if qkv_format in ["bshd", "sbhd"]
                                    else kv_inputs[i % 2][0]
                                )
                                v_part = (
                                    kv_inputs[i % 2][..., 1, :, :]
                                    if qkv_format in ["bshd", "sbhd"]
                                    else kv_inputs[i % 2][1]
                                )
                                fp8_meta_kwargs = {}
                                if fp8:
                                    q_part = QKV_quantizer.create_tensor_from_data(
                                        q_part, fake_dtype=qkv_dtype, internal=True
                                    )
                                    k_part = QKV_quantizer.create_tensor_from_data(
                                        k_part, fake_dtype=qkv_dtype, internal=True
                                    )
                                    v_part = QKV_quantizer.create_tensor_from_data(
                                        v_part, fake_dtype=qkv_dtype, internal=True
                                    )
                                    fp8_meta_kwargs["s_quantizer"] = S_quantizer_per_step[i]
                                    fp8_meta_kwargs["o_quantizer"] = O_CP_quantizer_per_step[i]
                                out_per_step[i], aux_ctx_tensors = fused_attn_fwd(
                                    is_training,
                                    max_seqlen_q // 2,
                                    max_seqlen_kv,
                                    cu_seqlens_q_per_step[i],
                                    cu_seqlens_kv_per_step[i],
                                    q_part,
                                    k_part,
                                    v_part,
                                    qkv_dtype,
                                    fused_attn_backend,
                                    attn_scale=softmax_scale,
                                    dropout=dropout_p,
                                    qkv_layout=qkv_layout,
                                    attn_mask_type="padding" if padding else "no_mask",
                                    attn_bias_type=attn_bias_type,
                                    attn_bias=attn_bias_inputs[i % 2],
                                    cu_seqlens_q_padded=(
                                        None
                                        if cu_seqlens_q_padded is None
                                        else cu_seqlens_q_padded // 2
                                    ),
                                    cu_seqlens_kv_padded=cu_seqlens_kv_padded,
                                    **fp8_meta_kwargs,
                                )
                                if fp8:
                                    softmax_lse_per_step[i], _, rng_states[i] = aux_ctx_tensors
                                else:
                                    softmax_lse_per_step[i], rng_states[i], *rest = aux_ctx_tensors
                                    attn_biases[i] = rest[0] if len(rest) > 0 else None
                            else:
                                fa_forward_args_thd = []
                                if qkv_format == "thd":
                                    fa_forward_args_thd = [
                                        cu_seqlens_q_per_step[i],
                                        cu_seqlens_kv_per_step[i],
                                        max_seqlen_q // 2,
                                        max_seqlen_kv,
                                    ]
                                if _use_flash_attn_3 or (
                                    _flash_attn_2_3_plus and not _flash_attn_2_7_0_plus
                                ):
                                    fa_forward_kwargs["window_size"] = (-1, -1)
                                elif _flash_attn_2_7_0_plus:
                                    fa_forward_kwargs["window_size_left"] = -1
                                    fa_forward_kwargs["window_size_right"] = -1
                                fa_outputs = flash_attn_fwd(
                                    q_inputs[i % 2],
                                    (
                                        kv_inputs[i % 2][..., 0, :, :]
                                        if qkv_format in ["bshd", "sbhd"]
                                        else kv_inputs[i % 2][0]
                                    ),
                                    (
                                        kv_inputs[i % 2][..., 1, :, :]
                                        if qkv_format in ["bshd", "sbhd"]
                                        else kv_inputs[i % 2][1]
                                    ),
                                    *fa_forward_args_thd,
                                    causal=False,
                                    **fa_forward_kwargs,
                                )
                                if not _flash_attn_2_7_0_plus:
                                    out_per_step[i] = fa_outputs[4]
                                    softmax_lse_per_step[i] = fa_outputs[5]
                                    if not _use_flash_attn_3:
                                        rng_states[i] = fa_outputs[7]
                                else:
                                    out_per_step[i] = fa_outputs[0]
                                    softmax_lse_per_step[i] = fa_outputs[1]
                                    if not _use_flash_attn_3:
                                        rng_states[i] = fa_outputs[3]
                    else:
                        if pad_between_seqs:
                            cu_seqlens_q_per_step[i] = get_cu_seqlens_on_cp_rank(
                                cu_seqlens_q, cu_seqlens_q_padded, cp_size, rank, True, True
                            )
                            cu_seqlens_kv_per_step[i] = get_cu_seqlens_on_cp_rank(
                                cu_seqlens_kv,
                                cu_seqlens_kv_padded,
                                cp_size,
                                (rank - i) % cp_size,
                                True,
                                True,
                            )
                        elif qkv_format == "thd":
                            cu_seqlens_q_per_step[i] = cu_seqlens_q // cp_size
                            cu_seqlens_kv_per_step[i] = cu_seqlens_kv // cp_size
                        else:
                            cu_seqlens_q_per_step[i] = cu_seqlens_q
                            cu_seqlens_kv_per_step[i] = cu_seqlens_kv
                        if use_fused_attention:
                            if attn_bias is not None:
                                idx = (rank - i) % cp_size
                                attn_bias_inputs[i % 2] = torch.cat(
                                    (
                                        attn_bias[..., idx, :],
                                        attn_bias[..., (2 * cp_size - idx - 1), :],
                                    ),
                                    dim=-1,
                                ).contiguous()

                            q_part = q
                            k_part = (
                                kv_inputs[i % 2][..., 0, :, :]
                                if qkv_format in ["bshd", "sbhd"]
                                else kv_inputs[i % 2][0]
                            )
                            v_part = (
                                kv_inputs[i % 2][..., 1, :, :]
                                if qkv_format in ["bshd", "sbhd"]
                                else kv_inputs[i % 2][1]
                            )
                            fp8_meta_kwargs = {}
                            if fp8:
                                q_part = QKV_quantizer.create_tensor_from_data(
                                    q_part, fake_dtype=qkv_dtype, internal=True
                                )
                                k_part = QKV_quantizer.create_tensor_from_data(
                                    k_part, fake_dtype=qkv_dtype, internal=True
                                )
                                v_part = QKV_quantizer.create_tensor_from_data(
                                    v_part, fake_dtype=qkv_dtype, internal=True
                                )
                                fp8_meta_kwargs["s_quantizer"] = S_quantizer_per_step[i]
                                fp8_meta_kwargs["o_quantizer"] = O_CP_quantizer_per_step[i]
                            out_per_step[i], aux_ctx_tensors = fused_attn_fwd(
                                is_training,
                                max_seqlen_q,
                                max_seqlen_kv,
                                cu_seqlens_q_per_step[i],
                                cu_seqlens_kv_per_step[i],
                                q_part,
                                k_part,
                                v_part,
                                qkv_dtype,
                                fused_attn_backend,
                                attn_scale=softmax_scale,
                                dropout=dropout_p,
                                qkv_layout=qkv_layout,
                                attn_mask_type=attn_mask_type,
                                attn_bias_type=attn_bias_type,
                                attn_bias=attn_bias_inputs[i % 2],
                                cu_seqlens_q_padded=cu_seqlens_q_padded,
                                cu_seqlens_kv_padded=cu_seqlens_kv_padded,
                                **fp8_meta_kwargs,
                            )
                            if fp8:
                                softmax_lse_per_step[i], _, rng_states[i] = aux_ctx_tensors
                            else:
                                softmax_lse_per_step[i], rng_states[i], *rest = aux_ctx_tensors
                                attn_biases[i] = rest[0] if len(rest) > 0 else None
                        else:
                            fa_forward_args_thd = []
                            if qkv_format == "thd":
                                fa_forward_args_thd = [
                                    cu_seqlens_q_per_step[i],
                                    cu_seqlens_kv_per_step[i],
                                    max_seqlen_q,
                                    max_seqlen_kv,
                                ]
                            fa_outputs = flash_attn_fwd(
                                q,
                                (
                                    kv_inputs[i % 2][..., 0, :, :]
                                    if qkv_format in ["bshd", "sbhd"]
                                    else kv_inputs[i % 2][0]
                                ),
                                (
                                    kv_inputs[i % 2][..., 1, :, :]
                                    if qkv_format in ["bshd", "sbhd"]
                                    else kv_inputs[i % 2][1]
                                ),
                                *fa_forward_args_thd,
                                causal=False,
                                **fa_forward_kwargs,
                            )
                            if not _flash_attn_2_7_0_plus:
                                out_per_step[i] = fa_outputs[4]
                                softmax_lse_per_step[i] = fa_outputs[5]
                                if not _use_flash_attn_3:
                                    rng_states[i] = fa_outputs[7]
                            else:
                                out_per_step[i] = fa_outputs[0]
                                softmax_lse_per_step[i] = fa_outputs[1]
                                if not _use_flash_attn_3:
                                    rng_states[i] = fa_outputs[3]

            if i > 0:
                # wait until fwd restuls correction of last step is done
                if i > 1:
                    flash_attn_streams[(i - 1) % 2].wait_event(fwd_results_correction_done)

                if use_fused_attention:
                    # [b, np, sq, 1] -> [b, np, sq] or
                    # [t, np, 1] -> [t, np]
                    softmax_lse_per_step[i - 1].squeeze_(-1)
                    if softmax_lse_in_packed_format:
                        softmax_lse_per_step[i - 1] = (
                            softmax_lse_per_step[i - 1].transpose(0, 1).contiguous()
                        )

                with torch.cuda.stream(flash_attn_streams[(i - 1) % 2]):
                    if fp8:
                        out_per_step[i - 1] = out_per_step[i - 1].dequantize(dtype=torch.float32)
                    if i == 1:
                        softmax_lse = torch.clone(softmax_lse_per_step[0]).to(torch.double)
                        if qkv_format == "thd":
                            out = torch.zeros_like(q if not fp8 else out_per_step[0]).view(q.shape)
                    elif (i - 1) <= rank or not causal:
                        flash_attn_fwd_softmax_lse_correction(
                            softmax_lse, softmax_lse_per_step[i - 1]
                        )
                    else:
                        if qkv_format == "thd":
                            tex.thd_second_half_lse_correction(
                                softmax_lse,
                                softmax_lse_per_step[i - 1],
                                cu_seqlens_q_padded,
                                softmax_lse_in_packed_format,
                            )
                        else:
                            flash_attn_fwd_second_half_softmax_lse_correction(
                                softmax_lse.view(*softmax_lse.shape[:-1], 2, -1),
                                softmax_lse_per_step[i - 1],
                            )

                if i < cp_size:
                    flash_attn_streams[(i - 1) % 2].record_event(fwd_results_correction_done)

        torch.cuda.current_stream().wait_stream(flash_attn_streams[1])

        second_half_lse_seqlen = None
        if causal and rank < (cp_size - 1):
            second_half_lse_seqlen = softmax_lse_per_step[-1].shape[-1]

        softmax_lse = softmax_lse.to(torch.float)
<<<<<<< HEAD
=======
        for i in range(cp_size):
            if i <= rank or not causal:
                if qkv_format in ["bshd", "sbhd"]:
                    if i == 0:
                        out = flash_attn_fwd_out_correction_init(
                            out_per_step[0],
                            softmax_lse,
                            softmax_lse_per_step[0],
                            seq_dim,
                        )
                        out = out.view(q.shape)
                    else:
                        flash_attn_fwd_out_correction(
                            out.view(*out_per_step[i].shape),
                            out_per_step[i],
                            softmax_lse,
                            softmax_lse_per_step[i],
                            seq_dim,
                        )
                elif qkv_format == "thd":
                    tex.thd_out_correction(
                        out,
                        out_per_step[i],
                        softmax_lse,
                        softmax_lse_per_step[i],
                        cu_seqlens_q_padded,
                        False,
                        softmax_lse_in_packed_format,
                    )
            else:
                if qkv_format in ["bshd", "sbhd"]:
                    flash_attn_fwd_second_half_out_correction(
                        out,
                        out_per_step[i],
                        softmax_lse,
                        softmax_lse_per_step[i],
                        seq_dim,
                    )
                elif qkv_format == "thd":
                    tex.thd_out_correction(
                        out,
                        out_per_step[i],
                        softmax_lse,
                        softmax_lse_per_step[i],
                        cu_seqlens_q_padded,
                        True,
                        softmax_lse_in_packed_format,
                    )
>>>>>>> b3e70353

        kv = p2p_comm_buffers[-1]
        if qkv_format == "bshd":
            out = out.view(out.shape[0], -1, *out.shape[-2:])
            ctx.batch_size = out.shape[0]
        elif qkv_format == "sbhd":
            out = out.view(-1, *out.shape[-3:])
            ctx.batch_size = out.shape[1]

        tex.fused_out_correction(
            out,
            out_per_step,
            softmax_lse,
            softmax_lse_per_step,
            cu_seqlens_q_padded,
            qkv_format,
            cp_size,
            rank,
            causal,
            softmax_lse_in_packed_format,
        )

        if cp_size_a2a > 1:
            chunk_ids_for_a2a = get_seq_chunk_ids_for_reordering_after_attn(cp_size_a2a, out.device)
            out = flash_attn_a2a_communicate(
                out, chunk_ids_for_a2a, seq_dim, cp_size_a2a, cp_group_a2a, cp_stream, False
            )
            if use_fused_attention:
                if qkv_format == "bshd":
                    # [b*s, np, hn] -> [b, s, np, hn]
                    out = out.view(ctx.batch_size, -1, *out.shape[-2:])
                elif qkv_format == "sbhd":
                    # [s*b, np, hn] -> [s, b, np, hn]
                    out = out.view(-1, ctx.batch_size, *out.shape[-2:])
        elif not use_fused_attention:
            out = out.view(-1, *out.shape[-2:])

        if fp8 and use_fused_attention:
            amax_cp_fwd = amax_per_step.amax(dim=1)
            S_quantizer.amax = amax_cp_fwd[0]
            O_CP_quantizer.amax = amax_cp_fwd[1]

        out_fp8 = None
        out_f16 = out.to(qkv_dtype)

        if fp8 and (is_output_fp8 or int(os.getenv("NVTE_FP8_DPA_BWD", "1"))):
            out_fp8 = O_quantizer(out_f16)  # final result

        out_ret = out_fp8 if (fp8 and is_output_fp8) else out_f16

        if fp8 and int(os.getenv("NVTE_FP8_DPA_BWD", "1")):
            q_save, kv_save, out_save = q, kv, out_fp8._data
        elif fp8 and is_input_fp8:
            q_save, kv_save, out_save = q, kv, out_f16
        else:
            q_f16 = q_f16.view(q.shape)
            q_save, kv_save, out_save = q_f16, kv, out_f16

        tensors_to_save, tensor_objects = prepare_for_saving(
            q_save,
            kv_save,
            out_save,
            softmax_lse,
            cu_seqlens_q_padded,
            cu_seqlens_kv_padded,
            *cu_seqlens_q_per_step,
            *cu_seqlens_kv_per_step,
            *rng_states,
            *attn_biases,
        )
        ctx.save_for_backward(*tensors_to_save)
        ctx.tensor_objects = tensor_objects

        ctx.qkv_dtype = qkv_dtype
        ctx.QKV_quantizer = QKV_quantizer
        ctx.O_quantizer = O_quantizer
        ctx.O_CP_quantizer = O_CP_quantizer
        ctx.S_quantizer = S_quantizer
        ctx.dQKV_quantizer = dQKV_quantizer
        ctx.dQKV_CP_quantizer = dQKV_CP_quantizer
        ctx.dO_quantizer = dO_quantizer
        ctx.dP_quantizer = dP_quantizer

        ctx.cp_group_a2a = cp_group_a2a
        ctx.cp_size_a2a = cp_size_a2a
        ctx.rank_a2a = rank_a2a
        ctx.cp_group = cp_group
        ctx.cp_global_ranks = cp_global_ranks
        ctx.cp_stream = cp_stream
        ctx.dropout_p = dropout_p
        ctx.max_seqlen_q = max_seqlen_q
        ctx.max_seqlen_kv = max_seqlen_kv
        ctx.softmax_scale = softmax_scale
        ctx.qkv_format = qkv_format
        ctx.attn_mask_type = attn_mask_type
        ctx.attn_bias_type = attn_bias_type
        ctx.attn_bias_shape = None if attn_bias is None else attn_bias.shape
        ctx.deterministic = deterministic
        ctx.use_fused_attention = use_fused_attention
        ctx.softmax_lse_in_packed_format = softmax_lse_in_packed_format
        ctx.second_half_lse_seqlen = second_half_lse_seqlen
        ctx.fp8 = fp8 and int(os.getenv("NVTE_FP8_DPA_BWD", "1"))
        ctx.fp8_meta = fp8_meta
        ctx.is_input_fp8 = is_input_fp8
        ctx.is_output_fp8 = is_output_fp8
        nvtx_range_pop("transformer_engine.AttnFuncWithCPAndKVP2P.forward")

        return out_ret

    @staticmethod
    def backward(ctx, dout):
        # pylint: disable=missing-function-docstring
        nvtx_range_push("transformer_engine.AttnFuncWithCPAndKVP2P.backward")
        cp_size_a2a = ctx.cp_size_a2a
        rank_a2a = ctx.rank_a2a

        cp_size = get_distributed_world_size(ctx.cp_group)
        rank = get_distributed_rank(ctx.cp_group)
        send_dst = ctx.cp_global_ranks[(rank - 1) % cp_size * cp_size_a2a + rank_a2a]
        recv_src = ctx.cp_global_ranks[(rank + 1) % cp_size * cp_size_a2a + rank_a2a]
        batch_p2p_comm = int(os.getenv("NVTE_BATCH_MHA_P2P_COMM", "0")) or (cp_size == 2)

        q, kv, out, softmax_lse, cu_seqlens_q_padded, cu_seqlens_kv_padded, *other_tensors = (
            restore_from_saved(ctx.tensor_objects, ctx.saved_tensors)
        )
        cu_seqlens_q_per_step = other_tensors[:cp_size]
        cu_seqlens_kv_per_step = other_tensors[cp_size : cp_size * 2]
        rng_states = other_tensors[cp_size * 2 : cp_size * 3]
        attn_biases = other_tensors[cp_size * 3 : cp_size * 4]

        causal = "causal" in ctx.attn_mask_type
        padding = "padding" in ctx.attn_mask_type

        seq_dim = None
        if ctx.qkv_format in ["bshd", "sbhd"]:
            seq_dim = ctx.qkv_format.index("s")
            qkv_layout = ctx.qkv_format + "_" + ctx.qkv_format[:-2] + "2" + ctx.qkv_format[-2:]
        else:
            qkv_layout = ctx.qkv_format + "_" + ctx.qkv_format + "_" + ctx.qkv_format

        if attn_biases[0] is not None:
            # [b, np, sq, 2*cp, sk//(2*cp)]
            attn_dbias = torch.zeros(
                *ctx.attn_bias_shape, dtype=attn_biases[0].dtype, device=attn_biases[0].device
            )
            # [b, np, sq, 2*cp, sk//(2*cp)] -> [b, np, 2, sq//2, 2*cp, sk//(2*cp)]
            attn_dbias_ = attn_dbias.view(
                *attn_dbias.shape[:-3], 2, attn_dbias.shape[-3] // 2, *attn_dbias.shape[-2:]
            )
        else:
            attn_dbias = None
            attn_dbias_ = None

        softmax_lse_ = None
        if causal and ctx.second_half_lse_seqlen is not None:
            if ctx.qkv_format == "thd":
                softmax_lse_ = tex.thd_read_second_half_lse(
                    softmax_lse,
                    cu_seqlens_q_padded,
                    ctx.softmax_lse_in_packed_format,
                    ctx.second_half_lse_seqlen,
                )
            else:
                # [b, np, sq] -> [b, np, 2, sq//2]
                softmax_lse_ = softmax_lse.view(*softmax_lse.shape[:-1], 2, -1)
                softmax_lse_ = softmax_lse_[..., 1, :].contiguous()
            if ctx.use_fused_attention:
                if ctx.softmax_lse_in_packed_format:
                    softmax_lse_ = softmax_lse_.transpose(0, 1).contiguous()
                # [b, np, sq//2] -> [b, np, sq//2, 1] or
                # [t//2, np] -> [t//2, np, 1]
                softmax_lse_.unsqueeze_(-1)
        if ctx.use_fused_attention:
            if ctx.softmax_lse_in_packed_format:
                softmax_lse = softmax_lse.transpose(0, 1).contiguous()
            # [b, np, sq] -> [b, np, sq, 1] or
            # [t, np] -> [t, np, 1]
            softmax_lse.unsqueeze_(-1)
            dout = dout.contiguous()

        dq = None
        dout_dtype = dout.dtype
        fused_attn_backend = None
        fused_attn_dqkv_dtype = None
        amax_per_step = None
        dP_quantizer_per_step = [None for _ in range(cp_size)]
        dQKV_CP_quantizer_per_step = [None for _ in range(cp_size)]
        if ctx.fp8:
            if ctx.use_fused_attention:
                fused_attn_backend = FusedAttnBackend["FP8"]

                dqkv_fp8_torch_dtype = get_fp8_torch_dtype(
                    ctx.fp8_meta["recipe"], fprop_tensor=False
                )
                dq_fp8 = torch.empty(
                    (cp_size, *q.shape), dtype=dqkv_fp8_torch_dtype, device=q.device
                )
                dkv_fp8 = torch.empty(
                    (cp_size, *kv.shape), dtype=dqkv_fp8_torch_dtype, device=kv.device
                )
                dkv_fp8_ = torch.empty_like(dkv_fp8)
                if ctx.is_output_fp8:
                    assert isinstance(dout, Float8Tensor), "dout must be Float8Tensors for FP8 MHA!"
                    ctx.dO_quantizer = dout._quantizer
                else:
                    dout = ctx.dO_quantizer(dout)
                fused_attn_dqkv_dtype = dout._fp8_dtype
                dout = dout._data
                p2p_comm_buffers = [[kv, dkv_fp8], [torch.empty_like(kv), dkv_fp8_]]
                fp8_meta_kwargs = {}
                fp8_meta_kwargs["s_quantizer"] = ctx.S_quantizer
                amax_per_step = torch.zeros((2, cp_size), dtype=torch.float32, device=q.device)
                for i in range(cp_size):
                    dP_quantizer_per_step[i] = ctx.dP_quantizer.copy()
                    dP_quantizer_per_step[i].amax = amax_per_step[0][i]
                    dQKV_CP_quantizer_per_step[i] = ctx.dQKV_CP_quantizer.copy()
                    dQKV_CP_quantizer_per_step[i].amax = amax_per_step[1][i]
            else:
                assert False, "FP8 is only supported with Fused Attention!"
        else:
            if ctx.fp8_meta is not None:
                if ctx.is_input_fp8:
                    q = ctx.QKV_quantizer.create_tensor_from_data(
                        q, fake_dtype=ctx.qkv_dtype, internal=True
                    )
                    kv = ctx.QKV_quantizer.create_tensor_from_data(
                        kv, fake_dtype=ctx.qkv_dtype, internal=True
                    )
                    q = q.dequantize(dtype=ctx.qkv_dtype)
                    kv = kv.dequantize(dtype=ctx.qkv_dtype)
                if ctx.is_output_fp8:
                    assert isinstance(dout, Float8Tensor), "dout must be Float8Tensors for FP8 MHA!"
                    if cp_size_a2a == 1:
                        dout = dout.dequantize(dtype=dout_dtype)
                    else:
                        ctx.dO_quantizer = dout._quantizer
                        dout = dout._data
            dq = torch.empty_like(q)
            p2p_comm_buffers = [
                torch.empty((2, *kv.shape), dtype=kv.dtype, device=kv.device),
                torch.empty((2, *kv.shape), dtype=kv.dtype, device=kv.device),
            ]
            p2p_comm_buffers[0][0].copy_(kv)
            if ctx.use_fused_attention:
                fp8_meta_kwargs = {}
                fused_attn_dqkv_dtype = TE_DType[dout_dtype]
                fused_attn_backend = FusedAttnBackend["F16_arbitrary_seqlen"]

        if cp_size_a2a > 1:
            if not ctx.use_fused_attention:
                out = out.view(ctx.batch_size, -1, *out.shape[-2:])
                dout = dout.view(*out.shape)
            chunk_ids_for_a2a = get_seq_chunk_ids_for_reordering_before_attn(
                cp_size_a2a, out.device
            )
            out, dout = flash_attn_a2a_communicate(
                [out, dout],
                chunk_ids_for_a2a,
                seq_dim,
                cp_size_a2a,
                ctx.cp_group_a2a,
                ctx.cp_stream,
                True,
            )
            if not ctx.fp8 and ctx.fp8_meta is not None and ctx.is_output_fp8:
                dout = ctx.dO_quantizer.create_tensor_from_data(
                    dout, fake_dtype=dout_dtype, internal=True
                )
                dout = dout.dequantize(dtype=dout_dtype)

        out = out.view(*q.shape)
        dout = dout.view(*q.shape)
        send_recv_reqs = []

        flash_attn_bwd = None
        if not ctx.use_fused_attention:
            fa_backward_kwargs = {"softmax_scale": ctx.softmax_scale}
            if _use_flash_attn_3:
                if ctx.qkv_format == "thd":
                    flash_attn_bwd = _flash_attn_varlen_bwd_v3
                else:
                    flash_attn_bwd = _flash_attn_bwd_v3
                fa_backward_kwargs["deterministic"] = ctx.deterministic
            else:
                if ctx.qkv_format == "thd":
                    flash_attn_bwd = _flash_attn_varlen_bwd
                else:
                    flash_attn_bwd = _flash_attn_bwd
                fa_backward_kwargs["dropout_p"] = ctx.dropout_p
                if _flash_attn_2_4_plus:
                    fa_backward_kwargs["alibi_slopes"] = None
                if _flash_attn_2_4_1_plus:
                    fa_backward_kwargs["deterministic"] = ctx.deterministic
                if _flash_attn_2_6_0_plus:
                    fa_backward_kwargs["softcap"] = 0.0

        for i in range(cp_size):
            # wait until KV is received
            for req in send_recv_reqs:
                req.wait()

            send_tensor = p2p_comm_buffers[i % 2]
            recv_tensor = p2p_comm_buffers[(i + 1) % 2]
            if ctx.fp8:
                if i < cp_size - 1:
                    send_recv_reqs = flash_attn_p2p_communicate(
                        rank,
                        send_tensor[0],
                        send_dst,
                        recv_tensor[0],
                        recv_src,
                        ctx.cp_group,
                        batch_p2p_comm,
                    )
                else:
                    dkv_a2a_req = torch.distributed.all_to_all_single(
                        dkv_fp8,
                        dkv_fp8_,
                        group=ctx.cp_group,
                        async_op=True,
                    )
                    send_recv_reqs = [dkv_a2a_req]
            else:
                if i == 0:
                    send_tensor = send_tensor[0]
                    recv_tensor = recv_tensor[0]
                if i == (cp_size - 1):
                    send_tensor = send_tensor[1]
                    recv_tensor = recv_tensor[1]
                send_recv_reqs = flash_attn_p2p_communicate(
                    rank, send_tensor, send_dst, recv_tensor, recv_src, ctx.cp_group, batch_p2p_comm
                )

            kv = p2p_comm_buffers[i % 2][0]
            q_, kv_, out_, dout_ = None, None, None, None
            dq_, dk_, dv_ = None, None, None
            # In reversed order of fwd
            if causal:
                if i == (cp_size - 1):
                    if ctx.qkv_format == "bshd":
                        # [b, 2, sq//2, np, hn] -> [b, sq, np, hn]
                        q_, out_, dout_ = [
                            x.view(x.shape[0], -1, *x.shape[-2:]) for x in [q, out, dout]
                        ]
                        # [b, 2, sk//2, 2, np, hn] -> [b, sk, 2, np, hn]
                        kv_ = kv.view(kv.shape[0], -1, *kv.shape[-3:])
                    elif ctx.qkv_format == "sbhd":
                        # [2, sq//2, b, np, hn] -> [sq, b, np, hn]
                        q_, out_, dout_ = [x.view(-1, *x.shape[-3:]) for x in [q, out, dout]]
                        # [2, sk//2, b, 2, np, hn] -> [sk, b, 2, np, hn]
                        kv_ = kv.view(-1, *kv.shape[-4:])
                    elif ctx.qkv_format == "thd":
                        q_, kv_, out_, dout_ = q, kv, out, dout
                    if ctx.use_fused_attention:
                        if ctx.fp8:
                            aux_ctx_tensors = [
                                softmax_lse,
                                softmax_lse,
                                rng_states[cp_size - i - 1],
                            ]
                        else:
                            aux_ctx_tensors = [softmax_lse, rng_states[cp_size - i - 1]]
                        if attn_dbias is not None:
                            aux_ctx_tensors += [attn_biases[cp_size - i - 1]]
                        q_part = q_
                        k_part = kv_[..., 0, :, :] if ctx.qkv_format in ["bshd", "sbhd"] else kv_[0]
                        v_part = kv_[..., 1, :, :] if ctx.qkv_format in ["bshd", "sbhd"] else kv_[1]
                        out_part = out_
                        dout_part = dout_

                        if ctx.fp8:
                            q_part = ctx.QKV_quantizer.create_tensor_from_data(
                                q_part, fake_dtype=ctx.qkv_dtype, internal=True
                            )
                            k_part = ctx.QKV_quantizer.create_tensor_from_data(
                                k_part, fake_dtype=ctx.qkv_dtype, internal=True
                            )
                            v_part = ctx.QKV_quantizer.create_tensor_from_data(
                                v_part, fake_dtype=ctx.qkv_dtype, internal=True
                            )
                            out_part = ctx.O_quantizer.create_tensor_from_data(
                                out_part, fake_dtype=ctx.qkv_dtype, internal=True
                            )
                            dout_part = ctx.dO_quantizer.create_tensor_from_data(
                                dout_part, fake_dtype=dout_dtype, internal=True
                            )
                            fp8_meta_kwargs["dp_quantizer"] = dP_quantizer_per_step[i]
                            fp8_meta_kwargs["dqkv_quantizer"] = dQKV_CP_quantizer_per_step[i]
                        dq_, dk_, dv_, dbias_ = fused_attn_bwd(
                            ctx.max_seqlen_q,
                            ctx.max_seqlen_kv,
                            cu_seqlens_q_per_step[cp_size - i - 1],
                            cu_seqlens_kv_per_step[cp_size - i - 1],
                            q_part,
                            k_part,
                            v_part,
                            out_part,
                            dout_part,
                            ctx.qkv_dtype,
                            fused_attn_dqkv_dtype,
                            aux_ctx_tensors,
                            fused_attn_backend,
                            cu_seqlens_q_padded=cu_seqlens_q_padded,
                            cu_seqlens_kv_padded=cu_seqlens_kv_padded,
                            attn_scale=ctx.softmax_scale,
                            dropout=ctx.dropout_p,
                            qkv_layout=qkv_layout,
                            attn_mask_type=ctx.attn_mask_type,
                            attn_bias_type=ctx.attn_bias_type,
                            deterministic=ctx.deterministic,
                            **fp8_meta_kwargs,
                        )
                        if ctx.fp8:
                            dq_ = dq_._data
                            dk_ = dk_._data
                            dv_ = dv_._data
                    else:
                        dq_ = torch.empty_like(q_)
                        dkv_ = torch.empty_like(kv_)
                        fa_backward_args_thd = []
                        if ctx.qkv_format == "thd":
                            fa_backward_args_thd = [
                                cu_seqlens_q_per_step[cp_size - i - 1],
                                cu_seqlens_kv_per_step[cp_size - i - 1],
                                ctx.max_seqlen_q,
                                ctx.max_seqlen_kv,
                            ]
                        if _use_flash_attn_3 or (
                            _flash_attn_2_3_plus and not _flash_attn_2_7_0_plus
                        ):
                            fa_backward_kwargs["window_size"] = (-1, 0)
                        elif _flash_attn_2_7_0_plus:
                            fa_backward_kwargs["window_size_left"] = -1
                            fa_backward_kwargs["window_size_right"] = 0
                        if not _use_flash_attn_3:
                            fa_backward_kwargs["rng_state"] = rng_states[cp_size - i - 1]
                        flash_attn_bwd(
                            dout_,
                            q_,
                            kv_[..., 0, :, :] if ctx.qkv_format in ["bshd", "sbhd"] else kv_[0],
                            kv_[..., 1, :, :] if ctx.qkv_format in ["bshd", "sbhd"] else kv_[1],
                            out_,
                            softmax_lse,
                            dq_,
                            dkv_[..., 0, :, :] if ctx.qkv_format in ["bshd", "sbhd"] else dkv_[0],
                            dkv_[..., 1, :, :] if ctx.qkv_format in ["bshd", "sbhd"] else dkv_[1],
                            *fa_backward_args_thd,
                            causal=True,
                            **fa_backward_kwargs,
                        )
                elif i >= (cp_size - rank - 1):
                    if ctx.qkv_format == "bshd":
                        # [b, 2, sq//2, np, hn] -> [b, sq, np, hn]
                        q_, out_, dout_ = [
                            x.view(x.shape[0], -1, *x.shape[-2:]) for x in [q, out, dout]
                        ]
                        # [b, 2, sk//2, 2, np, hn] -> [b, sk//2, 2, np, hn]
                        kv_ = kv[:, 0]
                    elif ctx.qkv_format == "sbhd":
                        # [2, sq//2, b, np, hn] -> [sq, b, np, hn]
                        q_, out_, dout_ = [x.view(-1, *x.shape[-3:]) for x in [q, out, dout]]
                        # [2, sk//2, b, 2, np, hn] -> [sk//2, b, 2, np, hn]
                        kv_ = kv[0]
                    elif ctx.qkv_format == "thd":
                        q_, out_, dout_ = q, out, dout
                        # [2, t, np, hn] -> [2, t/2, np, hn]
                        kv_ = tex.thd_read_half_tensor(kv, cu_seqlens_kv_padded, 0)
                    if ctx.use_fused_attention:
                        kv_ = kv_.contiguous()
                        if ctx.fp8:
                            aux_ctx_tensors = [
                                softmax_lse,
                                softmax_lse,
                                rng_states[cp_size - i - 1],
                            ]
                        else:
                            aux_ctx_tensors = [softmax_lse, rng_states[cp_size - i - 1]]
                        if attn_dbias is not None:
                            aux_ctx_tensors += [attn_biases[cp_size - i - 1]]
                        q_part = q_
                        k_part = kv_[..., 0, :, :] if ctx.qkv_format in ["bshd", "sbhd"] else kv_[0]
                        v_part = kv_[..., 1, :, :] if ctx.qkv_format in ["bshd", "sbhd"] else kv_[1]
                        out_part = out_
                        dout_part = dout_

                        if ctx.fp8:
                            q_part = ctx.QKV_quantizer.create_tensor_from_data(
                                q_part, fake_dtype=ctx.qkv_dtype, internal=True
                            )
                            k_part = ctx.QKV_quantizer.create_tensor_from_data(
                                k_part, fake_dtype=ctx.qkv_dtype, internal=True
                            )
                            v_part = ctx.QKV_quantizer.create_tensor_from_data(
                                v_part, fake_dtype=ctx.qkv_dtype, internal=True
                            )
                            out_part = ctx.O_quantizer.create_tensor_from_data(
                                out_part, fake_dtype=ctx.qkv_dtype, internal=True
                            )
                            dout_part = ctx.dO_quantizer.create_tensor_from_data(
                                dout_part, fake_dtype=dout_dtype, internal=True
                            )
                            fp8_meta_kwargs["dp_quantizer"] = dP_quantizer_per_step[i]
                            fp8_meta_kwargs["dqkv_quantizer"] = dQKV_CP_quantizer_per_step[i]
                        dq_, dk_, dv_, dbias_ = fused_attn_bwd(
                            ctx.max_seqlen_q,
                            ctx.max_seqlen_kv // 2,
                            cu_seqlens_q_per_step[cp_size - i - 1],
                            cu_seqlens_kv_per_step[cp_size - i - 1],
                            q_part,
                            k_part,
                            v_part,
                            out_part,
                            dout_part,
                            ctx.qkv_dtype,
                            fused_attn_dqkv_dtype,
                            aux_ctx_tensors,
                            fused_attn_backend,
                            cu_seqlens_q_padded=cu_seqlens_q_padded,
                            cu_seqlens_kv_padded=(
                                None if cu_seqlens_kv_padded is None else cu_seqlens_kv_padded // 2
                            ),
                            attn_scale=ctx.softmax_scale,
                            dropout=ctx.dropout_p,
                            qkv_layout=qkv_layout,
                            attn_mask_type="padding" if padding else "no_mask",
                            attn_bias_type=ctx.attn_bias_type,
                            deterministic=ctx.deterministic,
                            **fp8_meta_kwargs,
                        )
                        if ctx.fp8:
                            dq_ = dq_._data
                            dk_ = dk_._data
                            dv_ = dv_._data
                    else:
                        dq_ = torch.empty_like(q_)
                        dkv_ = torch.empty_like(kv_)
                        fa_backward_args_thd = []
                        if ctx.qkv_format == "thd":
                            fa_backward_args_thd = [
                                cu_seqlens_q_per_step[cp_size - i - 1],
                                cu_seqlens_kv_per_step[cp_size - i - 1],
                                ctx.max_seqlen_q,
                                ctx.max_seqlen_kv // 2,
                            ]
                        if _use_flash_attn_3 or (
                            _flash_attn_2_3_plus and not _flash_attn_2_7_0_plus
                        ):
                            fa_backward_kwargs["window_size"] = (-1, -1)
                        if _flash_attn_2_7_0_plus:
                            fa_backward_kwargs["window_size_left"] = -1
                            fa_backward_kwargs["window_size_right"] = -1
                        if not _use_flash_attn_3:
                            fa_backward_kwargs["rng_state"] = rng_states[cp_size - i - 1]
                        flash_attn_bwd(
                            dout_,
                            q_,
                            kv_[..., 0, :, :] if ctx.qkv_format in ["bshd", "sbhd"] else kv_[0],
                            kv_[..., 1, :, :] if ctx.qkv_format in ["bshd", "sbhd"] else kv_[1],
                            out_,
                            softmax_lse,
                            dq_,
                            dkv_[..., 0, :, :] if ctx.qkv_format in ["bshd", "sbhd"] else dkv_[0],
                            dkv_[..., 1, :, :] if ctx.qkv_format in ["bshd", "sbhd"] else dkv_[1],
                            *fa_backward_args_thd,
                            causal=False,
                            **fa_backward_kwargs,
                        )
                else:
                    if ctx.qkv_format == "bshd":
                        # [b, 2, sq//2, np, hn] -> [b, sq//2, np, hn]
                        q_, out_, dout_ = q[:, 1], out[:, 1], dout[:, 1]
                        # [b, 2, sk//2, 2, np, hn] -> [b, sk, 2, np, hn]
                        kv_ = kv.view(kv.shape[0], -1, *kv.shape[-3:])
                    elif ctx.qkv_format == "sbhd":
                        # [2, sq//2, b, np, hn] -> [sq//2, b, np, hn]
                        q_, out_, dout_ = q[1], out[1], dout[1]
                        # [2, sk//2, b, 2, np, hn] -> [sk, b, 2, np, hn]
                        kv_ = kv.view(-1, *kv.shape[-4:])
                    elif ctx.qkv_format == "thd":
                        # [t, np, hn] -> [t/2, np, hn]
                        q_, out_, dout_ = [
                            tex.thd_read_half_tensor(x, cu_seqlens_q_padded, 1)
                            for x in [q, out, dout]
                        ]
                        kv_ = kv
                    if ctx.use_fused_attention:
                        q_, out_, dout_ = [x.contiguous() for x in [q_, out_, dout_]]
                        if ctx.fp8:
                            aux_ctx_tensors = [
                                softmax_lse_,
                                softmax_lse_,
                                rng_states[cp_size - i - 1],
                            ]
                        else:
                            aux_ctx_tensors = [softmax_lse_, rng_states[cp_size - i - 1]]
                        if attn_dbias is not None:
                            aux_ctx_tensors += [attn_biases[cp_size - i - 1]]

                        q_part = q_
                        k_part = kv_[..., 0, :, :] if ctx.qkv_format in ["bshd", "sbhd"] else kv_[0]
                        v_part = kv_[..., 1, :, :] if ctx.qkv_format in ["bshd", "sbhd"] else kv_[1]
                        out_part = out_
                        dout_part = dout_

                        if ctx.fp8:
                            q_part = ctx.QKV_quantizer.create_tensor_from_data(
                                q_part, fake_dtype=ctx.qkv_dtype, internal=True
                            )
                            k_part = ctx.QKV_quantizer.create_tensor_from_data(
                                k_part, fake_dtype=ctx.qkv_dtype, internal=True
                            )
                            v_part = ctx.QKV_quantizer.create_tensor_from_data(
                                v_part, fake_dtype=ctx.qkv_dtype, internal=True
                            )
                            out_part = ctx.O_quantizer.create_tensor_from_data(
                                out_part, fake_dtype=ctx.qkv_dtype, internal=True
                            )
                            dout_part = ctx.dO_quantizer.create_tensor_from_data(
                                dout_part, fake_dtype=dout_dtype, internal=True
                            )
                            fp8_meta_kwargs["dp_quantizer"] = dP_quantizer_per_step[i]
                            fp8_meta_kwargs["dqkv_quantizer"] = dQKV_CP_quantizer_per_step[i]
                        dq_, dk_, dv_, dbias_ = fused_attn_bwd(
                            ctx.max_seqlen_q // 2,
                            ctx.max_seqlen_kv,
                            cu_seqlens_q_per_step[cp_size - i - 1],
                            cu_seqlens_kv_per_step[cp_size - i - 1],
                            q_part,
                            k_part,
                            v_part,
                            out_part,
                            dout_part,
                            ctx.qkv_dtype,
                            fused_attn_dqkv_dtype,
                            aux_ctx_tensors,
                            fused_attn_backend,
                            cu_seqlens_q_padded=(
                                None if cu_seqlens_q_padded is None else cu_seqlens_q_padded // 2
                            ),
                            cu_seqlens_kv_padded=cu_seqlens_kv_padded,
                            attn_scale=ctx.softmax_scale,
                            dropout=ctx.dropout_p,
                            qkv_layout=qkv_layout,
                            attn_mask_type="padding" if padding else "no_mask",
                            attn_bias_type=ctx.attn_bias_type,
                            deterministic=ctx.deterministic,
                            **fp8_meta_kwargs,
                        )
                        if ctx.fp8:
                            dq_ = dq_._data
                            dk_ = dk_._data
                            dv_ = dv_._data
                    else:
                        dq_ = torch.empty_like(q_)
                        dkv_ = torch.empty_like(kv_)
                        fa_backward_args_thd = []
                        if ctx.qkv_format == "thd":
                            fa_backward_args_thd = [
                                cu_seqlens_q_per_step[cp_size - i - 1],
                                cu_seqlens_kv_per_step[cp_size - i - 1],
                                ctx.max_seqlen_q // 2,
                                ctx.max_seqlen_kv,
                            ]
                        if _use_flash_attn_3 or (
                            _flash_attn_2_3_plus and not _flash_attn_2_7_0_plus
                        ):
                            fa_backward_kwargs["window_size"] = (-1, -1)
                        elif _flash_attn_2_7_0_plus:
                            fa_backward_kwargs["window_size_left"] = -1
                            fa_backward_kwargs["window_size_right"] = -1
                        if not _use_flash_attn_3:
                            fa_backward_kwargs["rng_state"] = rng_states[cp_size - i - 1]
                        flash_attn_bwd(
                            dout_,
                            q_,
                            kv_[..., 0, :, :] if ctx.qkv_format in ["bshd", "sbhd"] else kv_[0],
                            kv_[..., 1, :, :] if ctx.qkv_format in ["bshd", "sbhd"] else kv_[1],
                            out_,
                            softmax_lse_,
                            dq_,
                            dkv_[..., 0, :, :] if ctx.qkv_format in ["bshd", "sbhd"] else dkv_[0],
                            dkv_[..., 1, :, :] if ctx.qkv_format in ["bshd", "sbhd"] else dkv_[1],
                            *fa_backward_args_thd,
                            causal=False,
                            **fa_backward_kwargs,
                        )
            else:
                if ctx.use_fused_attention:
                    if ctx.fp8:
                        aux_ctx_tensors = [softmax_lse, softmax_lse, rng_states[cp_size - i - 1]]
                    else:
                        aux_ctx_tensors = [softmax_lse, rng_states[cp_size - i - 1]]
                    if attn_dbias is not None:
                        aux_ctx_tensors += [attn_biases[cp_size - i - 1]]
                    q_part = q
                    k_part = kv[..., 0, :, :] if ctx.qkv_format in ["bshd", "sbhd"] else kv[0]
                    v_part = kv[..., 1, :, :] if ctx.qkv_format in ["bshd", "sbhd"] else kv[1]
                    out_part = out
                    dout_part = dout

                    if ctx.fp8:
                        q_part = ctx.QKV_quantizer.create_tensor_from_data(
                            q_part, fake_dtype=ctx.qkv_dtype, internal=True
                        )
                        k_part = ctx.QKV_quantizer.create_tensor_from_data(
                            k_part, fake_dtype=ctx.qkv_dtype, internal=True
                        )
                        v_part = ctx.QKV_quantizer.create_tensor_from_data(
                            v_part, fake_dtype=ctx.qkv_dtype, internal=True
                        )
                        out_part = ctx.O_quantizer.create_tensor_from_data(
                            out_part, fake_dtype=ctx.qkv_dtype, internal=True
                        )
                        dout_part = ctx.dO_quantizer.create_tensor_from_data(
                            dout_part, fake_dtype=dout_dtype, internal=True
                        )
                        fp8_meta_kwargs["dp_quantizer"] = dP_quantizer_per_step[i]
                        fp8_meta_kwargs["dqkv_quantizer"] = dQKV_CP_quantizer_per_step[i]
                    dq_, dk_, dv_, dbias_ = fused_attn_bwd(
                        ctx.max_seqlen_q,
                        ctx.max_seqlen_kv,
                        cu_seqlens_q_per_step[cp_size - i - 1],
                        cu_seqlens_kv_per_step[cp_size - i - 1],
                        q_part,
                        k_part,
                        v_part,
                        out_part,
                        dout_part,
                        ctx.qkv_dtype,
                        fused_attn_dqkv_dtype,
                        aux_ctx_tensors,
                        fused_attn_backend,
                        cu_seqlens_q_padded=cu_seqlens_q_padded,
                        cu_seqlens_kv_padded=cu_seqlens_kv_padded,
                        attn_scale=ctx.softmax_scale,
                        dropout=ctx.dropout_p,
                        qkv_layout=qkv_layout,
                        attn_mask_type=ctx.attn_mask_type,
                        attn_bias_type=ctx.attn_bias_type,
                        deterministic=ctx.deterministic,
                        **fp8_meta_kwargs,
                    )

                    if ctx.fp8:
                        dq_ = dq_._data
                        dk_ = dk_._data
                        dv_ = dv_._data

                else:
                    dq_ = torch.empty_like(q)
                    dkv_ = torch.empty_like(kv)
                    fa_backward_args_thd = []
                    if ctx.qkv_format == "thd":
                        fa_backward_args_thd = [
                            cu_seqlens_q_per_step[cp_size - i - 1],
                            cu_seqlens_kv_per_step[cp_size - i - 1],
                            ctx.max_seqlen_q,
                            ctx.max_seqlen_kv,
                        ]
                    if _use_flash_attn_3 or (_flash_attn_2_3_plus and not _flash_attn_2_7_0_plus):
                        fa_backward_kwargs["window_size"] = (-1, -1)
                    elif _flash_attn_2_7_0_plus:
                        fa_backward_kwargs["window_size_left"] = -1
                        fa_backward_kwargs["window_size_right"] = -1
                    if not _use_flash_attn_3:
                        fa_backward_kwargs["rng_state"] = rng_states[cp_size - i - 1]
                    flash_attn_bwd(
                        dout,
                        q,
                        kv[..., 0, :, :] if ctx.qkv_format in ["bshd", "sbhd"] else kv[0],
                        kv[..., 1, :, :] if ctx.qkv_format in ["bshd", "sbhd"] else kv[1],
                        out,
                        softmax_lse,
                        dq_,
                        dkv_[..., 0, :, :] if ctx.qkv_format in ["bshd", "sbhd"] else dkv_[0],
                        dkv_[..., 1, :, :] if ctx.qkv_format in ["bshd", "sbhd"] else dkv_[1],
                        *fa_backward_args_thd,
                        causal=False,
                        **fa_backward_kwargs,
                    )

            if ctx.fp8:
                dq = dq_fp8[(rank + i + 1) % cp_size]
            if causal and ctx.qkv_format in ["bshd", "sbhd"] and i >= (cp_size - rank - 1):
                # [b, sq, np, hn] -> [b, 2, sq//2, np, hn] or
                # [sq, b, np, hn] -> [2, sq//2, b, np, hn]
                dq_ = dq_.view(*dq.shape)

            if ctx.fp8:
                if i >= (cp_size - rank - 1) or not causal:
                    dq.copy_(dq_)
                else:
                    if ctx.qkv_format == "bshd":
                        dq[:, 0, ...].fill_(0)
                        dq[:, 1, ...].copy_(dq_)
                    elif ctx.qkv_format == "sbhd":
                        dq[0].fill_(0)
                        dq[1].copy_(dq_)
            elif causal:
                if i > (cp_size - rank - 1):
                    dq.add_(dq_)
                elif i == (cp_size - rank - 1):
                    if rank == (cp_size - 1):
                        dq.copy_(dq_)
                    else:
                        if ctx.qkv_format == "bshd":
                            dq[:, 0, ...].copy_(dq_[:, 0, ...])
                            dq[:, 1, ...].add_(dq_[:, 1, ...])
                        elif ctx.qkv_format == "sbhd":
                            dq[0].copy_(dq_[0])
                            dq[1].add_(dq_[1])
                        elif ctx.qkv_format == "thd":
                            tex.thd_grad_correction(dq, dq_, cu_seqlens_q_padded, "copy", "add")
                elif i > 0:
                    if ctx.qkv_format == "bshd":
                        dq[:, 1, ...].add_(dq_)
                    elif ctx.qkv_format == "sbhd":
                        dq[1].add_(dq_)
                    elif ctx.qkv_format == "thd":
                        tex.thd_grad_correction(dq, dq_, cu_seqlens_q_padded, "none", "add")
                else:
                    if ctx.qkv_format == "bshd":
                        dq[:, 1, ...].copy_(dq_)
                    elif ctx.qkv_format == "sbhd":
                        dq[1].copy_(dq_)
                    elif ctx.qkv_format == "thd":
                        tex.thd_grad_correction(dq, dq_, cu_seqlens_q_padded, "none", "copy")
            else:
                if i == 0:
                    dq.copy_(dq_)
                else:
                    dq.add_(dq_)

            if attn_dbias is not None:
                idx = (rank + i + 1) % cp_size
                if i == (cp_size - 1) or not causal:
                    # [b, np, sq, sk//cp] -> [b, np, sq, 2, sk//(2*cp)]
                    dbias_ = dbias_.view(*dbias_.shape[:-1], 2, dbias_.shape[-1] // 2)
                    attn_dbias[..., idx, :].copy_(dbias_[..., 0, :])
                    attn_dbias[..., (2 * cp_size - idx - 1), :].copy_(dbias_[..., 1, :])
                elif i >= (cp_size - rank - 1):
                    # [b, np, sq, sk//(2*cp)]
                    attn_dbias[..., idx, :].copy_(dbias_)
                else:
                    # [b, np, sq//2, sk//cp] -> [b, np, sq//2, 2, sk//(2*cp)]
                    dbias_ = dbias_.view(*dbias_.shape[:-1], 2, dbias_.shape[-1] // 2)
                    attn_dbias_[..., 1, :, idx, :].copy_(dbias_[..., 0, :])
                    attn_dbias_[..., 1, :, (2 * cp_size - idx - 1), :].copy_(dbias_[..., 1, :])

            # wait until dKV is received
            for req in send_recv_reqs:
                req.wait()

            if ctx.fp8:
                if i < cp_size - 1:
                    dkv = dkv_fp8_[(rank + i + 1) % cp_size]
                else:
                    dkv = dkv_fp8[(rank + i + 1) % cp_size]
            else:
                dkv = p2p_comm_buffers[(i + 1) % 2][1]
            if ctx.use_fused_attention:
                if ctx.qkv_format in ["bshd", "sbhd"]:
                    dkv_ = _combine_tensors([dk_, dv_], -2)
                elif ctx.qkv_format == "thd":
                    dkv_ = torch.cat(
                        (dk_.unsqueeze(0), dv_.unsqueeze(0)), dim=0
                    )  # pylint: disable=used-before-assignment
            if ctx.qkv_format in ["bshd", "sbhd"]:
                # [b, 2, sk//2, 2, np, hn] -> [2, b, 2, sk//2, np, hn] or
                # [2, sk//2, b, 2, np, hn] -> [2, 2, sk//2, b, np, hn]
                dkv = dkv.view(2, *dkv.shape[0:-3], *dkv.shape[-2:])
                dkv_ = dkv_.movedim(-3, 0)
                if causal and (i < (cp_size - rank - 1) or i == (cp_size - 1)):
                    # [2, b, sk, np, hn] -> [2, b, 2, sk//2, np, hn] or
                    # [2, sk, b, np, hn] -> [2, 2, sk//2, b, np, hn]
                    dkv_ = dkv_.view(*dkv.shape)

            if ctx.fp8:
                if causal and i >= (cp_size - rank - 1) and i != (cp_size - 1):
                    if ctx.qkv_format == "bshd":
                        dkv[:, :, 0, ...].copy_(dkv_)
                        dkv[:, :, 1, ...].fill_(0)
                    elif ctx.qkv_format == "sbhd":
                        dkv[:, 0, ...].copy_(dkv_)
                        dkv[:, 1, ...].fill_(0)
                else:
                    dkv.copy_(dkv_)
            elif causal:
                if i == (cp_size - 1):
                    if rank == 0:
                        if ctx.qkv_format == "bshd":
                            dkv[:, :, 0, ...].add_(dkv_[:, :, 0, ...])
                            dkv[:, :, 1, ...].copy_(dkv_[:, :, 1, ...])
                        elif ctx.qkv_format == "sbhd":
                            dkv[:, 0, ...].add_(dkv_[:, 0, ...])
                            dkv[:, 1, ...].copy_(dkv_[:, 1, ...])
                        elif ctx.qkv_format == "thd":
                            tex.thd_grad_correction(dkv, dkv_, cu_seqlens_kv_padded, "add", "copy")
                    else:
                        dkv.add_(dkv_)
                elif i >= (cp_size - rank - 1):
                    if i == 0 and rank == (cp_size - 1):
                        if ctx.qkv_format == "bshd":
                            dkv[:, :, 0, ...].copy_(dkv_)
                        elif ctx.qkv_format == "sbhd":
                            dkv[:, 0, ...].copy_(dkv_)
                        elif ctx.qkv_format == "thd":
                            tex.thd_grad_correction(dkv, dkv_, cu_seqlens_kv_padded, "copy", "none")
                    else:
                        if ctx.qkv_format == "bshd":
                            dkv[:, :, 0, ...].add_(dkv_)
                        elif ctx.qkv_format == "sbhd":
                            dkv[:, 0, ...].add_(dkv_)
                        elif ctx.qkv_format == "thd":
                            tex.thd_grad_correction(dkv, dkv_, cu_seqlens_kv_padded, "add", "none")
                elif i > 0:
                    dkv.add_(dkv_)
                else:
                    dkv.copy_(dkv_)
            else:
                if i == 0:
                    dkv.copy_(dkv_)
                else:
                    dkv.add_(dkv_)

        if ctx.fp8 and ctx.use_fused_attention:
            amax_cp_bwd = amax_per_step.amax(dim=1)
            ctx.dP_quantizer.amax = amax_cp_bwd[0]
            ctx.dQKV_CP_quantizer.amax = amax_cp_bwd[1]
            if ctx.qkv_format in ["bshd", "sbhd"]:
                # [cp, b, 2, sk//2, 2, np, hn] -> [cp, 2, b, 2, sk//2, np, hn] or
                # [cp, 2, sk//2, b, 2, np, hn] -> [cp, 2, 2, sk//2, b, np, hn]
                dkv_fp8 = dkv_fp8.view(cp_size, 2, *dkv_fp8.shape[1:-3], *dkv_fp8.shape[-2:])
            dq = ctx.dQKV_CP_quantizer.create_tensor_from_data(
                dq_fp8, fake_dtype=torch.float32, internal=True
            )
            dkv = ctx.dQKV_CP_quantizer.create_tensor_from_data(
                dkv_fp8, fake_dtype=torch.float32, internal=True
            )
            dq, dkv = [x.dequantize(dtype=torch.float32) for x in [dq, dkv]]
            dq, dkv = [x.sum(dim=0).to(dout_dtype) for x in [dq, dkv]]

        if causal:
            if ctx.qkv_format == "bshd":
                # [b, 2, sq//2, np, hn] -> [b, sq, np, hn]
                dq = dq.view(dq.shape[0], -1, *dq.shape[-2:])
                # [2, b, 2, sk//2, np, hn] -> [2, b, sk, np, hn]
                dkv = dkv.view(*dkv.shape[0:2], -1, *dkv.shape[-2:])
            elif ctx.qkv_format == "sbhd":
                # [2, sq//2, b, np, hn] -> [sq, b, np, hn]
                dq = dq.view(-1, *dq.shape[-3:])
                # [2, 2, sk//2, b, np, hn] -> [2, sk, b, np, hn]
                dkv = dkv.view(dkv.shape[0], -1, *dkv.shape[-3:])

        if ctx.qkv_format == "thd" and not ctx.use_fused_attention:
            dq[cu_seqlens_q_padded[-1] :].fill_(0)
            dkv[:, cu_seqlens_kv_padded[-1] :].fill_(0)

        if ctx.fp8 and ctx.is_input_fp8:
            assert torch.uint8 not in [dq.dtype, dkv.dtype]
            dq, dkv = [ctx.dQKV_quantizer(x)._data for x in [dq, dkv]]
        dk, dv = dkv[0], dkv[1]

        if cp_size_a2a > 1:
            chunk_ids_for_a2a = get_seq_chunk_ids_for_reordering_after_attn(cp_size_a2a, q.device)
            dq, dk, dv = flash_attn_a2a_communicate(
                [dq, dk, dv],
                chunk_ids_for_a2a,
                seq_dim,
                cp_size_a2a,
                ctx.cp_group_a2a,
                ctx.cp_stream,
                False,
            )
            if ctx.qkv_format == "bshd":
                dq, dk, dv = [x.view(ctx.batch_size, -1, *x.shape[-2:]) for x in [dq, dk, dv]]
            elif ctx.qkv_format == "sbhd":
                dq, dk, dv = [x.view(-1, ctx.batch_size, *x.shape[-2:]) for x in [dq, dk, dv]]

        if attn_dbias is not None:
            # [b, np, sq, 2*cp, sk//(2*cp)] -> [b, np, sq, sk]
            attn_dbias = attn_dbias.view(*attn_dbias.shape[:-2], -1)
        # converting torch.uint8 to float8tensor
        if ctx.fp8 and ctx.is_input_fp8:
            dq = ctx.dQKV_quantizer.create_tensor_from_data(dq, fake_dtype=dout_dtype)
            dk = ctx.dQKV_quantizer.create_tensor_from_data(dk, fake_dtype=dout_dtype)
            dv = ctx.dQKV_quantizer.create_tensor_from_data(dv, fake_dtype=dout_dtype)
        nvtx_range_pop("transformer_engine.AttnFuncWithCPAndKVP2P.backward")

        return (
            None,
            dq,
            dk,
            dv,
            None,
            None,
            None,
            None,
            None,
            None,
            None,
            None,
            None,
            None,
            None,
            attn_dbias,
            None,
            None,
            None,
            None,
            None,
            None,
            None,
            None,
            None,
        )


def get_kv_seq_info_after_all_gather(
    local_chunk_id, cp_size, max_seqlen_q, max_seqlen_kv, window_size, causal
):
    """Compute KV sequence index range and update window size after all-gather."""
    local_chunk_end_idx = (local_chunk_id + 1) * max_seqlen_kv
    full_seq_end_idx = max_seqlen_kv * cp_size * 2

    if window_size is None:
        window_size = (-1, 0) if causal else (-1, -1)

    if window_size[1] == -1:
        seq_end_idx = full_seq_end_idx
        window_size_right = -1
    else:
        seq_end_idx = min(full_seq_end_idx, local_chunk_end_idx + window_size[1])
        window_size_right = local_chunk_end_idx + window_size[1] - seq_end_idx

    if window_size[0] == -1:
        seq_start_idx = 0
        window_size_left = -1
    else:
        seq_start_idx = max(0, local_chunk_end_idx - max_seqlen_q - window_size[0])
        window_size_left = window_size[0] + seq_end_idx - local_chunk_end_idx

    return (seq_start_idx, seq_end_idx), (window_size_left, window_size_right)


class AttnFuncWithCPAndKVAllGather(torch.autograd.Function):
    """
    Attention implementation with context parallelism. KV all-gather between CP ranks is exposed.
    Refer section 3.3.2 of `The Llama 3 Herd of Models <https://arxiv.org/abs/2407.21783>`_.
    """

    @staticmethod
    def forward(
        ctx,
        is_training,
        q,
        k,
        v,
        cu_seqlens_q,
        max_seqlen_q,
        max_seqlen_kv,
        cu_seqlens_q_padded,
        dropout_p,
        softmax_scale,
        qkv_format,
        attn_mask_type,
        attn_bias_type,
        attn_bias,
        deterministic,
        use_fused_attention,
        window_size,
        cp_group,
        cp_stream,
    ):
        # pylint: disable=missing-function-docstring
        nvtx_range_push("transformer_engine.AttnFuncWithCPAndKVAllGather.forward")
        if softmax_scale is None:
            softmax_scale = q.shape[-1] ** (-0.5)

        cp_size = get_distributed_world_size(cp_group)
        rank = get_distributed_rank(cp_group)

        qkv_dtype = q.dtype

        causal = "causal" in attn_mask_type
        padding = "padding" in attn_mask_type
        assert not padding, f"{attn_mask_type} mask type is not supported!"
        if use_fused_attention and causal and "bottom_right" not in attn_mask_type:
            attn_mask_type = attn_mask_type + "_bottom_right"
        assert attn_bias_type == "no_bias", f"{attn_bias_type} bias type is not supported!"
        assert q.shape[-1] % 8 == 0, "Hidden size per attention head should be multiple of 8!"
        assert (
            use_fused_attention or _flash_attn_2_3_plus
        ), "Sliding window attention only can work with FusedAttention or FlashAttention >= 2.3!"

        flash_attn_fwd = None
        if not use_fused_attention:
            fa_forward_kwargs = {"softmax_scale": softmax_scale}
            if _use_flash_attn_3:
                if qkv_format == "thd":
                    flash_attn_fwd = _flash_attn_varlen_fwd_v3
                else:
                    flash_attn_fwd = _flash_attn_fwd_v3
            else:
                if qkv_format == "thd":
                    flash_attn_fwd = _flash_attn_varlen_fwd
                else:
                    flash_attn_fwd = _flash_attn_fwd
                fa_forward_kwargs["dropout_p"] = dropout_p
                fa_forward_kwargs["return_softmax"] = False
                if _flash_attn_2_4_plus:
                    fa_forward_kwargs["alibi_slopes"] = None
                if _flash_attn_2_5_7_plus and qkv_format == "thd":
                    fa_forward_kwargs["block_table"] = None
                if _flash_attn_2_6_0_plus:
                    fa_forward_kwargs["softcap"] = 0.0

        assert qkv_format != "thd", f"{qkv_format} format is not supported!"
        qkv_layout = qkv_format + "_" + qkv_format + "_" + qkv_format

        seq_dim = qkv_format.index("s")
        assert (
            q.shape[seq_dim] % 2 == 0 and k.shape[seq_dim] % 2 == 0
        ), "Sequence length per GPU needs to be divisible by 2!"

        max_seqlen_q = max_seqlen_q // (2 * cp_size)
        max_seqlen_kv = max_seqlen_kv // (2 * cp_size)
        if use_fused_attention or qkv_format == "thd":
            cu_seqlens_q = cu_seqlens_q // (2 * cp_size)
        if cu_seqlens_q_padded is not None and qkv_format == "thd":
            cu_seqlens_q_padded = cu_seqlens_q_padded // (2 * cp_size)
        else:
            cu_seqlens_q_padded = None

        # [b, s, np, hn] -> [b, 2, s//2, np, hn] or [s, b, np, hn] -> [2, s//2, b, np, hn]
        q = q.view(*q.shape[:seq_dim], 2, q.shape[seq_dim] // 2, *q.shape[(seq_dim + 1) :])
        # [b, s, np, hn] or [s, b, np, hn] -> [s, b, np, hn]
        k, v = [x.movedim(seq_dim, 0).contiguous() for x in [k, v]]

        # [s, b, np, hn] -> [cp, s, b, np, hn]
        k_ag, _ = gather_along_first_dim(k, cp_group)
        v_ag, _ = gather_along_first_dim(v, cp_group)

        # [cp, s, b, np, hn] -> [cp*2, s//2, b, np, hn]
        k_ag = k_ag.view(2 * cp_size, k.shape[0] // 2, *k.shape[1:])
        v_ag = v_ag.view(2 * cp_size, v.shape[0] // 2, *v.shape[1:])
        chunk_ids_for_kv_ag = get_seq_chunk_ids_for_reordering_before_attn(cp_size, k.device)
        k_ag = torch.index_select(k_ag, dim=0, index=chunk_ids_for_kv_ag)
        v_ag = torch.index_select(v_ag, dim=0, index=chunk_ids_for_kv_ag)
        # [cp*2, s//2, b, np, hn] -> [cp*s, b, np, hn]
        k_ag = k_ag.view(-1, *k.shape[1:])
        v_ag = v_ag.view(-1, *v.shape[1:])
        cp_stream.wait_stream(torch.cuda.current_stream())

        # create two streams to resolve wave quantization issue of Flash Attn in each step
        flash_attn_streams = [torch.cuda.current_stream(), cp_stream]

        local_seq_chunk_ids = [rank, 2 * cp_size - rank - 1]
        kv_seq_range_per_step = [None, None]
        window_size_per_step = [None, None]
        cu_seqlens_kv_per_step = [None, None]
        out_per_step = [None, None]
        softmax_lse_per_step = [None, None]
        rng_states = [None, None]
        out = torch.empty_like(q)

        for i in range(len(local_seq_chunk_ids) + 1):
            if i < len(local_seq_chunk_ids):
                with torch.cuda.stream(flash_attn_streams[i]):
                    # [b, 2, sq//2, np, hn] -> [b, sq//2, np, hn]
                    # or [2, sq//2, b, np, hn] -> [sq//2, b, np, hn]
                    q_ = q.select(seq_dim, i).contiguous()
                    kv_seq_range_per_step[i], window_size_per_step[i] = (
                        get_kv_seq_info_after_all_gather(
                            local_seq_chunk_ids[i],
                            cp_size,
                            max_seqlen_q,
                            max_seqlen_kv,
                            window_size,
                            causal,
                        )
                    )
                    seq_start_idx, seq_end_idx = (
                        kv_seq_range_per_step[i][0],
                        kv_seq_range_per_step[i][1],
                    )
                    max_seqlen_kv_ = seq_end_idx - seq_start_idx
                    if use_fused_attention or qkv_format == "thd":
                        cu_seqlens_kv_per_step[i] = _get_full_cu_seqlens(
                            k.shape[1], max_seqlen_kv_, k.device
                        )
                    k_, v_ = [x[seq_start_idx:seq_end_idx] for x in [k_ag, v_ag]]
                    # [s_range, b, np, hn] -> [b, s_range, np, hn] or [s_range, b, np, hn]
                    k_, v_ = [x.movedim(0, seq_dim).contiguous() for x in [k_, v_]]
                    if use_fused_attention:
                        out_per_step[i], [softmax_lse_per_step[i], rng_states[i]] = fused_attn_fwd(
                            is_training,
                            max_seqlen_q,
                            max_seqlen_kv_,
                            cu_seqlens_q,
                            cu_seqlens_kv_per_step[i],
                            q_,
                            k_,
                            v_,
                            qkv_dtype,
                            tex.NVTE_Fused_Attn_Backend.NVTE_F16_arbitrary_seqlen,
                            attn_scale=softmax_scale,
                            dropout=dropout_p,
                            qkv_layout=qkv_layout,
                            attn_mask_type=attn_mask_type,
                            attn_bias_type=attn_bias_type,
                            attn_bias=attn_bias,
                            cu_seqlens_q_padded=cu_seqlens_q_padded,
                            cu_seqlens_kv_padded=cu_seqlens_kv_per_step[i],
                            window_size=window_size_per_step[i],
                        )
                    else:
                        fa_forward_args_thd = []
                        if qkv_format == "thd":
                            fa_forward_args_thd = [
                                cu_seqlens_q,
                                cu_seqlens_kv_per_step[i],
                                max_seqlen_q,
                                max_seqlen_kv_,
                            ]
                        if _use_flash_attn_3 or (
                            _flash_attn_2_3_plus and not _flash_attn_2_7_0_plus
                        ):
                            fa_forward_kwargs["window_size"] = window_size_per_step[i]
                        elif _flash_attn_2_7_0_plus:
                            fa_forward_kwargs["window_size_left"] = window_size_per_step[i][0]
                            fa_forward_kwargs["window_size_right"] = window_size_per_step[i][1]
                        fa_outputs = flash_attn_fwd(
                            q_,
                            k_,
                            v_,
                            *fa_forward_args_thd,
                            causal=causal,
                            **fa_forward_kwargs,
                        )
                        if not _flash_attn_2_7_0_plus:
                            out_per_step[i] = fa_outputs[4]
                            softmax_lse_per_step[i] = fa_outputs[5]
                            if not _use_flash_attn_3:
                                rng_states[i] = fa_outputs[7]
                        else:
                            out_per_step[i] = fa_outputs[0]
                            softmax_lse_per_step[i] = fa_outputs[1]
                            if not _use_flash_attn_3:
                                rng_states[i] = fa_outputs[3]

            if i > 0:
                with torch.cuda.stream(flash_attn_streams[i - 1]):
                    if qkv_format == "bshd":
                        out[:, i - 1].copy_(out_per_step[i - 1])
                    elif qkv_format == "sbhd":
                        out[i - 1].copy_(out_per_step[i - 1])

        torch.cuda.current_stream().wait_stream(cp_stream)

        if use_fused_attention:
            if qkv_format == "bshd":
                out = out.view(out.shape[0], -1, *out.shape[-2:])
            elif qkv_format == "sbhd":
                out = out.view(-1, *out.shape[-3:])
        else:
            out = out.view(-1, *out.shape[-2:])

        ctx.save_for_backward(
            q,
            k,
            v,
            cu_seqlens_q,
            cu_seqlens_q_padded,
            *cu_seqlens_kv_per_step,
            *out_per_step,
            *softmax_lse_per_step,
            *rng_states,
        )

        ctx.qkv_dtype = qkv_dtype
        ctx.kv_seq_range_per_step = kv_seq_range_per_step
        ctx.window_size_per_step = window_size_per_step
        ctx.cp_group = cp_group
        ctx.cp_stream = cp_stream
        ctx.dropout_p = dropout_p
        ctx.max_seqlen_q = max_seqlen_q
        ctx.softmax_scale = softmax_scale
        ctx.qkv_format = qkv_format
        ctx.attn_bias_type = attn_bias_type
        ctx.attn_mask_type = attn_mask_type
        ctx.deterministic = deterministic
        ctx.use_fused_attention = use_fused_attention
        nvtx_range_pop("transformer_engine.AttnFuncWithCPAndKVAllGather.forward")
        return out

    @staticmethod
    def backward(ctx, dout):
        # pylint: disable=missing-function-docstring
        nvtx_range_push("transformer_engine.AttnFuncWithCPAndKVAllGather.backward")
        cp_size = get_distributed_world_size(ctx.cp_group)
        rank = get_distributed_rank(ctx.cp_group)

        (*saved_tensors,) = ctx.saved_tensors
        (q, k, v, cu_seqlens_q, cu_seqlens_q_padded) = saved_tensors[:5]
        cu_seqlens_kv_per_step = saved_tensors[5:7]
        out_per_step = saved_tensors[7:9]
        softmax_lse_per_step = saved_tensors[9:11]
        rng_states = saved_tensors[11:13]
        kv_seq_range_per_step = ctx.kv_seq_range_per_step
        window_size_per_step = ctx.window_size_per_step

        seq_dim = ctx.qkv_format.index("s")
        qkv_layout = ctx.qkv_format + "_" + ctx.qkv_format + "_" + ctx.qkv_format

        dout = dout.view(q.shape)
        dq = torch.empty_like(q)
        dk = torch.zeros((k.shape[0] * cp_size, *k.shape[1:]), dtype=k.dtype, device=k.device)
        dv = torch.zeros_like(dk)
        dq_per_step = [None, None]
        dk_per_step = [None, None]
        dv_per_step = [None, None]

        # create two streams to resolve wave quantization issue of Flash Attn in each step
        flash_attn_streams = [torch.cuda.current_stream(), ctx.cp_stream]
        # synchronize dkv update across steps
        dkv_update_done = torch.cuda.Event()

        # [s, b, np, hn] -> [cp, s, b, np, hn]
        k_ag, _ = gather_along_first_dim(k, ctx.cp_group)
        v_ag, _ = gather_along_first_dim(v, ctx.cp_group)

        # [cp, s, b, np, hn] -> [cp*2, s//2, b, np, hn]
        k_ag = k_ag.view(2 * cp_size, k.shape[0] // 2, *k.shape[1:])
        v_ag = v_ag.view(2 * cp_size, v.shape[0] // 2, *v.shape[1:])
        chunk_ids_for_kv_ag = get_seq_chunk_ids_for_reordering_before_attn(cp_size, k.device)
        k_ag = torch.index_select(k_ag, dim=0, index=chunk_ids_for_kv_ag)
        v_ag = torch.index_select(v_ag, dim=0, index=chunk_ids_for_kv_ag)
        # [cp*2, s//2, b, np, hn] -> [cp*s, b, np, hn]
        k_ag = k_ag.view(-1, *k.shape[1:])
        v_ag = v_ag.view(-1, *v.shape[1:])
        ctx.cp_stream.wait_stream(torch.cuda.current_stream())

        local_seq_chunk_ids = [rank, 2 * cp_size - rank - 1]

        flash_attn_bwd = None
        if not ctx.use_fused_attention:
            fa_backward_kwargs = {"softmax_scale": ctx.softmax_scale}
            if _use_flash_attn_3:
                if ctx.qkv_format == "thd":
                    flash_attn_bwd = _flash_attn_varlen_bwd_v3
                else:
                    flash_attn_bwd = _flash_attn_bwd_v3
                fa_backward_kwargs["deterministic"] = ctx.deterministic
            else:
                if ctx.qkv_format == "thd":
                    flash_attn_bwd = _flash_attn_varlen_bwd
                else:
                    flash_attn_bwd = _flash_attn_bwd
                fa_backward_kwargs["dropout_p"] = ctx.dropout_p
                if _flash_attn_2_4_plus:
                    fa_backward_kwargs["alibi_slopes"] = None
                if _flash_attn_2_4_1_plus:
                    fa_backward_kwargs["deterministic"] = ctx.deterministic
                if _flash_attn_2_6_0_plus:
                    fa_backward_kwargs["softcap"] = 0.0

        for i in range(len(local_seq_chunk_ids) + 1):
            if i < len(local_seq_chunk_ids):
                with torch.cuda.stream(flash_attn_streams[i]):
                    # [b, 2, sq//2, np, hn] -> [b, sq//2, np, hn]
                    # or [2, sq//2, b, np, hn] -> [sq//2, b, np, hn]
                    q_ = q.select(seq_dim, i).contiguous()
                    seq_start_idx, seq_end_idx = (
                        kv_seq_range_per_step[i][0],
                        kv_seq_range_per_step[i][1],
                    )
                    max_seqlen_kv = seq_end_idx - seq_start_idx
                    k_, v_ = [x[seq_start_idx:seq_end_idx] for x in [k_ag, v_ag]]
                    # [cp*s, b, np, hn] -> [b, s_range, np, hn] or [s_range, b, np, hn]
                    k_, v_ = [x.movedim(0, seq_dim).contiguous() for x in [k_, v_]]
                    out_ = out_per_step[i]
                    dout_ = dout.select(seq_dim, i).contiguous().view(out_.shape)
                    if ctx.use_fused_attention:
                        aux_ctx_tensors = [softmax_lse_per_step[i], rng_states[i]]
                        dq_per_step[i], dk_per_step[i], dv_per_step[i], _ = fused_attn_bwd(
                            ctx.max_seqlen_q,
                            max_seqlen_kv,
                            cu_seqlens_q,
                            cu_seqlens_kv_per_step[i],
                            q_,
                            k_,
                            v_,
                            out_,
                            dout_,
                            ctx.qkv_dtype,
                            TE_DType[dout.dtype],
                            aux_ctx_tensors,
                            tex.NVTE_Fused_Attn_Backend.NVTE_F16_arbitrary_seqlen,
                            cu_seqlens_q_padded=cu_seqlens_q_padded,
                            cu_seqlens_kv_padded=cu_seqlens_kv_per_step[i],
                            attn_scale=ctx.softmax_scale,
                            dropout=ctx.dropout_p,
                            qkv_layout=qkv_layout,
                            attn_mask_type=ctx.attn_mask_type,
                            attn_bias_type=ctx.attn_bias_type,
                            window_size=window_size_per_step[i],
                            deterministic=ctx.deterministic,
                        )
                    else:
                        dq_per_step[i], dk_per_step[i], dv_per_step[i] = [
                            torch.empty_like(x) for x in [q_, k_, v_]
                        ]
                        fa_backward_args_thd = []
                        if ctx.qkv_format == "thd":
                            fa_backward_args_thd = [
                                cu_seqlens_q,
                                cu_seqlens_kv_per_step[i],
                                ctx.max_seqlen_q,
                                max_seqlen_kv,
                            ]
                        if not _use_flash_attn_3:
                            fa_backward_kwargs["rng_state"] = rng_states[i]
                        if _flash_attn_2_3_plus and not _flash_attn_2_7_0_plus:
                            fa_backward_kwargs["window_size"] = window_size_per_step[i]
                        if _flash_attn_2_7_0_plus:
                            fa_backward_kwargs["window_size_left"] = window_size_per_step[i][0]
                            fa_backward_kwargs["window_size_right"] = window_size_per_step[i][1]
                        flash_attn_bwd(
                            dout_,
                            q_,
                            k_,
                            v_,
                            out_,
                            softmax_lse_per_step[i],
                            dq_per_step[i],
                            dk_per_step[i],
                            dv_per_step[i],
                            *fa_backward_args_thd,
                            causal="causal" in ctx.attn_mask_type,
                            **fa_backward_kwargs,
                        )

            if i > 0:
                with torch.cuda.stream(flash_attn_streams[i - 1]):
                    if ctx.qkv_format == "bshd":
                        dq[:, i - 1].copy_(dq_per_step[i - 1])
                    elif ctx.qkv_format == "sbhd":
                        dq[i - 1].copy_(dq_per_step[i - 1])
                    # [b, s_range, np, hn] or [s_range, b, np, hn] -> [s_range, b, np, hn]
                    dk_per_step[i - 1], dv_per_step[i - 1] = [
                        x.movedim(seq_dim, 0).contiguous()
                        for x in [dk_per_step[i - 1], dv_per_step[i - 1]]
                    ]
                    # wait until dkv update of last step is done
                    if i > 1:
                        flash_attn_streams[i - 1].wait_event(dkv_update_done)
                    seq_start_idx, seq_end_idx = (
                        kv_seq_range_per_step[i - 1][0],
                        kv_seq_range_per_step[i - 1][1],
                    )
                    dk[seq_start_idx:seq_end_idx].add_(dk_per_step[i - 1])
                    dv[seq_start_idx:seq_end_idx].add_(dv_per_step[i - 1])
                    if i < len(local_seq_chunk_ids):
                        flash_attn_streams[i - 1].record_event(dkv_update_done)

        torch.cuda.current_stream().wait_stream(ctx.cp_stream)

        # [cp*s, b, np, hn] -> [cp*2, s//2, b, np, hn]
        dk = dk.view(2 * cp_size, -1, *dk.shape[-3:])
        dv = dv.view(2 * cp_size, -1, *dv.shape[-3:])
        chunk_ids_for_kv_ag = get_seq_chunk_ids_for_reordering_after_attn(cp_size, dk.device)
        dk = torch.index_select(dk, dim=0, index=chunk_ids_for_kv_ag)
        dv = torch.index_select(dv, dim=0, index=chunk_ids_for_kv_ag)
        # [cp*2, s//2, b, np, hn] -> [cp*s, b, np, hn]
        dk = dk.view(-1, *dk.shape[-3:])
        dv = dv.view(-1, *dv.shape[-3:])
        dk, _ = reduce_scatter_along_first_dim(dk, ctx.cp_group)
        dv, _ = reduce_scatter_along_first_dim(dv, ctx.cp_group)

        dq = dq.view(*dq.shape[:seq_dim], -1, *dq.shape[(seq_dim + 2) :])
        dk = dk.movedim(0, seq_dim).contiguous()
        dv = dv.movedim(0, seq_dim).contiguous()
        nvtx_range_pop("transformer_engine.AttnFuncWithCPAndKVAllGather.backward")

        return (
            None,
            dq,
            dk,
            dv,
            None,
            None,
            None,
            None,
            None,
            None,
            None,
            None,
            None,
            None,
            None,
            None,
            None,
            None,
            None,
        )


class AttnFuncWithCPAndQKVOA2A(torch.autograd.Function):
    """
    Attention implementation with context parallelism. Like Ulysses, applying A2A to QKVO.
    Refer the paper `DeepSpeed Ulysses <https://arxiv.org/abs/2309.14509>`_.
    """

    @staticmethod
    def forward(
        ctx,
        is_training,
        q,
        k,
        v,
        cu_seqlens_q,
        cu_seqlens_kv,
        max_seqlen_q,
        max_seqlen_kv,
        cu_seqlens_q_padded,
        cu_seqlens_kv_padded,
        dropout_p,
        softmax_scale,
        qkv_format,
        attn_mask_type,
        attn_bias_type,
        attn_bias,
        deterministic,
        use_fused_attention,
        window_size,
        fp8,
        fp8_meta,
        cp_group,
        cp_stream,
        quantizers,
    ):
        # pylint: disable=missing-function-docstring
        nvtx_range_push("transformer_engine.AttnFuncWithCPAndQKVOA2A.forward")
        if softmax_scale is None:
            softmax_scale = q.shape[-1] ** (-0.5)

        cp_size = get_distributed_world_size(cp_group)
        qkv_dtype = q.dtype

        causal = "causal" in attn_mask_type
        padding = "padding" in attn_mask_type
        assert not padding, f"{attn_mask_type} mask type is not supported!"
        assert attn_bias_type == "no_bias", f"{attn_bias_type} bias type is not supported!"
        assert q.shape[-1] % 8 == 0, "Hidden size per attention head should be multiple of 8!"
        assert (
            window_size == (-1, 0)
            or window_size == (-1, -1)
            or use_fused_attention
            or _flash_attn_2_3_plus
        ), "Sliding window attention only can work with FusedAttention or FlashAttention >= 2.3!"

        flash_attn_fwd = None
        if not use_fused_attention:
            fa_forward_kwargs = {"softmax_scale": softmax_scale}
            if _use_flash_attn_3:
                if qkv_format == "thd":
                    flash_attn_fwd = _flash_attn_varlen_fwd_v3
                else:
                    flash_attn_fwd = _flash_attn_fwd_v3
                fa_forward_kwargs["window_size"] = window_size
            else:
                if qkv_format == "thd":
                    flash_attn_fwd = _flash_attn_varlen_fwd
                else:
                    flash_attn_fwd = _flash_attn_fwd
                fa_forward_kwargs["dropout_p"] = dropout_p
                fa_forward_kwargs["return_softmax"] = False
                if _use_flash_attn_3 or (_flash_attn_2_3_plus and not _flash_attn_2_7_0_plus):
                    fa_forward_kwargs["window_size"] = window_size
                elif _flash_attn_2_7_0_plus:
                    fa_forward_kwargs["window_size_left"] = window_size[0]
                    fa_forward_kwargs["window_size_right"] = window_size[1]
                if _flash_attn_2_4_plus:
                    fa_forward_kwargs["alibi_slopes"] = None
                if _flash_attn_2_5_7_plus and qkv_format == "thd":
                    fa_forward_kwargs["block_table"] = None
                if _flash_attn_2_6_0_plus:
                    fa_forward_kwargs["softcap"] = 0.0

        assert (
            q.shape[-2] % cp_size == 0 and k.shape[-2] % cp_size == 0
        ), "The number of attention heads needs to be divisible by CP size!"

        assert qkv_format != "thd", f"{qkv_format} format is not supported!"
        qkv_layout = qkv_format + "_" + qkv_format + "_" + qkv_format

        batch_dim = qkv_format.index("b")
        seq_dim = qkv_format.index("s")
        assert (
            q.shape[seq_dim] % 2 == 0 and k.shape[seq_dim] % 2 == 0
        ), "Sequence length per GPU needs to be divisible by 2!"

        fused_attn_backend = None
        # "fp8_mha" decides outputs in fp8, while inputs are inferred from the real dtype
        is_input_fp8 = False
        is_output_fp8 = False

        QKV_quantizer, O_quantizer, S_quantizer, dQKV_quantizer, dO_quantizer, dP_quantizer = (
            get_attention_quantizers(fp8, quantizers, cp_specific_quantizers=False)
        )
        if fp8:
            if use_fused_attention:
                fused_attn_backend = FusedAttnBackend["FP8"]
                assert isinstance(k, q.__class__) and isinstance(
                    v, q.__class__
                ), "q, k, and v must have the same type."
                is_input_fp8 = isinstance(q, Float8Tensor)
                is_output_fp8 = fp8_meta is not None and fp8_meta["recipe"].fp8_mha
                if is_input_fp8:
                    QKV_quantizer = q._quantizer
                    q_fp8, k_fp8, v_fp8 = q, k, v
                    q, k, v = q_fp8._data, k_fp8._data, v_fp8._data
                elif int(os.getenv("NVTE_FP8_DPA_BWD", "1")):
                    q_f16, k_f16, v_f16 = q, k, v
                    q, k, v = [QKV_quantizer(x)._data for x in [q_f16, k_f16, v_f16]]
                fp8_meta_kwargs = {}
                fp8_meta_kwargs["s_quantizer"] = S_quantizer
                fp8_meta_kwargs["o_quantizer"] = O_quantizer  # partial result quantizer
            else:
                assert False, "FP8 is only supported with Fused Attention!"
        else:
            if use_fused_attention:
                fp8_meta_kwargs = {}
                fused_attn_backend = FusedAttnBackend["F16_arbitrary_seqlen"]

        chunk_ids_for_a2a = get_seq_chunk_ids_for_reordering_before_attn(cp_size, q.device)
        q, k, v = flash_attn_a2a_communicate(
            [q, k, v], chunk_ids_for_a2a, seq_dim, cp_size, cp_group, cp_stream, True
        )

        if fp8 and not is_input_fp8 and not int(os.getenv("NVTE_FP8_DPA_BWD", "1")):
            q_f16, k_f16, v_f16 = q, k, v
            q, k, v = [QKV_quantizer(x)._data for x in [q_f16, k_f16, v_f16]]

        batch_size = q.shape[batch_dim]
        if use_fused_attention:
            q_part, k_part, v_part = q, k, v
            if fp8:
                q_part = QKV_quantizer.create_tensor_from_data(
                    q, fake_dtype=qkv_dtype, internal=True
                )
                k_part = QKV_quantizer.create_tensor_from_data(
                    k, fake_dtype=qkv_dtype, internal=True
                )
                v_part = QKV_quantizer.create_tensor_from_data(
                    v, fake_dtype=qkv_dtype, internal=True
                )
            out, aux_ctx_tensors = fused_attn_fwd(
                is_training,
                max_seqlen_q,
                max_seqlen_kv,
                cu_seqlens_q,
                cu_seqlens_kv,
                q_part,
                k_part,
                v_part,
                qkv_dtype,
                fused_attn_backend,
                attn_scale=softmax_scale,
                dropout=dropout_p,
                qkv_layout=qkv_layout,
                attn_mask_type=attn_mask_type,
                attn_bias_type=attn_bias_type,
                attn_bias=attn_bias,
                cu_seqlens_q_padded=cu_seqlens_q_padded,
                cu_seqlens_kv_padded=cu_seqlens_kv_padded,
                window_size=window_size,
                **fp8_meta_kwargs,
            )
            if fp8:
                out = out._data
        else:
            fa_forward_args_thd = []
            if qkv_format == "thd":
                fa_forward_args_thd = [
                    cu_seqlens_q,
                    cu_seqlens_kv,
                    max_seqlen_q,
                    max_seqlen_kv,
                ]
            fa_outputs = flash_attn_fwd(
                q,
                k,
                v,
                *fa_forward_args_thd,
                causal=causal,
                **fa_forward_kwargs,
            )
            if not _flash_attn_2_7_0_plus:
                out, softmax_lse = fa_outputs[4], fa_outputs[5]
                rng_state = fa_outputs[7] if not _use_flash_attn_3 else None
            else:
                out, softmax_lse = fa_outputs[0], fa_outputs[1]
                rng_state = fa_outputs[3] if not _use_flash_attn_3 else None
            aux_ctx_tensors = [softmax_lse, rng_state]

        chunk_ids_for_a2a = get_seq_chunk_ids_for_reordering_after_attn(cp_size, out.device)
        out = flash_attn_a2a_communicate(
            out, chunk_ids_for_a2a, seq_dim, cp_size, cp_group, cp_stream, False
        )

        if use_fused_attention:
            if qkv_format == "bshd":
                # [b*s, np, hn] -> [b, s, np, hn]
                out = out.view(batch_size, -1, *out.shape[-2:])
            elif qkv_format == "sbhd":
                # [s*b, np, hn] -> [s, b, np, hn]
                out = out.view(-1, batch_size, *out.shape[-2:])

        if fp8:
            if is_output_fp8:
                out_fp8 = O_quantizer.create_tensor_from_data(
                    out, fake_dtype=qkv_dtype, internal=False
                )
                out_ret = out_fp8
                out = out_fp8._data
            else:
                out_fp8 = O_quantizer.create_tensor_from_data(
                    out, fake_dtype=qkv_dtype, internal=True
                )
                out_f16 = out_fp8.dequantize(dtype=qkv_dtype)
                out_ret = out_f16
        else:
            out_ret = out

        if not fp8 or int(os.getenv("NVTE_FP8_DPA_BWD", "1")):
            q_save, k_save, v_save, out_save = q, k, v, out
        else:
            if is_input_fp8:
                q_save, k_save, v_save = q, k, v
            else:
                q_save, k_save, v_save = q_f16, k_f16, v_f16
            if is_output_fp8:
                out_save = out
            else:
                out_save = out_f16

        tensors_to_save, tensor_objects = prepare_for_saving(
            q_save,
            k_save,
            v_save,
            out_save,
            cu_seqlens_q,
            cu_seqlens_kv,
            cu_seqlens_q_padded,
            cu_seqlens_kv_padded,
            *aux_ctx_tensors,
        )
        ctx.save_for_backward(*tensors_to_save)
        ctx.tensor_objects = tensor_objects

        ctx.qkv_dtype = qkv_dtype
        ctx.QKV_quantizer = QKV_quantizer
        ctx.O_quantizer = O_quantizer
        ctx.S_quantizer = S_quantizer
        ctx.dQKV_quantizer = dQKV_quantizer
        ctx.dO_quantizer = dO_quantizer
        ctx.dP_quantizer = dP_quantizer

        ctx.batch_size = batch_size
        ctx.cp_group = cp_group
        ctx.cp_stream = cp_stream
        ctx.dropout_p = dropout_p
        ctx.max_seqlen_q = max_seqlen_q
        ctx.max_seqlen_kv = max_seqlen_kv
        ctx.softmax_scale = softmax_scale
        ctx.qkv_format = qkv_format
        ctx.attn_mask_type = attn_mask_type
        ctx.attn_bias_type = attn_bias_type
        ctx.deterministic = deterministic
        ctx.window_size = window_size
        ctx.use_fused_attention = use_fused_attention
        ctx.fp8 = fp8 and int(os.getenv("NVTE_FP8_DPA_BWD", "1"))
        ctx.fp8_meta = fp8_meta
        ctx.is_input_fp8 = is_input_fp8
        ctx.is_output_fp8 = is_output_fp8
        nvtx_range_pop("transformer_engine.AttnFuncWithCPAndQKVOA2A.forward")
        return out_ret

    @staticmethod
    def backward(ctx, dout):
        # pylint: disable=missing-function-docstring
        nvtx_range_push("transformer_engine.AttnFuncWithCPAndQKVOA2A.backward")
        cp_size = get_distributed_world_size(ctx.cp_group)

        (
            q,
            k,
            v,
            out,
            cu_seqlens_q,
            cu_seqlens_kv,
            cu_seqlens_q_padded,
            cu_seqlens_kv_padded,
            *aux_ctx_tensors,
        ) = restore_from_saved(ctx.tensor_objects, ctx.saved_tensors)

        qkv_layout = ctx.qkv_format + "_" + ctx.qkv_format + "_" + ctx.qkv_format
        causal = "causal" in ctx.attn_mask_type
        seq_dim = ctx.qkv_format.index("s")

        dout_dtype = dout.dtype
        fused_attn_backend = None
        fused_attn_dqkv_dtype = None
        if ctx.fp8:
            if ctx.use_fused_attention:
                fused_attn_backend = FusedAttnBackend["FP8"]
                if ctx.is_output_fp8:
                    assert isinstance(dout, Float8Tensor), "dout must be Float8Tensors for FP8 MHA!"
                    ctx.dO_quantizer = dout._quantizer
                else:
                    dout = ctx.dO_quantizer(dout)
                fused_attn_dqkv_dtype = dout._fp8_dtype
                dout = dout._data
                fp8_meta_kwargs = {}
                fp8_meta_kwargs["s_quantizer"] = ctx.S_quantizer
                fp8_meta_kwargs["dp_quantizer"] = ctx.dP_quantizer
                fp8_meta_kwargs["dqkv_quantizer"] = ctx.dQKV_quantizer

            else:
                assert False, "FP8 is only supported with Fused Attention!"
        else:
            if ctx.fp8_meta is not None:
                if ctx.is_output_fp8:
                    assert isinstance(dout, Float8Tensor), "dout must be Float8Tensors for FP8 MHA!"
                    ctx.dO_quantizer = dout._quantizer
                    dout = dout._data
                if ctx.is_input_fp8:
                    q = ctx.QKV_quantizer.create_tensor_from_data(
                        q, fake_dtype=ctx.qkv_dtype, internal=True
                    )
                    k = ctx.QKV_quantizer.create_tensor_from_data(
                        k, fake_dtype=ctx.qkv_dtype, internal=True
                    )
                    v = ctx.QKV_quantizer.create_tensor_from_data(
                        v, fake_dtype=ctx.qkv_dtype, internal=True
                    )
                    q, k, v = [x.dequantize(dtype=ctx.qkv_dtype) for x in [q, k, v]]
            if ctx.use_fused_attention:
                fp8_meta_kwargs = {}
                fused_attn_dqkv_dtype = TE_DType[dout_dtype]
                fused_attn_backend = FusedAttnBackend["F16_arbitrary_seqlen"]

        if not ctx.use_fused_attention:
            out = out.view(ctx.batch_size, -1, *out.shape[-2:])
        dout = dout.view(*out.shape)

        chunk_ids_for_a2a = get_seq_chunk_ids_for_reordering_before_attn(cp_size, out.device)
        out, dout = flash_attn_a2a_communicate(
            [out, dout], chunk_ids_for_a2a, seq_dim, cp_size, ctx.cp_group, ctx.cp_stream, True
        )
        if not ctx.fp8 and ctx.fp8_meta is not None and ctx.is_output_fp8:
            out = ctx.O_quantizer.create_tensor_from_data(
                out, fake_dtype=ctx.qkv_dtype, internal=True
            )
            dout = ctx.dO_quantizer.create_tensor_from_data(
                dout, fake_dtype=dout_dtype, internal=True
            )
            out = out.dequantize(dtype=ctx.qkv_dtype)
            dout = dout.dequantize(dtype=dout_dtype)

        flash_attn_bwd = None
        if not ctx.use_fused_attention:
            fa_backward_kwargs = {"softmax_scale": ctx.softmax_scale}
            if _use_flash_attn_3:
                if ctx.qkv_format == "thd":
                    flash_attn_bwd = _flash_attn_varlen_bwd_v3
                else:
                    flash_attn_bwd = _flash_attn_bwd_v3
                fa_backward_kwargs["window_size"] = ctx.window_size
                fa_backward_kwargs["deterministic"] = ctx.deterministic
            else:
                if ctx.qkv_format == "thd":
                    flash_attn_bwd = _flash_attn_varlen_bwd
                else:
                    flash_attn_bwd = _flash_attn_bwd
                fa_backward_kwargs["dropout_p"] = ctx.dropout_p
                if _use_flash_attn_3 or (_flash_attn_2_3_plus and not _flash_attn_2_7_0_plus):
                    fa_backward_kwargs["window_size"] = ctx.window_size
                elif _flash_attn_2_7_0_plus:
                    fa_backward_kwargs["window_size_left"] = ctx.window_size[0]
                    fa_backward_kwargs["window_size_right"] = ctx.window_size[1]
                if _flash_attn_2_4_plus:
                    fa_backward_kwargs["alibi_slopes"] = None
                if _flash_attn_2_4_1_plus:
                    fa_backward_kwargs["deterministic"] = ctx.deterministic
                if _flash_attn_2_6_0_plus:
                    fa_backward_kwargs["softcap"] = 0.0

        if ctx.use_fused_attention:
            q_part = q
            k_part = k
            v_part = v
            out_part = out
            dout_part = dout

            if ctx.fp8:
                q_part = ctx.QKV_quantizer.create_tensor_from_data(
                    q_part, fake_dtype=ctx.qkv_dtype, internal=True
                )
                k_part = ctx.QKV_quantizer.create_tensor_from_data(
                    k_part, fake_dtype=ctx.qkv_dtype, internal=True
                )
                v_part = ctx.QKV_quantizer.create_tensor_from_data(
                    v_part, fake_dtype=ctx.qkv_dtype, internal=True
                )
                out_part = ctx.O_quantizer.create_tensor_from_data(
                    out_part, fake_dtype=ctx.qkv_dtype, internal=True
                )
                dout_part = ctx.dO_quantizer.create_tensor_from_data(
                    dout_part, fake_dtype=dout_dtype, internal=True
                )

            dq, dk, dv, _ = fused_attn_bwd(
                ctx.max_seqlen_q,
                ctx.max_seqlen_kv,
                cu_seqlens_q,
                cu_seqlens_kv,
                q_part,
                k_part,
                v_part,
                out_part,
                dout_part,
                ctx.qkv_dtype,
                fused_attn_dqkv_dtype,
                aux_ctx_tensors,
                fused_attn_backend,
                cu_seqlens_q_padded=cu_seqlens_q_padded,
                cu_seqlens_kv_padded=cu_seqlens_kv_padded,
                attn_scale=ctx.softmax_scale,
                dropout=ctx.dropout_p,
                qkv_layout=qkv_layout,
                attn_mask_type=ctx.attn_mask_type,
                attn_bias_type=ctx.attn_bias_type,
                window_size=ctx.window_size,
                deterministic=ctx.deterministic,
                **fp8_meta_kwargs,
            )
            if ctx.fp8:
                dq = dq._data
                dk = dk._data
                dv = dv._data
        else:
            softmax_lse, rng_state = aux_ctx_tensors
            dq, dk, dv = [torch.empty_like(x) for x in [q, k, v]]
            fa_backward_args_thd = []
            if ctx.qkv_format == "thd":
                fa_backward_args_thd = [
                    cu_seqlens_q,
                    cu_seqlens_kv,
                    ctx.max_seqlen_q,
                    ctx.max_seqlen_kv,
                ]
            if not _use_flash_attn_3:
                fa_backward_kwargs["rng_state"] = rng_state
            flash_attn_bwd(
                dout,
                q,
                k,
                v,
                out,
                softmax_lse,
                dq,
                dk,
                dv,
                *fa_backward_args_thd,
                causal=causal,
                **fa_backward_kwargs,
            )

        chunk_ids_for_a2a = get_seq_chunk_ids_for_reordering_after_attn(cp_size, q.device)
        dq, dk, dv = flash_attn_a2a_communicate(
            [dq, dk, dv], chunk_ids_for_a2a, seq_dim, cp_size, ctx.cp_group, ctx.cp_stream, False
        )

        if ctx.qkv_format == "bshd":
            dq, dk, dv = [x.view(ctx.batch_size, -1, *x.shape[-2:]) for x in [dq, dk, dv]]
        elif ctx.qkv_format == "sbhd":
            dq, dk, dv = [x.view(-1, ctx.batch_size, *x.shape[-2:]) for x in [dq, dk, dv]]

        if ctx.fp8:
            dq = ctx.dQKV_quantizer.create_tensor_from_data(
                dq, fake_dtype=dout_dtype, internal=not ctx.is_input_fp8
            )
            dk = ctx.dQKV_quantizer.create_tensor_from_data(
                dk, fake_dtype=dout_dtype, internal=not ctx.is_input_fp8
            )
            dv = ctx.dQKV_quantizer.create_tensor_from_data(
                dv, fake_dtype=dout_dtype, internal=not ctx.is_input_fp8
            )
            if not ctx.is_input_fp8:
                dq, dk, dv = [x.dequantize(dtype=dout_dtype) for x in [dq, dk, dv]]
        nvtx_range_pop("transformer_engine.AttnFuncWithCPAndQKVOA2A.backward")

        return (
            None,
            dq,
            dk,
            dv,
            None,
            None,
            None,
            None,
            None,
            None,
            None,
            None,
            None,
            None,
            None,
            None,
            None,
            None,
            None,
            None,
            None,
            None,
            None,
            None,
            None,
        )


def attn_forward_func_with_cp(
    is_training,
    q,
    k,
    v,
    cu_seqlens_q,
    cu_seqlens_kv,
    max_seqlen_q,
    max_seqlen_kv,
    cu_seqlens_q_padded,
    cu_seqlens_kv_padded,
    dropout_p,
    cp_group,
    cp_global_ranks,
    cp_stream,
    cp_comm_type,
    softmax_scale=None,
    qkv_format="bshd",
    attn_mask_type="causal",
    attn_bias_type="no_bias",
    attn_bias=None,
    deterministic=False,
    use_fused_attention=False,
    window_size=None,
    fp8=False,
    fp8_meta=None,
    quantizers=None,
    pad_between_seqs=False,
) -> torch.Tensor:
    """
    Attention implementation with context parallelism.
    """

    if cp_comm_type == "a2a+p2p":
        assert isinstance(
            cp_group, list
        ), "Hierarchical CP implementation needs multi-level CP groups!"
        assert len(cp_group) == 2, "Current implementation only supports two-level CP groups!"
        if get_distributed_world_size(cp_group[0]) == 1:
            cp_group = cp_group[1]
            cp_comm_type = "p2p"
        elif get_distributed_world_size(cp_group[1]) == 1:
            cp_group = cp_group[0]
            cp_comm_type = "a2a"
    else:
        assert isinstance(
            cp_group, dist_group_type
        ), f"Unsupported process group for CP communication type {cp_comm_type}!"

    assert qkv_format in [
        "bshd",
        "sbhd",
        "thd",
    ], f"QKV format of {qkv_format} is not supported with context parallelism!"
    assert (
        qkv_format != "sbhd" or use_fused_attention
    ), "FlashAttention does not support sbhd format!"
    assert attn_bias is None or (use_fused_attention and "padding" not in attn_mask_type), (
        """Attention bias is only supported with FusedAttention and "causal" """
        """or "no_mask" mask types!"""
    )
    assert qkv_format != "thd" or (
        cu_seqlens_q_padded is not None and cu_seqlens_kv_padded is not None
    ), "cu_seqlens_padded cannot be None with context parallelism + THD format!"

    sliding_window_attn = (
        window_size is not None and window_size != (-1, 0) and window_size != (-1, -1)
    )
    assert not sliding_window_attn or cp_comm_type in [
        "a2a",
        "all_gather",
    ], "The context parallel running configs cannot support sliding window attetnion!"

    args = [
        is_training,
        q,
        k,
        v,
        cu_seqlens_q,
        cu_seqlens_kv,
        max_seqlen_q,
        max_seqlen_kv,
        cu_seqlens_q_padded,
        cu_seqlens_kv_padded,
        dropout_p,
        softmax_scale,
        qkv_format,
        attn_mask_type,
        attn_bias_type,
        attn_bias,
        deterministic,
        use_fused_attention,
    ]

    if cp_comm_type in ["p2p", "a2a+p2p"]:
        args += [fp8, fp8_meta, cp_group, cp_global_ranks, cp_stream, quantizers, pad_between_seqs]
        out = AttnFuncWithCPAndKVP2P.apply(*args)
    elif cp_comm_type == "all_gather":
        args.pop(5)
        args.pop(8)
        args += [window_size, cp_group, cp_stream]
        out = AttnFuncWithCPAndKVAllGather.apply(*args)
    elif cp_comm_type == "a2a":
        args += [window_size, fp8, fp8_meta, cp_group, cp_stream, quantizers]
        out = AttnFuncWithCPAndQKVOA2A.apply(*args)
    else:
        raise ValueError(f"Unsupported communication type: {cp_comm_type}!")

    return out


class RotaryPositionEmbedding(torch.nn.Module):
    """
    Implements Rotary Position Embedding from https://arxiv.org/abs/2104.09864.
    """

    def __init__(
        self,
        dim: int,
        rotary_percent: float = 1.0,
        seq_len_interpolation_factor: Optional[int] = None,
        pretrained_max_position_embeddings: Optional[int] = None,
        rotary_base: float = 10000.0,
    ):
        """
        Parameters
        ----------
        dim: int
            rotary embedding dimension
        rotary_percent: float
            Percent of rotary dimension to use for rotary position embeddings.
        seq_len_interpolation_factor: int
            if not None, discrete positions will be interpolated by this factor via the trick in
            https://arxiv.org/abs/2306.15595
        pretrained_max_position_embeddings: int
            pre-trained max_position_embeddings before position interpolation
        """
        super().__init__()
        if rotary_percent < 1.0:
            dim = int(dim * rotary_percent)
        self.seq_len_interpolation_factor = seq_len_interpolation_factor
        self.rotary_base = rotary_base
        inv_freq = 1.0 / (
            self.rotary_base
            ** (
                torch.arange(0, dim, 2, dtype=torch.float32, device=torch.cuda.current_device())
                / dim
            )
        )
        self.register_buffer("inv_freq", inv_freq)
        self.pretrained_max_position_embeddings = pretrained_max_position_embeddings

    def forward(self, max_seq_len: int, offset: int = 0):
        """
        Create rotary position embedding frequencies

        Parameters
        ----------
        max_seq_len: int
            sequence length of a sample
        offset: int, default = 0
            fixed offset for freqencies
        """
        seq = (
            torch.arange(max_seq_len, device=self.inv_freq.device, dtype=self.inv_freq.dtype)
            + offset
        )

        if (
            self.pretrained_max_position_embeddings is not None
            and self.seq_len_interpolation_factor is not None
        ):
            if (
                max_seq_len
                > self.pretrained_max_position_embeddings * self.seq_len_interpolation_factor
            ):
                # dynamic linear scaling (length > position we have learned)
                seq *= 1 / (max_seq_len / self.pretrained_max_position_embeddings)
            else:
                # fixed linear scaling
                seq *= 1 / self.seq_len_interpolation_factor

        freqs = torch.einsum("i , j -> i j", seq, self.inv_freq)
        # first part even vector components, second part odd vector components,
        #  2 * dim in dimension size
        emb = torch.cat((freqs, freqs), dim=-1)
        # emb [seq_length, .., dim]
        return emb.reshape(emb.size(0), 1, 1, emb.size(1))


class FusedRoPEFunc(torch.autograd.Function):
    """
    Function for FusedRoPE

    This implementation assumes the input tensor to be in `sbhd`, `bshd` or `thd` format and
    the RoPE tensor to be of shape (s, 1, 1, d). It accepts arbitrary memory layouts to avoid
    the expensive `.contiguous()` calls, thus it may not achieve the best memory access pattern.
    """

    @staticmethod
    def forward(
        ctx,
        t: torch.Tensor,
        freqs: torch.Tensor,
        tensor_format: str = "sbhd",
        cu_seqlens: Union[torch.Tensor, None] = None,
        cp_size: int = 1,
        cp_rank: int = 0,
    ) -> torch.Tensor:
        # pylint: disable=missing-function-docstring
        if freqs.dtype != torch.float32:
            freqs = freqs.float()
        if tensor_format == "sbhd":
            output = tex.fused_rope_forward(t, freqs, False)
        elif tensor_format == "bshd":
            output = tex.fused_rope_forward(t.transpose(0, 1), freqs, True).transpose(0, 1)
        elif tensor_format == "thd":
            output = tex.fused_rope_thd_forward(t, cu_seqlens, freqs, cp_size, cp_rank)
        else:
            raise ValueError(f"Unsupported tensor_format: {tensor_format}.")
        ctx.save_for_backward(freqs, cu_seqlens)
        ctx.tensor_format = tensor_format
        ctx.cp_size = cp_size
        ctx.cp_rank = cp_rank

        return output

    @staticmethod
    def backward(ctx, grad_output: torch.Tensor) -> Tuple[Union[torch.Tensor, None], ...]:
        # pylint: disable=missing-function-docstring
        freqs, cu_seqlens = ctx.saved_tensors
        if ctx.tensor_format == "sbhd":
            grad_input = tex.fused_rope_backward(grad_output, freqs, False)
        elif ctx.tensor_format == "bshd":
            grad_input = tex.fused_rope_backward(
                grad_output.transpose(0, 1), freqs, True
            ).transpose(0, 1)
        elif ctx.tensor_format == "thd":
            grad_input = tex.fused_rope_thd_backward(
                grad_output, cu_seqlens, freqs, ctx.cp_size, ctx.cp_rank
            )
        else:
            raise ValueError(f"Unsupported tensor_format: {ctx.tensor_format}.")

        return grad_input, None, None, None, None, None


def _rotate_half(x: torch.Tensor) -> torch.Tensor:
    """
    change sign so the last dimension becomes [-odd, +even]
    """
    x = x.view(x.shape[:-1] + torch.Size((2, x.shape[-1] // 2)))
    x1, x2 = x.unbind(dim=-2)
    return torch.cat((-x2, x1), dim=-1)


def apply_rotary_pos_emb(
    t: torch.Tensor,
    freqs: torch.Tensor,
    tensor_format: str = "sbhd",
    fused: bool = False,
    cu_seqlens: Union[torch.Tensor, None] = None,
    cp_size: int = 1,
    cp_rank: int = 0,
) -> torch.Tensor:
    """
    Apply rotary positional embedding tensor to the input tensor.

    Parameters
    ----------
    t: torch.Tensor
        Input tensor of shape `[s, b, h, d]`, `[b, s, h, d]` or `[t, h, d]`, on which
        rotary positional embedding will be applied.
    freqs: torch.Tensor
        Rotary positional embedding tensor of shape `[s2, 1, 1, d2]` and dtype 'float',
        with `s2 >= s` and `d2 <= d`.
    fused: bool, default = False
        Whether to use a fused applying RoPE implementation.
    tensor_format: {'sbhd', 'bshd', 'thd'}, default = 'sbhd'
        is `bshd` if `t` is of shape `[bs, seq, ...]`, or `sbhd` if `t` is
        of shape `[seq, bs, ...]`. 'thd' is only supported when `fused` is True.
    cu_seqlens: torch.Tensor, default = None.
        Cumulative sum of sequence lengths in a batch for `t`, with shape [b + 1] and
        dtype torch.int32. Only valid when `tensor_format` is 'thd'.
        Should be `cu_seqlens_padded` when cp_size > 1.
    cp_size: int, default = 1.
        Context parallel world size. Only valid when `tensor_format` is 'thd' and `fused` is True.
    cp_rank: int, default = 0.
        Context parallel rank. Only valid when `tensor_format` is 'thd' and `fused` is True.
    """
    if fused:
        assert (
            tensor_format != "thd" or cu_seqlens is not None
        ), "cu_seqlens must not be None when tensor_format is 'thd'."
        return FusedRoPEFunc.apply(t, freqs, tensor_format, cu_seqlens, cp_size, cp_rank)

    assert tensor_format in ("sbhd", "bshd"), (
        "Only formats `sbhd` or `bshd` are supported for input tensor `t` "
        f"when fused is False, got {tensor_format}."
    )

    max_seq_len = freqs.shape[0]
    cur_seq_len = t.shape[1] if tensor_format == "bshd" else t.shape[0]

    # Only apply the rotary embeddings up to the sequence length of the running
    # input.
    assert (
        cur_seq_len <= max_seq_len
    ), f"Rotary Embeddings only supported up to {max_seq_len} sequence length!"
    freqs = freqs[:cur_seq_len]
    if tensor_format == "bshd":
        freqs = freqs.transpose(0, 1)  # [seq, 1, 1, dim] -> [1, seq, 1, dim]
    # cos/sin first then dtype conversion for better precision
    cos_ = torch.cos(freqs).to(t.dtype)
    sin_ = torch.sin(freqs).to(t.dtype)

    rot_dim = freqs.shape[-1]
    # ideally t_pass is empty so rotary pos embedding is applied to all tensor t
    t, t_pass = t[..., :rot_dim], t[..., rot_dim:]

    # first part is cosine component
    # second part is sine component, need to change signs with _rotate_half method
    t = (t * cos_) + (_rotate_half(t) * sin_)
    return torch.cat((t, t_pass), dim=-1)


class _SplitAlongDim(torch.autograd.Function):
    """"""

    @staticmethod
    def forward(
        ctx,
        mixed_x_layer: torch.Tensor,
        split_dim: int,
        split_size_or_sections: Union[int, List[int], Tuple[int]],
        squeeze=False,
    ) -> Tuple[torch.Tensor, ...]:
        # pylint: disable=missing-function-docstring
        ctx.split_dim = split_dim
        ctx.split_size_or_sections = split_size_or_sections
        if isinstance(mixed_x_layer, Float8TensorBase) and not isinstance(
            mixed_x_layer, Float8Tensor
        ):
            return tuple(
                Float8TensorBase(
                    fp8_scale_inv=mixed_x_layer._scale_inv,
                    fp8_dtype=mixed_x_layer._fp8_dtype,
                    data=x.squeeze(split_dim) if squeeze else x,
                    shape=x.squeeze(split_dim).shape if squeeze else x.shape,
                    quantizer=mixed_x_layer._quantizer,
                )
                for x in torch.split(
                    mixed_x_layer._data,
                    split_size_or_sections=split_size_or_sections,
                    dim=split_dim,
                )
            )
        if isinstance(mixed_x_layer, Float8Tensor):
            return tuple(
                Float8Tensor.make_like(
                    mixed_x_layer,
                    data=x.squeeze(split_dim) if squeeze else x,
                    shape=x.squeeze(split_dim).shape if squeeze else x.shape,
                )
                for x in torch.split(
                    mixed_x_layer._data,
                    split_size_or_sections=split_size_or_sections,
                    dim=split_dim,
                )
            )
        out_list = torch.split(mixed_x_layer, split_size_or_sections, dim=split_dim)
        if squeeze:
            out_list = [x.squeeze(split_dim) for x in out_list]
        return out_list

    @staticmethod
    def backward(ctx, *grad_outputs):
        # pylint: disable=missing-function-docstring
        assert len(grad_outputs) > 0, "No gradients received for backprop!"

        if isinstance(ctx.split_size_or_sections, (list, tuple)):
            split_sizes = ctx.split_size_or_sections
            assert len(grad_outputs) == len(
                split_sizes
            ), "Unequal number of gradients vs split sections for backprop!"
        if isinstance(ctx.split_size_or_sections, int):
            split_sizes = [ctx.split_size_or_sections] * len(grad_outputs)
        dims = len(grad_outputs[0].shape)
        split_dim = (ctx.split_dim + dims) % dims

        if isinstance(grad_outputs[0], Float8Tensor):
            noop_ok = True
            strides = grad_outputs[0].stride()
            data_ptr = grad_outputs[0]._data.untyped_storage().data_ptr()
            shape = list(grad_outputs[0].shape)
            for i, tensor in enumerate(grad_outputs):
                shape_i = shape
                shape_i[split_dim] = split_sizes[i]
                offset_size = sum(split_sizes[:i]) * np.prod(shape[split_dim + 1 :])
                if (
                    tensor.stride() != strides
                    or list(tensor.shape) != shape_i
                    or tensor._data.untyped_storage().data_ptr() != data_ptr
                    or tensor.storage_offset() != offset_size
                ):
                    noop_ok = False
                    break
            if noop_ok:
                ret = torch.Tensor().to(
                    device=grad_outputs[0].device, dtype=grad_outputs[0]._data.dtype
                )
                new_shape = list(shape)
                new_shape[split_dim] = sum(split_sizes)
                ret.set_(
                    grad_outputs[0]._data.untyped_storage(),
                    grad_outputs[0]._data.storage_offset(),
                    new_shape,
                    strides,
                )
                return (
                    Float8Tensor.make_like(grad_outputs[0], data=ret, shape=ret.shape),
                    None,
                    None,
                )

            grad_outputs_data = [x._data for x in grad_outputs]
            data = torch.cat(grad_outputs_data, dim=split_dim)
            return (
                Float8Tensor.make_like(grad_outputs[0], data=data, shape=data.shape),
                None,
                None,
                None,
            )
        noop_ok = True
        strides = grad_outputs[0].stride()
        data_ptr = grad_outputs[0].untyped_storage().data_ptr()
        shape = list(grad_outputs[0].shape)
        for i, tensor in enumerate(grad_outputs):
            shape_i = shape
            shape_i[split_dim] = split_sizes[i]
            offset_size = sum(split_sizes[:i]) * np.prod(shape[split_dim + 1 :])
            if (
                tensor.stride() != strides
                or list(tensor.shape) != shape_i
                or tensor.untyped_storage().data_ptr() != data_ptr
                or tensor.storage_offset() != offset_size
            ):
                noop_ok = False
                break
        if noop_ok:
            ret = torch.Tensor().to(device=grad_outputs[0].device, dtype=grad_outputs[0].dtype)
            new_shape = list(shape)
            new_shape[split_dim] = sum(split_sizes)
            ret.set_(
                grad_outputs[0].untyped_storage(),
                grad_outputs[0].storage_offset(),
                new_shape,
                strides,
            )
            return ret, None, None

        return torch.cat(grad_outputs, dim=split_dim), None, None


class UnfusedDotProductAttention(torch.nn.Module):
    """Parallel attention w/o QKV and Proj Gemms
    BMM1 -> softmax + dropout -> BMM2
    """

    def __init__(
        self,
        softmax_scale: float,
        attention_type: str = "self",
        attention_dropout: float = 0.0,
        attention_dropout_ctx: Optional[Callable] = nullcontext,
        layer_number: Optional[int] = None,
    ) -> None:
        super().__init__()

        self.softmax_scale = softmax_scale
        self.attention_type = attention_type
        self.attention_dropout_ctx = attention_dropout_ctx
        self.layer_number = layer_number

        self.scale_mask_softmax = FusedScaleMaskSoftmax(attention_mask_func)

        # Dropout. Note that for a single iteration, this layer will generate
        # different outputs on different number of parallel partitions but
        # on average it should not be partition dependent.
        self.attention_dropout = torch.nn.Dropout(attention_dropout)

        # An FP16 training trick required for certain GPT-like models.
        self.apply_qk_layer_scaling = (
            bool(int(os.getenv("NVTE_APPLY_QK_LAYER_SCALING", "0"))) and layer_number is not None
        )

    def forward(
        self,
        query_layer: torch.Tensor,
        key_layer: torch.Tensor,
        value_layer: torch.Tensor,
        qkv_layout: str = "sbh3d",
        cu_seqlens_q: Optional[torch.Tensor] = None,  # pylint: disable=unused-argument
        cu_seqlens_kv: Optional[torch.Tensor] = None,  # pylint: disable=unused-argument
        attn_mask_type: str = "causal",
        attention_mask: Optional[Union[torch.Tensor, Tuple[torch.Tensor, torch.Tensor]]] = None,
        window_size: Optional[Tuple[int, int]] = None,
        core_attention_bias_type: str = "no_bias",
        core_attention_bias: Optional[torch.Tensor] = None,
        alibi_slopes: Optional[torch.Tensor] = None,
    ) -> torch.Tensor:
        """Unfused attention fprop"""
        assert (
            qkv_layout in QKVLayouts
        ), f"UnfusedDotProductAttention does not support qkv_layout = {qkv_layout}!"
        qkv_format = "".join([i for i in qkv_layout.split("_")[0] if i.isalpha()])
        if qkv_format == "bshd":
            # convert to sbhd and use sbhd implementation for now
            query_layer, key_layer, value_layer = [
                x.transpose(0, 1) for x in [query_layer, key_layer, value_layer]
            ]
        batch_size, max_seqlen_q, max_seqlen_kv = (
            query_layer.shape[1],
            query_layer.shape[0],
            key_layer.shape[0],
        )

        attn_mask_type, attention_mask, actual_seqlens_q, actual_seqlens_kv = get_full_mask(
            max_seqlen_q,
            max_seqlen_kv,
            attn_mask_type=attn_mask_type,
            attention_mask=attention_mask,
            window_size=window_size,
            attention_type=self.attention_type,
        )

        batch_size, seqlen = query_layer.shape[1], query_layer.shape[0]
        apply_qk_layer_scaling = self.apply_qk_layer_scaling and key_layer.dtype == torch.float16

        # [b, np, sq, sk]
        output_size = (
            query_layer.size(1),
            query_layer.size(2),
            query_layer.size(0),
            key_layer.size(0),
        )

        if key_layer.shape[2] != query_layer.shape[2]:
            assert (
                query_layer.shape[2] % key_layer.shape[2] == 0
            ), "The number of attention heads must be divisible by the number of GQA groups!"
            key_layer = key_layer.repeat_interleave(
                int(query_layer.shape[2] / key_layer.shape[2]), dim=2
            )
            value_layer = value_layer.repeat_interleave(
                int(query_layer.shape[2] / value_layer.shape[2]), dim=2
            )

        # [sq, b, np, hn] -> [sq, b * np, hn]
        query_layer = query_layer.reshape(output_size[2], output_size[0] * output_size[1], -1)
        # [sk, b, np, hn] -> [sk, b * np, hn]
        key_layer = key_layer.reshape(output_size[3], output_size[0] * output_size[1], -1)

        # preallocting result tensor: [b * np, sq, sk]
        matmul_result = torch.empty(
            output_size[0] * output_size[1],
            output_size[2],
            output_size[3],
            dtype=query_layer.dtype,
            device=torch.cuda.current_device(),
        )

        scale = self.softmax_scale
        if apply_qk_layer_scaling:
            scale /= self.layer_number

        # Raw attention scores. [b * np, sq, sk]
        if core_attention_bias_type == "no_bias":
            matmul_result = torch.baddbmm(
                matmul_result,
                query_layer.transpose(0, 1),  # [b * np, sq, hn]
                key_layer.transpose(0, 1).transpose(1, 2),  # [b * np, hn, sk]
                beta=0.0,
                alpha=scale,
            ).view(*output_size)

        elif core_attention_bias_type == "pre_scale_bias":
            assert core_attention_bias is not None, "core_attention_bias should not be None!"
            matmul_result = torch.bmm(
                query_layer.transpose(0, 1),  # [b * np, sq, hn]
                key_layer.transpose(0, 1).transpose(1, 2),  # [b * np, hn, sk]
            )
            matmul_result = matmul_result.view(*output_size) + core_attention_bias
            matmul_result *= scale

        elif core_attention_bias_type in ["post_scale_bias", "alibi"]:
            if core_attention_bias_type == "post_scale_bias":
                assert core_attention_bias is not None, "core_attention_bias should not be None!"
            if core_attention_bias_type == "alibi":
                _, core_attention_bias = get_alibi(
                    output_size[1],
                    output_size[2],
                    output_size[3],
                    actual_seqlens_q=actual_seqlens_q if "padding" in attn_mask_type else None,
                    actual_seqlens_kv=actual_seqlens_kv if "padding" in attn_mask_type else None,
                    alibi_slopes=alibi_slopes,
                    bottom_right_alignment=attn_mask_type not in ["causal", "padding_causal"],
                )
            matmul_result = torch.baddbmm(
                matmul_result,
                query_layer.transpose(0, 1),  # [b * np, sq, hn]
                key_layer.transpose(0, 1).transpose(1, 2),  # [b * np, hn, sk]
                beta=0.0,
                alpha=scale,
            )
            matmul_result = (matmul_result.view(*output_size) + core_attention_bias).to(
                dtype=query_layer.dtype
            )

        # attention scores and attention mask [b, np, sq, sk]
        softmax_scale = self.layer_number if apply_qk_layer_scaling else None
        attention_probs = self.scale_mask_softmax(
            matmul_result, attention_mask, attn_mask_type, softmax_scale
        )

        # mask out the pad positions in softmax results, mostly for the rows (pad tokens from q)
        # the columns (pad tokens from k) are already zeroed out during softmax
        if "padding" in attn_mask_type:
            attention_probs = attention_probs.masked_fill(attention_mask, 0)

        # This is actually dropping out entire tokens to attend to, which might
        # seem a bit unusual, but is taken from the original Transformer paper.
        with self.attention_dropout_ctx():
            attention_probs = self.attention_dropout(attention_probs)

        # value_layer -> context layer.
        # [sk, b, np, hn] --> [b, np, sq, hn]
        output_size = (
            value_layer.size(1),
            value_layer.size(2),
            query_layer.size(0),
            value_layer.size(3),
        )

        # change view [sk, b * np, hn]
        value_layer = value_layer.reshape(value_layer.size(0), output_size[0] * output_size[1], -1)

        # change view [b * np, sq, sk]
        attention_probs = attention_probs.view(output_size[0] * output_size[1], output_size[2], -1)

        # matmul: [b * np, sq, hn]
        context_layer = torch.bmm(attention_probs, value_layer.transpose(0, 1))

        # change view [b, np, sq, hn]
        context_layer = context_layer.view(*output_size)

        if qkv_format == "sbhd":
            # [b, np, sq, hn] --> [sq, b, np, hn]
            context_layer = context_layer.permute(2, 0, 1, 3).contiguous()

            # [sq, b, np, hn] --> [sq, b, hp]
            context_layer = context_layer.view(seqlen, batch_size, -1)

        if qkv_format == "bshd":
            # [b, np, sq, hn] --> [b, sq, np, hn]
            context_layer = context_layer.permute(0, 2, 1, 3).contiguous()

            # [b, sq, np, hn] --> [b, sq, hp]
            context_layer = context_layer.view(batch_size, seqlen, -1)

        return context_layer


class _PrepareQKVForFA(torch.autograd.Function):
    """This class converts QKV from interleaved (s, b, ...) layout
    to separate contiguous q, k, v tensors in (b, s, ...) layout."""

    @staticmethod
    def forward(
        _ctx: torch.autograd.function.FunctionCtx,  # unused
        query_layer: torch.Tensor,
        key_layer: torch.Tensor,
        value_layer: torch.Tensor,
    ) -> Tuple[torch.Tensor, torch.Tensor, torch.Tensor]:
        # pylint: disable=missing-function-docstring
        # All inputs received are non-contiguous tensors.
        # The `query_layer` tensor is used to access the
        # full memory region of the QKV tensor.
        qkv = tex.fa_prepare_fwd(query_layer)
        q, k, v = split_tensor_along_dim(qkv, 0, 3)
        query_layer = torch.squeeze(q, 0)
        key_layer = torch.squeeze(k, 0)
        value_layer = torch.squeeze(v, 0)
        return query_layer, key_layer, value_layer

    @staticmethod
    def backward(
        _ctx: torch.autograd.function.FunctionCtx,  # unused
        dq: torch.Tensor,
        dk: torch.Tensor,
        dv: torch.Tensor,
    ) -> Tuple[Union[torch.Tensor, None], ...]:
        # pylint: disable=missing-function-docstring
        dqkv = tex.fa_prepare_bwd(dq, dk, dv)
        dq, dk, dv = split_tensor_along_dim(dqkv, -1, 3)
        return dq, dk, dv


def get_qkv_layout(
    q: torch.Tensor,
    k: torch.Tensor,
    v: torch.Tensor,
    qkv_format: str = "sbhd",
) -> str:
    """Get qkv layout.

    Parameters
    ----------
    q: torch.Tensor
        Query tensor.
    k: torch.Tensor
        Key tensor.
    v: torch.Tensor
        Value tensor.
    qkv_format: str, default = `sbhd`
        Dimension format for `q`, `k` and `v`, {`sbhd`, `bshd`, `thd`}. `s` stands for
        the sequence length dimension, `b` batch size, `h` the number of attention heads,
        `d` head size, and `t` the total number of tokens in a batch, i.e.
        `t = sum(s_i) for i = 0...b-1`.

    Returns
    ----------
    qkv_layout: str
       Memory layout of `q`, `k` and `v`. Each `qkv_format` can be mapped to one of five
       memory layouts. For example, `sb3hd` means `q`, `k`, `v` are created as one chunk
       of memory and that they are interleaved in the `2`nd dimension. `sbhd_sbh2d` means
       `q` and `kv` are created in two chunks and that `q` itself is contiguous and `k`, `v`
       are interleaved with each other in the `3`rd dimension, `k = kv[:,:,:,0,:]` and
       `v = kv[:,:,:,1,:]`.
       Mapping:
       `sbhd`: {`sb3hd`, `sbh3d`, `sbhd_sb2hd`, `sbhd_sbh2d`, `sbhd_sbhd_sbhd`}
       `bshd`: {`bs3hd`, `bsh3d`, `bshd_bs2hd`, `bshd_bsh2d`, `bshd_bshd_bshd`}
       `thd` : {`t3hd`, `th3d`, `thd_t2hd`, `thd_th2d`, `thd_thd_thd`}
    q: torch.Tensor
        Query tensor. It may be different from input `q` as we try to fit tensors to
        a supported layout.
    k: torch.Tensor
        Key tensor. It may be different from input `k` as we try to fit tensors to
        a supported layout.
    v: torch.Tensor
        Value tensor. It may be different from input `v` as we try to fit tensors to
        a supported layout.
    """

    check_last_dim_contiguous = all(x.stride(-1) == 1 for x in [q, k, v])
    assert check_last_dim_contiguous, "q, k and v must have stride 1 in their last dimension!"

    def run_iteratively(q, k, v):
        # check data pointers
        data_ptr = q.untyped_storage().data_ptr()
        check_ptrs_qkv = all(x.untyped_storage().data_ptr() == data_ptr for x in [q, k, v])
        check_ptrs_qk = all(x.untyped_storage().data_ptr() == data_ptr for x in [q, k])
        data_ptr = k.untyped_storage().data_ptr()
        check_ptrs_kv = all(x.untyped_storage().data_ptr() == data_ptr for x in [k, v])

        # check tensor shapes
        shape = q.shape
        check_shapes_qkv = all(shape == x.shape for x in [q, k, v])
        shape = k.shape
        check_shapes_kv = shape[:-1] == v.shape[:-1]

        # check tensor strides
        stride = q.stride()
        check_strides_qkv = all(stride == x.stride() for x in [q, k, v])
        check_strides_kv = tuple(sk / k.shape[-1] for sk in k.stride()[:-1]) == tuple(
            sv / v.shape[-1] for sv in v.stride()[:-1]
        )

        # check tensor offsets for h3d and 3hd layouts
        prod_h_d = q.shape[-1] * q.shape[-2]
        check_3hd_offsets = all(x.storage_offset() == i * prod_h_d for i, x in enumerate([q, k, v]))
        check_h3d_offsets = all(
            x.storage_offset() == i * q.shape[-1] for i, x in enumerate([q, k, v])
        )

        # check tensor offsets for hd_h2d and hd_2hd layouts
        prod_all_dims = [np.prod(x.shape) for x in [q, k]]
        offset = prod_all_dims[0] if check_ptrs_qkv else 0
        prod_h_d = k.shape[-1] * k.shape[-2]
        check_2hd_offsets = all(
            x.storage_offset() == (offset + i * prod_h_d) for i, x in enumerate([k, v])
        )
        check_h2d_offsets = all(
            x.storage_offset() == (offset + i * k.shape[-1]) for i, x in enumerate([k, v])
        )

        # check tensor offsets for hd_hd_hd layouts
        check_hd_offsets_qkv = (
            all(x.storage_offset() == sum(prod_all_dims[:i]) for i, x in enumerate([q, k, v]))
            if check_ptrs_qkv
            else all(x.storage_offset() == 0 for i, x in enumerate([q, k, v]))
        )
        check_hd_offsets_qk = (
            all(x.storage_offset() == sum(prod_all_dims[:i]) for i, x in enumerate([q, k]))
            if not check_ptrs_qkv and check_ptrs_qk
            else all(x.storage_offset() == 0 for i, x in enumerate([q, k]))
        )
        check_hd_offsets_kv = (
            all(x.storage_offset() == sum(prod_all_dims[1 : i + 1]) for i, x in enumerate([k, v]))
            if not check_ptrs_qkv and check_ptrs_kv
            else all(x.storage_offset() == 0 for i, x in enumerate([k, v]))
        )

        if check_ptrs_qkv and check_strides_qkv and check_shapes_qkv and check_3hd_offsets:
            # sb3hd, bs3hd, t3hd
            # one chunk of memory, qkv, with q, k, v interleaved at dim=-3 in qkv
            qkv_layout = qkv_format[:-2] + "3" + qkv_format[-2:]
        elif check_ptrs_qkv and check_strides_qkv and check_shapes_qkv and check_h3d_offsets:
            # sbh3d, bsh3d, th3d
            # one chunk of memory, qkv, with q, k, v interleaved at dim=-2 in qkv
            qkv_layout = qkv_format[:-1] + "3" + qkv_format[-1:]
        elif check_ptrs_kv and check_strides_kv and check_shapes_kv and check_2hd_offsets:
            # sbhd_sb2hd, bshd_bs2hd, thd_t2hd
            # two chunks of memory, q and kv, with k, v interleaved at dim=-3 in kv
            # q and kv may be disjoint or consecutive in memory, and when consecutive, they may
            # have the same data pointer, i.e. check_ptrs_qkv=True
            qkv_layout = qkv_format + "_" + qkv_format[:-2] + "2" + qkv_format[-2:]
        elif check_ptrs_kv and check_strides_kv and check_shapes_kv and check_h2d_offsets:
            # sbhd_sbh2d, bshd_bsh2d, thd_th2d
            # two chunks of memory, q and kv, with k, v interleaved at dim=-2 in kv
            # q and kv may be disjoint or consecutive in memory, and when consecutive, they may
            # have the same data pointer, i.e. check_ptrs_qkv=True
            qkv_layout = qkv_format + "_" + qkv_format[:-1] + "2" + qkv_format[-1:]
        elif (
            check_strides_kv
            and check_shapes_kv
            and (check_hd_offsets_qkv or check_hd_offsets_kv or check_hd_offsets_qk)
        ):
            # sbhd_sbhd_sbhd, bshd_bshd_bshd, thd_thd_thd
            # three chunks of memory, q, k and v, which may be disjoint or consecutive, and
            # when consecutive, they may have the same data pointer, i.e. check_ptrs_qkv=True or
            # check_ptrs_qk=True or check_ptrs_kv=True
            qkv_layout = "_".join(list([qkv_format]) * 3)
        else:
            qkv_layout = "not_supported"

        return qkv_layout

    qkv_layout = run_iteratively(q, k, v)
    if qkv_layout == "not_supported":
        # force q,k,v to be contiguous and run get_layout again
        q, k, v = [x.contiguous() for x in [q, k, v]]
        qkv_layout = run_iteratively(q, k, v)
    if qkv_layout == "not_supported":
        raise RuntimeError("The provided qkv memory layout is not supported!")

    return qkv_layout, q, k, v


def check_set_window_size(
    attn_mask_type: str,
    window_size: Tuple[int, int] = None,
):
    """Check if sliding window size is compliant with attention mask type.
    If not, set it to the appropriate size.

         attn_mask_type                              |   window_size
    -------------------------------------------------------------------------
    no_mask, padding, arbitrary                      | (-1, -1) or (>=0, >=0)
    causal, padding_causal                           | (-1,  0) or (>=0, 0)
    causal_bottom_right, padding_causal_bottom_right | (-1,  0) or (>=0, 0)
    """
    orig_window_size = window_size
    if "causal" in attn_mask_type:
        if orig_window_size is None:
            window_size = (-1, 0)
        elif orig_window_size == (-1, -1) or (
            orig_window_size[0] >= 0 and orig_window_size[1] != 0
        ):
            window_size = (orig_window_size[0], 0)
            warnings.warn(
                "window_size should be (-1, 0) or (>=0, 0) for attn_mask_type=" + attn_mask_type
            )
        elif orig_window_size != (-1, 0) and (orig_window_size[0] < 0 or orig_window_size[1] != 0):
            assert False, (
                "window_size should be (-1, 0) or (>=0, 0) for attn_mask_type=" + attn_mask_type
            )
    elif attn_mask_type in ["no_mask", "padding", "arbitrary"]:
        if orig_window_size is None:
            window_size = (-1, -1)
        elif orig_window_size == (-1, 0):
            window_size = (-1, -1)
            warnings.warn(
                "window_size should be (-1, -1) or (>=0, >=0) for attn_mask_type=" + attn_mask_type
            )
        elif orig_window_size != (-1, -1) and (orig_window_size[0] < 0 or orig_window_size[1] < 0):
            assert False, (
                "window_size should be (-1, -1) or (>=0, >=0) for attn_mask_type=" + attn_mask_type
            )
    else:
        assert False, "Invalid attn_mask_type: " + attn_mask_type
    return window_size


class FlashAttention(torch.nn.Module):
    """Dot product attention, using HazyResearch flash-attn package:
    https://github.com/Dao-AILab/flash-attention
    """

    def __init__(
        self,
        softmax_scale: float,
        attention_dropout: float = 0.0,
        attention_dropout_ctx: Optional[Callable] = nullcontext,
        attention_type: str = "self",
        layer_number: Optional[int] = None,
        deterministic: bool = False,
    ) -> None:
        super().__init__()

        if _flash_attn_is_installed:
            assert (
                _flash_attn_version >= _flash_attn_version_required
            ), f"FlashAttention minimum version {_flash_attn_version_required} is required."
            assert (
                _flash_attn_version <= _flash_attn_max_version
            ), f"FlashAttention maximum version {_flash_attn_max_version} is supported."

        self.softmax_scale = softmax_scale
        self.attention_dropout_ctx = attention_dropout_ctx
        self.attention_dropout = attention_dropout
        self.attention_type = attention_type
        self.layer_number = 1 if layer_number is None else layer_number
        self.deterministic = deterministic
        self.logger = logging.getLogger("FlashAttention")
        self.logger.setLevel(_log_level)
        if not self.logger.hasHandlers():
            self.logger.addHandler(_stream_handler)

    def forward(
        self,
        query_layer: torch.Tensor,
        key_layer: torch.Tensor,
        value_layer: torch.Tensor,
        attention_mask: Optional[Union[torch.Tensor, Tuple[torch.Tensor, torch.Tensor]]] = None,
        qkv_layout: str = "sbh3d",
        cu_seqlens_q: Optional[torch.Tensor] = None,
        cu_seqlens_kv: Optional[torch.Tensor] = None,
        max_seqlen_q: Optional[int] = None,
        max_seqlen_kv: Optional[int] = None,
        attn_mask_type: str = "causal",
        window_size: Optional[Tuple[int, int]] = None,
        alibi_slopes: Optional[torch.Tensor] = None,
        cp_group: Optional[Union[dist_group_type, List[dist_group_type]]] = None,
        cp_global_ranks: List[int] = None,
        cp_stream: torch.cuda.Stream = None,
        cp_comm_type: str = "p2p",
        fp8: bool = False,
        fp8_meta: Optional[Dict[str, Any]] = None,
        quantizers=None,
    ) -> torch.Tensor:
        """flash-attn fprop"""

        assert all(
            x.dtype in [torch.float16, torch.bfloat16] or isinstance(x, Float8Tensor)
            for x in [query_layer, key_layer, value_layer]
        ), "FlashAttention only supports FP16 and BF16 data types, or Float8Tensors."
        assert (
            query_layer.is_cuda and key_layer.is_cuda and value_layer.is_cuda
        ), "FlashAttention currently only supports CUDA tensors."
        assert (
            qkv_layout in QKVLayouts
        ), f"FlashAttention does not support qkv_layout = {qkv_layout}!"

        cp_size = 1
        if isinstance(cp_group, dist_group_type):
            cp_size = get_distributed_world_size(cp_group)
        elif isinstance(cp_group, list):
            for group in cp_group:
                cp_size *= get_distributed_world_size(group)
        context_parallel = cp_size > 1

        qkv_format = "".join([i for i in qkv_layout.split("_")[0] if i.isalpha()])

        if all(not isinstance(x, Float8Tensor) for x in [query_layer, key_layer, value_layer]):
            if qkv_format == "sbhd":
                # For now just 128, will make it more general in the future
                if (
                    query_layer.shape[-1] == 128
                    and query_layer.shape[0] * query_layer.shape[1] >= 512
                    and qkv_layout == "sbh3d"
                ):
                    query_layer, key_layer, value_layer = _PrepareQKVForFA.apply(
                        query_layer, key_layer, value_layer
                    )
                else:
                    query_layer, key_layer, value_layer = [
                        x.transpose(0, 1) for x in (query_layer, key_layer, value_layer)
                    ]
            if context_parallel:
                query_layer, key_layer, value_layer = [
                    x.contiguous() for x in (query_layer, key_layer, value_layer)
                ]
        else:
            if qkv_format == "sbhd":
                query_layer._data, key_layer._data, value_layer._data = [
                    x.transpose(0, 1)
                    for x in (query_layer._data, key_layer._data, value_layer._data)
                ]
                query_layer, key_layer, value_layer = [
                    Float8Tensor.make_like(x, data=x._data, shape=x._data.shape)
                    for x in (query_layer, key_layer, value_layer)
                ]
            if context_parallel:
                query_layer._data, key_layer._data, value_layer._data = [
                    x.contiguous() for x in (query_layer._data, key_layer._data, value_layer._data)
                ]

        batch_size = query_layer.shape[0]

        if qkv_format in ["sbhd", "bshd"]:
            max_seqlen_q, max_seqlen_kv = query_layer.shape[1], key_layer.shape[1]
            max_seqlen_q *= cp_size
            max_seqlen_kv *= cp_size

            if "padding" in attn_mask_type:
                assert not context_parallel, "Padding mask not supported with context parallelism!"
                # [b * s, h, d]
                query_layer, key_layer, value_layer = [
                    x.reshape(x.shape[0] * x.shape[1], *x.shape[2:])
                    for x in [query_layer, key_layer, value_layer]
                ]

                if self.attention_type == "self":
                    assert (
                        max_seqlen_q == max_seqlen_kv
                    ), "Maximum sequence length for Q and KV should be the same."
                    if cu_seqlens_q is None:
                        assert (
                            attention_mask is not None
                        ), "Please provide attention_mask for padding!"
                        cu_seqlens_q, indices_q = get_cu_seqlens_and_indices(attention_mask)
                    else:
                        indices_q = get_indices(max_seqlen_q, cu_seqlens_q)
                    cu_seqlens_kv = cu_seqlens_q
                    query_layer, key_layer, value_layer = PackTensors.apply(
                        indices_q, query_layer, key_layer, value_layer
                    )
                else:
                    if cu_seqlens_q is None or cu_seqlens_kv is None:
                        assert (
                            attention_mask is not None
                        ), "Please provide attention_mask for padding!"
                        cu_seqlens_q, indices_q = get_cu_seqlens_and_indices(attention_mask[0])
                        cu_seqlens_kv, indices_kv = get_cu_seqlens_and_indices(attention_mask[1])
                    else:
                        indices_q = get_indices(max_seqlen_q, cu_seqlens_q)
                        indices_kv = get_indices(max_seqlen_kv, cu_seqlens_kv)
                    query_layer = PackTensors.apply(indices_q, query_layer)
                    key_layer, value_layer = PackTensors.apply(indices_kv, key_layer, value_layer)
            else:
                # Cumulative sequence lengths for unpadded data
                if cu_seqlens_q is None:
                    cu_seqlens_q = _get_full_cu_seqlens(
                        batch_size,
                        max_seqlen_q,
                        query_layer.device,
                    )
                if cu_seqlens_kv is None:
                    cu_seqlens_kv = _get_full_cu_seqlens(
                        batch_size,
                        max_seqlen_kv,
                        key_layer.device,
                    )
        elif qkv_format == "thd":
            assert (
                cu_seqlens_q is not None and cu_seqlens_kv is not None
            ), "cu_seqlens_q and cu_seqlens_kv can not be None when qkv_format = thd!"
            if max_seqlen_q is None:
                seqlens_q = cu_seqlens_q[1:] - cu_seqlens_q[:-1]
                max_seqlen_q = seqlens_q.max().item()
            if max_seqlen_kv is None:
                seqlens_kv = cu_seqlens_kv[1:] - cu_seqlens_kv[:-1]
                max_seqlen_kv = seqlens_kv.max().item()

        if context_parallel and all(
            not isinstance(x, Float8Tensor) for x in [query_layer, key_layer, value_layer]
        ):
            assert (
                alibi_slopes is None
            ), "Alibi slope bias addition is not supported with context parallelism."
            with self.attention_dropout_ctx():
                output = attn_forward_func_with_cp(
                    self.training,
                    query_layer,
                    key_layer,
                    value_layer,
                    cu_seqlens_q,
                    cu_seqlens_kv,
                    max_seqlen_q,
                    max_seqlen_kv,
                    cu_seqlens_q if qkv_format == "thd" else None,
                    cu_seqlens_kv if qkv_format == "thd" else None,
                    self.attention_dropout if self.training else 0.0,
                    cp_group,
                    cp_global_ranks,
                    cp_stream,
                    cp_comm_type,
                    softmax_scale=self.softmax_scale,
                    qkv_format="bshd" if qkv_format == "sbhd" else qkv_format,
                    attn_mask_type=attn_mask_type,
                    deterministic=self.deterministic,
                    window_size=window_size,
                    quantizers=quantizers,
                    pad_between_seqs=False,
                )
        else:

            from .cpu_offload import CPUOffloadEnabled

            if CPUOffloadEnabled:
                tensor_list = [query_layer, key_layer, value_layer, cu_seqlens_q, cu_seqlens_kv]
                for tensor in tensor_list:
                    if tensor is not None:
                        tensor.activation_offloading = True

            with self.attention_dropout_ctx():
                fa_optional_forward_kwargs = {}
                if _flash_attn_2_3_plus:
                    fa_optional_forward_kwargs["window_size"] = window_size
                if _flash_attn_2_4_plus:
                    fa_optional_forward_kwargs["alibi_slopes"] = alibi_slopes
                if _flash_attn_2_4_1_plus:
                    fa_optional_forward_kwargs["deterministic"] = self.deterministic
                fa_optional_forward_args_thd = []
                if qkv_format in ["bshd", "sbhd"] and "padding" not in attn_mask_type:
                    func = flash_attn_func if not _use_flash_attn_3 else flash_attn_func_v3
                else:
                    if _flash_attn_2_5_7_plus:
                        fa_optional_forward_kwargs["block_table"] = None
                    func = (
                        flash_attn_varlen_func
                        if not _use_flash_attn_3
                        else flash_attn_varlen_func_v3
                    )
                    fa_optional_forward_args_thd.append(cu_seqlens_q)
                    fa_optional_forward_args_thd.append(cu_seqlens_kv)
                    fa_optional_forward_args_thd.append(max_seqlen_q)
                    fa_optional_forward_args_thd.append(max_seqlen_kv)
                if _use_flash_attn_3:
                    fa_3_optional_forward_kwargs = {}
                    fa_3_optional_forward_kwargs["window_size"] = window_size
                    fa_3_optional_forward_kwargs["deterministic"] = self.deterministic
                    if fp8:
                        QKV_quantizer = quantizers["scaling_fwd"][META_QKV]
                        torch_dtype = get_fp8_torch_dtype(fp8_meta["recipe"], fprop_tensor=True)
                        torch_orig_dtype = query_layer.dtype

                        def convert_to_torch_float8(tensor, dtype):
                            out = torch.Tensor().to(device=tensor.device, dtype=dtype)
                            out.set_(
                                tensor._data.untyped_storage(),
                                tensor._data.storage_offset(),
                                tensor._data.shape,
                                tensor._data.stride(),
                            )
                            return out

                        # "fp8_mha" decides outputs in fp8, while inputs are inferred from
                        # the real dtype
                        assert isinstance(key_layer, query_layer.__class__) and isinstance(
                            value_layer, query_layer.__class__
                        ), "q, k, and v must have the same type."
                        if not isinstance(query_layer, Float8Tensor):
                            query_layer, key_layer, value_layer = (
                                QKV_quantizer(x) for x in [query_layer, key_layer, value_layer]
                            )
                        fa_3_optional_forward_kwargs["descale_q"] = (
                            query_layer._scale_inv.unsqueeze(0)
                        )
                        fa_3_optional_forward_kwargs["descale_k"] = key_layer._scale_inv.unsqueeze(
                            0
                        )
                        fa_3_optional_forward_kwargs["descale_v"] = (
                            value_layer._scale_inv.unsqueeze(0)
                        )
                        query_layer, key_layer, value_layer = (
                            convert_to_torch_float8(x, torch_dtype)
                            for x in [query_layer, key_layer, value_layer]
                        )
                    try:
                        output, _ = func(
                            query_layer,
                            key_layer,
                            value_layer,
                            *fa_optional_forward_args_thd,
                            softmax_scale=self.softmax_scale,
                            causal="causal" in attn_mask_type,
                            **fa_3_optional_forward_kwargs,
                        )
                    except TypeError as e:
                        if _flash_attn_3_0_0_beta:
                            e.args = (
                                e.args[0]
                                + ". Please update your flash-attn v3 (beta) installation as it "
                                + "may have added more supported arguments to its API. \n"
                                + _flash_attn_3_installation_steps,
                            ) + e.args[1:]
                        raise

                    if fp8:
                        output = output.to(dtype=torch_orig_dtype)
                    if fp8 and fp8_meta["recipe"].fp8_mha:
                        O_quantizer = quantizers["scaling_fwd"][META_O]
                        output = O_quantizer(output)
                else:
                    output = func(
                        query_layer,
                        key_layer,
                        value_layer,
                        *fa_optional_forward_args_thd,
                        self.attention_dropout if self.training else 0.0,
                        softmax_scale=self.softmax_scale,
                        causal="causal" in attn_mask_type,
                        **fa_optional_forward_kwargs,
                    )

        if qkv_format in ["sbhd", "bshd"] and "padding" in attn_mask_type:
            output = UnpackTensor.apply(indices_q, batch_size * max_seqlen_q, output)

        if qkv_format == "sbhd":
            # (bs)hd -> bs(hd) -> sb(hd)
            if fp8 and fp8_meta["recipe"].fp8_mha:
                output_data = (
                    output._data.reshape(batch_size, max_seqlen_q // cp_size, -1)
                    .transpose(0, 1)
                    .contiguous()
                )
                output = Float8Tensor.make_like(
                    output,
                    data=output_data,
                    shape=output_data.shape,
                )
            else:
                output = output.view(batch_size, max_seqlen_q // cp_size, -1).transpose(0, 1)
        elif qkv_format == "bshd":
            # (bs)hd -> bs(hd)
            output = output.reshape(batch_size, max_seqlen_q // cp_size, -1)
        elif qkv_format == "thd":
            # thd -> t(hd)
            output = output.reshape(output.shape[0], -1)

        return output.contiguous()


def _combine_tensors(
    tensors: List[torch.Tensor],
    dim: int,
) -> torch.Tensor:
    """Combine tensors along a particular dimension"""

    num_tensors = len(tensors)
    new_shape = list(tensors[0].shape)
    new_shape.insert(dim, num_tensors)
    if isinstance(tensors[0], Float8Tensor):
        new_stride = list(tensors[0]._data.stride())
        new_stride.insert(dim, int(new_stride[dim - 1] / num_tensors))
        combined_tensor = torch.Tensor().to(device=tensors[0].device, dtype=tensors[0]._data.dtype)
        combined_tensor.set_(
            tensors[0]._data.untyped_storage(),
            tensors[0]._data.storage_offset(),
            new_shape,
            new_stride,
        )
        combined_tensor = Float8Tensor.make_like(tensors[0], data=combined_tensor, shape=new_shape)
    else:
        new_stride = list(tensors[0].stride())
        new_stride.insert(dim, int(new_stride[dim - 1] / num_tensors))
        combined_tensor = torch.Tensor().to(device=tensors[0].device, dtype=tensors[0].dtype)
        combined_tensor.set_(
            tensors[0].untyped_storage(), tensors[0].storage_offset(), new_shape, new_stride
        )

    return combined_tensor


class FusedAttnFunc(torch.autograd.Function):
    """Function for FusedAttention with separate Q, K, V tensors"""

    @staticmethod
    def forward(
        ctx,
        is_training,
        max_seqlen_q,
        max_seqlen_kv,
        cu_seqlens_q,
        cu_seqlens_kv,
        cu_seqlens_q_padded,
        cu_seqlens_kv_padded,
        q,
        k,
        v,
        qkv_dtype,
        attn_bias,
        attn_scale,
        dropout_p,
        fast_zero_fill,
        qkv_layout,
        attn_bias_type,
        attn_mask_type,
        window_size,
        rng_gen,
        fused_attention_backend,
        use_FAv2_bwd,
        fp8,
        fp8_meta,
        quantizers,
        deterministic,
    ):
        # pylint: disable=missing-function-docstring
        # "fp8_mha" decides outputs in fp8, while inputs are inferred from the real dtype
        is_input_fp8 = False
        is_output_fp8 = fp8_meta["recipe"].fp8_mha if "recipe" in fp8_meta else False
        fake_dtype = q.dtype

        QKV_quantizer, O_quantizer, S_quantizer, dQKV_quantizer, dO_quantizer, dP_quantizer = (
            get_attention_quantizers(fp8, quantizers, cp_specific_quantizers=False)
        )
        if fp8:
            fused_attention_backend = FusedAttnBackend["FP8"]
            assert isinstance(k, q.__class__) and isinstance(
                v, q.__class__
            ), "q, k, and v must have the same type."

            is_input_fp8 = isinstance(q, Float8Tensor)
            q_fp8, k_fp8, v_fp8 = None, None, None
            if is_input_fp8:
                q_fp8, k_fp8, v_fp8 = q, k, v
            else:
                # 1: qkv packed, 2: kv packed, 3: qkv separate
                qkv_group = len(qkv_layout.split("_"))
                match qkv_group:
                    case 1:
                        dim = qkv_layout.find("3")
                        qkv = _combine_tensors([q, k, v], dim)
                        qkv_c = qkv.view(-1, qkv.shape[-3] * qkv.shape[-2] * qkv.shape[-1])
                        qkv_fp8 = QKV_quantizer(qkv)
                        q_fp8, k_fp8, v_fp8 = _SplitAlongDim.apply(qkv_fp8, dim, [1, 1, 1], True)
                    case 2:
                        q_fp8 = QKV_quantizer(q)
                        dim = qkv_layout.split("_")[1].find("2")
                        kv = _combine_tensors([k, v], dim)
                        kv_c = kv.view(-1, kv.shape[-3] * kv.shape[-2] * kv.shape[-1])
                        kv_fp8 = QKV_quantizer(kv_c)
                        k_fp8, v_fp8 = _SplitAlongDim.apply(kv_fp8, dim, [1, 1], True)
                    case 3:
                        q_fp8 = QKV_quantizer(q)
                        k_fp8 = QKV_quantizer(k)
                        v_fp8 = QKV_quantizer(v)
                    case _:
                        raise "Invalid qkv_layout " + qkv_layout
            out_fp8, aux_ctx_tensors = fused_attn_fwd(
                is_training,
                max_seqlen_q,
                max_seqlen_kv,
                cu_seqlens_q,
                cu_seqlens_kv,
                q_fp8,
                k_fp8,
                v_fp8,
                fake_dtype,
                fused_attention_backend,
                attn_bias,
                cu_seqlens_q_padded,
                cu_seqlens_kv_padded,
                S_quantizer,
                O_quantizer,
                attn_scale,
                dropout_p,
                fast_zero_fill,
                qkv_layout,
                attn_bias_type,
                attn_mask_type,
                window_size,
                rng_gen,
            )
            if is_output_fp8:
                out_ret = out_fp8
            else:
                out_ret = out_fp8.dequantize().view(out_fp8.shape)
            out_save = out_ret

            if not int(os.getenv("NVTE_FP8_DPA_BWD", "1")):
                # 1: qkv packed, 2: kv packed, 3: qkv separate
                if is_input_fp8:
                    qkv_group = len(qkv_layout.split("_"))
                    if qkv_group == 1:
                        dim = qkv_layout.find("3")
                        qkv = _combine_tensors([q, k, v], dim)
                        qkv_c = qkv.view(-1, qkv.shape[-3] * qkv.shape[-2] * qkv.shape[-1])
                        qkv_no_fp8 = qkv_c.dequantize().view(qkv.shape)
                        q, k, v = _SplitAlongDim.apply(qkv_no_fp8, dim, [1, 1, 1], True)
                    if qkv_group == 2:
                        q = q.dequantize()
                        dim = qkv_layout.split("_")[1].find("2")
                        kv = _combine_tensors([k, v], dim)
                        kv_c = kv.view(-1, kv.shape[-3] * kv.shape[-2] * kv.shape[-1])
                        kv_no_fp8 = kv.dequantize()
                        k, v = _SplitAlongDim.apply(kv_no_fp8, dim, [1, 1], True)
                    if qkv_group == 3:
                        q = q.dequantize()
                        k = k.dequantize()
                        v = v.dequantize()
                if is_output_fp8:
                    out_save = out_fp8.dequantize()

            fp8_tensors = (q_fp8, k_fp8, v_fp8, out_fp8)
        else:

            out_ret, aux_ctx_tensors = fused_attn_fwd(
                is_training,
                max_seqlen_q,
                max_seqlen_kv,
                cu_seqlens_q,
                cu_seqlens_kv,
                q,
                k,
                v,
                fake_dtype,
                fused_attention_backend,
                attn_bias,
                cu_seqlens_q_padded,
                cu_seqlens_kv_padded,
                None,  # s_quantizer
                None,  # o_quantizer
                attn_scale,
                dropout_p,
                fast_zero_fill,
                qkv_layout,
                attn_bias_type,
                attn_mask_type,
                window_size,
                rng_gen,
            )
            out_save = out_ret
            fp8_tensors = (None, None, None, None)

        ctx.fp8 = fp8 and int(os.getenv("NVTE_FP8_DPA_BWD", "1"))

        from .cpu_offload import CPUOffloadEnabled

        if CPUOffloadEnabled:
            if ctx.fp8:
                tensor_list = fp8_tensors
            else:
                tensor_list = [q, k, v, out_save]

            tensor_list.extend(aux_ctx_tensors)

            qkv_layout = "sbhd_sbhd_sbhd"
            for tensor in tensor_list:
                if tensor is not None:
                    tensor.activation_offloading = True

        ctx.is_input_fp8 = is_input_fp8
        ctx.is_output_fp8 = is_output_fp8
        qkvo_tensors = (q, k, v, out_save) if not ctx.fp8 else (None, None, None, None)
        tensors_to_save, tensor_objects = prepare_for_saving(
            *fp8_tensors,
            *qkvo_tensors,
            cu_seqlens_q,
            cu_seqlens_kv,
            cu_seqlens_q_padded,
            cu_seqlens_kv_padded,
            *aux_ctx_tensors,
        )
        ctx.save_for_backward(*tensors_to_save)
        ctx.tensor_objects = tensor_objects
        ctx.fp8_meta = fp8_meta

        ctx.dQKV_quantizer = dQKV_quantizer
        ctx.dO_quantizer = dO_quantizer
        ctx.dP_quantizer = dP_quantizer
        ctx.S_quantizer = S_quantizer

        ctx.max_seqlen_q = max_seqlen_q
        ctx.max_seqlen_kv = max_seqlen_kv
        ctx.fake_dtype = fake_dtype
        ctx.qkv_dtype = qkv_dtype
        ctx.attn_scale = attn_scale
        ctx.dropout_p = dropout_p
        ctx.fast_zero_fill = fast_zero_fill
        ctx.qkv_layout = qkv_layout
        ctx.attn_bias_type = attn_bias_type
        ctx.attn_mask_type = attn_mask_type
        ctx.window_size = window_size
        ctx.fused_attention_backend = (
            fused_attention_backend if ctx.fp8 else FusedAttnBackend["F16_arbitrary_seqlen"]
        )
        ctx.use_FAv2_bwd = use_FAv2_bwd
        ctx.deterministic = deterministic

        return out_ret

    @staticmethod
    def backward(ctx, d_out):
        # pylint: disable=missing-function-docstring
        if ctx.is_output_fp8:
            assert isinstance(
                d_out, Float8Tensor
            ), "Gradient of the DPA output must be in Float8Tensor type for FP8 MHA."

        d_out = d_out.contiguous()
        (
            q_fp8,
            k_fp8,
            v_fp8,
            out_fp8,
            q,
            k,
            v,
            out,
            cu_seqlens_q,
            cu_seqlens_kv,
            cu_seqlens_q_padded,
            cu_seqlens_kv_padded,
            *other_tensors,
        ) = restore_from_saved(ctx.tensor_objects, ctx.saved_tensors)

        aux_ctx_tensors = other_tensors

        if not aux_ctx_tensors[0].is_contiguous():
            aux_ctx_tensors[0] = aux_ctx_tensors[0].contiguous()
        rest = [None]
        if ctx.use_FAv2_bwd:
            softmax_lse, rng_state = aux_ctx_tensors
            dq = torch.empty_like(q)
            dk = torch.empty_like(k)
            dv = torch.empty_like(v)
            d_out, q, k, v, out = [maybe_contiguous(x) for x in (d_out, q, k, v, out)]
            flash_attn_cuda_bwd(
                d_out,
                q,
                k,
                v,
                out,
                softmax_lse,
                dq,
                dk,
                dv,
                cu_seqlens_q,
                cu_seqlens_kv,
                ctx.max_seqlen_q,
                ctx.max_seqlen_kv,
                ctx.dropout_p,
                ctx.attn_scale,
                False,
                "causal" in ctx.attn_mask_type,
                None,
                rng_state,
            )
            dq = dq[..., : d_out.shape[-1]]
            dk = dk[..., : d_out.shape[-1]]
            dv = dv[..., : d_out.shape[-1]]
        else:
            with torch.cuda.nvtx.range("_FusedAttn"):
                if ctx.fp8:
                    if ctx.is_output_fp8:
                        d_out_fp8 = d_out
                    else:
                        d_out_fp8 = ctx.dO_quantizer(d_out)
                    dq_fp8, dk_fp8, dv_fp8, *rest = fused_attn_bwd(
                        ctx.max_seqlen_q,
                        ctx.max_seqlen_kv,
                        cu_seqlens_q,
                        cu_seqlens_kv,
                        q_fp8,
                        k_fp8,
                        v_fp8,
                        out_fp8,
                        d_out_fp8,
                        ctx.fake_dtype,
                        ctx.qkv_dtype,
                        aux_ctx_tensors,
                        ctx.fused_attention_backend,
                        cu_seqlens_q_padded,
                        cu_seqlens_kv_padded,
                        ctx.S_quantizer,
                        ctx.dP_quantizer,
                        ctx.dQKV_quantizer,
                        ctx.attn_scale,
                        ctx.dropout_p,
                        ctx.fast_zero_fill,
                        ctx.qkv_layout,
                        ctx.attn_bias_type,
                        ctx.attn_mask_type,
                        ctx.window_size,
                        ctx.deterministic,
                    )

                    if not ctx.is_input_fp8:
                        qkv_group = len(ctx.qkv_layout.split("_"))
                        if qkv_group == 1:
                            dim = ctx.qkv_layout.find("3")
                            dqkv_fp8_data = _combine_tensors(
                                [dq_fp8._data, dk_fp8._data, dv_fp8._data], dim
                            )
                            dqkv_fp8 = dq_fp8.make_like(
                                tensor=dq_fp8, data=dqkv_fp8_data, shape=dqkv_fp8_data.shape
                            )
                            dqkv = dqkv_fp8.dequantize()
                            dq, dk, dv = _SplitAlongDim.apply(dqkv, dim, [1, 1, 1], True)
                        if qkv_group == 2:
                            dq = dq_fp8.dequantize()
                            dim = ctx.qkv_layout.split("_")[1].find("2")
                            dkv_fp8 = _combine_tensors([dk_fp8, dv_fp8], dim)
                            dkv_c_fp8 = dkv_fp8.view(
                                -1, dkv_fp8.shape[-3] * dkv_fp8.shape[-2] * dkv_fp8.shape[-1]
                            )
                            dkv = dkv_c_fp8.dequantize()
                            dk, dv = _SplitAlongDim.apply(dkv, dim, [1, 1], True)
                        if qkv_group == 3:
                            dq = dq_fp8.dequantize()
                            dk = dk_fp8.dequantize()
                            dv = dv_fp8.dequantize()
                    else:
                        dq, dk, dv = dq_fp8, dk_fp8, dv_fp8
                else:
                    if isinstance(d_out, QuantizedTensor):
                        d_out = d_out.dequantize()
                    dq, dk, dv, *rest = fused_attn_bwd(
                        ctx.max_seqlen_q,
                        ctx.max_seqlen_kv,
                        cu_seqlens_q,
                        cu_seqlens_kv,
                        q,
                        k,
                        v,
                        out,
                        d_out,
                        ctx.fake_dtype,
                        ctx.qkv_dtype,
                        aux_ctx_tensors,
                        ctx.fused_attention_backend,
                        cu_seqlens_q_padded,
                        cu_seqlens_kv_padded,
                        None,
                        None,
                        None,
                        ctx.attn_scale,
                        ctx.dropout_p,
                        ctx.fast_zero_fill,
                        ctx.qkv_layout,
                        ctx.attn_bias_type,
                        ctx.attn_mask_type,
                        ctx.window_size,
                        ctx.deterministic,
                    )

        # if no_bias or alibi, return dqkv
        if ctx.attn_bias_type in ["no_bias", "alibi"]:
            return (
                None,
                None,
                None,
                None,
                None,
                None,
                None,
                dq,
                dk,
                dv,
                None,
                None,
                None,
                None,
                None,
                None,
                None,
                None,
                None,
                None,
                None,
                None,
                None,
                None,
                None,
                None,
                None,
                None,
            )
        # else, return (dqkv, dbias)
        return (
            None,
            None,
            None,
            None,
            None,
            None,
            None,
            dq,
            dk,
            dv,
            None,
            rest[0],
            None,
            None,
            None,
            None,
            None,
            None,
            None,
            None,
            None,
            None,
            None,
            None,
            None,
            None,
            None,
            None,
        )


class FusedAttention(torch.nn.Module):
    """Dot product attention, with multiple backends:

    1. FusedAttnBackend["F16_max512_seqlen"]
       cuDNN based fused attention for FP16/BF16 and <=512 sequence length.
    2. FusedAttnBackend["F16_arbitrary_seqlen"]
       cuDNN based fused attention for FP16/BF16 and any sequence length.

    Support matrix:

    | backend       | 1                       | 2                              |
    | flash based   | no                      | yes                            |
    | cuDNN based   | yes                     | yes                            |
    | qkv dtype     | fp16/bf16               | fp16/bf16                      |
    | attn_type     | self/cross              | self/cross                     |
    | qkv_layout    |                         |                                |
    |  - (q,k,v)    | sb3hd, bs3hd            | sb3hd, bs3hd, sbh3d, bsh3d     |
    |               | sbhd_sb2hd, bshd_bs2hd  | sbhd_sb2hd, bshd_bs2hd         |
    |               | bshd_bshd_bshd          | sbhd_sbh2d, bshd_bsh2d         |
    |               |                         | sbhd_sbhd_sbhd, bshd_bshd_bshd |
    | mask_type     | causal/padding/no_mask  | causal/padding/no_mask         |
    | bias_type     | post_scale_bias/no_bias | post_scale_bias/alibi/no_bias  |
    | dropout       | yes                     | yes                            |
    | max_seqlen    | <=512, multiple of 64   | any, multiple of 64            |
    | head_dim      | 64                      | <=128, multiple of 8           |
    | output dtype  | fp16/bf16               | fp16/bf16                      |
    """

    def __init__(
        self,
        softmax_scale: float,
        attention_dropout: float = 0.0,
        attention_dropout_ctx: Optional[Callable] = nullcontext,
        attention_type: str = "self",
        layer_number: Optional[int] = None,
        deterministic: bool = False,
    ) -> None:
        super().__init__()

        self.softmax_scale = softmax_scale
        self.attention_dropout = attention_dropout
        self.attention_dropout_ctx = attention_dropout_ctx
        self.attention_type = attention_type
        self.use_FAv2_bwd = os.getenv(
            "NVTE_FUSED_ATTN_USE_FAv2_BWD", "0"
        ) == "1" and get_device_compute_capability() == (9, 0)
        self.layer_number = 1 if layer_number is None else layer_number
        self.deterministic = deterministic

        def remove_extra_states_check(self, incompatible_keys):  # pylint: disable=unused-argument
            """
            Temporarily remove fused_attention._extra_state as a missing key
            or an unexpected key when loading Transformer Engine checkpoints.
            Please store FP8 metadata as DotProductAttention's _extra_state,
            rather than FusedAttention's _extra_state. This hook will be
            phased out in Transformer Engine 2.0.
            """
            for key in incompatible_keys.missing_keys:
                if "fused_attention._extra_state" in key:
                    incompatible_keys.missing_keys.remove(key)
            for key in incompatible_keys.unexpected_keys:
                if "fused_attention._extra_state" in key:
                    incompatible_keys.unexpected_keys.remove(key)
                    warnings.warn(
                        "fused_attention._extra_state is not loaded from checkpoint. Please map "
                        "FusedAttention's _extra_state to DotProductAttention's _extra_state."
                    )

        self.register_load_state_dict_post_hook(remove_extra_states_check)

    @no_torch_dynamo()
    def forward(
        self,
        query_layer: torch.Tensor,
        key_layer: torch.Tensor,
        value_layer: torch.Tensor,
        qkv_layout: str = "sbh3d",
        cu_seqlens_q: Optional[torch.Tensor] = None,
        cu_seqlens_kv: Optional[torch.Tensor] = None,
        cu_seqlens_q_padded: Optional[torch.Tensor] = None,
        cu_seqlens_kv_padded: Optional[torch.Tensor] = None,
        max_seqlen_q: Optional[int] = None,
        max_seqlen_kv: Optional[int] = None,
        attn_mask_type: str = "causal",
        attention_mask: Optional[Union[torch.Tensor, Tuple[torch.Tensor, torch.Tensor]]] = None,
        window_size: Optional[Tuple[int, int]] = None,
        fused_attention_backend: tex.NVTE_Fused_Attn_Backend = tex.NVTE_Fused_Attn_Backend.NVTE_No_Backend,
        core_attention_bias_type: str = "no_bias",
        core_attention_bias: Optional[torch.Tensor] = None,
        fast_zero_fill: bool = True,
        cp_group: Optional[Union[dist_group_type, List[dist_group_type]]] = None,
        cp_global_ranks: List[int] = None,
        cp_stream: torch.cuda.Stream = None,
        cp_comm_type: str = "p2p",
        fp8: bool = False,
        fp8_meta: Optional[Dict[str, Any]] = None,
        quantizers=None,
        pad_between_seqs: bool = False,
    ) -> torch.Tensor:
        """fused attention fprop"""
        assert (
            fused_attention_backend != tex.NVTE_Fused_Attn_Backend.NVTE_No_Backend
        ), "No fused attention backend supports this input combination!"
        assert all(
            x.dtype in [torch.float16, torch.bfloat16] or isinstance(x, Float8Tensor)
            for x in [query_layer, key_layer, value_layer]
        ), "FusedAttention only supports FP16 and BF16 data types, or Float8Tensors."
        assert (
            query_layer.is_cuda and key_layer.is_cuda and value_layer.is_cuda
        ), "FusedAttention only supports CUDA tensors."
        assert (
            qkv_layout in QKVLayouts
        ), f"FusedAttention does not support qkv_layout = {qkv_layout}!"

        cp_size = 1
        if isinstance(cp_group, dist_group_type):
            cp_size = get_distributed_world_size(cp_group)
        elif isinstance(cp_group, list):
            for group in cp_group:
                cp_size *= get_distributed_world_size(group)
        context_parallel = cp_size > 1

        qkv_format = "".join([i for i in qkv_layout.split("_")[0] if i.isalpha()])

        if qkv_format in ["sbhd", "bshd"]:
            if qkv_format == "sbhd":
                batch_size, max_seqlen_q, max_seqlen_kv = (
                    query_layer.shape[1],
                    query_layer.shape[0],
                    key_layer.shape[0],
                )
            if qkv_format == "bshd":
                batch_size, max_seqlen_q, max_seqlen_kv = (
                    query_layer.shape[0],
                    query_layer.shape[1],
                    key_layer.shape[1],
                )
            max_seqlen_q *= cp_size
            max_seqlen_kv *= cp_size
            if "padding" in attn_mask_type:
                assert not context_parallel, "Padding mask not supported with context parallelism!"

                if cu_seqlens_q is None or cu_seqlens_kv is None:
                    if attention_mask is None:
                        raise RuntimeError(
                            "Please provide attention_mask or cu_seqlens for padding!"
                        )
                    if self.attention_type == "self":
                        cu_seqlens_q = get_cu_seqlens(attention_mask)
                        cu_seqlens_kv = cu_seqlens_q
                    else:
                        cu_seqlens_q = get_cu_seqlens(attention_mask[0])
                        cu_seqlens_kv = get_cu_seqlens(attention_mask[1])
            else:
                if cu_seqlens_q is None:
                    cu_seqlens_q = _get_full_cu_seqlens(
                        batch_size,
                        max_seqlen_q,
                        query_layer.device,
                    )
                if cu_seqlens_kv is None:
                    cu_seqlens_kv = _get_full_cu_seqlens(
                        batch_size,
                        max_seqlen_kv,
                        key_layer.device,
                    )
        if qkv_format == "thd":
            assert (
                max_seqlen_q is not None
                and max_seqlen_kv is not None
                and cu_seqlens_q is not None
                and cu_seqlens_kv is not None
            ), "max_seqlen_q/kv and cu_seqlens_q/kv can not be None when qkv_format is thd!"

        if qkv_format == "thd" and (cu_seqlens_q_padded is None or cu_seqlens_kv_padded is None):
            cu_seqlens_q_padded = cu_seqlens_q
            cu_seqlens_kv_padded = cu_seqlens_kv

        qkv_dtype = TE_DType[query_layer.dtype]

        use_FAv2_bwd = (
            self.use_FAv2_bwd
            and (core_attention_bias_type == "no_bias")
            and (fused_attention_backend == tex.NVTE_Fused_Attn_Backend.NVTE_F16_arbitrary_seqlen)
        )

        if fp8:
            assert fused_attention_backend == tex.NVTE_Fused_Attn_Backend.NVTE_FP8, (
                f"cuDNN attention sub-backend {int(tex.NVTE_Fused_Attn_Backend.NVTE_FP8)}"
                " is required for FP8 attention!"
            )
            assert fp8_meta is not None, "FP8 metadata fp8_meta is required for FP8 attention!"
            assert not context_parallel or fp8_meta["recipe"].reduce_amax, (
                "Amax reduction across TP+CP group is necessary when using context parallelism with"
                " FP8!"
            )

        if context_parallel:
            assert (
                fp8
                or fused_attention_backend == tex.NVTE_Fused_Attn_Backend.NVTE_F16_arbitrary_seqlen
            ), f"{fused_attention_backend} does not work with context parallelism!"
            assert core_attention_bias_type not in [
                "alibi"
            ], f"{core_attention_bias_type} is not supported with context parallelism!"
            query_layer, key_layer, value_layer = [
                x.contiguous() for x in (query_layer, key_layer, value_layer)
            ]
            with self.attention_dropout_ctx():
                output = attn_forward_func_with_cp(
                    self.training,
                    query_layer,
                    key_layer,
                    value_layer,
                    cu_seqlens_q,
                    cu_seqlens_kv,
                    max_seqlen_q,
                    max_seqlen_kv,
                    cu_seqlens_q_padded,
                    cu_seqlens_kv_padded,
                    self.attention_dropout if self.training else 0.0,
                    cp_group,
                    cp_global_ranks,
                    cp_stream,
                    cp_comm_type,
                    softmax_scale=self.softmax_scale,
                    qkv_format=qkv_format,
                    attn_mask_type=attn_mask_type,
                    attn_bias_type=core_attention_bias_type,
                    attn_bias=core_attention_bias,
                    deterministic=self.deterministic,
                    use_fused_attention=True,
                    window_size=window_size,
                    fp8=fp8,
                    fp8_meta=fp8_meta,
                    quantizers=quantizers,
                    pad_between_seqs=pad_between_seqs,
                )
        else:
            with self.attention_dropout_ctx():
                output = FusedAttnFunc.apply(
                    self.training,
                    max_seqlen_q,
                    max_seqlen_kv,
                    cu_seqlens_q,
                    cu_seqlens_kv,
                    cu_seqlens_q_padded,
                    cu_seqlens_kv_padded,
                    query_layer,
                    key_layer,
                    value_layer,
                    qkv_dtype,
                    core_attention_bias,
                    self.softmax_scale,
                    self.attention_dropout if self.training else 0.0,
                    fast_zero_fill,
                    qkv_layout,
                    core_attention_bias_type,
                    attn_mask_type,
                    window_size,
                    None,  # rng_gen
                    fused_attention_backend,
                    use_FAv2_bwd,
                    fp8,
                    fp8_meta,
                    quantizers,
                    self.deterministic,
                )

        # ...hd -> ...(hd)
        return output.view(*output.shape[:-2], -1)


class DotProductAttention(TransformerEngineBaseModule):
    """Allows the model to jointly attend to information from different
    representation subspaces as described in the paper:
    `Attention Is All You Need <https://arxiv.org/abs/1706.03762>`_.

    .. note::

        Argument :attr:`attention_mask` in the `forward` call is only used when
        :attr:`attn_mask_type` includes '"padding"' or `"arbitrary"`.

    .. warning::

        FlashAttention uses a non-deterministic algorithm for optimal performance. To observe
        deterministic behavior at the cost of performance, use FlashAttention version >= `2.4.1`
        and set the environment variable :attr:`NVTE_ALLOW_NONDETERMINISTIC_ALGO=0`. In order
        to disable`flash-attn` entirely, set :attr:`NVTE_FLASH_ATTN=0`.

    .. note::

        Transformer Engine stores the FP8 metadata under a `._extra_state` key when checkpointing.
        As the FP8 attention support expands from one backend to multiple backends, the location
        of that key has also shifted (see `FP8 checkpoint compatibility <https://docs.nvidia.com/deeplearning/transformer-engine/user-guide/faq.html#fp8-checkpoint-compatibility>`_).


    Parameters
    ----------
    num_attention_heads : int
                         number of attention heads in the transformer layer.
    kv_channels : Union[int, Tuple[int, int]]
                the head size in key and value tensors. If the same, :attr:`kv_channels` can be
                an integer; if not, :attr:`kv_channels` should be a tuple of two integers.
    num_gqa_groups : Optional[int] = None
                    number of GQA groups in the transformer layer.
                    Grouped Query Attention is described in
                    `this paper <https://arxiv.org/pdf/2305.13245.pdf>`_.
                    This only affects the keys and values, not the queries.
                    GQA-1 is equivalent to Multi-Query Attention
                    (`MQA <https://arxiv.org/pdf/1911.02150.pdf>`_), while GQA-H
                    is equivalent to MHA, i.e. `num_gqa_groups = num_attention_heads`.
    attention_dropout: float, default = 0.0
                      dropout probability for the dropout op during multi-head attention.
    attn_mask_type: str, default = `causal`
                   type of attention mask passed into softmax operation, options are "`no_mask`",
                   "`padding`", "`causal`", "`padding,causal`", "`causal,padding`",
                   "`padding_causal`", "`causal_bottom_right`", "`padding_causal_bottom_right`", and
                   "`arbitrary`", where "`padding,causal`", "`causal,padding`" and "`padding_causal`"
                   are equivalent. This arg can be overridden by :attr:`attn_mask_type` in the
                   `forward` method. It is useful for cases involving compilation/tracing, e.g.
                   ONNX export, and the forward arg is useful for dynamically changing mask types,
                   e.g. a different mask for training and inference.
                   1. For "`no_mask`", no attention mask is applied.
                   2. For "`causal`", "`causal_bottom_right`", or the causal mask in
                   "`padding_causal`" and "`padding_causal_bottom_right`", Transformer Engine
                   calculates and applies an upper triangular mask to the softmax input.
                   No user input is needed. Causal masks without the "`bottom_right`" appendix align
                   the diagonal line to the top left corner of the softmax matrix. With
                   "`bottom_right`", the causal mask is aligned to the bottom right corner, which is
                   often used in inference/KV caching.
                   3. For "`padding`", or the padding mask in "`padding_causal`" and
                   "`padding_causal_bottom_right`", users need to provide the locations of padded
                   tokens, either via :attr:`cu_seqlens_q` and :attr:`cu_seqlens_kv` (both in shape
                   [batch_size + 1]), or via :attr:`attention_mask` (one tensor for self-attention
                   in shape [batch_size, 1, 1, max_seqlen_q], or two tensors in a tuple for
                   cross-attention in shapes [batch_size, 1, 1, max_seqlen_q] and
                   [batch_size, 1, 1, max_seqlen_kv]).
                   4. For "`arbitrary`", users need to provide a mask that is broadcastable to
                   the shape of softmax input [batch_size, num_heads, max_seqlen_q, max_seqlen_kv].
    window_size: Optional[Tuple[int, int]], default = `None`
                sliding window size for local attention, where query at position i attends to keys
                in [i + seqlen_k - seqlen_q - window_size[0], i + seqlen_k - seqlen_q
                + window_size[1]] inclusive. Special cases (-1, -1) and (-1, 0) mean no sliding
                window and causal mask specifically. Both `causal` and `causal_bottom_right` masks
                map to `window_size = (-1, 0)` and Transformer Engine distinguishes them based on
                `attn_mask_type`. Similar to :attr:`attn_mask_type`, `window_size` can
                be overridden by :attr:`window_size` in `forward` as well.
    attention_type: str, default = `self`
                   type of attention, either "`self`" and "`cross`".
    layer_number: int, default = `None`
                 layer number of the current `DotProductAttention` when multiple such modules
                 are concatenated, for instance in consecutive transformer blocks.
    qkv_format: str, default = `sbhd`
               dimension format for `query_layer`, `key_layer` and `value_layer`,
               {`sbhd`, `bshd`, `thd`}. `s` stands for the sequence length, `b` batch size,
               `h` the number of heads, `d` head size, and `t` the total number of tokens
               in a batch, with `t = sum(s_i), for i = 0...b-1`. `sbhd` and `bshd` formats
               are used for when sequences in a batch are of equal length or padded to
               equal length, and the `thd` format is used for when sequences in a batch
               have different lengths. Please note that these formats do not reflect how
               tensors `query_layer`, `key_layer`, `value_layer` are laid out in memory.
               For that, please use `get_qkv_layout` to gain the layout information.
    softmax_scale: Optional[float], default = `None`
                softmax scale for the attention scores. If `None`, defaults to
                `1.0/math.sqrt(kv_channels if isinstance(kv_channels, int) else kv_channels[0])`.

    Parallelism parameters
    ----------------------
    sequence_parallel : bool, default = `False`
                       if set to `True`, uses sequence parallelism.
    tp_size : int, default = 1
             tensor parallel world size.
    tp_group : ProcessGroup, default = `None`
              tensor parallel process group.
    cp_group : Union[ProcessGroup, List[ProcessGroup]], default = `None`
              context parallel process group.
              ProcessGroup is for cp_comm_type of "p2p", "all_gather", and "a2a".
              List[ProcessGroup] is for cp_comm_type of "a2a+p2p", where cp_group[0]
              and cp_group[1] are for a2a and p2p communications respectively.
    cp_global_ranks : list of global rank IDs, default = `None`
                     global rank IDs of GPUs that are in cp_group.
    cp_stream : CUDA stream, default = `None`
               context parallelism splits flash attention into multiple steps for
               compute and communication overlapping. To address the wave quantization
               issue of each split step, we add an additional CUDA stream so that we
               can overlap two flash attention kernels.
    cp_comm_type : str, default = `p2p`
                  inter-gpu communication type for context parallelism.
                  Can be "p2p" or "all_gather" or "a2a" or "a2a+p2p".
                  "p2p": Exchange KV chunks with P2P communications in ring topology.
                         P2P is async and can be overlapped with attention compute.
                  "all_gather": All-gather to get full sequence of KV before attention.
                                The all-gather is not async, and cannot be overlapped.
                  "a2a": Like DeepSpeed Ulysses, scatter attention heads across the CP
                         group, and gather to get full sequence of QKV.
                  "a2a+p2p": hierarchical CP implementation. First applying a2a to QKV
                  across each CP sub-group (e.g., via NVLink), then exchanging KV with
                  p2p between sub-groups (e.g., via IBLink).
    """

    def __init__(
        self,
        num_attention_heads: int,
        kv_channels: Union[int, Tuple[int, int]],
        num_gqa_groups: Optional[int] = None,
        attention_dropout: float = 0.0,
        qkv_format: str = "sbhd",
        attn_mask_type: str = "causal",
        window_size: Optional[Tuple[int, int]] = None,
        sequence_parallel: bool = False,
        tp_size: int = 1,
        get_rng_state_tracker: Optional[Callable] = None,
        tp_group: Optional[dist_group_type] = None,
        layer_number: Optional[int] = None,
        attention_type: str = "self",
        cp_group: Optional[Union[dist_group_type, List[dist_group_type]]] = None,
        cp_global_ranks: List[int] = None,
        cp_stream: torch.cuda.Stream = None,
        cp_comm_type: str = "p2p",
        softmax_scale: Optional[float] = None,
    ) -> None:
        super().__init__()

        self.logger = logging.getLogger("DotProductAttention")
        self.logger.setLevel(_log_level)
        if not self.logger.hasHandlers():
            self.logger.addHandler(_stream_handler)
        self.qkv_format = qkv_format
        attn_mask_type = attn_mask_type.replace(",", "_")
        if attn_mask_type == "causal_padding":
            attn_mask_type = "padding_causal"
        self.attn_mask_type = attn_mask_type
        self.window_size = check_set_window_size(attn_mask_type, window_size)
        if tp_group is None:
            self.tp_size = tp_size
            if tp_size == 1:
                self.set_tensor_parallel_group(tp_group)
        else:
            self.tp_size = get_distributed_world_size(tp_group)
            self.set_tensor_parallel_group(tp_group)
        self.get_rng_state_tracker = get_rng_state_tracker
        self.num_attention_heads = num_attention_heads
        self.layer_number = 1 if layer_number is None else layer_number
        self.cp_group = cp_group
        self.cp_global_ranks = cp_global_ranks
        self.cp_stream = cp_stream
        self.cp_comm_type = cp_comm_type

        self.hidden_size_per_attention_head_k = (
            kv_channels if isinstance(kv_channels, int) else kv_channels[0]
        )
        self.hidden_size_per_attention_head_v = (
            kv_channels if isinstance(kv_channels, int) else kv_channels[1]
        )

        self.num_gqa_groups = num_attention_heads if num_gqa_groups is None else num_gqa_groups
        self.num_gqa_groups_per_partition = int(self.num_gqa_groups // self.tp_size)

        assert (
            num_attention_heads % self.num_gqa_groups == 0
        ), "The number of attention heads must be divisible by the number of GQA groups!"

        self.rng_states_tracker = None
        if sequence_parallel or get_rng_state_tracker is None:
            attention_dropout_ctx = nullcontext
        else:
            self.rng_states_tracker = get_rng_state_tracker()
            set_all_rng_states(self.rng_states_tracker.get_states())
            attention_dropout_ctx = self.rng_states_tracker.fork

        if softmax_scale is None:
            softmax_scale = 1.0 / math.sqrt(
                kv_channels if isinstance(kv_channels, int) else kv_channels[0]
            )

        self.deterministic = (
            not bool(int(os.getenv("NVTE_ALLOW_NONDETERMINISTIC_ALGO", "1")))
            or torch.are_deterministic_algorithms_enabled()
        )
        # To use the workspace optimization path for determinism, please
        # set NVTE_FUSED_ATTN_FORCE_WORKSPACE_OPT=1 for cuDNN >=8.9.5 and <9.0.0,
        # and set NVTE_ALLOW_NONDETERMINISTIC_ALGO=0 for cuDNN >=9.0.0.
        cudnn_version = get_cudnn_version()
        if (8, 9, 5) <= cudnn_version < (9, 0, 0):
            if self.deterministic:
                os.environ["NVTE_FUSED_ATTN_FORCE_WORKSPACE_OPT"] = "1"

            # CUDNN_FRONTEND_ATTN_DP_WORKSPACE_LIMIT
            # - unset:       enables workspace optimization when required workspace is <= 256MB
            #                or when bias gradient needs to be computed
            # - n:           enables workspace optimization when required workspace is <= n bytes
            # - -1:          enables workspace optimization always
            # - 0:           disables workspace optimization always
            if "NVTE_FUSED_ATTN_FORCE_WORKSPACE_OPT" in os.environ:
                if os.environ["NVTE_FUSED_ATTN_FORCE_WORKSPACE_OPT"] == "0":
                    os.environ["CUDNN_FRONTEND_ATTN_DP_WORKSPACE_LIMIT"] = "0"
                if os.environ["NVTE_FUSED_ATTN_FORCE_WORKSPACE_OPT"] == "1":
                    os.environ["CUDNN_FRONTEND_ATTN_DP_WORKSPACE_LIMIT"] = "-1"

        assert attention_type in AttnTypes, f"attention_type {attention_type} not supported"

        self.attention_type = attention_type
        self.attention_dropout = attention_dropout

        attn_kwargs = {
            "attention_dropout": attention_dropout,
            "attention_dropout_ctx": attention_dropout_ctx,
        }

        self.flash_attention = FlashAttention(
            softmax_scale,
            attention_type=attention_type,
            layer_number=layer_number,
            deterministic=self.deterministic,
            **attn_kwargs,
        )

        # Instantiating three types since use of flash-attn and FusedAttention
        # might be ruled out due to forward inputs.
        self.fused_attention = FusedAttention(
            softmax_scale,
            attention_type=attention_type,
            layer_number=layer_number,
            deterministic=self.deterministic,
            **attn_kwargs,
        )

        self.unfused_attention = UnfusedDotProductAttention(
            softmax_scale,
            attention_type=attention_type,
            **attn_kwargs,
            layer_number=layer_number,
        )

        def remove_extra_states_check(self, incompatible_keys):  # pylint: disable=unused-argument
            """
            Temporarily remove core_attention._extra_state as a missing key
            when loading older Transformer Engine checkpoints. Will phase out
            this hook in Transformer Engine 2.0.
            """
            for key in incompatible_keys.missing_keys:
                if "core_attention._extra_state" in key:
                    incompatible_keys.missing_keys.remove(key)

        self.register_load_state_dict_post_hook(remove_extra_states_check)

    def _load_from_state_dict(
        self, state_dict, prefix, local_metadata, strict, missing_keys, unexpected_keys, error_msgs
    ):
        """
        This function helps to load Transformer Engine 1.6 and 1.7 checkpoints, where FP8 attention
        metadata is stored under the `core_attention.fused_attention._extra_state` key and not the
        `core_attention._extra_state` key. Please see `FP8 checkpoint compatibility
        <https://docs.nvidia.com/deeplearning/transformer-engine/user-guide/faq.html#fp8-checkpoint-compatibility>`_ for more details.
        """
        fused_attn_key = False
        dot_product_attn_key = False
        for k in state_dict.keys():
            if "core_attention.fused_attention._extra_state" in k:
                fused_attn_key = True
            if "core_attention._extra_state" in k:
                dot_product_attn_key = True
        if fused_attn_key and not dot_product_attn_key:
            prefix = prefix + "fused_attention."
        super()._load_from_state_dict(
            state_dict, prefix, local_metadata, strict, missing_keys, unexpected_keys, error_msgs
        )

    def _checkpointed_attention_forward(
        self,
        attention_func: Callable,
        *forward_args: Tuple[torch.Tensor, ...],
        **forward_kwargs: Dict[str, Any],
    ) -> torch.Tensor:
        """Forward method with activation checkpointing."""

        def custom_forward(*input_args, **input_kwargs):
            return attention_func(*input_args, **input_kwargs)

        hidden_states = checkpoint(
            custom_forward,
            distribute_saved_activations=False,
            get_rng_state_tracker=self.get_rng_state_tracker,
            tp_group=self.tp_group,
            *forward_args,
            **forward_kwargs,
        )

        return hidden_states

    def set_context_parallel_group(
        self,
        cp_group: Union[dist_group_type, List[dist_group_type], None],
        cp_global_ranks: List[int],
        cp_stream: torch.cuda.Stream,
        cp_comm_type: str = "p2p",
    ) -> None:
        """
        Set the context parallel attributes for the given
        module before executing the forward pass.

        Parameters
        ----------
        cp_group : Union[ProcessGroup, List[ProcessGroup]]
                  context parallel process group.
                  ProcessGroup is for cp_comm_type of "p2p", "all_gather", and "a2a".
                  List[ProcessGroup] is for cp_comm_type of "a2a+p2p", where cp_group[0]
                  and cp_group[1] are for a2a and p2p communications respectively.
        cp_global_ranks : List[int]
                         list of global ranks in the context group.
        cp_stream : torch.cuda.Stream
                   cuda stream for context parallel execution.
        cp_comm_type : str, default = `p2p`
                      inter-gpu communication type for context parallelism.
                      Can be "p2p" or "all_gather" or "a2a" or "a2a+p2p".
                      "p2p": Exchange KV chunks with P2P communications in ring topology.
                             P2P is async and can be overlapped with attention compute.
                      "all_gather": All-gather to get full sequence of KV before attention.
                                    The all-gather is not async, and cannot be overlapped.
                      "a2a": Like DeepSpeed Ulysses, scatter attention heads across the CP
                             group, and gather to get full sequence of QKV.
                      "a2a+p2p": hierarchical CP implementation. First applying a2a to QKV
                      across each CP sub-group (e.g., via NVLink), then exchanging KV with
                      p2p between sub-groups (e.g., via IBLink).
        """
        self.cp_group = cp_group
        self.cp_global_ranks = cp_global_ranks
        self.cp_stream = cp_stream
        self.cp_comm_type = cp_comm_type

    @no_torch_dynamo(recursive=False)
    def forward(
        self,
        query_layer: torch.Tensor,
        key_layer: torch.Tensor,
        value_layer: torch.Tensor,
        attention_mask: Optional[Union[torch.Tensor, Tuple[torch.Tensor, torch.Tensor]]] = None,
        qkv_format: Optional[str] = None,
        cu_seqlens_q: Optional[torch.Tensor] = None,
        cu_seqlens_kv: Optional[torch.Tensor] = None,
        cu_seqlens_q_padded: Optional[torch.Tensor] = None,
        cu_seqlens_kv_padded: Optional[torch.Tensor] = None,
        max_seqlen_q: Optional[int] = None,
        max_seqlen_kv: Optional[int] = None,
        attn_mask_type: Optional[str] = None,
        window_size: Optional[Tuple[int, int]] = None,
        checkpoint_core_attention: bool = False,
        core_attention_bias_type: str = "no_bias",
        core_attention_bias: Optional[torch.Tensor] = None,
        alibi_slopes: Optional[torch.Tensor] = None,
        fast_zero_fill: bool = True,
        inference_params: Optional[InferenceParams] = None,
        pad_between_seqs: Optional[bool] = None,
    ) -> torch.Tensor:
        """
        Dot Product Attention Layer.

        .. note::

            Argument :attr:`attention_mask` is only used when :attr:`attn_mask_type`
            includes '"padding"' or `"arbitrary"`.

        .. note::

            DotProductAttention supports three backends: 1) FlashAttention which calls
            HazyResearch/Dao-AILab's `flash-attn <https://arxiv.org/pdf/2305.13245.pdf>`_
            PyTorch API, 2) FusedAttention which has multiple fused attention implementations
            based on `cuDNN Graph API
            <https://docs.nvidia.com/deeplearning/cudnn/developer-guide/index.html#op-fusion>`_
            (see :attr:`FusedAttention` for more details on FusedAttention backends), and 3)
            UnfusedDotProductAttention which is the native PyTorch implementation
            with fused scaled masked softmax.

        .. note::

            Users can use environment variables :attr:`NVTE_FLASH_ATTN`, :attr:`NVTE_FUSED_ATTN`,
            and :attr:`NVTE_FUSED_ATTN_BACKEND` to control which DotProductAttention backend,
            and FusedAttention backend if applicable, to use. Transformer Engine prioritizes
            FlashAttention over FusedAttention and over UnfusedDotProductAttention.
            If FusedAttention is being used, users can also choose to switch to flash-attn's
            implementation for backward by setting :attr:`NVTE_FUSED_ATTN_USE_FAv2_BWD=1`
            (default: 0), because of the performance differences between various versions of
            flash-attn and FusedAttention. Further, :attr:`NVTE_FUSED_ATTN_FORCE_WORKSPACE_OPT`
            can be used to enable (:attr:`1`) or disable (:attr:`0`) the workspace related
            optimizations in FusedAttention. When unset, Transformer Engine determines the code path
            based on its internal logic. These optimizations trade memory for performance
            and should be used with care.

        .. note::
            .. _cu_seqlens note:

            When training data has variable sequence lengths, users have two options.

            1. Manipulate the data and pad all sequences to the same length. Use
               :attr:`qkv_format` = {"bshd", "sbhd"} and
               :attr:`attn_mask_type` = {"padding", "padding_causal", "padding_causal_bottom_right"}.
               Pass in :attr:`cu_seqlens_q` and :attr:`cu_seqlens_kv`, or :attr:`attention_mask`
               (which will be converted to :attr:`cu_seqlens_q` and :attr:`cu_seqlens_kv`), to provide
               the real sequence length information. For example, a batch of 3 sequences
               [a a a b b c c c c] can be padded to [a a a PAD b b PAD PAD c c c c], and the cumulative
               sequence length tensors would be
               :attr:`cu_seqlens_q` = :attr:`cu_seqlens_kv` = [0, 3, 5, 9] for self-attention.

            2. Do not perform padding on training data. Use :attr:`qkv_format` = "thd" and
               :attr:`attn_mask_type` = {"padding", "padding_causal", "padding_causal_bottom_right"}.
               Pass in :attr:`cu_seqlens_q` and :attr:`cu_seqlens_kv`, or :attr:`attention_mask`,
               as in option 1. For example, a batch of 3 sequences [a a a b b c c c c] can be processed
               without any padding, and the sequence length tensors would be
               :attr:`cu_seqlens_q` = :attr:`cu_seqlens_kv` = [0, 3, 5, 9] for self-attention.

               In certain use cases, a varying number of identifier tokens are inserted between
               sequences. These tokens do not participate in the attention calculation.
               :attr:`cu_seqlens_q_padded` and :attr:`cu_seqlens_kv_padded` must be specified
               in such cases to correctly identify the start and end of each sequence in a batch.
               For example, a batch of 3 sequences [a a a 1 b b 2 2 c c c c 3] would have
               :attr:`cu_seqlens_q` = :attr:`cu_seqlens_kv` = [0, 3, 5, 9], and
               :attr:`cu_seqlens_q_padded` = :attr:`cu_seqlens_kv_padded` = [0, 4, 8, 13]
               for self-attention.

        .. note::
            .. _max_seqlen note:

            When :attr:`qkv_format` = {"bshd", "sbhd"}, sequences are of equal length in a batch.
            :attr:`max_seqlen_q` and :attr:`max_seqlen_kv` should be the same as the "s" dimension of
            :attr:`query_layer` and :attr:`key_layer` tensors. When unset, Transformer Engine will
            infer them as such.

            When :attr:`qkv_format` = "thd", sequences have varying lengths. :attr:`max_seqlen_q` and
            :attr:`max_seqlen_kv` should be the maximum query and key/value sequence length in a batch.
            When unset, Transformer Engine deduces them from :attr:`cu_seqlens_q` and :attr:`cu_seqlens_kv`.
            This deduction costs a small kernel and some CPU-GPU synchronization, and to avoid this
            overhead, users are recommended to obtain the maximum sequence lengths from the data loaders
            and pass them in.

            - As the maximum sequence lengths, batch size, and number of tokens change from batch to batch,
              dynamic shapes need to be supported for tensor construction. FlashAttention and
              UnfusedDotProductAttention naturally do so, while FusedAttention requires parameters to be static
              to create graphs before performance heuristics analysis. To reduce the number of graphs created
              per run, Transformer Engine 1.13+ quantizes relevant parameters: for cuDNN < 9.6, {batch size,
              :attr:`max_seqlen_q`, :attr:`max_seqlen_kv`}, and for cuDNN >= 9.6, {"t" dimension of
              :attr:`query_layer`, "t" dimension of :attr:`key_layer`}.

        Parameters
        ----------
        query_layer : torch.Tensor
                     Query tensor.
        key_layer : torch.Tensor
                   Key tensor.
        value_layer : torch.Tensor
                     Value tensor.
        attention_mask: Optional[Union[torch.Tensor, Tuple[torch.Tensor, torch.Tensor]]],
             default = `None`. Boolean tensor(s) used to mask out attention softmax input.
             It should be `None` for causal masks and "`no_mask`". For padding masks, it should be
             a single tensor of [batch_size, 1, 1, seqlen_q] for self-attention, and a tuple of
             two tensors in shapes [batch_size, 1, 1, seqlen_q] and [batch_size, 1, 1, seqlen_kv]
             for cross-attention. For "`arbitrary`" mask, it should be in a shape broadcastable
             to [batch_size, num_heads, max_seqlen_q, max_seqlen_kv]. A `True` value means
             the corresponding position is masked out and a `False` means that position
             is allowed to participate in attention.
        qkv_format: str, default = `None`
                   If provided, overrides :attr:`qkv_format` from initialization.
        cu_seqlens_q: Optional[torch.Tensor], default = `None`
                   Cumulative sum of sequence lengths (without offset) in a batch for `query_layer`,
                   with shape [batch_size + 1] and dtype torch.int32.
                   See :ref:`note<cu_seqlens note>` for more details.
        cu_seqlens_kv: Optional[torch.Tensor], default = `None`
                   Cumulative sum of sequence lengths (without offset) in a batch for `key_layer`
                   and `value_layer`, with shape [batch_size + 1] and dtype torch.int32.
                   See :ref:`note<cu_seqlens note>` for more details.
        cu_seqlens_q_padded: Optional[torch.Tensor], default = `None`
                   Cumulative sum of sequence lengths (with offset) in a batch for
                   `query_layer`, with shape [batch_size + 1] and dtype torch.int32.
                   When there is no padding between sequences in a batch,
                   `cu_seqlens_q_padded = cu_seqlens_q`.
                   See :ref:`note<cu_seqlens note>` for more details.
        cu_seqlens_kv_padded: Optional[torch.Tensor], default = `None`
                   Cumulative sum of sequence lengths (with offset) in a batch for `key_layer`
                   and `value_layer`, with shape [batch_size + 1] and dtype torch.int32.
                   When there is no padding between sequences in a batch,
                   `cu_seqlens_kv_padded = cu_seqlens_kv`.
                   See :ref:`note<cu_seqlens note>` for more details.
        max_seqlen_q: Optional[int], default = `None`
                      Maximum sequence length in `query_layer`.
                      See :ref:`note<max_seqlen note>` for more details.
        max_seqlen_kv: Optional[int], default = `None`
                       Maximum sequence length in `key_layer` and `value_layer`.
                       See :ref:`note<max_seqlen note>` for more details.
        attn_mask_type: {'no_mask', 'padding', 'causal', 'padding,causal', 'causal,padding',
                       'padding_causal', 'causal_bottom_right', 'padding_causal_bottom_right',
                       'arbitrary'}, default = `None`. Type of attention mask passed into
                       softmax operation. 'padding,causal', 'causal,padding' and 'padding_causal'
                       are equivalent. By default, causal masks are aligned to the top left corner
                       of the softmax matrix. When "`bottom_right`" is specified in the mask type,
                       causal masks are aligned to the bottom right corner.
        window_size: Optional[Tuple[int, int]], default = `None`
                    Sliding window size for local attention.
        checkpoint_core_attention : bool, default = `False`
                                   If true, forward activations for attention are recomputed
                                   during the backward pass in order to save memory that would
                                   otherwise be occupied to store the forward activations until
                                   backprop.
        core_attention_bias_type: str, default = `no_bias`
                    Bias type, {`no_bias`, `pre_scale_bias`, `post_scale_bias`, `alibi`}
        core_attention_bias: Optional[torch.Tensor], default = `None`
                    Bias tensor for Q * K.T, shape [1, num_head, max_seqlen_q, max_seqlen_kv].
                    It should be 'None' for 'no_bias' and 'alibi' bias types.
        alibi_slopes: Optional[torch.Tensor], default = `None`
                     ALiBi slopes in FP32 and shape [nheads] or [batch_size, nheads].
                     It adds a bias of (-alibi_slope * (i + seqlen_k - seqlen_q - j))
                     to the attention score of query i and key j.
        fast_zero_fill: bool, default = `True`
                    Whether to use the fast path to set output tensors to 0 or not.
        inference_params: Optional[InferenceParams], default = `None`
            Optimizes execution performance during inference by caching Keys and Values of the
            current decoding iteration. These cached values are appended to the K and V values
            computed in previous iterations, eliminating the need to recalculate them for the
            entire sequence.
            Initialization of `inference_params` is required prior to use to ensure sufficient
            memory allocation.
            Adjustments of the sequence_len_offset should be done after a complete forward pass.
            If rotary positional embeddings (RoPE) are utilized, they must be prepared beforehand.
            Supports "sbhd" and "bshd" layouts, with the "sbhd" layout being more efficient.
        pad_between_seqs: Optional[bool], default = `None`
            If None, inferred from qkv_format, cu_seqlens and cu_seqlens_padded.
            If true, there are padding tokens between individual sequences in a packed batch.
        """

        with self.prepare_forward(
            query_layer,
            num_gemms=3,
            allow_non_contiguous=True,
        ) as query_layer:
            if self.fp8:
                if self.fp8_meta["recipe"].fp8_mha:
                    if not self.fp8_meta["recipe"].fp8_dpa:
                        self.fp8_meta["recipe"].fp8_dpa = True
                        self.logger.warning(
                            """Forcing fp8_meta["recipe"].fp8_dpa=True due to """
                            """fp8_meta["recipe"].fp8_mha=True"""
                        )

            if self.fp8 and self.fp8_meta["recipe"].fp8_dpa:
                forward_dtype = get_fp8_te_dtype(self.fp8_meta["recipe"], fprop_tensor=True)
                backward_dtype = get_fp8_te_dtype(self.fp8_meta["recipe"], fprop_tensor=False)
                assert forward_dtype in [
                    tex.DType.kFloat8E4M3,
                    tex.DType.kFloat8E5M2,
                ] and backward_dtype in [
                    tex.DType.kFloat8E4M3,
                    tex.DType.kFloat8E5M2,
                ], """DotProductAttention only supports "E4M3" and "E5M2" FP8 data types."""

            assert (
                query_layer.is_cuda and key_layer.is_cuda and value_layer.is_cuda
            ), "DotProductAttention only supports CUDA tensors."
            assert (
                query_layer.dtype == key_layer.dtype and query_layer.dtype == value_layer.dtype
            ), "Queries, keys and values must have the same data type!"
            assert (
                key_layer.shape[:-1] == value_layer.shape[:-1]
            ), "Keys and values must have the same batch size, sequence length and number of heads!"
            assert (
                key_layer.shape[-1] == self.hidden_size_per_attention_head_k
            ), f"Keys have head_dim = {key_layer.shape[-1]}, "
            "but expected head_dim = {self.hidden_size_per_attention_head_k}!"
            assert (
                value_layer.shape[-1] == self.hidden_size_per_attention_head_v
            ), f"Values have head_dim = {value_layer.shape[-1]}, "
            "but expected head_dim = {self.hidden_size_per_attention_head_v}!"

            if qkv_format is None:
                qkv_format = self.qkv_format

            if attn_mask_type is None:
                attn_mask_type = self.attn_mask_type
            else:
                attn_mask_type = attn_mask_type.replace(",", "_")
                if attn_mask_type == "causal_padding":
                    attn_mask_type = "padding_causal"
            assert (
                attn_mask_type in AttnMaskTypes
            ), f"Attention mask type {attn_mask_type} is not supported!"
            if qkv_format == "thd":
                assert (
                    "padding" in attn_mask_type
                ), "Attention mask type must be padding or padding_causal for qkv_format=thd!"

            if window_size is None:
                window_size = self.window_size
            window_size = check_set_window_size(attn_mask_type, window_size)

            if self.rng_states_tracker is not None and is_graph_capturing():
                assert isinstance(
                    self.rng_states_tracker, CudaRNGStatesTracker
                ), "Unsupported RNG states tracker."
                assert (
                    graph_safe_rng_available()
                ), "Upgrade PyTorch version to get RNG manipulation support for cuda graph capture."

            if inference_params is not None:
                assert self.layer_number is not None, "Layer number must be set!"

                # convert causal to causal_bottom_right in inference when KV-caching is in use
                # so users can run with the same attn_mask_type for training and inference
                if attn_mask_type in ["causal", "padding_causal"]:
                    attn_mask_type = attn_mask_type + "_bottom_right"

                if qkv_format == "bshd":
                    key_layer = key_layer.transpose(0, 1)
                    value_layer = value_layer.transpose(0, 1)

                (
                    inference_key_memory,
                    inference_value_memory,
                ) = inference_params.key_value_memory_dict[self.layer_number]

                batch_start = inference_params.batch_size_offset
                batch_end = batch_start + key_layer.size(1)
                assert batch_end <= inference_key_memory.size(1)

                sequence_start = inference_params.sequence_len_offset
                sequence_end = sequence_start + key_layer.size(0)
                assert sequence_end <= inference_key_memory.size(0)

                # Copy keys and values into KV-cache
                inference_key_memory[sequence_start:sequence_end, batch_start:batch_end, ...] = (
                    key_layer
                )
                inference_value_memory[sequence_start:sequence_end, batch_start:batch_end, ...] = (
                    value_layer
                )
                key_layer = inference_key_memory[:sequence_end, batch_start:batch_end, ...]
                value_layer = inference_value_memory[:sequence_end, batch_start:batch_end, ...]

                if qkv_format == "bshd":
                    key_layer = key_layer.transpose(0, 1)
                    value_layer = value_layer.transpose(0, 1)

                key_layer = key_layer.contiguous()
                value_layer = value_layer.contiguous()

            assert (
                key_layer.shape[-2] == self.num_gqa_groups_per_partition
                and value_layer.shape[-2] == self.num_gqa_groups_per_partition
            ), (
                "Keys and values must have num_gqa_group ="
                f" {self.num_gqa_groups_per_partition} heads!"
            )
            assert qkv_format in [
                "sbhd",
                "bshd",
                "thd",
            ], "DotProductAttention only supports qkv_format = {'sbhd', 'bshd', 'thd'}!"

            if qkv_format == "thd":
                assert all(
                    len(x.shape) == 3 for x in (query_layer, key_layer, value_layer)
                ), "Queries, keys and values must be 3D tensors when qkv_format = thd!"
                assert (
                    cu_seqlens_q is not None and cu_seqlens_kv is not None
                ), "cu_seqlens_q and cu_seqlens_kv can not be None when qkv_format = thd!"
                assert (
                    cu_seqlens_q.shape == cu_seqlens_kv.shape
                    and len(cu_seqlens_q.shape) == 1
                    and len(cu_seqlens_kv.shape) == 1
                ), "cu_seqlens_q and cu_seqlens_q must both have shape [batch_size + 1]!"
                assert (
                    cu_seqlens_q.dtype == torch.int32 and cu_seqlens_kv.dtype == torch.int32
                ), "cu_seqlens_q and cu_seqlens_q must both be in dtype torch.int32!"
                batch_size = len(cu_seqlens_q) - 1
                if max_seqlen_q is None:
                    if cu_seqlens_q_padded is not None:
                        seqlens_q = cu_seqlens_q_padded[1:] - cu_seqlens_q_padded[:-1]
                    else:
                        seqlens_q = cu_seqlens_q[1:] - cu_seqlens_q[:-1]
                    max_seqlen_q = int((seqlens_q.max().item() + 63) // 64 * 64)
                if max_seqlen_kv is None:
                    if cu_seqlens_kv_padded is not None:
                        seqlens_kv = cu_seqlens_kv_padded[1:] - cu_seqlens_kv_padded[:-1]
                    else:
                        seqlens_kv = cu_seqlens_kv[1:] - cu_seqlens_kv[:-1]
                    max_seqlen_kv = int((seqlens_kv.max().item() + 63) // 64 * 64)

            cp_size = 1
            if isinstance(self.cp_group, dist_group_type):
                cp_size = get_distributed_world_size(self.cp_group)
            elif isinstance(self.cp_group, list):
                for group in self.cp_group:
                    cp_size *= get_distributed_world_size(group)
            context_parallel = cp_size > 1

            if qkv_format in ["sbhd", "bshd"]:
                assert all(
                    len(x.shape) == 4 for x in (query_layer, key_layer, value_layer)
                ), f"Queries, keys and values must be 4D tensors when qkv_format = {qkv_format}!"
                if qkv_format == "sbhd":
                    max_seqlen_q = query_layer.shape[0] if max_seqlen_q is None else max_seqlen_q
                    max_seqlen_kv = key_layer.shape[0] if max_seqlen_kv is None else max_seqlen_kv
                    batch_size = query_layer.shape[1]
                else:
                    max_seqlen_q = query_layer.shape[1] if max_seqlen_q is None else max_seqlen_q
                    max_seqlen_kv = key_layer.shape[1] if max_seqlen_kv is None else max_seqlen_kv
                    batch_size = query_layer.shape[0]
                max_seqlen_q *= cp_size
                max_seqlen_kv *= cp_size
                if cu_seqlens_q is not None:
                    seqlens_q = cu_seqlens_q[1:] - cu_seqlens_q[:-1]
                    assert all(
                        seqlens_q <= max_seqlen_q
                    ), """Sequence lengths indicated by cu_seqlens_q must be no greater than
                        the sequence dimension in 'query_layer'!"""
                if cu_seqlens_kv is not None:
                    seqlens_kv = cu_seqlens_kv[1:] - cu_seqlens_kv[:-1]
                    assert all(
                        seqlens_kv <= max_seqlen_kv
                    ), """Sequence lengths indicated by cu_seqlens_kv must be no greater than
                        the sequence dimension in 'key_layer' and 'value_layer'!"""
                if cu_seqlens_q is None or cu_seqlens_kv is None:
                    if "padding" in attn_mask_type:
                        assert (
                            attention_mask is not None
                        ), "Please provide attention_mask for padding!"
                        if self.attention_type == "self":
                            cu_seqlens_q = get_cu_seqlens(attention_mask)
                            cu_seqlens_kv = cu_seqlens_q
                        else:
                            cu_seqlens_q = get_cu_seqlens(attention_mask[0])
                            cu_seqlens_kv = get_cu_seqlens(attention_mask[1])
                    else:
                        cu_seqlens_q = _get_full_cu_seqlens(
                            batch_size,
                            max_seqlen_q,
                            query_layer.device,
                        )
                        cu_seqlens_kv = _get_full_cu_seqlens(
                            batch_size,
                            max_seqlen_kv,
                            key_layer.device,
                        )

            if (
                isinstance(query_layer, Float8Tensor)
                and isinstance(key_layer, Float8Tensor)
                and isinstance(value_layer, Float8Tensor)
            ):
                qkv_layout, query_layer._data, key_layer._data, value_layer._data = get_qkv_layout(
                    query_layer._data, key_layer._data, value_layer._data, qkv_format=qkv_format
                )
            else:
                qkv_layout, query_layer, key_layer, value_layer = get_qkv_layout(
                    query_layer, key_layer, value_layer, qkv_format=qkv_format
                )

            global _alibi_cache
            if alibi_slopes is not None:
                assert (
                    core_attention_bias_type == "alibi"
                ), "core_attention_bias_type must be alibi in order to use alibi_slopes!"
                if self.layer_number == 1:
                    _alibi_cache["_alibi_slopes_require_update"] = True
                    _alibi_cache["_alibi_bias_require_update"] = True
            bottom_right_alignment = (attn_mask_type not in ["causal", "padding_causal"],)
            if core_attention_bias_type == "alibi":
                assert (
                    core_attention_bias is None
                ), "core_attention_bias must be None when core_attention_bias_type is alibi!"
                if (
                    _alibi_cache["_num_heads"] != query_layer.shape[-2]
                    or _alibi_cache["_max_seqlen_q"] != max_seqlen_q
                    or _alibi_cache["_max_seqlen_kv"] != max_seqlen_kv
                    or _alibi_cache["_bottom_right_alignment"] != bottom_right_alignment
                    or _alibi_cache["_alibi_slopes"] is None
                ):
                    _alibi_cache["_alibi_slopes_require_update"] = True
                    _alibi_cache["_alibi_bias_require_update"] = True

            core_attention_bias_shape = None
            if core_attention_bias is not None:
                if (
                    core_attention_bias.shape[0] == batch_size
                    and core_attention_bias.shape[1] == query_layer.shape[-2]
                ):
                    core_attention_bias_shape = "bhss"
                elif (
                    core_attention_bias.shape[0] == 1
                    and core_attention_bias.shape[1] == query_layer.shape[-2]
                ):
                    core_attention_bias_shape = "1hss"
                elif (
                    core_attention_bias.shape[0] == batch_size and core_attention_bias.shape[1] == 1
                ):
                    core_attention_bias_shape = "b1ss"
                elif core_attention_bias.shape[0] == 1 and core_attention_bias.shape[1] == 1:
                    core_attention_bias_shape = "11ss"
                else:
                    assert (
                        False
                    ), "core_attention_bias must be in one of {bhss, 1hss, b1ss, 11ss} shapes"

            if pad_between_seqs is None:
                if qkv_format == "thd":
                    pad_between_seqs = (
                        cu_seqlens_q_padded is not None
                        and not torch.equal(cu_seqlens_q_padded[:-1], cu_seqlens_q[:-1])
                    ) or (
                        cu_seqlens_kv_padded is not None
                        and not torch.equal(cu_seqlens_kv_padded[:-1], cu_seqlens_kv[:-1])
                    )
                else:
                    pad_between_seqs = False

            attention_params = AttentionParams(
                qkv_type=type(query_layer),
                qkv_dtype=query_layer.dtype,
                qkv_layout=qkv_layout,
                batch_size=batch_size,
                num_heads=query_layer.shape[-2],
                num_gqa_groups=key_layer.shape[-2],
                max_seqlen_q=max_seqlen_q,
                max_seqlen_kv=max_seqlen_kv,
                head_dim_qk=query_layer.shape[-1],
                head_dim_v=value_layer.shape[-1],
                attn_mask_type=attn_mask_type,
                window_size=window_size,
                alibi_slopes_shape=alibi_slopes.shape if alibi_slopes is not None else None,
                core_attention_bias_type=core_attention_bias_type,
                core_attention_bias_shape=core_attention_bias_shape,
                core_attention_bias_requires_grad=(
                    core_attention_bias.requires_grad if core_attention_bias is not None else False
                ),
                pad_between_seqs=pad_between_seqs,
                attention_dropout=self.attention_dropout,
                context_parallel=context_parallel,
                deterministic=self.deterministic,
                is_training=self.training,
                fp8=self.fp8,
                fp8_meta=self.fp8_meta,
            )
            global _attention_backends, _use_flash_attn_3
            if (
                _attention_backends["attention_params"] is None
                or attention_params != _attention_backends["attention_params"]
            ):
                _attention_backends["attention_params"] = attention_params
                _attention_backends["backend_selection_requires_update"] = True
            if _attention_backends["backend_selection_requires_update"]:
                _use_flash_attn_3 = _flash_attn_3_is_installed
                (
                    use_flash_attention,
                    use_fused_attention,
                    fused_attention_backend,
                    use_unfused_attention,
                    _,
                ) = get_attention_backend(attention_params)
                if use_flash_attention:
                    self.logger.info(
                        "Running with FlashAttention backend (version %s)",
                        _flash_attn_version if not _use_flash_attn_3 else _flash_attn_3_version,
                    )
                elif use_fused_attention:
                    self.logger.info(
                        "Running with FusedAttention backend (sub-backend %s)",
                        int(fused_attention_backend),
                    )
                elif use_unfused_attention:
                    self.logger.info("Running with UnfusedDotProductAttention backend")
            else:
                use_flash_attention = _attention_backends["use_flash_attention"]
                use_fused_attention = _attention_backends["use_fused_attention"]
                fused_attention_backend = _attention_backends["fused_attention_backend"]
                use_unfused_attention = _attention_backends["use_unfused_attention"]

            if use_flash_attention:
                if core_attention_bias_type == "alibi":
                    alibi_slopes, _ = get_alibi(
                        query_layer.shape[-2],
                        max_seqlen_q,
                        max_seqlen_kv,
                        alibi_slopes=alibi_slopes,
                    )
                return self.flash_attention(
                    query_layer,
                    key_layer,
                    value_layer,
                    attention_mask=attention_mask,
                    qkv_layout=qkv_layout,
                    cu_seqlens_q=cu_seqlens_q,
                    cu_seqlens_kv=cu_seqlens_kv,
                    attn_mask_type=attn_mask_type,
                    window_size=window_size,
                    alibi_slopes=alibi_slopes,
                    cp_group=self.cp_group,
                    cp_global_ranks=self.cp_global_ranks,
                    cp_stream=self.cp_stream,
                    cp_comm_type=self.cp_comm_type,
                    max_seqlen_q=max_seqlen_q,
                    max_seqlen_kv=max_seqlen_kv,
                    fp8=self.fp8 and self.fp8_meta["recipe"].fp8_dpa,
                    fp8_meta=self.fp8_meta,
                    quantizers=self.quantizers,
                )

            if use_fused_attention:
                fu_core_attention_bias_type = core_attention_bias_type
                fu_core_attention_bias = core_attention_bias
                if core_attention_bias_type == "alibi" and (
                    alibi_slopes is not None or max_seqlen_q != max_seqlen_kv
                ):
                    fu_core_attention_bias_type = "post_scale_bias"
                    _, fu_core_attention_bias = get_alibi(
                        query_layer.shape[-2],
                        max_seqlen_q,
                        max_seqlen_kv,
                        alibi_slopes=alibi_slopes,
                        bias_dtype=query_layer.dtype,
                        bottom_right_alignment=attn_mask_type not in ["causal", "padding_causal"],
                    )
                if checkpoint_core_attention:
                    return self._checkpointed_attention_forward(
                        self.fused_attention,
                        query_layer,
                        key_layer,
                        value_layer,
                        qkv_layout=qkv_layout,
                        cu_seqlens_q=cu_seqlens_q,
                        cu_seqlens_kv=cu_seqlens_kv,
                        cu_seqlens_q_padded=cu_seqlens_q_padded,
                        cu_seqlens_kv_padded=cu_seqlens_kv_padded,
                        max_seqlen_q=max_seqlen_q,
                        max_seqlen_kv=max_seqlen_kv,
                        attn_mask_type=attn_mask_type,
                        attention_mask=attention_mask,
                        window_size=window_size,
                        fused_attention_backend=fused_attention_backend,
                        core_attention_bias_type=fu_core_attention_bias_type,
                        core_attention_bias=fu_core_attention_bias,
                        fast_zero_fill=fast_zero_fill,
                        cp_group=self.cp_group,
                        cp_global_ranks=self.cp_global_ranks,
                        cp_stream=self.cp_stream,
                        cp_comm_type=self.cp_comm_type,
                        fp8=self.fp8 and self.fp8_meta["recipe"].fp8_dpa,
                        fp8_meta=self.fp8_meta,
                        pad_between_seqs=pad_between_seqs,
                    )
                return self.fused_attention(
                    query_layer,
                    key_layer,
                    value_layer,
                    qkv_layout=qkv_layout,
                    cu_seqlens_q=cu_seqlens_q,
                    cu_seqlens_kv=cu_seqlens_kv,
                    cu_seqlens_q_padded=cu_seqlens_q_padded,
                    cu_seqlens_kv_padded=cu_seqlens_kv_padded,
                    max_seqlen_q=max_seqlen_q,
                    max_seqlen_kv=max_seqlen_kv,
                    attn_mask_type=attn_mask_type,
                    attention_mask=attention_mask,
                    window_size=window_size,
                    fused_attention_backend=fused_attention_backend,
                    core_attention_bias_type=fu_core_attention_bias_type,
                    core_attention_bias=fu_core_attention_bias,
                    fast_zero_fill=fast_zero_fill,
                    cp_group=self.cp_group,
                    cp_global_ranks=self.cp_global_ranks,
                    cp_stream=self.cp_stream,
                    cp_comm_type=self.cp_comm_type,
                    fp8=self.fp8 and self.fp8_meta["recipe"].fp8_dpa,
                    fp8_meta=self.fp8_meta,
                    quantizers=self.quantizers,
                    pad_between_seqs=pad_between_seqs,
                )

            from .cpu_offload import CPUOffloadEnabled

            if CPUOffloadEnabled:
                warnings.warn(
                    "Attention activation Offloading is only implemented"
                    "with Flash Attention and Fused Attention!"
                )

            if use_unfused_attention:
                if checkpoint_core_attention:
                    return self._checkpointed_attention_forward(
                        self.unfused_attention,
                        query_layer,
                        key_layer,
                        value_layer,
                        qkv_layout=qkv_layout,
                        cu_seqlens_q=cu_seqlens_q,
                        cu_seqlens_kv=cu_seqlens_kv,
                        attn_mask_type=attn_mask_type,
                        attention_mask=attention_mask,
                        window_size=window_size,
                        core_attention_bias_type=core_attention_bias_type,
                        core_attention_bias=core_attention_bias,
                        alibi_slopes=alibi_slopes,
                    )
                return self.unfused_attention(
                    query_layer,
                    key_layer,
                    value_layer,
                    qkv_layout=qkv_layout,
                    cu_seqlens_q=cu_seqlens_q,
                    cu_seqlens_kv=cu_seqlens_kv,
                    attn_mask_type=attn_mask_type,
                    attention_mask=attention_mask,
                    window_size=window_size,
                    core_attention_bias_type=core_attention_bias_type,
                    core_attention_bias=core_attention_bias,
                    alibi_slopes=alibi_slopes,
                )

            raise ValueError("No dot product attention support for the provided inputs!")


class MultiheadAttention(torch.nn.Module):
    r"""
    Multi-head Attention (MHA), including Query,
    Key, Value and Output projection.

    .. note::

        Argument :attr:`attention_mask` in the `forward` call is only used when
        :attr:`attn_mask_type` includes '"padding"' or `"arbitrary"`.

    Parameters
    ----------
    hidden_size : int
                 size of each input sample.
    num_attention_heads : int
                         number of attention heads in the transformer layer.
    kv_channels: int, default = `None`
                number of key-value channels. defaults to
                :attr:`hidden_size` / :attr:`num_attention_heads` if `None`.
    attention_dropout: float, default = 0.1
                      dropout probability for the dropout op during multi-head attention.
    layernorm_epsilon : float, default = 1e-5
                       a value added to the denominator of layer normalization
                       for numerical stability.
    init_method : Callable, default = `None`
                 used for initializing weights of QKV and FC1 weights in the following way:
                 `init_method(weight)`. When set to `None`, defaults to
                 `torch.nn.init.normal_(mean=0.0, std=0.023)`.
    output_layer_init_method : Callable, default = `None`
                              used for initializing weights of PROJ and FC2 in the following way:
                              `output_layer_init_method(weight)`. When set to `None`, defaults to
                              `torch.nn.init.normal_(mean=0.0, std=0.023)`.
    layer_number: int, default = `None`
                 layer number of the current `TransformerLayer` when multiple such modules are
                 concatenated to form a transformer block.
    attn_mask_type: {'no_mask', 'padding', 'causal', 'padding_causal', 'causal_bottom_right',
                   'padding_causal_bottom_right','arbitrary'},
                   default = `causal`
                   type of attention mask passed into softmax operation. Overridden by
                   :attr:`attn_mask_type` in the `forward` method. The forward
                   arg is useful for dynamically changing mask types, e.g. a different
                   mask for training and inference. The init arg is useful for cases
                   involving compilation/tracing, e.g. ONNX export.
    window_size: Optional[Tuple[int, int]], default = `None`
                sliding window size for local attention, where query at position i attends to keys
                in [i + seqlen_k - seqlen_q - window_size[0], i + seqlen_k - seqlen_q
                + window_size[1]] inclusive. Special cases (-1, -1) and (-1, 0) mean no sliding
                window and causal mask specifically. Both `causal` and `causal_bottom_right` masks
                map to `window_size = (-1, 0)` and Transformer Engine distinguishes them based on
                `attn_mask_type`. Similar to :attr:`attn_mask_type`, `window_size` can
                be overridden by :attr:`window_size` in `forward` as well.
    num_gqa_groups : int, default = `None`
                         number of GQA groups in the transformer layer.
                         Grouped Query Attention is described in
                         `this paper <https://arxiv.org/pdf/2305.13245.pdf>`_.
                         This only affects the keys and values, not the querys.
                         GQA-1 is equivalent to Multi-Query Attention
                         (`MQA <https://arxiv.org/pdf/1911.02150.pdf>`_), while GQA-H
                         is equivalent to MHA, i.e. `num_gqa_groups = num_attention_heads`.
    return_layernorm_output : bool, default = `False`
                             if set to `True`, output of layernorm is returned from the forward
                             together with the output of the linear transformation.
                             Example use case: residual connection for transformer module is
                             taken post layernorm.
    input_layernorm: bool, default = `False`
                     if set to `True`, layer normalization to the input is applied.
    attention_type: { 'self', 'cross' }, default = 'self'
                   type of attention applied.
    zero_centered_gamma : bool, default = 'False'
                         if set to 'True', gamma parameter in LayerNorm is initialized to 0 and
                         the LayerNorm formula changes to

                         .. math::
                            y = \frac{x - \mathrm{E}[x]}{ \sqrt{\mathrm{Var}[x] + \varepsilon}} *
                            (1 + \gamma) + \beta
    normalization : { 'LayerNorm', 'RMSNorm' }, default = 'LayerNorm'
                   type of normalization applied.
    qkv_weight_interleaved : bool, default = `True`
                            if set to `False`, the QKV weight is interpreted as a concatenation of
                            query, key, and value weights along the `0th` dimension. The default
                            interpretation is that the individual `q`, `k`, and `v` weights for each
                            attention head are interleaved. This parameter is set to `False` when
                            using :attr:`fuse_qkv_params=False`.
    bias : bool, default = `True`
          if set to `False`, the transformer layer will not learn any additive biases.
    device : Union[torch.device, str], default = "cuda"
          The device on which the parameters of the model will be allocated. It is the user's
          responsibility to ensure all parameters are moved to the GPU before running the
          forward pass.
    qkv_format: str, default = `sbhd`
            dimension format for `query_layer`, `key_layer` and `value_layer`,
            {`sbhd`, `bshd`}. `s` stands for the sequence length, `b` batch size,
            `h` the number of heads and `d` head size. `sbhd` and `bshd` formats
            are used for when sequences in a batch are of equal length or padded to
            equal length. Please note that these formats do not reflect how
            tensors `query_layer`, `key_layer`, `value_layer` are laid out in memory.
            For that, please use `get_qkv_layout` to gain the layout information.

    Parallelism parameters
    ----------------------
    set_parallel_mode : bool, default = `False`
                      if set to `True`, QKV and FC1 layers are used as Column Parallel
                      whereas PROJ and FC2 is used as Row Parallel as described
                      `here <https://arxiv.org/pdf/1909.08053.pdf>`_.
    sequence_parallel : bool, default = `False`
                       if set to `True`, uses sequence parallelism.
    tp_group : ProcessGroup, default = `None`
              tensor parallel process group.
    tp_size : int, default = 1
             used as TP (tensor parallel) world size when TP groups are not formed during
             initialization. In this case, users must call the
             `set_tensor_parallel_group(tp_group)` method on the initialized module before the
             forward pass to supply the tensor parallel group needed for tensor and sequence
             parallel collectives.

    Optimization parameters
    -----------------------
    fuse_wgrad_accumulation : bool, default = 'False'
                             if set to `True`, enables fusing of creation and accumulation of
                             the weight gradient. When enabled, it is assumed that the weights
                             have an additional `main_grad` attribute (used instead of the
                             regular `grad`) which is a pre-allocated buffer of the correct
                             size to accumulate gradients in.
    params_dtype : torch.dtype, default = `torch.get_default_dtype()`
                  it controls the type used to allocate the initial parameters. Useful when
                  the model is trained with lower precision and the original FP32 parameters
                  would not fit in GPU memory.
    return_bias : bool, default = `False`
                 when set to `True`, this module will not apply the additive bias itself, but
                 instead return the bias value during the forward pass together with the
                 output of the linear transformation :math:`y = xA^T`. This is useful when
                 the bias addition can be fused to subsequent operations.
    fuse_qkv_params: bool, default = 'False'
                    if set to `True`, `TransformerLayer` module exposes a single fused
                    parameter for query-key-value. This enables optimizations such as QKV
                    fusion without concatentations/splits and also enables the argument
                    `fuse_wgrad_accumulation`.
    """

    def __init__(
        self,
        hidden_size: int,
        num_attention_heads: int,
        kv_channels: Optional[int] = None,
        attention_dropout: float = 0.1,
        layernorm_epsilon: float = 1e-5,
        init_method: Optional[Callable] = None,
        output_layer_init_method: Optional[Callable] = None,
        layer_number: Optional[int] = None,
        attn_mask_type: str = "causal",
        window_size: Optional[Tuple[int, int]] = None,
        tp_group: Optional[dist_group_type] = None,
        tp_size: int = 1,
        num_gqa_groups: Optional[int] = None,
        fuse_wgrad_accumulation: bool = False,
        get_rng_state_tracker: Optional[Callable] = None,
        sequence_parallel: bool = False,
        params_dtype: Optional[torch.dtype] = None,
        return_bias: bool = False,
        return_layernorm_output: bool = False,
        input_layernorm: bool = False,
        attention_type: str = "self",
        set_parallel_mode: bool = False,
        fuse_qkv_params: bool = False,
        zero_centered_gamma: bool = False,
        qkv_weight_interleaved: bool = True,
        ub_overlap_ag: bool = False,
        ub_overlap_rs: bool = False,
        ub_overlap_rs_dgrad: bool = False,
        ub_bulk_dgrad: bool = False,
        ub_bulk_wgrad: bool = False,
        bias: bool = True,
        normalization: str = "LayerNorm",
        device: Union[torch.device, str] = "cuda",
        qkv_format: str = "sbhd",
    ) -> None:
        super().__init__()

        self.qkv_format = qkv_format
        self.attn_mask_type = attn_mask_type
        self.window_size = check_set_window_size(attn_mask_type, window_size)
        self.layer_number = layer_number
        self.input_layernorm = input_layernorm
        self.attention_type = attention_type
        self.get_rng_state_tracker = get_rng_state_tracker
        self.tp_group = tp_group
        self.return_layernorm_output = return_layernorm_output
        self.params_dtype = torch.get_default_dtype() if params_dtype is None else params_dtype
        self.num_attention_heads = num_attention_heads
        self.return_bias = return_bias
        self.cp_size = 1
        self.cp_rank = 0

        kv_channels = kv_channels if kv_channels else (hidden_size // num_attention_heads)

        if init_method is None:
            init_method = get_default_init_method()
        if output_layer_init_method is None:
            output_layer_init_method = get_default_init_method()

        if not fuse_qkv_params:
            qkv_weight_interleaved = False
        self.qkv_weight_interleaved = qkv_weight_interleaved

        assert attention_type in AttnTypes, f"attention_type {attention_type} not supported"
        if layer_number is not None:
            assert layer_number > 0, "layer_number must be a positive integer"

        tp_size = tp_size if tp_group is None else get_distributed_world_size(tp_group)
        self.tp_size = tp_size
        self.sequence_parallel = (tp_size > 1) and sequence_parallel

        self.num_attention_heads_per_partition = divide(num_attention_heads, tp_size)
        self.num_gqa_groups = num_attention_heads if num_gqa_groups is None else num_gqa_groups
        assert (
            num_attention_heads % self.num_gqa_groups == 0
        ), "The number of attention heads must be divisible by the number of GQA groups!"
        assert (
            self.num_gqa_groups % tp_size == 0
        ), "The number of GQA groups must be divisible by tensor parallel size!"
        self.num_gqa_groups_per_partition = int(self.num_gqa_groups // tp_size)

        self.hidden_size_per_attention_head = kv_channels
        self.hidden_size_q = self.hidden_size_per_attention_head * num_attention_heads
        self.hidden_size_kv = self.hidden_size_per_attention_head * self.num_gqa_groups

        common_gemm_kwargs = {
            "fuse_wgrad_accumulation": fuse_wgrad_accumulation,
            "tp_group": tp_group,
            "tp_size": tp_size,
            "get_rng_state_tracker": get_rng_state_tracker,
            "sequence_parallel": sequence_parallel,
            "params_dtype": self.params_dtype,
            "device": device,
        }

        qkv_parallel_mode = "column" if set_parallel_mode else None

        if self.attention_type == "self":
            parameters_split = None
            if not fuse_qkv_params:
                parameters_split = collections.OrderedDict(
                    [
                        ("query", self.hidden_size_q),
                        ("key", self.hidden_size_kv),
                        ("value", self.hidden_size_kv),
                    ]
                )
            if self.input_layernorm:
                self.layernorm_qkv = LayerNormLinear(
                    hidden_size,
                    self.hidden_size_q + 2 * self.hidden_size_kv,
                    eps=layernorm_epsilon,
                    init_method=init_method,
                    bias=bias,
                    return_bias=False,
                    parallel_mode=qkv_parallel_mode,
                    return_layernorm_output=return_layernorm_output,
                    parameters_split=parameters_split,
                    zero_centered_gamma=zero_centered_gamma,
                    ub_bulk_wgrad=ub_bulk_wgrad,
                    ub_bulk_dgrad=ub_bulk_dgrad,
                    ub_overlap_rs_dgrad=ub_overlap_rs_dgrad,
                    ub_overlap_ag=ub_overlap_ag,
                    normalization=normalization,
                    ub_name="qkv",
                    **common_gemm_kwargs,
                )
            else:
                self.qkv = Linear(
                    hidden_size,
                    self.hidden_size_q + 2 * self.hidden_size_kv,
                    init_method=init_method,
                    bias=bias,
                    return_bias=False,
                    parallel_mode=qkv_parallel_mode,
                    parameters_split=parameters_split,
                    **common_gemm_kwargs,
                )
        elif self.attention_type == "cross":
            if self.input_layernorm:
                self.layernorm_query = LayerNormLinear(
                    hidden_size,
                    self.hidden_size_q,
                    eps=layernorm_epsilon,
                    init_method=init_method,
                    bias=bias,
                    return_bias=False,
                    parallel_mode=qkv_parallel_mode,
                    parameters_split=("query",) if not fuse_qkv_params else None,
                    return_layernorm_output=return_layernorm_output,
                    zero_centered_gamma=zero_centered_gamma,
                    ub_bulk_wgrad=ub_bulk_wgrad,
                    ub_bulk_dgrad=ub_bulk_dgrad,
                    ub_overlap_rs_dgrad=ub_overlap_rs_dgrad,
                    ub_overlap_ag=ub_overlap_ag,
                    normalization=normalization,
                    ub_name="qkv",
                    **common_gemm_kwargs,
                )
            else:
                self.query_layer = Linear(
                    hidden_size,
                    self.hidden_size_q,
                    init_method=init_method,
                    bias=bias,
                    return_bias=False,
                    parallel_mode=qkv_parallel_mode,
                    **common_gemm_kwargs,
                )
            self.key_value = Linear(
                hidden_size,
                2 * self.hidden_size_kv,
                init_method=init_method,
                bias=bias,
                return_bias=False,
                parallel_mode=qkv_parallel_mode,
                parameters_split=("key", "value") if not fuse_qkv_params else None,
                **common_gemm_kwargs,
            )

        # Attention.
        self.core_attention = DotProductAttention(
            num_attention_heads,
            self.hidden_size_per_attention_head,
            num_gqa_groups=self.num_gqa_groups,
            attention_dropout=attention_dropout,
            qkv_format=self.qkv_format,
            tp_size=tp_size,
            get_rng_state_tracker=get_rng_state_tracker,
            sequence_parallel=sequence_parallel,
            tp_group=tp_group,
            layer_number=self.layer_number,
            attention_type=self.attention_type,
        )

        # Linear
        self.proj = Linear(
            self.hidden_size_q,
            hidden_size,
            init_method=output_layer_init_method,
            bias=bias,
            return_bias=return_bias,
            parallel_mode="row" if set_parallel_mode else None,
            ub_overlap_rs=ub_overlap_rs,
            ub_overlap_ag=ub_overlap_ag,
            ub_name="proj",
            **common_gemm_kwargs,
        )

    def _allocate_memory(
        self, inference_max_sequence_len: int, batch_size: int, dtype: torch.dtype
    ) -> torch.Tensor:
        """Allocates memory for KV cache."""
        return torch.empty(
            inference_max_sequence_len,
            batch_size,
            self.num_gqa_groups_per_partition,
            self.hidden_size_per_attention_head,
            dtype=dtype,
            device=torch.cuda.current_device(),
        )

    def set_tensor_parallel_group(self, tp_group: Union[dist_group_type, None]) -> None:
        """
        Set the tensor parallel group for the given
        module before executing the forward pass.

        Parameters
        ----------
        tp_group : ProcessGroup, default = `None`
                  tensor parallel process group.
        """
        self.tp_group = tp_group

    def set_context_parallel_group(
        self,
        cp_group: Union[dist_group_type, List[dist_group_type], None],
        cp_global_ranks: List[int],
        cp_stream: torch.cuda.Stream,
        cp_comm_type: str = "p2p",
    ) -> None:
        """
        Set the context parallel attributes for the given
        module before executing the forward pass.

        Parameters
        ----------
        cp_group : Union[ProcessGroup, List[ProcessGroup]]
                  context parallel process group.
                  ProcessGroup is for cp_comm_type of "p2p", "all_gather", and "a2a".
                  List[ProcessGroup] is for cp_comm_type of "a2a+p2p", where cp_group[0]
                  and cp_group[1] are for a2a and p2p communications respectively.
        cp_global_ranks : List[int]
                         list of global ranks in the context group.
        cp_stream : torch.cuda.Stream
                   cuda stream for context parallel execution.
        cp_comm_type : str, default = `p2p`
                      inter-gpu communication type for context parallelism.
                      Can be "p2p" or "all_gather" or "a2a", "a2a+p2p".
                      "p2p": Exchange KV chunks with P2P communications in ring topology.
                             P2P is async and can be overlapped with attention compute.
                      "all_gather": All-gather to get full sequence of KV before attention.
                                    The all-gather is not async, and cannot be overlapped.
                      "a2a": Like DeepSpeed Ulysses, scatter attention heads across the CP
                             group, and gather to get full sequence of QKV.
                      "a2a+p2p": hierarchical CP implementation. First applying a2a to QKV
                      across each CP sub-group (e.g., via NVLink), then exchanging KV with
                      p2p between sub-groups (e.g., via IBLink).
        """
        if isinstance(cp_group, dist_group_type):
            self.cp_size = get_distributed_world_size(cp_group)
            self.cp_rank = get_distributed_rank(cp_group)
        elif isinstance(cp_group, list):
            assert len(cp_group) == 2, "Current implementation only supports two-level CP groups!"
            assert (
                cp_comm_type == "a2a+p2p"
            ), "Only cp_comm_type of a2a+p2p requires hierarchical CP groups!"
            cp_size_a2a = get_distributed_world_size(cp_group[0])
            cp_rank_a2a = get_distributed_rank(cp_group[0])
            cp_size_p2p = get_distributed_world_size(cp_group[1])
            cp_rank_p2p = get_distributed_rank(cp_group[1])
            self.cp_size = cp_size_a2a * cp_size_p2p
            self.cp_rank = cp_size_a2a * cp_rank_p2p + cp_rank_a2a

        # Deep iterate but skip self to avoid infinite recursion.
        for index, child in enumerate(self.modules()):
            if index == 0:
                continue
            if hasattr(child, "set_context_parallel_group"):
                child.set_context_parallel_group(cp_group, cp_global_ranks, cp_stream, cp_comm_type)

    def forward(
        self,
        hidden_states: torch.Tensor,
        attention_mask: Optional[Union[torch.Tensor, Tuple[torch.Tensor, torch.Tensor]]] = None,
        encoder_output: Optional[torch.Tensor] = None,
        attn_mask_type: Optional[str] = None,
        window_size: Optional[Tuple[int, int]] = None,
        is_first_microbatch: Optional[bool] = None,
        checkpoint_core_attention: bool = False,
        inference_params: Optional[InferenceParams] = None,
        rotary_pos_emb: Optional[Union[torch.Tensor, Tuple[torch.Tensor, torch.Tensor]]] = None,
        core_attention_bias_type: str = "no_bias",
        core_attention_bias: Optional[torch.Tensor] = None,
        alibi_slopes: Optional[torch.Tensor] = None,
        cu_seqlens_q: Optional[torch.Tensor] = None,
        cu_seqlens_kv: Optional[torch.Tensor] = None,
        max_seqlen_q: Optional[int] = None,
        max_seqlen_kv: Optional[int] = None,
        fast_zero_fill: bool = True,
        pad_between_seqs: Optional[bool] = None,
    ) -> Tuple[Union[torch.Tensor, None], ...]:
        """
        Forward propagation for MultiheadAttention layer.

        .. note::

            Argument :attr:`attention_mask` is only used when :attr:`attn_mask_type`
            includes `"padding"` or `"arbitrary"`.

        Parameters
        ----------
        hidden_states : torch.Tensor
             Input tensor.
        attention_mask: Optional[Union[torch.Tensor, Tuple[torch.Tensor, torch.Tensor]]],
             default = `None`. Boolean tensor(s) used to mask out attention softmax input.
             It should be `None` for causal masks and "`no_mask`". For padding masks, it should be
             a single tensor of [batch_size, 1, 1, seqlen_q] for self-attention, and a tuple of
             two tensors in shapes [batch_size, 1, 1, seqlen_q] and [batch_size, 1, 1, seqlen_kv]
             for cross-attention. For "`arbitrary`" mask, it should be in a shape broadcastable to
             [batch_size, num_heads, max_seqlen_q, max_seqlen_kv]. A `True` value means
             the corresponding position is masked out and a `False` means that position
             is allowed to participate in attention.
        attn_mask_type: {'no_mask', 'padding', 'causal', 'padding_causal', 'causal_bottom_right',
                       'padding_causal_bottom_right','arbitrary'},
                       default = `None`
                       type of attention mask passed into softmax operation. By default,
                       causal masks are aligned to the top left corner of the softmax matrix.
                       When "`bottom_right`" is specified in the mask type, causal masks are
                       aligned to the bottom right corner.
        window_size: Optional[Tuple[int, int]], default = `None`
                    sliding window size for local attention.
        encoder_output : Optional[torch.Tensor], default = `None`
             Output of the encoder block to be fed into the decoder block if using
             `layer_type="decoder"`.
        is_first_microbatch : {True, False, None}, default = None
                             During training using either gradient accumulation or
                             pipeline parallelism a minibatch of data is further split
                             into microbatches. Between the microbatches of the same minibatch
                             the model weights are not updated. Setting this parameter indicates
                             whether the current microbatch is the first in a minibatch or not.
                             When set, this parameter enables additional optimizations:

                             * during FP8 training, it allows caching of the FP8 versions of
                               the weights
                             * it also allows skipping gradient accumulation during the
                               first microbatch (since it is the first gradient being
                               produced)
        checkpoint_core_attention: bool, default = `False`
                                  If true, forward activations for core attention are recomputed
                                  during the backward pass in order to save memory that would
                                  otherwise be occupied to store the forward activations until
                                  backprop.
        rotary_pos_emb: Union[torch.Tensor, Tuple[torch.Tensor, torch.Tensor]], default = `None`
                       Embeddings for query and key tensors for applying rotary position
                       embedding. By default no input embedding is applied.
        core_attention_bias_type: str, default = `no_bias`
                    Bias type, {`no_bias`, `pre_scale_bias`, 'post_scale_bias`, `alibi`}
        core_attention_bias: Optional[torch.Tensor], default = `None`
                    Bias tensor for Q * K.T, shape [1, num_head, max_seqlen_q, max_seqlen_kv].
                    It should be 'None' for 'no_bias' and 'alibi' bias types.
        alibi_slopes: Optional[torch.Tensor], default = `None`
                     ALiBi slopes in FP32 and shape [nheads] or [batch_size, nheads].
                     It adds a bias of (-alibi_slope * (i + seqlen_k - seqlen_q - j))
                     to the attention score of query i and key j.
        cu_seqlens_q: Optional[torch.Tensor], default = `None`
                   Cumulative sum of sequence lengths (without offset) in a batch for `query_layer`,
                   with shape [batch_size + 1] and dtype torch.int32.
        cu_seqlens_kv: Optional[torch.Tensor], default = `None`
                   Cumulative sum of sequence lengths (without offset) in a batch for `key_layer`
                   and `value_layer`, with shape [batch_size + 1] and dtype torch.int32.
        max_seqlen_q: Optional[int], default = `None`
                      Maximum sequence length in `query_layer`.
                      Calculated from `cu_seqlens_q` if not provided.
        max_seqlen_kv: Optional[int], default = `None`
                       Maximum sequence length in `key_layer` and `value_layer`.
                       Calculated from `cu_seqlens_kv` if not provided.
        fast_zero_fill: bool, default = `True`
                    Whether to set output tensors to 0 or not before use.
        pad_between_seqs: Optional[bool], default = `None`
            If None, inferred from qkv_format, cu_seqlens and cu_seqlens_padded.
            If true, there are padding tokens between individual sequences in a packed batch.
        """
        # hidden_states: [sq, b, h]

        if attn_mask_type is None:
            attn_mask_type = self.attn_mask_type
        if window_size is None:
            window_size = self.window_size
        window_size = check_set_window_size(attn_mask_type, window_size)

        if "padding" in attn_mask_type and attention_mask is not None:
            for mask in attention_mask:
                assert mask.dtype == torch.bool, "Attention mask must be in boolean type!"

        assert (
            core_attention_bias_type in AttnBiasTypes
        ), f"core_attention_bias_type {core_attention_bias_type} is not supported!"

        # =================================================
        # Pre-allocate memory for key-values for inference
        # =================================================

        if inference_params and self.layer_number is not None:
            assert (
                self.qkv_format != "thd"
            ), "qkv_format == thd is not supported for an inference with KV-cache!"
            if self.layer_number not in inference_params.key_value_memory_dict:
                inf_max_seq_len = inference_params.max_sequence_length
                inf_max_batch_size = inference_params.max_batch_size
                inference_key_memory = self._allocate_memory(
                    inf_max_seq_len, inf_max_batch_size, hidden_states.dtype
                )
                inference_value_memory = self._allocate_memory(
                    inf_max_seq_len, inf_max_batch_size, hidden_states.dtype
                )
                inference_params.key_value_memory_dict[self.layer_number] = (
                    inference_key_memory,
                    inference_value_memory,
                )
            else:
                (
                    inference_key_memory,
                    inference_value_memory,
                ) = inference_params.key_value_memory_dict[self.layer_number]

        # ======================
        # Query, Key, and Value
        # ======================

        fp8_mha = (
            FP8GlobalStateManager.is_fp8_enabled()
            and FP8GlobalStateManager.get_fp8_recipe().fp8_mha
        )

        layernorm_output = None
        if self.attention_type == "self":
            # Attention heads [sq, b, h] --> [sq, b, ng * (np/ng + 2) * hn]
            if self.input_layernorm:
                layernorm_qkv_outputs = self.layernorm_qkv(
                    hidden_states,
                    is_first_microbatch=is_first_microbatch,
                    fp8_output=fp8_mha and rotary_pos_emb is None,
                )
                if self.return_layernorm_output:
                    mixed_x_layer, layernorm_output = layernorm_qkv_outputs
                else:
                    mixed_x_layer = layernorm_qkv_outputs
            else:
                mixed_x_layer = self.qkv(
                    hidden_states,
                    is_first_microbatch=is_first_microbatch,
                    fp8_output=fp8_mha and rotary_pos_emb is None,
                )

            num_queries_per_key_value = (
                self.num_attention_heads_per_partition // self.num_gqa_groups_per_partition
            )
            if self.qkv_weight_interleaved:
                # [sq, b, ng * (np/ng + 2) * hn] --> [sq, b, ng, (np/ng + 2), hn]
                new_tensor_shape = mixed_x_layer.size()[:-1] + (
                    self.num_gqa_groups_per_partition,
                    (num_queries_per_key_value + 2),
                    self.hidden_size_per_attention_head,
                )
                # split along second last dimension
                split_dim = -2
            else:
                # [sq, b, ng * (np/ng + 2) * hn] --> [sq, b, (np/ng + 2), ng, hn]
                new_tensor_shape = mixed_x_layer.size()[:-1] + (
                    (num_queries_per_key_value + 2),
                    self.num_gqa_groups_per_partition,
                    self.hidden_size_per_attention_head,
                )
                # split along third last dimension
                split_dim = -3

            mixed_x_layer = mixed_x_layer.view(*new_tensor_shape)

            # qkv_weight_interleaved:
            #  [sq, b, ng, (np/ng + 2), hn]
            #  --> [sq, b, ng, np/ng, hn], [sq, b, ng, 1, hn], [sq, b, ng, 1, hn]
            # not qkv_weight_interleaved:
            #  [sq, b, (np/ng + 2), ng, hn]
            #  --> [sq, b, np/ng, np, hn], [sq, b, 1, ng, hn], [sq, b, 1, ng, hn]
            query_layer, key_layer, value_layer = _SplitAlongDim.apply(
                mixed_x_layer, split_dim, (num_queries_per_key_value, 1, 1)
            )

            if self.qkv_format == "thd":
                query_layer, key_layer, value_layer = (
                    x.reshape(x.size(0), -1, self.hidden_size_per_attention_head)
                    for x in (query_layer, key_layer, value_layer)
                )
            else:
                # query: -> [sq, b, np, hn]
                # key, value: -> [sq, b, ng, hn]
                query_layer, key_layer, value_layer = (
                    x.reshape(x.size(0), x.size(1), -1, self.hidden_size_per_attention_head)
                    for x in (query_layer, key_layer, value_layer)
                )
        elif self.attention_type == "cross":
            # Attention heads [sk, b, h] --> [sk, b, (ng * 2 * hn)]
            mixed_kv_layer = self.key_value(
                encoder_output,
                is_first_microbatch=is_first_microbatch,
                fp8_output=fp8_mha and rotary_pos_emb is None,
            )

            if self.qkv_weight_interleaved:
                # [sq, b, (ng * 2 * hn)] --> [sq, b, ng, 2 * hn]
                new_tensor_shape = mixed_kv_layer.size()[:-1] + (
                    self.num_gqa_groups_per_partition,
                    2 * self.hidden_size_per_attention_head,
                )
                # split along last dimension
                split_dim = -1
            else:
                # [sq, b, (ng * 2 * hn)] --> [sq, b, 2 * ng, hn]
                new_tensor_shape = mixed_kv_layer.size()[:-1] + (
                    2 * self.num_gqa_groups_per_partition,
                    self.hidden_size_per_attention_head,
                )
                # split along second last dimension
                split_dim = -2

            mixed_kv_layer = mixed_kv_layer.view(*new_tensor_shape)

            # mixed_kv_layer --> 2 [sk, b, ng, hn]
            key_layer, value_layer = _SplitAlongDim.apply(
                mixed_kv_layer,
                split_dim,
                mixed_kv_layer.shape[split_dim] // 2,
            )
            key_layer, value_layer = (
                x.reshape(
                    x.size(0),
                    x.size(1),
                    -1,
                    self.hidden_size_per_attention_head,
                )
                for x in (key_layer, value_layer)
            )

            # Attention head [sq, b, h] --> [sq, b, hp]
            if self.input_layernorm:
                layernorm_query_outputs = self.layernorm_query(
                    hidden_states,
                    is_first_microbatch=is_first_microbatch,
                    fp8_output=fp8_mha and rotary_pos_emb is None,
                )
                if self.return_layernorm_output:
                    query_layer, layernorm_output = layernorm_query_outputs
                else:
                    query_layer = layernorm_query_outputs
            else:
                query_layer = self.query_layer(
                    hidden_states,
                    is_first_microbatch=is_first_microbatch,
                    fp8_output=fp8_mha and rotary_pos_emb is None,
                )

            # [sq, b, hp] --> [sq, b, np, hn]
            new_tensor_shape = query_layer.size()[:-1] + (
                self.num_attention_heads_per_partition,
                self.hidden_size_per_attention_head,
            )
            query_layer = query_layer.view(*new_tensor_shape)

        # ======================================================
        # Apply relative positional encoding (rotary embedding)
        # ======================================================

        if rotary_pos_emb is not None:
            assert not isinstance(query_layer, Float8Tensor) and not isinstance(
                key_layer, Float8Tensor
            ), "RoPE is not supported for Float8Tensors!"
            # duplicate the pos_emb for self attention
            if not isinstance(rotary_pos_emb, tuple):
                rotary_pos_emb = (rotary_pos_emb,) * 2

            q_pos_emb, k_pos_emb = rotary_pos_emb

            # adjust key and value for inference
            if inference_params is not None:
                if self.qkv_format == "sbhd":
                    sequence_length = key_layer.size(0)
                elif self.qkv_format == "bshd":
                    sequence_length = key_layer.size(1)
                else:
                    raise ValueError(f"QKV format {self.qkv_format} not supported for KV caching.")

                sequence_start = inference_params.sequence_len_offset
                sequence_end = sequence_start + sequence_length

                q_pos_emb = q_pos_emb[sequence_start:sequence_end, ...]
                k_pos_emb = k_pos_emb[sequence_start:sequence_end, ...]

            query_layer = apply_rotary_pos_emb(
                query_layer,
                q_pos_emb,
                self.qkv_format,
                fused=True,
                cu_seqlens=cu_seqlens_q,
                cp_size=self.cp_size,
                cp_rank=self.cp_rank,
            )
            key_layer = apply_rotary_pos_emb(
                key_layer,
                k_pos_emb,
                self.qkv_format,
                fused=True,
                cu_seqlens=cu_seqlens_kv,
                cp_size=self.cp_size,
                cp_rank=self.cp_rank,
            )

        # ===========================
        # Core attention computation
        # ===========================

        context_layer = self.core_attention(
            query_layer,
            key_layer,
            value_layer,
            qkv_format=self.qkv_format,
            cu_seqlens_q=cu_seqlens_q,
            cu_seqlens_kv=cu_seqlens_kv,
            max_seqlen_q=max_seqlen_q,
            max_seqlen_kv=max_seqlen_kv,
            attention_mask=attention_mask,
            attn_mask_type=attn_mask_type,
            window_size=window_size,
            checkpoint_core_attention=checkpoint_core_attention,
            core_attention_bias_type=core_attention_bias_type,
            core_attention_bias=core_attention_bias,
            alibi_slopes=alibi_slopes,
            fast_zero_fill=fast_zero_fill,
            inference_params=inference_params,
            pad_between_seqs=pad_between_seqs,
        )

        # ===================
        # Output. [sq, b, h]
        # ===================
        projection_output = self.proj(
            context_layer,
            is_first_microbatch=is_first_microbatch,
            fp8_grad=isinstance(context_layer, QuantizedTensor),
        )

        if self.return_bias:
            attention_output, attention_bias = projection_output
        else:
            attention_output, attention_bias = projection_output, None

        outputs = (attention_output,)
        if self.return_bias:
            outputs += (attention_bias,)
        if self.input_layernorm and self.return_layernorm_output:
            outputs += (layernorm_output,)
        return outputs if len(outputs) > 1 else outputs[0]<|MERGE_RESOLUTION|>--- conflicted
+++ resolved
@@ -1590,55 +1590,6 @@
 
 
 @jit_fuser
-<<<<<<< HEAD
-=======
-def flash_attn_fwd_out_correction_init(
-    out_init_step: torch.Tensor,
-    softmax_lse: torch.Tensor,
-    softmax_lse_init_step: torch.Tensor,
-    seq_dim: int,
-):
-    """Merge partial outputs of the first step in Attention with context parallelism"""
-    softmax_lse_corrected_exp = torch.exp(softmax_lse_init_step - softmax_lse).movedim(2, seq_dim)
-    softmax_lse_corrected_exp = softmax_lse_corrected_exp.unsqueeze(-1)
-    out_corrected = out_init_step * softmax_lse_corrected_exp
-    return out_corrected.to(out_init_step.dtype)
-
-
-@jit_fuser
-def flash_attn_fwd_out_correction(
-    out: torch.Tensor,
-    out_per_step: torch.Tensor,
-    softmax_lse: torch.Tensor,
-    softmax_lse_per_step: torch.Tensor,
-    seq_dim: int,
-):
-    """Merge partial outputs of each step in Attention with context parallelism"""
-    softmax_lse_corrected_exp = torch.exp(softmax_lse_per_step - softmax_lse).movedim(2, seq_dim)
-    softmax_lse_corrected_exp = softmax_lse_corrected_exp.unsqueeze(-1)
-    out_corrected = out_per_step * softmax_lse_corrected_exp
-    out.add_(out_corrected)
-
-
-@jit_fuser
-def flash_attn_fwd_second_half_out_correction(
-    out: torch.Tensor,
-    out_per_step: torch.Tensor,
-    softmax_lse: torch.Tensor,
-    softmax_lse_per_step: torch.Tensor,
-    seq_dim: int,
-):
-    """Merge second half of partial outputs of each step in Attention with context parallelism"""
-    out_ = out.select(seq_dim, 1)
-    softmax_lse_ = softmax_lse.view(*softmax_lse.shape[:-1], 2, -1)[..., 1, :]
-    softmax_lse_corrected_exp = torch.exp(softmax_lse_per_step - softmax_lse_).movedim(2, seq_dim)
-    softmax_lse_corrected_exp = softmax_lse_corrected_exp.unsqueeze(-1)
-    out_corrected = out_per_step * softmax_lse_corrected_exp
-    out_.add_(out_corrected)
-
-
-@jit_fuser
->>>>>>> b3e70353
 def flash_attn_fwd_softmax_lse_correction(
     softmax_lse: torch.Tensor,
     softmax_lse_per_step: torch.Tensor,
@@ -2727,57 +2678,6 @@
             second_half_lse_seqlen = softmax_lse_per_step[-1].shape[-1]
 
         softmax_lse = softmax_lse.to(torch.float)
-<<<<<<< HEAD
-=======
-        for i in range(cp_size):
-            if i <= rank or not causal:
-                if qkv_format in ["bshd", "sbhd"]:
-                    if i == 0:
-                        out = flash_attn_fwd_out_correction_init(
-                            out_per_step[0],
-                            softmax_lse,
-                            softmax_lse_per_step[0],
-                            seq_dim,
-                        )
-                        out = out.view(q.shape)
-                    else:
-                        flash_attn_fwd_out_correction(
-                            out.view(*out_per_step[i].shape),
-                            out_per_step[i],
-                            softmax_lse,
-                            softmax_lse_per_step[i],
-                            seq_dim,
-                        )
-                elif qkv_format == "thd":
-                    tex.thd_out_correction(
-                        out,
-                        out_per_step[i],
-                        softmax_lse,
-                        softmax_lse_per_step[i],
-                        cu_seqlens_q_padded,
-                        False,
-                        softmax_lse_in_packed_format,
-                    )
-            else:
-                if qkv_format in ["bshd", "sbhd"]:
-                    flash_attn_fwd_second_half_out_correction(
-                        out,
-                        out_per_step[i],
-                        softmax_lse,
-                        softmax_lse_per_step[i],
-                        seq_dim,
-                    )
-                elif qkv_format == "thd":
-                    tex.thd_out_correction(
-                        out,
-                        out_per_step[i],
-                        softmax_lse,
-                        softmax_lse_per_step[i],
-                        cu_seqlens_q_padded,
-                        True,
-                        softmax_lse_in_packed_format,
-                    )
->>>>>>> b3e70353
 
         kv = p2p_comm_buffers[-1]
         if qkv_format == "bshd":
