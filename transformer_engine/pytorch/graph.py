--- conflicted
+++ resolved
@@ -486,11 +486,6 @@
         for c_id in _order:
             if c_id > 0:
                 # Capture forward graph for model chunk c_id, microbatch fwd_idx[c_id-1]
-<<<<<<< HEAD
-=======
-                if init_chunk_handler is not None:
-                    init_chunk_handler(vp_stage=c_id - 1)
->>>>>>> 913fbe8a
                 m_chunk = c_id - 1
                 for l_no in range(_num_layers_per_chunk[m_chunk]):
                     func = callables[_prefix_num_layers[m_chunk] + l_no]
