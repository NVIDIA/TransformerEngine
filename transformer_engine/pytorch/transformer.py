# Copyright (c) 2022-2023, NVIDIA CORPORATION & AFFILIATES. All rights reserved.
#
# See LICENSE for license information.

"""Transformer."""
import os
import math
from contextlib import nullcontext
from typing import Any, Callable, Optional, Tuple, Union

import torch

from transformer_engine.pytorch import LayerNormLinear, Linear, LayerNormMLP, LayerNorm
from transformer_engine.pytorch.jit import (
    set_jit_fusion_options,
    warmup_jit_bias_dropout_add_all_dtypes,
    get_bias_dropout_add,
    bias_dropout_add_fused_train,
    bias_dropout_add_fused_inference,
)
from transformer_engine.pytorch.utils import (
    divide,
    attention_mask_func,
    split_tensor_along_last_dim,
    cast_if_needed,
    get_default_init_method,
)
from transformer_engine.pytorch.constants import (
    AttnMaskTypes,
    AttnTypes,
    LayerTypes,
    dist_group_type,
)
from transformer_engine.pytorch.softmax import FusedScaleMaskSoftmax
from transformer_engine.pytorch.distributed import (
    get_distributed_world_size,
    checkpoint,
)


class DropPath(torch.nn.Module):
    """Drop paths (Stochastic Depth) per sample
    (when applied in main path of residual blocks).
    """

    def __init__(self, drop_prob: float = 0.0) -> None:
        super().__init__()
        self.drop_prob = drop_prob

    def forward(self, hidden_state: torch.Tensor) -> torch.Tensor:
        """DropPath FWD"""

        if self.drop_prob == 0.0 or not self.training:
            return hidden_state
        keep_prob = 1 - self.drop_prob
        # work with diff dim tensors, not just 2D ConvNets
        shape = (hidden_state.shape[0],) + (1,) * (hidden_state.ndim - 1)
        random_tensor = keep_prob + torch.rand(
            shape, dtype=hidden_state.dtype, device=hidden_state.device
        )
        random_tensor.floor_()  # binarize
        output = hidden_state.div(keep_prob) * random_tensor
        return output


class CoreAttention(torch.nn.Module):
    """Parallel attention w/o QKV and Proj Gemms
    BMM1 -> softmax + dropout -> BMM2
    """

    def __init__(
        self,
        num_attention_heads: int,
        kv_channels: int,
        attention_dropout: float,
        layer_number: Optional[int] = None,
        apply_query_key_layer_scaling: bool = True,
        attention_softmax_in_fp32: bool = False,
        attn_mask_type: str = "causal",
        tp_size: int = 1,
        get_rng_state_tracker: Optional[Callable] = None,
        sequence_parallel: bool = False,
    ) -> None:
        super().__init__()

        self.apply_query_key_layer_scaling = apply_query_key_layer_scaling
        self.attention_softmax_in_fp32 = attention_softmax_in_fp32

        if layer_number is None:
            self.apply_query_key_layer_scaling = False
        else:
            self.layer_number = max(1, layer_number)

        if self.apply_query_key_layer_scaling:
            self.attention_softmax_in_fp32 = True

        self.attn_mask_type = attn_mask_type
        projection_size = kv_channels * num_attention_heads
        assert (
            attn_mask_type in AttnMaskTypes
        ), f"attn_mask_type {attn_mask_type} not supported"

        # Per attention head and per partition values.
        self.hidden_size_per_partition = divide(projection_size, tp_size)
        self.hidden_size_per_attention_head = divide(
            projection_size, num_attention_heads
        )

        self.sequence_parallel = sequence_parallel
        if self.sequence_parallel or get_rng_state_tracker is None:
            self.attention_dropout_ctx = nullcontext
        else:
            self.attention_dropout_ctx = get_rng_state_tracker().fork

        coeff = None
        self.norm_factor = math.sqrt(self.hidden_size_per_attention_head)
        if self.apply_query_key_layer_scaling:
            coeff = self.layer_number
            self.norm_factor *= coeff

        self.scale_mask_softmax = FusedScaleMaskSoftmax(
            self.attn_mask_type,
            attention_mask_func,
            self.attention_softmax_in_fp32,
            coeff,
        )

        # Dropout. Note that for a single iteration, this layer will generate
        # different outputs on different number of parallel partitions but
        # on average it should not be partition dependent.
        self.attention_dropout = torch.nn.Dropout(attention_dropout)

    def forward(
        self,
        query_layer: torch.Tensor,
        key_layer: torch.Tensor,
        value_layer: torch.Tensor,
        attention_mask: torch.Tensor,
    ) -> torch.Tensor:
        """core attention fprop"""
        # [b, np, sq, sk]
        output_size = (
            query_layer.size(1),
            query_layer.size(2),
            query_layer.size(0),
            key_layer.size(0),
        )

        # [sq, b, np, hn] -> [sq, b * np, hn]
        query_layer = query_layer.view(
            output_size[2], output_size[0] * output_size[1], -1
        )
        # [sk, b, np, hn] -> [sk, b * np, hn]
        key_layer = key_layer.view(output_size[3], output_size[0] * output_size[1], -1)

        # preallocting result tensor: [b * np, sq, sk]
        matmul_result = torch.empty(
            output_size[0] * output_size[1],
            output_size[2],
            output_size[3],
            dtype=query_layer.dtype,
            device=torch.cuda.current_device(),
        )

        # Raw attention scores. [b * np, sq, sk]
        matmul_result = torch.baddbmm(
            matmul_result,
            query_layer.transpose(0, 1),  # [b * np, sq, hn]
            key_layer.transpose(0, 1).transpose(1, 2),  # [b * np, hn, sk]
            beta=0.0,
            alpha=(1.0 / self.norm_factor),
        )

        # change view to [b, np, sq, sk]
        attention_scores = matmul_result.view(*output_size)

        # attention scores and attention mask [b, np, sq, sk]
        attention_probs = self.scale_mask_softmax(attention_scores, attention_mask)

        # This is actually dropping out entire tokens to attend to, which might
        # seem a bit unusual, but is taken from the original Transformer paper.
        with self.attention_dropout_ctx():
            attention_probs = self.attention_dropout(attention_probs)

        # value_layer -> context layer.
        # [sk, b, np, hn] --> [b, np, sq, hn]
        output_size = (
            value_layer.size(1),
            value_layer.size(2),
            query_layer.size(0),
            value_layer.size(3),
        )

        # change view [sk, b * np, hn]
        value_layer = value_layer.view(
            value_layer.size(0), output_size[0] * output_size[1], -1
        )

        # change view [b * np, sq, sk]
        attention_probs = attention_probs.view(
            output_size[0] * output_size[1], output_size[2], -1
        )

        # matmul: [b * np, sq, hn]
        context_layer = torch.bmm(attention_probs, value_layer.transpose(0, 1))

        # change view [b, np, sq, hn]
        context_layer = context_layer.view(*output_size)

        # [b, np, sq, hn] --> [sq, b, np, hn]
        context_layer = context_layer.permute(2, 0, 1, 3).contiguous()

        # [sq, b, np, hn] --> [sq, b, hp]
        new_context_layer_shape = context_layer.size()[:-2] + (
            self.hidden_size_per_partition,
        )
        context_layer = context_layer.view(*new_context_layer_shape)

        return context_layer


class MultiHeadAttention(torch.nn.Module):
    """Parallel attention w/o QKV and Proj Gemms
    BMM1 -> softmax + dropout -> BMM2
    """

    def __init__(
        self,
        hidden_size: int,
        num_attention_heads: int,
        kv_channels: int,
        attention_dropout: float,
        layernorm_epsilon: float,
        init_method: Callable,
        output_layer_init_method: Callable,
        layer_number: Optional[int] = None,
        apply_query_key_layer_scaling: bool = True,
        attention_softmax_in_fp32: bool = False,
        attn_mask_type: str = "causal",
        tp_group: Optional[dist_group_type] = None,
        tp_size: int = 1,
        fuse_wgrad_accumulation: bool = False,
        get_rng_state_tracker: Optional[Callable] = None,
        sequence_parallel: bool = False,
        params_dtype: torch.dtype = torch.float32,
        return_layernorm_output: bool = False,
        input_layernorm: bool = False,
        attention_type: str = "self",
        set_parallel_mode: bool = False,
        fuse_qkv_params: bool = False,
        zero_centered_gamma:bool = False,
    ) -> None:
        super().__init__()
        self.layer_number = (layer_number,)
        self.input_layernorm = input_layernorm
        self.attention_type = attention_type
        self.get_rng_state_tracker = get_rng_state_tracker
        self.tp_group = tp_group
        self.return_layernorm_output = return_layernorm_output
        self.params_dtype = params_dtype
        self.init_method = init_method

        assert (
            attention_type in AttnTypes
        ), f"attention_type {attention_type} not supported"

        tp_size = tp_size if tp_group is None else get_distributed_world_size(tp_group)
        self.tp_size = tp_size
        self.sequence_parallel = (tp_size > 1) and sequence_parallel

        self.hidden_size_per_attention_head = kv_channels
        self.num_attention_heads_per_partition = divide(num_attention_heads, tp_size)

        common_gemm_kwargs = {
            "fuse_wgrad_accumulation": fuse_wgrad_accumulation,
            "tp_group": tp_group,
            "tp_size": tp_size,
            "get_rng_state_tracker": get_rng_state_tracker,
            "sequence_parallel": sequence_parallel,
            "params_dtype": params_dtype,
        }

        qkv_parallel_mode = "column" if set_parallel_mode else None

        if self.attention_type == "self":
            if self.input_layernorm:
                self.layernorm_qkv = LayerNormLinear(
                    hidden_size,
                    3 * hidden_size,
                    eps=layernorm_epsilon,
                    init_method=init_method,
                    bias=True,
                    return_bias=False,
                    parallel_mode=qkv_parallel_mode,
                    return_layernorm_output=return_layernorm_output,
<<<<<<< HEAD
                    skip_weight_param_allocation=not fuse_qkv_params,
                    zero_centered_gamma=zero_centered_gamma,
=======
                    parameters_split=("query_", "key_", "value_") if not fuse_qkv_params else None,
>>>>>>> eda8f461
                    **common_gemm_kwargs,
                )
            else:
                self.qkv = Linear(
                    hidden_size,
                    3 * hidden_size,
                    init_method=init_method,
                    bias=True,
                    return_bias=False,
                    parallel_mode=qkv_parallel_mode,
                    parameters_split=("query_", "key_", "value_") if not fuse_qkv_params else None,
                    **common_gemm_kwargs,
                )
        else:
            if self.input_layernorm:
                self.layernorm_query = LayerNormLinear(
                    hidden_size,
                    hidden_size,
                    eps=layernorm_epsilon,
                    init_method=init_method,
                    bias=True,
                    return_bias=False,
                    parallel_mode=qkv_parallel_mode,
                    return_layernorm_output=return_layernorm_output,
<<<<<<< HEAD
                    skip_weight_param_allocation=not fuse_qkv_params,
                    zero_centered_gamma=zero_centered_gamma,
=======
>>>>>>> eda8f461
                    **common_gemm_kwargs,
                )
            else:
                self.query_layer = Linear(
                    hidden_size,
                    hidden_size,
                    init_method=init_method,
                    bias=True,
                    return_bias=False,
                    parallel_mode=qkv_parallel_mode,
                    **common_gemm_kwargs,
                )
            self.key_value = Linear(
                hidden_size,
                2 * hidden_size,
                init_method=init_method,
                bias=True,
                return_bias=False,
                parallel_mode=qkv_parallel_mode,
                parameters_split=("key_", "value_") if not fuse_qkv_params else None,
                **common_gemm_kwargs,
            )

        # Core Self attention.
        self.core_attention = CoreAttention(
            num_attention_heads,
            kv_channels,
            attention_dropout,
            layer_number=layer_number,
            apply_query_key_layer_scaling=apply_query_key_layer_scaling,
            attention_softmax_in_fp32=attention_softmax_in_fp32,
            tp_size=tp_size,
            get_rng_state_tracker=get_rng_state_tracker,
            attn_mask_type=attn_mask_type,
            sequence_parallel=sequence_parallel,
        )

        # Linear
        self.proj = Linear(
            hidden_size,
            hidden_size,
            init_method=output_layer_init_method,
            bias=False,
            return_bias=True,
            parallel_mode="row" if set_parallel_mode else None,
            **common_gemm_kwargs,
        )

    def _checkpointed_core_attention_forward(
        self,
        query_layer: torch.Tensor,
        key_layer: torch.Tensor,
        value_layer: torch.Tensor,
        attention_mask: torch.Tensor,
    ) -> torch.Tensor:
        """Forward method with activation checkpointing."""

        def custom_forward(*inputs):
            query_layer = inputs[0]
            key_layer = inputs[1]
            value_layer = inputs[2]
            attention_mask = inputs[3]
            output_ = self.core_attention(
                query_layer, key_layer, value_layer, attention_mask
            )
            return output_

        hidden_states = checkpoint(
            custom_forward,
            False,
            self.get_rng_state_tracker,
            self.tp_group,
            query_layer,
            key_layer,
            value_layer,
            attention_mask,
        )

        return hidden_states

    def _allocate_memory(
        self, inference_max_sequence_len: int, batch_size: int
    ) -> torch.Tensor:
        return torch.empty(
            inference_max_sequence_len,
            batch_size,
            self.num_attention_heads_per_partition,
            self.hidden_size_per_attention_head,
            dtype=self.params_dtype,
            device=torch.cuda.current_device(),
        )

    def set_tensor_parallel_group(self, tp_group: Union[dist_group_type, None]) -> None:
        """Set TP group"""
        self.tp_group = tp_group

    def forward(
        self,
        hidden_states: torch.Tensor,
        attention_mask: torch.Tensor,
        encoder_output: Optional[torch.Tensor] = None,
        is_first_microbatch: Optional[bool] = None,
        checkpoint_core_attention: Optional[bool] = None,
        inference_params: Optional[Any] = None,
    ) -> Tuple[Union[torch.Tensor, None], ...]:
        """MultiHeadAttention FWD"""
        # hidden_states: [sq, b, h]

        if attention_mask is not None:
            assert (
                attention_mask.dtype == torch.bool
            ), "Attention mask must be a boolean tensor"

        # =================================================
        # Pre-allocate memory for key-values for inference.
        # =================================================

        if inference_params and self.layer_number is not None:
            if self.layer_number not in inference_params.key_value_memory_dict:
                inf_max_seq_len = inference_params.max_sequence_len
                inf_max_batch_size = inference_params.max_batch_size
                inference_key_memory = self._allocate_memory(
                    inf_max_seq_len, inf_max_batch_size
                )
                inference_value_memory = self._allocate_memory(
                    inf_max_seq_len, inf_max_batch_size
                )
                inference_params.key_value_memory_dict[self.layer_number] = (
                    inference_key_memory,
                    inference_value_memory,
                )
            else:
                (
                    inference_key_memory,
                    inference_value_memory,
                ) = inference_params.key_value_memory_dict[self.layer_number]

        # =====================
        # Query, Key, and Value
        # =====================

        if self.attention_type == "self":
            # Attention heads [sq, b, h] --> [sq, b, (np * 3 * hn)]
            if self.input_layernorm:
                layernorm_qkv_outputs = self.layernorm_qkv(
                    hidden_states,
                    is_first_microbatch=is_first_microbatch,
                )
                if self.return_layernorm_output:
                    mixed_x_layer, layernorm_output = layernorm_qkv_outputs
                else:
                    mixed_x_layer = layernorm_qkv_outputs
            else:
                mixed_x_layer = self.qkv(
                    hidden_states,
                    is_first_microbatch=is_first_microbatch,
                )

            # [sq, b, (np * 3 * hn)] --> [sq, b, np, 3 * hn]
            new_tensor_shape = mixed_x_layer.size()[:-1] + (
                self.num_attention_heads_per_partition,
                3 * self.hidden_size_per_attention_head,
            )
            mixed_x_layer = mixed_x_layer.view(*new_tensor_shape)

            # [sq, b, np, 3 * hn] --> 3 [sq, b, np, hn]
            query_layer, key_layer, value_layer = split_tensor_along_last_dim(
                mixed_x_layer, 3
            )
        else:
            # Attention heads [sk, b, h] --> [sk, b, (np * 2 * hn)]
            mixed_kv_layer = self.key_value(
                encoder_output,
                is_first_microbatch=is_first_microbatch,
            )

            # [sk, b, (np * 2 * hn)] --> [sk, b, np, 2 * hn]
            new_tensor_shape = mixed_kv_layer.size()[:-1] + (
                self.num_attention_heads_per_partition,
                2 * self.hidden_size_per_attention_head,
            )
            mixed_kv_layer = mixed_kv_layer.view(*new_tensor_shape)

            # [sk, b, np, 2 * hn] --> 2 [sk, b, np, hn]
            (key_layer, value_layer) = split_tensor_along_last_dim(mixed_kv_layer, 2)

            # Attention head [sq, b, h] --> [sq, b, hp]
            if self.input_layernorm:
                layernorm_query_outputs = self.layernorm_query(
                    hidden_states,
                    is_first_microbatch=is_first_microbatch,
                )
                if self.return_layernorm_output:
                    query_layer, layernorm_output = layernorm_query_outputs
                else:
                    query_layer = layernorm_query_outputs
            else:
                query_layer = self.query_layer(
                    hidden_states,
                    is_first_microbatch=is_first_microbatch,
                )

            # [sq, b, hp] --> [sq, b, np, hn]
            new_tensor_shape = query_layer.size()[:-1] + (
                self.num_attention_heads_per_partition,
                self.hidden_size_per_attention_head,
            )
            query_layer = query_layer.view(*new_tensor_shape)

        # ==================================
        # Adjust key and value for inference
        # ==================================

        if inference_params and self.layer_number is not None:
            batch_start = inference_params.batch_size_offset
            batch_end = batch_start + key_layer.size(1)
            assert batch_end <= inference_key_memory.size(1)
            sequence_start = inference_params.sequence_len_offset
            sequence_end = sequence_start + key_layer.size(0)
            assert sequence_end <= inference_key_memory.size(0)
            # Copy key and values.
            inference_key_memory[
                sequence_start:sequence_end, batch_start:batch_end, ...
            ] = key_layer
            inference_value_memory[
                sequence_start:sequence_end, batch_start:batch_end, ...
            ] = value_layer
            key_layer = inference_key_memory[:sequence_end, batch_start:batch_end, ...]
            value_layer = inference_value_memory[
                :sequence_end, batch_start:batch_end, ...
            ]

        # ==================================
        # core attention computation
        # ==================================

        if checkpoint_core_attention:
            context_layer = self._checkpointed_core_attention_forward(
                query_layer, key_layer, value_layer, attention_mask
            )
        else:
            context_layer = self.core_attention(
                query_layer, key_layer, value_layer, attention_mask
            )

        # =================
        # Output. [sq, b, h]
        # =================

        attention_output, attention_bias = self.proj(
            context_layer, is_first_microbatch=is_first_microbatch
        )

        if self.input_layernorm and self.return_layernorm_output:
            return attention_output, attention_bias, layernorm_output
        return attention_output, attention_bias


class TransformerLayer(torch.nn.Module):
    r"""
    TransformerLayer is made up of an attention block and a feedforward network (MLP).
    This standard layer is based on the paper "Attention Is All You Need".

    Parameters
    ----------
    hidden_size : int
                 size of each input sample.
    ffn_hidden_size : int
                     intermediate size to which input samples are projected.
    num_attention_heads : int
                         number of attention heads in the transformer layer.
    layernorm_epsilon : float, default = 1e-5
                       a value added to the denominator of layer normalization
                       for numerical stability.
    hidden_dropout: float, default = 0.1
                   dropout probability for the dropout op after FC2 layer.
    attention_dropout: float, default = 0.1
                      dropout probability for the dropout op during multi-head attention.
    init_method : Callable, default = `None`
                 used for initializing weights of QKV and FC1 weights in the following way:
                 `init_method(weight)`. When set to `None`, defaults to
                 `torch.nn.init.normal_(mean=0.0, std=0.023)`.
    output_layer_init_method : Callable, default = `None`
                              used for initializing weights of PROJ and FC2 in the following way:
                              `output_layer_init_method(weight)`. When set to `None`, defaults to
                              `torch.nn.init.normal_(mean=0.0, std=0.023)`.
    apply_residual_connection_post_layernorm : bool, default = `False`
                                              if set to `True`, residual connections are taken
                                              from the output of layer norm (default is taken
                                              from input of layer norm)
    layer_number: int, default = `None`
                 layer number of the current `TransformerLayer` when multiple such modules are
                 concatenated to form a transformer block.
    apply_query_key_layer_scaling: bool, default = `True`
                                  apply query-key layer scaling during BMM1
                                  by a factor of `layer_number`
    output_layernorm: bool, default = `False`
                     if set to `True`, layer normalization is applied on the output side,
                     after the final dropout-add. default behavior is to apply layer
                     normalization on the input side, before the QKV transformation.
    attention_softmax_in_fp32: bool, default = `False`
                              if set to `True`, softmax is executed in
                              torch.float32 dtype (single precision)
    layer_type: {'encoder', 'decoder'}, default = `encoder`
               if set to `decoder`, an additional cross-attn block is added after self-attn.
               This can be used for structures like `T5` Transformer in conjunction with the
               `encoder` option.
    kv_channels: int, default = `None`
                number of key-value channels. defaults to
                :attr:`hidden_size` / :attr:`num_attention_heads` if `None`.
    self_attn_mask_type: {'causal', 'padding'}, default = `causal`
                        type of attention mask passed into softmax operation.
    zero_centered_gamma : bool, default = 'False'
                         if set to 'True', gamma parameter in LayerNorm is initialized to 0 and
                         the LayerNorm formula changes to

                         .. math::
                            y = \frac{x - \mathrm{E}[x]}{ \sqrt{\mathrm{Var}[x] + \varepsilon}} *
                            (1 + \gamma) + \beta

    Parallelism parameters
    ----------------------
    set_parallel_mode : bool, default = `False`
                      if set to `True`, QKV and FC1 layers are used as Column Parallel
                      whereas PROJ and FC2 is used as Row Parallel as described
                      `here <https://arxiv.org/pdf/1909.08053.pdf>`_.
    sequence_parallel : bool, default = `False`
                       if set to `True`, uses sequence parallelism.
    tp_group : ProcessGroup, default = `None`
              tensor parallel process group.
    tp_size : int, default = 1
             used as TP (tensor parallel) world size when TP groups are not formed during
             initialization. In this case, users must call the
             `set_tensor_parallel_group(tp_group)` method on the initialized module before the
             forward pass to supply the tensor parallel group needed for tensor and sequence
             parallel collectives.

    Optimization parameters
    -----------------------
    fuse_wgrad_accumulation : bool, default = 'False'
                             if set to `True`, enables fusing of creation and accumulation of
                             the weight gradient.
    params_dtype : torch.dtype, default = `torch.float32`
                  it controls the type used to allocate the initial parameters. Useful when
                  the model is trained with lower precision and the original FP32 parameters
                  would not fit in GPU memory.
    seq_length: int
               sequence length of input samples. Needed for JIT Warmup, a technique where jit
               fused functions are warmed up before training to ensure same kernels are used for
               forward propogation and activation recompute phase.
    micro_batch_size: int
                     batch size per training step. Needed for JIT Warmup, a technique where jit
                     fused functions are warmed up before training to ensure same kernels are
                     used for forward propogation and activation recompute phase.
    drop_path_rate: float, default = 0.0
                   when > 0.0, applies stochastic depth per sample in
                   the main path of the residual block.
    fuse_qkv_params: bool, default = 'False'
                    if set to `True`, `TransformerLayer` module exposes a single fused
                    parameter for query-key-value. This enables optimizations such as QKV
                    fusion without concatentations/splits and also enables the argument
                    `fuse_wgrad_accumulation`.
    """

    def __init__(
        self,
        hidden_size: int,
        ffn_hidden_size: int,
        num_attention_heads: int,
        layernorm_epsilon: float = 1e-5,
        hidden_dropout: float = 0.1,
        attention_dropout: float = 0.1,
        init_method: Optional[Callable] = None,
        output_layer_init_method: Optional[Callable] = None,
        layer_number: Optional[int] = None,
        kv_channels: Optional[int] = None,
        self_attn_mask_type: str = "causal",
        tp_group: Optional[dist_group_type] = None,
        tp_size: int = 1,
        params_dtype: torch.dtype = torch.float32,
        get_rng_state_tracker: Optional[Callable] = None,
        fuse_wgrad_accumulation: bool = False,
        apply_query_key_layer_scaling: bool = True,
        attention_softmax_in_fp32: bool = False,
        seq_length: Optional[int] = None,
        micro_batch_size: Optional[int] = None,
        sequence_parallel: bool = False,
        apply_residual_connection_post_layernorm: bool = False,
        output_layernorm: bool = False,
        layer_type: str = "encoder",
        drop_path_rate: float = 0.0,
        set_parallel_mode: bool = False,
        fuse_qkv_params: bool = False,
        zero_centered_gamma: bool = False,
    ) -> None:
        super().__init__()

        bias_dropout_fusion = bool(int(os.getenv("NVTE_BIAS_DROPOUT_FUSION", "1")))
        self.layer_number = layer_number
        self.output_layernorm = output_layernorm
        self.layer_type = layer_type
        self.apply_residual_connection_post_layernorm = (
            apply_residual_connection_post_layernorm
        )
        assert (
            self_attn_mask_type in AttnMaskTypes
        ), f"self_attn_mask_type {self_attn_mask_type} not supported"
        assert layer_type in LayerTypes, f"layer_type {layer_type} not supported"

        if not fuse_qkv_params:
            assert (
                not fuse_wgrad_accumulation
            ), "Gradient accumulation fusion requires single QKV parameter."

        self.kv_channels = (
            kv_channels if kv_channels else (hidden_size // num_attention_heads)
        )

        if init_method is None:
            init_method = get_default_init_method()
        if output_layer_init_method is None:
            output_layer_init_method = get_default_init_method()

        tp_size = tp_size if tp_group is None else get_distributed_world_size(tp_group)
        self.sequence_parallel = (tp_size > 1) and sequence_parallel

        self.get_rng_state_tracker = get_rng_state_tracker

        attention_args = (
            hidden_size,
            num_attention_heads,
            self.kv_channels,
            attention_dropout,
            layernorm_epsilon,
            init_method,
            output_layer_init_method,
        )
        common_attention_kwargs = {
            "layer_number": layer_number,
            "apply_query_key_layer_scaling": apply_query_key_layer_scaling,
            "attention_softmax_in_fp32": attention_softmax_in_fp32,
            "tp_group": tp_group,
            "tp_size": tp_size,
            "fuse_wgrad_accumulation": fuse_wgrad_accumulation,
            "get_rng_state_tracker": get_rng_state_tracker,
            "sequence_parallel": self.sequence_parallel,
            "params_dtype": params_dtype,
            "return_layernorm_output": apply_residual_connection_post_layernorm,
            "set_parallel_mode": set_parallel_mode,
            "fuse_qkv_params": fuse_qkv_params,
            "zero_centered_gamma": zero_centered_gamma
        }

        self.self_attention = MultiHeadAttention(
            *attention_args,
            **common_attention_kwargs,
            attn_mask_type=self_attn_mask_type,
            input_layernorm=not output_layernorm,
            attention_type="self",
        )

        if layer_type == "decoder":
            self.inter_attention = MultiHeadAttention(
                *attention_args,
                **common_attention_kwargs,
                attn_mask_type="padding",
                input_layernorm=True,
                attention_type="cross",
            )

        # LayerNorm -> gelu(Linear + Bias) -> Linear
        # parallel_mode not supported for LayerNormMLP,
        # FC1 is CPL and FC2 is RPL
        self.layernorm_mlp = LayerNormMLP(
            hidden_size,
            ffn_hidden_size,
            eps=layernorm_epsilon,
            fuse_wgrad_accumulation=fuse_wgrad_accumulation,
            tp_group=tp_group,
            tp_size=tp_size,
            get_rng_state_tracker=get_rng_state_tracker,
            init_method=init_method,
            output_layer_init_method=output_layer_init_method,
            bias=False,
            return_bias=True,
            sequence_parallel=self.sequence_parallel,
            params_dtype=params_dtype,
            return_layernorm_output=apply_residual_connection_post_layernorm,
            seq_length=seq_length,
            micro_batch_size=micro_batch_size,
            set_parallel_mode=set_parallel_mode,
            zero_centered_gamma=zero_centered_gamma,
        )

        self.hidden_dropout = hidden_dropout
        self.bias_dropout_fusion = bias_dropout_fusion
        self.drop_path = DropPath(drop_path_rate) if drop_path_rate > 0.0 else None

        # Set bias+dropout+add fusion grad_enable execution handler.
        TORCH_MAJOR = int(torch.__version__.split(".")[0])
        TORCH_MINOR = int(torch.__version__.split(".")[1])
        use_nvfuser = TORCH_MAJOR > 1 or (TORCH_MAJOR == 1 and TORCH_MINOR >= 10)
        self.bias_dropout_add_exec_handler = (
            nullcontext if use_nvfuser else torch.enable_grad
        )

        if self.bias_dropout_fusion:
            set_jit_fusion_options()
            if seq_length and micro_batch_size:
                if self.sequence_parallel:
                    seq_length = seq_length // tp_size
                warmup_jit_bias_dropout_add_all_dtypes(
                    hidden_size, seq_length, micro_batch_size
                )

        if self.output_layernorm:
            self.layernorm = LayerNorm(
                hidden_size,
                eps=layernorm_epsilon,
                sequence_parallel=self.sequence_parallel,
                params_dtype=params_dtype,
                zero_centered_gamma=zero_centered_gamma
            )

    def set_tensor_parallel_group(self, tp_group: Union[dist_group_type, None]) -> None:
        """Set TP group"""
        # Deep iterate but skip self to avoid infinite recursion.
        for index, child in enumerate(self.modules()):
            if index == 0:
                continue
            if hasattr(child, "set_tensor_parallel_group"):
                child.set_tensor_parallel_group(tp_group)

    def forward(
        self,
        hidden_states: torch.Tensor,
        attention_mask: torch.Tensor,
        encoder_output: Optional[torch.Tensor] = None,
        enc_dec_attn_mask: Optional[torch.Tensor] = None,
        is_first_microbatch: Optional[bool] = None,
        checkpoint_core_attention: Optional[bool] = False,
        inference_params: Optional[Any] = None,
    ) -> torch.Tensor:
        """
        Transformer Layer: attention block and a feedforward network (MLP)

        Parameters
        ----------
        hidden_states : torch.Tensor
             Input tensor.
        attention_mask : torch.Tensor
             Boolean tensor used to mask out self-attention softmax input.
        encoder_output : torch.Tensor
             Output of the encoder block to be fed into the decoder block if using
             `layer_type="decoder"`.
        enc_dec_attn_mask : torch.Tensor
             Boolean tensor used to mask out inter-attention softmax input if using
             `layer_type="decoder"`.
        is_first_microbatch : {True, False, None}, default = None
                             During training using either gradient accumulation or
                             pipeline parallelism a minibatch of data is further split
                             into microbatches. Between the microbatches of the same minibatch
                             the model weights are not updated. Setting this parameter indicates
                             whether the current microbatch is the first in a minibatch or not.
                             When set, this parameter enables additional optimizations:

                             * during FP8 training, it allows caching of the FP8 versions of
                               the weights
                             * it also allows skipping gradient accumulation during the
                               first microbatch (since it is the first gradient being
                               produced)
        checkpoint_core_attention: bool, default = `True`
                                  If true, forward activations for core attention are recomputed
                                  during the backward pass in order to save memory that would
                                  otherwise be occupied to store the forward activations until
                                  backprop.
        """

        hidden_states = hidden_states.contiguous()

        if attention_mask is not None:
            assert (
                attention_mask.dtype == torch.bool
            ), "Attention mask must be a boolean tensor"

        # For AMP
        if torch.is_autocast_enabled():
            hidden_states = cast_if_needed(
                hidden_states, torch.get_autocast_gpu_dtype()
            )

        # Self attention.
        self_attention_outputs = self.self_attention(
            hidden_states,
            attention_mask,
            inference_params=inference_params,
            is_first_microbatch=is_first_microbatch,
            checkpoint_core_attention=checkpoint_core_attention,
        )
        if self.apply_residual_connection_post_layernorm and not self.output_layernorm:
            attention_output, attention_bias, residual = self_attention_outputs
        else:
            attention_output, attention_bias = self_attention_outputs
            residual = hidden_states

        # Set BDA func.
        if self.bias_dropout_fusion:
            if self.training:
                bias_dropout_add_func = bias_dropout_add_fused_train
            else:
                bias_dropout_add_func = bias_dropout_add_fused_inference
        else:
            bias_dropout_add_func = get_bias_dropout_add(self.training)

        # Bias dropoout add.
        if self.drop_path is None:
            with self.bias_dropout_add_exec_handler():
                bda_output = bias_dropout_add_func(
                    attention_output, attention_bias, residual, self.hidden_dropout
                )
        else:
            out = torch.nn.functional.dropout(
                attention_output + attention_bias,
                p=self.hidden_dropout,
                training=self.training,
            )
            bda_output = residual + self.drop_path(out)

        # Cross attention.
        if self.layer_type == "decoder":
            inter_attention_outputs = self.inter_attention(
                bda_output,
                enc_dec_attn_mask,
                encoder_output=encoder_output,
                is_first_microbatch=is_first_microbatch,
                checkpoint_core_attention=checkpoint_core_attention,
            )
            if self.apply_residual_connection_post_layernorm:
                attention_output, attention_bias, residual = inter_attention_outputs
            else:
                attention_output, attention_bias = inter_attention_outputs
                residual = bda_output

            with self.bias_dropout_add_exec_handler():
                bda_output = bias_dropout_add_func(
                    attention_output, attention_bias, residual, self.hidden_dropout
                )

        # MLP.
        mlp_outputs = self.layernorm_mlp(
            bda_output, is_first_microbatch=is_first_microbatch
        )
        if self.apply_residual_connection_post_layernorm:
            mlp_output, mlp_bias, residual = mlp_outputs
        else:
            mlp_output, mlp_bias = mlp_outputs
            residual = bda_output

        # Bias dropoout add.
        if self.drop_path is None:
            with self.bias_dropout_add_exec_handler():
                output = bias_dropout_add_func(
                    mlp_output, mlp_bias, residual, self.hidden_dropout
                )
        else:
            out = torch.nn.functional.dropout(
                mlp_output + mlp_bias, p=self.hidden_dropout, training=self.training
            )
            output = residual + self.drop_path(out)

        # For BERT like architectures.
        if self.output_layernorm:
            output = self.layernorm(output)

        # output: [b, s, h]
        return output<|MERGE_RESOLUTION|>--- conflicted
+++ resolved
@@ -293,12 +293,8 @@
                     return_bias=False,
                     parallel_mode=qkv_parallel_mode,
                     return_layernorm_output=return_layernorm_output,
-<<<<<<< HEAD
-                    skip_weight_param_allocation=not fuse_qkv_params,
+                    parameters_split=("query_", "key_", "value_") if not fuse_qkv_params else None,
                     zero_centered_gamma=zero_centered_gamma,
-=======
-                    parameters_split=("query_", "key_", "value_") if not fuse_qkv_params else None,
->>>>>>> eda8f461
                     **common_gemm_kwargs,
                 )
             else:
@@ -323,11 +319,7 @@
                     return_bias=False,
                     parallel_mode=qkv_parallel_mode,
                     return_layernorm_output=return_layernorm_output,
-<<<<<<< HEAD
-                    skip_weight_param_allocation=not fuse_qkv_params,
                     zero_centered_gamma=zero_centered_gamma,
-=======
->>>>>>> eda8f461
                     **common_gemm_kwargs,
                 )
             else:
