--- conflicted
+++ resolved
@@ -25,6 +25,7 @@
     get_default_init_method,
 )
 from transformer_engine.pytorch.constants import (
+    AttnMaskTypes,
     LayerTypes,
     dist_group_type,
 )
@@ -74,13 +75,8 @@
 
     .. warning::
 
-<<<<<<< HEAD
-        Argument :attr:`attention_mask` in the `forward` call is only used when
-        :attr:`self_attn_mask_type` includes `"padding"` or `"arbitrary"`.
-=======
         Argument :attr:`self_attn_mask_type` has been moved to the `forward` method and
         is deprecated. It will be fully removed in future releases.
->>>>>>> b8ba734e
 
     Parameters
     ----------
@@ -131,12 +127,6 @@
     kv_channels: int, default = `None`
                 number of key-value channels. defaults to
                 :attr:`hidden_size` / :attr:`num_attention_heads` if `None`.
-<<<<<<< HEAD
-    self_attn_mask_type: str, default = `causal`
-                        type of attention mask passed into softmax operation. For more details
-                        and available mask types, see `DotProductAttention`.
-=======
->>>>>>> b8ba734e
     zero_centered_gamma : bool, default = 'False'
                          if set to 'True', gamma parameter in LayerNorm is initialized to 0 and
                          the LayerNorm formula changes to
@@ -281,10 +271,6 @@
         self.apply_residual_connection_post_layernorm = (
             apply_residual_connection_post_layernorm
         )
-<<<<<<< HEAD
-        self.self_attn_mask_type = self_attn_mask_type
-=======
->>>>>>> b8ba734e
 
         assert layer_type in LayerTypes, f"layer_type {layer_type} not supported"
 
@@ -468,16 +454,11 @@
         ----------
         hidden_states : torch.Tensor
              Input tensor.
-<<<<<<< HEAD
         attention_mask : Union[torch.Tensor, Tuple[torch.Tensor, torch.Tensor]], default = `None`
                         Boolean tensor used to mask out softmax input when not using flash-attn.
                         Can be a tuple of 2 masks for cross attention with padding masks.
-=======
-        attention_mask : Optional[torch.Tensor], default = `None`
-             Boolean tensor used to mask out self-attention softmax input.
         self_attn_mask_type: {'causal', 'padding'}, default = `causal`
                             type of attention mask passed into softmax operation.
->>>>>>> b8ba734e
         encoder_output : Optional[torch.Tensor], default = `None`
              Output of the encoder block to be fed into the decoder block if using
              `layer_type="decoder"`.
@@ -533,14 +514,11 @@
                 hidden_states.shape[0] == self.seq_length // self.tp_size
             ), "Sequence dimension must be split across TP group when using sequence parallel."
 
-<<<<<<< HEAD
-=======
         if self_attn_mask_type != "causal" and attention_mask is not None:
             assert (
                 attention_mask.dtype == torch.bool
             ), "Attention mask must be a boolean tensor"
 
->>>>>>> b8ba734e
         # For AMP
         if torch.is_autocast_enabled():
             hidden_states = cast_if_needed(
