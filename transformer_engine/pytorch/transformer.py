--- conflicted
+++ resolved
@@ -494,14 +494,11 @@
         fuse_qkv_params: bool = False,
         zero_centered_gamma: bool = False,
         qkv_weight_interleaved: bool = True,
-<<<<<<< HEAD
         ub_bulk_wgrad: bool = False,
         ub_bulk_dgrad: bool = False,
         ub_split_rs: bool = False,
         ub_split_ag: bool = False,
-=======
         bias: bool = True,
->>>>>>> 7e1791da
     ) -> None:
         super().__init__()
         self.layer_number = (layer_number,)
@@ -990,11 +987,8 @@
         fuse_qkv_params: bool = False,
         zero_centered_gamma: bool = False,
         qkv_weight_interleaved: bool = True,
-<<<<<<< HEAD
         ub_tp_comm_overlap: bool = False,
-=======
         bias: bool = True,
->>>>>>> 7e1791da
     ) -> None:
         super().__init__()
 
