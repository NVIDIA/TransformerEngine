# Copyright (c) 2022-2023, NVIDIA CORPORATION & AFFILIATES. All rights reserved.
#
# See LICENSE for license information.

"""Transformer."""
import os
import warnings
from contextlib import nullcontext
<<<<<<< HEAD
from typing import Any, Callable, Optional, Tuple, Union, Dict
from pkg_resources import packaging
=======
from typing import Any, Callable, Optional, Union
>>>>>>> ce3980c8

import torch

import transformer_engine_extensions as tex
<<<<<<< HEAD
import transformer_engine.pytorch.fp8 as fp8
from transformer_engine.pytorch.cpp_extensions import (
    fused_attn_fwd_qkvpacked,
    fused_attn_bwd_qkvpacked,
    fused_attn_fwd_kvpacked,
    fused_attn_bwd_kvpacked,
)
from transformer_engine.pytorch.module import LayerNormLinear, Linear, LayerNormMLP, LayerNorm
=======
from transformer_engine.pytorch.module import LayerNormMLP, LayerNorm
from transformer_engine.pytorch.attention import MultiHeadAttention
>>>>>>> ce3980c8
from transformer_engine.pytorch.jit import (
    set_jit_fusion_options,
    warmup_jit_bias_dropout_add_all_dtypes,
    get_bias_dropout_add,
    bias_dropout_add_fused_train,
    bias_dropout_add_fused_inference,
)
from transformer_engine.pytorch.utils import (
    cast_if_needed,
    get_default_init_method,
)
from transformer_engine.pytorch.constants import (
    AttnMaskTypes,
    LayerTypes,
    dist_group_type,
)
from transformer_engine.pytorch.distributed import get_distributed_world_size


warnings.filterwarnings("module", category=DeprecationWarning, module="transformer")


__all__ = ["TransformerLayer"]


META_QKV  = tex.FP8FwdTensors.GEMM1_OUTPUT
META_O    = tex.FP8FwdTensors.GEMM2_INPUT
META_DO   = tex.FP8BwdTensors.GRAD_INPUT2
META_DQKV = tex.FP8BwdTensors.GRAD_OUTPUT1
META_S    = 7
META_DS   = 5

# different implementations in FusedAttention
FUSED_ATTN_FP16_BF16_FlashAttn = 1          # HazyResearch FlashAttention C API
FUSED_ATTN_FP16_BF16_max_seqlen_512 = 2     # FP16/BF16 fused attention, <=512 sequence length
FUSED_ATTN_FP16_BF16_arbitrary_seqlen = 3   # FP16/BF16 fused attention, any sequence length
FUSED_ATTN_FP8 = 4                          # FP8 fused attention, <=512 sequence length

class DropPath(torch.nn.Module):
    """Drop paths (Stochastic Depth) per sample
    (when applied in main path of residual blocks).
    """

    def __init__(self, drop_prob: float = 0.0) -> None:
        super().__init__()
        self.drop_prob = drop_prob

    def forward(self, hidden_state: torch.Tensor) -> torch.Tensor:
        """DropPath FWD"""

        if self.drop_prob == 0.0 or not self.training:
            return hidden_state
        keep_prob = 1 - self.drop_prob
        # work with diff dim tensors, not just 2D ConvNets
        shape = (hidden_state.shape[0],) + (1,) * (hidden_state.ndim - 1)
        random_tensor = keep_prob + torch.rand(
            shape, dtype=hidden_state.dtype, device=hidden_state.device
        )
        random_tensor.floor_()  # binarize
        output = hidden_state.div(keep_prob) * random_tensor
        return output


<<<<<<< HEAD
        # change view to [b, np, sq, sk]
        attention_scores = matmul_result.view(*output_size)

        # attention scores and attention mask [b, np, sq, sk]
        softmax_scale = self.layer_number if apply_qk_layer_scaling else None
        attention_probs = self.scale_mask_softmax(attention_scores, attention_mask, softmax_scale)

        # This is actually dropping out entire tokens to attend to, which might
        # seem a bit unusual, but is taken from the original Transformer paper.
        with self.attention_dropout_ctx():
            attention_probs = self.attention_dropout(attention_probs)

        # value_layer -> context layer.
        # [sk, b, np, hn] --> [b, np, sq, hn]
        output_size = (
            value_layer.size(1),
            value_layer.size(2),
            query_layer.size(0),
            value_layer.size(3),
        )

        # change view [sk, b * np, hn]
        value_layer = value_layer.reshape(
            value_layer.size(0), output_size[0] * output_size[1], -1
        )

        # change view [b * np, sq, sk]
        attention_probs = attention_probs.view(
            output_size[0] * output_size[1], output_size[2], -1
        )

        # matmul: [b * np, sq, hn]
        context_layer = torch.bmm(attention_probs, value_layer.transpose(0, 1))

        # change view [b, np, sq, hn]
        context_layer = context_layer.view(*output_size)

        # [b, np, sq, hn] --> [sq, b, np, hn]
        context_layer = context_layer.permute(2, 0, 1, 3).contiguous()

        # [sq, b, np, hn] --> [sq, b, hp]
        context_layer = context_layer.view(seqlen, batch_size, -1)

        return context_layer

class _PrepareQKVForFA(torch.autograd.Function):
    """This class converts QKV from interleaved (s, b, ...) layout
       to separate contiguous q, k, v tensors in (b, s, ...) layout."""

    @staticmethod
    def forward(ctx,
                query_layer: torch.Tensor,
                key_layer: torch.Tensor,
                value_layer: torch.Tensor
    ) -> torch.Tensor:
        # All inputs received are non-contiguous tensors.
        # The `query_layer` tensor is used to access the
        # full memory region of the QKV tensor.
        qkv = tex.fa_prepare_fwd(query_layer)
        q, k, v = split_tensor_along_dim(qkv, 0, 3)
        query_layer = torch.squeeze(q, 0)
        key_layer = torch.squeeze(k, 0)
        value_layer = torch.squeeze(v, 0)
        return query_layer, key_layer, value_layer

    @staticmethod
    def backward(ctx,
                 dq: torch.Tensor,
                 dk: torch.Tensor,
                 dv: torch.Tensor
    ) -> Tuple[Union[torch.Tensor, None], ...]:
        dqkv = tex.fa_prepare_bwd(dq, dk, dv)
        dq, dk, dv = split_tensor_along_dim(dqkv, -1, 3)
        return dq, dk, dv

def _check_if_interleaved(q, k, v):
    data_ptr = q.storage().data_ptr()
    check_ptrs = all(x.storage().data_ptr() == data_ptr for x in [q, k, v])
    if not check_ptrs:
        return False

    stride = q.stride()
    check_strides = all(stride == x.stride() for x in [q, k, v])
    if not check_strides:
        return False

    shape = q.shape
    check_shapes = all(shape == x.shape for x in [q, k, v])
    if not check_shapes:
        return False

    last_dim_size = shape[-1]
    check_offsets = all(i * last_dim_size == x.storage_offset()
                        for i, x in enumerate([q, k, v]))
    return check_offsets

class FusedAttnFunc_qkvpacked(torch.autograd.Function):

    @staticmethod
    def forward(ctx, is_training, max_seqlen, cu_seqlens, qkv, qkv_dtype, attn_bias, fp8_meta,
                attn_scale, dropout_p, set_zero, qkv_layout, attn_bias_type, attn_mask_type,
                rng_gen, tp_group, tp_size,
                return_softmax=False, deterministic=True, fused_attention_backend=None):
        # deterministic and num_splits are only used by fused_attention_backend = 1
        if fp8_meta is not None:
            out, aux_ctx_tensors, *rest = fused_attn_fwd_qkvpacked(
                is_training, max_seqlen, cu_seqlens, qkv, qkv_dtype, attn_bias,
                fp8_meta["scaling_fwd"].scale_inv[META_QKV],
                fp8_meta["scaling_fwd"].scale[META_S],
                fp8_meta["scaling_fwd"].scale[META_O],
                fp8_meta["scaling_fwd"].amax_history[0][META_S],
                fp8_meta["scaling_fwd"].amax_history[0][META_O],
                attn_scale, dropout_p, set_zero, qkv_layout, attn_bias_type, attn_mask_type,
                rng_gen, return_softmax, num_splits=1 if deterministic else 0,
                fused_attention_backend=fused_attention_backend)
        else:
            out, aux_ctx_tensors, *rest = fused_attn_fwd_qkvpacked(
                is_training, max_seqlen, cu_seqlens, qkv, qkv_dtype, attn_bias,
                None, None, None, None, None,
                attn_scale, dropout_p, set_zero, qkv_layout, attn_bias_type, attn_mask_type,
                rng_gen, return_softmax, num_splits=1 if deterministic else 0,
                fused_attention_backend=fused_attention_backend)

        # if return_softmax, S_dmask is:
        # backend 1: softmax tensor with dropout as the sign bits
        # backend 2/3/4: None
        S_dmask = rest[0] if return_softmax else None

        ctx.save_for_backward(qkv, out, aux_ctx_tensors, cu_seqlens, fp8_meta)
        ctx.max_seqlen = max_seqlen
        ctx.qkv_dtype = qkv_dtype
        ctx.attn_scale = attn_scale
        ctx.dropout_p = dropout_p
        ctx.set_zero = set_zero
        ctx.qkv_layout = qkv_layout
        ctx.attn_bias_type = attn_bias_type
        ctx.attn_mask_type = attn_mask_type
        ctx.tp_group = tp_group
        ctx.tp_size = tp_size
        ctx.deterministic = deterministic
        ctx.fused_attention_backend = fused_attention_backend

        # if return_softmax, return:
        # backend 1: out, softmax_lse, S_dmask
        # backend 2: out, softmax, None
        # backend 3: out, softmax_stats, None
        # backend 4: out, M, ZInv, None
        # else, return out
        return out if not return_softmax else (out, aux_ctx_tensors[:-1], S_dmask)

    @staticmethod
    def backward(ctx, d_out, *args):
        qkv, out, aux_ctx_tensors, cu_seqlens, fp8_meta = ctx.saved_tensors
        if fp8_meta is not None:
            with _prepare_backward(True, fp8_meta, ctx.tp_group, ctx.tp_size, name="_DPA"):
                dqkv, *rest = fused_attn_bwd_qkvpacked(
                    ctx.max_seqlen, cu_seqlens, qkv, out, d_out, 
                    ctx.qkv_dtype,
                    aux_ctx_tensors,
                    fp8_meta["scaling_fwd"].scale_inv[META_QKV], # d_scale_qkv,
                    fp8_meta["scaling_fwd"].scale_inv[META_S], # d_scale_s,
                    fp8_meta["scaling_fwd"].scale_inv[META_O], # d_scale_o,
                    fp8_meta['scaling_bwd'].scale_inv[META_DO], # d_scale_do
                    fp8_meta["scaling_fwd"].scale[META_S], # q_scale_s
                    fp8_meta['scaling_bwd'].scale[META_DS], # q_scale_ds
                    fp8_meta['scaling_bwd'].scale[META_DQKV], # q_scale_dqkv
                    fp8_meta['scaling_bwd'].amax_history[0][META_DS], # amax_ds
                    fp8_meta['scaling_bwd'].amax_history[0][META_DQKV], # amax_dqkv
                    ctx.attn_scale,
                    ctx.dropout_p,
                    ctx.set_zero,
                    ctx.qkv_layout,
                    ctx.attn_bias_type,
                    ctx.attn_mask_type,
                    num_splits=1 if ctx.deterministic else 0,
                    fused_attention_backend=ctx.fused_attention_backend)
                )
        else:
            dqkv, *rest = fused_attn_bwd_qkvpacked(
                ctx.max_seqlen, cu_seqlens, qkv, out, d_out, 
                ctx.qkv_dtype, aux_ctx_tensors,
                None, None, None, None, None, None, None, None, None,
                ctx.attn_scale, ctx.dropout_p, ctx.set_zero,
                ctx.qkv_layout, ctx.attn_bias_type, ctx.attn_mask_type,
                num_splits=1 if ctx.deterministic else 0,
                fused_attention_backend=ctx.fused_attention_backend)
            )

        # if no_bias, return dqkv
        # otherwise, return (dqkv, dbias)
        return dqkv if ctx.attn_bias_type == "no_bias" else (out, rest[0])

class FusedAttnFunc_kvpacked(torch.autograd.Function):

    @staticmethod
    def forward(ctx, is_training, max_seqlen_q, max_seqlen_kv, cu_seqlens_q, cu_seqlens_kv,
                q, kv, qkv_dtype, attn_bias, fp8_meta,
                attn_scale, dropout_p, set_zero, qkv_layout, attn_bias_type, attn_mask_type,
                rng_gen, tp_group, tp_size,
                return_softmax=False, deterministic=True, fused_attention_backend=None):
        # deterministic and num_splits are only used by fused_attention_backend = 1
        if fp8_meta is not None:
            out, aux_ctx_tensors, *rest = fused_attn_fwd_kvpacked(
                is_training, max_seqlen_q, max_seqlen_kv, cu_seqlens_q, cu_seqlens_kv,
                q, kv, qkv_dtype, attn_bias,
                fp8_meta["scaling_fwd"].scale_inv[META_QKV],
                fp8_meta["scaling_fwd"].scale[META_S],
                fp8_meta["scaling_fwd"].scale[META_O],
                fp8_meta["scaling_fwd"].amax_history[0][META_S],
                fp8_meta["scaling_fwd"].amax_history[0][META_O],
                attn_scale, dropout_p, set_zero, qkv_layout, attn_bias_type, attn_mask_type,
                rng_gen, return_softmax, num_splits=1 if deterministic else 0,
                fused_attention_backend=fused_attention_backend)
        else:
            out, aux_ctx_tensors, *rest = fused_attn_fwd_qkvpacked(
                is_training, max_seqlen_q, max_seqlen_kv, cu_seqlens_q, cu_seqlens_kv,
                q, kv, qkv_dtype, attn_bias,
                None, None, None, None, None,
                attn_scale, dropout_p, set_zero, qkv_layout, attn_bias_type, attn_mask_type,
                rng_gen, return_softmax, num_splits=1 if deterministic else 0,
                fused_attention_backend=fused_attention_backend)

        # if return_softmax, S_dmask is:
        # backend 1: softmax tensor with dropout as the sign bits
        # backend 2/3/4: None
        S_dmask = rest[0] if return_softmax else None

        ctx.save_for_backward(q, kv, out, aux_ctx_tensors, cu_seqlens_q, cu_seqlens_kv, fp8_meta)
        ctx.max_seqlen_q = max_seqlen_q
        ctx.max_seqlen_kv = max_seqlen_kv
        ctx.qkv_dtype = qkv_dtype
        ctx.attn_scale = attn_scale
        ctx.dropout_p = dropout_p
        ctx.set_zero = set_zero
        ctx.qkv_layout = qkv_layout
        ctx.attn_bias_type = attn_bias_type
        ctx.attn_mask_type = attn_mask_type
        ctx.tp_group = tp_group
        ctx.tp_size = tp_size
        ctx.deterministic = deterministic
        ctx.fused_attention_backend = fused_attention_backend

        # if return_softmax, return:
        # backend 1: out, softmax_lse, S_dmask
        # backend 2: out, softmax, None
        # backend 3: out, softmax_stats, None
        # backend 4: out, M, ZInv, None
        # else, return out
        return out if not return_softmax else (out, aux_ctx_tensors[:-1], S_dmask)

    @staticmethod
    def backward(ctx, d_out, *args):
        q, kv, out, aux_ctx_tensors, cu_seqlens_q, cu_seqlens_kv, fp8_meta = ctx.saved_tensors
        if fp8_meta is not None:
            with _prepare_backward(True, fp8_meta, ctx.tp_group, ctx.tp_size, name="_DPA"):
                dq, dkv, *rest = fused_attn_bwd_kvpacked(
                    ctx.max_seqlen_q, ctx.max_seqlen_kv, cu_seqlens_q, cu_seqlens_kv,
                    q, kv, out, d_out, 
                    ctx.qkv_dtype,
                    aux_ctx_tensors,
                    fp8_meta["scaling_fwd"].scale_inv[META_QKV], # d_scale_qkv,
                    fp8_meta["scaling_fwd"].scale_inv[META_S], # d_scale_s,
                    fp8_meta["scaling_fwd"].scale_inv[META_O], # d_scale_o,
                    fp8_meta['scaling_bwd'].scale_inv[META_DO], # d_scale_do
                    fp8_meta["scaling_fwd"].scale[META_S], # q_scale_s
                    fp8_meta['scaling_bwd'].scale[META_DS], # q_scale_ds
                    fp8_meta['scaling_bwd'].scale[META_DQKV], # q_scale_dqkv
                    fp8_meta['scaling_bwd'].amax_history[0][META_DS], # amax_ds
                    fp8_meta['scaling_bwd'].amax_history[0][META_DQKV], # amax_dqkv
                    ctx.attn_scale,
                    ctx.dropout_p,
                    ctx.set_zero,
                    ctx.qkv_layout,
                    ctx.attn_bias_type,
                    ctx.attn_mask_type,
                    num_splits=1 if ctx.deterministic else 0,
                    fused_attention_backend=ctx.fused_attention_backend)
        else:
            dq, dkv, *rest = fused_attn_bwd_kvpacked(
                ctx.max_seqlen_q, ctx.max_seqlen_kv, cu_seqlens_q, cu_seqlens_kv,
                q, kv, out, d_out, 
                ctx.qkv_dtype, aux_ctx_tensors,
                None, None, None, None, None, None, None, None, None,
                ctx.attn_scale, ctx.dropout_p, ctx.set_zero,
                ctx.qkv_layout, ctx.attn_bias_type, ctx.attn_mask_type,
                num_splits=1 if ctx.deterministic else 0,
                fused_attention_backend=ctx.fused_attention_backend)

        # if no_bias, return dqkv
        # otherwise, return (dqkv, dbias)
        return (dq, dkv) if ctx.attn_bias_type == "no_bias" else (dq, dkv, rest[0])

class FusedAttention(torch.nn.Module):
    """Dot product attention, implemented by using cuDNN graphs.

    Supported backends:
     1. HazyResearch FlashAttention C API
        i.e. FUSED_ATTN_FP16_BF16_FlashAttn
        (only for testing purposes, same performance as FlashAttention PyTorch API)
     2. FP16/BF16 fused attention, <=512 sequence length
        i.e. FUSED_ATTN_FP16_BF16_max_seqlen_512
     3. FP16/BF16 fused attention, any sequence length
        i.e. FUSED_ATTN_FP16_BF16_arbitrary_seqlen
     4. FP8 fused attention, <=512 sequence length
        i.e. FUSED_ATTN_FP8

    Support matrix:
    | backends       | 1              | 2                       | 3                   | 4                   |
    | flash based    | yes            | no                      | yes                 | yes                 |
    | precision      | fp16/bf16      | fp16/bf16               | fp16/bf16           | fp8                 |
    | attn_type      | self           | self/cross              | self                | self                |
    | qkv/qkv_layout | qkv/NA         | qkv/qkv_interleaved     | qkv/qkv_interleaved | qkv/qkv_interleaved |
    |                | (q,kv)/NA      | (q,kv)/kv_interleaved   | qkv/sbh_interleaved |                     | 
    |                | (q,k,v)/NA     | (q,k,v)/not_interleaved |                     |                     |
    | qkv padding    | padded/ragged  | padded/ragged           | padded              | ragged              |
    | mask_type      | causal/(p?no?) | padding/padding+causal  | causal/p?no mask?   | padding             |
    | bias_type      | no_bias        | pre/post_scale/no_bias  | no_bias             | no_bias             |
    | dropout        | yes            | yes (jax no)            | yes (jax no)        | yes                 |
    | max_seqlen     | >512           | <=512                   | >512                | <=512               |
    | head_dim       | multiples of 8 | 64                      | 64, 128             | 64                  |
    |                | up to 128      |                         |                     |                     |
    """

    def __init__(
        self,
        norm_factor: float,
        attention_dropout: float = 0.0,
        attention_dropout_ctx: Optional[Callable] = nullcontext,
        attn_mask_type: str = "causal",
        attention_type: str = "self",
    ) -> None:
        super().__init__()

        self.norm_factor = norm_factor
        self.attention_dropout = attention_dropout
        self.attention_dropout_ctx = attention_dropout_ctx
        self.attn_mask_type = attn_mask_type
        self.attention_type = attention_type
        assert (
            attn_mask_type in AttnMaskTypes
        ), f"FusedAttention does not support attn_mask_type {attn_mask_type}."
        assert (
            attention_type in AttnTypes
        ), f"FusedAttention does not support attention_type {attention_type}."
        self.deterministic = not bool(int(os.getenv("NVTE_ALLOW_NONDETERMINISTIC_ALGO", "1")))

    def forward(
        self,
        query_layer: torch.Tensor,
        key_layer: torch.Tensor,
        value_layer: torch.Tensor,
        attention_mask: Optional[torch.Tensor] = None,
        core_attention_bias_type: str = "no_bias",
        core_attention_bias: Optional[torch.Tensor] = None,
        set_zero: bool = True,
        fp8_meta: Optional[Dict[str, Any]] = None,
        fused_attention_backend: int = 3,
    ) -> torch.Tensor:
        """fused attention fprop"""

        assert (
            (query_layer.dtype in [torch.uint8, torch.float16, torch.bfloat16])
            and (key_layer.dtype in [torch.uint8, torch.float16, torch.bfloat16])
            and (value_layer.dtype in [torch.uint8, torch.float16, torch.bfloat16])
            ), 'FusedAttention currently only supports FP8, FP16 and BF16.'
        assert (
            query_layer.is_cuda and key_layer.is_cuda and value_layer.is_cuda
            ), 'FusedAttention currently only supports CUDA tensors.'
        assert (
            attention_mask is None
        ), 'FusedAttention currently does not support external attention mask.'

        if fused_attention_backend == FUSED_ATTN_FP8:
            assert fp8_meta is not None,
                "fp8_meta tensor is required for FP8 fused attention calculation."
            fp8_dtype_forward = fp8.get_fp8_te_dtype(fp8_meta["recipe"], fprop_tensor=True)
            qkv_dtype = fp8_dtype_forward
        else:
            qkv_dtype = TE_DType[query_layer.dtype]

        seq_len_q, batch_size = query_layer.shape[0], query_layer.shape[1]
        seq_len_kv = key_layer.shape[0]
        max_seqlen_q = seq_len_q
        max_seqlen_kv = seq_len_kv

        if self.attention_type == "self":
            if (_check_if_interleaved(query_layer, key_layer, value_layer)):
                # TODO BF16/FP16 >512 fused attention supports (s,b,h,3,d)
                # so no need for transposes/conversions
                #if fused_attention_backend == FUSED_ATTN_FP16_BF16_arbitrary_seqlen:
                #else:

                query_layer = query_layer.unsqueeze(3)
                key_layer = key_layer.unsqueeze(3)
                value_layer = value_layer.unsqueeze(3)
                # [s, b, h, 3, d]
                mixed_layer = torch.cat([query_layer, key_layer, value_layer], dim = 3)
                # [b, s, 3, h, d]
                mixed_layer = mixed_layer.transpose(2, 3).transpose(0, 1).contiguous()
            else:
                query_layer = query_layer.unsqueeze(2)
                key_layer = key_layer.unsqueeze(2)
                value_layer = value_layer.unsqueeze(2)
                # [s, b, 3, h, d]
                mixed_layer = torch.cat([query_layer, key_layer, value_layer], dim = 2)
                # [b, s, 3, h, d]
                mixed_layer = mixed_layer.transpose(0, 1).contiguous()

            # [total_seqs, 3, h, d]
            mixed_layer = mixed_layer.view(
                [mixed_layer.shape[0] * mixed_layer.shape[1]] + mixed_layer.shape[2:])
            qkv_layout = "qkv_interleaved"

            # TODO since query/key/value_layer is written in [s,b,h,d] format, does this mean s is always m_s?
            # i.e. q/k/v is always padded, never ragged
            # TODO is the m_s (=s) here the max of seqlens or the actual seqlen later used for computation
            # i.e. m_s can be bigger than max of all the seqlens
            # TODO what about the sbh_interleaved layout? 
            max_seqlen = seq_len_q
            cu_seqlens = torch.arange(
                0,
                (batch_size + 1) * seq_len_q,
                step=seq_len_q,
                dtype=torch.int32,
                device=query_layer.device)

            with self.attention_dropout_ctx():
                output, *rest = FusedAttnFunc_qkvpacked.forward(
                    self.training,
                    max_seqlen,
                    cu_seqlens,
                    mixed_layer,
                    qkv_dtype,
                    core_attention_bias,
                    fp8_meta,
                    1.0/self.norm_factor,
                    self.attention_dropout if self.training else 0.0,
                    self.set_zero,
                    qkv_layout,
                    core_attention_bias_type,
                    self.attn_mask_type,
                    None, # rng_gen
                    None, # tp_group
                    1, # tp_size
                    False, # return_softmax
                    self.deterministic,
                    fused_attention_backend,
                )
        else:
            if (_check_if_interleaved_kv(key_layer, value_layer)):
                # [s, b, h, 2, d]
                key_layer = key_layer.unsqueeze(3)
                value_layer = value_layer.unsqueeze(3)
                key_value = torch.cat([key_layer, value_layer], dim = 3)
                # [b, s, 2, h, d]
                key_value = key_value.transpose(2, 3).transpose(0, 1).contiguous()
            else:
                # [s, b, 2, h, d]
                key_layer = key_layer.unsqueeze(2)
                value_layer = value_layer.unsqueeze(2)
                key_value = torch.cat([key_layer, value_layer], dim = 2)
                # [b, s, 2, h, d]
                key_value = key_value.transpose(0, 1).contiguous()

            # [total_seqs, 2, h, d]
            query_layer = query_layer.transpose(0, 1).contiguous()
            query_layer = query_layer.view([query_layer.shape[0] * query_layer.shape[1]]
                + query_layer.shape[2:])
            key_value = key_value.view([key_value.shape[0] * key_value.shape[1]]
                + key_value.shape[2:])
            qkv_layout = "kv_interleaved"

            cu_seqlens_q = torch.arange(
                0,
                (batch_size + 1) * seq_len_q,
                step=seq_len_q,
                dtype=torch.int32,
                device=query_layer.device)
            cu_seqlens_kv = torch.arange(
                0,
                (batch_size + 1) * seq_len_kv,
                step=seq_len_kv,
                dtype=torch.int32,
                device=key_layer.device)

            with self.attention_dropout_ctx():
                output, *rest = FusedAttnFunc_kvpacked.forward(
                    self.training,
                    max_seqlen_q, max_seqlen_kv,
                    cu_seqlens_q, cu_seqlens_kv,
                    query_layer, key_value,
                    qkv_dtype,
                    core_attention_bias,
                    fp8_meta,
                    1.0/self.norm_factor,
                    self.attention_dropout if self.training else 0.0,
                    self.set_zero,
                    qkv_layout,
                    core_attention_bias_type,
                    self.attn_mask_type,
                    None, # rng_gen
                    None, # tp_group
                    1, # tp_size
                    False, # return_softmax
                    self.deterministic,
                    fused_attention_backend,
                )

        # [(b s), h, d] -> [s, b, (h d)]
        # *rest tensors only for testing, not returned to DotProductAttention
        return output.view(batch_size, seq_len_q, -1).transpose(0, 1).contiguous()


class FlashAttention(torch.nn.Module):
    """Dot product attention, implemented by calling HazyResearch flash-attn package:
    https://github.com/HazyResearch/flash-attention
    """

    def __init__(
        self,
        norm_factor: float,
        attention_dropout: float = 0.0,
        attention_dropout_ctx: Optional[Callable] = nullcontext,
        attn_mask_type: str = "causal",
    ) -> None:
        super().__init__()

        assert (
            _flash_attn_version >= _flash_attn_version_required
        ), f"FlashAttention minimum version {_flash_attn_version_required} is required."
        # TODO if this is always causal, wouldn't self.attn_causal_mask always be true
        # what about the no mask case
        assert (
            attn_mask_type == "causal"
        ), 'FlashAttention currently only supports causal attention mask.'

        self.attn_causal_mask = attn_mask_type == "causal"
        self.norm_factor = norm_factor
        self.attention_dropout_ctx = attention_dropout_ctx
        self.attention_dropout = attention_dropout
        self.deterministic = not bool(int(os.getenv("NVTE_ALLOW_NONDETERMINISTIC_ALGO", "1")))

    def forward(
        self,
        query_layer: torch.Tensor,
        key_layer: torch.Tensor,
        value_layer: torch.Tensor,
        attention_mask: Optional[torch.Tensor] = None,
    ) -> torch.Tensor:
        """flash-attn fprop"""

        assert (
            (query_layer.dtype in [torch.float16, torch.bfloat16])
            and (key_layer.dtype in [torch.float16, torch.bfloat16])
            and (value_layer.dtype in [torch.float16, torch.bfloat16])
            ), 'FlashAttention currently only supports FP16 and BF16.'
        assert (
            query_layer.is_cuda and key_layer.is_cuda and value_layer.is_cuda
            ), 'FlashAttention currently only supports CUDA tensors.'
        assert (
            attention_mask is None
        ), 'FlashAttention currently does not support external attention mask.'

        # For now just 128, will make it more general in the future

        if (query_layer.shape[-1] == 128 and
            query_layer.shape[0] * query_layer.shape[1] >= 512 and
            _check_if_interleaved(query_layer, key_layer, value_layer)):
            query_layer, key_layer, value_layer = _PrepareQKVForFA.apply(query_layer,
                                                                         key_layer,
                                                                         value_layer)
        else:
            query_layer, key_layer, value_layer = [x.transpose(0,1).contiguous()
                           for x in (query_layer, key_layer, value_layer)]

        batch_size, seqlen = query_layer.shape[0], query_layer.shape[1]

        # [b, sq, np, hn]
        query_layer, key_layer, value_layer = [
            x.view(x.shape[0] * x.shape[1], *x.shape[2:])
            for x in [query_layer, key_layer, value_layer]
        ]

        max_seqlen = seqlen
        cu_seqlens = torch.arange(
            0,
            (batch_size + 1) * seqlen,
            step=seqlen,
            dtype=torch.int32,
            device=query_layer.device)

        with self.attention_dropout_ctx():
            output = flash_attn_unpadded_func(
                query_layer, key_layer, value_layer, cu_seqlens, cu_seqlens, max_seqlen, max_seqlen,
                self.attention_dropout if self.training else 0.0,
                softmax_scale=1.0/self.norm_factor, causal=self.attn_causal_mask,
                deterministic=self.deterministic,
            )

        # [(b sq), np, hn] -> [sq, b, (np hn)]
        return output.view(batch_size, seqlen, -1).transpose(0, 1).contiguous()


class DotProductAttention(torch.nn.Module):
    """Allows the model to jointly attend to information from different
    representation subspaces as described in the paper:
    `Attention Is All You Need <https://arxiv.org/abs/1706.03762>`_.

    .. note::

        Argument :attr:`attention_mask` will be ignored in the `forward` call when
        :attr:`attn_mask_type` is set to `"causal"`.

    .. warning::

        For the default attention mechanism, this module executes a non-deterministic version of
        `flash-attn <https://github.com/HazyResearch/flash-attention>`_ whenever possible in order to
        achieve optimal performance. To observe deterministic behavior, set the environment
        variable :attr:`NVTE_ALLOW_NONDETERMINISTIC_ALGO=0`. In order to disable
        `flash-attn` entirely, set :attr:`NVTE_FLASH_ATTN=0`.

    Parameters
    ----------
    num_attention_heads : int
                         number of attention heads in the transformer layer.
    kv_channels : int
                number of key-value channels.
    attention_dropout: float, default = 0.0
                      dropout probability for the dropout op during multi-head attention.
    attn_mask_type: {'causal', 'padding'}, default = `causal`
                   type of attention mask passed into softmax operation.
    layer_number: int, default = `None`
                 layer number of the current `DotProductAttention` when multiple such modules
                 are concatenated, for instance in consecutive transformer blocks.

    Parallelism parameters
    ----------------------
    sequence_parallel : bool, default = `False`
                       if set to `True`, uses sequence parallelism.
    tp_size : int, default = 1
             tensor parallel world size.
    tp_group : ProcessGroup, default = `None`
              tensor parallel process group.
    """

    def __init__(
        self,
        num_attention_heads: int,
        kv_channels: int,
        attention_dropout: float = 0.0,
        attention_type: str = "self",
        attn_mask_type: str = "causal",
        sequence_parallel: bool = False,
        tp_size: int = 1,
        get_rng_state_tracker: Optional[Callable] = None,
        tp_group: Optional[dist_group_type] = None,
        layer_number: Optional[int] = None,
    ) -> None:
        super().__init__()

        tp_size = tp_size if tp_group is None else get_distributed_world_size(tp_group)
        self.tp_group = tp_group
        self.get_rng_state_tracker = get_rng_state_tracker

        projection_size = kv_channels * num_attention_heads
        self.hidden_size_per_partition = divide(projection_size, tp_size)
        self.hidden_size_per_attention_head = divide(
            projection_size, num_attention_heads
        )

        if sequence_parallel or get_rng_state_tracker is None:
            attention_dropout_ctx = nullcontext
        else:
            attention_dropout_ctx = get_rng_state_tracker().fork

        norm_factor = math.sqrt(self.hidden_size_per_attention_head)

        self.device_compute_capability = get_device_compute_capability()
        self.use_flash_attention = (
            int(os.getenv("NVTE_FLASH_ATTN", "1"))
            and attn_mask_type == "causal"
            and self.device_compute_capability >= 8.0
        )
        self.use_fused_attention = ( 
            int(os.getenv("NVTE_FUSED_ATTN", "1"))
            and self.device_compute_capability >= 8.0
        )

        attn_kwargs = {
            "attention_dropout": attention_dropout,
            "attention_dropout_ctx": attention_dropout_ctx,
            "attn_mask_type": attn_mask_type,
        }
        self.attention_type = attention_type
        self.attn_mask_type = attn_mask_type

        if self.use_flash_attention:
            self.flash_attention = FlashAttention(norm_factor, **attn_kwargs)
        # Instantiating three types since use of flash-attn and FusedAttention
        # might be ruled out due to forward inputs.
        if self.use_fused_attention:
            self.fused_attention = FusedAttention(
                norm_factor, **attn_kwargs, attention_type = attention_type)
        self.unfused_attention = UnfusedDotProductAttention(
            norm_factor, **attn_kwargs, layer_number=layer_number)

    def _checkpointed_attention_forward(
        self,
        attention_func: Callable,
        *forward_args: Tuple[torch.Tensor, ...],
    ) -> torch.Tensor:
        """Forward method with activation checkpointing."""

        def custom_forward(*inputs):
            return attention_func(*inputs)

        hidden_states = checkpoint(
            custom_forward,
            False,
            self.get_rng_state_tracker,
            self.tp_group,
            *forward_args,
        )

        return hidden_states

    def forward(
        self,
        query_layer: torch.Tensor,
        key_layer: torch.Tensor,
        value_layer: torch.Tensor,
        attention_mask: Optional[torch.Tensor] = None,
        checkpoint_core_attention: bool = False,
        core_attention_bias_type: str = "no_bias",
        core_attention_bias: Optional[torch.Tensor] = None,
        set_zero: bool = True,
        fp8_meta: Optional[Dict[str, Any]] = None,
    ) -> torch.Tensor:
        """
        Dot Product Attention Layer.

        .. note::

            Argument :attr:`attention_mask` will be ignored when :attr:`attn_mask_type`
            is set to `"causal"`.

        .. note::

            Input tensors :attr:`query_layer`, :attr:`key_layer`, and :attr:`value_layer`
            must each be of shape (:attr:`sequence_length`, :attr:`batch_size`,
            :attr:`num_attention_heads`, :attr:`kv_channels`). Output of shape
            (:attr:`sequence_length`, :attr:`batch_size`, :attr:`num_attention_heads`
            * :attr:`kv_channels`) is returned.

        Parameters
        ----------
        query_layer : torch.Tensor
                     Query tensor.
        key_layer : torch.Tensor
                   Key tensor.
        value_layer : torch.Tensor
                     Value tensor.
        attention_mask : Optional[torch.Tensor], default = `None`
                        Boolean tensor used to mask out softmax input when not using flash-attn.
        checkpoint_core_attention : bool, default = `False`
                                   If true, forward activations for attention are recomputed
                                   during the backward pass in order to save memory that would
                                   otherwise be occupied to store the forward activations until
                                   backprop.
        core_attention_bias_type: str, default = `no_bias`
                    Bias type, {`no_bias`, `pre_scale_bias`, 'post_scale_bias`}
        core_attention_bias: Optional[torch.Tensor], default = `None`
                    Bias tensor for Q * K.T
        set_zero: bool, defautl = `True`
                    Whether to set output tensors to 0 or not before use.
        fp8_meta: Optional[Dict[str, Any]], default = `None`
                    Meta data for FP8 tensors.
        """

        # use HazyResearch FlashAttention PyTorch API 
        use_flash_attention = self.use_flash_attention

        # use FusedAttention, with four backends
        # 1. HazyResearch FlashAttention C API
        #    i.e. FUSED_ATTN_FP16_BF16_FlashAttn
        #    (only for testing purposes, same performance as FlashAttention PyTorch API)
        # 2. FP16/BF16 fused attention, <=512 sequence length
        #    i.e. FUSED_ATTN_FP16_BF16_max_seqlen_512
        # 3. FP16/BF16 fused attention, any sequence length
        #    i.e. FUSED_ATTN_FP16_BF16_arbitrary_seqlen
        # 4. FP8 fused attention, <=512 sequence length
        #    i.e. FUSED_ATTN_FP8
        use_fused_attention = self.use_fused_attention

        # prohibitive conditions for FlashAttention
        if (query_layer.dtype not in [torch.bfloat16, torch.float16]
            or key_layer.dtype not in [torch.bfloat16, torch.float16]
            or value_layer.dtype not in [torch.bfloat16, torch.float16]
            or (self.device_compute_capability == 8.6 and key_layer.shape[-1] > 64)
        ):
            use_flash_attention = False
        if is_in_onnx_export_mode():
            use_flash_attention = False

        # select FlashAttention or FusedAttention based on dtype/seqlen/etc
        if (query_layer.dtype is torch.uint8
            and key_layer.dtype is torch.uint8
            and value_layer.dtype is torch.uint8
            and self.device_compute_capability >= 9.0
            and self.attention_type == "self"
            and self.attn_mask_type == "padding"
        ):
            # FlashAttention does not support FP8
            use_flash_attention = False
            use_fused_attention = True and use_fused_attention
            fused_attention_backend = FUSED_ATTN_FP8
        elif (query_layer.dtype in [torch.bfloat16, torch.float16]
            and key_layer.dtype in [torch.bfloat16, torch.float16]
            and value_layer.dtype in [torch.bfloat16, torch.float16]
            and self.device_compute_capability >= 8.0
            and query_layer.shape[0] <= 512
            and key_layer.shape[0] <= 512
            and value_layer.shape[0] <= 512
        ):
            # FusedAttention backend 2 is faster than FlashAttention as of now
            use_flash_attention = False
            use_fused_attention = True and use_fused_attention
            fused_attention_backend = FUSED_ATTN_FP16_BF16_max_seqlen_512
        elif (query_layer.dtype in [torch.bfloat16, torch.float16]
            and key_layer.dtype in [torch.bfloat16, torch.float16]
            and value_layer.dtype in [torch.bfloat16, torch.float16]
            and self.device_compute_capability >= 8.0
            and (query_layer.shape[0] > 512
                or key_layer.shape[0] > 512
                or value_layer.shape[0] > 512)
        ):
            # FlashAttention is faster than FusedAttention backend 3 as of now
            use_flash_attention = True and use_flash_attention 
            use_fused_attention = False 
            # however, if FlashAttention is not applicable,
            # fall back to FusedAttention backend 3
            if not use_flash_attention:
                if (self.attention_type == "self"
                    and self.attn_mask_type == "causal"):
                    # TODO does backend 3 compute cross attn by using the same max_seqlen_q/kv
                    # in the self attn code path, i.e. max_seqlen is longer than max of seqlens 
                    # TODO what about the "no mask" case, i.e. is_causal = False
                    use_fused_attention = True and use_fused_attention 
                    fused_attention_backend = FUSED_ATTN_FP16_BF16_arbitrary_seqlen
        else:
            # disable FlashAttention and FusedAttention outside their support matrix
            use_flash_attention = False 
            use_fused_attention = False 
        
        # if FlashAttention is selected
        if use_flash_attention:
            if checkpoint_core_attention:
                return self._checkpointed_attention_forward(self.flash_attention,
                                                            query_layer,
                                                            key_layer,
                                                            value_layer)
            return self.flash_attention(query_layer, key_layer, value_layer)

        # if FusedAttention is selected
        if use_fused_attention:
            if checkpoint_core_attention:
                return self._checkpointed_attention_forward(self.fused_attention,
                                                            query_layer,
                                                            key_layer,
                                                            value_layer,
                                                            core_attention_bias_type,
                                                            core_attention_bias,
                                                            set_zero,
                                                            fp8_meta,
                                                            fused_attention_backend)
            return self.fused_attention(query_layer, key_layer, value_layer,
                                                            core_attention_bias_type,
                                                            core_attention_bias,
                                                            set_zero,
                                                            fp8_meta,
                                                            fused_attention_backend)

        # if neither FlashAttention or FusedAttention is applicable,
        # fall back to UnfusedDotProductAttention
        if checkpoint_core_attention:
            return self._checkpointed_attention_forward(
                self.unfused_attention,
                query_layer,
                key_layer,
                value_layer,
                attention_mask,
            )
        return self.unfused_attention(query_layer, key_layer, value_layer, attention_mask)


class MultiHeadAttention(torch.nn.Module):
    """Parallel attention w/o QKV and Proj Gemms
    BMM1 -> softmax + dropout -> BMM2
    """

    def __init__(
        self,
        hidden_size: int,
        num_attention_heads: int,
        kv_channels: int,
        attention_dropout: float,
        layernorm_epsilon: float,
        init_method: Callable,
        output_layer_init_method: Callable,
        layer_number: Optional[int] = None,
        attn_mask_type: str = "causal",
        tp_group: Optional[dist_group_type] = None,
        tp_size: int = 1,
        fuse_wgrad_accumulation: bool = False,
        get_rng_state_tracker: Optional[Callable] = None,
        sequence_parallel: bool = False,
        params_dtype: torch.dtype = torch.float32,
        return_layernorm_output: bool = False,
        input_layernorm: bool = False,
        attention_type: str = "self",
        set_parallel_mode: bool = False,
        fuse_qkv_params: bool = False,
        zero_centered_gamma: bool = False,
        qkv_weight_interleaved: bool = True,
        ub_bulk_wgrad: bool = False,
        ub_bulk_dgrad: bool = False,
        ub_split_rs: bool = False,
        ub_split_ag: bool = False,
        bias: bool = True,
    ) -> None:
        super().__init__()
        self.layer_number = (layer_number,)
        self.input_layernorm = input_layernorm
        self.attention_type = attention_type
        self.get_rng_state_tracker = get_rng_state_tracker
        self.tp_group = tp_group
        self.return_layernorm_output = return_layernorm_output
        self.params_dtype = params_dtype
        self.init_method = init_method
        self.attn_mask_type = attn_mask_type

        if not fuse_qkv_params:
            qkv_weight_interleaved = False
        self.qkv_weight_interleaved = qkv_weight_interleaved

        assert (
            attention_type in AttnTypes
        ), f"attention_type {attention_type} not supported"

        tp_size = tp_size if tp_group is None else get_distributed_world_size(tp_group)
        self.tp_size = tp_size
        self.sequence_parallel = (tp_size > 1) and sequence_parallel

        self.hidden_size_per_attention_head = kv_channels
        self.num_attention_heads_per_partition = divide(num_attention_heads, tp_size)

        common_gemm_kwargs = {
            "fuse_wgrad_accumulation": fuse_wgrad_accumulation,
            "tp_group": tp_group,
            "tp_size": tp_size,
            "get_rng_state_tracker": get_rng_state_tracker,
            "sequence_parallel": sequence_parallel,
            "params_dtype": params_dtype,
        }

        qkv_parallel_mode = "column" if set_parallel_mode else None

        if self.attention_type == "self":
            if self.input_layernorm:
                self.layernorm_qkv = LayerNormLinear(
                    hidden_size,
                    3 * hidden_size,
                    eps=layernorm_epsilon,
                    init_method=init_method,
                    bias=bias,
                    return_bias=False,
                    parallel_mode=qkv_parallel_mode,
                    return_layernorm_output=return_layernorm_output,
                    parameters_split=("query_", "key_", "value_") if not fuse_qkv_params else None,
                    zero_centered_gamma=zero_centered_gamma,
                    ub_bulk_wgrad=ub_bulk_wgrad,
                    ub_bulk_dgrad=ub_bulk_dgrad,
                    ub_split_ag=ub_split_ag,
                    **common_gemm_kwargs,
                )
            else:
                self.qkv = Linear(
                    hidden_size,
                    3 * hidden_size,
                    init_method=init_method,
                    bias=bias,
                    return_bias=False,
                    parallel_mode=qkv_parallel_mode,
                    parameters_split=("query_", "key_", "value_") if not fuse_qkv_params else None,
                    **common_gemm_kwargs,
                )
        else:
            if self.input_layernorm:
                self.layernorm_query = LayerNormLinear(
                    hidden_size,
                    hidden_size,
                    eps=layernorm_epsilon,
                    init_method=init_method,
                    bias=bias,
                    return_bias=False,
                    parallel_mode=qkv_parallel_mode,
                    return_layernorm_output=return_layernorm_output,
                    zero_centered_gamma=zero_centered_gamma,
                    ub_bulk_wgrad=ub_bulk_wgrad,
                    ub_bulk_dgrad=ub_bulk_dgrad,
                    ub_split_ag=ub_split_ag,
                    **common_gemm_kwargs,
                )
            else:
                self.query_layer = Linear(
                    hidden_size,
                    hidden_size,
                    init_method=init_method,
                    bias=bias,
                    return_bias=False,
                    parallel_mode=qkv_parallel_mode,
                    **common_gemm_kwargs,
                )
            self.key_value = Linear(
                hidden_size,
                2 * hidden_size,
                init_method=init_method,
                bias=bias,
                return_bias=False,
                parallel_mode=qkv_parallel_mode,
                parameters_split=("key_", "value_") if not fuse_qkv_params else None,
                **common_gemm_kwargs,
            )

        # Attention.
        self.core_attention = DotProductAttention(
            num_attention_heads,
            kv_channels,
            attention_dropout,
            tp_size=tp_size,
            get_rng_state_tracker=get_rng_state_tracker,
            attn_mask_type=attn_mask_type,
            sequence_parallel=sequence_parallel,
            tp_group=tp_group,
            layer_number=layer_number,
        )

        # Linear
        self.proj = Linear(
            hidden_size,
            hidden_size,
            init_method=output_layer_init_method,
            bias=bias,
            return_bias=True,
            parallel_mode="row" if set_parallel_mode else None,
            ub_split_rs=ub_split_rs,
            ub_split_ag=ub_split_ag,
            **common_gemm_kwargs,
        )


    def _allocate_memory(
        self, inference_max_sequence_len: int, batch_size: int
    ) -> torch.Tensor:
        return torch.empty(
            inference_max_sequence_len,
            batch_size,
            self.num_attention_heads_per_partition,
            self.hidden_size_per_attention_head,
            dtype=self.params_dtype,
            device=torch.cuda.current_device(),
        )

    def set_tensor_parallel_group(self, tp_group: Union[dist_group_type, None]) -> None:
        """Set TP group"""
        self.tp_group = tp_group

    def forward(
        self,
        hidden_states: torch.Tensor,
        attention_mask: Optional[torch.Tensor] = None,
        encoder_output: Optional[torch.Tensor] = None,
        is_first_microbatch: Optional[bool] = None,
        checkpoint_core_attention: bool = False,
        inference_params: Optional[Any] = None,
        core_attention_bias_type: str = "no_bias",
        core_attention_bias: Optional[torch.Tensor] = None,
        set_zero: bool = True,
        fp8_meta: Optional[Dict[str, Any]] = None,
    ) -> Tuple[Union[torch.Tensor, None], ...]:
        """MultiHeadAttention FWD"""
        # hidden_states: [sq, b, h]

        if self.attn_mask_type != "causal" and attention_mask is not None:
            assert (
                attention_mask.dtype == torch.bool
            ), "Attention mask must be a boolean tensor"

        # =================================================
        # Pre-allocate memory for key-values for inference.
        # =================================================

        if inference_params and self.layer_number is not None:
            if self.layer_number not in inference_params.key_value_memory_dict:
                inf_max_seq_len = inference_params.max_sequence_len
                inf_max_batch_size = inference_params.max_batch_size
                inference_key_memory = self._allocate_memory(
                    inf_max_seq_len, inf_max_batch_size
                )
                inference_value_memory = self._allocate_memory(
                    inf_max_seq_len, inf_max_batch_size
                )
                inference_params.key_value_memory_dict[self.layer_number] = (
                    inference_key_memory,
                    inference_value_memory,
                )
            else:
                (
                    inference_key_memory,
                    inference_value_memory,
                ) = inference_params.key_value_memory_dict[self.layer_number]

        # =====================
        # Query, Key, and Value
        # =====================

        if self.attention_type == "self":
            # Attention heads [sq, b, h] --> [sq, b, (np * 3 * hn)]
            if self.input_layernorm:
                layernorm_qkv_outputs = self.layernorm_qkv(
                    hidden_states,
                    is_first_microbatch=is_first_microbatch,
                )
                if self.return_layernorm_output:
                    mixed_x_layer, layernorm_output = layernorm_qkv_outputs
                else:
                    mixed_x_layer = layernorm_qkv_outputs
            else:
                mixed_x_layer = self.qkv(
                    hidden_states,
                    is_first_microbatch=is_first_microbatch,
                )

            if self.qkv_weight_interleaved:
                # [sq, b, (np * 3 * hn)] --> [sq, b, np, 3 * hn]
                new_tensor_shape = mixed_x_layer.size()[:-1] + (
                    self.num_attention_heads_per_partition,
                    3 * self.hidden_size_per_attention_head,
                )
                # split along last dimension
                split_dim = -1
            else:
                # [sq, b, (np * 3 * hn)] --> [sq, b, 3 * np, hn]
                new_tensor_shape = mixed_x_layer.size()[:-1] + (
                    3 * self.num_attention_heads_per_partition,
                    self.hidden_size_per_attention_head,
                )
                # split along second last dimension
                split_dim = -2

            mixed_x_layer = mixed_x_layer.view(*new_tensor_shape)

            # mixed_x_layer --> 3 [sq, b, np, hn]
            if split_dim == -1 and not is_in_onnx_export_mode():
                query_layer, key_layer, value_layer = _SplitLastDim.apply(mixed_x_layer, 3)
            else:
                query_layer, key_layer, value_layer = split_tensor_along_dim(
                    mixed_x_layer, split_dim, 3
                )
        else:
            # Attention heads [sk, b, h] --> [sk, b, (np * 2 * hn)]
            mixed_kv_layer = self.key_value(
                encoder_output,
                is_first_microbatch=is_first_microbatch,
            )

            if self.qkv_weight_interleaved:
                # [sq, b, (np * 2 * hn)] --> [sq, b, np, 2 * hn]
                new_tensor_shape = mixed_kv_layer.size()[:-1] + (
                    self.num_attention_heads_per_partition,
                    2 * self.hidden_size_per_attention_head,
                )
                # split along last dimension
                split_dim = -1
            else:
                # [sq, b, (np * 2 * hn)] --> [sq, b, 2 * np, hn]
                new_tensor_shape = mixed_kv_layer.size()[:-1] + (
                    2 * self.num_attention_heads_per_partition,
                    self.hidden_size_per_attention_head,
                )
                # split along second last dimension
                split_dim = -2

            mixed_kv_layer = mixed_kv_layer.view(*new_tensor_shape)

            # mixed_kv_layer --> 2 [sk, b, np, hn]
            if split_dim == -1 and not is_in_onnx_export_mode():
                key_layer, value_layer = _SplitLastDim.apply(mixed_kv_layer, 2)
            else:
                key_layer, value_layer = split_tensor_along_dim(mixed_kv_layer, split_dim, 2)

            # Attention head [sq, b, h] --> [sq, b, hp]
            if self.input_layernorm:
                layernorm_query_outputs = self.layernorm_query(
                    hidden_states,
                    is_first_microbatch=is_first_microbatch,
                )
                if self.return_layernorm_output:
                    query_layer, layernorm_output = layernorm_query_outputs
                else:
                    query_layer = layernorm_query_outputs
            else:
                query_layer = self.query_layer(
                    hidden_states,
                    is_first_microbatch=is_first_microbatch,
                )

            # [sq, b, hp] --> [sq, b, np, hn]
            new_tensor_shape = query_layer.size()[:-1] + (
                self.num_attention_heads_per_partition,
                self.hidden_size_per_attention_head,
            )
            query_layer = query_layer.view(*new_tensor_shape)

        # ==================================
        # Adjust key and value for inference
        # ==================================

        if inference_params and self.layer_number is not None:
            batch_start = inference_params.batch_size_offset
            batch_end = batch_start + key_layer.size(1)
            assert batch_end <= inference_key_memory.size(1)
            sequence_start = inference_params.sequence_len_offset
            sequence_end = sequence_start + key_layer.size(0)
            assert sequence_end <= inference_key_memory.size(0)
            # Copy key and values.
            inference_key_memory[
                sequence_start:sequence_end, batch_start:batch_end, ...
            ] = key_layer
            inference_value_memory[
                sequence_start:sequence_end, batch_start:batch_end, ...
            ] = value_layer
            key_layer = inference_key_memory[:sequence_end, batch_start:batch_end, ...]
            value_layer = inference_value_memory[
                :sequence_end, batch_start:batch_end, ...
            ]

        # ==================================
        # core attention computation
        # ==================================

        context_layer = self.core_attention(
            query_layer,
            key_layer,
            value_layer,
            attention_mask,
            checkpoint_core_attention = checkpoint_core_attention,
            core_attention_bias_type = core_attention_bias_type,
            core_attention_bias = core_attention_bias,
            set_zero = set_zero,
            fp8_meta = fp8_meta,
        )

        # =================
        # Output. [sq, b, h]
        # =================

        attention_output, attention_bias = self.proj(
            context_layer, is_first_microbatch=is_first_microbatch
        )

        if self.input_layernorm and self.return_layernorm_output:
            return attention_output, attention_bias, layernorm_output
        return attention_output, attention_bias
=======
>>>>>>> ce3980c8


class TransformerLayer(torch.nn.Module):
    r"""
    TransformerLayer is made up of an attention block and a feedforward network (MLP).
    This standard layer is based on the paper "Attention Is All You Need".

    .. warning::

        Arguments :attr:`attention_softmax_in_fp32` and :attr:`apply_query_key_layer_scaling`
        are deprecated and will be fully removed in future releases.

    .. note::

        Argument :attr:`attention_mask` will be ignored in the `forward` call when
        :attr:`self_attn_mask_type` is set to `"causal"`.

    Parameters
    ----------
    hidden_size : int
                 size of each input sample.
    ffn_hidden_size : int
                     intermediate size to which input samples are projected.
    num_attention_heads : int
                         number of attention heads in the transformer layer.
    layernorm_epsilon : float, default = 1e-5
                       a value added to the denominator of layer normalization
                       for numerical stability.
    hidden_dropout: float, default = 0.1
                   dropout probability for the dropout op after FC2 layer.
    attention_dropout: float, default = 0.1
                      dropout probability for the dropout op during multi-head attention.
    init_method : Callable, default = `None`
                 used for initializing weights of QKV and FC1 weights in the following way:
                 `init_method(weight)`. When set to `None`, defaults to
                 `torch.nn.init.normal_(mean=0.0, std=0.023)`.
    output_layer_init_method : Callable, default = `None`
                              used for initializing weights of PROJ and FC2 in the following way:
                              `output_layer_init_method(weight)`. When set to `None`, defaults to
                              `torch.nn.init.normal_(mean=0.0, std=0.023)`.
    apply_residual_connection_post_layernorm : bool, default = `False`
                                              if set to `True`, residual connections are taken
                                              from the output of layer norm (default is taken
                                              from input of layer norm)
    layer_number: int, default = `None`
                 layer number of the current `TransformerLayer` when multiple such modules are
                 concatenated to form a transformer block.
    output_layernorm: bool, default = `False`
                     if set to `True`, layer normalization is applied on the output side,
                     after the final dropout-add. default behavior is to apply layer
                     normalization on the input side, before the QKV transformation.
    layer_type: {'encoder', 'decoder'}, default = `encoder`
               if set to `decoder`, an additional cross-attn block is added after self-attn.
               This can be used for structures like `T5` Transformer in conjunction with the
               `encoder` option.
    kv_channels: int, default = `None`
                number of key-value channels. defaults to
                :attr:`hidden_size` / :attr:`num_attention_heads` if `None`.
    self_attn_mask_type: {'causal', 'padding'}, default = `causal`
                        type of attention mask passed into softmax operation.
    zero_centered_gamma : bool, default = 'False'
                         if set to 'True', gamma parameter in LayerNorm is initialized to 0 and
                         the LayerNorm formula changes to

                         .. math::
                            y = \frac{x - \mathrm{E}[x]}{ \sqrt{\mathrm{Var}[x] + \varepsilon}} *
                            (1 + \gamma) + \beta
    qkv_weight_interleaved : bool, default = `True`
                            if set to `False`, the QKV weight is interpreted as a concatenation of
                            query, key, and value weights along the `0th` dimension. The default
                            interpretation is that the individual `q`, `k`, and `v` weights for each
                            attention head are interleaved. This parameter is set to `False` when
                            using :attr:`fuse_qkv_params=False`.
    bias : bool, default = `True`
          if set to `False`, the transformer layer will not learn any additive biases.

    Parallelism parameters
    ----------------------
    set_parallel_mode : bool, default = `False`
                      if set to `True`, QKV and FC1 layers are used as Column Parallel
                      whereas PROJ and FC2 is used as Row Parallel as described
                      `here <https://arxiv.org/pdf/1909.08053.pdf>`_.
    sequence_parallel : bool, default = `False`
                       if set to `True`, uses sequence parallelism.
    tp_group : ProcessGroup, default = `None`
              tensor parallel process group.
    tp_size : int, default = 1
             used as TP (tensor parallel) world size when TP groups are not formed during
             initialization. In this case, users must call the
             `set_tensor_parallel_group(tp_group)` method on the initialized module before the
             forward pass to supply the tensor parallel group needed for tensor and sequence
             parallel collectives.

    Optimization parameters
    -----------------------
    fuse_wgrad_accumulation : bool, default = 'False'
                             if set to `True`, enables fusing of creation and accumulation of
                             the weight gradient.
    params_dtype : torch.dtype, default = `torch.float32`
                  it controls the type used to allocate the initial parameters. Useful when
                  the model is trained with lower precision and the original FP32 parameters
                  would not fit in GPU memory.
    seq_length: int
               sequence length of input samples. Needed for JIT Warmup, a technique where jit
               fused functions are warmed up before training to ensure same kernels are used for
               forward propogation and activation recompute phase.
    micro_batch_size: int
                     batch size per training step. Needed for JIT Warmup, a technique where jit
                     fused functions are warmed up before training to ensure same kernels are
                     used for forward propogation and activation recompute phase.
    drop_path_rate: float, default = 0.0
                   when > 0.0, applies stochastic depth per sample in
                   the main path of the residual block.
    fuse_qkv_params: bool, default = 'False'
                    if set to `True`, `TransformerLayer` module exposes a single fused
                    parameter for query-key-value. This enables optimizations such as QKV
                    fusion without concatentations/splits and also enables the argument
                    `fuse_wgrad_accumulation`.
    """

    def __init__(
        self,
        hidden_size: int,
        ffn_hidden_size: int,
        num_attention_heads: int,
        layernorm_epsilon: float = 1e-5,
        hidden_dropout: float = 0.1,
        attention_dropout: float = 0.1,
        init_method: Optional[Callable] = None,
        output_layer_init_method: Optional[Callable] = None,
        layer_number: Optional[int] = None,
        kv_channels: Optional[int] = None,
        self_attn_mask_type: str = "causal",
        tp_group: Optional[dist_group_type] = None,
        tp_size: int = 1,
        params_dtype: torch.dtype = torch.float32,
        get_rng_state_tracker: Optional[Callable] = None,
        fuse_wgrad_accumulation: bool = False,
        apply_query_key_layer_scaling: bool = False, # pylint: disable=unused-argument
        attention_softmax_in_fp32: bool = True, # pylint: disable=unused-argument
        seq_length: Optional[int] = None,
        micro_batch_size: Optional[int] = None,
        sequence_parallel: bool = False,
        apply_residual_connection_post_layernorm: bool = False,
        output_layernorm: bool = False,
        layer_type: str = "encoder",
        drop_path_rate: float = 0.0,
        set_parallel_mode: bool = False,
        fuse_qkv_params: bool = False,
        zero_centered_gamma: bool = False,
        qkv_weight_interleaved: bool = True,
        ub_tp_comm_overlap: bool = False,
        bias: bool = True,
    ) -> None:
        super().__init__()

        warnings.warn(
            "Arguments `attention_softmax_in_fp32` and `apply_query_key_layer_scaling`"
            "are deprecated and will be fully removed in future releases.",
            category=DeprecationWarning,
        )

        if ub_tp_comm_overlap:
            assert (
                tex.userbuf_comm_available()
            ), "Userbuffer communication backend not available."

        ub_tp_comm_overlap = ub_tp_comm_overlap and bool(int(os.getenv("NVTE_UB_OVERLAP", "1")))
        ub_bulk_wgrad = ub_tp_comm_overlap and bool(int(os.getenv("NVTE_UB_BULK_WGRAD", "1")))
        ub_bulk_dgrad = ub_tp_comm_overlap and bool(int(os.getenv("NVTE_UB_BULK_DGRAD", "1")))
        ub_split_ag = ub_tp_comm_overlap and bool(int(os.getenv("NVTE_UB_SPLIT_AG", "1")))
        ub_split_rs = ub_tp_comm_overlap and bool(int(os.getenv("NVTE_UB_SPLIT_RS", "1")))
        bias_dropout_fusion = bool(int(os.getenv("NVTE_BIAS_DROPOUT_FUSION", "1")))
        self.layer_number = layer_number
        self.output_layernorm = output_layernorm
        self.layer_type = layer_type
        self.apply_residual_connection_post_layernorm = (
            apply_residual_connection_post_layernorm
        )
        self.self_attn_mask_type = self_attn_mask_type
        assert (
            self_attn_mask_type in AttnMaskTypes
        ), f"self_attn_mask_type {self_attn_mask_type} not supported"
        assert layer_type in LayerTypes, f"layer_type {layer_type} not supported"

        if not fuse_qkv_params:
            assert (
                not fuse_wgrad_accumulation
            ), "Gradient accumulation fusion requires single QKV parameter."

        if not fuse_qkv_params:
            qkv_weight_interleaved = False

        self.kv_channels = (
            kv_channels if kv_channels else (hidden_size // num_attention_heads)
        )

        if init_method is None:
            init_method = get_default_init_method()
        if output_layer_init_method is None:
            output_layer_init_method = get_default_init_method()

        self.tp_size = tp_size if tp_group is None else get_distributed_world_size(tp_group)
        self.sequence_parallel = (self.tp_size > 1) and sequence_parallel
        self.seq_length = seq_length

        self.get_rng_state_tracker = get_rng_state_tracker

        attention_args = (
            hidden_size,
            num_attention_heads,
            self.kv_channels,
            attention_dropout,
            layernorm_epsilon,
            init_method,
            output_layer_init_method,
        )
        common_attention_kwargs = {
            "layer_number": layer_number,
            "tp_group": tp_group,
            "tp_size": self.tp_size,
            "fuse_wgrad_accumulation": fuse_wgrad_accumulation,
            "get_rng_state_tracker": get_rng_state_tracker,
            "sequence_parallel": self.sequence_parallel,
            "params_dtype": params_dtype,
            "return_layernorm_output": apply_residual_connection_post_layernorm,
            "set_parallel_mode": set_parallel_mode,
            "fuse_qkv_params": fuse_qkv_params,
            "zero_centered_gamma": zero_centered_gamma,
            "qkv_weight_interleaved" : qkv_weight_interleaved,
            "ub_bulk_wgrad" : ub_bulk_wgrad,
            "ub_bulk_dgrad" : ub_bulk_dgrad,
            "ub_split_ag" : ub_split_ag,
            "ub_split_rs" : ub_split_rs,
        }

        self.self_attention = MultiHeadAttention(
            *attention_args,
            **common_attention_kwargs,
            attn_mask_type=self_attn_mask_type,
            input_layernorm=not output_layernorm,
            attention_type="self",
            bias=bias,
        )

        if layer_type == "decoder":
            self.inter_attention = MultiHeadAttention(
                *attention_args,
                **common_attention_kwargs,
                attn_mask_type="padding",
                input_layernorm=True,
                attention_type="cross",
                bias=bias,
            )

        # LayerNorm -> gelu(Linear + Bias) -> Linear
        # parallel_mode not supported for LayerNormMLP,
        # FC1 is CPL and FC2 is RPL
        self.layernorm_mlp = LayerNormMLP(
            hidden_size,
            ffn_hidden_size,
            eps=layernorm_epsilon,
            fuse_wgrad_accumulation=fuse_wgrad_accumulation,
            tp_group=tp_group,
            tp_size=self.tp_size,
            get_rng_state_tracker=get_rng_state_tracker,
            init_method=init_method,
            output_layer_init_method=output_layer_init_method,
            bias=bias,
            return_bias=True,
            sequence_parallel=self.sequence_parallel,
            params_dtype=params_dtype,
            return_layernorm_output=apply_residual_connection_post_layernorm,
            seq_length=seq_length,
            micro_batch_size=micro_batch_size,
            set_parallel_mode=set_parallel_mode,
            zero_centered_gamma=zero_centered_gamma,
            ub_bulk_wgrad=ub_bulk_wgrad,
            ub_bulk_dgrad=ub_bulk_dgrad,
            ub_split_rs=ub_split_rs,
            ub_split_ag=ub_split_ag,
        )

        self.hidden_dropout = hidden_dropout
        self.bias_dropout_fusion = bias_dropout_fusion
        self.drop_path = DropPath(drop_path_rate) if drop_path_rate > 0.0 else None

        # Set bias+dropout+add fusion grad_enable execution handler.
        TORCH_MAJOR = int(torch.__version__.split(".")[0])
        TORCH_MINOR = int(torch.__version__.split(".")[1])
        use_nvfuser = TORCH_MAJOR > 1 or (TORCH_MAJOR == 1 and TORCH_MINOR >= 10)
        self.bias_dropout_add_exec_handler = (
            nullcontext if use_nvfuser else torch.enable_grad
        )

        if self.bias_dropout_fusion:
            set_jit_fusion_options()
            if seq_length and micro_batch_size:
                if self.sequence_parallel:
                    seq_length = seq_length // self.tp_size
                warmup_jit_bias_dropout_add_all_dtypes(
                    hidden_size, seq_length, micro_batch_size
                )

        if self.output_layernorm:
            self.layernorm = LayerNorm(
                hidden_size,
                eps=layernorm_epsilon,
                sequence_parallel=self.sequence_parallel,
                params_dtype=params_dtype,
                zero_centered_gamma=zero_centered_gamma
            )

    def set_tensor_parallel_group(self, tp_group: Union[dist_group_type, None]) -> None:
        """Set TP group"""
        # Deep iterate but skip self to avoid infinite recursion.
        for index, child in enumerate(self.modules()):
            if index == 0:
                continue
            if hasattr(child, "set_tensor_parallel_group"):
                child.set_tensor_parallel_group(tp_group)

    def forward(
        self,
        hidden_states: torch.Tensor,
        attention_mask: Optional[torch.Tensor] = None,
        encoder_output: Optional[torch.Tensor] = None,
        enc_dec_attn_mask: Optional[torch.Tensor] = None,
        is_first_microbatch: Optional[bool] = None,
        checkpoint_core_attention: bool = False,
        inference_params: Optional[Any] = None,
        core_attention_bias_type: str = "no_bias",
        core_attention_bias: Optional[torch.Tensor] = None,
        set_zero: bool = True,
        fp8_meta: Optional[Dict[str, Any]] = None,
    ) -> torch.Tensor:
        """
        Transformer Layer: attention block and a feedforward network (MLP)

        .. note::

            Argument :attr:`attention_mask` will be ignored when :attr:`self_attn_mask_type`
            is set to `"causal"`.

        Parameters
        ----------
        hidden_states : torch.Tensor
             Input tensor.
        attention_mask : Optional[torch.Tensor], default = `None`
             Boolean tensor used to mask out self-attention softmax input.
        encoder_output : Optional[torch.Tensor], default = `None`
             Output of the encoder block to be fed into the decoder block if using
             `layer_type="decoder"`.
        enc_dec_attn_mask : Optional[torch.Tensor], default = `None`
             Boolean tensor used to mask out inter-attention softmax input if using
             `layer_type="decoder"`.
        is_first_microbatch : {True, False, None}, default = None
                             During training using either gradient accumulation or
                             pipeline parallelism a minibatch of data is further split
                             into microbatches. Between the microbatches of the same minibatch
                             the model weights are not updated. Setting this parameter indicates
                             whether the current microbatch is the first in a minibatch or not.
                             When set, this parameter enables additional optimizations:

                             * during FP8 training, it allows caching of the FP8 versions of
                               the weights
                             * it also allows skipping gradient accumulation during the
                               first microbatch (since it is the first gradient being
                               produced)
        checkpoint_core_attention: bool, default = `False`
                                  If true, forward activations for core attention are recomputed
                                  during the backward pass in order to save memory that would
                                  otherwise be occupied to store the forward activations until
                                  backprop.
        core_attention_bias_type: str, default = `no_bias`
                    Bias type, {`no_bias`, `pre_scale_bias`, 'post_scale_bias`}
        core_attention_bias: Optional[torch.Tensor], default = `None`
                    Bias tensor for Q * K.T
        set_zero: bool, defautl = `True`
                    Whether to set output tensors to 0 or not before use.
        fp8_meta: Optional[Dict[str, Any]], default = `None`
                    Meta data for FP8 tensors.
        """

        hidden_states = hidden_states.contiguous()

        if self.sequence_parallel and self.seq_length is not None:
            assert (
                hidden_states.shape[0] == self.seq_length // self.tp_size
            ), "Sequence dimension must be split across TP group when using sequence parallel."

        if self.self_attn_mask_type != "causal" and attention_mask is not None:
            assert (
                attention_mask.dtype == torch.bool
            ), "Attention mask must be a boolean tensor"

        # For AMP
        if torch.is_autocast_enabled():
            hidden_states = cast_if_needed(
                hidden_states, torch.get_autocast_gpu_dtype()
            )

        # Self attention.
        self_attention_outputs = self.self_attention(
            hidden_states,
            attention_mask,
            inference_params=inference_params,
            is_first_microbatch=is_first_microbatch,
            checkpoint_core_attention=checkpoint_core_attention,
            core_attention_bias_type=core_attention_bias_type,
            core_attention_bias=core_attention_bias,
            set_zero=set_zero,
            fp8_meta=fp8_meta,
        )

        if self.apply_residual_connection_post_layernorm and not self.output_layernorm:
            attention_output, attention_bias, residual = self_attention_outputs
        else:
            attention_output, attention_bias = self_attention_outputs
            residual = hidden_states

        # Set BDA func.
        if self.bias_dropout_fusion:
            if self.training:
                bias_dropout_add_func = bias_dropout_add_fused_train
            else:
                bias_dropout_add_func = bias_dropout_add_fused_inference
        else:
            bias_dropout_add_func = get_bias_dropout_add(self.training)

        # Bias dropoout add.
        if self.drop_path is None and attention_bias.numel() != 0:
            with self.bias_dropout_add_exec_handler():
                bda_output = bias_dropout_add_func(
                    attention_output, attention_bias, residual, self.hidden_dropout
                )
        else:
            if attention_bias.numel() != 0:
                attention_output = attention_output + attention_bias
            out = torch.nn.functional.dropout(
                attention_output,
                p=self.hidden_dropout,
                training=self.training,
            )
            if self.drop_path is not None:
                out = self.drop_path(out)
            bda_output = residual + out

        # Cross attention.
        if self.layer_type == "decoder":
            inter_attention_outputs = self.inter_attention(
                bda_output,
                enc_dec_attn_mask,
                encoder_output=encoder_output,
                is_first_microbatch=is_first_microbatch,
                checkpoint_core_attention=checkpoint_core_attention,
                core_attention_bias_type=core_attention_bias_type,
                core_attention_bias=core_attention_bias,
                set_zero=set_zero,
                fp8_meta=fp8_meta,
            )
            if self.apply_residual_connection_post_layernorm:
                attention_output, attention_bias, residual = inter_attention_outputs
            else:
                attention_output, attention_bias = inter_attention_outputs
                residual = bda_output

            if attention_bias.numel() != 0:
                with self.bias_dropout_add_exec_handler():
                    bda_output = bias_dropout_add_func(
                        attention_output, attention_bias, residual, self.hidden_dropout
                    )
            else:
                out = torch.nn.functional.dropout(
                    attention_output,
                    p=self.hidden_dropout,
                    training=self.training,
                )
                bda_output = residual + out
        # MLP.
        mlp_outputs = self.layernorm_mlp(
            bda_output, is_first_microbatch=is_first_microbatch
        )
        if self.apply_residual_connection_post_layernorm:
            mlp_output, mlp_bias, residual = mlp_outputs
        else:
            mlp_output, mlp_bias = mlp_outputs
            residual = bda_output

        # Bias dropoout add.
        if self.drop_path is None and mlp_bias.numel() != 0:
            with self.bias_dropout_add_exec_handler():
                output = bias_dropout_add_func(
                    mlp_output, mlp_bias, residual, self.hidden_dropout
                )
        else:
            if mlp_bias.numel() != 0:
                mlp_output = mlp_output + mlp_bias
            out = torch.nn.functional.dropout(
                mlp_output, p=self.hidden_dropout, training=self.training
            )
            if self.drop_path is not None:
                out = self.drop_path(out)
            output = residual + out

        # For BERT like architectures.
        if self.output_layernorm:
            output = self.layernorm(output)

        # output: [b, s, h]
        return output<|MERGE_RESOLUTION|>--- conflicted
+++ resolved
@@ -6,29 +6,13 @@
 import os
 import warnings
 from contextlib import nullcontext
-<<<<<<< HEAD
-from typing import Any, Callable, Optional, Tuple, Union, Dict
-from pkg_resources import packaging
-=======
 from typing import Any, Callable, Optional, Union
->>>>>>> ce3980c8
 
 import torch
 
 import transformer_engine_extensions as tex
-<<<<<<< HEAD
-import transformer_engine.pytorch.fp8 as fp8
-from transformer_engine.pytorch.cpp_extensions import (
-    fused_attn_fwd_qkvpacked,
-    fused_attn_bwd_qkvpacked,
-    fused_attn_fwd_kvpacked,
-    fused_attn_bwd_kvpacked,
-)
-from transformer_engine.pytorch.module import LayerNormLinear, Linear, LayerNormMLP, LayerNorm
-=======
 from transformer_engine.pytorch.module import LayerNormMLP, LayerNorm
 from transformer_engine.pytorch.attention import MultiHeadAttention
->>>>>>> ce3980c8
 from transformer_engine.pytorch.jit import (
     set_jit_fusion_options,
     warmup_jit_bias_dropout_add_all_dtypes,
@@ -90,1286 +74,6 @@
         random_tensor.floor_()  # binarize
         output = hidden_state.div(keep_prob) * random_tensor
         return output
-
-
-<<<<<<< HEAD
-        # change view to [b, np, sq, sk]
-        attention_scores = matmul_result.view(*output_size)
-
-        # attention scores and attention mask [b, np, sq, sk]
-        softmax_scale = self.layer_number if apply_qk_layer_scaling else None
-        attention_probs = self.scale_mask_softmax(attention_scores, attention_mask, softmax_scale)
-
-        # This is actually dropping out entire tokens to attend to, which might
-        # seem a bit unusual, but is taken from the original Transformer paper.
-        with self.attention_dropout_ctx():
-            attention_probs = self.attention_dropout(attention_probs)
-
-        # value_layer -> context layer.
-        # [sk, b, np, hn] --> [b, np, sq, hn]
-        output_size = (
-            value_layer.size(1),
-            value_layer.size(2),
-            query_layer.size(0),
-            value_layer.size(3),
-        )
-
-        # change view [sk, b * np, hn]
-        value_layer = value_layer.reshape(
-            value_layer.size(0), output_size[0] * output_size[1], -1
-        )
-
-        # change view [b * np, sq, sk]
-        attention_probs = attention_probs.view(
-            output_size[0] * output_size[1], output_size[2], -1
-        )
-
-        # matmul: [b * np, sq, hn]
-        context_layer = torch.bmm(attention_probs, value_layer.transpose(0, 1))
-
-        # change view [b, np, sq, hn]
-        context_layer = context_layer.view(*output_size)
-
-        # [b, np, sq, hn] --> [sq, b, np, hn]
-        context_layer = context_layer.permute(2, 0, 1, 3).contiguous()
-
-        # [sq, b, np, hn] --> [sq, b, hp]
-        context_layer = context_layer.view(seqlen, batch_size, -1)
-
-        return context_layer
-
-class _PrepareQKVForFA(torch.autograd.Function):
-    """This class converts QKV from interleaved (s, b, ...) layout
-       to separate contiguous q, k, v tensors in (b, s, ...) layout."""
-
-    @staticmethod
-    def forward(ctx,
-                query_layer: torch.Tensor,
-                key_layer: torch.Tensor,
-                value_layer: torch.Tensor
-    ) -> torch.Tensor:
-        # All inputs received are non-contiguous tensors.
-        # The `query_layer` tensor is used to access the
-        # full memory region of the QKV tensor.
-        qkv = tex.fa_prepare_fwd(query_layer)
-        q, k, v = split_tensor_along_dim(qkv, 0, 3)
-        query_layer = torch.squeeze(q, 0)
-        key_layer = torch.squeeze(k, 0)
-        value_layer = torch.squeeze(v, 0)
-        return query_layer, key_layer, value_layer
-
-    @staticmethod
-    def backward(ctx,
-                 dq: torch.Tensor,
-                 dk: torch.Tensor,
-                 dv: torch.Tensor
-    ) -> Tuple[Union[torch.Tensor, None], ...]:
-        dqkv = tex.fa_prepare_bwd(dq, dk, dv)
-        dq, dk, dv = split_tensor_along_dim(dqkv, -1, 3)
-        return dq, dk, dv
-
-def _check_if_interleaved(q, k, v):
-    data_ptr = q.storage().data_ptr()
-    check_ptrs = all(x.storage().data_ptr() == data_ptr for x in [q, k, v])
-    if not check_ptrs:
-        return False
-
-    stride = q.stride()
-    check_strides = all(stride == x.stride() for x in [q, k, v])
-    if not check_strides:
-        return False
-
-    shape = q.shape
-    check_shapes = all(shape == x.shape for x in [q, k, v])
-    if not check_shapes:
-        return False
-
-    last_dim_size = shape[-1]
-    check_offsets = all(i * last_dim_size == x.storage_offset()
-                        for i, x in enumerate([q, k, v]))
-    return check_offsets
-
-class FusedAttnFunc_qkvpacked(torch.autograd.Function):
-
-    @staticmethod
-    def forward(ctx, is_training, max_seqlen, cu_seqlens, qkv, qkv_dtype, attn_bias, fp8_meta,
-                attn_scale, dropout_p, set_zero, qkv_layout, attn_bias_type, attn_mask_type,
-                rng_gen, tp_group, tp_size,
-                return_softmax=False, deterministic=True, fused_attention_backend=None):
-        # deterministic and num_splits are only used by fused_attention_backend = 1
-        if fp8_meta is not None:
-            out, aux_ctx_tensors, *rest = fused_attn_fwd_qkvpacked(
-                is_training, max_seqlen, cu_seqlens, qkv, qkv_dtype, attn_bias,
-                fp8_meta["scaling_fwd"].scale_inv[META_QKV],
-                fp8_meta["scaling_fwd"].scale[META_S],
-                fp8_meta["scaling_fwd"].scale[META_O],
-                fp8_meta["scaling_fwd"].amax_history[0][META_S],
-                fp8_meta["scaling_fwd"].amax_history[0][META_O],
-                attn_scale, dropout_p, set_zero, qkv_layout, attn_bias_type, attn_mask_type,
-                rng_gen, return_softmax, num_splits=1 if deterministic else 0,
-                fused_attention_backend=fused_attention_backend)
-        else:
-            out, aux_ctx_tensors, *rest = fused_attn_fwd_qkvpacked(
-                is_training, max_seqlen, cu_seqlens, qkv, qkv_dtype, attn_bias,
-                None, None, None, None, None,
-                attn_scale, dropout_p, set_zero, qkv_layout, attn_bias_type, attn_mask_type,
-                rng_gen, return_softmax, num_splits=1 if deterministic else 0,
-                fused_attention_backend=fused_attention_backend)
-
-        # if return_softmax, S_dmask is:
-        # backend 1: softmax tensor with dropout as the sign bits
-        # backend 2/3/4: None
-        S_dmask = rest[0] if return_softmax else None
-
-        ctx.save_for_backward(qkv, out, aux_ctx_tensors, cu_seqlens, fp8_meta)
-        ctx.max_seqlen = max_seqlen
-        ctx.qkv_dtype = qkv_dtype
-        ctx.attn_scale = attn_scale
-        ctx.dropout_p = dropout_p
-        ctx.set_zero = set_zero
-        ctx.qkv_layout = qkv_layout
-        ctx.attn_bias_type = attn_bias_type
-        ctx.attn_mask_type = attn_mask_type
-        ctx.tp_group = tp_group
-        ctx.tp_size = tp_size
-        ctx.deterministic = deterministic
-        ctx.fused_attention_backend = fused_attention_backend
-
-        # if return_softmax, return:
-        # backend 1: out, softmax_lse, S_dmask
-        # backend 2: out, softmax, None
-        # backend 3: out, softmax_stats, None
-        # backend 4: out, M, ZInv, None
-        # else, return out
-        return out if not return_softmax else (out, aux_ctx_tensors[:-1], S_dmask)
-
-    @staticmethod
-    def backward(ctx, d_out, *args):
-        qkv, out, aux_ctx_tensors, cu_seqlens, fp8_meta = ctx.saved_tensors
-        if fp8_meta is not None:
-            with _prepare_backward(True, fp8_meta, ctx.tp_group, ctx.tp_size, name="_DPA"):
-                dqkv, *rest = fused_attn_bwd_qkvpacked(
-                    ctx.max_seqlen, cu_seqlens, qkv, out, d_out, 
-                    ctx.qkv_dtype,
-                    aux_ctx_tensors,
-                    fp8_meta["scaling_fwd"].scale_inv[META_QKV], # d_scale_qkv,
-                    fp8_meta["scaling_fwd"].scale_inv[META_S], # d_scale_s,
-                    fp8_meta["scaling_fwd"].scale_inv[META_O], # d_scale_o,
-                    fp8_meta['scaling_bwd'].scale_inv[META_DO], # d_scale_do
-                    fp8_meta["scaling_fwd"].scale[META_S], # q_scale_s
-                    fp8_meta['scaling_bwd'].scale[META_DS], # q_scale_ds
-                    fp8_meta['scaling_bwd'].scale[META_DQKV], # q_scale_dqkv
-                    fp8_meta['scaling_bwd'].amax_history[0][META_DS], # amax_ds
-                    fp8_meta['scaling_bwd'].amax_history[0][META_DQKV], # amax_dqkv
-                    ctx.attn_scale,
-                    ctx.dropout_p,
-                    ctx.set_zero,
-                    ctx.qkv_layout,
-                    ctx.attn_bias_type,
-                    ctx.attn_mask_type,
-                    num_splits=1 if ctx.deterministic else 0,
-                    fused_attention_backend=ctx.fused_attention_backend)
-                )
-        else:
-            dqkv, *rest = fused_attn_bwd_qkvpacked(
-                ctx.max_seqlen, cu_seqlens, qkv, out, d_out, 
-                ctx.qkv_dtype, aux_ctx_tensors,
-                None, None, None, None, None, None, None, None, None,
-                ctx.attn_scale, ctx.dropout_p, ctx.set_zero,
-                ctx.qkv_layout, ctx.attn_bias_type, ctx.attn_mask_type,
-                num_splits=1 if ctx.deterministic else 0,
-                fused_attention_backend=ctx.fused_attention_backend)
-            )
-
-        # if no_bias, return dqkv
-        # otherwise, return (dqkv, dbias)
-        return dqkv if ctx.attn_bias_type == "no_bias" else (out, rest[0])
-
-class FusedAttnFunc_kvpacked(torch.autograd.Function):
-
-    @staticmethod
-    def forward(ctx, is_training, max_seqlen_q, max_seqlen_kv, cu_seqlens_q, cu_seqlens_kv,
-                q, kv, qkv_dtype, attn_bias, fp8_meta,
-                attn_scale, dropout_p, set_zero, qkv_layout, attn_bias_type, attn_mask_type,
-                rng_gen, tp_group, tp_size,
-                return_softmax=False, deterministic=True, fused_attention_backend=None):
-        # deterministic and num_splits are only used by fused_attention_backend = 1
-        if fp8_meta is not None:
-            out, aux_ctx_tensors, *rest = fused_attn_fwd_kvpacked(
-                is_training, max_seqlen_q, max_seqlen_kv, cu_seqlens_q, cu_seqlens_kv,
-                q, kv, qkv_dtype, attn_bias,
-                fp8_meta["scaling_fwd"].scale_inv[META_QKV],
-                fp8_meta["scaling_fwd"].scale[META_S],
-                fp8_meta["scaling_fwd"].scale[META_O],
-                fp8_meta["scaling_fwd"].amax_history[0][META_S],
-                fp8_meta["scaling_fwd"].amax_history[0][META_O],
-                attn_scale, dropout_p, set_zero, qkv_layout, attn_bias_type, attn_mask_type,
-                rng_gen, return_softmax, num_splits=1 if deterministic else 0,
-                fused_attention_backend=fused_attention_backend)
-        else:
-            out, aux_ctx_tensors, *rest = fused_attn_fwd_qkvpacked(
-                is_training, max_seqlen_q, max_seqlen_kv, cu_seqlens_q, cu_seqlens_kv,
-                q, kv, qkv_dtype, attn_bias,
-                None, None, None, None, None,
-                attn_scale, dropout_p, set_zero, qkv_layout, attn_bias_type, attn_mask_type,
-                rng_gen, return_softmax, num_splits=1 if deterministic else 0,
-                fused_attention_backend=fused_attention_backend)
-
-        # if return_softmax, S_dmask is:
-        # backend 1: softmax tensor with dropout as the sign bits
-        # backend 2/3/4: None
-        S_dmask = rest[0] if return_softmax else None
-
-        ctx.save_for_backward(q, kv, out, aux_ctx_tensors, cu_seqlens_q, cu_seqlens_kv, fp8_meta)
-        ctx.max_seqlen_q = max_seqlen_q
-        ctx.max_seqlen_kv = max_seqlen_kv
-        ctx.qkv_dtype = qkv_dtype
-        ctx.attn_scale = attn_scale
-        ctx.dropout_p = dropout_p
-        ctx.set_zero = set_zero
-        ctx.qkv_layout = qkv_layout
-        ctx.attn_bias_type = attn_bias_type
-        ctx.attn_mask_type = attn_mask_type
-        ctx.tp_group = tp_group
-        ctx.tp_size = tp_size
-        ctx.deterministic = deterministic
-        ctx.fused_attention_backend = fused_attention_backend
-
-        # if return_softmax, return:
-        # backend 1: out, softmax_lse, S_dmask
-        # backend 2: out, softmax, None
-        # backend 3: out, softmax_stats, None
-        # backend 4: out, M, ZInv, None
-        # else, return out
-        return out if not return_softmax else (out, aux_ctx_tensors[:-1], S_dmask)
-
-    @staticmethod
-    def backward(ctx, d_out, *args):
-        q, kv, out, aux_ctx_tensors, cu_seqlens_q, cu_seqlens_kv, fp8_meta = ctx.saved_tensors
-        if fp8_meta is not None:
-            with _prepare_backward(True, fp8_meta, ctx.tp_group, ctx.tp_size, name="_DPA"):
-                dq, dkv, *rest = fused_attn_bwd_kvpacked(
-                    ctx.max_seqlen_q, ctx.max_seqlen_kv, cu_seqlens_q, cu_seqlens_kv,
-                    q, kv, out, d_out, 
-                    ctx.qkv_dtype,
-                    aux_ctx_tensors,
-                    fp8_meta["scaling_fwd"].scale_inv[META_QKV], # d_scale_qkv,
-                    fp8_meta["scaling_fwd"].scale_inv[META_S], # d_scale_s,
-                    fp8_meta["scaling_fwd"].scale_inv[META_O], # d_scale_o,
-                    fp8_meta['scaling_bwd'].scale_inv[META_DO], # d_scale_do
-                    fp8_meta["scaling_fwd"].scale[META_S], # q_scale_s
-                    fp8_meta['scaling_bwd'].scale[META_DS], # q_scale_ds
-                    fp8_meta['scaling_bwd'].scale[META_DQKV], # q_scale_dqkv
-                    fp8_meta['scaling_bwd'].amax_history[0][META_DS], # amax_ds
-                    fp8_meta['scaling_bwd'].amax_history[0][META_DQKV], # amax_dqkv
-                    ctx.attn_scale,
-                    ctx.dropout_p,
-                    ctx.set_zero,
-                    ctx.qkv_layout,
-                    ctx.attn_bias_type,
-                    ctx.attn_mask_type,
-                    num_splits=1 if ctx.deterministic else 0,
-                    fused_attention_backend=ctx.fused_attention_backend)
-        else:
-            dq, dkv, *rest = fused_attn_bwd_kvpacked(
-                ctx.max_seqlen_q, ctx.max_seqlen_kv, cu_seqlens_q, cu_seqlens_kv,
-                q, kv, out, d_out, 
-                ctx.qkv_dtype, aux_ctx_tensors,
-                None, None, None, None, None, None, None, None, None,
-                ctx.attn_scale, ctx.dropout_p, ctx.set_zero,
-                ctx.qkv_layout, ctx.attn_bias_type, ctx.attn_mask_type,
-                num_splits=1 if ctx.deterministic else 0,
-                fused_attention_backend=ctx.fused_attention_backend)
-
-        # if no_bias, return dqkv
-        # otherwise, return (dqkv, dbias)
-        return (dq, dkv) if ctx.attn_bias_type == "no_bias" else (dq, dkv, rest[0])
-
-class FusedAttention(torch.nn.Module):
-    """Dot product attention, implemented by using cuDNN graphs.
-
-    Supported backends:
-     1. HazyResearch FlashAttention C API
-        i.e. FUSED_ATTN_FP16_BF16_FlashAttn
-        (only for testing purposes, same performance as FlashAttention PyTorch API)
-     2. FP16/BF16 fused attention, <=512 sequence length
-        i.e. FUSED_ATTN_FP16_BF16_max_seqlen_512
-     3. FP16/BF16 fused attention, any sequence length
-        i.e. FUSED_ATTN_FP16_BF16_arbitrary_seqlen
-     4. FP8 fused attention, <=512 sequence length
-        i.e. FUSED_ATTN_FP8
-
-    Support matrix:
-    | backends       | 1              | 2                       | 3                   | 4                   |
-    | flash based    | yes            | no                      | yes                 | yes                 |
-    | precision      | fp16/bf16      | fp16/bf16               | fp16/bf16           | fp8                 |
-    | attn_type      | self           | self/cross              | self                | self                |
-    | qkv/qkv_layout | qkv/NA         | qkv/qkv_interleaved     | qkv/qkv_interleaved | qkv/qkv_interleaved |
-    |                | (q,kv)/NA      | (q,kv)/kv_interleaved   | qkv/sbh_interleaved |                     | 
-    |                | (q,k,v)/NA     | (q,k,v)/not_interleaved |                     |                     |
-    | qkv padding    | padded/ragged  | padded/ragged           | padded              | ragged              |
-    | mask_type      | causal/(p?no?) | padding/padding+causal  | causal/p?no mask?   | padding             |
-    | bias_type      | no_bias        | pre/post_scale/no_bias  | no_bias             | no_bias             |
-    | dropout        | yes            | yes (jax no)            | yes (jax no)        | yes                 |
-    | max_seqlen     | >512           | <=512                   | >512                | <=512               |
-    | head_dim       | multiples of 8 | 64                      | 64, 128             | 64                  |
-    |                | up to 128      |                         |                     |                     |
-    """
-
-    def __init__(
-        self,
-        norm_factor: float,
-        attention_dropout: float = 0.0,
-        attention_dropout_ctx: Optional[Callable] = nullcontext,
-        attn_mask_type: str = "causal",
-        attention_type: str = "self",
-    ) -> None:
-        super().__init__()
-
-        self.norm_factor = norm_factor
-        self.attention_dropout = attention_dropout
-        self.attention_dropout_ctx = attention_dropout_ctx
-        self.attn_mask_type = attn_mask_type
-        self.attention_type = attention_type
-        assert (
-            attn_mask_type in AttnMaskTypes
-        ), f"FusedAttention does not support attn_mask_type {attn_mask_type}."
-        assert (
-            attention_type in AttnTypes
-        ), f"FusedAttention does not support attention_type {attention_type}."
-        self.deterministic = not bool(int(os.getenv("NVTE_ALLOW_NONDETERMINISTIC_ALGO", "1")))
-
-    def forward(
-        self,
-        query_layer: torch.Tensor,
-        key_layer: torch.Tensor,
-        value_layer: torch.Tensor,
-        attention_mask: Optional[torch.Tensor] = None,
-        core_attention_bias_type: str = "no_bias",
-        core_attention_bias: Optional[torch.Tensor] = None,
-        set_zero: bool = True,
-        fp8_meta: Optional[Dict[str, Any]] = None,
-        fused_attention_backend: int = 3,
-    ) -> torch.Tensor:
-        """fused attention fprop"""
-
-        assert (
-            (query_layer.dtype in [torch.uint8, torch.float16, torch.bfloat16])
-            and (key_layer.dtype in [torch.uint8, torch.float16, torch.bfloat16])
-            and (value_layer.dtype in [torch.uint8, torch.float16, torch.bfloat16])
-            ), 'FusedAttention currently only supports FP8, FP16 and BF16.'
-        assert (
-            query_layer.is_cuda and key_layer.is_cuda and value_layer.is_cuda
-            ), 'FusedAttention currently only supports CUDA tensors.'
-        assert (
-            attention_mask is None
-        ), 'FusedAttention currently does not support external attention mask.'
-
-        if fused_attention_backend == FUSED_ATTN_FP8:
-            assert fp8_meta is not None,
-                "fp8_meta tensor is required for FP8 fused attention calculation."
-            fp8_dtype_forward = fp8.get_fp8_te_dtype(fp8_meta["recipe"], fprop_tensor=True)
-            qkv_dtype = fp8_dtype_forward
-        else:
-            qkv_dtype = TE_DType[query_layer.dtype]
-
-        seq_len_q, batch_size = query_layer.shape[0], query_layer.shape[1]
-        seq_len_kv = key_layer.shape[0]
-        max_seqlen_q = seq_len_q
-        max_seqlen_kv = seq_len_kv
-
-        if self.attention_type == "self":
-            if (_check_if_interleaved(query_layer, key_layer, value_layer)):
-                # TODO BF16/FP16 >512 fused attention supports (s,b,h,3,d)
-                # so no need for transposes/conversions
-                #if fused_attention_backend == FUSED_ATTN_FP16_BF16_arbitrary_seqlen:
-                #else:
-
-                query_layer = query_layer.unsqueeze(3)
-                key_layer = key_layer.unsqueeze(3)
-                value_layer = value_layer.unsqueeze(3)
-                # [s, b, h, 3, d]
-                mixed_layer = torch.cat([query_layer, key_layer, value_layer], dim = 3)
-                # [b, s, 3, h, d]
-                mixed_layer = mixed_layer.transpose(2, 3).transpose(0, 1).contiguous()
-            else:
-                query_layer = query_layer.unsqueeze(2)
-                key_layer = key_layer.unsqueeze(2)
-                value_layer = value_layer.unsqueeze(2)
-                # [s, b, 3, h, d]
-                mixed_layer = torch.cat([query_layer, key_layer, value_layer], dim = 2)
-                # [b, s, 3, h, d]
-                mixed_layer = mixed_layer.transpose(0, 1).contiguous()
-
-            # [total_seqs, 3, h, d]
-            mixed_layer = mixed_layer.view(
-                [mixed_layer.shape[0] * mixed_layer.shape[1]] + mixed_layer.shape[2:])
-            qkv_layout = "qkv_interleaved"
-
-            # TODO since query/key/value_layer is written in [s,b,h,d] format, does this mean s is always m_s?
-            # i.e. q/k/v is always padded, never ragged
-            # TODO is the m_s (=s) here the max of seqlens or the actual seqlen later used for computation
-            # i.e. m_s can be bigger than max of all the seqlens
-            # TODO what about the sbh_interleaved layout? 
-            max_seqlen = seq_len_q
-            cu_seqlens = torch.arange(
-                0,
-                (batch_size + 1) * seq_len_q,
-                step=seq_len_q,
-                dtype=torch.int32,
-                device=query_layer.device)
-
-            with self.attention_dropout_ctx():
-                output, *rest = FusedAttnFunc_qkvpacked.forward(
-                    self.training,
-                    max_seqlen,
-                    cu_seqlens,
-                    mixed_layer,
-                    qkv_dtype,
-                    core_attention_bias,
-                    fp8_meta,
-                    1.0/self.norm_factor,
-                    self.attention_dropout if self.training else 0.0,
-                    self.set_zero,
-                    qkv_layout,
-                    core_attention_bias_type,
-                    self.attn_mask_type,
-                    None, # rng_gen
-                    None, # tp_group
-                    1, # tp_size
-                    False, # return_softmax
-                    self.deterministic,
-                    fused_attention_backend,
-                )
-        else:
-            if (_check_if_interleaved_kv(key_layer, value_layer)):
-                # [s, b, h, 2, d]
-                key_layer = key_layer.unsqueeze(3)
-                value_layer = value_layer.unsqueeze(3)
-                key_value = torch.cat([key_layer, value_layer], dim = 3)
-                # [b, s, 2, h, d]
-                key_value = key_value.transpose(2, 3).transpose(0, 1).contiguous()
-            else:
-                # [s, b, 2, h, d]
-                key_layer = key_layer.unsqueeze(2)
-                value_layer = value_layer.unsqueeze(2)
-                key_value = torch.cat([key_layer, value_layer], dim = 2)
-                # [b, s, 2, h, d]
-                key_value = key_value.transpose(0, 1).contiguous()
-
-            # [total_seqs, 2, h, d]
-            query_layer = query_layer.transpose(0, 1).contiguous()
-            query_layer = query_layer.view([query_layer.shape[0] * query_layer.shape[1]]
-                + query_layer.shape[2:])
-            key_value = key_value.view([key_value.shape[0] * key_value.shape[1]]
-                + key_value.shape[2:])
-            qkv_layout = "kv_interleaved"
-
-            cu_seqlens_q = torch.arange(
-                0,
-                (batch_size + 1) * seq_len_q,
-                step=seq_len_q,
-                dtype=torch.int32,
-                device=query_layer.device)
-            cu_seqlens_kv = torch.arange(
-                0,
-                (batch_size + 1) * seq_len_kv,
-                step=seq_len_kv,
-                dtype=torch.int32,
-                device=key_layer.device)
-
-            with self.attention_dropout_ctx():
-                output, *rest = FusedAttnFunc_kvpacked.forward(
-                    self.training,
-                    max_seqlen_q, max_seqlen_kv,
-                    cu_seqlens_q, cu_seqlens_kv,
-                    query_layer, key_value,
-                    qkv_dtype,
-                    core_attention_bias,
-                    fp8_meta,
-                    1.0/self.norm_factor,
-                    self.attention_dropout if self.training else 0.0,
-                    self.set_zero,
-                    qkv_layout,
-                    core_attention_bias_type,
-                    self.attn_mask_type,
-                    None, # rng_gen
-                    None, # tp_group
-                    1, # tp_size
-                    False, # return_softmax
-                    self.deterministic,
-                    fused_attention_backend,
-                )
-
-        # [(b s), h, d] -> [s, b, (h d)]
-        # *rest tensors only for testing, not returned to DotProductAttention
-        return output.view(batch_size, seq_len_q, -1).transpose(0, 1).contiguous()
-
-
-class FlashAttention(torch.nn.Module):
-    """Dot product attention, implemented by calling HazyResearch flash-attn package:
-    https://github.com/HazyResearch/flash-attention
-    """
-
-    def __init__(
-        self,
-        norm_factor: float,
-        attention_dropout: float = 0.0,
-        attention_dropout_ctx: Optional[Callable] = nullcontext,
-        attn_mask_type: str = "causal",
-    ) -> None:
-        super().__init__()
-
-        assert (
-            _flash_attn_version >= _flash_attn_version_required
-        ), f"FlashAttention minimum version {_flash_attn_version_required} is required."
-        # TODO if this is always causal, wouldn't self.attn_causal_mask always be true
-        # what about the no mask case
-        assert (
-            attn_mask_type == "causal"
-        ), 'FlashAttention currently only supports causal attention mask.'
-
-        self.attn_causal_mask = attn_mask_type == "causal"
-        self.norm_factor = norm_factor
-        self.attention_dropout_ctx = attention_dropout_ctx
-        self.attention_dropout = attention_dropout
-        self.deterministic = not bool(int(os.getenv("NVTE_ALLOW_NONDETERMINISTIC_ALGO", "1")))
-
-    def forward(
-        self,
-        query_layer: torch.Tensor,
-        key_layer: torch.Tensor,
-        value_layer: torch.Tensor,
-        attention_mask: Optional[torch.Tensor] = None,
-    ) -> torch.Tensor:
-        """flash-attn fprop"""
-
-        assert (
-            (query_layer.dtype in [torch.float16, torch.bfloat16])
-            and (key_layer.dtype in [torch.float16, torch.bfloat16])
-            and (value_layer.dtype in [torch.float16, torch.bfloat16])
-            ), 'FlashAttention currently only supports FP16 and BF16.'
-        assert (
-            query_layer.is_cuda and key_layer.is_cuda and value_layer.is_cuda
-            ), 'FlashAttention currently only supports CUDA tensors.'
-        assert (
-            attention_mask is None
-        ), 'FlashAttention currently does not support external attention mask.'
-
-        # For now just 128, will make it more general in the future
-
-        if (query_layer.shape[-1] == 128 and
-            query_layer.shape[0] * query_layer.shape[1] >= 512 and
-            _check_if_interleaved(query_layer, key_layer, value_layer)):
-            query_layer, key_layer, value_layer = _PrepareQKVForFA.apply(query_layer,
-                                                                         key_layer,
-                                                                         value_layer)
-        else:
-            query_layer, key_layer, value_layer = [x.transpose(0,1).contiguous()
-                           for x in (query_layer, key_layer, value_layer)]
-
-        batch_size, seqlen = query_layer.shape[0], query_layer.shape[1]
-
-        # [b, sq, np, hn]
-        query_layer, key_layer, value_layer = [
-            x.view(x.shape[0] * x.shape[1], *x.shape[2:])
-            for x in [query_layer, key_layer, value_layer]
-        ]
-
-        max_seqlen = seqlen
-        cu_seqlens = torch.arange(
-            0,
-            (batch_size + 1) * seqlen,
-            step=seqlen,
-            dtype=torch.int32,
-            device=query_layer.device)
-
-        with self.attention_dropout_ctx():
-            output = flash_attn_unpadded_func(
-                query_layer, key_layer, value_layer, cu_seqlens, cu_seqlens, max_seqlen, max_seqlen,
-                self.attention_dropout if self.training else 0.0,
-                softmax_scale=1.0/self.norm_factor, causal=self.attn_causal_mask,
-                deterministic=self.deterministic,
-            )
-
-        # [(b sq), np, hn] -> [sq, b, (np hn)]
-        return output.view(batch_size, seqlen, -1).transpose(0, 1).contiguous()
-
-
-class DotProductAttention(torch.nn.Module):
-    """Allows the model to jointly attend to information from different
-    representation subspaces as described in the paper:
-    `Attention Is All You Need <https://arxiv.org/abs/1706.03762>`_.
-
-    .. note::
-
-        Argument :attr:`attention_mask` will be ignored in the `forward` call when
-        :attr:`attn_mask_type` is set to `"causal"`.
-
-    .. warning::
-
-        For the default attention mechanism, this module executes a non-deterministic version of
-        `flash-attn <https://github.com/HazyResearch/flash-attention>`_ whenever possible in order to
-        achieve optimal performance. To observe deterministic behavior, set the environment
-        variable :attr:`NVTE_ALLOW_NONDETERMINISTIC_ALGO=0`. In order to disable
-        `flash-attn` entirely, set :attr:`NVTE_FLASH_ATTN=0`.
-
-    Parameters
-    ----------
-    num_attention_heads : int
-                         number of attention heads in the transformer layer.
-    kv_channels : int
-                number of key-value channels.
-    attention_dropout: float, default = 0.0
-                      dropout probability for the dropout op during multi-head attention.
-    attn_mask_type: {'causal', 'padding'}, default = `causal`
-                   type of attention mask passed into softmax operation.
-    layer_number: int, default = `None`
-                 layer number of the current `DotProductAttention` when multiple such modules
-                 are concatenated, for instance in consecutive transformer blocks.
-
-    Parallelism parameters
-    ----------------------
-    sequence_parallel : bool, default = `False`
-                       if set to `True`, uses sequence parallelism.
-    tp_size : int, default = 1
-             tensor parallel world size.
-    tp_group : ProcessGroup, default = `None`
-              tensor parallel process group.
-    """
-
-    def __init__(
-        self,
-        num_attention_heads: int,
-        kv_channels: int,
-        attention_dropout: float = 0.0,
-        attention_type: str = "self",
-        attn_mask_type: str = "causal",
-        sequence_parallel: bool = False,
-        tp_size: int = 1,
-        get_rng_state_tracker: Optional[Callable] = None,
-        tp_group: Optional[dist_group_type] = None,
-        layer_number: Optional[int] = None,
-    ) -> None:
-        super().__init__()
-
-        tp_size = tp_size if tp_group is None else get_distributed_world_size(tp_group)
-        self.tp_group = tp_group
-        self.get_rng_state_tracker = get_rng_state_tracker
-
-        projection_size = kv_channels * num_attention_heads
-        self.hidden_size_per_partition = divide(projection_size, tp_size)
-        self.hidden_size_per_attention_head = divide(
-            projection_size, num_attention_heads
-        )
-
-        if sequence_parallel or get_rng_state_tracker is None:
-            attention_dropout_ctx = nullcontext
-        else:
-            attention_dropout_ctx = get_rng_state_tracker().fork
-
-        norm_factor = math.sqrt(self.hidden_size_per_attention_head)
-
-        self.device_compute_capability = get_device_compute_capability()
-        self.use_flash_attention = (
-            int(os.getenv("NVTE_FLASH_ATTN", "1"))
-            and attn_mask_type == "causal"
-            and self.device_compute_capability >= 8.0
-        )
-        self.use_fused_attention = ( 
-            int(os.getenv("NVTE_FUSED_ATTN", "1"))
-            and self.device_compute_capability >= 8.0
-        )
-
-        attn_kwargs = {
-            "attention_dropout": attention_dropout,
-            "attention_dropout_ctx": attention_dropout_ctx,
-            "attn_mask_type": attn_mask_type,
-        }
-        self.attention_type = attention_type
-        self.attn_mask_type = attn_mask_type
-
-        if self.use_flash_attention:
-            self.flash_attention = FlashAttention(norm_factor, **attn_kwargs)
-        # Instantiating three types since use of flash-attn and FusedAttention
-        # might be ruled out due to forward inputs.
-        if self.use_fused_attention:
-            self.fused_attention = FusedAttention(
-                norm_factor, **attn_kwargs, attention_type = attention_type)
-        self.unfused_attention = UnfusedDotProductAttention(
-            norm_factor, **attn_kwargs, layer_number=layer_number)
-
-    def _checkpointed_attention_forward(
-        self,
-        attention_func: Callable,
-        *forward_args: Tuple[torch.Tensor, ...],
-    ) -> torch.Tensor:
-        """Forward method with activation checkpointing."""
-
-        def custom_forward(*inputs):
-            return attention_func(*inputs)
-
-        hidden_states = checkpoint(
-            custom_forward,
-            False,
-            self.get_rng_state_tracker,
-            self.tp_group,
-            *forward_args,
-        )
-
-        return hidden_states
-
-    def forward(
-        self,
-        query_layer: torch.Tensor,
-        key_layer: torch.Tensor,
-        value_layer: torch.Tensor,
-        attention_mask: Optional[torch.Tensor] = None,
-        checkpoint_core_attention: bool = False,
-        core_attention_bias_type: str = "no_bias",
-        core_attention_bias: Optional[torch.Tensor] = None,
-        set_zero: bool = True,
-        fp8_meta: Optional[Dict[str, Any]] = None,
-    ) -> torch.Tensor:
-        """
-        Dot Product Attention Layer.
-
-        .. note::
-
-            Argument :attr:`attention_mask` will be ignored when :attr:`attn_mask_type`
-            is set to `"causal"`.
-
-        .. note::
-
-            Input tensors :attr:`query_layer`, :attr:`key_layer`, and :attr:`value_layer`
-            must each be of shape (:attr:`sequence_length`, :attr:`batch_size`,
-            :attr:`num_attention_heads`, :attr:`kv_channels`). Output of shape
-            (:attr:`sequence_length`, :attr:`batch_size`, :attr:`num_attention_heads`
-            * :attr:`kv_channels`) is returned.
-
-        Parameters
-        ----------
-        query_layer : torch.Tensor
-                     Query tensor.
-        key_layer : torch.Tensor
-                   Key tensor.
-        value_layer : torch.Tensor
-                     Value tensor.
-        attention_mask : Optional[torch.Tensor], default = `None`
-                        Boolean tensor used to mask out softmax input when not using flash-attn.
-        checkpoint_core_attention : bool, default = `False`
-                                   If true, forward activations for attention are recomputed
-                                   during the backward pass in order to save memory that would
-                                   otherwise be occupied to store the forward activations until
-                                   backprop.
-        core_attention_bias_type: str, default = `no_bias`
-                    Bias type, {`no_bias`, `pre_scale_bias`, 'post_scale_bias`}
-        core_attention_bias: Optional[torch.Tensor], default = `None`
-                    Bias tensor for Q * K.T
-        set_zero: bool, defautl = `True`
-                    Whether to set output tensors to 0 or not before use.
-        fp8_meta: Optional[Dict[str, Any]], default = `None`
-                    Meta data for FP8 tensors.
-        """
-
-        # use HazyResearch FlashAttention PyTorch API 
-        use_flash_attention = self.use_flash_attention
-
-        # use FusedAttention, with four backends
-        # 1. HazyResearch FlashAttention C API
-        #    i.e. FUSED_ATTN_FP16_BF16_FlashAttn
-        #    (only for testing purposes, same performance as FlashAttention PyTorch API)
-        # 2. FP16/BF16 fused attention, <=512 sequence length
-        #    i.e. FUSED_ATTN_FP16_BF16_max_seqlen_512
-        # 3. FP16/BF16 fused attention, any sequence length
-        #    i.e. FUSED_ATTN_FP16_BF16_arbitrary_seqlen
-        # 4. FP8 fused attention, <=512 sequence length
-        #    i.e. FUSED_ATTN_FP8
-        use_fused_attention = self.use_fused_attention
-
-        # prohibitive conditions for FlashAttention
-        if (query_layer.dtype not in [torch.bfloat16, torch.float16]
-            or key_layer.dtype not in [torch.bfloat16, torch.float16]
-            or value_layer.dtype not in [torch.bfloat16, torch.float16]
-            or (self.device_compute_capability == 8.6 and key_layer.shape[-1] > 64)
-        ):
-            use_flash_attention = False
-        if is_in_onnx_export_mode():
-            use_flash_attention = False
-
-        # select FlashAttention or FusedAttention based on dtype/seqlen/etc
-        if (query_layer.dtype is torch.uint8
-            and key_layer.dtype is torch.uint8
-            and value_layer.dtype is torch.uint8
-            and self.device_compute_capability >= 9.0
-            and self.attention_type == "self"
-            and self.attn_mask_type == "padding"
-        ):
-            # FlashAttention does not support FP8
-            use_flash_attention = False
-            use_fused_attention = True and use_fused_attention
-            fused_attention_backend = FUSED_ATTN_FP8
-        elif (query_layer.dtype in [torch.bfloat16, torch.float16]
-            and key_layer.dtype in [torch.bfloat16, torch.float16]
-            and value_layer.dtype in [torch.bfloat16, torch.float16]
-            and self.device_compute_capability >= 8.0
-            and query_layer.shape[0] <= 512
-            and key_layer.shape[0] <= 512
-            and value_layer.shape[0] <= 512
-        ):
-            # FusedAttention backend 2 is faster than FlashAttention as of now
-            use_flash_attention = False
-            use_fused_attention = True and use_fused_attention
-            fused_attention_backend = FUSED_ATTN_FP16_BF16_max_seqlen_512
-        elif (query_layer.dtype in [torch.bfloat16, torch.float16]
-            and key_layer.dtype in [torch.bfloat16, torch.float16]
-            and value_layer.dtype in [torch.bfloat16, torch.float16]
-            and self.device_compute_capability >= 8.0
-            and (query_layer.shape[0] > 512
-                or key_layer.shape[0] > 512
-                or value_layer.shape[0] > 512)
-        ):
-            # FlashAttention is faster than FusedAttention backend 3 as of now
-            use_flash_attention = True and use_flash_attention 
-            use_fused_attention = False 
-            # however, if FlashAttention is not applicable,
-            # fall back to FusedAttention backend 3
-            if not use_flash_attention:
-                if (self.attention_type == "self"
-                    and self.attn_mask_type == "causal"):
-                    # TODO does backend 3 compute cross attn by using the same max_seqlen_q/kv
-                    # in the self attn code path, i.e. max_seqlen is longer than max of seqlens 
-                    # TODO what about the "no mask" case, i.e. is_causal = False
-                    use_fused_attention = True and use_fused_attention 
-                    fused_attention_backend = FUSED_ATTN_FP16_BF16_arbitrary_seqlen
-        else:
-            # disable FlashAttention and FusedAttention outside their support matrix
-            use_flash_attention = False 
-            use_fused_attention = False 
-        
-        # if FlashAttention is selected
-        if use_flash_attention:
-            if checkpoint_core_attention:
-                return self._checkpointed_attention_forward(self.flash_attention,
-                                                            query_layer,
-                                                            key_layer,
-                                                            value_layer)
-            return self.flash_attention(query_layer, key_layer, value_layer)
-
-        # if FusedAttention is selected
-        if use_fused_attention:
-            if checkpoint_core_attention:
-                return self._checkpointed_attention_forward(self.fused_attention,
-                                                            query_layer,
-                                                            key_layer,
-                                                            value_layer,
-                                                            core_attention_bias_type,
-                                                            core_attention_bias,
-                                                            set_zero,
-                                                            fp8_meta,
-                                                            fused_attention_backend)
-            return self.fused_attention(query_layer, key_layer, value_layer,
-                                                            core_attention_bias_type,
-                                                            core_attention_bias,
-                                                            set_zero,
-                                                            fp8_meta,
-                                                            fused_attention_backend)
-
-        # if neither FlashAttention or FusedAttention is applicable,
-        # fall back to UnfusedDotProductAttention
-        if checkpoint_core_attention:
-            return self._checkpointed_attention_forward(
-                self.unfused_attention,
-                query_layer,
-                key_layer,
-                value_layer,
-                attention_mask,
-            )
-        return self.unfused_attention(query_layer, key_layer, value_layer, attention_mask)
-
-
-class MultiHeadAttention(torch.nn.Module):
-    """Parallel attention w/o QKV and Proj Gemms
-    BMM1 -> softmax + dropout -> BMM2
-    """
-
-    def __init__(
-        self,
-        hidden_size: int,
-        num_attention_heads: int,
-        kv_channels: int,
-        attention_dropout: float,
-        layernorm_epsilon: float,
-        init_method: Callable,
-        output_layer_init_method: Callable,
-        layer_number: Optional[int] = None,
-        attn_mask_type: str = "causal",
-        tp_group: Optional[dist_group_type] = None,
-        tp_size: int = 1,
-        fuse_wgrad_accumulation: bool = False,
-        get_rng_state_tracker: Optional[Callable] = None,
-        sequence_parallel: bool = False,
-        params_dtype: torch.dtype = torch.float32,
-        return_layernorm_output: bool = False,
-        input_layernorm: bool = False,
-        attention_type: str = "self",
-        set_parallel_mode: bool = False,
-        fuse_qkv_params: bool = False,
-        zero_centered_gamma: bool = False,
-        qkv_weight_interleaved: bool = True,
-        ub_bulk_wgrad: bool = False,
-        ub_bulk_dgrad: bool = False,
-        ub_split_rs: bool = False,
-        ub_split_ag: bool = False,
-        bias: bool = True,
-    ) -> None:
-        super().__init__()
-        self.layer_number = (layer_number,)
-        self.input_layernorm = input_layernorm
-        self.attention_type = attention_type
-        self.get_rng_state_tracker = get_rng_state_tracker
-        self.tp_group = tp_group
-        self.return_layernorm_output = return_layernorm_output
-        self.params_dtype = params_dtype
-        self.init_method = init_method
-        self.attn_mask_type = attn_mask_type
-
-        if not fuse_qkv_params:
-            qkv_weight_interleaved = False
-        self.qkv_weight_interleaved = qkv_weight_interleaved
-
-        assert (
-            attention_type in AttnTypes
-        ), f"attention_type {attention_type} not supported"
-
-        tp_size = tp_size if tp_group is None else get_distributed_world_size(tp_group)
-        self.tp_size = tp_size
-        self.sequence_parallel = (tp_size > 1) and sequence_parallel
-
-        self.hidden_size_per_attention_head = kv_channels
-        self.num_attention_heads_per_partition = divide(num_attention_heads, tp_size)
-
-        common_gemm_kwargs = {
-            "fuse_wgrad_accumulation": fuse_wgrad_accumulation,
-            "tp_group": tp_group,
-            "tp_size": tp_size,
-            "get_rng_state_tracker": get_rng_state_tracker,
-            "sequence_parallel": sequence_parallel,
-            "params_dtype": params_dtype,
-        }
-
-        qkv_parallel_mode = "column" if set_parallel_mode else None
-
-        if self.attention_type == "self":
-            if self.input_layernorm:
-                self.layernorm_qkv = LayerNormLinear(
-                    hidden_size,
-                    3 * hidden_size,
-                    eps=layernorm_epsilon,
-                    init_method=init_method,
-                    bias=bias,
-                    return_bias=False,
-                    parallel_mode=qkv_parallel_mode,
-                    return_layernorm_output=return_layernorm_output,
-                    parameters_split=("query_", "key_", "value_") if not fuse_qkv_params else None,
-                    zero_centered_gamma=zero_centered_gamma,
-                    ub_bulk_wgrad=ub_bulk_wgrad,
-                    ub_bulk_dgrad=ub_bulk_dgrad,
-                    ub_split_ag=ub_split_ag,
-                    **common_gemm_kwargs,
-                )
-            else:
-                self.qkv = Linear(
-                    hidden_size,
-                    3 * hidden_size,
-                    init_method=init_method,
-                    bias=bias,
-                    return_bias=False,
-                    parallel_mode=qkv_parallel_mode,
-                    parameters_split=("query_", "key_", "value_") if not fuse_qkv_params else None,
-                    **common_gemm_kwargs,
-                )
-        else:
-            if self.input_layernorm:
-                self.layernorm_query = LayerNormLinear(
-                    hidden_size,
-                    hidden_size,
-                    eps=layernorm_epsilon,
-                    init_method=init_method,
-                    bias=bias,
-                    return_bias=False,
-                    parallel_mode=qkv_parallel_mode,
-                    return_layernorm_output=return_layernorm_output,
-                    zero_centered_gamma=zero_centered_gamma,
-                    ub_bulk_wgrad=ub_bulk_wgrad,
-                    ub_bulk_dgrad=ub_bulk_dgrad,
-                    ub_split_ag=ub_split_ag,
-                    **common_gemm_kwargs,
-                )
-            else:
-                self.query_layer = Linear(
-                    hidden_size,
-                    hidden_size,
-                    init_method=init_method,
-                    bias=bias,
-                    return_bias=False,
-                    parallel_mode=qkv_parallel_mode,
-                    **common_gemm_kwargs,
-                )
-            self.key_value = Linear(
-                hidden_size,
-                2 * hidden_size,
-                init_method=init_method,
-                bias=bias,
-                return_bias=False,
-                parallel_mode=qkv_parallel_mode,
-                parameters_split=("key_", "value_") if not fuse_qkv_params else None,
-                **common_gemm_kwargs,
-            )
-
-        # Attention.
-        self.core_attention = DotProductAttention(
-            num_attention_heads,
-            kv_channels,
-            attention_dropout,
-            tp_size=tp_size,
-            get_rng_state_tracker=get_rng_state_tracker,
-            attn_mask_type=attn_mask_type,
-            sequence_parallel=sequence_parallel,
-            tp_group=tp_group,
-            layer_number=layer_number,
-        )
-
-        # Linear
-        self.proj = Linear(
-            hidden_size,
-            hidden_size,
-            init_method=output_layer_init_method,
-            bias=bias,
-            return_bias=True,
-            parallel_mode="row" if set_parallel_mode else None,
-            ub_split_rs=ub_split_rs,
-            ub_split_ag=ub_split_ag,
-            **common_gemm_kwargs,
-        )
-
-
-    def _allocate_memory(
-        self, inference_max_sequence_len: int, batch_size: int
-    ) -> torch.Tensor:
-        return torch.empty(
-            inference_max_sequence_len,
-            batch_size,
-            self.num_attention_heads_per_partition,
-            self.hidden_size_per_attention_head,
-            dtype=self.params_dtype,
-            device=torch.cuda.current_device(),
-        )
-
-    def set_tensor_parallel_group(self, tp_group: Union[dist_group_type, None]) -> None:
-        """Set TP group"""
-        self.tp_group = tp_group
-
-    def forward(
-        self,
-        hidden_states: torch.Tensor,
-        attention_mask: Optional[torch.Tensor] = None,
-        encoder_output: Optional[torch.Tensor] = None,
-        is_first_microbatch: Optional[bool] = None,
-        checkpoint_core_attention: bool = False,
-        inference_params: Optional[Any] = None,
-        core_attention_bias_type: str = "no_bias",
-        core_attention_bias: Optional[torch.Tensor] = None,
-        set_zero: bool = True,
-        fp8_meta: Optional[Dict[str, Any]] = None,
-    ) -> Tuple[Union[torch.Tensor, None], ...]:
-        """MultiHeadAttention FWD"""
-        # hidden_states: [sq, b, h]
-
-        if self.attn_mask_type != "causal" and attention_mask is not None:
-            assert (
-                attention_mask.dtype == torch.bool
-            ), "Attention mask must be a boolean tensor"
-
-        # =================================================
-        # Pre-allocate memory for key-values for inference.
-        # =================================================
-
-        if inference_params and self.layer_number is not None:
-            if self.layer_number not in inference_params.key_value_memory_dict:
-                inf_max_seq_len = inference_params.max_sequence_len
-                inf_max_batch_size = inference_params.max_batch_size
-                inference_key_memory = self._allocate_memory(
-                    inf_max_seq_len, inf_max_batch_size
-                )
-                inference_value_memory = self._allocate_memory(
-                    inf_max_seq_len, inf_max_batch_size
-                )
-                inference_params.key_value_memory_dict[self.layer_number] = (
-                    inference_key_memory,
-                    inference_value_memory,
-                )
-            else:
-                (
-                    inference_key_memory,
-                    inference_value_memory,
-                ) = inference_params.key_value_memory_dict[self.layer_number]
-
-        # =====================
-        # Query, Key, and Value
-        # =====================
-
-        if self.attention_type == "self":
-            # Attention heads [sq, b, h] --> [sq, b, (np * 3 * hn)]
-            if self.input_layernorm:
-                layernorm_qkv_outputs = self.layernorm_qkv(
-                    hidden_states,
-                    is_first_microbatch=is_first_microbatch,
-                )
-                if self.return_layernorm_output:
-                    mixed_x_layer, layernorm_output = layernorm_qkv_outputs
-                else:
-                    mixed_x_layer = layernorm_qkv_outputs
-            else:
-                mixed_x_layer = self.qkv(
-                    hidden_states,
-                    is_first_microbatch=is_first_microbatch,
-                )
-
-            if self.qkv_weight_interleaved:
-                # [sq, b, (np * 3 * hn)] --> [sq, b, np, 3 * hn]
-                new_tensor_shape = mixed_x_layer.size()[:-1] + (
-                    self.num_attention_heads_per_partition,
-                    3 * self.hidden_size_per_attention_head,
-                )
-                # split along last dimension
-                split_dim = -1
-            else:
-                # [sq, b, (np * 3 * hn)] --> [sq, b, 3 * np, hn]
-                new_tensor_shape = mixed_x_layer.size()[:-1] + (
-                    3 * self.num_attention_heads_per_partition,
-                    self.hidden_size_per_attention_head,
-                )
-                # split along second last dimension
-                split_dim = -2
-
-            mixed_x_layer = mixed_x_layer.view(*new_tensor_shape)
-
-            # mixed_x_layer --> 3 [sq, b, np, hn]
-            if split_dim == -1 and not is_in_onnx_export_mode():
-                query_layer, key_layer, value_layer = _SplitLastDim.apply(mixed_x_layer, 3)
-            else:
-                query_layer, key_layer, value_layer = split_tensor_along_dim(
-                    mixed_x_layer, split_dim, 3
-                )
-        else:
-            # Attention heads [sk, b, h] --> [sk, b, (np * 2 * hn)]
-            mixed_kv_layer = self.key_value(
-                encoder_output,
-                is_first_microbatch=is_first_microbatch,
-            )
-
-            if self.qkv_weight_interleaved:
-                # [sq, b, (np * 2 * hn)] --> [sq, b, np, 2 * hn]
-                new_tensor_shape = mixed_kv_layer.size()[:-1] + (
-                    self.num_attention_heads_per_partition,
-                    2 * self.hidden_size_per_attention_head,
-                )
-                # split along last dimension
-                split_dim = -1
-            else:
-                # [sq, b, (np * 2 * hn)] --> [sq, b, 2 * np, hn]
-                new_tensor_shape = mixed_kv_layer.size()[:-1] + (
-                    2 * self.num_attention_heads_per_partition,
-                    self.hidden_size_per_attention_head,
-                )
-                # split along second last dimension
-                split_dim = -2
-
-            mixed_kv_layer = mixed_kv_layer.view(*new_tensor_shape)
-
-            # mixed_kv_layer --> 2 [sk, b, np, hn]
-            if split_dim == -1 and not is_in_onnx_export_mode():
-                key_layer, value_layer = _SplitLastDim.apply(mixed_kv_layer, 2)
-            else:
-                key_layer, value_layer = split_tensor_along_dim(mixed_kv_layer, split_dim, 2)
-
-            # Attention head [sq, b, h] --> [sq, b, hp]
-            if self.input_layernorm:
-                layernorm_query_outputs = self.layernorm_query(
-                    hidden_states,
-                    is_first_microbatch=is_first_microbatch,
-                )
-                if self.return_layernorm_output:
-                    query_layer, layernorm_output = layernorm_query_outputs
-                else:
-                    query_layer = layernorm_query_outputs
-            else:
-                query_layer = self.query_layer(
-                    hidden_states,
-                    is_first_microbatch=is_first_microbatch,
-                )
-
-            # [sq, b, hp] --> [sq, b, np, hn]
-            new_tensor_shape = query_layer.size()[:-1] + (
-                self.num_attention_heads_per_partition,
-                self.hidden_size_per_attention_head,
-            )
-            query_layer = query_layer.view(*new_tensor_shape)
-
-        # ==================================
-        # Adjust key and value for inference
-        # ==================================
-
-        if inference_params and self.layer_number is not None:
-            batch_start = inference_params.batch_size_offset
-            batch_end = batch_start + key_layer.size(1)
-            assert batch_end <= inference_key_memory.size(1)
-            sequence_start = inference_params.sequence_len_offset
-            sequence_end = sequence_start + key_layer.size(0)
-            assert sequence_end <= inference_key_memory.size(0)
-            # Copy key and values.
-            inference_key_memory[
-                sequence_start:sequence_end, batch_start:batch_end, ...
-            ] = key_layer
-            inference_value_memory[
-                sequence_start:sequence_end, batch_start:batch_end, ...
-            ] = value_layer
-            key_layer = inference_key_memory[:sequence_end, batch_start:batch_end, ...]
-            value_layer = inference_value_memory[
-                :sequence_end, batch_start:batch_end, ...
-            ]
-
-        # ==================================
-        # core attention computation
-        # ==================================
-
-        context_layer = self.core_attention(
-            query_layer,
-            key_layer,
-            value_layer,
-            attention_mask,
-            checkpoint_core_attention = checkpoint_core_attention,
-            core_attention_bias_type = core_attention_bias_type,
-            core_attention_bias = core_attention_bias,
-            set_zero = set_zero,
-            fp8_meta = fp8_meta,
-        )
-
-        # =================
-        # Output. [sq, b, h]
-        # =================
-
-        attention_output, attention_bias = self.proj(
-            context_layer, is_first_microbatch=is_first_microbatch
-        )
-
-        if self.input_layernorm and self.return_layernorm_output:
-            return attention_output, attention_bias, layernorm_output
-        return attention_output, attention_bias
-=======
->>>>>>> ce3980c8
-
 
 class TransformerLayer(torch.nn.Module):
     r"""
