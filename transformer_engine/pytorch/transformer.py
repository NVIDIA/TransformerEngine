--- conflicted
+++ resolved
@@ -284,15 +284,11 @@
     ) -> None:
         super().__init__()
 
-<<<<<<< HEAD
-
         if ub_tp_comm_overlap:
             assert (
                 tex.userbuf_comm_available()
             ), "Userbuffer communication backend not available."
 
-=======
->>>>>>> 70117306
         self.self_attn_mask_type = self_attn_mask_type
         self.window_size = check_set_window_size(self_attn_mask_type, window_size)
         self.enc_dec_attn_mask_type = enc_dec_attn_mask_type
