--- conflicted
+++ resolved
@@ -551,7 +551,6 @@
             return _IdentityFunc.apply(self)
         return super().expand_as(other)
 
-<<<<<<< HEAD
     def contiguous(
         self,
         *,
@@ -569,24 +568,14 @@
             {"data": self._data.detach().contiguous(memory_format=memory_format)},
         )
 
-    def transpose(
-=======
     def transpose_2d(
->>>>>>> c63766d4
         self,
         *,
         cache: bool = False,
         noop_flag: Optional[torch.Tensor] = None,
     ) -> torch.Tensor:
-<<<<<<< HEAD
-        """Swap tensor dimensions
-
-        For basic 2D matrix transposes, an optimized transpose kernel
-        is applied and a Float8Tensor is returned.
-=======
         """
         2D transpose with caching support.
->>>>>>> c63766d4
 
         Parameters
         ----------
@@ -898,16 +887,8 @@
     _transpose_invalid = property(**_make_fp8_attr_property_funcs("transpose_invalid"))
     _scale_inv = property(**_make_fp8_attr_property_funcs("scale_inv"))
 
-<<<<<<< HEAD
-    # Do not force the Float8Tensor type on the returned tensor
-    __torch_function__ = torch._C._disabled_torch_function_impl
-
-    # Class attribute to check for Float8Tensor
-    _is_float8_tensor: bool = True
-=======
     @classmethod
     def __torch_function__(cls, func, types, args=(), kwargs=None):
         if kwargs is None:
             kwargs = {}
-        return torch._C._disabled_torch_function_impl(func, types, args, kwargs)
->>>>>>> c63766d4
+        return torch._C._disabled_torch_function_impl(func, types, args, kwargs)