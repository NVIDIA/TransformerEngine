# Copyright (c) 2022-2025, NVIDIA CORPORATION & AFFILIATES. All rights reserved.
#
# See LICENSE for license information.

"""Utility functions for Transformer Engine modules"""
from __future__ import annotations
import functools
import math
import os
from typing import Any, Callable, List, Optional, Tuple
from packaging.version import Version as PkgVersion

import torch
import transformer_engine.pytorch.cpp_extensions as ext

from .tensor.quantized_tensor import QuantizedTensor


def requires_grad(*tensors: Tuple[Optional[torch.Tensor], ...]) -> None:
    """Check if any of the given tensors require gradient."""
    for tensor in tensors:
        if tensor is not None and tensor.requires_grad:
            return True
    return False


def clear_tensor_data(*tensors: Tuple[Optional[torch.Tensor], ...]) -> None:
    """
    Trick to deallocate tensor memory when delete operation does not
    release the tensor due to PyTorch override.

    Must be used carefully.
    """
    for t in tensors:
        if t is not None:
            if isinstance(t, QuantizedTensor):
                t.clear()
            else:
                t.data = torch.Tensor()
            del t


def get_device_compute_capability() -> Tuple[int, int]:
    """CUDA compute capability of current GPU"""
    props = torch.cuda.get_device_properties(torch.cuda.current_device())
    return (props.major, props.minor)


def attention_mask_func(
    attention_scores: torch.Tensor, attention_mask: torch.Tensor
) -> torch.Tensor:
    """Get attention mask"""
    attention_scores.masked_fill_(attention_mask, -10000.0)
    return attention_scores


def get_default_init_method() -> Callable:
    """Weight initialization method if not provided by user"""
    return init_method_normal(0.023)


def init_method_constant(val: float) -> Callable:
    """Init method to set all tensor elements to a constant value."""
    if val == 1.0:

        def init_(tensor: torch.Tensor) -> Callable:
            return torch.nn.init.ones_(tensor)

    elif val == 0.0:

        def init_(tensor: torch.Tensor) -> Callable:
            return torch.nn.init.zeros_(tensor)

    else:

        def init_(tensor: torch.Tensor) -> Callable:
            return torch.nn.init.constant_(tensor, val)

    return init_


def init_method_normal(sigma: float) -> Callable:
    """Init method based on N(0, sigma)."""

    def init_(tensor: torch.Tensor) -> Callable:
        return torch.nn.init.normal_(tensor, mean=0.0, std=sigma)

    return init_


def scaled_init_method_normal(sigma: float, num_layers: int) -> Callable:
    """Init method based on N(0, sigma/sqrt(2*num_layers)."""
    std = sigma / math.sqrt(2.0 * num_layers)

    def init_(tensor: torch.Tensor) -> Callable:
        return torch.nn.init.normal_(tensor, mean=0.0, std=std)

    return init_


def all_close(a: torch.Tensor, b: torch.Tensor) -> bool:
    """torch.allclose with cpu to not run into OOMs"""
    return torch.allclose(a.cpu(), b.cpu())


def print_rank_0(*args: Any) -> None:
    """print on rank 0"""
    if torch.cuda.current_device() == 0:
        print(*args)


def compare_tensors(a: torch.Tensor, b: torch.Tensor) -> None:
    """util function to show some tensor stats"""
    if a.shape != b.shape:
        print_rank_0("Tensors have different shape")
        return
    print_rank_0(a)
    print_rank_0(b)
    max_err = torch.max(torch.abs(a - b))
    max_a = torch.max(a)
    max_b = torch.max(b)
    print_rank_0(f"max err={max_err}, max a={max_a}, max_b={max_b}")


def ensure_divisibility(numerator: int, denominator: int) -> None:
    """Ensure that numerator is divisible by the denominator."""
    assert numerator % denominator == 0, f"{numerator} is not divisible by {denominator}"


def divide(numerator: int, denominator: int) -> int:
    """Ensure that numerator is divisible by the denominator and return
    the division value."""
    ensure_divisibility(numerator, denominator)
    return numerator // denominator


def split_tensor_along_dim(
    tensor: torch.Tensor, dim: int, num_partitions: int, contiguous_split_chunks: bool = False
) -> Tuple[torch.Tensor, ...]:
    """Split a tensor along its last dimension.
    Arguments:
        tensor: input tensor.
        num_partitions: number of partitions to split the tensor
        contiguous_split_chunks: If True, make each chunk contiguous
                                 in memory.
    """
    # Get the size and dimension.
    split_size = divide(tensor.size()[dim], num_partitions)
    # Split.
    tensor_list = torch.split(tensor, split_size, dim=dim)
    # Note: torch.split does not create contiguous tensors by default.
    if contiguous_split_chunks:
        return tuple(chunk.contiguous() for chunk in tensor_list)

    return tensor_list


def validate_ctx_manager(ctx: Callable) -> None:
    """Checks if passed in object can be used as a context manager."""
    try:
        with ctx():
            pass
    except Exception as e:
        raise ValueError("Object must be a valid ctx manager") from e


def validate_rng_states_func(get_rng_tracker: Callable) -> None:
    """Checks if passed in param function has everything
    required for tensor/model and sequence parallel.
    """
    assert callable(get_rng_tracker), "get_rng_tracker is not a valid function"

    rng_tracker = None
    try:
        rng_tracker = get_rng_tracker()
    except Exception as e:
        raise RuntimeError("Cannot call get_rng_tracker function") from e

    assert hasattr(rng_tracker, "get_states") and callable(
        rng_tracker.get_states
    ), "rng_tracker object does not have valid method get_states"
    assert hasattr(rng_tracker, "set_states") and callable(
        rng_tracker.set_states
    ), "rng_tracker object does not have valid method set_states"
    assert hasattr(rng_tracker, "fork") and callable(
        rng_tracker.fork
    ), "rng_tracker object does not have valid method fork"
    validate_ctx_manager(rng_tracker.fork)


def assert_viewless_tensor(tensor: torch.Tensor, extra_msg: Optional[str] = None) -> torch.Tensor:
    """Assert that a tensor is not a view (i.e., its '._base' field is
    not set)."""
    if isinstance(tensor, list):
        return [assert_viewless_tensor(t) for t in tensor]
    if not isinstance(tensor, torch.Tensor):
        return tensor
    assert tensor._base is None, (
        "Ensure tensor._base is None before setting tensor.data or storing "
        "tensor to memory buffer. Otherwise, a memory leak will occur (and "
        f"likely accumulate over iterations). {extra_msg}"
    )
    return tensor


def safely_set_viewless_tensor_data(tensor: torch.Tensor, new_data_tensor: torch.Tensor) -> None:
    """Safely set tensor's '.data' field.

    Check first that the tensor is viewless (i.e., '._base' not set). If not,
    raise an exception.
    """
    extra_msg = (
        "FYI, tensor._base has shape "
        f"{'--' if tensor._base is None else tensor._base.shape},"
        f"and new_data_tensor has shape {new_data_tensor.shape}."
    )
    assert_viewless_tensor(tensor, extra_msg=extra_msg)
    tensor.data = new_data_tensor


def cast_if_needed(tensor: torch.Tensor, dtype: torch.dtype) -> torch.Tensor:
    """Cast tensor to dtype"""
    if tensor is None:
        return None
    if tensor.dtype == dtype:
        return tensor
    with torch.enable_grad():
        return tensor.to(dtype=dtype)


def check_dim_for_fp8_exec(tensor: torch.Tensor) -> bool:
    """Check if tensor dimensions are supported for FP8 TN GEMM"""
    return tensor.dim() == 2 and tensor.size(0) % 8 == 0 and tensor.size(1) % 16 == 0


def assert_dim_for_fp8_exec(*tensors: List[torch.Tensor]) -> None:
    """Assert that tensor or tensors dimensions are supported for FP8 TN GEMM."""

    for tensor in tensors:
        assert tensor.dim() == 2 and tensor.size(0) % 8 == 0 and tensor.size(1) % 16 == 0, (
            "FP8 execution requires 2D input matrices with "
            "height divisible by 8 and width divisible by 16, "
            f"but got tensor with dims={list(tensor.size())}"
        )


def is_bf16_compatible() -> None:
    """Replaces torch.cuda.is_bf16_compatible() with an explicit
    check on device compute capability to enforce sm_80 or higher.
    """
    return torch.cuda.get_device_capability()[0] >= 8


def non_tn_fp8_gemm_supported() -> bool:
    """Checks whether the device supports
    non-TN layouts for FP8 GEMMs.
    """
    return torch.cuda.get_device_capability() >= (10, 0)


@functools.lru_cache(maxsize=None)
def get_cudnn_version() -> Tuple[int, int, int]:
    """Runtime cuDNN version (major, minor, patch)"""
    encoded_version = ext.get_cudnn_version()
    major_version_magnitude = 1000 if encoded_version < 90000 else 10000
    major, encoded_version = divmod(encoded_version, major_version_magnitude)
    minor, patch = divmod(encoded_version, 100)
    return (major, minor, patch)


def canonicalize_device(device: Optional[torch.device | str]) -> torch.device:
    """Canonicalize PyTorch device

    If `None`, then returns the default CUDA device.

    """
    if device is None:
        # Use default CUDA device
        device = torch.get_default_device()
        if device.type != "cuda":
            device = torch.device("cuda", torch.cuda.current_device())
    elif not isinstance(device, torch.device):
        device = torch.device(device)
    if device.type == "cuda" and device.index is None:
        device = torch.device("cuda", torch.cuda.current_device())
    return device


def canonicalize_dtype(dtype: Optional[torch.dtype]) -> torch.dtype:
    """Canonicalize PyTorch datatype

    If `None`, then returns the default PyTorch datatype.

    """
    if dtype is None:
        # Use default dtype
        dtype = torch.get_default_dtype()
    return dtype


def devices_match(device1: torch.device, device2: torch.device) -> bool:
    """Whether two devices are the same"""
    device1 = torch.device(device1)
    device2 = torch.device(device2)
    if device1.type != device2.type:
        return False
    if device1.type == "cuda":
        index1 = device1.index
        index2 = device2.index
        if index1 == index2:
            return True
        if index1 is None:
            index1 = torch.cuda.current_device()
        if index2 is None:
            index2 = torch.cuda.current_device()
        return index1 == index2
    return device1 == device2


@functools.lru_cache
def get_sm_count() -> int:
    """Returns the number of streaming multiprocessors in the current device."""
    return torch.cuda.get_device_properties(torch.cuda.current_device()).multi_processor_count


def round_up_to_nearest_multiple(value, multiple):
    """Round up `value` to the next mutiple of `multiple`"""
    if multiple == 0:
        raise ValueError("multiple cannot be zero.")
    return ((value + multiple - 1) // multiple) * multiple


@functools.lru_cache(maxsize=None)
def _nvtx_enabled() -> bool:
    """Check if NVTX range profiling is enabled"""
    return bool(int(os.getenv("NVTE_NVTX_ENABLED", "0")))


# Messages associated with active NVTX ranges
_nvtx_range_messages: list[str] = []


def nvtx_range_push(msg: str) -> None:
    """Push NVTX range onto stack, if NVTX range profiling is enabled

    Set `NVTE_NVTX_ENABLED=1` in the environment to enable NVTX range
    profiling.

    Parameters
    ----------
    msg: str
        Message to associate with range

    """
    if not _nvtx_enabled():
        return
    _nvtx_range_messages.append(msg)
    torch.cuda.nvtx.range_push(msg)


def nvtx_range_pop(msg: Optional[str] = None) -> None:
    """Pop NVTX range from stack, if NVTX range profiling is enabled

    Set `NVTE_NVTX_ENABLED=1` in the environment to enable NVTX range
    profiling.

    Parameters
    ----------
    msg: str, optional
        Message associated with range

    """

    # Return immediately if NVTX range profiling is not enabled
    if not _nvtx_enabled():
        return

    # Update list of NVTX range messages and check for consistency
    if not _nvtx_range_messages:
        raise RuntimeError("Attempted to pop NVTX range from empty stack")
    last_msg = _nvtx_range_messages.pop()
    if msg is not None and msg != last_msg:
        raise ValueError(
            f"Attempted to pop NVTX range from stack with msg={msg}, "
            f"but last range has msg={last_msg}"
        )

    # Pop NVTX range
    torch.cuda.nvtx.range_pop()


<<<<<<< HEAD
@functools.lru_cache(maxsize=None)
def torch_version() -> tuple[int, ...]:
    """Get PyTorch version"""
    return PkgVersion(str(torch.__version__)).release
=======
def canonicalize_process_group(
    group: Optional[torch.distributed.ProcessGroup],
) -> torch.distributed.ProcessGroup:
    """Convert to PyTorch process group

    If `None`, returns default process group.

    """
    if group is None:
        return torch.distributed.distributed_c10d._get_default_group()
    return group
>>>>>>> c55e425a
<|MERGE_RESOLUTION|>--- conflicted
+++ resolved
@@ -8,7 +8,6 @@
 import math
 import os
 from typing import Any, Callable, List, Optional, Tuple
-from packaging.version import Version as PkgVersion
 
 import torch
 import transformer_engine.pytorch.cpp_extensions as ext
@@ -389,12 +388,6 @@
     torch.cuda.nvtx.range_pop()
 
 
-<<<<<<< HEAD
-@functools.lru_cache(maxsize=None)
-def torch_version() -> tuple[int, ...]:
-    """Get PyTorch version"""
-    return PkgVersion(str(torch.__version__)).release
-=======
 def canonicalize_process_group(
     group: Optional[torch.distributed.ProcessGroup],
 ) -> torch.distributed.ProcessGroup:
@@ -405,5 +398,4 @@
     """
     if group is None:
         return torch.distributed.distributed_c10d._get_default_group()
-    return group
->>>>>>> c55e425a
+    return group