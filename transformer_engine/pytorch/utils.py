# Copyright (c) 2022-2025, NVIDIA CORPORATION & AFFILIATES. All rights reserved.
#
# See LICENSE for license information.

"""Utility functions for Transformer Engine modules"""
from __future__ import annotations
import functools
import math
import os
from typing import Any, Callable, List, Optional, Tuple, Union
import numpy as np
<<<<<<< HEAD

=======
>>>>>>> 3cd6870c
import torch

import transformer_engine.pytorch.cpp_extensions as ext
from . import torch_version
from ..debug.pytorch.debug_quantization import DebugQuantizedTensor


def requires_grad(*tensors: Tuple[Optional[torch.Tensor], ...]) -> None:
    """Check if any of the given tensors require gradient."""
    for tensor in tensors:
        if tensor is not None and tensor.requires_grad:
            return True
    return False


@functools.lru_cache(maxsize=None)
def _empty_tensor() -> torch.Tensor:
    """Get tensor with no entries and no data"""
    return torch.Tensor().cuda()


def clear_tensor_data(*tensors: Tuple[Optional[torch.Tensor], ...]) -> None:
    """
    Trick to deallocate tensor memory when delete operation does not
    release the tensor due to PyTorch override.

    Must be used carefully.
    """
    for t in tensors:
        if t is not None:
            if hasattr(t, "clear"):
                t.clear()
            else:
                t.data = _empty_tensor()
            del t


@functools.lru_cache
def _get_device_compute_capability(device: torch.device) -> Tuple[int, int]:
    props = torch.cuda.get_device_properties(device)
    return (props.major, props.minor)


def get_device_compute_capability() -> Tuple[int, int]:
    """CUDA compute capability of current GPU"""
    return _get_device_compute_capability(torch.cuda.current_device())


def attention_mask_func(
    attention_scores: torch.Tensor, attention_mask: torch.Tensor
) -> torch.Tensor:
    """Get attention mask"""
    attention_scores.masked_fill_(attention_mask, -10000.0)
    return attention_scores


def get_default_init_method() -> Callable:
    """Weight initialization method if not provided by user"""
    return init_method_normal(0.023)


def init_method_constant(val: float) -> Callable:
    """Init method to set all tensor elements to a constant value."""
    if val == 1.0:

        def init_(tensor: torch.Tensor) -> Callable:
            return torch.nn.init.ones_(tensor)

    elif val == 0.0:

        def init_(tensor: torch.Tensor) -> Callable:
            return torch.nn.init.zeros_(tensor)

    else:

        def init_(tensor: torch.Tensor) -> Callable:
            return torch.nn.init.constant_(tensor, val)

    return init_


def init_method_normal(sigma: float) -> Callable:
    """Init method based on N(0, sigma)."""

    def init_(tensor: torch.Tensor) -> Callable:
        return torch.nn.init.normal_(tensor, mean=0.0, std=sigma)

    return init_


def scaled_init_method_normal(sigma: float, num_layers: int) -> Callable:
    """Init method based on N(0, sigma/sqrt(2*num_layers)."""
    std = sigma / math.sqrt(2.0 * num_layers)

    def init_(tensor: torch.Tensor) -> Callable:
        return torch.nn.init.normal_(tensor, mean=0.0, std=std)

    return init_


def all_close(a: torch.Tensor, b: torch.Tensor) -> bool:
    """torch.allclose with cpu to not run into OOMs"""
    return torch.allclose(a.cpu(), b.cpu())


def print_rank_0(*args: Any) -> None:
    """print on rank 0"""
    if torch.cuda.current_device() == 0:
        print(*args)


def compare_tensors(a: torch.Tensor, b: torch.Tensor) -> None:
    """util function to show some tensor stats"""
    if a.shape != b.shape:
        print_rank_0("Tensors have different shape")
        return
    print_rank_0(a)
    print_rank_0(b)
    max_err = torch.max(torch.abs(a - b))
    max_a = torch.max(a)
    max_b = torch.max(b)
    print_rank_0(f"max err={max_err}, max a={max_a}, max_b={max_b}")


def ensure_divisibility(numerator: int, denominator: int) -> None:
    """Ensure that numerator is divisible by the denominator."""
    assert numerator % denominator == 0, f"{numerator} is not divisible by {denominator}"


def divide(numerator: int, denominator: int) -> int:
    """Ensure that numerator is divisible by the denominator and return
    the division value."""
    ensure_divisibility(numerator, denominator)
    return numerator // denominator


def split_tensor_along_dim(
    tensor: torch.Tensor, dim: int, num_partitions: int, contiguous_split_chunks: bool = False
) -> Tuple[torch.Tensor, ...]:
    """Split a tensor along its last dimension.
    Arguments:
        tensor: input tensor.
        num_partitions: number of partitions to split the tensor
        contiguous_split_chunks: If True, make each chunk contiguous
                                 in memory.
    """
    # Get the size and dimension.
    split_size = divide(tensor.size()[dim], num_partitions)
    # Split.
    tensor_list = torch.split(tensor, split_size, dim=dim)
    # Note: torch.split does not create contiguous tensors by default.
    if contiguous_split_chunks:
        return tuple(chunk.contiguous() for chunk in tensor_list)

    return tensor_list


# @klakhani TODO: Consider combining with split_tensor_along_dim() and no_op_cat() and SplitAlongDim
def combine_tensors(
    tensors: List[torch.Tensor],
    dim: int,
) -> torch.Tensor:
    """Combine tensors along a particular dimension"""

    num_tensors = len(tensors)
    new_shape = list(tensors[0].shape)
    new_shape.insert(dim, num_tensors)
    from transformer_engine.pytorch.float8_tensor import Float8Tensor

    if isinstance(tensors[0], Float8Tensor):
        new_stride = list(tensors[0]._data.stride())
        new_stride.insert(dim, int(new_stride[dim - 1] / num_tensors))
        combined_tensor = torch.Tensor().to(device=tensors[0].device, dtype=tensors[0]._data.dtype)
        combined_tensor.set_(
            tensors[0]._data.untyped_storage(),
            tensors[0]._data.storage_offset(),
            new_shape,
            new_stride,
        )
        combined_tensor = Float8Tensor.make_like(tensors[0], data=combined_tensor, shape=new_shape)
    else:
        new_stride = list(tensors[0].stride())
        new_stride.insert(dim, int(new_stride[dim - 1] / num_tensors))
        combined_tensor = torch.Tensor().to(device=tensors[0].device, dtype=tensors[0].dtype)
        combined_tensor.set_(
            tensors[0].untyped_storage(), tensors[0].storage_offset(), new_shape, new_stride
        )

    return combined_tensor


class SplitAlongDim(torch.autograd.Function):
    """
    Split tensor along given dimension
    """

    @staticmethod
    def forward(
        ctx,
        mixed_x_layer: torch.Tensor,
        split_dim: int,
        split_size_or_sections: Union[int, List[int], Tuple[int]],
        squeeze=False,
    ) -> Tuple[torch.Tensor, ...]:
        # pylint: disable=missing-function-docstring
        ctx.split_dim = split_dim
        ctx.split_size_or_sections = split_size_or_sections
        from transformer_engine.pytorch.float8_tensor import Float8Tensor
        from transformer_engine.pytorch.tensor._internal.float8_tensor_base import Float8TensorBase

        if isinstance(mixed_x_layer, Float8TensorBase) and not isinstance(
            mixed_x_layer, Float8Tensor
        ):
            return tuple(
                Float8TensorBase(
                    fp8_scale_inv=mixed_x_layer._scale_inv,
                    fp8_dtype=mixed_x_layer._fp8_dtype,
                    data=x.squeeze(split_dim) if squeeze else x,
                    shape=x.squeeze(split_dim).shape if squeeze else x.shape,
                    quantizer=mixed_x_layer._quantizer,
                )
                for x in torch.split(
                    mixed_x_layer._data,
                    split_size_or_sections=split_size_or_sections,
                    dim=split_dim,
                )
            )
        if isinstance(mixed_x_layer, Float8Tensor):
            return tuple(
                Float8Tensor.make_like(
                    mixed_x_layer,
                    data=x.squeeze(split_dim) if squeeze else x,
                    shape=x.squeeze(split_dim).shape if squeeze else x.shape,
                )
                for x in torch.split(
                    mixed_x_layer._data,
                    split_size_or_sections=split_size_or_sections,
                    dim=split_dim,
                )
            )
        out_list = torch.split(mixed_x_layer, split_size_or_sections, dim=split_dim)
        if squeeze:
            out_list = [x.squeeze(split_dim) for x in out_list]
        return out_list

    @staticmethod
    def backward(ctx, *grad_outputs):
        # pylint: disable=missing-function-docstring
        assert len(grad_outputs) > 0, "No gradients received for backprop!"

        if isinstance(ctx.split_size_or_sections, (list, tuple)):
            split_sizes = ctx.split_size_or_sections
            assert len(grad_outputs) == len(
                split_sizes
            ), "Unequal number of gradients vs split sections for backprop!"
        if isinstance(ctx.split_size_or_sections, int):
            split_sizes = [ctx.split_size_or_sections] * len(grad_outputs)
        dims = len(grad_outputs[0].shape)
        split_dim = (ctx.split_dim + dims) % dims
        from transformer_engine.pytorch.float8_tensor import Float8Tensor

        if isinstance(grad_outputs[0], Float8Tensor):
            noop_ok = True
            strides = grad_outputs[0].stride()
            data_ptr = grad_outputs[0]._data.untyped_storage().data_ptr()
            shape = list(grad_outputs[0].shape)
            for i, tensor in enumerate(grad_outputs):
                shape_i = shape
                shape_i[split_dim] = split_sizes[i]
                offset_size = sum(split_sizes[:i]) * np.prod(shape[split_dim + 1 :])
                if (
                    tensor.stride() != strides
                    or list(tensor.shape) != shape_i
                    or tensor._data.untyped_storage().data_ptr() != data_ptr
                    or tensor.storage_offset() != offset_size
                ):
                    noop_ok = False
                    break
            if noop_ok:
                ret = torch.Tensor().to(
                    device=grad_outputs[0].device, dtype=grad_outputs[0]._data.dtype
                )
                new_shape = list(shape)
                new_shape[split_dim] = sum(split_sizes)
                ret.set_(
                    grad_outputs[0]._data.untyped_storage(),
                    grad_outputs[0]._data.storage_offset(),
                    new_shape,
                    strides,
                )
                return (
                    Float8Tensor.make_like(grad_outputs[0], data=ret, shape=ret.shape),
                    None,
                    None,
                )

            grad_outputs_data = [x._data for x in grad_outputs]
            data = torch.cat(grad_outputs_data, dim=split_dim)
            return (
                Float8Tensor.make_like(grad_outputs[0], data=data, shape=data.shape),
                None,
                None,
                None,
            )
        noop_ok = True
        strides = grad_outputs[0].stride()
        data_ptr = grad_outputs[0].untyped_storage().data_ptr()
        shape = list(grad_outputs[0].shape)
        for i, tensor in enumerate(grad_outputs):
            shape_i = shape
            shape_i[split_dim] = split_sizes[i]
            offset_size = sum(split_sizes[:i]) * np.prod(shape[split_dim + 1 :])
            if (
                tensor.stride() != strides
                or list(tensor.shape) != shape_i
                or tensor.untyped_storage().data_ptr() != data_ptr
                or tensor.storage_offset() != offset_size
            ):
                noop_ok = False
                break
        if noop_ok:
            ret = torch.Tensor().to(device=grad_outputs[0].device, dtype=grad_outputs[0].dtype)
            new_shape = list(shape)
            new_shape[split_dim] = sum(split_sizes)
            ret.set_(
                grad_outputs[0].untyped_storage(),
                grad_outputs[0].storage_offset(),
                new_shape,
                strides,
            )
            return ret, None, None

        return torch.cat(grad_outputs, dim=split_dim), None, None


def validate_ctx_manager(ctx: Callable) -> None:
    """Checks if passed in object can be used as a context manager."""
    try:
        with ctx():
            pass
    except Exception as e:
        raise ValueError("Object must be a valid ctx manager") from e


def validate_rng_states_func(get_rng_tracker: Callable) -> None:
    """Checks if passed in param function has everything
    required for tensor/model and sequence parallel.
    """
    assert callable(get_rng_tracker), "get_rng_tracker is not a valid function"

    rng_tracker = None
    try:
        rng_tracker = get_rng_tracker()
    except Exception as e:
        raise RuntimeError("Cannot call get_rng_tracker function") from e

    assert hasattr(rng_tracker, "get_states") and callable(
        rng_tracker.get_states
    ), "rng_tracker object does not have valid method get_states"
    assert hasattr(rng_tracker, "set_states") and callable(
        rng_tracker.set_states
    ), "rng_tracker object does not have valid method set_states"
    assert hasattr(rng_tracker, "fork") and callable(
        rng_tracker.fork
    ), "rng_tracker object does not have valid method fork"
    validate_ctx_manager(rng_tracker.fork)


def assert_viewless_tensor(tensor: torch.Tensor, extra_msg: Optional[str] = None) -> torch.Tensor:
    """Assert that a tensor is not a view (i.e., its '._base' field is
    not set)."""
    if isinstance(tensor, list):
        return [assert_viewless_tensor(t) for t in tensor]
    if not isinstance(tensor, torch.Tensor):
        return tensor
    assert tensor._base is None, (
        "Ensure tensor._base is None before setting tensor.data or storing "
        "tensor to memory buffer. Otherwise, a memory leak will occur (and "
        f"likely accumulate over iterations). {extra_msg}"
    )
    return tensor


def safely_set_viewless_tensor_data(tensor: torch.Tensor, new_data_tensor: torch.Tensor) -> None:
    """Safely set tensor's '.data' field.

    Check first that the tensor is viewless (i.e., '._base' not set). If not,
    raise an exception.
    """
    extra_msg = (
        "FYI, tensor._base has shape "
        f"{'--' if tensor._base is None else tensor._base.shape},"
        f"and new_data_tensor has shape {new_data_tensor.shape}."
    )
    assert_viewless_tensor(tensor, extra_msg=extra_msg)
    tensor.data = new_data_tensor


def cast_if_needed(tensor: torch.Tensor, dtype: torch.dtype) -> torch.Tensor:
    """Cast tensor to dtype"""
    if tensor is None:
        return None
    if tensor.dtype == dtype:
        return tensor
    with torch.enable_grad():
        return tensor.to(dtype=dtype)


def check_dim_for_fp8_exec(tensor: torch.Tensor) -> bool:
    """Check if tensor dimensions are supported for FP8 TN GEMM"""
    return tensor.dim() == 2 and tensor.size(0) % 8 == 0 and tensor.size(1) % 16 == 0


def assert_dim_for_fp8_exec(*tensors: List[torch.Tensor]) -> None:
    """Assert that tensor or tensors dimensions are supported for FP8 TN GEMM."""

    for tensor in tensors:
        assert math.prod(tensor.shape[:-1]) % 8 == 0 and tensor.shape[-1] % 16 == 0, (
            "FP8 execution requires the product of all dimensions except the last to be divisible"
            " by 8 and the last dimension to be divisible by 16, but got tensor with"
            f" dims={list(tensor.size())}"
        )


def is_bf16_compatible() -> None:
    """Replaces torch.cuda.is_bf16_compatible() with an explicit
    check on device compute capability to enforce sm_80 or higher.
    """
    return torch.cuda.get_device_capability()[0] >= 8


def is_non_tn_fp8_gemm_supported() -> bool:
    """Checks whether the device supports
    non-TN layouts for FP8 GEMMs.
    """
    device_capability = torch.cuda.get_device_capability()
    return (10, 0) <= device_capability < (12, 0) or device_capability >= (13, 0)


@functools.lru_cache(maxsize=None)
def get_cudnn_version() -> Tuple[int, int, int]:
    """Runtime cuDNN version (major, minor, patch)"""
    encoded_version = ext.get_cudnn_version()
    major_version_magnitude = 1000 if encoded_version < 90000 else 10000
    major, encoded_version = divmod(encoded_version, major_version_magnitude)
    minor, patch = divmod(encoded_version, 100)
    return (major, minor, patch)


def canonicalize_device(device: Optional[torch.device | str]) -> torch.device:
    """Canonicalize PyTorch device

    If `None`, then returns the default CUDA device.

    """
    if device is None:
        # Use default CUDA device
        device = torch.get_default_device()
        if device.type != "cuda":
            device = torch.device("cuda", torch.cuda.current_device())
    elif not isinstance(device, torch.device):
        device = torch.device(device)
    if device.type == "cuda" and device.index is None:
        device = torch.device("cuda", torch.cuda.current_device())
    return device


def canonicalize_dtype(dtype: Optional[torch.dtype]) -> torch.dtype:
    """Canonicalize PyTorch datatype

    If `None`, then returns the default PyTorch datatype.

    """
    if dtype is None:
        # Use default dtype
        dtype = torch.get_default_dtype()
    return dtype


def devices_match(device1: torch.device, device2: torch.device) -> bool:
    """Whether two devices are the same"""
    device1 = torch.device(device1)
    device2 = torch.device(device2)
    if device1.type != device2.type:
        return False
    if device1.type == "cuda":
        index1 = device1.index
        index2 = device2.index
        if index1 == index2:
            return True
        if index1 is None:
            index1 = torch.cuda.current_device()
        if index2 is None:
            index2 = torch.cuda.current_device()
        return index1 == index2
    return device1 == device2


@functools.lru_cache
def get_sm_count() -> int:
    """Returns the number of streaming multiprocessors in the current device."""
    return torch.cuda.get_device_properties(torch.cuda.current_device()).multi_processor_count


def round_up_to_nearest_multiple(value, multiple):
    """Round up `value` to the next mutiple of `multiple`"""
    if multiple == 0:
        raise ValueError("multiple cannot be zero.")
    return ((value + multiple - 1) // multiple) * multiple


def needs_quantized_gemm(obj, rowwise=True):
    """Used to check if obj will need quantized gemm or normal gemm."""
    if isinstance(obj, DebugQuantizedTensor):
        return type(obj.get_tensor(not rowwise)) not in [  # pylint: disable=unidiomatic-typecheck
            torch.Tensor,
            torch.nn.Parameter,
        ]
    return type(obj) not in [
        torch.Tensor,
        torch.nn.Parameter,
    ]  # pylint: disable=unidiomatic-typecheck


@functools.lru_cache(maxsize=None)
def _nvtx_enabled() -> bool:
    """Check if NVTX range profiling is enabled"""
    return bool(int(os.getenv("NVTE_NVTX_ENABLED", "0")))


# Messages associated with active NVTX ranges
_nvtx_range_messages: list[str] = []


def nvtx_range_push(msg: str) -> None:
    """Push NVTX range onto stack, if NVTX range profiling is enabled

    Set `NVTE_NVTX_ENABLED=1` in the environment to enable NVTX range
    profiling.

    Parameters
    ----------
    msg: str
        Message to associate with range

    """
    if not _nvtx_enabled():
        return
    _nvtx_range_messages.append(msg)
    torch.cuda.nvtx.range_push(msg)


def nvtx_range_pop(msg: Optional[str] = None) -> None:
    """Pop NVTX range from stack, if NVTX range profiling is enabled

    Set `NVTE_NVTX_ENABLED=1` in the environment to enable NVTX range
    profiling.

    Parameters
    ----------
    msg: str, optional
        Message associated with range

    """

    # Return immediately if NVTX range profiling is not enabled
    if not _nvtx_enabled():
        return

    # Update list of NVTX range messages and check for consistency
    if not _nvtx_range_messages:
        raise RuntimeError("Attempted to pop NVTX range from empty stack")
    last_msg = _nvtx_range_messages.pop()
    if msg is not None and msg != last_msg:
        raise ValueError(
            f"Attempted to pop NVTX range from stack with msg={msg}, "
            f"but last range has msg={last_msg}"
        )

    # Pop NVTX range
    torch.cuda.nvtx.range_pop()


def canonicalize_process_group(
    group: Optional[torch.distributed.ProcessGroup],
) -> torch.distributed.ProcessGroup:
    """Convert to PyTorch process group

    If `None`, returns default process group.

    """
    if group is None:
        return torch.distributed.distributed_c10d._get_default_group()
    return group


def torch_get_autocast_gpu_dtype() -> torch.dtype:
    """Get PyTorch autocast GPU dtype."""
    if torch_version() >= (2, 4, 0):
        return torch.get_autocast_dtype("cuda")
    return torch.get_autocast_gpu_dtype()


if torch_version() >= (2, 4, 0):
    gpu_autocast_ctx = functools.partial(torch.amp.autocast, device_type="cuda")
else:
    gpu_autocast_ctx = torch.cuda.amp.autocast<|MERGE_RESOLUTION|>--- conflicted
+++ resolved
@@ -9,10 +9,6 @@
 import os
 from typing import Any, Callable, List, Optional, Tuple, Union
 import numpy as np
-<<<<<<< HEAD
-
-=======
->>>>>>> 3cd6870c
 import torch
 
 import transformer_engine.pytorch.cpp_extensions as ext
