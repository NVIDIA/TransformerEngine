# Copyright (c) 2022-2025, NVIDIA CORPORATION & AFFILIATES. All rights reserved.
#
# See LICENSE for license information.

"""Utility functions for Transformer Engine modules"""
from __future__ import annotations
import functools
import math
<<<<<<< HEAD
from typing import Any, Callable, List, Optional, Tuple
=======
import os
from typing import Any, Callable, List, Optional, Tuple
from packaging.version import Version as PkgVersion
>>>>>>> 450146ae

import torch
import transformer_engine.pytorch.cpp_extensions as ext

from .tensor.quantized_tensor import QuantizedTensor


def requires_grad(*tensors: Tuple[Optional[torch.Tensor], ...]) -> None:
    """Check if any of the given tensors require gradient."""
    for tensor in tensors:
        if tensor is not None and tensor.requires_grad:
            return True
    return False


def clear_tensor_data(*tensors: Tuple[Optional[torch.Tensor], ...]) -> None:
    """
    Trick to deallocate tensor memory when delete operation does not
    release the tensor due to PyTorch override.

    Must be used carefully.
    """
    for t in tensors:
        if t is not None:
            if isinstance(t, QuantizedTensor):
                t.clear()
            else:
                t.data = torch.Tensor()
            del t


def get_device_compute_capability() -> Tuple[int, int]:
    """CUDA compute capability of current GPU"""
    props = torch.cuda.get_device_properties(torch.cuda.current_device())
    return (props.major, props.minor)


def attention_mask_func(
    attention_scores: torch.Tensor, attention_mask: torch.Tensor
) -> torch.Tensor:
    """Get attention mask"""
    attention_scores.masked_fill_(attention_mask, -10000.0)
    return attention_scores


def get_default_init_method() -> Callable:
    """Weight initialization method if not provided by user"""
    return init_method_normal(0.023)


def init_method_constant(val: float) -> Callable:
    """Init method to set all tensor elements to a constant value."""
    if val == 1.0:

        def init_(tensor: torch.Tensor) -> Callable:
            return torch.nn.init.ones_(tensor)

    elif val == 0.0:

        def init_(tensor: torch.Tensor) -> Callable:
            return torch.nn.init.zeros_(tensor)

    else:

        def init_(tensor: torch.Tensor) -> Callable:
            return torch.nn.init.constant_(tensor, val)

    return init_


def init_method_normal(sigma: float) -> Callable:
    """Init method based on N(0, sigma)."""

    def init_(tensor: torch.Tensor) -> Callable:
        return torch.nn.init.normal_(tensor, mean=0.0, std=sigma)

    return init_


def scaled_init_method_normal(sigma: float, num_layers: int) -> Callable:
    """Init method based on N(0, sigma/sqrt(2*num_layers)."""
    std = sigma / math.sqrt(2.0 * num_layers)

    def init_(tensor: torch.Tensor) -> Callable:
        return torch.nn.init.normal_(tensor, mean=0.0, std=std)

    return init_


def all_close(a: torch.Tensor, b: torch.Tensor) -> bool:
    """torch.allclose with cpu to not run into OOMs"""
    return torch.allclose(a.cpu(), b.cpu())


def print_rank_0(*args: Any) -> None:
    """print on rank 0"""
    if torch.cuda.current_device() == 0:
        print(*args)


def compare_tensors(a: torch.Tensor, b: torch.Tensor) -> None:
    """util function to show some tensor stats"""
    if a.shape != b.shape:
        print_rank_0("Tensors have different shape")
        return
    print_rank_0(a)
    print_rank_0(b)
    max_err = torch.max(torch.abs(a - b))
    max_a = torch.max(a)
    max_b = torch.max(b)
    print_rank_0(f"max err={max_err}, max a={max_a}, max_b={max_b}")


def ensure_divisibility(numerator: int, denominator: int) -> None:
    """Ensure that numerator is divisible by the denominator."""
    assert numerator % denominator == 0, f"{numerator} is not divisible by {denominator}"


def divide(numerator: int, denominator: int) -> int:
    """Ensure that numerator is divisible by the denominator and return
    the division value."""
    ensure_divisibility(numerator, denominator)
    return numerator // denominator


def split_tensor_along_dim(
    tensor: torch.Tensor, dim: int, num_partitions: int, contiguous_split_chunks: bool = False
) -> Tuple[torch.Tensor, ...]:
    """Split a tensor along its last dimension.
    Arguments:
        tensor: input tensor.
        num_partitions: number of partitions to split the tensor
        contiguous_split_chunks: If True, make each chunk contiguous
                                 in memory.
    """
    # Get the size and dimension.
    split_size = divide(tensor.size()[dim], num_partitions)
    # Split.
    tensor_list = torch.split(tensor, split_size, dim=dim)
    # Note: torch.split does not create contiguous tensors by default.
    if contiguous_split_chunks:
        return tuple(chunk.contiguous() for chunk in tensor_list)

    return tensor_list


def validate_ctx_manager(ctx: Callable) -> None:
    """Checks if passed in object can be used as a context manager."""
    try:
        with ctx():
            pass
    except Exception as e:
        raise ValueError("Object must be a valid ctx manager") from e


def validate_rng_states_func(get_rng_tracker: Callable) -> None:
    """Checks if passed in param function has everything
    required for tensor/model and sequence parallel.
    """
    assert callable(get_rng_tracker), "get_rng_tracker is not a valid function"

    rng_tracker = None
    try:
        rng_tracker = get_rng_tracker()
    except Exception as e:
        raise RuntimeError("Cannot call get_rng_tracker function") from e

    assert hasattr(rng_tracker, "get_states") and callable(
        rng_tracker.get_states
    ), "rng_tracker object does not have valid method get_states"
    assert hasattr(rng_tracker, "set_states") and callable(
        rng_tracker.set_states
    ), "rng_tracker object does not have valid method set_states"
    assert hasattr(rng_tracker, "fork") and callable(
        rng_tracker.fork
    ), "rng_tracker object does not have valid method fork"
    validate_ctx_manager(rng_tracker.fork)


def assert_viewless_tensor(tensor: torch.Tensor, extra_msg: Optional[str] = None) -> torch.Tensor:
    """Assert that a tensor is not a view (i.e., its '._base' field is
    not set)."""
    if isinstance(tensor, list):
        return [assert_viewless_tensor(t) for t in tensor]
    if not isinstance(tensor, torch.Tensor):
        return tensor
    assert tensor._base is None, (
        "Ensure tensor._base is None before setting tensor.data or storing "
        "tensor to memory buffer. Otherwise, a memory leak will occur (and "
        f"likely accumulate over iterations). {extra_msg}"
    )
    return tensor


def safely_set_viewless_tensor_data(tensor: torch.Tensor, new_data_tensor: torch.Tensor) -> None:
    """Safely set tensor's '.data' field.

    Check first that the tensor is viewless (i.e., '._base' not set). If not,
    raise an exception.
    """
    extra_msg = (
        "FYI, tensor._base has shape "
        f"{'--' if tensor._base is None else tensor._base.shape},"
        f"and new_data_tensor has shape {new_data_tensor.shape}."
    )
    assert_viewless_tensor(tensor, extra_msg=extra_msg)
    tensor.data = new_data_tensor


def cast_if_needed(tensor: torch.Tensor, dtype: torch.dtype) -> torch.Tensor:
    """Cast tensor to dtype"""
    if tensor is None:
        return None
    if tensor.dtype == dtype:
        return tensor
    with torch.enable_grad():
        return tensor.to(dtype=dtype)


def check_dim_for_fp8_exec(tensor: torch.Tensor) -> bool:
    """Check if tensor dimensions are supported for FP8 TN GEMM"""
    return tensor.dim() == 2 and tensor.size(0) % 8 == 0 and tensor.size(1) % 16 == 0


def assert_dim_for_fp8_exec(*tensors: List[torch.Tensor]) -> None:
    """Assert that tensor or tensors dimensions are supported for FP8 TN GEMM."""

    for tensor in tensors:
        assert tensor.dim() == 2 and tensor.size(0) % 8 == 0 and tensor.size(1) % 16 == 0, (
            "FP8 execution requires 2D input matrices with "
            "height divisible by 8 and width divisible by 16, "
            f"but got tensor with dims={list(tensor.size())}"
        )


def is_bf16_compatible() -> None:
    """Replaces torch.cuda.is_bf16_compatible() with an explicit
    check on device compute capability to enforce sm_80 or higher.
    """
    return torch.cuda.get_device_capability()[0] >= 8


def non_tn_fp8_gemm_supported() -> bool:
    """Checks whether the device supports
    non-TN layouts for FP8 GEMMs.
    """
    return torch.cuda.get_device_capability() >= (10, 0)


@functools.lru_cache(maxsize=None)
def get_cudnn_version() -> Tuple[int, int, int]:
    """Runtime cuDNN version (major, minor, patch)"""
    encoded_version = ext.get_cudnn_version()
    major_version_magnitude = 1000 if encoded_version < 90000 else 10000
    major, encoded_version = divmod(encoded_version, major_version_magnitude)
    minor, patch = divmod(encoded_version, 100)
    return (major, minor, patch)


def canonicalize_device(device: Optional[torch.device | str]) -> torch.device:
    """Canonicalize PyTorch device

    If `None`, then returns the default CUDA device.

    """
    if device is None:
        # Use default CUDA device
        device = torch.get_default_device()
        if device.type != "cuda":
            device = torch.device("cuda", torch.cuda.current_device())
    elif not isinstance(device, torch.device):
        device = torch.device(device)
    if device.type == "cuda" and device.index is None:
        device = torch.device("cuda", torch.cuda.current_device())
    return device


def canonicalize_dtype(dtype: Optional[torch.dtype]) -> torch.dtype:
    """Canonicalize PyTorch datatype

    If `None`, then returns the default PyTorch datatype.

    """
    if dtype is None:
        # Use default dtype
        dtype = torch.get_default_dtype()
    return dtype


def devices_match(device1: torch.device, device2: torch.device) -> bool:
    """Whether two devices are the same"""
    device1 = torch.device(device1)
    device2 = torch.device(device2)
    if device1.type != device2.type:
        return False
    if device1.type == "cuda":
        index1 = device1.index
        index2 = device2.index
        if index1 == index2:
            return True
        if index1 is None:
            index1 = torch.cuda.current_device()
        if index2 is None:
            index2 = torch.cuda.current_device()
        return index1 == index2
    return device1 == device2


@functools.lru_cache
def get_sm_count() -> int:
    """Returns the number of streaming multiprocessors in the current device."""
    return torch.cuda.get_device_properties(torch.cuda.current_device()).multi_processor_count


def round_up_to_nearest_multiple(value, multiple):
    """Round up `value` to the next mutiple of `multiple`"""
    if multiple == 0:
        raise ValueError("multiple cannot be zero.")
<<<<<<< HEAD
    return ((value + multiple - 1) // multiple) * multiple
=======
    return ((value + multiple - 1) // multiple) * multiple


@functools.lru_cache(maxsize=None)
def _nvtx_enabled() -> bool:
    """Check if NVTX range profiling is enabled"""
    return bool(int(os.getenv("NVTE_NVTX_ENABLED", "0")))


# Messages associated with active NVTX ranges
_nvtx_range_messages: list[str] = []


def nvtx_range_push(msg: str) -> None:
    """Push NVTX range onto stack, if NVTX range profiling is enabled

    Set `NVTE_NVTX_ENABLED=1` in the environment to enable NVTX range
    profiling.

    Parameters
    ----------
    msg: str
        Message to associate with range

    """
    if not _nvtx_enabled():
        return
    _nvtx_range_messages.append(msg)
    torch.cuda.nvtx.range_push(msg)


def nvtx_range_pop(msg: Optional[str] = None) -> None:
    """Pop NVTX range from stack, if NVTX range profiling is enabled

    Set `NVTE_NVTX_ENABLED=1` in the environment to enable NVTX range
    profiling.

    Parameters
    ----------
    msg: str, optional
        Message associated with range

    """

    # Return immediately if NVTX range profiling is not enabled
    if not _nvtx_enabled():
        return

    # Update list of NVTX range messages and check for consistency
    if not _nvtx_range_messages:
        raise RuntimeError("Attempted to pop NVTX range from empty stack")
    last_msg = _nvtx_range_messages.pop()
    if msg is not None and msg != last_msg:
        raise ValueError(
            f"Attempted to pop NVTX range from stack with msg={msg}, "
            f"but last range has msg={last_msg}"
        )

    # Pop NVTX range
    torch.cuda.nvtx.range_pop()


@functools.lru_cache(maxsize=None)
def torch_version() -> tuple[int, ...]:
    """Get PyTorch version"""
    return PkgVersion(str(torch.__version__)).release
>>>>>>> 450146ae
<|MERGE_RESOLUTION|>--- conflicted
+++ resolved
@@ -6,13 +6,9 @@
 from __future__ import annotations
 import functools
 import math
-<<<<<<< HEAD
-from typing import Any, Callable, List, Optional, Tuple
-=======
 import os
 from typing import Any, Callable, List, Optional, Tuple
 from packaging.version import Version as PkgVersion
->>>>>>> 450146ae
 
 import torch
 import transformer_engine.pytorch.cpp_extensions as ext
@@ -331,9 +327,6 @@
     """Round up `value` to the next mutiple of `multiple`"""
     if multiple == 0:
         raise ValueError("multiple cannot be zero.")
-<<<<<<< HEAD
-    return ((value + multiple - 1) // multiple) * multiple
-=======
     return ((value + multiple - 1) // multiple) * multiple
 
 
@@ -399,5 +392,4 @@
 @functools.lru_cache(maxsize=None)
 def torch_version() -> tuple[int, ...]:
     """Get PyTorch version"""
-    return PkgVersion(str(torch.__version__)).release
->>>>>>> 450146ae
+    return PkgVersion(str(torch.__version__)).release