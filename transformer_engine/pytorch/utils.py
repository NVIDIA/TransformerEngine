# Copyright (c) 2022-2025, NVIDIA CORPORATION & AFFILIATES. All rights reserved.
#
# See LICENSE for license information.

"""Utility functions for Transformer Engine modules"""
from __future__ import annotations
import functools
import math
import os
<<<<<<< HEAD
from typing import Any, Callable, List, Optional, Tuple
from packaging.version import Version as PkgVersion
=======
from typing import Any, Callable, List, Optional, Tuple, Union
import numpy as np
>>>>>>> 4ceb3d4c

import torch
import transformer_engine.pytorch.cpp_extensions as ext
from ..debug.pytorch.debug_quantization import DebugQuantizedTensor

from .tensor.quantized_tensor import QuantizedTensor

_torch_version = PkgVersion(torch.__version__)


def is_torch_min_version(version, check_equality=True):
    """Check if minimum version of `torch` is installed."""
    if check_equality:
        return _torch_version >= PkgVersion(version)
    return _torch_version > PkgVersion(version)


def requires_grad(*tensors: Tuple[Optional[torch.Tensor], ...]) -> None:
    """Check if any of the given tensors require gradient."""
    for tensor in tensors:
        if tensor is not None and tensor.requires_grad:
            return True
    return False


def clear_tensor_data(*tensors: Tuple[Optional[torch.Tensor], ...]) -> None:
    """
    Trick to deallocate tensor memory when delete operation does not
    release the tensor due to PyTorch override.

    Must be used carefully.
    """
    for t in tensors:
        if t is not None:
            if isinstance(t, QuantizedTensor):
                t.clear()
            else:
                t.data = torch.Tensor()
            del t


def get_device_compute_capability() -> Tuple[int, int]:
    """CUDA compute capability of current GPU"""
    props = torch.cuda.get_device_properties(torch.cuda.current_device())
    return (props.major, props.minor)


def attention_mask_func(
    attention_scores: torch.Tensor, attention_mask: torch.Tensor
) -> torch.Tensor:
    """Get attention mask"""
    attention_scores.masked_fill_(attention_mask, -10000.0)
    return attention_scores


def get_default_init_method() -> Callable:
    """Weight initialization method if not provided by user"""
    return init_method_normal(0.023)


def init_method_constant(val: float) -> Callable:
    """Init method to set all tensor elements to a constant value."""
    if val == 1.0:

        def init_(tensor: torch.Tensor) -> Callable:
            return torch.nn.init.ones_(tensor)

    elif val == 0.0:

        def init_(tensor: torch.Tensor) -> Callable:
            return torch.nn.init.zeros_(tensor)

    else:

        def init_(tensor: torch.Tensor) -> Callable:
            return torch.nn.init.constant_(tensor, val)

    return init_


def init_method_normal(sigma: float) -> Callable:
    """Init method based on N(0, sigma)."""

    def init_(tensor: torch.Tensor) -> Callable:
        return torch.nn.init.normal_(tensor, mean=0.0, std=sigma)

    return init_


def scaled_init_method_normal(sigma: float, num_layers: int) -> Callable:
    """Init method based on N(0, sigma/sqrt(2*num_layers)."""
    std = sigma / math.sqrt(2.0 * num_layers)

    def init_(tensor: torch.Tensor) -> Callable:
        return torch.nn.init.normal_(tensor, mean=0.0, std=std)

    return init_


def all_close(a: torch.Tensor, b: torch.Tensor) -> bool:
    """torch.allclose with cpu to not run into OOMs"""
    return torch.allclose(a.cpu(), b.cpu())


def print_rank_0(*args: Any) -> None:
    """print on rank 0"""
    if torch.cuda.current_device() == 0:
        print(*args)


def compare_tensors(a: torch.Tensor, b: torch.Tensor) -> None:
    """util function to show some tensor stats"""
    if a.shape != b.shape:
        print_rank_0("Tensors have different shape")
        return
    print_rank_0(a)
    print_rank_0(b)
    max_err = torch.max(torch.abs(a - b))
    max_a = torch.max(a)
    max_b = torch.max(b)
    print_rank_0(f"max err={max_err}, max a={max_a}, max_b={max_b}")


def ensure_divisibility(numerator: int, denominator: int) -> None:
    """Ensure that numerator is divisible by the denominator."""
    assert numerator % denominator == 0, f"{numerator} is not divisible by {denominator}"


def divide(numerator: int, denominator: int) -> int:
    """Ensure that numerator is divisible by the denominator and return
    the division value."""
    ensure_divisibility(numerator, denominator)
    return numerator // denominator


def split_tensor_along_dim(
    tensor: torch.Tensor, dim: int, num_partitions: int, contiguous_split_chunks: bool = False
) -> Tuple[torch.Tensor, ...]:
    """Split a tensor along its last dimension.
    Arguments:
        tensor: input tensor.
        num_partitions: number of partitions to split the tensor
        contiguous_split_chunks: If True, make each chunk contiguous
                                 in memory.
    """
    # Get the size and dimension.
    split_size = divide(tensor.size()[dim], num_partitions)
    # Split.
    tensor_list = torch.split(tensor, split_size, dim=dim)
    # Note: torch.split does not create contiguous tensors by default.
    if contiguous_split_chunks:
        return tuple(chunk.contiguous() for chunk in tensor_list)

    return tensor_list


# @klakhani TODO: Consider combining with split_tensor_along_dim() and no_op_cat() and SplitAlongDim
def combine_tensors(
    tensors: List[torch.Tensor],
    dim: int,
) -> torch.Tensor:
    """Combine tensors along a particular dimension"""

    num_tensors = len(tensors)
    new_shape = list(tensors[0].shape)
    new_shape.insert(dim, num_tensors)
    from transformer_engine.pytorch.float8_tensor import Float8Tensor

    if isinstance(tensors[0], Float8Tensor):
        new_stride = list(tensors[0]._data.stride())
        new_stride.insert(dim, int(new_stride[dim - 1] / num_tensors))
        combined_tensor = torch.Tensor().to(device=tensors[0].device, dtype=tensors[0]._data.dtype)
        combined_tensor.set_(
            tensors[0]._data.untyped_storage(),
            tensors[0]._data.storage_offset(),
            new_shape,
            new_stride,
        )
        combined_tensor = Float8Tensor.make_like(tensors[0], data=combined_tensor, shape=new_shape)
    else:
        new_stride = list(tensors[0].stride())
        new_stride.insert(dim, int(new_stride[dim - 1] / num_tensors))
        combined_tensor = torch.Tensor().to(device=tensors[0].device, dtype=tensors[0].dtype)
        combined_tensor.set_(
            tensors[0].untyped_storage(), tensors[0].storage_offset(), new_shape, new_stride
        )

    return combined_tensor


class SplitAlongDim(torch.autograd.Function):
    """
    Split tensor along given dimension
    """

    @staticmethod
    def forward(
        ctx,
        mixed_x_layer: torch.Tensor,
        split_dim: int,
        split_size_or_sections: Union[int, List[int], Tuple[int]],
        squeeze=False,
    ) -> Tuple[torch.Tensor, ...]:
        # pylint: disable=missing-function-docstring
        ctx.split_dim = split_dim
        ctx.split_size_or_sections = split_size_or_sections
        from transformer_engine.pytorch.float8_tensor import Float8Tensor
        from transformer_engine.pytorch.tensor._internal.float8_tensor_base import Float8TensorBase

        if isinstance(mixed_x_layer, Float8TensorBase) and not isinstance(
            mixed_x_layer, Float8Tensor
        ):
            return tuple(
                Float8TensorBase(
                    fp8_scale_inv=mixed_x_layer._scale_inv,
                    fp8_dtype=mixed_x_layer._fp8_dtype,
                    data=x.squeeze(split_dim) if squeeze else x,
                    shape=x.squeeze(split_dim).shape if squeeze else x.shape,
                    quantizer=mixed_x_layer._quantizer,
                )
                for x in torch.split(
                    mixed_x_layer._data,
                    split_size_or_sections=split_size_or_sections,
                    dim=split_dim,
                )
            )
        if isinstance(mixed_x_layer, Float8Tensor):
            return tuple(
                Float8Tensor.make_like(
                    mixed_x_layer,
                    data=x.squeeze(split_dim) if squeeze else x,
                    shape=x.squeeze(split_dim).shape if squeeze else x.shape,
                )
                for x in torch.split(
                    mixed_x_layer._data,
                    split_size_or_sections=split_size_or_sections,
                    dim=split_dim,
                )
            )
        out_list = torch.split(mixed_x_layer, split_size_or_sections, dim=split_dim)
        if squeeze:
            out_list = [x.squeeze(split_dim) for x in out_list]
        return out_list

    @staticmethod
    def backward(ctx, *grad_outputs):
        # pylint: disable=missing-function-docstring
        assert len(grad_outputs) > 0, "No gradients received for backprop!"

        if isinstance(ctx.split_size_or_sections, (list, tuple)):
            split_sizes = ctx.split_size_or_sections
            assert len(grad_outputs) == len(
                split_sizes
            ), "Unequal number of gradients vs split sections for backprop!"
        if isinstance(ctx.split_size_or_sections, int):
            split_sizes = [ctx.split_size_or_sections] * len(grad_outputs)
        dims = len(grad_outputs[0].shape)
        split_dim = (ctx.split_dim + dims) % dims
        from transformer_engine.pytorch.float8_tensor import Float8Tensor

        if isinstance(grad_outputs[0], Float8Tensor):
            noop_ok = True
            strides = grad_outputs[0].stride()
            data_ptr = grad_outputs[0]._data.untyped_storage().data_ptr()
            shape = list(grad_outputs[0].shape)
            for i, tensor in enumerate(grad_outputs):
                shape_i = shape
                shape_i[split_dim] = split_sizes[i]
                offset_size = sum(split_sizes[:i]) * np.prod(shape[split_dim + 1 :])
                if (
                    tensor.stride() != strides
                    or list(tensor.shape) != shape_i
                    or tensor._data.untyped_storage().data_ptr() != data_ptr
                    or tensor.storage_offset() != offset_size
                ):
                    noop_ok = False
                    break
            if noop_ok:
                ret = torch.Tensor().to(
                    device=grad_outputs[0].device, dtype=grad_outputs[0]._data.dtype
                )
                new_shape = list(shape)
                new_shape[split_dim] = sum(split_sizes)
                ret.set_(
                    grad_outputs[0]._data.untyped_storage(),
                    grad_outputs[0]._data.storage_offset(),
                    new_shape,
                    strides,
                )
                return (
                    Float8Tensor.make_like(grad_outputs[0], data=ret, shape=ret.shape),
                    None,
                    None,
                )

            grad_outputs_data = [x._data for x in grad_outputs]
            data = torch.cat(grad_outputs_data, dim=split_dim)
            return (
                Float8Tensor.make_like(grad_outputs[0], data=data, shape=data.shape),
                None,
                None,
                None,
            )
        noop_ok = True
        strides = grad_outputs[0].stride()
        data_ptr = grad_outputs[0].untyped_storage().data_ptr()
        shape = list(grad_outputs[0].shape)
        for i, tensor in enumerate(grad_outputs):
            shape_i = shape
            shape_i[split_dim] = split_sizes[i]
            offset_size = sum(split_sizes[:i]) * np.prod(shape[split_dim + 1 :])
            if (
                tensor.stride() != strides
                or list(tensor.shape) != shape_i
                or tensor.untyped_storage().data_ptr() != data_ptr
                or tensor.storage_offset() != offset_size
            ):
                noop_ok = False
                break
        if noop_ok:
            ret = torch.Tensor().to(device=grad_outputs[0].device, dtype=grad_outputs[0].dtype)
            new_shape = list(shape)
            new_shape[split_dim] = sum(split_sizes)
            ret.set_(
                grad_outputs[0].untyped_storage(),
                grad_outputs[0].storage_offset(),
                new_shape,
                strides,
            )
            return ret, None, None

        return torch.cat(grad_outputs, dim=split_dim), None, None


def validate_ctx_manager(ctx: Callable) -> None:
    """Checks if passed in object can be used as a context manager."""
    try:
        with ctx():
            pass
    except Exception as e:
        raise ValueError("Object must be a valid ctx manager") from e


def validate_rng_states_func(get_rng_tracker: Callable) -> None:
    """Checks if passed in param function has everything
    required for tensor/model and sequence parallel.
    """
    assert callable(get_rng_tracker), "get_rng_tracker is not a valid function"

    rng_tracker = None
    try:
        rng_tracker = get_rng_tracker()
    except Exception as e:
        raise RuntimeError("Cannot call get_rng_tracker function") from e

    assert hasattr(rng_tracker, "get_states") and callable(
        rng_tracker.get_states
    ), "rng_tracker object does not have valid method get_states"
    assert hasattr(rng_tracker, "set_states") and callable(
        rng_tracker.set_states
    ), "rng_tracker object does not have valid method set_states"
    assert hasattr(rng_tracker, "fork") and callable(
        rng_tracker.fork
    ), "rng_tracker object does not have valid method fork"
    validate_ctx_manager(rng_tracker.fork)


def assert_viewless_tensor(tensor: torch.Tensor, extra_msg: Optional[str] = None) -> torch.Tensor:
    """Assert that a tensor is not a view (i.e., its '._base' field is
    not set)."""
    if isinstance(tensor, list):
        return [assert_viewless_tensor(t) for t in tensor]
    if not isinstance(tensor, torch.Tensor):
        return tensor
    assert tensor._base is None, (
        "Ensure tensor._base is None before setting tensor.data or storing "
        "tensor to memory buffer. Otherwise, a memory leak will occur (and "
        f"likely accumulate over iterations). {extra_msg}"
    )
    return tensor


def safely_set_viewless_tensor_data(tensor: torch.Tensor, new_data_tensor: torch.Tensor) -> None:
    """Safely set tensor's '.data' field.

    Check first that the tensor is viewless (i.e., '._base' not set). If not,
    raise an exception.
    """
    extra_msg = (
        "FYI, tensor._base has shape "
        f"{'--' if tensor._base is None else tensor._base.shape},"
        f"and new_data_tensor has shape {new_data_tensor.shape}."
    )
    assert_viewless_tensor(tensor, extra_msg=extra_msg)
    tensor.data = new_data_tensor


def cast_if_needed(tensor: torch.Tensor, dtype: torch.dtype) -> torch.Tensor:
    """Cast tensor to dtype"""
    if tensor is None:
        return None
    if tensor.dtype == dtype:
        return tensor
    with torch.enable_grad():
        return tensor.to(dtype=dtype)


def check_dim_for_fp8_exec(tensor: torch.Tensor) -> bool:
    """Check if tensor dimensions are supported for FP8 TN GEMM"""
    return tensor.dim() == 2 and tensor.size(0) % 8 == 0 and tensor.size(1) % 16 == 0


def assert_dim_for_fp8_exec(*tensors: List[torch.Tensor]) -> None:
    """Assert that tensor or tensors dimensions are supported for FP8 TN GEMM."""

    for tensor in tensors:
        assert tensor.dim() == 2 and tensor.size(0) % 8 == 0 and tensor.size(1) % 16 == 0, (
            "FP8 execution requires 2D input matrices with "
            "height divisible by 8 and width divisible by 16, "
            f"but got tensor with dims={list(tensor.size())}"
        )


def is_bf16_compatible() -> None:
    """Replaces torch.cuda.is_bf16_compatible() with an explicit
    check on device compute capability to enforce sm_80 or higher.
    """
    return torch.cuda.get_device_capability()[0] >= 8


def is_non_tn_fp8_gemm_supported() -> bool:
    """Checks whether the device supports
    non-TN layouts for FP8 GEMMs.
    """
    device_capability = torch.cuda.get_device_capability()
    return (10, 0) <= device_capability < (12, 0) or device_capability >= (13, 0)


@functools.lru_cache(maxsize=None)
def get_cudnn_version() -> Tuple[int, int, int]:
    """Runtime cuDNN version (major, minor, patch)"""
    encoded_version = ext.get_cudnn_version()
    major_version_magnitude = 1000 if encoded_version < 90000 else 10000
    major, encoded_version = divmod(encoded_version, major_version_magnitude)
    minor, patch = divmod(encoded_version, 100)
    return (major, minor, patch)


def canonicalize_device(device: Optional[torch.device | str]) -> torch.device:
    """Canonicalize PyTorch device

    If `None`, then returns the default CUDA device.

    """
    if device is None:
        # Use default CUDA device
        device = torch.get_default_device()
        if device.type != "cuda":
            device = torch.device("cuda", torch.cuda.current_device())
    elif not isinstance(device, torch.device):
        device = torch.device(device)
    if device.type == "cuda" and device.index is None:
        device = torch.device("cuda", torch.cuda.current_device())
    return device


def canonicalize_dtype(dtype: Optional[torch.dtype]) -> torch.dtype:
    """Canonicalize PyTorch datatype

    If `None`, then returns the default PyTorch datatype.

    """
    if dtype is None:
        # Use default dtype
        dtype = torch.get_default_dtype()
    return dtype


def devices_match(device1: torch.device, device2: torch.device) -> bool:
    """Whether two devices are the same"""
    device1 = torch.device(device1)
    device2 = torch.device(device2)
    if device1.type != device2.type:
        return False
    if device1.type == "cuda":
        index1 = device1.index
        index2 = device2.index
        if index1 == index2:
            return True
        if index1 is None:
            index1 = torch.cuda.current_device()
        if index2 is None:
            index2 = torch.cuda.current_device()
        return index1 == index2
    return device1 == device2


@functools.lru_cache
def get_sm_count() -> int:
    """Returns the number of streaming multiprocessors in the current device."""
    return torch.cuda.get_device_properties(torch.cuda.current_device()).multi_processor_count


def round_up_to_nearest_multiple(value, multiple):
    """Round up `value` to the next mutiple of `multiple`"""
    if multiple == 0:
        raise ValueError("multiple cannot be zero.")
    return ((value + multiple - 1) // multiple) * multiple


def needs_quantized_gemm(obj, rowwise=True):
    """Used to check if obj will need quantized gemm or normal gemm."""
    if isinstance(obj, DebugQuantizedTensor):
        return type(obj.get_tensor(not rowwise)) not in [  # pylint: disable=unidiomatic-typecheck
            torch.Tensor,
            torch.nn.Parameter,
        ]
    return type(obj) not in [
        torch.Tensor,
        torch.nn.Parameter,
    ]  # pylint: disable=unidiomatic-typecheck


@functools.lru_cache(maxsize=None)
def _nvtx_enabled() -> bool:
    """Check if NVTX range profiling is enabled"""
    return bool(int(os.getenv("NVTE_NVTX_ENABLED", "0")))


# Messages associated with active NVTX ranges
_nvtx_range_messages: list[str] = []


def nvtx_range_push(msg: str) -> None:
    """Push NVTX range onto stack, if NVTX range profiling is enabled

    Set `NVTE_NVTX_ENABLED=1` in the environment to enable NVTX range
    profiling.

    Parameters
    ----------
    msg: str
        Message to associate with range

    """
    if not _nvtx_enabled():
        return
    _nvtx_range_messages.append(msg)
    torch.cuda.nvtx.range_push(msg)


def nvtx_range_pop(msg: Optional[str] = None) -> None:
    """Pop NVTX range from stack, if NVTX range profiling is enabled

    Set `NVTE_NVTX_ENABLED=1` in the environment to enable NVTX range
    profiling.

    Parameters
    ----------
    msg: str, optional
        Message associated with range

    """

    # Return immediately if NVTX range profiling is not enabled
    if not _nvtx_enabled():
        return

    # Update list of NVTX range messages and check for consistency
    if not _nvtx_range_messages:
        raise RuntimeError("Attempted to pop NVTX range from empty stack")
    last_msg = _nvtx_range_messages.pop()
    if msg is not None and msg != last_msg:
        raise ValueError(
            f"Attempted to pop NVTX range from stack with msg={msg}, "
            f"but last range has msg={last_msg}"
        )

    # Pop NVTX range
    torch.cuda.nvtx.range_pop()


def canonicalize_process_group(
    group: Optional[torch.distributed.ProcessGroup],
) -> torch.distributed.ProcessGroup:
    """Convert to PyTorch process group

    If `None`, returns default process group.

    """
    if group is None:
        return torch.distributed.distributed_c10d._get_default_group()
    return group


def torch_get_autocast_gpu_dtype() -> torch.dtype:
    """Get PyTorch autocast GPU dtype."""
    if is_torch_min_version("2.4.0a0"):
        return torch.get_autocast_dtype("cuda")
    return torch.get_autocast_gpu_dtype()


if is_torch_min_version("2.4.0a0"):
    gpu_autocast_ctx = functools.partial(torch.amp.autocast, device_type="cuda")
else:
    gpu_autocast_ctx = torch.cuda.amp.autocast<|MERGE_RESOLUTION|>--- conflicted
+++ resolved
@@ -7,15 +7,11 @@
 import functools
 import math
 import os
-<<<<<<< HEAD
-from typing import Any, Callable, List, Optional, Tuple
+from typing import Any, Callable, List, Optional, Tuple, Union
 from packaging.version import Version as PkgVersion
-=======
-from typing import Any, Callable, List, Optional, Tuple, Union
 import numpy as np
->>>>>>> 4ceb3d4c
-
 import torch
+
 import transformer_engine.pytorch.cpp_extensions as ext
 from ..debug.pytorch.debug_quantization import DebugQuantizedTensor
 
