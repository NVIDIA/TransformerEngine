# Copyright (c) 2022-2025, NVIDIA CORPORATION & AFFILIATES. All rights reserved.
#
# See LICENSE for license information.

"""Utility functions for Transformer Engine modules"""
from __future__ import annotations
import functools
import math
import os
from typing import Any, Callable, List, Optional, Tuple, Union
import numpy as np
import torch
<<<<<<< HEAD
=======

import transformer_engine.pytorch.cpp_extensions as ext
from . import torch_version
>>>>>>> 5bee81e2
from ..debug.pytorch.debug_quantization import DebugQuantizedTensor


def requires_grad(*tensors: Tuple[Optional[torch.Tensor], ...]) -> None:
    """Check if any of the given tensors require gradient."""
    for tensor in tensors:
        if tensor is not None and tensor.requires_grad:
            return True
    return False


def clear_tensor_data(*tensors: Tuple[Optional[torch.Tensor], ...]) -> None:
    """
    Trick to deallocate tensor memory when delete operation does not
    release the tensor due to PyTorch override.

    Must be used carefully.
    """
    for t in tensors:
        if t is not None:
            if hasattr(t, "clear"):
                t.clear()
            else:
                t.data = torch.Tensor()
            del t


@functools.lru_cache
def _get_device_compute_capability(device: torch.device) -> Tuple[int, int]:
    props = torch.cuda.get_device_properties(device)
    return (props.major, props.minor)


def get_device_compute_capability() -> Tuple[int, int]:
    """CUDA compute capability of current GPU"""
    return _get_device_compute_capability(torch.cuda.current_device())


def attention_mask_func(
    attention_scores: torch.Tensor, attention_mask: torch.Tensor
) -> torch.Tensor:
    """Get attention mask"""
    attention_scores.masked_fill_(attention_mask, -10000.0)
    return attention_scores


def get_default_init_method() -> Callable:
    """Weight initialization method if not provided by user"""
    return init_method_normal(0.023)


def init_method_constant(val: float) -> Callable:
    """Init method to set all tensor elements to a constant value."""
    if val == 1.0:

        def init_(tensor: torch.Tensor) -> Callable:
            return torch.nn.init.ones_(tensor)

    elif val == 0.0:

        def init_(tensor: torch.Tensor) -> Callable:
            return torch.nn.init.zeros_(tensor)

    else:

        def init_(tensor: torch.Tensor) -> Callable:
            return torch.nn.init.constant_(tensor, val)

    return init_


def init_method_normal(sigma: float) -> Callable:
    """Init method based on N(0, sigma)."""

    def init_(tensor: torch.Tensor) -> Callable:
        return torch.nn.init.normal_(tensor, mean=0.0, std=sigma)

    return init_


def scaled_init_method_normal(sigma: float, num_layers: int) -> Callable:
    """Init method based on N(0, sigma/sqrt(2*num_layers)."""
    std = sigma / math.sqrt(2.0 * num_layers)

    def init_(tensor: torch.Tensor) -> Callable:
        return torch.nn.init.normal_(tensor, mean=0.0, std=std)

    return init_


def all_close(a: torch.Tensor, b: torch.Tensor) -> bool:
    """torch.allclose with cpu to not run into OOMs"""
    return torch.allclose(a.cpu(), b.cpu())


def print_rank_0(*args: Any) -> None:
    """print on rank 0"""
    if torch.cuda.current_device() == 0:
        print(*args)


def compare_tensors(a: torch.Tensor, b: torch.Tensor) -> None:
    """util function to show some tensor stats"""
    if a.shape != b.shape:
        print_rank_0("Tensors have different shape")
        return
    print_rank_0(a)
    print_rank_0(b)
    max_err = torch.max(torch.abs(a - b))
    max_a = torch.max(a)
    max_b = torch.max(b)
    print_rank_0(f"max err={max_err}, max a={max_a}, max_b={max_b}")


def ensure_divisibility(numerator: int, denominator: int) -> None:
    """Ensure that numerator is divisible by the denominator."""
    assert numerator % denominator == 0, f"{numerator} is not divisible by {denominator}"


def divide(numerator: int, denominator: int) -> int:
    """Ensure that numerator is divisible by the denominator and return
    the division value."""
    ensure_divisibility(numerator, denominator)
    return numerator // denominator


def split_tensor_along_dim(
    tensor: torch.Tensor, dim: int, num_partitions: int, contiguous_split_chunks: bool = False
) -> Tuple[torch.Tensor, ...]:
    """Split a tensor along its last dimension.
    Arguments:
        tensor: input tensor.
        num_partitions: number of partitions to split the tensor
        contiguous_split_chunks: If True, make each chunk contiguous
                                 in memory.
    """
    # Get the size and dimension.
    split_size = divide(tensor.size()[dim], num_partitions)
    # Split.
    tensor_list = torch.split(tensor, split_size, dim=dim)
    # Note: torch.split does not create contiguous tensors by default.
    if contiguous_split_chunks:
        return tuple(chunk.contiguous() for chunk in tensor_list)

    return tensor_list


# @klakhani TODO: Consider combining with split_tensor_along_dim() and no_op_cat() and SplitAlongDim
def combine_tensors(
    tensors: List[torch.Tensor],
    dim: int,
) -> torch.Tensor:
    """Combine tensors along a particular dimension"""

    num_tensors = len(tensors)
    new_shape = list(tensors[0].shape)
    new_shape.insert(dim, num_tensors)
    from transformer_engine.pytorch.float8_tensor import Float8Tensor

    if isinstance(tensors[0], Float8Tensor):
        new_stride = list(tensors[0]._data.stride())
        new_stride.insert(dim, int(new_stride[dim - 1] / num_tensors))
        combined_tensor = torch.Tensor().to(device=tensors[0].device, dtype=tensors[0]._data.dtype)
        combined_tensor.set_(
            tensors[0]._data.untyped_storage(),
            tensors[0]._data.storage_offset(),
            new_shape,
            new_stride,
        )
        combined_tensor = Float8Tensor.make_like(tensors[0], data=combined_tensor, shape=new_shape)
    else:
        new_stride = list(tensors[0].stride())
        new_stride.insert(dim, int(new_stride[dim - 1] / num_tensors))
        combined_tensor = torch.Tensor().to(device=tensors[0].device, dtype=tensors[0].dtype)
        combined_tensor.set_(
            tensors[0].untyped_storage(), tensors[0].storage_offset(), new_shape, new_stride
        )

    return combined_tensor


class SplitAlongDim(torch.autograd.Function):
    """
    Split tensor along given dimension
    """

    @staticmethod
    def forward(
        ctx,
        mixed_x_layer: torch.Tensor,
        split_dim: int,
        split_size_or_sections: Union[int, List[int], Tuple[int]],
        squeeze=False,
    ) -> Tuple[torch.Tensor, ...]:
        # pylint: disable=missing-function-docstring
        ctx.split_dim = split_dim
        ctx.split_size_or_sections = split_size_or_sections
        from transformer_engine.pytorch.float8_tensor import Float8Tensor
        from transformer_engine.pytorch.tensor._internal.float8_tensor_base import Float8TensorBase

        if isinstance(mixed_x_layer, Float8TensorBase) and not isinstance(
            mixed_x_layer, Float8Tensor
        ):
            return tuple(
                Float8TensorBase(
                    fp8_scale_inv=mixed_x_layer._scale_inv,
                    fp8_dtype=mixed_x_layer._fp8_dtype,
                    data=x.squeeze(split_dim) if squeeze else x,
                    shape=x.squeeze(split_dim).shape if squeeze else x.shape,
                    quantizer=mixed_x_layer._quantizer,
                )
                for x in torch.split(
                    mixed_x_layer._data,
                    split_size_or_sections=split_size_or_sections,
                    dim=split_dim,
                )
            )
        if isinstance(mixed_x_layer, Float8Tensor):
            return tuple(
                Float8Tensor.make_like(
                    mixed_x_layer,
                    data=x.squeeze(split_dim) if squeeze else x,
                    shape=x.squeeze(split_dim).shape if squeeze else x.shape,
                )
                for x in torch.split(
                    mixed_x_layer._data,
                    split_size_or_sections=split_size_or_sections,
                    dim=split_dim,
                )
            )
        out_list = torch.split(mixed_x_layer, split_size_or_sections, dim=split_dim)
        if squeeze:
            out_list = [x.squeeze(split_dim) for x in out_list]
        return out_list

    @staticmethod
    def backward(ctx, *grad_outputs):
        # pylint: disable=missing-function-docstring
        assert len(grad_outputs) > 0, "No gradients received for backprop!"

        if isinstance(ctx.split_size_or_sections, (list, tuple)):
            split_sizes = ctx.split_size_or_sections
            assert len(grad_outputs) == len(
                split_sizes
            ), "Unequal number of gradients vs split sections for backprop!"
        if isinstance(ctx.split_size_or_sections, int):
            split_sizes = [ctx.split_size_or_sections] * len(grad_outputs)
        dims = len(grad_outputs[0].shape)
        split_dim = (ctx.split_dim + dims) % dims
        from transformer_engine.pytorch.float8_tensor import Float8Tensor

        if isinstance(grad_outputs[0], Float8Tensor):
            noop_ok = True
            strides = grad_outputs[0].stride()
            data_ptr = grad_outputs[0]._data.untyped_storage().data_ptr()
            shape = list(grad_outputs[0].shape)
            for i, tensor in enumerate(grad_outputs):
                shape_i = shape
                shape_i[split_dim] = split_sizes[i]
                offset_size = sum(split_sizes[:i]) * np.prod(shape[split_dim + 1 :])
                if (
                    tensor.stride() != strides
                    or list(tensor.shape) != shape_i
                    or tensor._data.untyped_storage().data_ptr() != data_ptr
                    or tensor.storage_offset() != offset_size
                ):
                    noop_ok = False
                    break
            if noop_ok:
                ret = torch.Tensor().to(
                    device=grad_outputs[0].device, dtype=grad_outputs[0]._data.dtype
                )
                new_shape = list(shape)
                new_shape[split_dim] = sum(split_sizes)
                ret.set_(
                    grad_outputs[0]._data.untyped_storage(),
                    grad_outputs[0]._data.storage_offset(),
                    new_shape,
                    strides,
                )
                return (
                    Float8Tensor.make_like(grad_outputs[0], data=ret, shape=ret.shape),
                    None,
                    None,
                )

            grad_outputs_data = [x._data for x in grad_outputs]
            data = torch.cat(grad_outputs_data, dim=split_dim)
            return (
                Float8Tensor.make_like(grad_outputs[0], data=data, shape=data.shape),
                None,
                None,
                None,
            )
        noop_ok = True
        strides = grad_outputs[0].stride()
        data_ptr = grad_outputs[0].untyped_storage().data_ptr()
        shape = list(grad_outputs[0].shape)
        for i, tensor in enumerate(grad_outputs):
            shape_i = shape
            shape_i[split_dim] = split_sizes[i]
            offset_size = sum(split_sizes[:i]) * np.prod(shape[split_dim + 1 :])
            if (
                tensor.stride() != strides
                or list(tensor.shape) != shape_i
                or tensor.untyped_storage().data_ptr() != data_ptr
                or tensor.storage_offset() != offset_size
            ):
                noop_ok = False
                break
        if noop_ok:
            ret = torch.Tensor().to(device=grad_outputs[0].device, dtype=grad_outputs[0].dtype)
            new_shape = list(shape)
            new_shape[split_dim] = sum(split_sizes)
            ret.set_(
                grad_outputs[0].untyped_storage(),
                grad_outputs[0].storage_offset(),
                new_shape,
                strides,
            )
            return ret, None, None

        return torch.cat(grad_outputs, dim=split_dim), None, None


def validate_ctx_manager(ctx: Callable) -> None:
    """Checks if passed in object can be used as a context manager."""
    try:
        with ctx():
            pass
    except Exception as e:
        raise ValueError("Object must be a valid ctx manager") from e


def validate_rng_states_func(get_rng_tracker: Callable) -> None:
    """Checks if passed in param function has everything
    required for tensor/model and sequence parallel.
    """
    assert callable(get_rng_tracker), "get_rng_tracker is not a valid function"

    rng_tracker = None
    try:
        rng_tracker = get_rng_tracker()
    except Exception as e:
        raise RuntimeError("Cannot call get_rng_tracker function") from e

    assert hasattr(rng_tracker, "get_states") and callable(
        rng_tracker.get_states
    ), "rng_tracker object does not have valid method get_states"
    assert hasattr(rng_tracker, "set_states") and callable(
        rng_tracker.set_states
    ), "rng_tracker object does not have valid method set_states"
    assert hasattr(rng_tracker, "fork") and callable(
        rng_tracker.fork
    ), "rng_tracker object does not have valid method fork"
    validate_ctx_manager(rng_tracker.fork)


def assert_viewless_tensor(tensor: torch.Tensor, extra_msg: Optional[str] = None) -> torch.Tensor:
    """Assert that a tensor is not a view (i.e., its '._base' field is
    not set)."""
    if isinstance(tensor, list):
        return [assert_viewless_tensor(t) for t in tensor]
    if not isinstance(tensor, torch.Tensor):
        return tensor
    assert tensor._base is None, (
        "Ensure tensor._base is None before setting tensor.data or storing "
        "tensor to memory buffer. Otherwise, a memory leak will occur (and "
        f"likely accumulate over iterations). {extra_msg}"
    )
    return tensor


def safely_set_viewless_tensor_data(tensor: torch.Tensor, new_data_tensor: torch.Tensor) -> None:
    """Safely set tensor's '.data' field.

    Check first that the tensor is viewless (i.e., '._base' not set). If not,
    raise an exception.
    """
    extra_msg = (
        "FYI, tensor._base has shape "
        f"{'--' if tensor._base is None else tensor._base.shape},"
        f"and new_data_tensor has shape {new_data_tensor.shape}."
    )
    assert_viewless_tensor(tensor, extra_msg=extra_msg)
    tensor.data = new_data_tensor


def cast_if_needed(tensor: torch.Tensor, dtype: torch.dtype) -> torch.Tensor:
    """Cast tensor to dtype"""
    if tensor is None:
        return None
    if tensor.dtype == dtype:
        return tensor
    with torch.enable_grad():
        return tensor.to(dtype=dtype)


def check_dim_for_fp8_exec(tensor: torch.Tensor) -> bool:
    """Check if tensor dimensions are supported for FP8 TN GEMM"""
    return tensor.dim() == 2 and tensor.size(0) % 8 == 0 and tensor.size(1) % 16 == 0


def assert_dim_for_fp8_exec(*tensors: List[torch.Tensor]) -> None:
    """Assert that tensor or tensors dimensions are supported for FP8 TN GEMM."""

    for tensor in tensors:
        assert math.prod(tensor.shape[:-1]) % 8 == 0 and tensor.shape[-1] % 16 == 0, (
            "FP8 execution requires the product of all dimensions except the last to be divisible"
            " by 8 and the last dimension to be divisible by 16, but got tensor with"
            f" dims={list(tensor.size())}"
        )


def is_bf16_compatible() -> None:
    """Replaces torch.cuda.is_bf16_compatible() with an explicit
    check on device compute capability to enforce sm_80 or higher.
    """
    return torch.cuda.get_device_capability()[0] >= 8


def is_non_tn_fp8_gemm_supported() -> bool:
    """Checks whether the device supports
    non-TN layouts for FP8 GEMMs.
    """
    device_capability = torch.cuda.get_device_capability()
    return (10, 0) <= device_capability < (12, 0) or device_capability >= (13, 0)


@functools.lru_cache(maxsize=None)
def get_cudnn_version() -> Tuple[int, int, int]:
    """Runtime cuDNN version (major, minor, patch)"""
    # Import locally to avoid circular dependencies (cpp_extensions imports utils).
    import transformer_engine.pytorch.cpp_extensions as ext  # pylint: disable=import-outside-toplevel

    encoded_version = ext.get_cudnn_version()
    major_version_magnitude = 1000 if encoded_version < 90000 else 10000
    major, encoded_version = divmod(encoded_version, major_version_magnitude)
    minor, patch = divmod(encoded_version, 100)
    return (major, minor, patch)


def canonicalize_device(device: Optional[torch.device | str]) -> torch.device:
    """Canonicalize PyTorch device

    If `None`, then returns the default CUDA device.

    """
    if device is None:
        # Use default CUDA device
        device = torch.get_default_device()
        if device.type != "cuda":
            device = torch.device("cuda", torch.cuda.current_device())
    elif not isinstance(device, torch.device):
        device = torch.device(device)
    if device.type == "cuda" and device.index is None:
        device = torch.device("cuda", torch.cuda.current_device())
    return device


def canonicalize_dtype(dtype: Optional[torch.dtype]) -> torch.dtype:
    """Canonicalize PyTorch datatype

    If `None`, then returns the default PyTorch datatype.

    """
    if dtype is None:
        # Use default dtype
        dtype = torch.get_default_dtype()
    return dtype


def devices_match(device1: torch.device, device2: torch.device) -> bool:
    """Whether two devices are the same"""
    device1 = torch.device(device1)
    device2 = torch.device(device2)
    if device1.type != device2.type:
        return False
    if device1.type == "cuda":
        index1 = device1.index
        index2 = device2.index
        if index1 == index2:
            return True
        if index1 is None:
            index1 = torch.cuda.current_device()
        if index2 is None:
            index2 = torch.cuda.current_device()
        return index1 == index2
    return device1 == device2


@functools.lru_cache
def get_sm_count() -> int:
    """Returns the number of streaming multiprocessors in the current device."""
    return torch.cuda.get_device_properties(torch.cuda.current_device()).multi_processor_count


def round_up_to_nearest_multiple(value, multiple):
    """Round up `value` to the next mutiple of `multiple`"""
    if multiple == 0:
        raise ValueError("multiple cannot be zero.")
    return ((value + multiple - 1) // multiple) * multiple


def needs_quantized_gemm(obj, rowwise=True):
    """Used to check if obj will need quantized gemm or normal gemm."""
    if isinstance(obj, DebugQuantizedTensor):
        return type(obj.get_tensor(not rowwise)) not in [  # pylint: disable=unidiomatic-typecheck
            torch.Tensor,
            torch.nn.Parameter,
        ]
    return type(obj) not in [
        torch.Tensor,
        torch.nn.Parameter,
    ]  # pylint: disable=unidiomatic-typecheck


@functools.lru_cache(maxsize=None)
def _nvtx_enabled() -> bool:
    """Check if NVTX range profiling is enabled"""
    return bool(int(os.getenv("NVTE_NVTX_ENABLED", "0")))


# Messages associated with active NVTX ranges
_nvtx_range_messages: list[str] = []


def nvtx_range_push(msg: str) -> None:
    """Push NVTX range onto stack, if NVTX range profiling is enabled

    Set `NVTE_NVTX_ENABLED=1` in the environment to enable NVTX range
    profiling.

    Parameters
    ----------
    msg: str
        Message to associate with range

    """
    if not _nvtx_enabled():
        return
    _nvtx_range_messages.append(msg)
    torch.cuda.nvtx.range_push(msg)


def nvtx_range_pop(msg: Optional[str] = None) -> None:
    """Pop NVTX range from stack, if NVTX range profiling is enabled

    Set `NVTE_NVTX_ENABLED=1` in the environment to enable NVTX range
    profiling.

    Parameters
    ----------
    msg: str, optional
        Message associated with range

    """

    # Return immediately if NVTX range profiling is not enabled
    if not _nvtx_enabled():
        return

    # Update list of NVTX range messages and check for consistency
    if not _nvtx_range_messages:
        raise RuntimeError("Attempted to pop NVTX range from empty stack")
    last_msg = _nvtx_range_messages.pop()
    if msg is not None and msg != last_msg:
        raise ValueError(
            f"Attempted to pop NVTX range from stack with msg={msg}, "
            f"but last range has msg={last_msg}"
        )

    # Pop NVTX range
    torch.cuda.nvtx.range_pop()


def canonicalize_process_group(
    group: Optional[torch.distributed.ProcessGroup],
) -> torch.distributed.ProcessGroup:
    """Convert to PyTorch process group

    If `None`, returns default process group.

    """
    if group is None:
        return torch.distributed.distributed_c10d._get_default_group()
    return group


def torch_get_autocast_gpu_dtype() -> torch.dtype:
    """Get PyTorch autocast GPU dtype."""
    if torch_version() >= (2, 4, 0):
        return torch.get_autocast_dtype("cuda")
    return torch.get_autocast_gpu_dtype()


if torch_version() >= (2, 4, 0):
    gpu_autocast_ctx = functools.partial(torch.amp.autocast, device_type="cuda")
else:
    gpu_autocast_ctx = torch.cuda.amp.autocast<|MERGE_RESOLUTION|>--- conflicted
+++ resolved
@@ -10,12 +10,9 @@
 from typing import Any, Callable, List, Optional, Tuple, Union
 import numpy as np
 import torch
-<<<<<<< HEAD
-=======
 
 import transformer_engine.pytorch.cpp_extensions as ext
 from . import torch_version
->>>>>>> 5bee81e2
 from ..debug.pytorch.debug_quantization import DebugQuantizedTensor
 
 
