# Copyright (c) 2022-2025, NVIDIA CORPORATION & AFFILIATES. All rights reserved.
#
# See LICENSE for license information.

"""Methods needed for distributed training (DP/TP)."""
from __future__ import annotations

from collections.abc import Iterable
from contextlib import contextmanager, AbstractContextManager, ContextDecorator
from functools import lru_cache
from dataclasses import dataclass
import math
from typing import Any, Callable, Dict, List, Optional, Tuple, Union
import warnings

import torch
from torch.cuda import _lazy_call, _lazy_init
from torch.utils.checkpoint import detach_variable, noop_context_fn
from torch.distributed.fsdp import FullyShardedDataParallel as FSDP
from torch.distributed.fsdp._common_utils import _get_module_fsdp_state
from torch.distributed.fsdp._traversal_utils import _get_fsdp_states_with_modules

try:
    import torch.distributed._symmetric_memory as symm_mem

    HAS_TORCH_SYMMETRIC = True
except ImportError:
    HAS_TORCH_SYMMETRIC = False

import transformer_engine_torch as tex

from . import torch_version
from .utils import (
    is_non_tn_fp8_gemm_supported,
    safely_set_viewless_tensor_data,
    needs_quantized_gemm,
)
from .constants import dist_group_type
from .fp8 import FP8GlobalStateManager, fp8_autocast
from .tensor.float8_tensor import Float8Quantizer, Float8Tensor, Float8CurrentScalingQuantizer
from .tensor.mxfp8_tensor import MXFP8Quantizer
from .tensor.nvfp4_tensor import NVFP4Quantizer
from .tensor.float8_blockwise_tensor import Float8BlockQuantizer
<<<<<<< HEAD
from .tensor.quantized_tensor import QuantizedTensor, Quantizer
from .tensor.storage.float8_tensor_storage import Float8TensorStorage
from .tensor.storage.mxfp8_tensor_storage import MXFP8TensorStorage
from .tensor.storage.float8_blockwise_tensor_storage import Float8BlockwiseQTensorStorage
=======
from .tensor.quantized_tensor import QuantizedTensorBase, QuantizedTensor, Quantizer
from .tensor._internal.float8_tensor_base import Float8TensorBase
from .tensor._internal.mxfp8_tensor_base import MXFP8TensorBase
from .tensor._internal.nvfp4_tensor_base import NVFP4TensorBase
from .tensor._internal.float8_blockwise_tensor_base import Float8BlockwiseQTensorBase
from .triton.pad import pad_columnwise_scale_inv
>>>>>>> 3f5b4754
from ..debug.pytorch.debug_quantization import DebugQuantizedTensor, DebugQuantizer


__all__ = ["checkpoint", "CudaRNGStatesTracker"]


_MODEL_PARALLEL_ATTRIBUTE_DEFAULTS = {
    "tensor_model_parallel": False,
    "partition_dim": -1,
    "partition_stride": 1,
}

_USE_REENTRANT_ACTIVATION_RECOMPUTE = True

_FP8_ACTIVATION_RECOMPUTE_ENABLED = False
_FP8_ACTIVATION_RECOMPUTE_PHASE = False


_ALL_ACTIVE_RNG_STATES = {}


def get_all_rng_states() -> bool:
    """Returns all generator states used by `CudaRNGStatesTracker`."""
    return _ALL_ACTIVE_RNG_STATES


def set_all_rng_states(states: List) -> None:
    """Updates all generator states used by `CudaRNGStatesTracker`."""
    global _ALL_ACTIVE_RNG_STATES
    _ALL_ACTIVE_RNG_STATES = states


def graph_safe_rng_available() -> bool:
    """Returns whether cuda graph safe RNG state manipulation is supported."""
    return (
        hasattr(torch.cuda.CUDAGraph, "register_generator_state")
        and hasattr(torch.Generator, "graphsafe_set_state")
        and hasattr(torch.Generator, "graphsafe_get_state")
        and hasattr(torch.Generator, "clone_state")
    )


def _get_cuda_rng_state(
    device: Union[int, str, torch.device] = "cuda",
    clone: bool = False,
    graph_safe: bool = True,
) -> torch.Tensor:
    """Return the random number generator state of the specified GPU."""

    _lazy_init()
    if isinstance(device, str):
        device = torch.device(device)
    elif isinstance(device, int):
        device = torch.device("cuda", device)
    idx = device.index
    if idx is None:
        idx = torch.cuda.current_device()
    default_generator = torch.cuda.default_generators[idx]
    if graph_safe_rng_available() and graph_safe:
        if clone:
            # Reference to the cloned generator state
            return default_generator.clone_state()
        # Reference to the current generator state
        return default_generator.graphsafe_get_state()
    return default_generator.get_state()


def _set_cuda_rng_state(
    new_state: torch.Tensor,
    device: Union[int, str] = -1,
    graph_safe=True,
) -> None:
    """Sets the random number generator state of the current GPU."""

    if device == -1:
        device = torch.device("cuda")
    elif isinstance(device, str):
        device = torch.device(device)
    elif isinstance(device, int):
        device = torch.device("cuda", device)

    def cb() -> None:
        idx = device.index
        if idx is None:
            idx = torch.cuda.current_device()
        default_generator = torch.cuda.default_generators[idx]
        if graph_safe_rng_available() and graph_safe:
            default_generator.graphsafe_set_state(new_state)
            return
        default_generator.set_state(new_state)

    _lazy_call(cb)


def set_tensor_model_parallel_attributes(
    tensor: torch.Tensor, is_parallel: bool, dim: int, stride: int
) -> None:
    """set attributes needed for TP"""
    for attribute in _MODEL_PARALLEL_ATTRIBUTE_DEFAULTS:
        assert not hasattr(tensor, attribute)
    # Set the attributes.
    setattr(tensor, "tensor_model_parallel", is_parallel)
    setattr(tensor, "partition_dim", dim)
    setattr(tensor, "partition_stride", stride)


@lru_cache
def get_distributed_world_size(group: Optional[dist_group_type] = None) -> int:
    """Return world size for the distributed group."""
    if not torch.distributed.is_initialized():
        return 1
    return torch.distributed.get_world_size(group=group)


@lru_cache
def get_distributed_rank(group: Optional[dist_group_type] = None) -> int:
    """Return my rank for the distributed group."""
    assert torch.distributed.is_initialized(), "torch.distributed is not initialized."
    return torch.distributed.get_rank(group=group)


def initialize_affine_weight_gpu(
    weight: torch.Tensor,
    init_method: Callable,
    get_rng_state_tracker: Callable,
    partition_dim: int = 0,
    stride: int = 1,
    set_tp_attributes: bool = True,
) -> None:
    """Initialize affine weight for model parallel on GPU."""

    if set_tp_attributes:
        set_tensor_model_parallel_attributes(
            tensor=weight, is_parallel=True, dim=partition_dim, stride=stride
        )

    if get_rng_state_tracker is None:
        init_method(weight)
        return

    with get_rng_state_tracker().fork():
        init_method(weight)


def split_tensor_into_1d_equal_chunks(
    tensor: torch.Tensor, tp_group: dist_group_type, new_buffer: bool = False
) -> torch.Tensor:
    """Break a tensor into equal 1D chunks."""
    partition_size = torch.numel(tensor) // get_distributed_world_size(tp_group)
    start_index = partition_size * get_distributed_rank(tp_group)
    end_index = start_index + partition_size
    if new_buffer:
        data = torch.empty(
            partition_size,
            dtype=tensor.dtype,
            device=torch.cuda.current_device(),
            requires_grad=False,
        )
        data.copy_(tensor.view(-1)[start_index:end_index])
    else:
        data = tensor.view(-1)[start_index:end_index]
    return data


def gather_split_1d_tensor(tensor: torch.Tensor, tp_group: dist_group_type) -> torch.Tensor:
    """Opposite of above function, gather values from model parallel ranks."""
    numel_gathered = torch.numel(tensor) * get_distributed_world_size(tp_group)
    gathered = torch.empty(
        numel_gathered,
        dtype=tensor.dtype,
        device=torch.cuda.current_device(),
        requires_grad=False,
    )
    torch.distributed.all_gather_into_tensor(gathered, tensor, group=tp_group)
    return gathered


class activation_recompute_forward(AbstractContextManager, ContextDecorator):
    """Context manager used to control the forward runtime behavior when executed
    under the `CheckpointFunction` function. For running FP8, the forward pass will
    run without storing intermediate activations. Instead, the forward pass saves
    the inputs tuple and the calling function. In the backwards pass, these are
    retrieved, and the forward pass is computed again while tracking the intermediate
    activations, followed by calculation of gradients using these values.
    """

    _is_first_fp8_module: List = []

    def __init__(self, activation_recompute: bool = False, recompute_phase: bool = False):
        super().__init__()
        self.activation_recompute = activation_recompute
        self.recompute_phase = recompute_phase

    def __enter__(self):
        global _FP8_ACTIVATION_RECOMPUTE_ENABLED, _FP8_ACTIVATION_RECOMPUTE_PHASE
        _FP8_ACTIVATION_RECOMPUTE_ENABLED = (
            self.activation_recompute and FP8GlobalStateManager.is_fp8_enabled()
        )
        _FP8_ACTIVATION_RECOMPUTE_PHASE = self.recompute_phase

        if self.activation_recompute and not self.recompute_phase:
            activation_recompute_forward._is_first_fp8_module.append(
                FP8GlobalStateManager.IS_FIRST_FP8_MODULE
            )
        if self.activation_recompute and self.recompute_phase:
            FP8GlobalStateManager.IS_FIRST_FP8_MODULE = (
                activation_recompute_forward._is_first_fp8_module.pop(0)
            )

    def __exit__(self, *exc_details):
        global _FP8_ACTIVATION_RECOMPUTE_ENABLED, _FP8_ACTIVATION_RECOMPUTE_PHASE
        _FP8_ACTIVATION_RECOMPUTE_ENABLED = False
        _FP8_ACTIVATION_RECOMPUTE_PHASE = False


def is_fp8_activation_recompute_enabled() -> bool:
    """Return global boolean"""
    return _FP8_ACTIVATION_RECOMPUTE_ENABLED


def in_fp8_activation_recompute_phase() -> bool:
    """Return global boolean"""
    return _FP8_ACTIVATION_RECOMPUTE_PHASE


def _get_active_autocast_contexts():
    """
    Returns new CPU and GPU torch.amp.autocast(..) contexts that match the active autocast state
    at the time of this function's execution.
    """
    autocast_cached = torch.is_autocast_cache_enabled()

    if torch_version() >= (2, 4, 0):
        gpu_autocast_enabled = torch.is_autocast_enabled("cuda")
        gpu_autocast_dtype = torch.get_autocast_dtype("cuda")
        gpu_autocast_ctx = torch.amp.autocast(
            "cuda",
            enabled=gpu_autocast_enabled,
            dtype=gpu_autocast_dtype,
            cache_enabled=autocast_cached,
        )

        cpu_autocast_enabled = torch.is_autocast_enabled("cpu")
        cpu_autocast_dtype = torch.get_autocast_dtype("cpu")
        cpu_autocast_ctx = torch.amp.autocast(
            "cpu",
            enabled=cpu_autocast_enabled,
            dtype=cpu_autocast_dtype,
            cache_enabled=autocast_cached,
        )
    else:
        gpu_autocast_enabled = torch.is_autocast_enabled()
        gpu_autocast_dtype = torch.get_autocast_gpu_dtype()
        gpu_autocast_ctx = torch.cuda.amp.autocast(
            gpu_autocast_enabled, gpu_autocast_dtype, autocast_cached
        )

        cpu_autocast_enabled = torch.is_autocast_cpu_enabled()
        cpu_autocast_dtype = torch.get_autocast_cpu_dtype()
        cpu_autocast_ctx = torch.cpu.amp.autocast(
            cpu_autocast_enabled, cpu_autocast_dtype, autocast_cached
        )

    return gpu_autocast_ctx, cpu_autocast_ctx


class _CheckpointFunction(torch.autograd.Function):
    """This function is adapted from torch.utils.checkpoint with
    two main changes:
        1) torch.cuda.set_rng_state is replaced with `_set_cuda_rng_state`
        2) the states in the model parallel tracker are also properly
           tracked/set/reset.
    """

    @staticmethod
    def forward(
        ctx,
        run_function: Callable,
        distribute_saved_activations: bool,
        get_rng_state_tracker: Union[Callable, None],
        tp_group: Union[dist_group_type, None],
        context_fn: Union[Callable, None],
        kwargs: Dict[str, Any],
        *args: Tuple[torch.Tensor, ...],
    ) -> Tuple[torch.Tensor, ...]:
        """Call forward function while saving state to be able to
        redo the computation later."""
        ctx.run_function = run_function
        ctx.distribute_saved_activations = distribute_saved_activations

        # Copy the rng states.
        ctx.fwd_cpu_rng_state = torch.get_rng_state()
        ctx.fwd_cuda_rng_state = _get_cuda_rng_state(graph_safe=False)
        if get_rng_state_tracker is not None:
            ctx.fwd_cuda_rng_state_tracker = get_rng_state_tracker().get_states()

        if context_fn is not None:
            forward_ctx, recompute_ctx = context_fn()
        else:
            forward_ctx, recompute_ctx = noop_context_fn()

        # Preserve torch autocast context for the backward pass
        torch_gpu_amp_ctx, torch_cpu_amp_ctx = _get_active_autocast_contexts()

        with torch.no_grad(), forward_ctx:
            with activation_recompute_forward(activation_recompute=True, recompute_phase=False):
                outputs = run_function(*args, **kwargs)

        # Divide hidden states across model parallel group and only keep
        # the chunk corresponding to the current rank.
        if distribute_saved_activations:
            ctx.input_0_shape = args[0].data.shape
            safely_set_viewless_tensor_data(
                args[0],
                split_tensor_into_1d_equal_chunks(args[0].data, tp_group, new_buffer=True),
            )

        # Store everything.
        ctx.inputs = [arg if not torch.is_tensor(arg) else None for arg in args]
        tensor_inputs = [arg if torch.is_tensor(arg) else None for arg in args]
        ctx.save_for_backward(*tensor_inputs)

        fp8 = FP8GlobalStateManager.is_fp8_enabled()
        ctx.get_rng_state_tracker = get_rng_state_tracker
        ctx.tp_group = tp_group
        ctx.recompute_ctx = recompute_ctx
        ctx.torch_gpu_amp_ctx = torch_gpu_amp_ctx
        ctx.torch_cpu_amp_ctx = torch_cpu_amp_ctx
        ctx.fp8 = fp8
        ctx.fp8_recipe = FP8GlobalStateManager.get_fp8_recipe() if fp8 else None
        ctx.kwargs = kwargs

        return outputs

    @staticmethod
    def backward(
        ctx, *args: Tuple[Union[torch.Tensor, None], ...]
    ) -> Tuple[Union[torch.Tensor, None], ...]:
        """Call backward function with activation recomputation."""
        if not torch.autograd._is_checkpoint_valid():
            raise RuntimeError(
                "Checkpointing is not compatible with .grad(), please use .backward() if possible"
            )

        inputs = tuple(
            t if t is not None else arg for (t, arg) in zip(ctx.saved_tensors, ctx.inputs)
        )

        get_rng_state_tracker = ctx.get_rng_state_tracker

        if ctx.distribute_saved_activations:
            safely_set_viewless_tensor_data(
                inputs[0],
                gather_split_1d_tensor(inputs[0].data, ctx.tp_group).view(ctx.input_0_shape),
            )

        # Store the current states.
        bwd_cpu_rng_state = torch.get_rng_state()
        bwd_cuda_rng_state = _get_cuda_rng_state(graph_safe=False)
        if get_rng_state_tracker is not None:
            bwd_cuda_rng_state_tracker = get_rng_state_tracker().get_states()

        # Set the states to what it used to be before the forward pass.
        torch.set_rng_state(ctx.fwd_cpu_rng_state)
        _set_cuda_rng_state(ctx.fwd_cuda_rng_state, graph_safe=False)
        if get_rng_state_tracker is not None:
            get_rng_state_tracker().set_states(ctx.fwd_cuda_rng_state_tracker)

        # Compute the forward pass.
        detached_inputs = detach_variable(inputs)
        with torch.enable_grad(), ctx.recompute_ctx, ctx.torch_gpu_amp_ctx, ctx.torch_cpu_amp_ctx, activation_recompute_forward(
            activation_recompute=True, recompute_phase=True
        ), fp8_autocast(
            enabled=ctx.fp8, fp8_recipe=ctx.fp8_recipe
        ):
            outputs = ctx.run_function(*detached_inputs, **ctx.kwargs)

        # Set the states back to what it was at the start of this function.
        torch.set_rng_state(bwd_cpu_rng_state)
        _set_cuda_rng_state(bwd_cuda_rng_state, graph_safe=False)
        if get_rng_state_tracker is not None:
            get_rng_state_tracker().set_states(bwd_cuda_rng_state_tracker)

        if isinstance(outputs, torch.Tensor):
            outputs = (outputs,)

        outputs_with_grad = []
        args_with_grad = []
        for i, output in enumerate(outputs):
            if torch.is_tensor(output) and output.requires_grad:
                outputs_with_grad.append(output)
                args_with_grad.append(args[i])
        if len(outputs_with_grad) == 0:
            raise RuntimeError(
                "none of output has requires_grad=True, this checkpoint() is not necessary"
            )

        # backward does not require entering autocast context because
        # backward implementations already retrieve fp8 recipe and
        # enablement from stored ctx.
        torch.autograd.backward(outputs_with_grad, args_with_grad)
        grads = tuple(
            inp.grad if isinstance(inp, torch.Tensor) else None for inp in detached_inputs
        )
        return (None, None, None, None, None, None) + grads


class _CheckpointFrame:
    """
    Storage frame for forward RNG states and detached activations from the forward recompute.
    """

    def __init__(self, recompute_fn: Callable, get_rng_state_tracker: Callable):
        self.recompute_fn = recompute_fn
        self.recomputed = []
        self.count = 0
        self.get_rng_state_tracker = get_rng_state_tracker
        self.fwd_rng_states = None
        self.bwd_rng_states = None

    def cache_rng_states(self, forward=True):
        """Cache fwd/bwd RNG states in the frame to restore later."""
        rng_states = (
            torch.get_rng_state(),
            _get_cuda_rng_state(graph_safe=False),
        )
        if self.get_rng_state_tracker is not None:
            rng_states += (self.get_rng_state_tracker().get_states(),)

        if forward:
            self.fwd_rng_states = rng_states
        else:
            self.bwd_rng_states = rng_states

    def restore_rng_states(self, forward=True):
        """Restore fwd/bwd RNG states that were previously cached into the frame."""
        if forward:
            rng_states = self.fwd_rng_states
        else:
            rng_states = self.bwd_rng_states

        torch.set_rng_state(rng_states[0])
        _set_cuda_rng_state(rng_states[1], graph_safe=False)
        if self.get_rng_state_tracker is not None:
            self.get_rng_state_tracker().set_states(rng_states[2])


class _recomputation_hook(
    torch.autograd.graph.saved_tensors_hooks
):  # pylint: disable=too-few-public-methods
    """torch.autograd hook for packing/unpacking tensors during the activation recompute phase."""

    def __init__(self, frame):

        def pack_hook(x):
            """
            Packing hook for each recomputed activation passed into the `ctx.save_for_backward()`
            call in the forward recomputation.
            """
            frame.recomputed.append(x.detach())
            return x.detach()

        def unpack_hook(x):
            """
            No-op unpack hook that will never be called because the backward pass for the
            forward recomputation is never triggered.
            """
            return x

        super().__init__(pack_hook, unpack_hook)


class _checkpoint_hook(
    torch.autograd.graph.saved_tensors_hooks
):  # pylint: disable=too-few-public-methods
    """torch.autograd hook for packing/unpacking tensors during the checkpointed forward pass."""

    def __init__(self, frame, args, kwargs):

        def pack_hook(x):
            """
            Packing hook for each tensor passed into `ctx.save_for_backward()` call in the
            forward pass. Since this is the first forward pass, we discard the tensor and instead
            pack a placeholder tensor index into the autograd engine context.
            """
            del x
            idx = frame.count
            frame.count += 1
            return idx

        def unpack_hook(idx):
            """
            Unpacking hook for each tensor that comes out of the `ctx.saved_tensors` call in the
            backward pass. The first time this is called, the _recomputation_hook will save all the
            activation tensors from `ctx.save_for_backward()` in the forward recomputation into the
            _CheckpointFrame. Subsequent calls will simply return the already recomputed activation
            tensor at the given index of the _CheckpointFrame storage.
            """

            if not frame.recomputed:
                # Store current RNG states in the backward pass
                frame.cache_rng_states(forward=False)

                # Set RNG states to what we saved before the forward pass
                frame.restore_rng_states(forward=True)

                # Recompute the forward pass
                with _recomputation_hook(frame):
                    frame.recompute_fn(*args, **kwargs)

                # Restore RNG states back to the backward pass
                frame.restore_rng_states(forward=False)

            # Return the already recomputed activation tensor at the given index
            activation = frame.recomputed[idx]
            frame.recomputed[idx] = None
            return activation

        super().__init__(pack_hook, unpack_hook)


def use_reentrant_activation_recompute():
    """Returns `True` if activation recompute is using the 'reentrant' method."""
    return _USE_REENTRANT_ACTIVATION_RECOMPUTE


def get_activation_recompute_contexts():
    """Returns context objects for the checkpointed forward pass and the forward recompute phase."""
    forward_ctx = activation_recompute_forward(
        activation_recompute=True,
        recompute_phase=False,
    )
    recompute_ctx = activation_recompute_forward(
        activation_recompute=True,
        recompute_phase=True,
    )
    return forward_ctx, recompute_ctx


def has_te_modules(network):
    """
    Check if there are any Transformer Engine modules in the network.
    """
    from .module import LayerNorm, RMSNorm
    from .module.base import TransformerEngineBaseModule
    from .attention.dot_product_attention.backends import UnfusedDotProductAttention
    from .attention.dot_product_attention.dot_product_attention import DotProductAttention
    from .attention.multi_head_attention import MultiheadAttention
    from .transformer import TransformerLayer

    te_classes_list = [
        LayerNorm,
        RMSNorm,
        TransformerEngineBaseModule,
        UnfusedDotProductAttention,
        DotProductAttention,
        MultiheadAttention,
        TransformerLayer,
    ]

    if isinstance(network, torch.nn.Module):
        for module in network.modules():
            if any(isinstance(module, te_class) for te_class in te_classes_list):
                return True
        return False

    # Cannot check for TE modules inside a custom class/callable that's not a torch.nn.Module,
    # so just assume that it has TE modules just to be safe.
    return True


@torch._disable_dynamo
def checkpoint(
    function: Callable,
    *args: Tuple[torch.Tensor, ...],
    **kwargs: Dict[str, Any],
) -> Tuple[torch.Tensor, ...]:
    """
    Checkpoint a part of the model by trading compute for memory. This function is based on
    `torch.utils.checkpoint.checkpoint <https://pytorch.org/docs/stable/checkpoint.html>`_.

    .. warning::

        It is the user's responsibility to ensure identical behavior when calling
        :attr:`function` from the forward and backward pass. If different output is
        produced (e.g. due to global state), then the checkpointed version won't
        be numerically equivalent.

    .. warning::
        `use_reentrant=False` does not support early stopping, and will execute the entire forward
        pass for the checkpointed module when recomputing activations in the backward pass.

    Parameters
    ----------
    function: Callable
            pytorch module used to run the forward and backward passes using
            the specified :attr:`args` and :attr:`kwargs`.
    distribute_saved_activations: bool, default = False
            if set to `True` and `use_reentrant=True`, first tensor argument is distributed
            across the specified tensor parallel group (`tp_group`) before saving it for the
            backward pass. This has no effect when `use_reentrant=False`.
    get_rng_state_tracker: `Callable`, default = None
            python callable which returns an instance of :func:`CudaRNGStatesTracker`.
    tp_group : ProcessGroup, default = None
            tensor parallel process group. Used only when `distribute_saved_activations=True`
            and `use_reentrant=True`. If `None`, it falls back to the default group.
    use_reentrant : bool, default = True
            perform checkpointing in reentrant mode.
    args : tuple
            tuple of torch tensors for inputs to :attr:`function`.
    kwargs : dict
            dictionary of string keys for keyword arguments to :attr:`function`.
    """
    # Pop out te.distributed.checkpoint() arguments
    global _USE_REENTRANT_ACTIVATION_RECOMPUTE
    _USE_REENTRANT_ACTIVATION_RECOMPUTE = kwargs.pop("use_reentrant", True)
    distribute_saved_activations = kwargs.pop("distribute_saved_activations", False)
    tp_group = kwargs.pop("tp_group", None)
    get_rng_state_tracker = kwargs.pop("get_rng_state_tracker", None)

    # Ensure backward compatibility.
    if (
        len(args) > 3
        and isinstance(args[0], bool)
        and callable(args[1])
        and isinstance(args[2], None | dist_group_type)
    ):
        warnings.warn(
            "Passing non-tensor non-keyword arguments is deprecated and support will be removed in "
            "future releases of TransformerEngine. `distribute_saved_activations`, `tp_group`, and "
            "`get_rng_state_tracker` must be passed as keyword arguments to `checkpoint`.",
            DeprecationWarning,
            stacklevel=2,
        )
        distribute_saved_activations = args[0]
        get_rng_state_tracker = args[1]
        tp_group = args[2]
        args = args[3:]

    # Trigger the native PyTorch checkpoint if the function is not or does not contain a
    # Transformer Engine module.
    context_fn = kwargs.pop("context_fn", noop_context_fn)
    determinism_check = kwargs.pop("determinism_check", "default")
    debug = kwargs.pop("debug", False)
    if not has_te_modules(function):
        return torch.utils.checkpoint.checkpoint(
            function,
            *args,
            use_reentrant=_USE_REENTRANT_ACTIVATION_RECOMPUTE,
            context_fn=context_fn,
            determinism_check=determinism_check,
            debug=debug,
            **kwargs,
        )

    from .module.base import TransformerEngineBaseModule

    if isinstance(function, TransformerEngineBaseModule):
        # If this TE module is FSDP-wrapped, clear its FSDP group information because there's no need
        # to scatter/gather activations that we will recompute anyway.
        setattr(function, "fsdp_wrapped", False)
        setattr(function, "fsdp_group", None)

    # Otherwise discard unused te.utils.checkpoint.checkpoint() arguments
    # and execute TE's own checkpointing
    # NOTE: This logic uses the TE checkpoint on all custom callable `function` handles because we
    #       cannot be sure there are no TE modules inside the function. It also means we might run
    #       the TE checkpoint for non-TE modules, so the TE checkpoint has to support a potential
    #       user context function.
    del determinism_check, debug
    if _USE_REENTRANT_ACTIVATION_RECOMPUTE:
        # If saved activations need to be distributed but there is no process group,
        # default to the world group.
        if distribute_saved_activations:
            assert torch.distributed.is_initialized(), "torch.distributed is not initialized."
            tp_group = torch.distributed.GroupMember.WORLD if tp_group is None else tp_group

        return _CheckpointFunction.apply(
            function,
            distribute_saved_activations,
            get_rng_state_tracker,
            tp_group,
            context_fn,
            kwargs,
            *args,
        )

    if distribute_saved_activations:
        warnings.warn(
            "`distribute_saved_activations=True` has no effect when `use_reentrant=False`. "
            "The non-reentrant checkpoint implementation does not manually store forward "
            "inputs for the activation recompute in the backward pass, and instead leverages "
            "the autograd engine's pack/unpack hooks."
        )

    user_forward_ctx, user_recompute_ctx = context_fn()
    te_forward_ctx, te_recompute_ctx = get_activation_recompute_contexts()

    # Preserve the torch autocast contexts from the forward pass during recompute phase.
    torch_gpu_amp_forward_ctx, torch_cpu_amp_forward_ctx = _get_active_autocast_contexts()

    fp8 = FP8GlobalStateManager.is_fp8_enabled()
    fp8_recipe = FP8GlobalStateManager.get_fp8_recipe() if fp8 else None

    def recompute_fn(*args, **kwargs):
        with torch.autograd.enable_grad(), (
            te_recompute_ctx
        ), user_recompute_ctx, torch_gpu_amp_forward_ctx, torch_cpu_amp_forward_ctx, fp8_autocast(
            enabled=fp8, fp8_recipe=fp8_recipe
        ):
            function(*args, **kwargs)

    # Initialize a new checkpoint frame for each new forward pass.
    new_frame = _CheckpointFrame(
        recompute_fn,
        get_rng_state_tracker,
    )
    new_frame.cache_rng_states(forward=True)

    with _checkpoint_hook(new_frame, args, kwargs), te_forward_ctx, user_forward_ctx:
        out = function(*args, **kwargs)

    return out


class CudaRNGStatesTracker:
    """
    For model parallelism, multiple RNG states need to simultaneously exist in order
    to execute operations in or out of the model parallel region. This class keeps
    track of the various RNG states and provides utility methods to maintain them and
    execute parts of the model under a given RNG setting. Using the `add` method, a
    cuda rng state is initialized based on the input `seed` and is assigned to `name`.
    Later, by forking the rng state, we can perform operations and return to our starting
    cuda state.
    """

    def __init__(self):
        # Map from a string name to the cuda rng state.
        self.states_ = {}
        # Seeds are just for book keeping and ensure no seed is set twice.
        self.seeds_ = set()

    def reset(self):
        """
        Set to the initial state (no tracker).
        """
        self.states_ = {}
        self.seeds_ = set()

    def get_states(self) -> Dict[str, torch.Tensor]:
        """
        Get rng states. Copy the dictionary so we have direct pointers
        to the states, not just a pointer to the dictionary.
        """
        states = {}
        for name in self.states_:
            states[name] = self.states_[name]
        return states

    def set_states(self, states: Dict[str, torch.Tensor]) -> None:
        """
        Set the rng states. For efficiency purposes, we do not
        check the size of seed for compatibility.

        states: Dict[str, torch.Tensor]
               A mapping from string names to RNG states.
        """
        self.states_ = states

    def add(self, name: str, seed: int) -> None:
        """
        Adds a new RNG state.

        name: str
             string identifier for the RNG state.
        seed: int
             PyTorch seed for the RNG state.
        """
        # Check seed is not already used.
        if seed in self.seeds_:
            raise RuntimeError(f"seed {seed} already exists")
        self.seeds_.add(seed)
        # Check that state is not already defined.
        if name in self.states_:
            raise RuntimeError(f"cuda rng state {name} already exists")

        if graph_safe_rng_available():
            new_state = _get_cuda_rng_state(clone=True)
            new_state.manual_seed(seed)
            self.states_[name] = new_state
            # Update global states.
            set_all_rng_states(self.states_)
        else:
            # Get the current rng state.
            orig_rng_state = _get_cuda_rng_state()
            # Set the new state and store it.
            torch.cuda.manual_seed(seed)
            self.states_[name] = _get_cuda_rng_state(clone=True)
            # Reset rng state to what it was.
            _set_cuda_rng_state(orig_rng_state)
            # Update global states.
            set_all_rng_states(self.states_)

    @contextmanager
    def fork(self, name: str = "model-parallel-rng"):
        """
        Fork the cuda rng state, perform operations, and exit with
        the original state.

        name: str
             string identifier for the RNG state.
        """
        # Check if we have added the state
        if name not in self.states_:
            raise KeyError(f"cuda rng state {name} is not added")
        # Get the reference to current rng state.
        orig_cuda_rng_state = _get_cuda_rng_state()
        # Set rng state to the desired one
        _set_cuda_rng_state(self.states_[name])
        # Do the stuff we wanted to do.
        try:
            yield
        finally:
            # this is redundant with graph-safe API
            if not graph_safe_rng_available():
                self.states_[name] = _get_cuda_rng_state()
            # And set the state to the original state we started with.
            _set_cuda_rng_state(orig_cuda_rng_state)


def reduce_scatter_along_first_dim(
    inp: torch.Tensor, tp_group: dist_group_type, async_op: bool = False
) -> Tuple[torch.Tensor, Optional[torch.distributed.Work]]:
    """Reduce-scatter the input tensor across model parallel group."""
    world_size = get_distributed_world_size(tp_group)
    # Bypass the function if we are using only 1 GPU.
    if world_size == 1:
        return inp, None

    dim_size = list(inp.size())
    assert (
        dim_size[0] % world_size == 0
    ), "First dimension of the tensor should be divisible by tensor parallel size"

    dim_size[0] = dim_size[0] // world_size

    output = torch.empty(dim_size, dtype=inp.dtype, device=torch.cuda.current_device())
    handle = torch.distributed.reduce_scatter_tensor(
        output, inp.contiguous(), group=tp_group, async_op=async_op
    )
    return output, handle


def _all_gather_fp8(
    inp: torch.Tensor,
    process_group: dist_group_type,
    *,
    async_op: bool = False,
    quantizer: Optional[Quantizer] = None,
    out_shape: Optional[list[int]] = None,
) -> tuple[Float8TensorStorage, Optional[torch.distributed.Work]]:
    """All-gather FP8 tensor along first dimension."""
    world_size = get_distributed_world_size(process_group)

    # Check that quantizer is valid
    if quantizer is not None and not isinstance(
        quantizer, (Float8Quantizer, Float8CurrentScalingQuantizer)
    ):
        raise ValueError(f"Got non-FP8 quantizer ({quantizer.__class__.__name__})")

    # Output tensor dims
    if out_shape is None:
        out_shape = list(inp.size())
        out_shape[0] *= world_size

    # Cast input tensor to FP8 if needed
    # Note: We cannot directly all-gather the transposed FP8 tensor,
    # so temporarily modify quantizer to avoid creating FP8 transpose.
    if not isinstance(inp, Float8TensorStorage):
        assert isinstance(quantizer, (Float8Quantizer, Float8CurrentScalingQuantizer))
        # we cannot directly gather the transposed fp8 tensor
        # so we need to disable columnwise usage for the quantizer
        # and then set it back to the original value after quantizing
        init_rowwise_usage = quantizer.rowwise_usage
        init_columnwise_usage = quantizer.columnwise_usage
        quantizer.set_usage(rowwise=True, columnwise=False)
        inp = quantizer(inp)
        quantizer.set_usage(
            rowwise=init_rowwise_usage,
            columnwise=init_columnwise_usage,
        )

    # Construct output tensor
    out: Float8TensorStorage
    if quantizer is not None:
        dtype = torch.float32
        device = "cuda"
        if isinstance(inp, Float8Tensor):
            dtype = inp.dtype
            device = inp.device
        out = quantizer.make_empty(out_shape, dtype=dtype, device=device)
    elif isinstance(inp, Float8Tensor):
        out = inp.make_like(inp, shape=out_shape)
        out._data = torch.empty(
            out_shape,
            dtype=torch.uint8,
            device=inp.device,
        )
        out._transpose = None
        out._transpose_invalid = True
    else:
        raise RuntimeError("Float8TensorStorage is not supported yet without Quantizer")

    # Assume scaling factors are identical across ranks
    out._scale_inv = inp._scale_inv

    # Perform communication
    handle = torch.distributed.all_gather_into_tensor(
        out._data,
        inp._data.contiguous(),
        group=process_group,
        async_op=async_op,
    )

    # Make sure FP8 transpose is populated if needed
    needs_transpose = (
        quantizer is not None and quantizer.columnwise_usage and not is_non_tn_fp8_gemm_supported()
    )
    if needs_transpose:
        if handle is not None:
            handle.wait()
            handle = None
        out._create_transpose()

    return out, handle


def _get_quantizer_format(quantizer: Quantizer) -> Optional[bool]:
    """Get quantizer format."""
    if isinstance(quantizer, DebugQuantizer):
        quantizer = quantizer.parent_quantizer
    if isinstance(quantizer, Float8BlockQuantizer):
        return quantizer.all_gather_usage
    return None


def _set_quantizer_format(quantizer: Quantizer, compact: bool = False) -> None:
    """Make quantizer compact"""
    _quantizer = quantizer
    if isinstance(quantizer, DebugQuantizer):
        _quantizer = quantizer.parent_quantizer
    if isinstance(_quantizer, Float8BlockQuantizer):
        _quantizer.all_gather_usage = compact


def _post_process_fp8_blockwise_gather(
    out: Float8BlockwiseQTensorStorage,
    quantizer: Float8BlockQuantizer,
    handle: Optional[torch.distributed.Work] = None,
) -> Float8BlockwiseQTensorStorage:
    """Post-process FP8 blockwise gather."""
    if handle is not None:
        handle.wait()
        handle = None

    if out._is_gemm_ready_format():
        return out

    needs_columnwise_data_transpose = (
        quantizer is not None and quantizer.columnwise_usage and not is_non_tn_fp8_gemm_supported()
    )
    need_rowwise_scale_transpose = (
        quantizer is not None and quantizer.rowwise_usage and not is_non_tn_fp8_gemm_supported()
    )

    # CuBLAS requires transpose of the scale inv tensor, suppose orig input is 256x1024
    # columnwise compact format means doing 128x1 quantization of it
    # so quantized tensor is 256x1024, scale inv is 2x1024
    # If we were doing GEMM_READY format, then it's equivalent to do 1x128 quantization
    # on a transposed 1024x256 tensor, so scale inv is 1024x2, cublas requries 2x1024
    # Thereforce, it turns out we don't need to transpose the scale inv, only columnwise data
    if needs_columnwise_data_transpose:
        out._transpose_columnwise_data()
    if need_rowwise_scale_transpose:
        out._rowwise_scale_inv = out._rowwise_scale_inv.transpose(-2, -1).contiguous()
    out._data_format = tex.Float8BlockScaleTensorFormat.GEMM_READY
    return out


@dataclass
class _FP8BlockwiseAllGatherAsyncHandle:
    """Handle for asynchronous FP8 blockwise all-gather."""

    tensor: Float8BlockwiseQTensorStorage
    quantizer: Float8BlockQuantizer
    async_handle: torch.distributed.Work
    _synchronized: bool = False

    def wait(self) -> None:
        """Wait for the async operation to complete and post-process the tensor."""
        if self._synchronized:
            return
        self.async_handle.wait()
        _post_process_fp8_blockwise_gather(self.tensor, self.quantizer)
        self._synchronized = True


def _all_gather_fp8_blockwise(
    inp: torch.Tensor,
    process_group: dist_group_type,
    *,
    async_op: bool = False,  # pylint: disable=unused-argument
    quantizer: Optional[Quantizer] = None,
    out_shape: Optional[list[int]] = None,
) -> tuple[torch.Tensor, Optional[torch.distributed.Work]]:
    """
    All-gather FP8 tensor along first dimension for blockwise quantization.

    Returns: quantizer(gather(inp))

    NOTE: The implementation is only going to honor async_op=True for FP8 gather case.
    In the case where tensor shape is not divisible by 128, the implementation will fall back
    to synchronous gather and invoke the quantizer.
    """

    # Input tensor attributes
    device: torch.device
    dtype: torch.dtype
    if isinstance(inp, torch.Tensor):
        device = inp.device
        dtype = inp.dtype
    elif isinstance(inp, Float8BlockwiseQTensorStorage):
        if inp._rowwise_data is not None:
            device = inp._rowwise_data.device
        elif inp._columnwise_data is not None:
            device = inp._columnwise_data.device
        else:
            raise ValueError("Got Float8BlockwiseQTensorStorage input tensor without any data")
        dtype = torch.bfloat16  # Only has fp8 dtype. Guess BF16 for dequant.
    else:
        raise ValueError(
            "Invalid type for input tensor (expected torch.Tensor or"
            f" Float8BlockwiseQTensorStorage, found {inp.__class__.__name__})"
        )
    world_size = get_distributed_world_size(process_group)

    # Check that quantizer is valid
    if quantizer is not None and not isinstance(quantizer, Float8BlockQuantizer):
        raise ValueError(f"Got non-FP8 blockwise quantizer ({quantizer.__class__.__name__})")
    if not (quantizer.block_scaling_dim == 1 and quantizer.block_len == 128):
        raise NotImplementedError("Only 1D blockwise quantization is supported for allgather")

    # Output tensor dims
    if out_shape is None:
        out_shape = list(inp.size())
        out_shape[0] *= world_size

    # Doing BF16 gather for now as baseline because it's simpler
    if (
        not isinstance(inp, Float8BlockwiseQTensorStorage)
        and quantizer is not None
        and not quantizer.is_quantizable(inp)
    ):
        out = torch.empty(
            out_shape,
            dtype=dtype,
            device=device,
            memory_format=torch.contiguous_format,
        )
        torch.distributed.all_gather_into_tensor(out, inp, group=process_group, async_op=False)
        orig_all_gather_usage = quantizer.all_gather_usage
        quantizer.all_gather_usage = False
        out = quantizer(out)
        quantizer.all_gather_usage = orig_all_gather_usage
        return out, None

    # Implementation of fp8 gather needs to account for:
    # * Getting columnwise data as a transpose of how it is stored for GEMMS.
    # * Gathering non GEMM swizzled scales.

    # Cast input tensor to Float8BlockwiseQTensor with required data
    # Set to compact usage in case the quantizer is not correctly configured
    orig_all_gather_usage = quantizer.all_gather_usage
    quantizer.all_gather_usage = True
    if not isinstance(inp, Float8BlockwiseQTensorStorage):
        inp = quantizer(inp)
    elif (quantizer.rowwise_usage and inp._rowwise_data is None) or (
        quantizer.columnwise_usage and inp._columnwise_data is None
    ):
        warnings.warn(
            "Input and quantizer do not have matching usages. "
            "Dequantizing and requantizing to Float8BlockwiseQTensor."
        )
        inp = quantizer(inp.dequantize())

    # Construct Float8BlockwiseQTensor output tensor
    out = quantizer.make_empty(out_shape, dtype=dtype, device=device)

    quantizer.all_gather_usage = orig_all_gather_usage

    # Begin to do network communication, need to make sure compact format
    if inp._data_format != tex.Float8BlockScaleTensorFormat.COMPACT:
        raise RuntimeError(
            "All-gather with FP8 block-wise quantized tensor requires compact data format, "
            f"but found data_format={inp._data_format}"
        )

    # Coalesce NCCL collectives
    with torch.distributed._coalescing_manager(
        group=process_group,
        device=device,
        async_ops=async_op,
    ) as coalescing_manager:

        # Gather Float8BlockwiseQTensor data for row-wise usage
        if quantizer.rowwise_usage:
            # Launch all-gathers
            torch.distributed.all_gather_into_tensor(
                out._rowwise_scale_inv,
                inp._rowwise_scale_inv,
                group=process_group,
            )
            torch.distributed.all_gather_into_tensor(
                out._rowwise_data,
                inp._rowwise_data,
                group=process_group,
            )

        # Gather Float8BlockwiseQTensor data for column-wise usage
        if quantizer.columnwise_usage:
            # Launch all-gathers
            torch.distributed.all_gather_into_tensor(
                out._columnwise_scale_inv,
                inp._columnwise_scale_inv,
                group=process_group,
            )
            torch.distributed.all_gather_into_tensor(
                out._columnwise_data,
                inp._columnwise_data,
                group=process_group,
            )

    handle = coalescing_manager if async_op else None

    # Unlike MXFP8, this fp8 blockwise tensor primarily works with Hopper
    # This means that we need to transpose the gathered columnwise data
    # Example usage is grad_output tensor, ie. dY in linear backward
    # We want to gather two FP8 tensors (rowwise and columnwise) along dim0
    # and then transpose the columnwise data to match the rowwise data
    # Make sure FP8 transpose is populated if needed

    if async_op:
        handle = _FP8BlockwiseAllGatherAsyncHandle(out, quantizer, handle)
    else:
        # if it's a sync op, we need to do the transpose here as post processing step
        _post_process_fp8_blockwise_gather(out, quantizer, handle)

    return out, handle


def _swap_first_dims(tensor: torch.Tensor, world_size: int):
    """
    Swap first 2 dimensions of a tensor to fix interleaved
    data format after gathering transposed data.

    For more than 2 dimensions, we squash the trailing dimensions,
    instead of the first few dimensions, that's because the shape
    passed in this function is already transposed.
    """

    shape = tensor.shape
    assert tensor.ndim >= 2, "Wrong number of dimensions for fixing interleave."
    first_dim = shape[0]
    flattened_trailing = math.prod(shape[1:])
    assert first_dim % world_size == 0, "Wrong dimensions for fixing interleave."
    tensor = tensor.reshape(world_size, first_dim // world_size, flattened_trailing)
    tensor = tex.swap_first_dims(tensor, out=None)
    return tensor.reshape(first_dim // world_size, flattened_trailing * world_size)


def _post_process_nvfp4_gather(
    out: NVFP4TensorBase,
    columnwise_data_interleaved: torch.Tensor,
    columnwise_scale_inv_interleaved: torch.Tensor,
    world_size: int,
    handle: Optional[torch.distributed.Work] = None,
) -> NVFP4TensorBase:
    """Post-process FP8 blockwise gather."""
    if handle is not None:
        handle.wait()
        handle = None

    # Fix the interleaved transposed data from gathering along first dim.
    out._columnwise_scale_inv = _swap_first_dims(columnwise_scale_inv_interleaved, world_size)
    out._columnwise_data = _swap_first_dims(columnwise_data_interleaved, world_size)

    # Optionally pad the scaling inverse if needed.
    out._columnwise_scale_inv = pad_columnwise_scale_inv(out._columnwise_scale_inv)


@dataclass
class _NVFP4AllGatherAsyncHandle:
    """Handle for asynchronous NVFP4 all-gather."""

    output: NVFP4TensorBase
    columnwise_data_interleaved: torch.Tensor
    columnwise_scale_inv_interleaved: torch.Tensor
    world_size: int
    async_handle: torch.distributed.Work
    _synchronized: bool = False

    def wait(self) -> None:
        """Wait for the async operation to complete and post-process the tensor."""
        if self._synchronized:
            return
        self.async_handle.wait()
        _post_process_nvfp4_gather(
            self.output,
            self.columnwise_data_interleaved,
            self.columnwise_scale_inv_interleaved,
            self.world_size,
        )
        self._synchronized = True


def _all_gather_nvfp4(
    inp: torch.Tensor,
    process_group: dist_group_type,
    *,
    async_op: bool = False,
    quantizer: NVFP4Quantizer,
    out_shape: Optional[list[int]] = None,
) -> tuple[NVFP4TensorBase, Optional[torch.distributed.Work]]:
    """All-gather NVFP4 tensor along first dimension."""

    # Input tensor attributes
    in_shape: Iterable[int] = None
    in_shape_t: Iterable[int] = None
    device: torch.device
    dtype: torch.dtype

    # Construct packed shapes for input and input_t.
    if isinstance(inp, torch.Tensor) and not isinstance(inp, NVFP4TensorBase):
        # High-precision tensor.
        in_shape = NVFP4Quantizer.convert_shape_for_fp4(inp.size())
        in_shape_t = NVFP4Quantizer.convert_shape_for_fp4(
            NVFP4Quantizer.get_columnwise_shape(inp.size())
        )
        device = inp.device
        dtype = inp.dtype
    elif isinstance(inp, NVFP4TensorBase):
        if inp._rowwise_data is not None:
            in_shape = inp._rowwise_data.size()
            device = inp._rowwise_data.device
        if inp._columnwise_data is not None:
            in_shape_t = inp._columnwise_data.size()
            device = inp._columnwise_data.device
        dtype = torch.bfloat16
    else:
        raise ValueError(
            "Invalid type for input tensor (expected torch.Tensor or NVFP4TensorBase, "
            f"found {inp.__class__.__name__})"
        )

    assert in_shape is not None or in_shape_t is not None, "No data found."

    world_size = get_distributed_world_size(process_group)

    if out_shape is None:
        out_shape = [in_shape[0] * world_size] + in_shape[1:]

    # For cases where inp has dimensions that cannot be quantized,
    # we gather in high precision followed by a cast to NVFP4.
    if (
        not isinstance(inp, NVFP4TensorBase)
        and quantizer is not None
        and not quantizer.is_quantizable(inp)
    ):
        out = torch.empty(
            out_shape,
            dtype=dtype,
            device=device,
            memory_format=torch.contiguous_format,
        )
        torch.distributed.all_gather_into_tensor(out, inp, group=process_group)
        out = quantizer(out)
        return out, None

    # Cast input tensor to NVFP4 with required data
    if not isinstance(inp, NVFP4TensorBase):
        inp = quantizer(inp)
    elif (quantizer.rowwise_usage and inp._rowwise_data is None) or (
        quantizer.columnwise_usage and inp._columnwise_data is None
    ):
        warnings.warn(
            "Input and quantizer do not have matching usages. "
            "Dequantizing and requantizing to NVFP4."
        )
        inp = quantizer(inp.dequantize())

    # Construct NVFP4 output tensor
    out = quantizer.make_empty(out_shape, dtype=dtype, device=device)

    # Coalesce NCCL collectives for gathering data and scale inverses.
    with torch.distributed._coalescing_manager(
        group=process_group,
        device=device,
        async_ops=async_op,
    ) as gather_coalescing_manager:

        # Gather NVFP4 data for row-wise usage
        if quantizer.rowwise_usage:

            # Remove padding from NVFP4 scale-inverses
            assert in_shape is not None, "Shape not found."
            in_scale_inv = inp._rowwise_scale_inv
            out_scale_inv = out._rowwise_scale_inv
            flattened_in_shape0 = math.prod(in_shape[:-1])
            if in_scale_inv.size(0) != flattened_in_shape0:
                in_scale_inv = in_scale_inv[:flattened_in_shape0]
                out_scale_inv = out_scale_inv[: flattened_in_shape0 * world_size]

            # Launch all-gathers
            torch.distributed.all_gather_into_tensor(
                out_scale_inv,
                in_scale_inv,
                group=process_group,
            )
            torch.distributed.all_gather_into_tensor(
                out._rowwise_data,
                inp._rowwise_data,
                group=process_group,
            )

            # Transfer amax to output.
            out._amax_rowwise = inp._amax_rowwise

        # Gather the transposed NVFP4 data along first dimension. Fix format later.
        if quantizer.columnwise_usage:

            # Remove padding from NVFP4 scale-inverses
            # For doing an all-gather on transposed scale inverses,
            # we need to remove padding from both dimension.
            in_scale_inv = inp._columnwise_scale_inv
            # take caution that for in_shape_t, flatten in the trailing dimensions!
            flattened_in_shape0 = in_shape_t[0]
            flattened_in_shape1 = math.prod(in_shape_t[1:])

            # Remove dim0 padding
            if in_scale_inv.size(0) != flattened_in_shape0:
                in_scale_inv = in_scale_inv[:flattened_in_shape0]

            # Remove dim1 padding (pack first).
            unpadded_dim1 = flattened_in_shape1 * 2 // 16
            if in_scale_inv.size(1) != unpadded_dim1:
                in_scale_inv = in_scale_inv[:, :unpadded_dim1].contiguous()

            # Construct tensor to gather transposed scale_inv (interleaved) and launch AG.
            out_scale_inv = torch.empty(
                [flattened_in_shape0 * world_size] + [in_scale_inv.shape[1]],
                dtype=in_scale_inv.dtype,
                layout=in_scale_inv.layout,
                device=in_scale_inv.device,
            )
            torch.distributed.all_gather_into_tensor(
                out_scale_inv,
                in_scale_inv,
                group=process_group,
            )

            # Construct tensor to gather transposed data (interleaved) and launch AG.
            out_columnwise_data = torch.empty(
                [inp._columnwise_data.shape[0] * world_size] + list(inp._columnwise_data.shape[1:]),
                dtype=inp._columnwise_data.dtype,
                layout=inp._columnwise_data.layout,
                device=inp._columnwise_data.device,
            )
            torch.distributed.all_gather_into_tensor(
                out_columnwise_data,
                inp._columnwise_data,
                group=process_group,
            )

            # Transfer amax to output.
            out._amax_columnwise = inp._amax_columnwise

    handle = gather_coalescing_manager if async_op else None

    # Fixes interleaved data for transposed tensor/scale inv and pads scale inv if needed.
    if async_op and quantizer.columnwise_usage:
        handle = _NVFP4AllGatherAsyncHandle(
            out, out_columnwise_data, out_scale_inv, world_size, handle
        )
    elif quantizer.columnwise_usage:
        _post_process_nvfp4_gather(out, out_columnwise_data, out_scale_inv, world_size, handle)

    return out, handle


def _all_gather_mxfp8(
    inp: torch.Tensor,
    process_group: dist_group_type,
    *,
    async_op: bool = False,
    quantizer: MXFP8Quantizer,
    out_shape: Optional[list[int]] = None,
) -> tuple[MXFP8TensorStorage, Optional[torch.distributed.Work]]:
    """All-gather MXFP8 tensor along first dimension."""

    # Input tensor attributes
    in_shape: Iterable[int]
    device: torch.device
    dtype: torch.dtype
    if isinstance(inp, torch.Tensor):
        in_shape = inp.size()
        device = inp.device
        dtype = inp.dtype
    elif isinstance(inp, MXFP8TensorStorage):
        if inp._rowwise_data is not None:
            in_shape = inp._rowwise_data.size()
            device = inp._rowwise_data.device
        elif inp._columnwise_data is not None:
            in_shape = inp._columnwise_data.size()
            device = inp._columnwise_data.device
        else:
            raise ValueError("Got MXFP8 input tensor without any data")
        dtype = torch.bfloat16  # Guess high-precision dtype.
    else:
        raise ValueError(
            "Invalid type for input tensor (expected torch.Tensor or MXFP8TensorStorage, "
            f"found {inp.__class__.__name__})"
        )

    # Output tensor shape
    world_size = get_distributed_world_size(process_group)
    if out_shape is None:
        out_shape = [in_shape[0] * world_size] + in_shape[1:]

    # For cases where inp has dimensions that cannot be quantized,
    # we gather in high precision followed by a cast to FP8.
    if (
        not isinstance(inp, MXFP8TensorStorage)
        and quantizer is not None
        and not quantizer.is_quantizable(inp)
    ):
        out = torch.empty(
            out_shape,
            dtype=dtype,
            device=device,
            memory_format=torch.contiguous_format,
        )
        torch.distributed.all_gather_into_tensor(out, inp, group=process_group)
        out = quantizer(out)
        return out, None

    # Cast input tensor to MXFP8 with required data
    if not isinstance(inp, MXFP8TensorStorage):
        inp = quantizer(inp)
    elif (quantizer.rowwise_usage and inp._rowwise_data is None) or (
        quantizer.columnwise_usage and inp._columnwise_data is None
    ):
        warnings.warn(
            "Input and quantizer do not have matching usages. "
            "Dequantizing and requantizing to MXFP8."
        )
        inp = quantizer(inp.dequantize())

    # Construct MXFP8 output tensor
    out = quantizer.make_empty(out_shape, dtype=dtype, device=device)

    # Coalesce NCCL collectives
    with torch.distributed._coalescing_manager(
        group=process_group,
        device=device,
        async_ops=async_op,
    ) as coalescing_manager:

        # Gather MXFP8 data for row-wise usage
        if quantizer.rowwise_usage:

            # Remove padding from MXFP8 scale-inverses
            in_scale_inv = inp._rowwise_scale_inv
            out_scale_inv = out._rowwise_scale_inv
            flattened_in_shape0 = math.prod(in_shape[:-1])
            if in_scale_inv.size(0) != flattened_in_shape0:
                in_scale_inv = in_scale_inv[:flattened_in_shape0]
                out_scale_inv = out_scale_inv[: flattened_in_shape0 * world_size]

            # Launch all-gathers
            torch.distributed.all_gather_into_tensor(
                out_scale_inv,
                in_scale_inv,
                group=process_group,
            )
            torch.distributed.all_gather_into_tensor(
                out._rowwise_data,
                inp._rowwise_data,
                group=process_group,
            )

        # Gather MXFP8 data for column-wise usage
        if quantizer.columnwise_usage:

            # Remove padding from MXFP8 scale-inverses
            in_scale_inv = inp._columnwise_scale_inv
            out_scale_inv = out._columnwise_scale_inv
            flattened_in_shape0 = math.prod(in_shape[:-1]) // 32
            if in_scale_inv.size(0) != flattened_in_shape0:
                in_scale_inv = in_scale_inv[:flattened_in_shape0]
                out_scale_inv = out_scale_inv[: flattened_in_shape0 * world_size]

            # Launch all-gathers
            torch.distributed.all_gather_into_tensor(
                out_scale_inv,
                in_scale_inv,
                group=process_group,
            )
            torch.distributed.all_gather_into_tensor(
                out._columnwise_data,
                inp._columnwise_data,
                group=process_group,
            )

    handle = coalescing_manager if async_op else None
    return out, handle


def gather_along_first_dim(
    inp: torch.Tensor,
    process_group: dist_group_type,
    async_op: bool = False,
    quantizer: Optional[Quantizer] = None,
) -> tuple[torch.Tensor, Optional[torch.distributed.Work]]:
    """
    All-gather tensors and concatenate along first dimension.
    """

    # Return immediately if no communication is required
    world_size = get_distributed_world_size(process_group)
    if world_size == 1:
        if quantizer is not None and not isinstance(inp, QuantizedTensorBase):
            inp = quantizer(inp)
        return inp, None

    # Debug case - call gather_along_first_dim on each tensor
    if isinstance(inp, DebugQuantizedTensor):
        out_obj = DebugQuantizedTensor(
            rowwise_gemm_tensor=inp.rowwise_gemm_tensor,
            columnwise_gemm_tensor=inp.columnwise_gemm_tensor,
            quantizer=inp.quantizer,
            layer_name=inp._layer_name,
            tensor_name=inp._tensor_name,
        )
        rowwise = inp.get_tensor(False)
        columnwise = inp.get_tensor(True)
        # shapes
        final_quantizer = (
            None if not needs_quantized_gemm(inp, rowwise=True) else quantizer.parent_quantizer
        )
        rowwise_total = None
        if rowwise is not None:
            rowwise_total = gather_along_first_dim(rowwise, process_group, False, final_quantizer)[
                0
            ]
        out_obj.rowwise_gemm_tensor = rowwise_total
        if rowwise is not columnwise:
            final_quantizer_columnwise = (
                None if not needs_quantized_gemm(inp, rowwise=False) else quantizer.parent_quantizer
            )
            columnwise_total = None
            if columnwise is not None:
                columnwise_total, _ = gather_along_first_dim(
                    columnwise, process_group, False, final_quantizer_columnwise
                )
            out_obj.columnwise_gemm_tensor = columnwise_total
        else:
            # Sometimes the same object is used both for rowwise and columnwise gemms,
            # and we want to avoid double all-gathers.
            out_obj.columnwise_gemm_tensor = out_obj.rowwise_gemm_tensor

        return out_obj, None

    # Output tensor dims
    out_shape = list(inp.size())
    out_shape[0] *= world_size

    # FP8 case: delayed scaling or current scaling
    if isinstance(inp, Float8TensorStorage) or isinstance(
        quantizer, (Float8Quantizer, Float8CurrentScalingQuantizer)
    ):
        return _all_gather_fp8(
            inp,
            process_group,
            async_op=async_op,
            quantizer=quantizer,
            out_shape=out_shape,
        )

    # FP8 block scaling case, block length = 128
    if isinstance(inp, Float8BlockwiseQTensorStorage) or isinstance(
        quantizer, Float8BlockQuantizer
    ):
        return _all_gather_fp8_blockwise(
            inp,
            process_group,
            async_op=async_op,
            quantizer=quantizer,
            out_shape=out_shape,
        )

    # MXFP8 case
    if isinstance(inp, MXFP8TensorStorage) or isinstance(quantizer, MXFP8Quantizer):
        assert isinstance(quantizer, MXFP8Quantizer)
        return _all_gather_mxfp8(
            inp,
            process_group,
            async_op=async_op,
            quantizer=quantizer,
            out_shape=out_shape,
        )

    # NVFP4 case
    if isinstance(inp, NVFP4TensorBase) or isinstance(quantizer, NVFP4Quantizer):
        assert isinstance(quantizer, NVFP4Quantizer)
        return _all_gather_nvfp4(
            inp,
            process_group,
            async_op=async_op,
            quantizer=quantizer,
            out_shape=out_shape,
        )

    # High-precision communication for quantized tensors
    if quantizer is not None:
        warnings.warn(
            "Attempting to all-gather an unsupported quantized tensor. "
            "Falling back to high-precision all-gather."
        )
        if isinstance(inp, QuantizedTensorBase):
            inp = inp.dequantize()
        # Falling back to high-precision all-gather for Float8BlockQuantizer
        # means that it should directly output GEMM_READY format
        compact = _get_quantizer_format(quantizer)
        _set_quantizer_format(quantizer, compact=False)
        out = torch.empty(
            out_shape,
            dtype=inp.dtype,
            device=inp.device,
            memory_format=torch.contiguous_format,
        )
        torch.distributed.all_gather_into_tensor(out, inp, group=process_group)
        out = quantizer(out)
        _set_quantizer_format(quantizer, compact=compact)
        return out, None

    # Dequantize quantized tensor if not supported
    if isinstance(inp, QuantizedTensorBase):
        warnings.warn(
            "Attempting to all-gather an unsupported quantized tensor. "
            "Falling back to high-precision all-gather."
        )
        inp = inp.dequantize()

    # Communication for plain PyTorch tensors
    out = torch.empty(
        out_shape,
        dtype=inp.dtype,
        device=inp.device,
        memory_format=torch.contiguous_format,
    )
    handle = torch.distributed.all_gather_into_tensor(
        out,
        inp.contiguous(),
        group=process_group,
        async_op=async_op,
    )
    return out, handle


# Global cache to store symmetric memory tensors
symmetric_mem_cache = {}


def get_symmetric_memory_tensor(tensor_numel, tensor_dtype, tensor_device, tp_group, tag=None):
    """
    Gets or creates a symmetric memory tensor with specified properties.

    Reuses cached tensors when available to avoid redundant creation and rendezvous operations.

    Note: This function always returns a 1D tensor.

    Parameters
    ----------
    tensor_numel : int
        Number of elements in the tensor.
    tensor_dtype : torch.dtype
        Data type of the tensor.
    tensor_device : torch.device
        Device on which to allocate the tensor.
    tp_group : dist_group_type
        Process group for rendezvous operation.
    tag : Any, optional
        Optional identifier to further distinguish tensors.

    Returns
    -------
    torch.Tensor
        A symmetric memory tensor with the specified properties.
    """
    # Create a cache key based on tensor properties and group
    cache_key = (tensor_numel, tensor_dtype, tensor_device, tp_group.group_name, tag)

    # Check if we already have a symmetric memory tensor for this configuration
    if cache_key not in symmetric_mem_cache:
        # Create a new symmetric memory tensor if not in cache
        msg = symm_mem.empty(
            tensor_numel,
            dtype=tensor_dtype,
            device=tensor_device,
        )
        # Perform the rendezvous once for this tensor
        symm_mem.rendezvous(msg, group=tp_group)
        # Store in cache
        symmetric_mem_cache[cache_key] = msg
    else:
        # Reuse the existing symmetric memory tensor
        msg = symmetric_mem_cache[cache_key]

    return msg


def symmetric_all_reduce(
    inp: torch.Tensor,
    tp_group: Optional[dist_group_type] = None,
    async_op: bool = False,
    all_reduce_type: str = "multimem_all_reduce",
):
    """
    Performs an all-reduce operation across multiple processes using symmetric memory.
    If the input tensor is already in the symmetric memory cache we can avoid copy
    overheads by just directly using the input tensor for all reduce.  Externally
    created symmetric memory tensors not in the cache currently will not be able to
    avoid the extra copies.

    Parameters
    ----------
    inp : torch.Tensor
        The input tensor to be reduced. The operation is performed in-place.

    tp_group : Optional[dist_group_type], default=None
        The process group over which to perform the all-reduce operation.
        If None, the default process group is used.

    async_op : bool, default=False
        Whether to perform the operation asynchronously.
        Note: Currently only synchronous operations are supported for symmetric memory variants.

    all_reduce_type : str, default="multimem_all_reduce"
        The type of all-reduce implementation to use. Options include:
        - "nccl": Standard PyTorch distributed all-reduce
        - "multimem_all_reduce": multimem symmetric all-reduce
        - "two_shot": Two-shot symmetric all-reduce
        - "one_shot": One-shot symmetric all-reduce

    Returns
    -------
    Tuple[torch.Tensor, Optional[torch.distributed.Work]]
        - The first element is the input tensor with the all-reduce result.
        - The second element is the async work handle if async_op=True,
          otherwise None.
    """
    assert async_op is False, "Async symmetric ops no supported yet"
    assert HAS_TORCH_SYMMETRIC, "Could not import symetric memory from torch"

    if get_distributed_world_size(tp_group) == 1:
        return inp, None

    if all_reduce_type == "nccl":
        # Standard all-reduce implementation
        handle = torch.distributed.all_reduce(inp, group=tp_group, async_op=async_op)
        return inp, handle

    all_reduce_impl = None
    if all_reduce_type == "multimem_all_reduce":
        all_reduce_impl = torch.ops.symm_mem.multimem_all_reduce_
    elif all_reduce_type == "two_shot":
        all_reduce_impl = torch.ops.symm_mem.two_shot_all_reduce_
    elif all_reduce_type == "one_shot":
        all_reduce_impl = torch.ops.symm_mem.one_shot_all_reduce
    else:
        raise TypeError(f"All reduce type {all_reduce_type} is not supported.")

    group_name = tp_group.group_name
    tensor_shape = inp.shape
    tensor_numel = inp.numel()
    tensor_dtype = inp.dtype
    tensor_device = inp.device

    input_id = id(inp)
    is_cached = any(id(cached_tensor) == input_id for cached_tensor in symmetric_mem_cache.values())
    # Check if the input tensor is already in the symmetric memory cache. If it is we can avoid copy overheads.
    if is_cached:
        all_reduce_impl(
            inp,
            "sum",
            group_name,
        )
    else:
        # Get symmetric memory tensor. Build or retrieve from cache.
        msg = get_symmetric_memory_tensor(tensor_numel, tensor_dtype, tensor_device, tp_group)

        msg.copy_(inp.reshape(-1))

        all_reduce_impl(
            msg,
            "sum",
            group_name,
        )

        # Copy the result back to the input tensor
        inp.copy_(msg.reshape(tensor_shape))

    return inp, None


def allreduce(
    inp: torch.Tensor,
    tp_group: Optional[dist_group_type] = None,
    async_op: bool = False,
) -> Tuple[torch.Tensor, Optional[torch.distributed.Work]]:
    """All-reduce the input tensor across model parallel group."""

    # Bypass the function if we are using only 1 GPU.
    if get_distributed_world_size(tp_group) == 1:
        return inp, None

    # All-reduce.
    handle = torch.distributed.all_reduce(inp, group=tp_group, async_op=async_op)

    return inp, handle


def _fsdp_scatter_tensors(
    fsdp_group: dist_group_type,
    *tensors: torch.Tensor,
):
    shapes = []
    if fsdp_group is not None:
        for t in tensors:
            if isinstance(t, torch.Tensor):
                targets = t.get_data_tensors() if isinstance(t, QuantizedTensor) else [t]
                for target in targets:
                    shapes.append(target.data.shape)
                    safely_set_viewless_tensor_data(
                        target,
                        split_tensor_into_1d_equal_chunks(target.data, fsdp_group, new_buffer=True),
                    )
            else:
                shapes.append(None)
    return shapes


def _fsdp_gather_tensors(
    fsdp_group: dist_group_type,
    shapes: List[Tuple[int, ...]],
    *tensors: torch.Tensor,
):
    if fsdp_group is not None:
        assert len(shapes) == len(tensors), "Number of tensors and tensor shapes must be equal."
        for s, t in zip(shapes, tensors):
            if isinstance(t, torch.Tensor):
                assert s is not None, "Internal TE error."
                targets = t.get_data_tensors() if isinstance(t, QuantizedTensor) else [t]
                for target in targets:
                    safely_set_viewless_tensor_data(
                        target, gather_split_1d_tensor(target.data, fsdp_group).view(s)
                    )


def _is_te_module(module):
    """
    Check if given module is a Transformer Engine module that requires the TE checkpoint
    implementation for activation recompute.
    """
    from .module import LayerNorm, RMSNorm
    from .module.base import TransformerEngineBaseModule
    from .attention.dot_product_attention.dot_product_attention import DotProductAttention
    from .attention.dot_product_attention.backends import UnfusedDotProductAttention
    from .attention.multi_head_attention import MultiheadAttention
    from .transformer import TransformerLayer

    te_classes_list = [
        LayerNorm,
        RMSNorm,
        TransformerEngineBaseModule,
        UnfusedDotProductAttention,
        DotProductAttention,
        MultiheadAttention,
        TransformerLayer,
    ]
    is_te_module = False
    for te_class in te_classes_list:
        if isinstance(module, te_class):
            is_te_module = True
            break
    return is_te_module


def prepare_te_modules_for_fsdp(fsdp_root: torch.nn.Module) -> None:
    """
    Inject FSDP process gorup references into FSDP-wrapped TE modules in an FSDP-wrapped root
    module in order to scatter/gather the Fp8 weight copies at the same time FSDP scatters/gathers
    its `FlatParameters`.

    Parameters
    ----------
    fsdp_root: torch.nn.Module
               FSDP-wrapped root module that may contain FSDP-wrapped TE modules.
    """
    assert isinstance(fsdp_root, FSDP), "Root module must be FSDP-wrapped."

    # If the root module is a TE module, inject FSDP information into it
    if _is_te_module(fsdp_root.module):
        if hasattr(fsdp_root, "primary_weights_in_fp8"):
            assert not fsdp_root.primary_weights_in_fp8, (
                "TE modules with primary weights in FP8 cannot be FSDP-wrapped. "
                "Please initialize your model without the te.fp8_model_init(...) context."
            )
        root_state = _get_module_fsdp_state(fsdp_root)
        assert root_state is not None, "Root module does not have a valid _FSDPState."
        setattr(fsdp_root.module, "fsdp_group", root_state.process_group)

    # Iterate through all FSDP-wrapped submodules and inject FSDP information into TE modules
    fsdp_states, fsdp_modules = _get_fsdp_states_with_modules(fsdp_root)
    for state, fsdp_module in zip(fsdp_states, fsdp_modules):
        if _is_te_module(fsdp_module.module):
            if hasattr(fsdp_module.module, "primary_weights_in_fp8"):
                assert not fsdp_module.module.primary_weights_in_fp8, (
                    "TE modules with primary weights in FP8 cannot be FSDP-wrapped. "
                    "Please initialize your model without the te.fp8_model_init(...) context."
                )
            setattr(fsdp_module.module, "fsdp_group", state.process_group)


class FullyShardedDataParallel(FSDP):
    """
    Transformer Engine wrapper around `torch.distributed.fsdp.FullyShardedDataParallel` that
    extracts necessary information out of the FSDP wrap for TE modules to scatter their
    activation tensors after each forward pass and gather them before the backward pass.
    """

    def __init__(self, module, *args, **kwargs):
        super().__init__(module, *args, **kwargs)
        prepare_te_modules_for_fsdp(self)<|MERGE_RESOLUTION|>--- conflicted
+++ resolved
@@ -41,19 +41,12 @@
 from .tensor.mxfp8_tensor import MXFP8Quantizer
 from .tensor.nvfp4_tensor import NVFP4Quantizer
 from .tensor.float8_blockwise_tensor import Float8BlockQuantizer
-<<<<<<< HEAD
-from .tensor.quantized_tensor import QuantizedTensor, Quantizer
+from .tensor.quantized_tensor import QuantizedTensorStorage, QuantizedTensor, Quantizer
 from .tensor.storage.float8_tensor_storage import Float8TensorStorage
 from .tensor.storage.mxfp8_tensor_storage import MXFP8TensorStorage
+from .tensor.storage.nvfp4_tensor_storage import NVFP4TensorStorage
 from .tensor.storage.float8_blockwise_tensor_storage import Float8BlockwiseQTensorStorage
-=======
-from .tensor.quantized_tensor import QuantizedTensorBase, QuantizedTensor, Quantizer
-from .tensor._internal.float8_tensor_base import Float8TensorBase
-from .tensor._internal.mxfp8_tensor_base import MXFP8TensorBase
-from .tensor._internal.nvfp4_tensor_base import NVFP4TensorBase
-from .tensor._internal.float8_blockwise_tensor_base import Float8BlockwiseQTensorBase
 from .triton.pad import pad_columnwise_scale_inv
->>>>>>> 3f5b4754
 from ..debug.pytorch.debug_quantization import DebugQuantizedTensor, DebugQuantizer
 
 
@@ -1235,12 +1228,12 @@
 
 
 def _post_process_nvfp4_gather(
-    out: NVFP4TensorBase,
+    out: NVFP4TensorStorage,
     columnwise_data_interleaved: torch.Tensor,
     columnwise_scale_inv_interleaved: torch.Tensor,
     world_size: int,
     handle: Optional[torch.distributed.Work] = None,
-) -> NVFP4TensorBase:
+) -> NVFP4TensorStorage:
     """Post-process FP8 blockwise gather."""
     if handle is not None:
         handle.wait()
@@ -1258,7 +1251,7 @@
 class _NVFP4AllGatherAsyncHandle:
     """Handle for asynchronous NVFP4 all-gather."""
 
-    output: NVFP4TensorBase
+    output: NVFP4TensorStorage
     columnwise_data_interleaved: torch.Tensor
     columnwise_scale_inv_interleaved: torch.Tensor
     world_size: int
@@ -1286,7 +1279,7 @@
     async_op: bool = False,
     quantizer: NVFP4Quantizer,
     out_shape: Optional[list[int]] = None,
-) -> tuple[NVFP4TensorBase, Optional[torch.distributed.Work]]:
+) -> tuple[NVFP4TensorStorage, Optional[torch.distributed.Work]]:
     """All-gather NVFP4 tensor along first dimension."""
 
     # Input tensor attributes
@@ -1296,7 +1289,7 @@
     dtype: torch.dtype
 
     # Construct packed shapes for input and input_t.
-    if isinstance(inp, torch.Tensor) and not isinstance(inp, NVFP4TensorBase):
+    if isinstance(inp, torch.Tensor) and not isinstance(inp, NVFP4TensorStorage):
         # High-precision tensor.
         in_shape = NVFP4Quantizer.convert_shape_for_fp4(inp.size())
         in_shape_t = NVFP4Quantizer.convert_shape_for_fp4(
@@ -1304,7 +1297,7 @@
         )
         device = inp.device
         dtype = inp.dtype
-    elif isinstance(inp, NVFP4TensorBase):
+    elif isinstance(inp, NVFP4TensorStorage):
         if inp._rowwise_data is not None:
             in_shape = inp._rowwise_data.size()
             device = inp._rowwise_data.device
@@ -1314,7 +1307,7 @@
         dtype = torch.bfloat16
     else:
         raise ValueError(
-            "Invalid type for input tensor (expected torch.Tensor or NVFP4TensorBase, "
+            "Invalid type for input tensor (expected torch.Tensor or NVFP4TensorStorage, "
             f"found {inp.__class__.__name__})"
         )
 
@@ -1328,7 +1321,7 @@
     # For cases where inp has dimensions that cannot be quantized,
     # we gather in high precision followed by a cast to NVFP4.
     if (
-        not isinstance(inp, NVFP4TensorBase)
+        not isinstance(inp, NVFP4TensorStorage)
         and quantizer is not None
         and not quantizer.is_quantizable(inp)
     ):
@@ -1343,7 +1336,7 @@
         return out, None
 
     # Cast input tensor to NVFP4 with required data
-    if not isinstance(inp, NVFP4TensorBase):
+    if not isinstance(inp, NVFP4TensorStorage):
         inp = quantizer(inp)
     elif (quantizer.rowwise_usage and inp._rowwise_data is None) or (
         quantizer.columnwise_usage and inp._columnwise_data is None
@@ -1594,7 +1587,7 @@
     # Return immediately if no communication is required
     world_size = get_distributed_world_size(process_group)
     if world_size == 1:
-        if quantizer is not None and not isinstance(inp, QuantizedTensorBase):
+        if quantizer is not None and not isinstance(inp, QuantizedTensorStorage):
             inp = quantizer(inp)
         return inp, None
 
@@ -1676,7 +1669,7 @@
         )
 
     # NVFP4 case
-    if isinstance(inp, NVFP4TensorBase) or isinstance(quantizer, NVFP4Quantizer):
+    if isinstance(inp, NVFP4TensorStorage) or isinstance(quantizer, NVFP4Quantizer):
         assert isinstance(quantizer, NVFP4Quantizer)
         return _all_gather_nvfp4(
             inp,
@@ -1692,7 +1685,7 @@
             "Attempting to all-gather an unsupported quantized tensor. "
             "Falling back to high-precision all-gather."
         )
-        if isinstance(inp, QuantizedTensorBase):
+        if isinstance(inp, QuantizedTensorStorage):
             inp = inp.dequantize()
         # Falling back to high-precision all-gather for Float8BlockQuantizer
         # means that it should directly output GEMM_READY format
@@ -1710,7 +1703,7 @@
         return out, None
 
     # Dequantize quantized tensor if not supported
-    if isinstance(inp, QuantizedTensorBase):
+    if isinstance(inp, QuantizedTensorStorage):
         warnings.warn(
             "Attempting to all-gather an unsupported quantized tensor. "
             "Falling back to high-precision all-gather."
