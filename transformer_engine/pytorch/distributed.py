--- conflicted
+++ resolved
@@ -41,19 +41,11 @@
 from .tensor.mxfp8_tensor import MXFP8Quantizer
 from .tensor.nvfp4_tensor import NVFP4Quantizer
 from .tensor.float8_blockwise_tensor import Float8BlockQuantizer
-<<<<<<< HEAD
-from .tensor.quantized_tensor import QuantizedTensorBase, QuantizedTensor, Quantizer
-from .tensor._internal.float8_tensor_base import Float8TensorBase
-from .tensor._internal.mxfp8_tensor_base import MXFP8TensorBase
-from .tensor._internal.nvfp4_tensor_base import NVFP4TensorBase
-from .tensor._internal.float8_blockwise_tensor_base import Float8BlockwiseQTensorBase
-=======
 from .tensor.quantized_tensor import QuantizedTensorStorage, QuantizedTensor, Quantizer
 from .tensor.storage.float8_tensor_storage import Float8TensorStorage
 from .tensor.storage.mxfp8_tensor_storage import MXFP8TensorStorage
 from .tensor.storage.nvfp4_tensor_storage import NVFP4TensorStorage
 from .tensor.storage.float8_blockwise_tensor_storage import Float8BlockwiseQTensorStorage
->>>>>>> 70f53666
 from .triton.pad import pad_columnwise_scale_inv
 from ..debug.pytorch.debug_quantization import DebugQuantizedTensor, DebugQuantizer
 
@@ -1232,20 +1224,12 @@
 
 
 def _post_process_nvfp4_gather(
-<<<<<<< HEAD
-    out: NVFP4TensorBase,
-=======
     out: NVFP4TensorStorage,
->>>>>>> 70f53666
     columnwise_data_interleaved: torch.Tensor,
     columnwise_scale_inv_interleaved: torch.Tensor,
     world_size: int,
     handle: Optional[torch.distributed.Work] = None,
-<<<<<<< HEAD
-) -> NVFP4TensorBase:
-=======
 ) -> NVFP4TensorStorage:
->>>>>>> 70f53666
     """Post-process FP8 blockwise gather."""
     if handle is not None:
         handle.wait()
@@ -1263,11 +1247,7 @@
 class _NVFP4AllGatherAsyncHandle:
     """Handle for asynchronous NVFP4 all-gather."""
 
-<<<<<<< HEAD
-    output: NVFP4TensorBase
-=======
     output: NVFP4TensorStorage
->>>>>>> 70f53666
     columnwise_data_interleaved: torch.Tensor
     columnwise_scale_inv_interleaved: torch.Tensor
     world_size: int
@@ -1295,11 +1275,7 @@
     async_op: bool = False,
     quantizer: NVFP4Quantizer,
     out_shape: Optional[list[int]] = None,
-<<<<<<< HEAD
-) -> tuple[NVFP4TensorBase, Optional[torch.distributed.Work]]:
-=======
 ) -> tuple[NVFP4TensorStorage, Optional[torch.distributed.Work]]:
->>>>>>> 70f53666
     """All-gather NVFP4 tensor along first dimension."""
 
     # Input tensor attributes
@@ -1309,11 +1285,7 @@
     dtype: torch.dtype
 
     # Construct packed shapes for input and input_t.
-<<<<<<< HEAD
-    if isinstance(inp, torch.Tensor) and not isinstance(inp, NVFP4TensorBase):
-=======
     if isinstance(inp, torch.Tensor) and not isinstance(inp, NVFP4TensorStorage):
->>>>>>> 70f53666
         # High-precision tensor.
         in_shape = NVFP4Quantizer.convert_shape_for_fp4(inp.size())
         in_shape_t = NVFP4Quantizer.convert_shape_for_fp4(
@@ -1321,11 +1293,7 @@
         )
         device = inp.device
         dtype = inp.dtype
-<<<<<<< HEAD
-    elif isinstance(inp, NVFP4TensorBase):
-=======
     elif isinstance(inp, NVFP4TensorStorage):
->>>>>>> 70f53666
         if inp._rowwise_data is not None:
             in_shape = inp._rowwise_data.size()
             device = inp._rowwise_data.device
@@ -1335,11 +1303,7 @@
         dtype = torch.bfloat16
     else:
         raise ValueError(
-<<<<<<< HEAD
-            "Invalid type for input tensor (expected torch.Tensor or NVFP4TensorBase, "
-=======
             "Invalid type for input tensor (expected torch.Tensor or NVFP4TensorStorage, "
->>>>>>> 70f53666
             f"found {inp.__class__.__name__})"
         )
 
@@ -1353,11 +1317,7 @@
     # For cases where inp has dimensions that cannot be quantized,
     # we gather in high precision followed by a cast to NVFP4.
     if (
-<<<<<<< HEAD
-        not isinstance(inp, NVFP4TensorBase)
-=======
         not isinstance(inp, NVFP4TensorStorage)
->>>>>>> 70f53666
         and quantizer is not None
         and not quantizer.is_quantizable(inp)
     ):
@@ -1372,11 +1332,7 @@
         return out, None
 
     # Cast input tensor to NVFP4 with required data
-<<<<<<< HEAD
-    if not isinstance(inp, NVFP4TensorBase):
-=======
     if not isinstance(inp, NVFP4TensorStorage):
->>>>>>> 70f53666
         inp = quantizer(inp)
     elif (quantizer.rowwise_usage and inp._rowwise_data is None) or (
         quantizer.columnwise_usage and inp._columnwise_data is None
@@ -1627,11 +1583,7 @@
     # Return immediately if no communication is required
     world_size = get_distributed_world_size(process_group)
     if world_size == 1:
-<<<<<<< HEAD
-        if quantizer is not None and not isinstance(inp, QuantizedTensorBase):
-=======
         if quantizer is not None and not isinstance(inp, QuantizedTensorStorage):
->>>>>>> 70f53666
             inp = quantizer(inp)
         return inp, None
 
@@ -1713,11 +1665,7 @@
         )
 
     # NVFP4 case
-<<<<<<< HEAD
-    if isinstance(inp, NVFP4TensorBase) or isinstance(quantizer, NVFP4Quantizer):
-=======
     if isinstance(inp, NVFP4TensorStorage) or isinstance(quantizer, NVFP4Quantizer):
->>>>>>> 70f53666
         assert isinstance(quantizer, NVFP4Quantizer)
         return _all_gather_nvfp4(
             inp,
@@ -1733,11 +1681,7 @@
             "Attempting to all-gather an unsupported quantized tensor. "
             "Falling back to high-precision all-gather."
         )
-<<<<<<< HEAD
-        if isinstance(inp, QuantizedTensorBase):
-=======
         if isinstance(inp, QuantizedTensorStorage):
->>>>>>> 70f53666
             inp = inp.dequantize()
         # Falling back to high-precision all-gather for Float8BlockQuantizer
         # means that it should directly output GEMM_READY format
@@ -1755,11 +1699,7 @@
         return out, None
 
     # Dequantize quantized tensor if not supported
-<<<<<<< HEAD
-    if isinstance(inp, QuantizedTensorBase):
-=======
     if isinstance(inp, QuantizedTensorStorage):
->>>>>>> 70f53666
         warnings.warn(
             "Attempting to all-gather an unsupported quantized tensor. "
             "Falling back to high-precision all-gather."
