--- conflicted
+++ resolved
@@ -19,15 +19,11 @@
 from torch.distributed.fsdp._common_utils import _get_module_fsdp_state
 from torch.distributed.fsdp._traversal_utils import _get_fsdp_states_with_modules
 
-<<<<<<< HEAD
-from .utils import non_tn_fp8_gemm_supported, safely_set_viewless_tensor_data
-=======
 from .utils import (
     is_non_tn_fp8_gemm_supported,
     safely_set_viewless_tensor_data,
     needs_quantized_gemm,
 )
->>>>>>> 5de3e148
 from .constants import dist_group_type
 from .fp8 import FP8GlobalStateManager, fp8_autocast
 from .tensor.float8_tensor import Float8Quantizer, Float8Tensor, Float8CurrentScalingQuantizer
@@ -948,11 +944,7 @@
 
     # Make sure FP8 transpose is populated if needed
     needs_transpose = (
-<<<<<<< HEAD
-        quantizer is not None and quantizer.columnwise_usage and not non_tn_fp8_gemm_supported()
-=======
         quantizer is not None and quantizer.columnwise_usage and not is_non_tn_fp8_gemm_supported()
->>>>>>> 5de3e148
     )
     if needs_transpose:
         if handle is not None:
