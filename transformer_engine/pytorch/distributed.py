--- conflicted
+++ resolved
@@ -886,15 +886,10 @@
     # Note: We cannot directly all-gather the transposed FP8 tensor,
     # so temporarily modify quantizer to avoid creating FP8 transpose.
     if not isinstance(inp, Float8TensorBase):
-<<<<<<< HEAD
         assert isinstance(quantizer, (Float8Quantizer, Float8CurrentScalingQuantizer))
         # we cannot directly gather the transposed fp8 tensor
         # so we need to disable columnwise usage for the quantizer
         # and then set it back to the original value after quantizing
-=======
-        if quantizer is None:
-            raise ValueError("Input tensor is not FP8 and no quantizer was provided")
->>>>>>> 61f1bf6f
         init_rowwise_usage = quantizer.rowwise_usage
         init_columnwise_usage = quantizer.columnwise_usage
         quantizer.set_usage(rowwise=True, columnwise=False)
@@ -1078,14 +1073,8 @@
     # Cast input tensor to MXFP8 with required data
     if not isinstance(inp, MXFP8TensorBase):
         inp = quantizer(inp)
-<<<<<<< HEAD
-    elif (
-        (quantizer.rowwise_usage and inp._rowwise_data is None)
-        or (quantizer.columnwise_usage and inp._columnwise_data is None)
-=======
     elif (quantizer.rowwise_usage and inp._rowwise_data is None) or (
         quantizer.columnwise_usage and inp._columnwise_data is None
->>>>>>> 61f1bf6f
     ):
         warnings.warn(
             "Input and quantizer do not have matching usages. "
