--- conflicted
+++ resolved
@@ -6,12 +6,8 @@
 from __future__ import annotations
 
 from contextlib import contextmanager, AbstractContextManager, ContextDecorator
-<<<<<<< HEAD
 from typing import Any, Callable, Dict, List, Optional, Tuple, Union
 import warnings
-=======
-from typing import Any, Dict, Union, Optional, Callable, Tuple, List
->>>>>>> 0edf30b8
 
 import torch
 from torch.cuda import _lazy_call, _lazy_init
