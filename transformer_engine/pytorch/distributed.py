# Copyright (c) 2022-2025, NVIDIA CORPORATION & AFFILIATES. All rights reserved.
#
# See LICENSE for license information.

"""Methods needed for distributed training (DP/TP)."""
from __future__ import annotations

from collections.abc import Iterable
from contextlib import contextmanager, AbstractContextManager, ContextDecorator
from functools import lru_cache
import math
from typing import Any, Callable, Dict, List, Optional, Tuple, Union
import warnings

import torch
from torch.cuda import _lazy_call, _lazy_init
from torch.utils.checkpoint import detach_variable, noop_context_fn
from torch.distributed.fsdp import FullyShardedDataParallel as FSDP
from torch.distributed.fsdp._common_utils import _get_module_fsdp_state
from torch.distributed.fsdp._traversal_utils import _get_fsdp_states_with_modules

<<<<<<< HEAD
from .utils import non_tn_fp8_gemm_supported, safely_set_viewless_tensor_data, is_torch_min_version
=======
from .utils import (
    is_non_tn_fp8_gemm_supported,
    safely_set_viewless_tensor_data,
    needs_quantized_gemm,
)
>>>>>>> 6c942ffd
from .constants import dist_group_type
from .fp8 import FP8GlobalStateManager, fp8_autocast
from .tensor.float8_tensor import Float8Quantizer, Float8Tensor, Float8CurrentScalingQuantizer
from .tensor.mxfp8_tensor import MXFP8Quantizer
from .tensor.float8_blockwise_tensor import Float8BlockQuantizer
from .tensor.quantized_tensor import QuantizedTensor, Quantizer
from .tensor._internal.float8_tensor_base import Float8TensorBase
from .tensor._internal.mxfp8_tensor_base import MXFP8TensorBase
from .tensor._internal.float8_blockwise_tensor_base import Float8BlockwiseQTensorBase
from ..debug.pytorch.debug_quantization import DebugQuantizedTensor

<<<<<<< HEAD
=======
try:
    import torch.distributed._symmetric_memory as symm_mem

    HAS_TORCH_SYMMETRIC = True
except ImportError:
    HAS_TORCH_SYMMETRIC = False

>>>>>>> 6c942ffd
__all__ = ["checkpoint", "CudaRNGStatesTracker"]


_MODEL_PARALLEL_ATTRIBUTE_DEFAULTS = {
    "tensor_model_parallel": False,
    "partition_dim": -1,
    "partition_stride": 1,
}

_USE_REENTRANT_ACTIVATION_RECOMPUTE = True

_FP8_ACTIVATION_RECOMPUTE_ENABLED = False
_FP8_ACTIVATION_RECOMPUTE_PHASE = False


_ALL_ACTIVE_RNG_STATES = {}


def get_all_rng_states() -> bool:
    """Returns all generator states used by `CudaRNGStatesTracker`."""
    return _ALL_ACTIVE_RNG_STATES


def set_all_rng_states(states: List) -> None:
    """Updates all generator states used by `CudaRNGStatesTracker`."""
    global _ALL_ACTIVE_RNG_STATES
    _ALL_ACTIVE_RNG_STATES = states


def graph_safe_rng_available() -> bool:
    """Returns whether cuda graph safe RNG state manipulation is supported."""
    return (
        hasattr(torch.cuda.CUDAGraph, "register_generator_state")
        and hasattr(torch.Generator, "graphsafe_set_state")
        and hasattr(torch.Generator, "graphsafe_get_state")
        and hasattr(torch.Generator, "clone_state")
    )


def _get_cuda_rng_state(
    device: Union[int, str, torch.device] = "cuda",
    clone: bool = False,
    graph_safe: bool = True,
) -> torch.Tensor:
    """Return the random number generator state of the specified GPU."""

    _lazy_init()
    if isinstance(device, str):
        device = torch.device(device)
    elif isinstance(device, int):
        device = torch.device("cuda", device)
    idx = device.index
    if idx is None:
        idx = torch.cuda.current_device()
    default_generator = torch.cuda.default_generators[idx]
    if graph_safe_rng_available() and graph_safe:
        if clone:
            # Reference to the cloned generator state
            return default_generator.clone_state()
        # Reference to the current generator state
        return default_generator.graphsafe_get_state()
    return default_generator.get_state()


def _set_cuda_rng_state(
    new_state: torch.Tensor,
    device: Union[int, str] = -1,
    graph_safe=True,
) -> None:
    """Sets the random number generator state of the current GPU."""

    if device == -1:
        device = torch.device("cuda")
    elif isinstance(device, str):
        device = torch.device(device)
    elif isinstance(device, int):
        device = torch.device("cuda", device)

    def cb() -> None:
        idx = device.index
        if idx is None:
            idx = torch.cuda.current_device()
        default_generator = torch.cuda.default_generators[idx]
        if graph_safe_rng_available() and graph_safe:
            default_generator.graphsafe_set_state(new_state)
            return
        default_generator.set_state(new_state)

    _lazy_call(cb)


def set_tensor_model_parallel_attributes(
    tensor: torch.Tensor, is_parallel: bool, dim: int, stride: int
) -> None:
    """set attributes needed for TP"""
    for attribute in _MODEL_PARALLEL_ATTRIBUTE_DEFAULTS:
        assert not hasattr(tensor, attribute)
    # Set the attributes.
    setattr(tensor, "tensor_model_parallel", is_parallel)
    setattr(tensor, "partition_dim", dim)
    setattr(tensor, "partition_stride", stride)


@lru_cache
def get_distributed_world_size(group: Optional[dist_group_type] = None) -> int:
    """Return world size for the distributed group."""
    if not torch.distributed.is_initialized():
        return 1
    return torch.distributed.get_world_size(group=group)


@lru_cache
def get_distributed_rank(group: Optional[dist_group_type] = None) -> int:
    """Return my rank for the distributed group."""
    assert torch.distributed.is_initialized(), "torch.distributed is not initialized."
    return torch.distributed.get_rank(group=group)


def initialize_affine_weight_gpu(
    weight: torch.Tensor,
    init_method: Callable,
    get_rng_state_tracker: Callable,
    partition_dim: int = 0,
    stride: int = 1,
    set_tp_attributes: bool = True,
) -> None:
    """Initialize affine weight for model parallel on GPU."""

    if set_tp_attributes:
        set_tensor_model_parallel_attributes(
            tensor=weight, is_parallel=True, dim=partition_dim, stride=stride
        )

    if get_rng_state_tracker is None:
        init_method(weight)
        return

    with get_rng_state_tracker().fork():
        init_method(weight)


def split_tensor_into_1d_equal_chunks(
    tensor: torch.Tensor, tp_group: dist_group_type, new_buffer: bool = False
) -> torch.Tensor:
    """Break a tensor into equal 1D chunks."""
    partition_size = torch.numel(tensor) // get_distributed_world_size(tp_group)
    start_index = partition_size * get_distributed_rank(tp_group)
    end_index = start_index + partition_size
    if new_buffer:
        data = torch.empty(
            partition_size,
            dtype=tensor.dtype,
            device=torch.cuda.current_device(),
            requires_grad=False,
        )
        data.copy_(tensor.view(-1)[start_index:end_index])
    else:
        data = tensor.view(-1)[start_index:end_index]
    return data


def gather_split_1d_tensor(tensor: torch.Tensor, tp_group: dist_group_type) -> torch.Tensor:
    """Opposite of above function, gather values from model parallel ranks."""
    numel_gathered = torch.numel(tensor) * get_distributed_world_size(tp_group)
    gathered = torch.empty(
        numel_gathered,
        dtype=tensor.dtype,
        device=torch.cuda.current_device(),
        requires_grad=False,
    )
    torch.distributed.all_gather_into_tensor(gathered, tensor, group=tp_group)
    return gathered


class activation_recompute_forward(AbstractContextManager, ContextDecorator):
    """Context manager used to control the forward runtime behavior when executed
    under the `CheckpointFunction` function. For running FP8, the forward pass will
    run without storing intermediate activations. Instead, the forward pass saves
    the inputs tuple and the calling function. In the backwards pass, these are
    retrieved, and the forward pass is computed again while tracking the intermediate
    activations, followed by calculation of gradients using these values.
    """

    _is_first_fp8_module: List = []

    def __init__(self, activation_recompute: bool = False, recompute_phase: bool = False):
        super().__init__()
        self.activation_recompute = activation_recompute
        self.recompute_phase = recompute_phase

    def __enter__(self):
        global _FP8_ACTIVATION_RECOMPUTE_ENABLED, _FP8_ACTIVATION_RECOMPUTE_PHASE
        _FP8_ACTIVATION_RECOMPUTE_ENABLED = (
            self.activation_recompute and FP8GlobalStateManager.is_fp8_enabled()
        )
        _FP8_ACTIVATION_RECOMPUTE_PHASE = self.recompute_phase

        if self.activation_recompute and not self.recompute_phase:
            activation_recompute_forward._is_first_fp8_module.append(
                FP8GlobalStateManager.IS_FIRST_FP8_MODULE
            )
        if self.activation_recompute and self.recompute_phase:
            FP8GlobalStateManager.IS_FIRST_FP8_MODULE = (
                activation_recompute_forward._is_first_fp8_module.pop(0)
            )

    def __exit__(self, *exc_details):
        global _FP8_ACTIVATION_RECOMPUTE_ENABLED, _FP8_ACTIVATION_RECOMPUTE_PHASE
        _FP8_ACTIVATION_RECOMPUTE_ENABLED = False
        _FP8_ACTIVATION_RECOMPUTE_PHASE = False


def is_fp8_activation_recompute_enabled() -> bool:
    """Return global boolean"""
    return _FP8_ACTIVATION_RECOMPUTE_ENABLED


def in_fp8_activation_recompute_phase() -> bool:
    """Return global boolean"""
    return _FP8_ACTIVATION_RECOMPUTE_PHASE


def _get_active_autocast_contexts():
    """
    Returns new CPU and GPU torch.amp.autocast(..) contexts that match the active autocast state
    at the time of this function's execution.
    """
    autocast_cached = torch.is_autocast_cache_enabled()

    if is_torch_min_version("2.4.0a0"):
        gpu_autocast_enabled = torch.is_autocast_enabled("cuda")
        gpu_autocast_dtype = torch.get_autocast_dtype("cuda")
        gpu_autocast_ctx = torch.amp.autocast(
            "cuda",
            enabled=gpu_autocast_enabled,
            dtype=gpu_autocast_dtype,
            cache_enabled=autocast_cached,
        )

        cpu_autocast_enabled = torch.is_autocast_enabled("cpu")
        cpu_autocast_dtype = torch.get_autocast_dtype("cpu")
        cpu_autocast_ctx = torch.amp.autocast(
            "cpu",
            enabled=cpu_autocast_enabled,
            dtype=cpu_autocast_dtype,
            cache_enabled=autocast_cached,
        )
    else:
        gpu_autocast_enabled = torch.is_autocast_enabled()
        gpu_autocast_dtype = torch.get_autocast_gpu_dtype()
        gpu_autocast_ctx = torch.cuda.amp.autocast(
            gpu_autocast_enabled, gpu_autocast_dtype, autocast_cached
        )

        cpu_autocast_enabled = torch.is_autocast_cpu_enabled()
        cpu_autocast_dtype = torch.get_autocast_cpu_dtype()
        cpu_autocast_ctx = torch.cpu.amp.autocast(
            cpu_autocast_enabled, cpu_autocast_dtype, autocast_cached
        )

    return gpu_autocast_ctx, cpu_autocast_ctx


class _CheckpointFunction(torch.autograd.Function):
    """This function is adapted from torch.utils.checkpoint with
    two main changes:
        1) torch.cuda.set_rng_state is replaced with `_set_cuda_rng_state`
        2) the states in the model parallel tracker are also properly
           tracked/set/reset.
    """

    @staticmethod
    def forward(
        ctx,
        run_function: Callable,
        distribute_saved_activations: bool,
        get_rng_state_tracker: Union[Callable, None],
        tp_group: Union[dist_group_type, None],
        context_fn: Union[Callable, None],
        kwargs: Dict[str, Any],
        *args: Tuple[torch.Tensor, ...],
    ) -> Tuple[torch.Tensor, ...]:
        """Call forward function while saving state to be able to
        redo the computation later."""
        ctx.run_function = run_function
        ctx.distribute_saved_activations = distribute_saved_activations

        # Copy the rng states.
        ctx.fwd_cpu_rng_state = torch.get_rng_state()
        ctx.fwd_cuda_rng_state = _get_cuda_rng_state(graph_safe=False)
        if get_rng_state_tracker is not None:
            ctx.fwd_cuda_rng_state_tracker = get_rng_state_tracker().get_states()

        if context_fn is not None:
            forward_ctx, recompute_ctx = context_fn()
        else:
            forward_ctx, recompute_ctx = noop_context_fn()

        # Preserve torch autocast context for the backward pass
        torch_gpu_amp_ctx, torch_cpu_amp_ctx = _get_active_autocast_contexts()

        with torch.no_grad(), forward_ctx:
            with activation_recompute_forward(activation_recompute=True, recompute_phase=False):
                outputs = run_function(*args, **kwargs)

        # Divide hidden states across model parallel group and only keep
        # the chunk corresponding to the current rank.
        if distribute_saved_activations:
            ctx.input_0_shape = args[0].data.shape
            safely_set_viewless_tensor_data(
                args[0],
                split_tensor_into_1d_equal_chunks(args[0].data, tp_group, new_buffer=True),
            )

        # Store everything.
        ctx.inputs = [arg if not torch.is_tensor(arg) else None for arg in args]
        tensor_inputs = [arg if torch.is_tensor(arg) else None for arg in args]
        ctx.save_for_backward(*tensor_inputs)

        fp8 = FP8GlobalStateManager.is_fp8_enabled()
        ctx.get_rng_state_tracker = get_rng_state_tracker
        ctx.tp_group = tp_group
        ctx.recompute_ctx = recompute_ctx
        ctx.torch_gpu_amp_ctx = torch_gpu_amp_ctx
        ctx.torch_cpu_amp_ctx = torch_cpu_amp_ctx
        ctx.fp8 = fp8
        ctx.fp8_recipe = FP8GlobalStateManager.get_fp8_recipe() if fp8 else None
        ctx.kwargs = kwargs

        return outputs

    @staticmethod
    def backward(
        ctx, *args: Tuple[Union[torch.Tensor, None], ...]
    ) -> Tuple[Union[torch.Tensor, None], ...]:
        """Call backward function with activation recomputation."""
        if not torch.autograd._is_checkpoint_valid():
            raise RuntimeError(
                "Checkpointing is not compatible with .grad(), please use .backward() if possible"
            )

        inputs = tuple(
            t if t is not None else arg for (t, arg) in zip(ctx.saved_tensors, ctx.inputs)
        )

        get_rng_state_tracker = ctx.get_rng_state_tracker

        if ctx.distribute_saved_activations:
            safely_set_viewless_tensor_data(
                inputs[0],
                gather_split_1d_tensor(inputs[0].data, ctx.tp_group).view(ctx.input_0_shape),
            )

        # Store the current states.
        bwd_cpu_rng_state = torch.get_rng_state()
        bwd_cuda_rng_state = _get_cuda_rng_state(graph_safe=False)
        if get_rng_state_tracker is not None:
            bwd_cuda_rng_state_tracker = get_rng_state_tracker().get_states()

        # Set the states to what it used to be before the forward pass.
        torch.set_rng_state(ctx.fwd_cpu_rng_state)
        _set_cuda_rng_state(ctx.fwd_cuda_rng_state, graph_safe=False)
        if get_rng_state_tracker is not None:
            get_rng_state_tracker().set_states(ctx.fwd_cuda_rng_state_tracker)

        # Compute the forward pass.
        detached_inputs = detach_variable(inputs)
        with torch.enable_grad(), ctx.recompute_ctx, ctx.torch_gpu_amp_ctx, ctx.torch_cpu_amp_ctx, activation_recompute_forward(
            activation_recompute=True, recompute_phase=True
        ), fp8_autocast(
            enabled=ctx.fp8, fp8_recipe=ctx.fp8_recipe
        ):
            outputs = ctx.run_function(*detached_inputs, **ctx.kwargs)

        # Set the states back to what it was at the start of this function.
        torch.set_rng_state(bwd_cpu_rng_state)
        _set_cuda_rng_state(bwd_cuda_rng_state, graph_safe=False)
        if get_rng_state_tracker is not None:
            get_rng_state_tracker().set_states(bwd_cuda_rng_state_tracker)

        if isinstance(outputs, torch.Tensor):
            outputs = (outputs,)

        outputs_with_grad = []
        args_with_grad = []
        for i, output in enumerate(outputs):
            if torch.is_tensor(output) and output.requires_grad:
                outputs_with_grad.append(output)
                args_with_grad.append(args[i])
        if len(outputs_with_grad) == 0:
            raise RuntimeError(
                "none of output has requires_grad=True, this checkpoint() is not necessary"
            )

        # backward does not require entering autocast context because
        # backward implementations already retrieve fp8 recipe and
        # enablement from stored ctx.
        torch.autograd.backward(outputs_with_grad, args_with_grad)
        grads = tuple(
            inp.grad if isinstance(inp, torch.Tensor) else None for inp in detached_inputs
        )
        return (None, None, None, None, None, None) + grads


class _CheckpointFrame:
    """
    Storage frame for forward RNG states and detached activations from the forward recompute.
    """

    def __init__(self, recompute_fn: Callable, get_rng_state_tracker: Callable):
        self.recompute_fn = recompute_fn
        self.recomputed = []
        self.count = 0
        self.get_rng_state_tracker = get_rng_state_tracker
        self.fwd_rng_states = None
        self.bwd_rng_states = None

    def cache_rng_states(self, forward=True):
        """Cache fwd/bwd RNG states in the frame to restore later."""
        rng_states = (
            torch.get_rng_state(),
            _get_cuda_rng_state(graph_safe=False),
        )
        if self.get_rng_state_tracker is not None:
            rng_states += (self.get_rng_state_tracker().get_states(),)

        if forward:
            self.fwd_rng_states = rng_states
        else:
            self.bwd_rng_states = rng_states

    def restore_rng_states(self, forward=True):
        """Restore fwd/bwd RNG states that were previously cached into the frame."""
        if forward:
            rng_states = self.fwd_rng_states
        else:
            rng_states = self.bwd_rng_states

        torch.set_rng_state(rng_states[0])
        _set_cuda_rng_state(rng_states[1], graph_safe=False)
        if self.get_rng_state_tracker is not None:
            self.get_rng_state_tracker().set_states(rng_states[2])


class _recomputation_hook(
    torch.autograd.graph.saved_tensors_hooks
):  # pylint: disable=too-few-public-methods
    """torch.autograd hook for packing/unpacking tensors during the activation recompute phase."""

    def __init__(self, frame):

        def pack_hook(x):
            """
            Packing hook for each recomputed activation passed into the `ctx.save_for_backward()`
            call in the forward recomputation.
            """
            frame.recomputed.append(x.detach())
            return x.detach()

        def unpack_hook(x):
            """
            No-op unpack hook that will never be called because the backward pass for the
            forward recomputation is never triggered.
            """
            return x

        super().__init__(pack_hook, unpack_hook)


class _checkpoint_hook(
    torch.autograd.graph.saved_tensors_hooks
):  # pylint: disable=too-few-public-methods
    """torch.autograd hook for packing/unpacking tensors during the checkpointed forward pass."""

    def __init__(self, frame, args, kwargs):

        def pack_hook(x):
            """
            Packing hook for each tensor passed into `ctx.save_for_backward()` call in the
            forward pass. Since this is the first forward pass, we discard the tensor and instead
            pack a placeholder tensor index into the autograd engine context.
            """
            del x
            idx = frame.count
            frame.count += 1
            return idx

        def unpack_hook(idx):
            """
            Unpacking hook for each tensor that comes out of the `ctx.saved_tensors` call in the
            backward pass. The first time this is called, the _recomputation_hook will save all the
            activation tensors from `ctx.save_for_backward()` in the forward recomputation into the
            _CheckpointFrame. Subsequent calls will simply return the already recomputed activation
            tensor at the given index of the _CheckpointFrame storage.
            """

            if not frame.recomputed:
                # Store current RNG states in the backward pass
                frame.cache_rng_states(forward=False)

                # Set RNG states to what we saved before the forward pass
                frame.restore_rng_states(forward=True)

                # Recompute the forward pass
                with _recomputation_hook(frame):
                    frame.recompute_fn(*args, **kwargs)

                # Restore RNG states back to the backward pass
                frame.restore_rng_states(forward=False)

            # Return the already recomputed activation tensor at the given index
            activation = frame.recomputed[idx]
            frame.recomputed[idx] = None
            return activation

        super().__init__(pack_hook, unpack_hook)


def use_reentrant_activation_recompute():
    """Returns `True` if activation recompute is using the 'reentrant' method."""
    return _USE_REENTRANT_ACTIVATION_RECOMPUTE


def get_activation_recompute_contexts():
    """Returns context objects for the checkpointed forward pass and the forward recompute phase."""
    forward_ctx = activation_recompute_forward(
        activation_recompute=True,
        recompute_phase=False,
    )
    recompute_ctx = activation_recompute_forward(
        activation_recompute=True,
        recompute_phase=True,
    )
    return forward_ctx, recompute_ctx


def has_te_modules(network):
    """
    Check if there are any Transformer Engine modules in the network.
    """
    from .module import LayerNorm, RMSNorm
    from .module.base import TransformerEngineBaseModule
    from .attention import UnfusedDotProductAttention, DotProductAttention, MultiheadAttention
    from .transformer import TransformerLayer

    te_classes_list = [
        LayerNorm,
        RMSNorm,
        TransformerEngineBaseModule,
        UnfusedDotProductAttention,
        DotProductAttention,
        MultiheadAttention,
        TransformerLayer,
    ]

    if isinstance(network, torch.nn.Module):
        for module in network.modules():
            if any(isinstance(module, te_class) for te_class in te_classes_list):
                return True
        return False

    # Cannot check for TE modules inside a custom class/callable that's not a torch.nn.Module,
    # so just assume that it has TE modules just to be safe.
    return True


@torch._disable_dynamo
def checkpoint(
    function: Callable,
    *args: Tuple[torch.Tensor, ...],
    **kwargs: Dict[str, Any],
) -> Tuple[torch.Tensor, ...]:
    """
    Checkpoint a part of the model by trading compute for memory. This function is based on
    `torch.utils.checkpoint.checkpoint <https://pytorch.org/docs/stable/checkpoint.html>`_.

    .. warning::

        It is the user's responsibility to ensure identical behavior when calling
        :attr:`function` from the forward and backward pass. If different output is
        produced (e.g. due to global state), then the checkpointed version won't
        be numerically equivalent.

    .. warning::
        `use_reentrant=False` does not support early stopping, and will execute the entire forward
        pass for the checkpointed module when recomputing activations in the backward pass.

    Parameters
    ----------
    function: Callable
            pytorch module used to run the forward and backward passes using
            the specified :attr:`args` and :attr:`kwargs`.
    distribute_saved_activations: bool, default = False
            if set to `True` and `use_reentrant=True`, first tensor argument is distributed
            across the specified tensor parallel group (`tp_group`) before saving it for the
            backward pass. This has no effect when `use_reentrant=False`.
    get_rng_state_tracker: `Callable`, default = None
            python callable which returns an instance of :func:`CudaRNGStatesTracker`.
    tp_group : ProcessGroup, default = None
            tensor parallel process group. Used only when `distribute_saved_activations=True`
            and `use_reentrant=True`. If `None`, it falls back to the default group.
    use_reentrant : bool, default = True
            perform checkpointing in reentrant mode.
    args : tuple
            tuple of torch tensors for inputs to :attr:`function`.
    kwargs : dict
            dictionary of string keys for keyword arguments to :attr:`function`.
    """
    # Pop out te.distributed.checkpoint() arguments
    global _USE_REENTRANT_ACTIVATION_RECOMPUTE
    _USE_REENTRANT_ACTIVATION_RECOMPUTE = kwargs.pop("use_reentrant", True)
    distribute_saved_activations = kwargs.pop("distribute_saved_activations", False)
    tp_group = kwargs.pop("tp_group", None)
    get_rng_state_tracker = kwargs.pop("get_rng_state_tracker", None)

    # Ensure backward compatibility.
    if (
        len(args) > 3
        and isinstance(args[0], bool)
        and callable(args[1])
        and isinstance(args[2], None | dist_group_type)
    ):
        warnings.warn(
            "Passing non-tensor non-keyword arguments is deprecated and support will be removed in "
            "future releases of TransformerEngine. `distribute_saved_activations`, `tp_group`, and "
            "`get_rng_state_tracker` must be passed as keyword arguments to `checkpoint`.",
            DeprecationWarning,
            stacklevel=2,
        )
        distribute_saved_activations = args[0]
        get_rng_state_tracker = args[1]
        tp_group = args[2]
        args = args[3:]

    # Trigger the native PyTorch checkpoint if the function is not or does not contain a
    # Transformer Engine module.
    context_fn = kwargs.pop("context_fn", noop_context_fn)
    determinism_check = kwargs.pop("determinism_check", "default")
    debug = kwargs.pop("debug", False)
    if not has_te_modules(function):
        return torch.utils.checkpoint.checkpoint(
            function,
            *args,
            use_reentrant=_USE_REENTRANT_ACTIVATION_RECOMPUTE,
            context_fn=context_fn,
            determinism_check=determinism_check,
            debug=debug,
            **kwargs,
        )

    from .module.base import TransformerEngineBaseModule

    if isinstance(function, TransformerEngineBaseModule):
        # If this TE module is FSDP-wrapped, clear its FSDP group information because there's no need
        # to scatter/gather activations that we will recompute anyway.
        setattr(function, "fsdp_wrapped", False)
        setattr(function, "fsdp_group", None)

    # Otherwise discard unused te.utils.checkpoint.checkpoint() arguments
    # and execute TE's own checkpointing
    # NOTE: This logic uses the TE checkpoint on all custom callable `function` handles because we
    #       cannot be sure there are no TE modules inside the function. It also means we might run
    #       the TE checkpoint for non-TE modules, so the TE checkpoint has to support a potential
    #       user context function.
    del determinism_check, debug
    if _USE_REENTRANT_ACTIVATION_RECOMPUTE:
        # If saved activations need to be distributed but there is no process group,
        # default to the world group.
        if distribute_saved_activations:
            assert torch.distributed.is_initialized(), "torch.distributed is not initialized."
            tp_group = torch.distributed.GroupMember.WORLD if tp_group is None else tp_group

        return _CheckpointFunction.apply(
            function,
            distribute_saved_activations,
            get_rng_state_tracker,
            tp_group,
            context_fn,
            kwargs,
            *args,
        )

    if distribute_saved_activations:
        warnings.warn(
            "`distribute_saved_activations=True` has no effect when `use_reentrant=False`. "
            "The non-reentrant checkpoint implementation does not manually store forward "
            "inputs for the activation recompute in the backward pass, and instead leverages "
            "the autograd engine's pack/unpack hooks."
        )

    user_forward_ctx, user_recompute_ctx = context_fn()
    te_forward_ctx, te_recompute_ctx = get_activation_recompute_contexts()

    # Preserve the torch autocast contexts from the forward pass during recompute phase.
    torch_gpu_amp_forward_ctx, torch_cpu_amp_forward_ctx = _get_active_autocast_contexts()

    fp8 = FP8GlobalStateManager.is_fp8_enabled()
    fp8_recipe = FP8GlobalStateManager.get_fp8_recipe() if fp8 else None

    def recompute_fn(*args, **kwargs):
        with torch.autograd.enable_grad(), (
            te_recompute_ctx
        ), user_recompute_ctx, torch_gpu_amp_forward_ctx, torch_cpu_amp_forward_ctx, fp8_autocast(
            enabled=fp8, fp8_recipe=fp8_recipe
        ):
            function(*args, **kwargs)

    # Initialize a new checkpoint frame for each new forward pass.
    new_frame = _CheckpointFrame(
        recompute_fn,
        get_rng_state_tracker,
    )
    new_frame.cache_rng_states(forward=True)

    with _checkpoint_hook(new_frame, args, kwargs), te_forward_ctx, user_forward_ctx:
        out = function(*args, **kwargs)

    return out


class CudaRNGStatesTracker:
    """
    For model parallelism, multiple RNG states need to simultaneously exist in order
    to execute operations in or out of the model parallel region. This class keeps
    track of the various RNG states and provides utility methods to maintain them and
    execute parts of the model under a given RNG setting. Using the `add` method, a
    cuda rng state is initialized based on the input `seed` and is assigned to `name`.
    Later, by forking the rng state, we can perform operations and return to our starting
    cuda state.
    """

    def __init__(self):
        # Map from a string name to the cuda rng state.
        self.states_ = {}
        # Seeds are just for book keeping and ensure no seed is set twice.
        self.seeds_ = set()

    def reset(self):
        """
        Set to the initial state (no tracker).
        """
        self.states_ = {}
        self.seeds_ = set()

    def get_states(self) -> Dict[str, torch.Tensor]:
        """
        Get rng states. Copy the dictionary so we have direct pointers
        to the states, not just a pointer to the dictionary.
        """
        states = {}
        for name in self.states_:
            states[name] = self.states_[name]
        return states

    def set_states(self, states: Dict[str, torch.Tensor]) -> None:
        """
        Set the rng states. For efficiency purposes, we do not
        check the size of seed for compatibility.

        states: Dict[str, torch.Tensor]
               A mapping from string names to RNG states.
        """
        self.states_ = states

    def add(self, name: str, seed: int) -> None:
        """
        Adds a new RNG state.

        name: str
             string identifier for the RNG state.
        seed: int
             PyTorch seed for the RNG state.
        """
        # Check seed is not already used.
        if seed in self.seeds_:
            raise RuntimeError(f"seed {seed} already exists")
        self.seeds_.add(seed)
        # Check that state is not already defined.
        if name in self.states_:
            raise RuntimeError(f"cuda rng state {name} already exists")

        if graph_safe_rng_available():
            new_state = _get_cuda_rng_state(clone=True)
            new_state.manual_seed(seed)
            self.states_[name] = new_state
            # Update global states.
            set_all_rng_states(self.states_)
        else:
            # Get the current rng state.
            orig_rng_state = _get_cuda_rng_state()
            # Set the new state and store it.
            torch.cuda.manual_seed(seed)
            self.states_[name] = _get_cuda_rng_state(clone=True)
            # Reset rng state to what it was.
            _set_cuda_rng_state(orig_rng_state)
            # Update global states.
            set_all_rng_states(self.states_)

    @contextmanager
    def fork(self, name: str = "model-parallel-rng"):
        """
        Fork the cuda rng state, perform operations, and exit with
        the original state.

        name: str
             string identifier for the RNG state.
        """
        # Check if we have added the state
        if name not in self.states_:
            raise KeyError(f"cuda rng state {name} is not added")
        # Get the reference to current rng state.
        orig_cuda_rng_state = _get_cuda_rng_state()
        # Set rng state to the desired one
        _set_cuda_rng_state(self.states_[name])
        # Do the stuff we wanted to do.
        try:
            yield
        finally:
            # this is redundant with graph-safe API
            if not graph_safe_rng_available():
                self.states_[name] = _get_cuda_rng_state()
            # And set the state to the original state we started with.
            _set_cuda_rng_state(orig_cuda_rng_state)


def reduce_scatter_along_first_dim(
    inp: torch.Tensor, tp_group: dist_group_type, async_op: bool = False
) -> Tuple[torch.Tensor, Optional[torch.distributed.Work]]:
    """Reduce-scatter the input tensor across model parallel group."""
    world_size = get_distributed_world_size(tp_group)
    # Bypass the function if we are using only 1 GPU.
    if world_size == 1:
        return inp, None

    dim_size = list(inp.size())
    assert (
        dim_size[0] % world_size == 0
    ), "First dimension of the tensor should be divisible by tensor parallel size"

    dim_size[0] = dim_size[0] // world_size

    output = torch.empty(dim_size, dtype=inp.dtype, device=torch.cuda.current_device())
    handle = torch.distributed.reduce_scatter_tensor(
        output, inp.contiguous(), group=tp_group, async_op=async_op
    )
    return output, handle


def _all_gather_fp8(
    inp: torch.Tensor,
    process_group: dist_group_type,
    *,
    async_op: bool = False,
    quantizer: Optional[Quantizer] = None,
    out_shape: Optional[list[int]] = None,
) -> tuple[Float8TensorBase, Optional[torch.distributed.Work]]:
    """All-gather FP8 tensor along first dimension."""
    world_size = get_distributed_world_size(process_group)

    # Check that quantizer is valid
    if quantizer is not None and not isinstance(
        quantizer, (Float8Quantizer, Float8CurrentScalingQuantizer)
    ):
        raise ValueError(f"Got non-FP8 quantizer ({quantizer.__class__.__name__})")

    # Output tensor dims
    if out_shape is None:
        out_shape = list(inp.size())
        out_shape[0] *= world_size

    # Cast input tensor to FP8 if needed
    # Note: We cannot directly all-gather the transposed FP8 tensor,
    # so temporarily modify quantizer to avoid creating FP8 transpose.
    if not isinstance(inp, Float8TensorBase):
        if quantizer is None:
            raise ValueError("Input tensor is not FP8 and no quantizer was provided")
        init_rowwise_usage = quantizer.rowwise_usage
        init_columnwise_usage = quantizer.columnwise_usage
        quantizer.set_usage(rowwise=True, columnwise=False)
        inp = quantizer(inp)
        quantizer.set_usage(
            rowwise=init_rowwise_usage,
            columnwise=init_columnwise_usage,
        )

    # Construct output tensor
    out: Float8TensorBase
    if quantizer is not None:
        dtype = torch.float32
        device = "cuda"
        if isinstance(inp, Float8Tensor):
            dtype = inp.dtype
            device = inp.device
        out = quantizer.make_empty(out_shape, dtype=dtype, device=device)
    elif isinstance(inp, Float8Tensor):
        out = inp.make_like(inp, shape=out_shape)
        out._data = torch.empty_like(
            out_shape,
            dtype=torch.uint8,
            device=inp.device,
        )
        out._transpose = None
        out._transpose_invalid = True
    else:
        raise RuntimeError("FP8TensorBase is not supported yet without Quantizer")

    # Assume scaling factors are identical across ranks
    out._scale_inv = inp._scale_inv

    # Perform communication
    handle = torch.distributed.all_gather_into_tensor(
        out._data,
        inp._data.contiguous(),
        group=process_group,
        async_op=async_op,
    )

    # Make sure FP8 transpose is populated if needed
    needs_transpose = (
        quantizer is not None and quantizer.columnwise_usage and not is_non_tn_fp8_gemm_supported()
    )
    if needs_transpose:
        if handle is not None:
            handle.wait()
            handle = None
        out._create_transpose()

    return out, handle


def _all_gather_fp8_blockwise(
    inp: torch.Tensor,
    process_group: dist_group_type,
    *,
    async_op: bool = False,  # pylint: disable=unused-argument
    quantizer: Optional[Quantizer] = None,
    out_shape: Optional[list[int]] = None,
) -> tuple[torch.Tensor, Optional[torch.distributed.Work]]:
    """
    All-gather FP8 tensor along first dimension for blockwise quantization.

    Returns: quantizer(gather(inp))

    NOTE: The implementation is not sophisticated enough to honor async_op=True.
    In some cases it falls back to synchronous gather and invokes the quantizer.
    """

    # Input tensor attributes
    device: torch.device
    dtype: torch.dtype
    if isinstance(inp, torch.Tensor):
        device = inp.device
        dtype = inp.dtype
    elif isinstance(inp, Float8BlockwiseQTensorBase):
        if inp._rowwise_data is not None:
            device = inp._rowwise_data.device
        elif inp._columnwise_data is not None:
            device = inp._columnwise_data.device
        else:
            raise ValueError("Got Float8BlockwiseQTensorBase input tensor without any data")
        dtype = torch.bfloat16  # Only has fp8 dtype. Guess BF16 for dequant.
    else:
        raise ValueError(
            "Invalid type for input tensor (expected torch.Tensor or Float8BlockwiseQTensorBase, "
            f"found {inp.__class__.__name__})"
        )
    world_size = get_distributed_world_size(process_group)

    # Check that quantizer is valid
    if quantizer is not None and not isinstance(quantizer, Float8BlockQuantizer):
        raise ValueError(f"Got non-FP8 blockwise quantizer ({quantizer.__class__.__name__})")
    if not (quantizer.block_scaling_dim == 1 and quantizer.block_len == 128):
        raise NotImplementedError("Only 1D blockwise quantization is supported for allgather")

    # Output tensor dims
    if out_shape is None:
        out_shape = list(inp.size())
        out_shape[0] *= world_size

    # Doing BF16 gather for now as baseline because it's simpler
    if not isinstance(inp, Float8BlockwiseQTensorBase) and quantizer is not None:
        out = torch.empty(
            out_shape,
            dtype=dtype,
            device=device,
            memory_format=torch.contiguous_format,
        )
        torch.distributed.all_gather_into_tensor(out, inp, group=process_group, async_op=False)
        out = quantizer(out)
        return out, None
    # Implementation of fp8 gather needs to account for:
    # * Getting columnwise data as a transpose of how it is stored for GEMMS.
    # * Gathering non GEMM swizzled scales.
    # * Refer to scaffold code when implementing at:
    # https://github.com/kwyss-nvidia/TransformerEngine/commit/6659ee9dc84fb515d1d47699d8bfd20a72b76477
    raise NotImplementedError("fp8 blockwise allgather not yet implemented")


def _all_gather_mxfp8(
    inp: torch.Tensor,
    process_group: dist_group_type,
    *,
    async_op: bool = False,
    quantizer: MXFP8Quantizer,
    out_shape: Optional[list[int]] = None,
) -> tuple[MXFP8TensorBase, Optional[torch.distributed.Work]]:
    """All-gather MXFP8 tensor along first dimension."""

    # Input tensor attributes
    in_shape: Iterable[int]
    device: torch.device
    dtype: torch.dtype
    if isinstance(inp, torch.Tensor):
        in_shape = inp.size()
        device = inp.device
        dtype = inp.dtype
    elif isinstance(inp, MXFP8TensorBase):
        if inp._rowwise_data is not None:
            in_shape = inp._rowwise_data.device.size()
            device = inp._rowwise_data.device
            dtype = inp._rowwise_data.dtype
        elif inp._columnwise_data is not None:
            in_shape = inp._columnwise_data.device.size()
            device = inp._columnwise_data.device
            dtype = inp._columnwise_data.dtype
        else:
            raise ValueError("Got MXFP8 input tensor without any data")
        dtype = torch.bfloat16
    else:
        raise ValueError(
            "Invalid type for input tensor (expected torch.Tensor or MXFP8TensorBase, "
            f"found {inp.__class__.__name__})"
        )

    # Output tensor shape
    world_size = get_distributed_world_size(process_group)
    if out_shape is None:
        out_shape = [in_shape[0] * world_size] + in_shape[1:]

    # For cases where inp has dimensions that cannot be quantized,
    # we gather in high precision followed by a cast to FP8.
    if (
        not isinstance(inp, MXFP8TensorBase)
        and quantizer is not None
        and not quantizer.is_quantizable(inp)
    ):
        out = torch.empty(
            out_shape,
            dtype=dtype,
            device=device,
            memory_format=torch.contiguous_format,
        )
        torch.distributed.all_gather_into_tensor(out, inp, group=process_group)
        out = quantizer(out)
        return out, None

    # Cast input tensor to MXFP8 with required data
    if not isinstance(inp, MXFP8TensorBase):
        inp = quantizer(inp)
    elif (quantizer.rowwise_usage and inp._rowwise_data is None) or (
        quantizer.columnwise_usage and inp._columnwise_data is None
    ):
        warnings.warn(
            "Input and quantizer do not have matching usages. "
            "Dequantizing and requantizing to MXFP8."
        )
        inp = quantizer(inp.dequantize())

    # Construct MXFP8 output tensor
    out = quantizer.make_empty(out_shape, dtype=dtype, device=device)

    # Coalesce NCCL collectives
    with torch.distributed._coalescing_manager(
        group=process_group,
        device=device,
        async_ops=async_op,
    ) as coalescing_manager:

        # Gather MXFP8 data for row-wise usage
        if quantizer.rowwise_usage:

            # Remove padding from MXFP8 scale-inverses
            in_scale_inv = inp._rowwise_scale_inv
            out_scale_inv = out._rowwise_scale_inv
            flattened_in_shape0 = math.prod(in_shape[:-1])
            if in_scale_inv.size(0) != flattened_in_shape0:
                in_scale_inv = in_scale_inv[:flattened_in_shape0]
                out_scale_inv[flattened_in_shape0 * world_size :].zero_()
                out_scale_inv = out_scale_inv[: flattened_in_shape0 * world_size]

            # Launch all-gathers
            torch.distributed.all_gather_into_tensor(
                out_scale_inv,
                in_scale_inv,
                group=process_group,
            )
            torch.distributed.all_gather_into_tensor(
                out._rowwise_data,
                inp._rowwise_data,
                group=process_group,
            )

        # Gather MXFP8 data for column-wise usage
        if quantizer.columnwise_usage:

            # Remove padding from MXFP8 scale-inverses
            in_scale_inv = inp._columnwise_scale_inv
            out_scale_inv = out._columnwise_scale_inv
            flattened_in_shape0 = math.prod(in_shape[:-1]) // 32
            if in_scale_inv.size(0) != flattened_in_shape0:
                in_scale_inv = in_scale_inv[:flattened_in_shape0]
                out_scale_inv[flattened_in_shape0 * world_size :].zero_()
                out_scale_inv = out_scale_inv[: flattened_in_shape0 * world_size]

            # Launch all-gathers
            torch.distributed.all_gather_into_tensor(
                out_scale_inv,
                in_scale_inv,
                group=process_group,
            )
            torch.distributed.all_gather_into_tensor(
                out._columnwise_data,
                inp._columnwise_data,
                group=process_group,
            )

    handle = coalescing_manager if async_op else None
    return out, handle


def gather_along_first_dim(
    inp: torch.Tensor,
    process_group: dist_group_type,
    async_op: bool = False,
    quantizer: Optional[Quantizer] = None,
) -> tuple[torch.Tensor, Optional[torch.distributed.Work]]:
    """
    All-gather tensors and concatenate along first dimension.
    """

    # Return immediately if no communication is required
    world_size = get_distributed_world_size(process_group)
    if world_size == 1:
        if quantizer is not None and not isinstance(inp, QuantizedTensor):
            inp = quantizer(inp)
        return inp, None

    # Output tensor dims
    out_shape = list(inp.size())
    out_shape[0] *= world_size

    # FP8 case: delayed scaling or current scaling
    if isinstance(inp, Float8TensorBase) or isinstance(
        quantizer, (Float8Quantizer, Float8CurrentScalingQuantizer)
    ):
        return _all_gather_fp8(
            inp,
            process_group,
            async_op=async_op,
            quantizer=quantizer,
            out_shape=out_shape,
        )

    # FP8 block scaling case, block length = 128
    if isinstance(inp, Float8BlockwiseQTensorBase) or isinstance(quantizer, Float8BlockQuantizer):
        return _all_gather_fp8_blockwise(
            inp,
            process_group,
            async_op=async_op,
            quantizer=quantizer,
            out_shape=out_shape,
        )

    # MXFP8 case
    if isinstance(inp, MXFP8TensorBase) or isinstance(quantizer, MXFP8Quantizer):
        assert isinstance(quantizer, MXFP8Quantizer)
        return _all_gather_mxfp8(
            inp,
            process_group,
            async_op=async_op,
            quantizer=quantizer,
            out_shape=out_shape,
        )

    # Debug case - call gather_along_first_dim on each tensor
    if isinstance(inp, DebugQuantizedTensor):
        out_obj = inp
        rowwise = inp.get_tensor(False)
        columnwise = inp.get_tensor(True)
        final_quantizer = (
            None if not needs_quantized_gemm(inp, rowwise=True) else quantizer.parent_quantizer
        )
        rowwise_total = gather_along_first_dim(rowwise, process_group, False, final_quantizer)[0]
        out_obj.rowwise_gemm_tensor = rowwise_total
        if rowwise is not columnwise:
            final_quantizer_columnwise = (
                None if not needs_quantized_gemm(inp, rowwise=False) else quantizer.parent_quantizer
            )
            columnwise_total, _ = gather_along_first_dim(
                columnwise, process_group, False, final_quantizer_columnwise
            )
            out_obj.columnwise_gemm_tensor = columnwise_total
        else:
            out_obj.rowwise_gemm_tensor = out_obj.rowwise_gemm_tensor
        return out_obj, None

    # High-precision communication for quantized tensors
    if quantizer is not None:
        warnings.warn(
            "Attempting to all-gather an unsupported quantized tensor. "
            "Falling back to high-precision all-gather."
        )
        if isinstance(inp, QuantizedTensor):
            inp = inp.dequantize()
        out = torch.empty(
            out_shape,
            dtype=inp.dtype,
            device=inp.device,
            memory_format=torch.contiguous_format,
        )
        torch.distributed.all_gather_into_tensor(out, inp, group=process_group)
        out = quantizer(out)
        return out, None

    # Dequantize quantized tensor if not supported
    if isinstance(inp, QuantizedTensor):
        warnings.warn(
            "Attempting to all-gather an unsupported quantized tensor. "
            "Falling back to high-precision all-gather."
        )
        inp = inp.dequantize()

    # Communication for plain PyTorch tensors
    out = torch.empty(
        out_shape,
        dtype=inp.dtype,
        device=inp.device,
        memory_format=torch.contiguous_format,
    )
    handle = torch.distributed.all_gather_into_tensor(
        out,
        inp.contiguous(),
        group=process_group,
        async_op=async_op,
    )
    return out, handle


# Global cache to store symmetric memory tensors
symmetric_mem_cache = {}


def get_symmetric_memory_tensor(tensor_numel, tensor_dtype, tensor_device, tp_group, tag=None):
    """
    Gets or creates a symmetric memory tensor with specified properties.

    Reuses cached tensors when available to avoid redundant creation and rendezvous operations.

    Note: This function always returns a 1D tensor.

    Parameters
    ----------
    tensor_numel : int
        Number of elements in the tensor.
    tensor_dtype : torch.dtype
        Data type of the tensor.
    tensor_device : torch.device
        Device on which to allocate the tensor.
    tp_group : dist_group_type
        Process group for rendezvous operation.
    tag : Any, optional
        Optional identifier to further distinguish tensors.

    Returns
    -------
    torch.Tensor
        A symmetric memory tensor with the specified properties.
    """
    # Create a cache key based on tensor properties and group
    cache_key = (tensor_numel, tensor_dtype, tensor_device, tp_group.group_name, tag)

    # Check if we already have a symmetric memory tensor for this configuration
    if cache_key not in symmetric_mem_cache:
        # Create a new symmetric memory tensor if not in cache
        msg = symm_mem.empty(
            tensor_numel,
            dtype=tensor_dtype,
            device=tensor_device,
        )
        # Perform the rendezvous once for this tensor
        symm_mem.rendezvous(msg, group=tp_group)
        # Store in cache
        symmetric_mem_cache[cache_key] = msg
    else:
        # Reuse the existing symmetric memory tensor
        msg = symmetric_mem_cache[cache_key]

    return msg


def symmetric_all_reduce(
    inp: torch.Tensor,
    tp_group: Optional[dist_group_type] = None,
    async_op: bool = False,
    all_reduce_type: str = "multimem_all_reduce",
):
    """
    Performs an all-reduce operation across multiple processes using symmetric memory.
    If the input tensor is already in the symmetric memory cache we can avoid copy
    overheads by just directly using the input tensor for all reduce.  Externally
    created symmetric memory tensors not in the cache currently will not be able to
    avoid the extra copies.

    Parameters
    ----------
    inp : torch.Tensor
        The input tensor to be reduced. The operation is performed in-place.

    tp_group : Optional[dist_group_type], default=None
        The process group over which to perform the all-reduce operation.
        If None, the default process group is used.

    async_op : bool, default=False
        Whether to perform the operation asynchronously.
        Note: Currently only synchronous operations are supported for symmetric memory variants.

    all_reduce_type : str, default="multimem_all_reduce"
        The type of all-reduce implementation to use. Options include:
        - "nccl": Standard PyTorch distributed all-reduce
        - "multimem_all_reduce": multimem symmetric all-reduce
        - "two_shot": Two-shot symmetric all-reduce
        - "one_shot": One-shot symmetric all-reduce

    Returns
    -------
    Tuple[torch.Tensor, Optional[torch.distributed.Work]]
        - The first element is the input tensor with the all-reduce result.
        - The second element is the async work handle if async_op=True,
          otherwise None.
    """
    assert async_op is False, "Async symmetric ops no supported yet"
    assert HAS_TORCH_SYMMETRIC, "Could not import symetric memory from torch"

    if get_distributed_world_size(tp_group) == 1:
        return inp, None

    if all_reduce_type == "nccl":
        # Standard all-reduce implementation
        handle = torch.distributed.all_reduce(inp, group=tp_group, async_op=async_op)
        return inp, handle

    all_reduce_impl = None
    if all_reduce_type == "multimem_all_reduce":
        all_reduce_impl = torch.ops.symm_mem.multimem_all_reduce_
    elif all_reduce_type == "two_shot":
        all_reduce_impl = torch.ops.symm_mem.two_shot_all_reduce_
    elif all_reduce_type == "one_shot":
        all_reduce_impl = torch.ops.symm_mem.one_shot_all_reduce
    else:
        raise TypeError(f"All reduce type {all_reduce_type} is not supported.")

    group_name = tp_group.group_name
    tensor_shape = inp.shape
    tensor_numel = inp.numel()
    tensor_dtype = inp.dtype
    tensor_device = inp.device

    input_id = id(inp)
    is_cached = any(id(cached_tensor) == input_id for cached_tensor in symmetric_mem_cache.values())
    # Check if the input tensor is already in the symmetric memory cache. If it is we can avoid copy overheads.
    if is_cached:
        all_reduce_impl(
            inp,
            "sum",
            group_name,
        )
    else:
        # Get symmetric memory tensor. Build or retrieve from cache.
        msg = get_symmetric_memory_tensor(tensor_numel, tensor_dtype, tensor_device, tp_group)

        msg.copy_(inp.reshape(-1))

        all_reduce_impl(
            msg,
            "sum",
            group_name,
        )

        # Copy the result back to the input tensor
        inp.copy_(msg.reshape(tensor_shape))

    return inp, None


def allreduce(
    inp: torch.Tensor,
    tp_group: Optional[dist_group_type] = None,
    async_op: bool = False,
) -> Tuple[torch.Tensor, Optional[torch.distributed.Work]]:
    """All-reduce the input tensor across model parallel group."""

    # Bypass the function if we are using only 1 GPU.
    if get_distributed_world_size(tp_group) == 1:
        return inp, None

    # All-reduce.
    handle = torch.distributed.all_reduce(inp, group=tp_group, async_op=async_op)

    return inp, handle


def _fsdp_scatter_tensors(
    fsdp_group: dist_group_type,
    *tensors: torch.Tensor,
):
    shapes = []
    if fsdp_group is not None:
        for t in tensors:
            if isinstance(t, torch.Tensor):
                targets = t.get_data_tensors() if isinstance(t, QuantizedTensor) else [t]
                for target in targets:
                    shapes.append(target.data.shape)
                    safely_set_viewless_tensor_data(
                        target,
                        split_tensor_into_1d_equal_chunks(target.data, fsdp_group, new_buffer=True),
                    )
            else:
                shapes.append(None)
    return shapes


def _fsdp_gather_tensors(
    fsdp_group: dist_group_type,
    shapes: List[Tuple[int, ...]],
    *tensors: torch.Tensor,
):
    if fsdp_group is not None:
        assert len(shapes) == len(tensors), "Number of tensors and tensor shapes must be equal."
        for s, t in zip(shapes, tensors):
            if isinstance(t, torch.Tensor):
                assert s is not None, "Internal TE error."
                targets = t.get_data_tensors() if isinstance(t, QuantizedTensor) else [t]
                for target in targets:
                    safely_set_viewless_tensor_data(
                        target, gather_split_1d_tensor(target.data, fsdp_group).view(s)
                    )


def _is_te_module(module):
    """
    Check if given module is a Transformer Engine module that requires the TE checkpoint
    implementation for activation recompute.
    """
    from .module import LayerNorm, RMSNorm
    from .module.base import TransformerEngineBaseModule
    from .attention import UnfusedDotProductAttention, DotProductAttention, MultiheadAttention
    from .transformer import TransformerLayer

    te_classes_list = [
        LayerNorm,
        RMSNorm,
        TransformerEngineBaseModule,
        UnfusedDotProductAttention,
        DotProductAttention,
        MultiheadAttention,
        TransformerLayer,
    ]
    is_te_module = False
    for te_class in te_classes_list:
        if isinstance(module, te_class):
            is_te_module = True
            break
    return is_te_module


def prepare_te_modules_for_fsdp(fsdp_root: torch.nn.Module) -> None:
    """
    Inject FSDP process gorup references into FSDP-wrapped TE modules in an FSDP-wrapped root
    module in order to scatter/gather the Fp8 weight copies at the same time FSDP scatters/gathers
    its `FlatParameters`.

    Parameters
    ----------
    fsdp_root: torch.nn.Module
               FSDP-wrapped root module that may contain FSDP-wrapped TE modules.
    """
    assert isinstance(fsdp_root, FSDP), "Root module must be FSDP-wrapped."

    # If the root module is a TE module, inject FSDP information into it
    if _is_te_module(fsdp_root.module):
        if hasattr(fsdp_root, "primary_weights_in_fp8"):
            assert not fsdp_root.primary_weights_in_fp8, (
                "TE modules with primary weights in FP8 cannot be FSDP-wrapped. "
                "Please initialize your model without the te.fp8_model_init(...) context."
            )
        root_state = _get_module_fsdp_state(fsdp_root)
        assert root_state is not None, "Root module does not have a valid _FSDPState."
        setattr(fsdp_root.module, "fsdp_group", root_state.process_group)

    # Iterate through all FSDP-wrapped submodules and inject FSDP information into TE modules
    fsdp_states, fsdp_modules = _get_fsdp_states_with_modules(fsdp_root)
    for state, fsdp_module in zip(fsdp_states, fsdp_modules):
        if _is_te_module(fsdp_module.module):
            if hasattr(fsdp_module.module, "primary_weights_in_fp8"):
                assert not fsdp_module.module.primary_weights_in_fp8, (
                    "TE modules with primary weights in FP8 cannot be FSDP-wrapped. "
                    "Please initialize your model without the te.fp8_model_init(...) context."
                )
            setattr(fsdp_module.module, "fsdp_group", state.process_group)


class FullyShardedDataParallel(FSDP):
    """
    Transformer Engine wrapper around `torch.distributed.fsdp.FullyShardedDataParallel` that
    extracts necessary information out of the FSDP wrap for TE modules to scatter their
    activation tensors after each forward pass and gather them before the backward pass.
    """

    def __init__(self, module, *args, **kwargs):
        super().__init__(module, *args, **kwargs)
        prepare_te_modules_for_fsdp(self)<|MERGE_RESOLUTION|>--- conflicted
+++ resolved
@@ -19,15 +19,12 @@
 from torch.distributed.fsdp._common_utils import _get_module_fsdp_state
 from torch.distributed.fsdp._traversal_utils import _get_fsdp_states_with_modules
 
-<<<<<<< HEAD
-from .utils import non_tn_fp8_gemm_supported, safely_set_viewless_tensor_data, is_torch_min_version
-=======
 from .utils import (
     is_non_tn_fp8_gemm_supported,
     safely_set_viewless_tensor_data,
     needs_quantized_gemm,
+    is_torch_min_version,
 )
->>>>>>> 6c942ffd
 from .constants import dist_group_type
 from .fp8 import FP8GlobalStateManager, fp8_autocast
 from .tensor.float8_tensor import Float8Quantizer, Float8Tensor, Float8CurrentScalingQuantizer
@@ -39,8 +36,6 @@
 from .tensor._internal.float8_blockwise_tensor_base import Float8BlockwiseQTensorBase
 from ..debug.pytorch.debug_quantization import DebugQuantizedTensor
 
-<<<<<<< HEAD
-=======
 try:
     import torch.distributed._symmetric_memory as symm_mem
 
@@ -48,7 +43,6 @@
 except ImportError:
     HAS_TORCH_SYMMETRIC = False
 
->>>>>>> 6c942ffd
 __all__ = ["checkpoint", "CudaRNGStatesTracker"]
 
 
