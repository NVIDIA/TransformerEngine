# Copyright (c) 2022-2025, NVIDIA CORPORATION & AFFILIATES. All rights reserved.
#
# See LICENSE for license information.

"""Methods needed for distributed training (DP/TP)."""
from __future__ import annotations

from collections.abc import Iterable
from contextlib import contextmanager, AbstractContextManager, ContextDecorator
from functools import lru_cache
from dataclasses import dataclass
import math
from typing import Any, Callable, Dict, List, Optional, Tuple, Union
import warnings

import torch
from torch.cuda import _lazy_call, _lazy_init
from torch.utils.checkpoint import detach_variable, noop_context_fn
from torch.distributed.fsdp import FullyShardedDataParallel as FSDP
from torch.distributed.fsdp._common_utils import _get_module_fsdp_state
from torch.distributed.fsdp._traversal_utils import _get_fsdp_states_with_modules

try:
    import torch.distributed._symmetric_memory as symm_mem

    HAS_TORCH_SYMMETRIC = True
except ImportError:
    HAS_TORCH_SYMMETRIC = False

import transformer_engine_torch as tex

<<<<<<< HEAD
from .utils import torch_version
=======
from transformer_engine.pytorch.triton.pad import pad_columnwise_scale_inv
from . import torch_version
>>>>>>> 8ef8285c
from .utils import (
    is_non_tn_fp8_gemm_supported,
    safely_set_viewless_tensor_data,
    needs_quantized_gemm,
)

from .constants import dist_group_type
from .quantization import FP8GlobalStateManager, autocast
from .tensor.float8_tensor import Float8Quantizer, Float8Tensor, Float8CurrentScalingQuantizer
from .tensor.mxfp8_tensor import MXFP8Quantizer
from .tensor.nvfp4_tensor import NVFP4Quantizer
from .tensor.float8_blockwise_tensor import Float8BlockQuantizer
from .quantized_tensor import QuantizedTensorStorage, QuantizedTensor, Quantizer
from .tensor.storage.float8_tensor_storage import Float8TensorStorage
from .tensor.storage.mxfp8_tensor_storage import MXFP8TensorStorage
from .tensor.storage.nvfp4_tensor_storage import NVFP4TensorStorage
from .tensor.storage.float8_blockwise_tensor_storage import Float8BlockwiseQTensorStorage
from ..debug.pytorch.debug_quantization import DebugQuantizedTensor, DebugQuantizer


__all__ = ["checkpoint", "CudaRNGStatesTracker"]


_MODEL_PARALLEL_ATTRIBUTE_DEFAULTS = {
    "tensor_model_parallel": False,
    "partition_dim": -1,
    "partition_stride": 1,
}

_USE_REENTRANT_ACTIVATION_RECOMPUTE = True

_FP8_ACTIVATION_RECOMPUTE_ENABLED = False
_FP8_ACTIVATION_RECOMPUTE_PHASE = False


_ALL_ACTIVE_RNG_STATES = {}


def get_all_rng_states() -> bool:
    """Returns all generator states used by `CudaRNGStatesTracker`."""
    return _ALL_ACTIVE_RNG_STATES


def set_all_rng_states(states: List) -> None:
    """Updates all generator states used by `CudaRNGStatesTracker`."""
    global _ALL_ACTIVE_RNG_STATES
    _ALL_ACTIVE_RNG_STATES = states


def graph_safe_rng_available() -> bool:
    """Returns whether cuda graph safe RNG state manipulation is supported."""
    return (
        hasattr(torch.cuda.CUDAGraph, "register_generator_state")
        and hasattr(torch.Generator, "graphsafe_set_state")
        and hasattr(torch.Generator, "graphsafe_get_state")
        and hasattr(torch.Generator, "clone_state")
    )


def _get_cuda_rng_state(
    device: Union[int, str, torch.device] = "cuda",
    clone: bool = False,
    graph_safe: bool = True,
) -> torch.Tensor:
    """Return the random number generator state of the specified GPU."""

    _lazy_init()
    if isinstance(device, str):
        device = torch.device(device)
    elif isinstance(device, int):
        device = torch.device("cuda", device)
    idx = device.index
    if idx is None:
        idx = torch.cuda.current_device()
    default_generator = torch.cuda.default_generators[idx]
    if graph_safe_rng_available() and graph_safe:
        if clone:
            # Reference to the cloned generator state
            return default_generator.clone_state()
        # Reference to the current generator state
        return default_generator.graphsafe_get_state()
    return default_generator.get_state()


def _set_cuda_rng_state(
    new_state: torch.Tensor,
    device: Union[int, str] = -1,
    graph_safe=True,
) -> None:
    """Sets the random number generator state of the current GPU."""

    if device == -1:
        device = torch.device("cuda")
    elif isinstance(device, str):
        device = torch.device(device)
    elif isinstance(device, int):
        device = torch.device("cuda", device)

    def cb() -> None:
        idx = device.index
        if idx is None:
            idx = torch.cuda.current_device()
        default_generator = torch.cuda.default_generators[idx]
        if graph_safe_rng_available() and graph_safe:
            default_generator.graphsafe_set_state(new_state)
            return
        default_generator.set_state(new_state)

    _lazy_call(cb)


def set_tensor_model_parallel_attributes(
    tensor: torch.Tensor, is_parallel: bool, dim: int, stride: int
) -> None:
    """set attributes needed for TP"""
    for attribute in _MODEL_PARALLEL_ATTRIBUTE_DEFAULTS:
        assert not hasattr(tensor, attribute)
    # Set the attributes.
    setattr(tensor, "tensor_model_parallel", is_parallel)
    setattr(tensor, "partition_dim", dim)
    setattr(tensor, "partition_stride", stride)


@lru_cache
def get_distributed_world_size(group: Optional[dist_group_type] = None) -> int:
    """Return world size for the distributed group."""
    if not torch.distributed.is_initialized():
        return 1
    return torch.distributed.get_world_size(group=group)


@lru_cache
def get_distributed_rank(group: Optional[dist_group_type] = None) -> int:
    """Return my rank for the distributed group."""
    assert torch.distributed.is_initialized(), "torch.distributed is not initialized."
    return torch.distributed.get_rank(group=group)


def initialize_affine_weight_gpu(
    weight: torch.Tensor,
    init_method: Callable,
    get_rng_state_tracker: Callable,
    partition_dim: int = 0,
    stride: int = 1,
    set_tp_attributes: bool = True,
) -> None:
    """Initialize affine weight for model parallel on GPU."""

    if set_tp_attributes:
        set_tensor_model_parallel_attributes(
            tensor=weight, is_parallel=True, dim=partition_dim, stride=stride
        )

    if get_rng_state_tracker is None:
        init_method(weight)
        return

    with get_rng_state_tracker().fork():
        init_method(weight)


def split_tensor_into_1d_equal_chunks(
    tensor: torch.Tensor, tp_group: dist_group_type, new_buffer: bool = False
) -> torch.Tensor:
    """Break a tensor into equal 1D chunks."""
    partition_size = torch.numel(tensor) // get_distributed_world_size(tp_group)
    start_index = partition_size * get_distributed_rank(tp_group)
    end_index = start_index + partition_size
    if new_buffer:
        data = torch.empty(
            partition_size,
            dtype=tensor.dtype,
            device=torch.cuda.current_device(),
            requires_grad=False,
        )
        data.copy_(tensor.view(-1)[start_index:end_index])
    else:
        data = tensor.view(-1)[start_index:end_index]
    return data


def gather_split_1d_tensor(tensor: torch.Tensor, tp_group: dist_group_type) -> torch.Tensor:
    """Opposite of above function, gather values from model parallel ranks."""
    numel_gathered = torch.numel(tensor) * get_distributed_world_size(tp_group)
    gathered = torch.empty(
        numel_gathered,
        dtype=tensor.dtype,
        device=torch.cuda.current_device(),
        requires_grad=False,
    )
    torch.distributed.all_gather_into_tensor(gathered, tensor, group=tp_group)
    return gathered


class activation_recompute_forward(AbstractContextManager, ContextDecorator):
    """Context manager used to control the forward runtime behavior when executed
    under the `CheckpointFunction` function. For running FP8, the forward pass will
    run without storing intermediate activations. Instead, the forward pass saves
    the inputs tuple and the calling function. In the backwards pass, these are
    retrieved, and the forward pass is computed again while tracking the intermediate
    activations, followed by calculation of gradients using these values.
    """

    _is_first_fp8_module: List = []

    def __init__(self, activation_recompute: bool = False, recompute_phase: bool = False):
        super().__init__()
        self.activation_recompute = activation_recompute
        self.recompute_phase = recompute_phase

    def __enter__(self):
        global _FP8_ACTIVATION_RECOMPUTE_ENABLED, _FP8_ACTIVATION_RECOMPUTE_PHASE
        _FP8_ACTIVATION_RECOMPUTE_ENABLED = (
            self.activation_recompute and FP8GlobalStateManager.is_fp8_enabled()
        )
        _FP8_ACTIVATION_RECOMPUTE_PHASE = self.recompute_phase

        if self.activation_recompute and not self.recompute_phase:
            activation_recompute_forward._is_first_fp8_module.append(
                FP8GlobalStateManager.IS_FIRST_FP8_MODULE
            )
        if self.activation_recompute and self.recompute_phase:
            FP8GlobalStateManager.IS_FIRST_FP8_MODULE = (
                activation_recompute_forward._is_first_fp8_module.pop(0)
            )

    def __exit__(self, *exc_details):
        global _FP8_ACTIVATION_RECOMPUTE_ENABLED, _FP8_ACTIVATION_RECOMPUTE_PHASE
        _FP8_ACTIVATION_RECOMPUTE_ENABLED = False
        _FP8_ACTIVATION_RECOMPUTE_PHASE = False


def is_fp8_activation_recompute_enabled() -> bool:
    """Return global boolean"""
    return _FP8_ACTIVATION_RECOMPUTE_ENABLED


def in_fp8_activation_recompute_phase() -> bool:
    """Return global boolean"""
    return _FP8_ACTIVATION_RECOMPUTE_PHASE


def _get_active_autocast_contexts():
    """
    Returns new CPU and GPU torch.amp.autocast(..) contexts that match the active autocast state
    at the time of this function's execution.
    """
    autocast_cached = torch.is_autocast_cache_enabled()

    if torch_version() >= (2, 4, 0):
        gpu_autocast_enabled = torch.is_autocast_enabled("cuda")
        gpu_autocast_dtype = torch.get_autocast_dtype("cuda")
        gpu_autocast_ctx = torch.amp.autocast(
            "cuda",
            enabled=gpu_autocast_enabled,
            dtype=gpu_autocast_dtype,
            cache_enabled=autocast_cached,
        )

        cpu_autocast_enabled = torch.is_autocast_enabled("cpu")
        cpu_autocast_dtype = torch.get_autocast_dtype("cpu")
        cpu_autocast_ctx = torch.amp.autocast(
            "cpu",
            enabled=cpu_autocast_enabled,
            dtype=cpu_autocast_dtype,
            cache_enabled=autocast_cached,
        )
    else:
        gpu_autocast_enabled = torch.is_autocast_enabled()
        gpu_autocast_dtype = torch.get_autocast_gpu_dtype()
        gpu_autocast_ctx = torch.cuda.amp.autocast(
            gpu_autocast_enabled, gpu_autocast_dtype, autocast_cached
        )

        cpu_autocast_enabled = torch.is_autocast_cpu_enabled()
        cpu_autocast_dtype = torch.get_autocast_cpu_dtype()
        cpu_autocast_ctx = torch.cpu.amp.autocast(
            cpu_autocast_enabled, cpu_autocast_dtype, autocast_cached
        )

    return gpu_autocast_ctx, cpu_autocast_ctx


class _CheckpointFunction(torch.autograd.Function):
    """This function is adapted from torch.utils.checkpoint with
    two main changes:
        1) torch.cuda.set_rng_state is replaced with `_set_cuda_rng_state`
        2) the states in the model parallel tracker are also properly
           tracked/set/reset.
    """

    @staticmethod
    def forward(
        ctx,
        run_function: Callable,
        distribute_saved_activations: bool,
        get_rng_state_tracker: Union[Callable, None],
        tp_group: Union[dist_group_type, None],
        context_fn: Union[Callable, None],
        kwargs: Dict[str, Any],
        *args: Tuple[torch.Tensor, ...],
    ) -> Tuple[torch.Tensor, ...]:
        """Call forward function while saving state to be able to
        redo the computation later."""
        ctx.run_function = run_function
        ctx.distribute_saved_activations = distribute_saved_activations

        # Copy the rng states.
        ctx.fwd_cpu_rng_state = torch.get_rng_state()
        ctx.fwd_cuda_rng_state = _get_cuda_rng_state(graph_safe=False)
        if get_rng_state_tracker is not None:
            ctx.fwd_cuda_rng_state_tracker = get_rng_state_tracker().get_states()

        if context_fn is not None:
            forward_ctx, recompute_ctx = context_fn()
        else:
            forward_ctx, recompute_ctx = noop_context_fn()

        # Preserve torch autocast context for the backward pass
        torch_gpu_amp_ctx, torch_cpu_amp_ctx = _get_active_autocast_contexts()

        with torch.no_grad(), forward_ctx:
            with activation_recompute_forward(activation_recompute=True, recompute_phase=False):
                outputs = run_function(*args, **kwargs)

        # Divide hidden states across model parallel group and only keep
        # the chunk corresponding to the current rank.
        if distribute_saved_activations:
            ctx.input_0_shape = args[0].data.shape
            safely_set_viewless_tensor_data(
                args[0],
                split_tensor_into_1d_equal_chunks(args[0].data, tp_group, new_buffer=True),
            )

        # Store everything.
        ctx.inputs = [arg if not torch.is_tensor(arg) else None for arg in args]
        tensor_inputs = [arg if torch.is_tensor(arg) else None for arg in args]
        ctx.save_for_backward(*tensor_inputs)

        fp8 = FP8GlobalStateManager.is_fp8_enabled()
        ctx.get_rng_state_tracker = get_rng_state_tracker
        ctx.tp_group = tp_group
        ctx.recompute_ctx = recompute_ctx
        ctx.torch_gpu_amp_ctx = torch_gpu_amp_ctx
        ctx.torch_cpu_amp_ctx = torch_cpu_amp_ctx
        ctx.fp8 = fp8
        ctx.fp8_recipe = FP8GlobalStateManager.get_fp8_recipe() if fp8 else None
        ctx.kwargs = kwargs

        return outputs

    @staticmethod
    def backward(
        ctx, *args: Tuple[Union[torch.Tensor, None], ...]
    ) -> Tuple[Union[torch.Tensor, None], ...]:
        """Call backward function with activation recomputation."""
        if not torch.autograd._is_checkpoint_valid():
            raise RuntimeError(
                "Checkpointing is not compatible with .grad(), please use .backward() if possible"
            )

        inputs = tuple(
            t if t is not None else arg for (t, arg) in zip(ctx.saved_tensors, ctx.inputs)
        )

        get_rng_state_tracker = ctx.get_rng_state_tracker

        if ctx.distribute_saved_activations:
            safely_set_viewless_tensor_data(
                inputs[0],
                gather_split_1d_tensor(inputs[0].data, ctx.tp_group).view(ctx.input_0_shape),
            )

        # Store the current states.
        bwd_cpu_rng_state = torch.get_rng_state()
        bwd_cuda_rng_state = _get_cuda_rng_state(graph_safe=False)
        if get_rng_state_tracker is not None:
            bwd_cuda_rng_state_tracker = get_rng_state_tracker().get_states()

        # Set the states to what it used to be before the forward pass.
        torch.set_rng_state(ctx.fwd_cpu_rng_state)
        _set_cuda_rng_state(ctx.fwd_cuda_rng_state, graph_safe=False)
        if get_rng_state_tracker is not None:
            get_rng_state_tracker().set_states(ctx.fwd_cuda_rng_state_tracker)

        # Compute the forward pass.
        detached_inputs = detach_variable(inputs)
        with torch.enable_grad(), ctx.recompute_ctx, ctx.torch_gpu_amp_ctx, ctx.torch_cpu_amp_ctx, activation_recompute_forward(
            activation_recompute=True, recompute_phase=True
        ), autocast(
            enabled=ctx.fp8, recipe=ctx.fp8_recipe
        ):
            outputs = ctx.run_function(*detached_inputs, **ctx.kwargs)

        # Set the states back to what it was at the start of this function.
        torch.set_rng_state(bwd_cpu_rng_state)
        _set_cuda_rng_state(bwd_cuda_rng_state, graph_safe=False)
        if get_rng_state_tracker is not None:
            get_rng_state_tracker().set_states(bwd_cuda_rng_state_tracker)

        if isinstance(outputs, torch.Tensor):
            outputs = (outputs,)

        outputs_with_grad = []
        args_with_grad = []
        for i, output in enumerate(outputs):
            if torch.is_tensor(output) and output.requires_grad:
                outputs_with_grad.append(output)
                args_with_grad.append(args[i])
        if len(outputs_with_grad) == 0:
            raise RuntimeError(
                "none of output has requires_grad=True, this checkpoint() is not necessary"
            )

        # backward does not require entering autocast context because
        # backward implementations already retrieve fp8 recipe and
        # enablement from stored ctx.
        torch.autograd.backward(outputs_with_grad, args_with_grad)
        grads = tuple(
            inp.grad if isinstance(inp, torch.Tensor) else None for inp in detached_inputs
        )
        return (None, None, None, None, None, None) + grads


class _CheckpointFrame:
    """
    Storage frame for forward RNG states and detached activations from the forward recompute.
    """

    def __init__(self, recompute_fn: Callable, get_rng_state_tracker: Callable):
        self.recompute_fn = recompute_fn
        self.recomputed = []
        self.count = 0
        self.get_rng_state_tracker = get_rng_state_tracker
        self.fwd_rng_states = None
        self.bwd_rng_states = None

    def cache_rng_states(self, forward=True):
        """Cache fwd/bwd RNG states in the frame to restore later."""
        rng_states = (
            torch.get_rng_state(),
            _get_cuda_rng_state(graph_safe=False),
        )
        if self.get_rng_state_tracker is not None:
            rng_states += (self.get_rng_state_tracker().get_states(),)

        if forward:
            self.fwd_rng_states = rng_states
        else:
            self.bwd_rng_states = rng_states

    def restore_rng_states(self, forward=True):
        """Restore fwd/bwd RNG states that were previously cached into the frame."""
        if forward:
            rng_states = self.fwd_rng_states
        else:
            rng_states = self.bwd_rng_states

        torch.set_rng_state(rng_states[0])
        _set_cuda_rng_state(rng_states[1], graph_safe=False)
        if self.get_rng_state_tracker is not None:
            self.get_rng_state_tracker().set_states(rng_states[2])


class _recomputation_hook(
    torch.autograd.graph.saved_tensors_hooks
):  # pylint: disable=too-few-public-methods
    """torch.autograd hook for packing/unpacking tensors during the activation recompute phase."""

    def __init__(self, frame):

        def pack_hook(x):
            """
            Packing hook for each recomputed activation passed into the `ctx.save_for_backward()`
            call in the forward recomputation.
            """
            frame.recomputed.append(x.detach())
            return x.detach()

        def unpack_hook(x):
            """
            No-op unpack hook that will never be called because the backward pass for the
            forward recomputation is never triggered.
            """
            return x

        super().__init__(pack_hook, unpack_hook)


class _checkpoint_hook(
    torch.autograd.graph.saved_tensors_hooks
):  # pylint: disable=too-few-public-methods
    """torch.autograd hook for packing/unpacking tensors during the checkpointed forward pass."""

    def __init__(self, frame, args, kwargs):

        def pack_hook(x):
            """
            Packing hook for each tensor passed into `ctx.save_for_backward()` call in the
            forward pass. Since this is the first forward pass, we discard the tensor and instead
            pack a placeholder tensor index into the autograd engine context.
            """
            del x
            idx = frame.count
            frame.count += 1
            return idx

        def unpack_hook(idx):
            """
            Unpacking hook for each tensor that comes out of the `ctx.saved_tensors` call in the
            backward pass. The first time this is called, the _recomputation_hook will save all the
            activation tensors from `ctx.save_for_backward()` in the forward recomputation into the
            _CheckpointFrame. Subsequent calls will simply return the already recomputed activation
            tensor at the given index of the _CheckpointFrame storage.
            """

            if not frame.recomputed:
                # Store current RNG states in the backward pass
                frame.cache_rng_states(forward=False)

                # Set RNG states to what we saved before the forward pass
                frame.restore_rng_states(forward=True)

                # Recompute the forward pass
                with _recomputation_hook(frame):
                    frame.recompute_fn(*args, **kwargs)

                # Restore RNG states back to the backward pass
                frame.restore_rng_states(forward=False)

            # Return the already recomputed activation tensor at the given index
            activation = frame.recomputed[idx]
            frame.recomputed[idx] = None
            return activation

        super().__init__(pack_hook, unpack_hook)


def use_reentrant_activation_recompute():
    """Returns `True` if activation recompute is using the 'reentrant' method."""
    return _USE_REENTRANT_ACTIVATION_RECOMPUTE


def get_activation_recompute_contexts():
    """Returns context objects for the checkpointed forward pass and the forward recompute phase."""
    forward_ctx = activation_recompute_forward(
        activation_recompute=True,
        recompute_phase=False,
    )
    recompute_ctx = activation_recompute_forward(
        activation_recompute=True,
        recompute_phase=True,
    )
    return forward_ctx, recompute_ctx


def has_te_modules(network):
    """
    Check if there are any Transformer Engine modules in the network.
    """
    from .module import LayerNorm, RMSNorm
    from .module.base import TransformerEngineBaseModule
    from .attention.dot_product_attention.backends import UnfusedDotProductAttention
    from .attention.dot_product_attention.dot_product_attention import DotProductAttention
    from .attention.multi_head_attention import MultiheadAttention
    from .transformer import TransformerLayer

    te_classes_list = [
        LayerNorm,
        RMSNorm,
        TransformerEngineBaseModule,
        UnfusedDotProductAttention,
        DotProductAttention,
        MultiheadAttention,
        TransformerLayer,
    ]

    if isinstance(network, torch.nn.Module):
        for module in network.modules():
            if any(isinstance(module, te_class) for te_class in te_classes_list):
                return True
        return False

    # Cannot check for TE modules inside a custom class/callable that's not a torch.nn.Module,
    # so just assume that it has TE modules just to be safe.
    return True


@torch._disable_dynamo
def checkpoint(
    function: Callable,
    *args: Tuple[torch.Tensor, ...],
    **kwargs: Dict[str, Any],
) -> Tuple[torch.Tensor, ...]:
    """
    Checkpoint a part of the model by trading compute for memory. This function is based on
    `torch.utils.checkpoint.checkpoint <https://pytorch.org/docs/stable/checkpoint.html>`_.

    .. warning::

        It is the user's responsibility to ensure identical behavior when calling
        :attr:`function` from the forward and backward pass. If different output is
        produced (e.g. due to global state), then the checkpointed version won't
        be numerically equivalent.

    .. warning::
        `use_reentrant=False` does not support early stopping, and will execute the entire forward
        pass for the checkpointed module when recomputing activations in the backward pass.

    Parameters
    ----------
    function: Callable
            pytorch module used to run the forward and backward passes using
            the specified :attr:`args` and :attr:`kwargs`.
    distribute_saved_activations: bool, default = False
            if set to ``True`` and ``use_reentrant=True``, first tensor argument is distributed
            across the specified tensor parallel group (``tp_group``) before saving it for the
            backward pass. This has no effect when ``use_reentrant=False``.
    get_rng_state_tracker: Callable, default = None
            python callable which returns an instance of :class:`CudaRNGStatesTracker`.
    tp_group : ProcessGroup, default = None
            tensor parallel process group. Used only when ``distribute_saved_activations=True``
            and ``use_reentrant=True``. If ``None``, it falls back to the default group.
    use_reentrant : bool, default = True
            perform checkpointing in reentrant mode.
    args : tuple
            tuple of torch tensors for inputs to :attr:`function`.
    kwargs : dict
            dictionary of string keys for keyword arguments to :attr:`function`.
    """
    # Pop out te.distributed.checkpoint() arguments
    global _USE_REENTRANT_ACTIVATION_RECOMPUTE
    _USE_REENTRANT_ACTIVATION_RECOMPUTE = kwargs.pop("use_reentrant", True)
    distribute_saved_activations = kwargs.pop("distribute_saved_activations", False)
    tp_group = kwargs.pop("tp_group", None)
    get_rng_state_tracker = kwargs.pop("get_rng_state_tracker", None)

    # Ensure backward compatibility.
    if (
        len(args) > 3
        and isinstance(args[0], bool)
        and callable(args[1])
        and isinstance(args[2], None | dist_group_type)
    ):
        warnings.warn(
            "Passing non-tensor non-keyword arguments is deprecated and support will be removed in "
            "future releases of TransformerEngine. `distribute_saved_activations`, `tp_group`, and "
            "`get_rng_state_tracker` must be passed as keyword arguments to `checkpoint`.",
            DeprecationWarning,
            stacklevel=2,
        )
        distribute_saved_activations = args[0]
        get_rng_state_tracker = args[1]
        tp_group = args[2]
        args = args[3:]

    # Trigger the native PyTorch checkpoint if the function is not or does not contain a
    # Transformer Engine module.
    context_fn = kwargs.pop("context_fn", noop_context_fn)
    determinism_check = kwargs.pop("determinism_check", "default")
    debug = kwargs.pop("debug", False)
    if not has_te_modules(function):
        return torch.utils.checkpoint.checkpoint(
            function,
            *args,
            use_reentrant=_USE_REENTRANT_ACTIVATION_RECOMPUTE,
            context_fn=context_fn,
            determinism_check=determinism_check,
            debug=debug,
            **kwargs,
        )

    from .module.base import TransformerEngineBaseModule

    if isinstance(function, TransformerEngineBaseModule):
        # If this TE module is FSDP-wrapped, clear its FSDP group information because there's no need
        # to scatter/gather activations that we will recompute anyway.
        setattr(function, "fsdp_wrapped", False)
        setattr(function, "fsdp_group", None)

    # Otherwise discard unused te.utils.checkpoint.checkpoint() arguments
    # and execute TE's own checkpointing
    # NOTE: This logic uses the TE checkpoint on all custom callable `function` handles because we
    #       cannot be sure there are no TE modules inside the function. It also means we might run
    #       the TE checkpoint for non-TE modules, so the TE checkpoint has to support a potential
    #       user context function.
    del determinism_check, debug
    if _USE_REENTRANT_ACTIVATION_RECOMPUTE:
        # If saved activations need to be distributed but there is no process group,
        # default to the world group.
        if distribute_saved_activations:
            assert torch.distributed.is_initialized(), "torch.distributed is not initialized."
            tp_group = torch.distributed.GroupMember.WORLD if tp_group is None else tp_group

        return _CheckpointFunction.apply(
            function,
            distribute_saved_activations,
            get_rng_state_tracker,
            tp_group,
            context_fn,
            kwargs,
            *args,
        )

    if distribute_saved_activations:
        warnings.warn(
            "`distribute_saved_activations=True` has no effect when `use_reentrant=False`. "
            "The non-reentrant checkpoint implementation does not manually store forward "
            "inputs for the activation recompute in the backward pass, and instead leverages "
            "the autograd engine's pack/unpack hooks."
        )

    user_forward_ctx, user_recompute_ctx = context_fn()
    te_forward_ctx, te_recompute_ctx = get_activation_recompute_contexts()

    # Preserve the torch autocast contexts from the forward pass during recompute phase.
    torch_gpu_amp_forward_ctx, torch_cpu_amp_forward_ctx = _get_active_autocast_contexts()

    fp8 = FP8GlobalStateManager.is_fp8_enabled()
    fp8_recipe = FP8GlobalStateManager.get_fp8_recipe() if fp8 else None

    def recompute_fn(*args, **kwargs):
        with torch.autograd.enable_grad(), (
            te_recompute_ctx
        ), user_recompute_ctx, torch_gpu_amp_forward_ctx, torch_cpu_amp_forward_ctx, autocast(
            enabled=fp8, recipe=fp8_recipe
        ):
            function(*args, **kwargs)

    # Initialize a new checkpoint frame for each new forward pass.
    new_frame = _CheckpointFrame(
        recompute_fn,
        get_rng_state_tracker,
    )
    new_frame.cache_rng_states(forward=True)

    with _checkpoint_hook(new_frame, args, kwargs), te_forward_ctx, user_forward_ctx:
        out = function(*args, **kwargs)

    return out


class CudaRNGStatesTracker:
    """
    For model parallelism, multiple RNG states need to simultaneously exist in order
    to execute operations in or out of the model parallel region. This class keeps
    track of the various RNG states and provides utility methods to maintain them and
    execute parts of the model under a given RNG setting. Using the :meth:`add` method, a
    cuda rng state is initialized based on the input ``seed`` and is assigned to ``name``.
    Later, by forking the rng state, we can perform operations and return to our starting
    cuda state.
    """

    def __init__(self):
        # Map from a string name to the cuda rng state.
        self.states_ = {}
        # Seeds are just for book keeping and ensure no seed is set twice.
        self.seeds_ = set()

    def reset(self):
        """
        Set to the initial state (no tracker).
        """
        self.states_ = {}
        self.seeds_ = set()

    def get_states(self) -> Dict[str, torch.Tensor]:
        """
        Get rng states. Copy the dictionary so we have direct pointers
        to the states, not just a pointer to the dictionary.
        """
        states = {}
        for name in self.states_:
            states[name] = self.states_[name]
        return states

    def set_states(self, states: Dict[str, torch.Tensor]) -> None:
        """
        Set the rng states. For efficiency purposes, we do not
        check the size of seed for compatibility.

        Parameters
        ----------
        states : Dict[str, torch.Tensor]
               A mapping from string names to RNG states.
        """
        self.states_ = states

    def add(self, name: str, seed: int) -> None:
        """
        Adds a new RNG state.

        Parameters
        ----------
        name : str
             string identifier for the RNG state.
        seed : int
             PyTorch seed for the RNG state.
        """
        # Check seed is not already used.
        if seed in self.seeds_:
            raise RuntimeError(f"seed {seed} already exists")
        self.seeds_.add(seed)
        # Check that state is not already defined.
        if name in self.states_:
            raise RuntimeError(f"cuda rng state {name} already exists")

        if graph_safe_rng_available():
            new_state = _get_cuda_rng_state(clone=True)
            new_state.manual_seed(seed)
            self.states_[name] = new_state
            # Update global states.
            set_all_rng_states(self.states_)
        else:
            # Get the current rng state.
            orig_rng_state = _get_cuda_rng_state()
            # Set the new state and store it.
            torch.cuda.manual_seed(seed)
            self.states_[name] = _get_cuda_rng_state(clone=True)
            # Reset rng state to what it was.
            _set_cuda_rng_state(orig_rng_state)
            # Update global states.
            set_all_rng_states(self.states_)

    @contextmanager
    def fork(self, name: str = "model-parallel-rng"):
        """
        Fork the cuda rng state, perform operations, and exit with
        the original state.

        Parameters
        ----------
        name : str
             string identifier for the RNG state.
        """
        # Check if we have added the state
        if name not in self.states_:
            raise KeyError(f"cuda rng state {name} is not added")
        # Get the reference to current rng state.
        orig_cuda_rng_state = _get_cuda_rng_state()
        # Set rng state to the desired one
        _set_cuda_rng_state(self.states_[name])
        # Do the stuff we wanted to do.
        try:
            yield
        finally:
            # this is redundant with graph-safe API
            if not graph_safe_rng_available():
                self.states_[name] = _get_cuda_rng_state()
            # And set the state to the original state we started with.
            _set_cuda_rng_state(orig_cuda_rng_state)


def reduce_scatter_along_first_dim(
    inp: torch.Tensor, tp_group: dist_group_type, async_op: bool = False
) -> Tuple[torch.Tensor, Optional[torch.distributed.Work]]:
    """Reduce-scatter the input tensor across model parallel group."""
    world_size = get_distributed_world_size(tp_group)
    # Bypass the function if we are using only 1 GPU.
    if world_size == 1:
        return inp, None

    dim_size = list(inp.size())
    assert (
        dim_size[0] % world_size == 0
    ), "First dimension of the tensor should be divisible by tensor parallel size"

    dim_size[0] = dim_size[0] // world_size

    output = torch.empty(dim_size, dtype=inp.dtype, device=torch.cuda.current_device())
    handle = torch.distributed.reduce_scatter_tensor(
        output, inp.contiguous(), group=tp_group, async_op=async_op
    )
    return output, handle


def _all_gather_fp8(
    inp: torch.Tensor,
    process_group: dist_group_type,
    *,
    async_op: bool = False,
    quantizer: Optional[Quantizer] = None,
    out_shape: Optional[list[int]] = None,
) -> tuple[Float8TensorStorage, Optional[torch.distributed.Work]]:
    """All-gather FP8 tensor along first dimension."""
    world_size = get_distributed_world_size(process_group)

    # Check that quantizer is valid
    if quantizer is not None and not isinstance(
        quantizer, (Float8Quantizer, Float8CurrentScalingQuantizer)
    ):
        raise ValueError(f"Got non-FP8 quantizer ({quantizer.__class__.__name__})")

    # Output tensor dims
    if out_shape is None:
        out_shape = list(inp.size())
        out_shape[0] *= world_size

    # Cast input tensor to FP8 if needed
    # Note: We cannot directly all-gather the transposed FP8 tensor,
    # so temporarily modify quantizer to avoid creating FP8 transpose.
    if not isinstance(inp, Float8TensorStorage):
        assert isinstance(quantizer, (Float8Quantizer, Float8CurrentScalingQuantizer))
        # we cannot directly gather the transposed fp8 tensor
        # so we need to disable columnwise usage for the quantizer
        # and then set it back to the original value after quantizing
        init_rowwise_usage = quantizer.rowwise_usage
        init_columnwise_usage = quantizer.columnwise_usage
        quantizer.set_usage(rowwise=True, columnwise=False)
        inp = quantizer(inp)
        quantizer.set_usage(
            rowwise=init_rowwise_usage,
            columnwise=init_columnwise_usage,
        )

    # Construct output tensor
    out: Float8TensorStorage
    if quantizer is not None:
        dtype = torch.float32
        device = "cuda"
        if isinstance(inp, Float8Tensor):
            dtype = inp.dtype
            device = inp.device
        # Temporarily ensure rowwise usage for output tensor creation
        # since we're gathering rowwise data, not the transpose
        init_rowwise_usage = quantizer.rowwise_usage
        init_columnwise_usage = quantizer.columnwise_usage
        quantizer.set_usage(rowwise=True, columnwise=init_columnwise_usage)
        out = quantizer.make_empty(out_shape, dtype=dtype, device=device)
        quantizer.set_usage(rowwise=init_rowwise_usage, columnwise=init_columnwise_usage)
    elif isinstance(inp, Float8Tensor):
        out = inp.make_like(inp, shape=out_shape)
        out._data = torch.empty(
            out_shape,
            dtype=torch.uint8,
            device=inp.device,
        )
        out._transpose = None
        out._transpose_invalid = True
    else:
        raise RuntimeError("Float8TensorStorage is not supported yet without Quantizer")

    # Assume scaling factors are identical across ranks
    out._scale_inv = inp._scale_inv

    # Perform communication
    handle = torch.distributed.all_gather_into_tensor(
        out._data,
        inp._data.contiguous(),
        group=process_group,
        async_op=async_op,
    )

    # Make sure FP8 transpose is populated if needed
    needs_transpose = (
        quantizer is not None and quantizer.columnwise_usage and not is_non_tn_fp8_gemm_supported()
    )
    if needs_transpose:
        if handle is not None:
            handle.wait()
            handle = None
        out._create_transpose()

    return out, handle


def _get_quantizer_format(quantizer: Quantizer) -> Optional[bool]:
    """Get quantizer format."""
    if isinstance(quantizer, DebugQuantizer):
        quantizer = quantizer.parent_quantizer
    if isinstance(quantizer, Float8BlockQuantizer):
        return quantizer.all_gather_usage
    return None


def _set_quantizer_format(quantizer: Quantizer, compact: bool = False) -> None:
    """Make quantizer compact"""
    _quantizer = quantizer
    if isinstance(quantizer, DebugQuantizer):
        _quantizer = quantizer.parent_quantizer
    if isinstance(_quantizer, Float8BlockQuantizer):
        _quantizer.all_gather_usage = compact


def _post_process_fp8_blockwise_gather(
    out: Float8BlockwiseQTensorStorage,
    quantizer: Float8BlockQuantizer,
    handle: Optional[torch.distributed.Work] = None,
) -> Float8BlockwiseQTensorStorage:
    """Post-process FP8 blockwise gather."""
    if handle is not None:
        handle.wait()
        handle = None

    if out._is_gemm_ready_format():
        return out

    needs_columnwise_data_transpose = quantizer is not None and quantizer.columnwise_usage
    need_rowwise_scale_transpose = quantizer is not None and quantizer.rowwise_usage

    # CuBLAS requires transpose of the scale inv tensor, suppose orig input is 256x1024
    # columnwise compact format means doing 128x1 quantization of it
    # so quantized tensor is 256x1024, scale inv is 2x1024
    # If we were doing GEMM_READY format, then it's equivalent to do 1x128 quantization
    # on a transposed 1024x256 tensor, so scale inv is 1024x2, cublas requries 2x1024
    # Thereforce, it turns out we don't need to transpose the scale inv, only columnwise data
    if needs_columnwise_data_transpose:
        out._transpose_columnwise_data()
    if need_rowwise_scale_transpose:
        out._rowwise_scale_inv = out._rowwise_scale_inv.transpose(-2, -1).contiguous()
    out._data_format = tex.Float8BlockScaleTensorFormat.GEMM_READY
    return out


@dataclass
class _FP8BlockwiseAllGatherAsyncHandle:
    """Handle for asynchronous FP8 blockwise all-gather."""

    tensor: Float8BlockwiseQTensorStorage
    quantizer: Float8BlockQuantizer
    async_handle: torch.distributed.Work
    _synchronized: bool = False

    def wait(self) -> None:
        """Wait for the async operation to complete and post-process the tensor."""
        if self._synchronized:
            return
        self.async_handle.wait()
        _post_process_fp8_blockwise_gather(self.tensor, self.quantizer)
        self._synchronized = True


def _all_gather_fp8_blockwise(
    inp: torch.Tensor,
    process_group: dist_group_type,
    *,
    async_op: bool = False,  # pylint: disable=unused-argument
    quantizer: Optional[Quantizer] = None,
    out_shape: Optional[list[int]] = None,
) -> tuple[torch.Tensor, Optional[torch.distributed.Work]]:
    """
    All-gather FP8 tensor along first dimension for blockwise quantization.

    Returns: quantizer(gather(inp))

    NOTE: The implementation is only going to honor async_op=True for FP8 gather case.
    In the case where tensor shape is not divisible by 128, the implementation will fall back
    to synchronous gather and invoke the quantizer.
    """

    # Input tensor attributes
    device: torch.device
    dtype: torch.dtype
    if isinstance(inp, torch.Tensor):
        device = inp.device
        dtype = inp.dtype
    elif isinstance(inp, Float8BlockwiseQTensorStorage):
        if inp._rowwise_data is not None:
            device = inp._rowwise_data.device
        elif inp._columnwise_data is not None:
            device = inp._columnwise_data.device
        else:
            raise ValueError("Got Float8BlockwiseQTensorStorage input tensor without any data")
        dtype = torch.bfloat16  # Only has fp8 dtype. Guess BF16 for dequant.
    else:
        raise ValueError(
            "Invalid type for input tensor (expected torch.Tensor or"
            f" Float8BlockwiseQTensorStorage, found {inp.__class__.__name__})"
        )
    world_size = get_distributed_world_size(process_group)

    # Check that quantizer is valid
    if quantizer is not None and not isinstance(quantizer, Float8BlockQuantizer):
        raise ValueError(f"Got non-FP8 blockwise quantizer ({quantizer.__class__.__name__})")
    if not (quantizer.block_scaling_dim == 1 and quantizer.block_len == 128):
        raise NotImplementedError("Only 1D blockwise quantization is supported for allgather")

    # Output tensor dims
    if out_shape is None:
        out_shape = list(inp.size())
        out_shape[0] *= world_size

    # Doing BF16 gather for now as baseline because it's simpler
    if (
        not isinstance(inp, Float8BlockwiseQTensorStorage)
        and quantizer is not None
        and not quantizer.is_quantizable(inp)
    ):
        out = torch.empty(
            out_shape,
            dtype=dtype,
            device=device,
            memory_format=torch.contiguous_format,
        )
        torch.distributed.all_gather_into_tensor(out, inp, group=process_group, async_op=False)
        orig_all_gather_usage = quantizer.all_gather_usage
        quantizer.all_gather_usage = False
        out = quantizer(out)
        quantizer.all_gather_usage = orig_all_gather_usage
        return out, None

    # Implementation of fp8 gather needs to account for:
    # * Getting columnwise data as a transpose of how it is stored for GEMMS.
    # * Gathering non GEMM swizzled scales.

    # Cast input tensor to Float8BlockwiseQTensor with required data
    # Set to compact usage in case the quantizer is not correctly configured
    orig_all_gather_usage = quantizer.all_gather_usage
    quantizer.all_gather_usage = True
    if not isinstance(inp, Float8BlockwiseQTensorStorage):
        inp = quantizer(inp)
    elif (quantizer.rowwise_usage and inp._rowwise_data is None) or (
        quantizer.columnwise_usage and inp._columnwise_data is None
    ):
        warnings.warn(
            "Input and quantizer do not have matching usages. "
            "Dequantizing and requantizing to Float8BlockwiseQTensor."
        )
        inp = quantizer(inp.dequantize())

    # Construct Float8BlockwiseQTensor output tensor
    out = quantizer.make_empty(out_shape, dtype=dtype, device=device)

    quantizer.all_gather_usage = orig_all_gather_usage

    # Begin to do network communication, need to make sure compact format
    if inp._data_format != tex.Float8BlockScaleTensorFormat.COMPACT:
        raise RuntimeError(
            "All-gather with FP8 block-wise quantized tensor requires compact data format, "
            f"but found data_format={inp._data_format}"
        )

    # Coalesce NCCL collectives
    with torch.distributed._coalescing_manager(
        group=process_group,
        device=device,
        async_ops=async_op,
    ) as coalescing_manager:

        # Gather Float8BlockwiseQTensor data for row-wise usage
        if quantizer.rowwise_usage:
            # Launch all-gathers
            torch.distributed.all_gather_into_tensor(
                out._rowwise_scale_inv,
                inp._rowwise_scale_inv,
                group=process_group,
            )
            torch.distributed.all_gather_into_tensor(
                out._rowwise_data,
                inp._rowwise_data,
                group=process_group,
            )

        # Gather Float8BlockwiseQTensor data for column-wise usage
        if quantizer.columnwise_usage:
            # Launch all-gathers
            torch.distributed.all_gather_into_tensor(
                out._columnwise_scale_inv,
                inp._columnwise_scale_inv,
                group=process_group,
            )
            torch.distributed.all_gather_into_tensor(
                out._columnwise_data,
                inp._columnwise_data,
                group=process_group,
            )

    handle = coalescing_manager if async_op else None

    # Unlike MXFP8, this fp8 blockwise tensor primarily works with Hopper
    # This means that we need to transpose the gathered columnwise data
    # Example usage is grad_output tensor, ie. dY in linear backward
    # We want to gather two FP8 tensors (rowwise and columnwise) along dim0
    # and then transpose the columnwise data to match the rowwise data
    # Make sure FP8 transpose is populated if needed

    if async_op:
        handle = _FP8BlockwiseAllGatherAsyncHandle(out, quantizer, handle)
    else:
        # if it's a sync op, we need to do the transpose here as post processing step
        _post_process_fp8_blockwise_gather(out, quantizer, handle)

    return out, handle


def _swap_first_dims(tensor: torch.Tensor, world_size: int):
    """
    Swap first 2 dimensions of a tensor to fix interleaved
    data format after gathering transposed data.

    For more than 2 dimensions, we squash the trailing dimensions,
    instead of the first few dimensions, that's because the shape
    passed in this function is already transposed.
    """

    shape = tensor.shape
    assert tensor.ndim >= 2, "Wrong number of dimensions for fixing interleave."
    first_dim = shape[0]
    flattened_trailing = math.prod(shape[1:])
    assert first_dim % world_size == 0, "Wrong dimensions for fixing interleave."
    tensor = tensor.reshape(world_size, first_dim // world_size, flattened_trailing)
    tensor = tex.swap_first_dims(tensor, out=None)
    return tensor.reshape(first_dim // world_size, flattened_trailing * world_size)


def _post_process_nvfp4_gather(
    out: NVFP4TensorStorage,
    columnwise_data_interleaved: torch.Tensor,
    columnwise_scale_inv_interleaved: torch.Tensor,
    world_size: int,
    handle: Optional[torch.distributed.Work] = None,
) -> NVFP4TensorStorage:
    """Post-process FP8 blockwise gather."""
    if handle is not None:
        handle.wait()
        handle = None

    # Fix the interleaved transposed data from gathering along first dim.
    out._columnwise_scale_inv = _swap_first_dims(columnwise_scale_inv_interleaved, world_size)
    out._columnwise_data = _swap_first_dims(columnwise_data_interleaved, world_size)

    # Optionally pad the scaling inverse if needed.
    out._columnwise_scale_inv = pad_columnwise_scale_inv(out._columnwise_scale_inv)


@dataclass
class _NVFP4AllGatherAsyncHandle:
    """Handle for asynchronous NVFP4 all-gather."""

    output: NVFP4TensorStorage
    columnwise_data_interleaved: torch.Tensor
    columnwise_scale_inv_interleaved: torch.Tensor
    world_size: int
    async_handle: torch.distributed.Work
    _synchronized: bool = False

    def wait(self) -> None:
        """Wait for the async operation to complete and post-process the tensor."""
        if self._synchronized:
            return
        self.async_handle.wait()
        _post_process_nvfp4_gather(
            self.output,
            self.columnwise_data_interleaved,
            self.columnwise_scale_inv_interleaved,
            self.world_size,
        )
        self._synchronized = True


def _all_gather_nvfp4(
    inp: torch.Tensor,
    process_group: dist_group_type,
    *,
    async_op: bool = False,
    quantizer: NVFP4Quantizer,
    out_shape: Optional[list[int]] = None,
) -> tuple[NVFP4TensorStorage, Optional[torch.distributed.Work]]:
    """All-gather NVFP4 tensor along first dimension."""

    # Input tensor attributes
    in_shape: Iterable[int] = None
    in_shape_t: Iterable[int] = None
    device: torch.device
    dtype: torch.dtype

    # Construct packed shapes for input and input_t.
    if isinstance(inp, torch.Tensor) and not isinstance(inp, NVFP4TensorStorage):
        # High-precision tensor.
        in_shape = NVFP4Quantizer.convert_shape_for_fp4(inp.size())
        in_shape_t = NVFP4Quantizer.convert_shape_for_fp4(
            NVFP4Quantizer.get_columnwise_shape(inp.size())
        )
        device = inp.device
        dtype = inp.dtype
    elif isinstance(inp, NVFP4TensorStorage):
        if inp._rowwise_data is not None:
            in_shape = inp._rowwise_data.size()
            device = inp._rowwise_data.device
        if inp._columnwise_data is not None:
            in_shape_t = inp._columnwise_data.size()
            device = inp._columnwise_data.device
        dtype = torch.bfloat16
    else:
        raise ValueError(
            "Invalid type for input tensor (expected torch.Tensor or NVFP4TensorStorage, "
            f"found {inp.__class__.__name__})"
        )

    assert in_shape is not None or in_shape_t is not None, "No data found."

    world_size = get_distributed_world_size(process_group)

    if out_shape is None:
        out_shape = [in_shape[0] * world_size] + in_shape[1:]

    # For cases where inp has dimensions that cannot be quantized,
    # we gather in high precision followed by a cast to NVFP4.
    if (
        not isinstance(inp, NVFP4TensorStorage)
        and quantizer is not None
        and not quantizer.is_quantizable(inp)
    ):
        out = torch.empty(
            out_shape,
            dtype=dtype,
            device=device,
            memory_format=torch.contiguous_format,
        )
        torch.distributed.all_gather_into_tensor(out, inp, group=process_group)
        out = quantizer(out)
        return out, None

    # Cast input tensor to NVFP4 with required data
    if not isinstance(inp, NVFP4TensorStorage):
        inp = quantizer(inp)
    elif (quantizer.rowwise_usage and inp._rowwise_data is None) or (
        quantizer.columnwise_usage and inp._columnwise_data is None
    ):
        warnings.warn(
            "Input and quantizer do not have matching usages. "
            "Dequantizing and requantizing to NVFP4."
        )
        inp = quantizer(inp.dequantize())

    # Construct NVFP4 output tensor
    out = quantizer.make_empty(out_shape, dtype=dtype, device=device)

    # Coalesce NCCL collectives for gathering data and scale inverses.
    with torch.distributed._coalescing_manager(
        group=process_group,
        device=device,
        async_ops=async_op,
    ) as gather_coalescing_manager:

        # Gather NVFP4 data for row-wise usage
        if quantizer.rowwise_usage:

            # Remove padding from NVFP4 scale-inverses
            assert in_shape is not None, "Shape not found."
            in_scale_inv = inp._rowwise_scale_inv
            out_scale_inv = out._rowwise_scale_inv
            flattened_in_shape0 = math.prod(in_shape[:-1])
            if in_scale_inv.size(0) != flattened_in_shape0:
                in_scale_inv = in_scale_inv[:flattened_in_shape0]
                out_scale_inv = out_scale_inv[: flattened_in_shape0 * world_size]

            # Launch all-gathers
            torch.distributed.all_gather_into_tensor(
                out_scale_inv,
                in_scale_inv,
                group=process_group,
            )
            torch.distributed.all_gather_into_tensor(
                out._rowwise_data,
                inp._rowwise_data,
                group=process_group,
            )

            # Transfer amax to output.
            out._amax_rowwise = inp._amax_rowwise

        # Gather the transposed NVFP4 data along first dimension. Fix format later.
        if quantizer.columnwise_usage:

            # Remove padding from NVFP4 scale-inverses
            # For doing an all-gather on transposed scale inverses,
            # we need to remove padding from both dimension.
            in_scale_inv = inp._columnwise_scale_inv
            # take caution that for in_shape_t, flatten in the trailing dimensions!
            flattened_in_shape0 = in_shape_t[0]
            flattened_in_shape1 = math.prod(in_shape_t[1:])

            # Remove dim0 padding
            if in_scale_inv.size(0) != flattened_in_shape0:
                in_scale_inv = in_scale_inv[:flattened_in_shape0]

            # Remove dim1 padding (pack first).
            unpadded_dim1 = flattened_in_shape1 * 2 // 16
            if in_scale_inv.size(1) != unpadded_dim1:
                in_scale_inv = in_scale_inv[:, :unpadded_dim1].contiguous()

            # Construct tensor to gather transposed scale_inv (interleaved) and launch AG.
            out_scale_inv = torch.empty(
                [flattened_in_shape0 * world_size] + [in_scale_inv.shape[1]],
                dtype=in_scale_inv.dtype,
                layout=in_scale_inv.layout,
                device=in_scale_inv.device,
            )
            torch.distributed.all_gather_into_tensor(
                out_scale_inv,
                in_scale_inv,
                group=process_group,
            )

            # Construct tensor to gather transposed data (interleaved) and launch AG.
            out_columnwise_data = torch.empty(
                [inp._columnwise_data.shape[0] * world_size] + list(inp._columnwise_data.shape[1:]),
                dtype=inp._columnwise_data.dtype,
                layout=inp._columnwise_data.layout,
                device=inp._columnwise_data.device,
            )
            torch.distributed.all_gather_into_tensor(
                out_columnwise_data,
                inp._columnwise_data,
                group=process_group,
            )

            # Transfer amax to output.
            out._amax_columnwise = inp._amax_columnwise

    handle = gather_coalescing_manager if async_op else None

    # Fixes interleaved data for transposed tensor/scale inv and pads scale inv if needed.
    if async_op and quantizer.columnwise_usage:
        handle = _NVFP4AllGatherAsyncHandle(
            out, out_columnwise_data, out_scale_inv, world_size, handle
        )
    elif quantizer.columnwise_usage:
        _post_process_nvfp4_gather(out, out_columnwise_data, out_scale_inv, world_size, handle)

    return out, handle


def _all_gather_mxfp8(
    inp: torch.Tensor,
    process_group: dist_group_type,
    *,
    async_op: bool = False,
    quantizer: MXFP8Quantizer,
    out_shape: Optional[list[int]] = None,
) -> tuple[MXFP8TensorStorage, Optional[torch.distributed.Work]]:
    """All-gather MXFP8 tensor along first dimension."""

    # Input tensor attributes
    in_shape: Iterable[int]
    device: torch.device
    dtype: torch.dtype
    if isinstance(inp, torch.Tensor):
        in_shape = inp.size()
        device = inp.device
        dtype = inp.dtype
    elif isinstance(inp, MXFP8TensorStorage):
        if inp._rowwise_data is not None:
            in_shape = inp._rowwise_data.size()
            device = inp._rowwise_data.device
        elif inp._columnwise_data is not None:
            in_shape = inp._columnwise_data.size()
            device = inp._columnwise_data.device
        else:
            raise ValueError("Got MXFP8 input tensor without any data")
        dtype = torch.bfloat16  # Guess high-precision dtype.
    else:
        raise ValueError(
            "Invalid type for input tensor (expected torch.Tensor or MXFP8TensorStorage, "
            f"found {inp.__class__.__name__})"
        )

    # Output tensor shape
    world_size = get_distributed_world_size(process_group)
    if out_shape is None:
        out_shape = [in_shape[0] * world_size] + in_shape[1:]

    # For cases where inp has dimensions that cannot be quantized,
    # we gather in high precision followed by a cast to FP8.
    if (
        not isinstance(inp, MXFP8TensorStorage)
        and quantizer is not None
        and not quantizer.is_quantizable(inp)
    ):
        out = torch.empty(
            out_shape,
            dtype=dtype,
            device=device,
            memory_format=torch.contiguous_format,
        )
        torch.distributed.all_gather_into_tensor(out, inp, group=process_group)
        out = quantizer(out)
        return out, None

    # Cast input tensor to MXFP8 with required data
    if not isinstance(inp, MXFP8TensorStorage):
        inp = quantizer(inp)
    elif (quantizer.rowwise_usage and inp._rowwise_data is None) or (
        quantizer.columnwise_usage and inp._columnwise_data is None
    ):
        warnings.warn(
            "Input and quantizer do not have matching usages. "
            "Dequantizing and requantizing to MXFP8."
        )
        inp = quantizer(inp.dequantize())

    # Construct MXFP8 output tensor
    out = quantizer.make_empty(out_shape, dtype=dtype, device=device)

    # Coalesce NCCL collectives
    with torch.distributed._coalescing_manager(
        group=process_group,
        device=device,
        async_ops=async_op,
    ) as coalescing_manager:

        # Gather MXFP8 data for row-wise usage
        if quantizer.rowwise_usage:

            # Remove padding from MXFP8 scale-inverses
            in_scale_inv = inp._rowwise_scale_inv
            out_scale_inv = out._rowwise_scale_inv
            flattened_in_shape0 = math.prod(in_shape[:-1])
            if in_scale_inv.size(0) != flattened_in_shape0:
                in_scale_inv = in_scale_inv[:flattened_in_shape0]
                out_scale_inv = out_scale_inv[: flattened_in_shape0 * world_size]

            # Launch all-gathers
            torch.distributed.all_gather_into_tensor(
                out_scale_inv,
                in_scale_inv,
                group=process_group,
            )
            torch.distributed.all_gather_into_tensor(
                out._rowwise_data,
                inp._rowwise_data,
                group=process_group,
            )

        # Gather MXFP8 data for column-wise usage
        if quantizer.columnwise_usage:

            # Remove padding from MXFP8 scale-inverses
            in_scale_inv = inp._columnwise_scale_inv
            out_scale_inv = out._columnwise_scale_inv
            flattened_in_shape0 = math.prod(in_shape[:-1]) // 32
            if in_scale_inv.size(0) != flattened_in_shape0:
                in_scale_inv = in_scale_inv[:flattened_in_shape0]
                out_scale_inv = out_scale_inv[: flattened_in_shape0 * world_size]

            # Launch all-gathers
            torch.distributed.all_gather_into_tensor(
                out_scale_inv,
                in_scale_inv,
                group=process_group,
            )
            torch.distributed.all_gather_into_tensor(
                out._columnwise_data,
                inp._columnwise_data,
                group=process_group,
            )

    handle = coalescing_manager if async_op else None
    return out, handle


def gather_along_first_dim(
    inp: torch.Tensor,
    process_group: dist_group_type,
    async_op: bool = False,
    quantizer: Optional[Quantizer] = None,
) -> tuple[torch.Tensor, Optional[torch.distributed.Work]]:
    """
    All-gather tensors and concatenate along first dimension.
    """

    # Return immediately if no communication is required
    world_size = get_distributed_world_size(process_group)
    if world_size == 1:
        if quantizer is not None and not isinstance(inp, QuantizedTensorStorage):
            inp = quantizer(inp)
        return inp, None

    # Debug case - call gather_along_first_dim on each tensor
    if isinstance(inp, DebugQuantizedTensor):
        out_obj = DebugQuantizedTensor(
            rowwise_gemm_tensor=inp.rowwise_gemm_tensor,
            columnwise_gemm_tensor=inp.columnwise_gemm_tensor,
            quantizer=inp.quantizer,
            layer_name=inp._layer_name,
            tensor_name=inp._tensor_name,
        )
        rowwise = inp.get_tensor(False)
        columnwise = inp.get_tensor(True)
        # shapes
        final_quantizer = (
            None if not needs_quantized_gemm(inp, rowwise=True) else quantizer.parent_quantizer
        )
        rowwise_total = None
        if rowwise is not None:
            rowwise_total = gather_along_first_dim(rowwise, process_group, False, final_quantizer)[
                0
            ]
        out_obj.rowwise_gemm_tensor = rowwise_total
        if rowwise is not columnwise:
            final_quantizer_columnwise = (
                None if not needs_quantized_gemm(inp, rowwise=False) else quantizer.parent_quantizer
            )
            columnwise_total = None
            if columnwise is not None:
                columnwise_total, _ = gather_along_first_dim(
                    columnwise, process_group, False, final_quantizer_columnwise
                )
            out_obj.columnwise_gemm_tensor = columnwise_total
        else:
            # Sometimes the same object is used both for rowwise and columnwise gemms,
            # and we want to avoid double all-gathers.
            out_obj.columnwise_gemm_tensor = out_obj.rowwise_gemm_tensor

        return out_obj, None

    # Output tensor dims
    out_shape = list(inp.size())
    out_shape[0] *= world_size

    # FP8 case: delayed scaling or current scaling
    if isinstance(inp, Float8TensorStorage) or isinstance(
        quantizer, (Float8Quantizer, Float8CurrentScalingQuantizer)
    ):
        return _all_gather_fp8(
            inp,
            process_group,
            async_op=async_op,
            quantizer=quantizer,
            out_shape=out_shape,
        )

    # FP8 block scaling case, block length = 128
    if isinstance(inp, Float8BlockwiseQTensorStorage) or isinstance(
        quantizer, Float8BlockQuantizer
    ):
        return _all_gather_fp8_blockwise(
            inp,
            process_group,
            async_op=async_op,
            quantizer=quantizer,
            out_shape=out_shape,
        )

    # MXFP8 case
    if isinstance(inp, MXFP8TensorStorage) or isinstance(quantizer, MXFP8Quantizer):
        assert isinstance(quantizer, MXFP8Quantizer)
        return _all_gather_mxfp8(
            inp,
            process_group,
            async_op=async_op,
            quantizer=quantizer,
            out_shape=out_shape,
        )

    # NVFP4 case
    if isinstance(inp, NVFP4TensorStorage) or isinstance(quantizer, NVFP4Quantizer):
        assert isinstance(quantizer, NVFP4Quantizer)
        return _all_gather_nvfp4(
            inp,
            process_group,
            async_op=async_op,
            quantizer=quantizer,
            out_shape=out_shape,
        )

    # High-precision communication for quantized tensors
    if quantizer is not None:
        warnings.warn(
            "Attempting to all-gather an unsupported quantized tensor. "
            "Falling back to high-precision all-gather."
        )
        if isinstance(inp, QuantizedTensorStorage):
            inp = inp.dequantize()
        # Falling back to high-precision all-gather for Float8BlockQuantizer
        # means that it should directly output GEMM_READY format
        compact = _get_quantizer_format(quantizer)
        _set_quantizer_format(quantizer, compact=False)
        out = torch.empty(
            out_shape,
            dtype=inp.dtype,
            device=inp.device,
            memory_format=torch.contiguous_format,
        )
        torch.distributed.all_gather_into_tensor(out, inp, group=process_group)
        out = quantizer(out)
        _set_quantizer_format(quantizer, compact=compact)
        return out, None

    # Dequantize quantized tensor if not supported
    if isinstance(inp, QuantizedTensorStorage):
        warnings.warn(
            "Attempting to all-gather an unsupported quantized tensor. "
            "Falling back to high-precision all-gather."
        )
        inp = inp.dequantize()

    # Communication for plain PyTorch tensors
    out = torch.empty(
        out_shape,
        dtype=inp.dtype,
        device=inp.device,
        memory_format=torch.contiguous_format,
    )
    handle = torch.distributed.all_gather_into_tensor(
        out,
        inp.contiguous(),
        group=process_group,
        async_op=async_op,
    )
    return out, handle


# Global cache to store symmetric memory tensors
symmetric_mem_cache = {}


def get_symmetric_memory_tensor(tensor_numel, tensor_dtype, tensor_device, tp_group, tag=None):
    """
    Gets or creates a symmetric memory tensor with specified properties.

    Reuses cached tensors when available to avoid redundant creation and rendezvous operations.

    Note: This function always returns a 1D tensor.

    Parameters
    ----------
    tensor_numel : int
        Number of elements in the tensor.
    tensor_dtype : torch.dtype
        Data type of the tensor.
    tensor_device : torch.device
        Device on which to allocate the tensor.
    tp_group : dist_group_type
        Process group for rendezvous operation.
    tag : Any, optional
        Optional identifier to further distinguish tensors.

    Returns
    -------
    torch.Tensor
        A symmetric memory tensor with the specified properties.
    """
    # Create a cache key based on tensor properties and group
    cache_key = (tensor_numel, tensor_dtype, tensor_device, tp_group.group_name, tag)

    # Check if we already have a symmetric memory tensor for this configuration
    if cache_key not in symmetric_mem_cache:
        # Create a new symmetric memory tensor if not in cache
        msg = symm_mem.empty(
            tensor_numel,
            dtype=tensor_dtype,
            device=tensor_device,
        )
        # Perform the rendezvous once for this tensor
        symm_mem.rendezvous(msg, group=tp_group)
        # Store in cache
        symmetric_mem_cache[cache_key] = msg
    else:
        # Reuse the existing symmetric memory tensor
        msg = symmetric_mem_cache[cache_key]

    return msg


def symmetric_all_reduce(
    inp: torch.Tensor,
    tp_group: Optional[dist_group_type] = None,
    async_op: bool = False,
    all_reduce_type: str = "multimem_all_reduce",
):
    """
    Performs an all-reduce operation across multiple processes using symmetric memory.
    If the input tensor is already in the symmetric memory cache we can avoid copy
    overheads by just directly using the input tensor for all reduce.  Externally
    created symmetric memory tensors not in the cache currently will not be able to
    avoid the extra copies.

    Parameters
    ----------
    inp : torch.Tensor
        The input tensor to be reduced. The operation is performed in-place.

    tp_group : Optional[dist_group_type], default=None
        The process group over which to perform the all-reduce operation.
        If None, the default process group is used.

    async_op : bool, default=False
        Whether to perform the operation asynchronously.
        Note: Currently only synchronous operations are supported for symmetric memory variants.

    all_reduce_type : str, default="multimem_all_reduce"
        The type of all-reduce implementation to use. Options include:
        - "nccl": Standard PyTorch distributed all-reduce
        - "multimem_all_reduce": multimem symmetric all-reduce
        - "two_shot": Two-shot symmetric all-reduce
        - "one_shot": One-shot symmetric all-reduce

    Returns
    -------
    Tuple[torch.Tensor, Optional[torch.distributed.Work]]
        - The first element is the input tensor with the all-reduce result.
        - The second element is the async work handle if async_op=True,
          otherwise None.
    """
    assert async_op is False, "Async symmetric ops no supported yet"
    assert HAS_TORCH_SYMMETRIC, "Could not import symetric memory from torch"

    if get_distributed_world_size(tp_group) == 1:
        return inp, None

    if all_reduce_type == "nccl":
        # Standard all-reduce implementation
        handle = torch.distributed.all_reduce(inp, group=tp_group, async_op=async_op)
        return inp, handle

    all_reduce_impl = None
    if all_reduce_type == "multimem_all_reduce":
        all_reduce_impl = torch.ops.symm_mem.multimem_all_reduce_
    elif all_reduce_type == "two_shot":
        all_reduce_impl = torch.ops.symm_mem.two_shot_all_reduce_
    elif all_reduce_type == "one_shot":
        all_reduce_impl = torch.ops.symm_mem.one_shot_all_reduce
    else:
        raise TypeError(f"All reduce type {all_reduce_type} is not supported.")

    group_name = tp_group.group_name
    tensor_shape = inp.shape
    tensor_numel = inp.numel()
    tensor_dtype = inp.dtype
    tensor_device = inp.device

    input_id = id(inp)
    is_cached = any(id(cached_tensor) == input_id for cached_tensor in symmetric_mem_cache.values())
    # Check if the input tensor is already in the symmetric memory cache. If it is we can avoid copy overheads.
    if is_cached:
        all_reduce_impl(
            inp,
            "sum",
            group_name,
        )
    else:
        # Get symmetric memory tensor. Build or retrieve from cache.
        msg = get_symmetric_memory_tensor(tensor_numel, tensor_dtype, tensor_device, tp_group)

        msg.copy_(inp.reshape(-1))

        all_reduce_impl(
            msg,
            "sum",
            group_name,
        )

        # Copy the result back to the input tensor
        inp.copy_(msg.reshape(tensor_shape))

    return inp, None


def allreduce(
    inp: torch.Tensor,
    tp_group: Optional[dist_group_type] = None,
    async_op: bool = False,
) -> Tuple[torch.Tensor, Optional[torch.distributed.Work]]:
    """All-reduce the input tensor across model parallel group."""

    # Bypass the function if we are using only 1 GPU.
    if get_distributed_world_size(tp_group) == 1:
        return inp, None

    # All-reduce.
    handle = torch.distributed.all_reduce(inp, group=tp_group, async_op=async_op)

    return inp, handle


def _get_module_fsdp_state(module):
    """
    If module is an FSDP module, return its _FSDPState.
    Otherwise, return the _FSDPState of the closest parent FSDP module
    in the module hierarchy the module belongs to.
    """

    if hasattr(module, "_get_fsdp_state"):
        # this will return correct fsdp state if module itself is an fsdp module
        fsdp_state = module._get_fsdp_state()
    elif getattr(module, "_te_cached_parent_fsdp_state", None) is not None:
        # See if we have cached the parent fsdp state of the module
        fsdp_state = module._te_cached_parent_fsdp_state
    else:
        from torch.distributed._composable_state import _module_state_mapping

        # Otherwise get the fsdp state of lca of module in the module hierarchy
        min_nodes_in_parent = float("inf")
        closest_parent_fsdp_mod = None
        for fsdp_mod in _module_state_mapping.keys():
            all_submodules = list(fsdp_mod.modules())
            for submodule in all_submodules:
                if submodule is module:
                    if min_nodes_in_parent > len(all_submodules):
                        closest_parent_fsdp_mod = fsdp_mod
                        min_nodes_in_parent = len(all_submodules)
        if closest_parent_fsdp_mod is None:
            raise RuntimeError(
                "Module is not FSDP-wrapped and does not have any FSDP-wrapped parent modules."
            )
        fsdp_state = closest_parent_fsdp_mod._get_fsdp_state()
        # Cache the parent fsdp state of the module to avoid recomputing
        # the closest parent fsdp module.
        module._te_cached_parent_fsdp_state = fsdp_state
    return fsdp_state


def _fsdp_scatter_tensors(
    fsdp_group: dist_group_type,
    *tensors: torch.Tensor,
):
    shapes = []
    if fsdp_group is not None:
        for t in tensors:
            if isinstance(t, torch.Tensor):
                targets = t.get_data_tensors() if isinstance(t, QuantizedTensor) else [t]
                for target in targets:
                    shapes.append(target.data.shape)
                    safely_set_viewless_tensor_data(
                        target,
                        split_tensor_into_1d_equal_chunks(target.data, fsdp_group, new_buffer=True),
                    )
            else:
                shapes.append(None)
    return shapes


def _fsdp_gather_tensors(
    fsdp_group: dist_group_type,
    shapes: List[Tuple[int, ...]],
    *tensors: torch.Tensor,
):
    if fsdp_group is not None:
        assert len(shapes) == len(tensors), "Number of tensors and tensor shapes must be equal."
        for s, t in zip(shapes, tensors):
            if isinstance(t, torch.Tensor):
                assert s is not None, "Internal TE error."
                targets = t.get_data_tensors() if isinstance(t, QuantizedTensor) else [t]
                for target in targets:
                    safely_set_viewless_tensor_data(
                        target, gather_split_1d_tensor(target.data, fsdp_group).view(s)
                    )


def _is_te_module(module):
    """
    Check if given module is a Transformer Engine module that requires the TE checkpoint
    implementation for activation recompute.
    """
    from .module import LayerNorm, RMSNorm
    from .module.base import TransformerEngineBaseModule
    from .attention.dot_product_attention.dot_product_attention import DotProductAttention
    from .attention.dot_product_attention.backends import UnfusedDotProductAttention
    from .attention.multi_head_attention import MultiheadAttention
    from .transformer import TransformerLayer

    te_classes_list = [
        LayerNorm,
        RMSNorm,
        TransformerEngineBaseModule,
        UnfusedDotProductAttention,
        DotProductAttention,
        MultiheadAttention,
        TransformerLayer,
    ]
    is_te_module = False
    for te_class in te_classes_list:
        if isinstance(module, te_class):
            is_te_module = True
            break
    return is_te_module


def prepare_te_modules_for_fsdp(fsdp_root: torch.nn.Module) -> None:
    """
    Inject FSDP process gorup references into FSDP-wrapped TE modules in an FSDP-wrapped root
    module in order to scatter/gather the Fp8 weight copies at the same time FSDP scatters/gathers
    its `FlatParameters`.

    Parameters
    ----------
    fsdp_root: torch.nn.Module
               FSDP-wrapped root module that may contain FSDP-wrapped TE modules.
    """
    assert isinstance(fsdp_root, FSDP), "Root module must be FSDP-wrapped."

    # If the root module is a TE module, inject FSDP information into it
    if _is_te_module(fsdp_root.module):
        if hasattr(fsdp_root, "primary_weights_in_fp8"):
            assert not fsdp_root.primary_weights_in_fp8, (
                "TE modules with primary weights in FP8 cannot be FSDP-wrapped. "
                "Please initialize your model without the te.quantized_model_init(...) context."
            )
        root_state = _get_module_fsdp_state(fsdp_root)
        assert root_state is not None, "Root module does not have a valid _FSDPState."
        setattr(fsdp_root.module, "fsdp_group", root_state.process_group)

    # Iterate through all FSDP-wrapped submodules and inject FSDP information into TE modules
    fsdp_states, fsdp_modules = _get_fsdp_states_with_modules(fsdp_root)
    for state, fsdp_module in zip(fsdp_states, fsdp_modules):
        if _is_te_module(fsdp_module.module):
            if hasattr(fsdp_module.module, "primary_weights_in_fp8"):
                assert not fsdp_module.module.primary_weights_in_fp8, (
                    "TE modules with primary weights in FP8 cannot be FSDP-wrapped. "
                    "Please initialize your model without the te.quantized_model_init(...) context."
                )
            setattr(fsdp_module.module, "fsdp_group", state.process_group)


class FullyShardedDataParallel(FSDP):
    """
    Transformer Engine wrapper around `torch.distributed.fsdp.FullyShardedDataParallel` that
    extracts necessary information out of the FSDP wrap for TE modules to scatter their
    activation tensors after each forward pass and gather them before the backward pass.
    """

    def __init__(self, module, *args, **kwargs):
        super().__init__(module, *args, **kwargs)
        prepare_te_modules_for_fsdp(self)<|MERGE_RESOLUTION|>--- conflicted
+++ resolved
@@ -29,12 +29,8 @@
 
 import transformer_engine_torch as tex
 
-<<<<<<< HEAD
-from .utils import torch_version
-=======
 from transformer_engine.pytorch.triton.pad import pad_columnwise_scale_inv
-from . import torch_version
->>>>>>> 8ef8285c
+from .torch_version import torch_version
 from .utils import (
     is_non_tn_fp8_gemm_supported,
     safely_set_viewless_tensor_data,
