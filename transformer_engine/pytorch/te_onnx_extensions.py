# Copyright (c) 2022-2023, NVIDIA CORPORATION & AFFILIATES. All rights reserved.
#
# See LICENSE for license information.

"""
ONNX symbolic functions for Transformer Engine

Warnings of the type pasted below are a known Pytorch issue
(https://github.com/pytorch/pytorch/issues/81693):

tests/test_onnx_export.py::test_export_cast_ops[112]
  /opt/conda/lib/python3.8/site-packages/torch/onnx/utils.py:649:
  UserWarning: The shape inference of trt::TRT_FP8DequantizeLinear type is missing,
  so it may result in wrong shape inference for the exported graph.
  Please consider adding it in symbolic function. (Triggered internally at
  /opt/pytorch/pytorch/torch/csrc/jit/passes/onnx/shape_type_inference.cpp:1880.)
    _C._jit_pass_onnx_graph_shape_type_inference(


Scale tensors are treated as lists ("fs") instead of tensors ("v") because we need to access
specific entries using the index passes as `fp8_tensor`. If you fail to do this you will get
the following error when accessing a sepcific scale element (e.g. `scale_inv[fp8_tensor]`):
    TypeError: 'torch._C.Value' object is not subscriptable
"""

import torch
from torch.onnx import symbolic_helper, register_custom_op_symbolic, _type_utils
import torch._C._onnx as _C_onnx

# Monkey-patch graph manipulation methods on Graph, used for the ONNX symbolics
from torch.onnx._internal import jit_utils

import transformer_engine_extensions as tex


# This file registers custom op symbolic ONNX functions and does not export any symbols.
__all__ = []


# Custom ops spec version
VER = 1
UNSPECIFIED_TYPE = -1


def make_op_name(op_name: str) -> str:
    """custom op name"""
    return "trt::" + op_name


def get_TensorProtoDataType(t):
    """Return the _C_onnx.TensorProtoDataType of the input tensor"""
    try:
        return {
            "Float": _C_onnx.TensorProtoDataType.FLOAT,
            "Half": _C_onnx.TensorProtoDataType.FLOAT16,
            "BFloat16": _C_onnx.TensorProtoDataType.BFLOAT16,
        }[t.type().scalarType()]
    except KeyError as e:
        raise TypeError(f"Onnx export for dtype {t.type().scalarType()} not supported.") from e


def is_dtype_fp32(t):
    """Check fp32 dtype"""
    return t.type().scalarType() == "Float"


def is_dtype_fp16(t):
    """Check fp16 dtype"""
    return t.type().scalarType() == "Half"


def is_dtype_bf16(t):
    """Check bf16 dtype"""
    return t.type().scalarType() == "BFloat16"


def quantize(g, inputs, scale_inv, fp8_tensor):
    """Helper Function for Quantization"""
    output_shape = torch.onnx.symbolic_helper._get_tensor_sizes(inputs)

    # Q inputs are currently constrained to FP32 due to a similar limitation in ORT
    # custom ops, so cast the input if needed.
    if not is_dtype_fp32(inputs):
        inputs = g.op("Cast", inputs, to_i=_C_onnx.TensorProtoDataType.FLOAT)

    scale = g.op("Constant", value_t=torch.tensor(scale_inv[fp8_tensor]))
    q_op = g.op(
        make_op_name("TRT_FP8QuantizeLinear"), inputs, scale).setType(
            inputs.type().with_dtype(torch.uint8).with_sizes(output_shape))
    return q_op


def dequantize(g, inputs, scale_inv, fp8_tensor, otype):
    """Helper Function for Dequantization"""
    output_shape = torch.onnx.symbolic_helper._get_tensor_sizes(inputs)

    scale = g.op("Constant", value_t=torch.tensor(scale_inv[fp8_tensor]))
    out = g.op(make_op_name("TRT_FP8DequantizeLinear"), inputs, scale).setType(
        inputs.type().with_dtype(torch.float32).with_sizes(output_shape))

    # DQ outputs are currently constrained to FP32 due to a similar limitation in ORT
    # custom ops, so cast the output if needed.
    if otype == int(tex.DType.kFloat16):
        out = g.op("Cast", out, to_i=_C_onnx.TensorProtoDataType.FLOAT16)
    elif otype == int(tex.DType.kBFloat16):
        out = g.op("Cast", out, to_i=_C_onnx.TensorProtoDataType.BFLOAT16)
    return out


def compute_in_fp32(g, inp, subgraph, *args, **kwargs):
    """Wrap subgraph with casts to/from FP32 so that its precision is FP32.

    If `inp` data type is not FP32, add a cast of `inp` to FP32 and feed that into `subgraph`;
    then cast subgraphs's output back to `inp` data type.
    """
    inp_dtype = get_TensorProtoDataType(inp)
    is_fp32 = inp_dtype == _type_utils.JitScalarType.FLOAT
    if not is_fp32:
        inp = g.op("Cast", inp, to_i=_C_onnx.TensorProtoDataType.FLOAT)
    sg_out = subgraph(g, inp, *args, **kwargs)
    if not is_fp32:
        sg_out = g.op("Cast", sg_out, to_i=inp_dtype)
    return sg_out


@symbolic_helper.parse_args("v", "v", "v", "fs", "i", "i")
def onnx_cast_to_fp8(g, inputs, scale, amax, scale_inv, fp8_tensor, otype):
    """ONNX graph for cast_to_fp8"""
    # pylint: disable=unused-argument
    return quantize(g, inputs, scale_inv, fp8_tensor)


@symbolic_helper.parse_args("v", "fs", "i", "i", "i")
def onnx_cast_from_fp8(g, inputs, scale_inv, fp8_tensor, itype, otype):
    """ONNX graph for cast_from_fp8"""
    # pylint: disable=unused-argument
    return dequantize(g, inputs, scale_inv, fp8_tensor, otype)


@symbolic_helper.parse_args("v", "v", "v", "fs", "i", "i")
def onnx_fp8_gelu(g, inputs, scale, amax, scale_inv, fp8_tensor, otype):
    """ONNX graph for fp8_gelu"""
    # pylint: disable=unused-argument
    # TE computes GELU using float32 precision so wrap the GELU subgraph with
    # conversion to/from float32.
<<<<<<< HEAD
    gelu = compute_in_fp32(g, inputs, torch.onnx.symbolic_opset9.gelu, "tanh")
    out = quantize(g, gelu, scale_inv, fp8_tensor)
    return out
=======
    gelu = compute_in_fp32(g, inputs, wrapped_gelu, cast_outp=True)
    if scale_inv:
        gelu = quantize(g, gelu, scale_inv, fp8_tensor)
    return gelu


@symbolic_helper.parse_args("v", "v", "v", "fs", "i", "i")
def onnx_fp8_relu(g, inputs, scale, amax, scale_inv, fp8_tensor, otype):
    """ONNX graph for fp8_relu"""
    # pylint: disable=unused-argument
    wrapped_relu = lambda inps: torch.onnx.symbolic_opset9.relu(g, inps)
    relu = compute_in_fp32(g, inputs, wrapped_relu, cast_outp=True)
    if scale_inv:
        relu = quantize(g, relu, scale_inv, fp8_tensor)
    return relu


@symbolic_helper.parse_args("v", "i")
def onnx_swiglu(g: jit_utils.GraphContext, inp, dim):
    """ONNX graph for swiglu"""
    dim_size = symbolic_helper._get_tensor_dim_size(inp, dim)
    if dim_size is not None:
        assert dim_size % 2 == 0

    first, second = g.op("Split", inp, axis_i=dim, outputs=2)
    return g.op("Mul", g.op("Sigmoid", first), second)


@symbolic_helper.parse_args("v", "v", "v", "fs", "i", "i")
def onnx_fp8_swiglu(g, inputs, scale, amax, scale_inv, fp8_tensor, otype):
    """ONNX graph for fp8_swiglu"""
    # pylint: disable=unused-argument
    wrapped_swiglu = lambda inps: onnx_swiglu(g, inps, 1)
    swiglu = compute_in_fp32(g, inputs, wrapped_swiglu, cast_outp=True)
    if scale_inv:
        swiglu = quantize(g, swiglu, scale_inv, fp8_tensor)
    return swiglu


@symbolic_helper.parse_args("v", "i")
def onnx_reglu(g: jit_utils.GraphContext, inp, dim):
    """ONNX graph for reglu"""
    dim_size = symbolic_helper._get_tensor_dim_size(inp, dim)
    if dim_size is not None:
        assert dim_size % 2 == 0

    first, second = g.op("Split", inp, axis_i=dim, outputs=2)
    return g.op("Mul", g.op("Relu", first), second)


@symbolic_helper.parse_args("v", "v", "v", "fs", "i", "i")
def onnx_fp8_reglu(g, inputs, scale, amax, scale_inv, fp8_tensor, otype):
    """ONNX graph for fp8_reglu"""
    # pylint: disable=unused-argument
    wrapped_reglu = lambda inps: onnx_reglu(g, inps, 1)
    reglu = compute_in_fp32(g, inputs, wrapped_reglu, cast_outp=True)
    if scale_inv:
        reglu = quantize(g, reglu, scale_inv, fp8_tensor)
    return reglu


@symbolic_helper.parse_args("v", "i")
def onnx_geglu(g: jit_utils.GraphContext, inp, dim):
    """ONNX graph for geglu"""
    dim_size = symbolic_helper._get_tensor_dim_size(inp, dim)
    if dim_size is not None:
        assert dim_size % 2 == 0

    first, second = g.op("Split", inp, axis_i=dim, outputs=2)
    first_gelu = torch.onnx.symbolic_opset9.gelu(g, first, "tanh")
    return g.op("Mul", first_gelu, second)


@symbolic_helper.parse_args("v", "v", "v", "fs", "i", "i")
def onnx_fp8_geglu(g, inputs, scale, amax, scale_inv, fp8_tensor, otype):
    """ONNX graph for fp8_geglu"""
    # pylint: disable=unused-argument
    wrapped_geglu = lambda inps: onnx_geglu(g, inps, 1)
    geglu = compute_in_fp32(g, inputs, wrapped_geglu, cast_outp=True)
    if scale_inv:
        geglu = quantize(g, geglu, scale_inv, fp8_tensor)
    return geglu
>>>>>>> fee8970f


@symbolic_helper.parse_args("v", "fs", "i", "i", "i",
                            "v", "fs", "i", "i", "i",
                            "v", "fs", "i", "fs", "v", "i", "v", "i",
                            "v", "i", "i", "i")
def onnx_te_gemm(
    g,
    weight,
    weight_scale_inverse,
    weight_fp8_tensor,
    weight_type,
    trans_weight,
    inputs,
    input_scale_inverse,
    input_fp8_tensor,
    input_type,
    trans_input,
    out,
    out_scale,
    out_type,
    out_amax,
    bias,
    bias_type,
    pre_gelu_out,
    grad,
    workspace,
    workspaceSize,
    accumulate,
    use_split_accumulator):
    """ONNX graph for te_gemm"""
    # pylint: disable=unused-argument
    is_fp16 = is_dtype_fp16(inputs)
    if input_type == int(tex.DType.kFloat8E4M3):
        inputs = dequantize(g, inputs, input_scale_inverse, input_fp8_tensor, out_type)

    if weight_type == int(tex.DType.kFloat8E4M3):
        weight = dequantize(g, weight, weight_scale_inverse, weight_fp8_tensor, out_type)

    empty_tensor_size = [0]
    bias_empty = torch.onnx.symbolic_helper._get_tensor_sizes(bias) == empty_tensor_size
    pre_gelu_out_empty = torch.onnx.symbolic_helper._get_tensor_sizes(pre_gelu_out) \
        == empty_tensor_size

    if not bias_empty:
        output = g.op("Gemm", inputs, weight, bias, transA_i=trans_input, transB_i=trans_weight)
    else:
        output = g.op("Gemm", inputs, weight, transA_i=trans_input, transB_i=trans_weight)
    if not bias_empty:
        if not pre_gelu_out_empty:
            # TE computes GELU using float32 precision so wrap the GELU subgraph with
            # conversion to/from float32.
            output = compute_in_fp32(g, output, torch.onnx.symbolic_opset9.gelu, "tanh")
    else:
        if is_fp16:
            output = g.op("Cast", output, to_i=_C_onnx.TensorProtoDataType.FLOAT16)
    return output


@symbolic_helper.parse_args("v", "v", "v", "f", "v", "v", "fs", "i", "i", "b")
def onnx_layernorm_fwd_fp8(g, inputs, weight, bias, eps, scale, amax,
                            scale_inv, fp8_tensor, otype, zero_centered_gamma):
    """ONNX graph for layernorm_fwd_fp8"""
    # pylint: disable=unused-argument
    inp_dtype = get_TensorProtoDataType(inputs)

    if inp_dtype != get_TensorProtoDataType(weight):
        weight = g.op("Cast", weight, to_i=inp_dtype)
    if inp_dtype != get_TensorProtoDataType(bias):
        bias = g.op("Cast", bias, to_i=inp_dtype)

    ln = onnx_layernorm_fwd(g, inputs, weight, bias, eps, zero_centered_gamma)
    fp8_ln = quantize(g, ln, scale_inv, fp8_tensor)
    return fp8_ln


@symbolic_helper.parse_args("v", "v", "v", "f", "b")
def onnx_layernorm_fwd(g, inputs, weight, bias, eps, zero_centered_gamma):
    """ONNX graph for layernorm_fwd"""
    # pylint: disable=unused-argument
    normalized_shape = torch.onnx.symbolic_helper._get_tensor_sizes(inputs)
    if normalized_shape is None:
        ndim = torch.onnx.symbolic_helper._get_tensor_rank(inputs)
        assert ndim is not None
        normalized_shape = list(range(0, ndim))
    # Normalization axis = 0, so normalized_shape uses all dims except dim = 0
    normalized_shape = normalized_shape[1:]

    if zero_centered_gamma:
        inputs_dtype = inputs.type().dtype()
        shape = g.op("Shape", weight)
        one =  g.op("ConstantOfShape", shape, value_t=torch.tensor([1], dtype=inputs_dtype))
        weight = g.op("Add", weight, one)

    axis = -len(normalized_shape)
    ln =  g.op(
        "LayerNormalization",
        inputs,
        weight,
        bias,
        epsilon_f=eps,
        axis_i=axis,
        # This sets the LN compute precision - use FP32 always as does TE.
        stash_type_i=_C_onnx.TensorProtoDataType.FLOAT,
    )
    return ln


register_custom_op_symbolic('tex_ts::cast_to_fp8_ts', onnx_cast_to_fp8, VER)
register_custom_op_symbolic('tex_ts::cast_from_fp8_ts', onnx_cast_from_fp8, VER)
register_custom_op_symbolic('tex_ts::gelu_ts', onnx_fp8_gelu, VER)
register_custom_op_symbolic('tex_ts::relu_ts', onnx_fp8_relu, VER)
register_custom_op_symbolic('tex_ts::reglu_ts', onnx_fp8_reglu, VER)
register_custom_op_symbolic('tex_ts::geglu_ts', onnx_fp8_geglu, VER)
register_custom_op_symbolic('tex_ts::swiglu_ts', onnx_fp8_swiglu, VER)
register_custom_op_symbolic('tex_ts::te_gemm_ts', onnx_te_gemm, VER)
register_custom_op_symbolic('tex_ts::layernorm_fwd_fp8_inf_ts', onnx_layernorm_fwd_fp8, VER)
register_custom_op_symbolic('tex_ts::layernorm_fwd_inf_ts', onnx_layernorm_fwd, VER)<|MERGE_RESOLUTION|>--- conflicted
+++ resolved
@@ -143,12 +143,7 @@
     # pylint: disable=unused-argument
     # TE computes GELU using float32 precision so wrap the GELU subgraph with
     # conversion to/from float32.
-<<<<<<< HEAD
     gelu = compute_in_fp32(g, inputs, torch.onnx.symbolic_opset9.gelu, "tanh")
-    out = quantize(g, gelu, scale_inv, fp8_tensor)
-    return out
-=======
-    gelu = compute_in_fp32(g, inputs, wrapped_gelu, cast_outp=True)
     if scale_inv:
         gelu = quantize(g, gelu, scale_inv, fp8_tensor)
     return gelu
@@ -230,7 +225,6 @@
     if scale_inv:
         geglu = quantize(g, geglu, scale_inv, fp8_tensor)
     return geglu
->>>>>>> fee8970f
 
 
 @symbolic_helper.parse_args("v", "fs", "i", "i", "i",
