--- conflicted
+++ resolved
@@ -21,11 +21,8 @@
     MXFP8BlockScaling,
     Float8CurrentScaling,
     Float8BlockScaling,
-<<<<<<< HEAD
+    NVFP4BlockScaling,
     CustomRecipe,
-=======
-    NVFP4BlockScaling,
->>>>>>> 3f5b4754
 )
 
 from .constants import dist_group_type
@@ -868,13 +865,10 @@
             cls = Float8CurrentScalingRecipeState
         elif recipe.float8_block_scaling():
             cls = Float8BlockScalingRecipeState
-<<<<<<< HEAD
-        elif isinstance(recipe, CustomRecipe):
-            cls = CustomRecipeState
-=======
         elif recipe.nvfp4():
             cls = NVFP4BlockScalingRecipeState
->>>>>>> 3f5b4754
+        elif recipe.custom():
+            cls = CustomRecipeState
         else:
             raise ValueError(f"{recipe.__class__.__name__} is not supported")
         return cls(
@@ -1124,19 +1118,6 @@
         )
 
 
-<<<<<<< HEAD
-class CustomRecipeState(RecipeState):
-    """State for CustomRecipe: produce quantizers per tensor."""
-
-    recipe: CustomRecipe
-    mode: str
-    num_quantizers: int
-    device: Optional[torch.device]
-
-    def __init__(
-        self,
-        recipe: CustomRecipe,
-=======
 class NVFP4BlockScalingRecipeState(RecipeState):
     """Configuration for NVFP4 quantization.
 
@@ -1151,7 +1132,6 @@
     def __init__(
         self,
         recipe: NVFP4BlockScaling,
->>>>>>> 3f5b4754
         *,
         mode: str,
         num_quantizers: int = 1,
@@ -1160,7 +1140,79 @@
         self.recipe = recipe
         self.mode = mode
         self.num_quantizers = num_quantizers
-<<<<<<< HEAD
+        self.dtype = get_fp4_te_dtype(recipe)
+
+        # Allocate buffers
+        if device is None:
+            device = torch.device("cuda")
+
+    def make_quantizers(self) -> list:
+        from .tensor.nvfp4_tensor import NVFP4Quantizer
+
+        # The index convention (coming from base.py set_meta_tensor)
+        # is somewhat awkward. It assumes forward quantizers are
+        # ordered [input, weight, output, ...] and backward quantizers
+        # are ordered [grad_output, grad_input, ...]. This doesn't
+        # play nicely with fusible ops: Linear op doesn't own output
+        # or grad input quantizers, Quantize op only owns input and
+        # grad output quantizers.
+
+        if self.mode == "forward":
+
+            def _make_quantizer(idx: int) -> NVFP4Quantizer:
+                qparams = (
+                    self.recipe.fp4_quant_fwd_weight
+                    if idx % 3 == 1
+                    else self.recipe.fp4_quant_fwd_inp
+                )
+                return NVFP4Quantizer(
+                    fp4_dtype=self.dtype,
+                    rowwise=True,
+                    columnwise=True,
+                    with_rht=qparams.random_hadamard_transform,
+                    with_post_rht_amax=qparams.random_hadamard_transform,
+                    with_2d_quantization=qparams.fp4_2d_quantization,
+                    stochastic_rounding=qparams.stochastic_rounding,
+                )
+
+            return [_make_quantizer(idx) for idx in range(self.num_quantizers)]
+
+        if self.mode == "backward":
+            return [
+                NVFP4Quantizer(
+                    fp4_dtype=self.dtype,
+                    rowwise=True,
+                    columnwise=True,
+                    with_rht=self.recipe.fp4_quant_bwd_grad.random_hadamard_transform,
+                    with_post_rht_amax=self.recipe.fp4_quant_bwd_grad.random_hadamard_transform,
+                    with_2d_quantization=self.recipe.fp4_quant_bwd_grad.fp4_2d_quantization,
+                    stochastic_rounding=self.recipe.fp4_quant_bwd_grad.stochastic_rounding,
+                )
+                for _ in range(self.num_quantizers)
+            ]
+
+        raise RuntimeError(f"Unexpected recipe mode ({self.mode})")
+
+
+class CustomRecipeState(RecipeState):
+    """State for CustomRecipe: produce quantizers per tensor."""
+
+    recipe: CustomRecipe
+    mode: str
+    num_quantizers: int
+    device: Optional[torch.device]
+
+    def __init__(
+        self,
+        recipe: CustomRecipe,
+        *,
+        mode: str,
+        num_quantizers: int = 1,
+        device: Optional[torch.device] = None,
+    ) -> None:
+        self.recipe = recipe
+        self.mode = mode
+        self.num_quantizers = num_quantizers
         if device is None:
             device = torch.device("cuda")
         self.device = device
@@ -1192,58 +1244,4 @@
             # Get quantizer from the user defined factory
             quantizer = qfactory(roles[i])
             out.append(quantizer)
-        return out
-=======
-        self.dtype = get_fp4_te_dtype(recipe)
-
-        # Allocate buffers
-        if device is None:
-            device = torch.device("cuda")
-
-    def make_quantizers(self) -> list:
-        from .tensor.nvfp4_tensor import NVFP4Quantizer
-
-        # The index convention (coming from base.py set_meta_tensor)
-        # is somewhat awkward. It assumes forward quantizers are
-        # ordered [input, weight, output, ...] and backward quantizers
-        # are ordered [grad_output, grad_input, ...]. This doesn't
-        # play nicely with fusible ops: Linear op doesn't own output
-        # or grad input quantizers, Quantize op only owns input and
-        # grad output quantizers.
-
-        if self.mode == "forward":
-
-            def _make_quantizer(idx: int) -> NVFP4Quantizer:
-                qparams = (
-                    self.recipe.fp4_quant_fwd_weight
-                    if idx % 3 == 1
-                    else self.recipe.fp4_quant_fwd_inp
-                )
-                return NVFP4Quantizer(
-                    fp4_dtype=self.dtype,
-                    rowwise=True,
-                    columnwise=True,
-                    with_rht=qparams.random_hadamard_transform,
-                    with_post_rht_amax=qparams.random_hadamard_transform,
-                    with_2d_quantization=qparams.fp4_2d_quantization,
-                    stochastic_rounding=qparams.stochastic_rounding,
-                )
-
-            return [_make_quantizer(idx) for idx in range(self.num_quantizers)]
-
-        if self.mode == "backward":
-            return [
-                NVFP4Quantizer(
-                    fp4_dtype=self.dtype,
-                    rowwise=True,
-                    columnwise=True,
-                    with_rht=self.recipe.fp4_quant_bwd_grad.random_hadamard_transform,
-                    with_post_rht_amax=self.recipe.fp4_quant_bwd_grad.random_hadamard_transform,
-                    with_2d_quantization=self.recipe.fp4_quant_bwd_grad.fp4_2d_quantization,
-                    stochastic_rounding=self.recipe.fp4_quant_bwd_grad.stochastic_rounding,
-                )
-                for _ in range(self.num_quantizers)
-            ]
-
-        raise RuntimeError(f"Unexpected recipe mode ({self.mode})")
->>>>>>> 3f5b4754
+        return out