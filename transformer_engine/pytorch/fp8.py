# Copyright (c) 2022-2025, NVIDIA CORPORATION & AFFILIATES. All rights reserved.
#
# See LICENSE for license information.

"""
DEPRECATED in favor of `transformer_engine.pytorch.quantization.py`.
"""

# pylint: disable=wrong-import-position,unused-import

import warnings

warnings.warn(
    "Using deprecated internal API from Transformer Engine. "
    "transformer_engine.pytorch.fp8 will be removed in a "
    "future release.",
    DeprecationWarning,
    stacklevel=2,
)


# There are some users indirectly importing these classes
# from fp8.py. This ensure backwards compatibility.
# https://github.com/Lightning-AI/lightning-thunder/pull/2635.
from transformer_engine.common.recipe import (
    Recipe,
    DelayedScaling,
    Format,
    MXFP8BlockScaling,
    Float8CurrentScaling,
    Float8BlockScaling,
    NVFP4BlockScaling,
<<<<<<< HEAD
)

from .constants import dist_group_type
from .utils import get_device_compute_capability
from .jit import jit_fuser


__all__ = ["fp8_autocast", "fp8_model_init"]


def check_fp8_support() -> Tuple[bool, str]:
    """Return if fp8 support is available"""
    if get_device_compute_capability() >= (9, 0):  # hopper and above
        return True, ""
    if get_device_compute_capability() < (8, 9):  # pre-ada
        return False, "Device compute capability 8.9 or higher required for FP8 execution."
    if tex.get_cublasLt_version() < 120103:
        return False, "CublasLt version 12.1.3.x or higher required for FP8 execution on Ada."
    if float(torch.version.cuda) < 12.1:
        return False, "Cuda version 12.1 or higher required for FP8 execution on Ada."
    return True, ""


def check_mxfp8_support() -> Tuple[bool, str]:
    """Return if fp8 support is available"""
    if get_device_compute_capability() >= (12, 0):
        return False, "MXFP8 (for all gemm layouts) is not supported on 12.0+ architectures yet."
    if get_device_compute_capability() >= (10, 0):  # blackwell and above
        return True, ""
    return False, "Device compute capability 10.0 or higher required for MXFP8 execution."


def check_nvfp4_support() -> Tuple[bool, str]:
    """Return if nvfp4 support is available"""
    if get_device_compute_capability() >= (10, 0):  # blackwell and above
        return True, ""
    return False, "Device compute capability 10.0 or higher required for NVFP4 execution."


def check_fp8_block_scaling_support() -> Tuple[bool, str]:
    """Return if fp8 block scaling support is available"""
    if (
        get_device_compute_capability() >= (9, 0)
        and get_device_compute_capability() < (10, 0)
        and float(torch.version.cuda) >= 12.9
    ):
        return True, ""
    return False, "FP8 block scaled GEMM requires Hopper and CUDA >= 12.9."


def check_recipe_support(recipe: Recipe) -> None:
    """Check if the given recipe is supported."""
    recipe_supported = True
    unsupported_reason = ""
    if isinstance(recipe, (DelayedScaling, Float8CurrentScaling)):
        recipe_supported, unsupported_reason = check_fp8_support()
    elif isinstance(recipe, Float8BlockScaling):
        recipe_supported, unsupported_reason = check_fp8_block_scaling_support()
    elif isinstance(recipe, MXFP8BlockScaling):
        recipe_supported, unsupported_reason = check_mxfp8_support()
    assert recipe_supported, unsupported_reason


def get_default_fp8_recipe() -> Recipe:
    """FP8 recipe with default args."""
    if check_mxfp8_support()[0]:
        return MXFP8BlockScaling()
    if get_device_compute_capability() >= (12, 0):
        # This is a temporary restriction until MXFP8 is supported for all gemm layouts.
        return Float8CurrentScaling()
    return DelayedScaling()


def get_fp8_torch_dtype(fp8_recipe: Recipe, fprop_tensor: bool = True) -> torch.dtype:
    """Get fp8 data type according to recipe and tensor"""
    if fp8_recipe.fp8_format == Format.E4M3 or (
        fp8_recipe.fp8_format == Format.HYBRID and fprop_tensor
    ):
        return torch.float8_e4m3fn
    return torch.float8_e5m2


def get_fp8_te_dtype(fp8_recipe: Recipe, fprop_tensor: bool = True) -> tex.DType:
    """Get fp8 data type according to recipe and tensor"""
    if fp8_recipe.fp8_format == Format.E4M3 or (
        fp8_recipe.fp8_format == Format.HYBRID and fprop_tensor
    ):
        return tex.DType.kFloat8E4M3
    return tex.DType.kFloat8E5M2


def get_fp4_te_dtype(fp4_recipe: Recipe) -> tex.DType:
    """Get fp4 data type according to recipe and tensor"""
    if fp4_recipe.fp4_format == Format.E2M1:
        return tex.DType.kFloat4E2M1
    raise ValueError(f"Unsupported FP4 format: {fp4_recipe.fp4_format}")


def get_fp8_max(fp8_recipe: Recipe, fprop_tensor: bool = True) -> tex.DType:
    """Get max representible FP8 value."""
    if fp8_recipe.fp8_format == Format.E4M3 or (
        fp8_recipe.fp8_format == Format.HYBRID and fprop_tensor
    ):
        return Format.E4M3.value.max_fwd
    return Format.E5M2.value.max_fwd


class FP8GlobalStateManager:
    """Class to keep track of and manipulate the global
    FP8 state at different stages of execution.
    """

    FP8_ENABLED = False
    FP8_CALIBRATION = False
    FP8_RECIPE = None
    FP8_DISTRIBUTED_GROUP = None
    FP8_PARAMETERS = False
    HIGH_PRECISION_INIT_VAL = False
    IS_FIRST_FP8_MODULE = False
    FP8_GRAPH_CAPTURING = False
    FP8_AUTOCAST_DEPTH = 0
    global_amax_buffer = {}
    global_amax_history_buffer = {}
    global_scale_buffer = {}
    fp8_tensors_recompute_buffer = []
    fp8_available = None
    reason_for_no_fp8 = ""
    autocast_arguments = {}
    autocast_to_fp8_params = {}
    fp8_param_to_autocast = {}
    skip_fp8_weight_update_tensor = None
    mxfp8_available = None
    reason_for_no_mxfp8 = ""
    fp8_block_scaling_available = None
    reason_for_no_fp8_block_scaling = None
    nvfp4_available = None
    reason_for_no_nvfp4 = ""

    @classmethod
    def reset(cls) -> None:
        """Reset the global state"""
        cls.FP8_ENABLED = False
        cls.FP8_CALIBRATION = False
        cls.FP8_RECIPE = None
        cls.FP8_DISTRIBUTED_GROUP = None
        cls.FP8_PARAMETERS = False
        cls.HIGH_PRECISION_INIT_VAL = False
        cls.IS_FIRST_FP8_MODULE = False
        cls.FP8_GRAPH_CAPTURING = False
        cls.FP8_AUTOCAST_DEPTH = 0
        cls.global_amax_buffer = {}
        cls.global_amax_history_buffer = {}
        cls.global_scale_buffer = {}
        cls.fp8_tensors_recompute_buffer = []
        cls.fp8_available = None
        cls.reason_for_no_fp8 = ""
        cls.autocast_arguments = {}
        cls.autocast_to_fp8_params = {}
        cls.fp8_param_to_autocast = {}
        cls.skip_fp8_weight_update_tensor = None
        cls.mxfp8_available = None
        cls.reason_for_no_mxfp8 = ""
        cls.fp8_block_scaling_available = None
        cls.reason_for_no_fp8_block_scaling = ""

    @classmethod
    def set_skip_fp8_weight_update_tensor(cls, skip: bool) -> None:
        """`skip_fp8_weight_update_tensor` inplace setter."""
        if cls.skip_fp8_weight_update_tensor is None:
            cls.skip_fp8_weight_update_tensor = torch.empty(1, dtype=torch.float32, device="cuda")
        cls.skip_fp8_weight_update_tensor.fill_(skip)

    @classmethod
    def get_skip_fp8_weight_update_tensor(cls) -> None:
        """`skip_fp8_weight_update_tensor` getter."""
        return cls.skip_fp8_weight_update_tensor

    @classmethod
    def is_fp8_available(cls) -> Tuple[bool, str]:
        """Return if fp8 support is available"""
        if cls.fp8_available is None:
            cls.fp8_available, cls.reason_for_no_fp8 = check_fp8_support()
        return cls.fp8_available, cls.reason_for_no_fp8

    @classmethod
    def is_mxfp8_available(cls) -> Tuple[bool, str]:
        """Return if MXFP8/current scaling support is available."""
        if cls.mxfp8_available is None:
            cls.mxfp8_available, cls.reason_for_no_mxfp8 = check_mxfp8_support()
        return cls.mxfp8_available, cls.reason_for_no_mxfp8

    @classmethod
    def is_fp8_block_scaling_available(cls) -> Tuple[bool, str]:
        """Return if Float8 block scaling support is available."""
        if cls.fp8_block_scaling_available is None:
            cls.fp8_block_scaling_available, cls.reason_for_no_fp8_block_scaling = (
                check_fp8_block_scaling_support()
            )
        return cls.fp8_block_scaling_available, cls.reason_for_no_fp8_block_scaling

    @classmethod
    def is_nvfp4_available(cls) -> Tuple[bool, str]:
        """Return if NVFP4 support is available."""
        if cls.nvfp4_available is None:
            cls.nvfp4_available, cls.reason_for_no_nvfp4 = check_nvfp4_support()
        return cls.nvfp4_available, cls.reason_for_no_nvfp4

    @staticmethod
    def get_meta_tensor_key(forward: bool = True) -> str:
        """Returns scaling key in `fp8_meta`."""
        if forward:
            return "scaling_fwd"
        return "scaling_bwd"

    @staticmethod
    def get_fwd_bwd_key(forward: bool = True) -> str:
        """Convert bool `forward` to string."""
        return "forward" if forward else "backward"

    @classmethod
    def get_buffer_info(cls) -> str:
        """
        Returns a key for `fp8_meta` that stores the module's index
        in the global buffers along with autocast information.
        """
        return "buffer_index_and_autocast_key"

    @classmethod
    def get_key_in_buffer(
        cls,
        forward: bool,
        fp8_recipe: Recipe,
        fp8_group: dist_group_type,
    ) -> str:
        """Returns a key into the global FP8 buffers."""
        autocast_key = cls.get_unique_autocast_key(fp8_recipe, fp8_group)
        fwd_bwd_key = cls.get_fwd_bwd_key(forward)
        return f"{fwd_bwd_key}_{autocast_key}"

    @classmethod
    def split_key_in_buffer(cls, key: str) -> Tuple[bool, str]:
        """Splits buffer key into relevant parts."""
        forward, autocast_key = key.split("_", 1)
        forward = forward == "forward"
        return forward, autocast_key

    @classmethod
    def add_fp8_tensors_to_global_buffer(
        cls,
        fp8_meta: Dict[str, Any],
    ) -> None:
        """
        Delayed scaling only.

        The amax reduction process happens completely outside the FP8 modules.
        To participate in the reduction, the only role played by a module is
        to call this function in order to append it's FP8 tensor into a global
        buffer. There are 5 global buffers maintained, one each for amax, amax
        history, scale, scale-inverse, and non-weight-mask. Each buffer has
        keys that hold FP8 tensors. Keys have a `forward_` or `backward_` prefix
        to indicate the type of FP8 tensor, since the forward and backward
        reductions happen separately.

        Note: For CG capture, this method is called from the graphed
        wrapper. For non CG case, it's called from within the module.
        """

        # delayed scaling only function, noop for any other recipe
        if not fp8_meta["recipe"].delayed():
            return

        # Every module must call this function exactly once since
        # the amax tensors are static. Ensures that compatibility
        # with non-graphed modules is maintained.
        index_in_buffer = cls.get_buffer_info()  # Same index for fwd/bwd fp8 tensors.
        if index_in_buffer in fp8_meta:
            return

        fp8_meta[index_in_buffer] = []
        for forward in (True, False):
            fp8_meta_tensor_key = cls.get_meta_tensor_key(forward=forward)
            if fp8_meta_tensor_key not in fp8_meta:
                # Handles non-parameter FP8 modules, e.g. DPA.
                continue

            key = cls.get_key_in_buffer(forward, fp8_meta["recipe"], fp8_meta["fp8_group"])

            if key not in cls.global_amax_buffer:
                cls.global_amax_buffer[key] = [fp8_meta[fp8_meta_tensor_key].amax_history[0]]
                cls.global_amax_history_buffer[key] = [fp8_meta[fp8_meta_tensor_key].amax_history]
                cls.global_scale_buffer[key] = [fp8_meta[fp8_meta_tensor_key].scale]
            else:
                cls.global_amax_buffer[key].append(fp8_meta[fp8_meta_tensor_key].amax_history[0])
                cls.global_amax_history_buffer[key].append(
                    fp8_meta[fp8_meta_tensor_key].amax_history
                )
                cls.global_scale_buffer[key].append(fp8_meta[fp8_meta_tensor_key].scale)
            fp8_meta[index_in_buffer].append(len(cls.global_amax_buffer[key]) - 1)
            fp8_meta[index_in_buffer].append(key)

    @classmethod
    def is_fp8_enabled(cls) -> bool:
        """Is FP8 enabled"""
        return cls.FP8_ENABLED

    @classmethod
    def is_fp8_calibration(cls) -> bool:
        """Is FP8 calibration"""
        return cls.FP8_CALIBRATION

    @classmethod
    def with_fp8_parameters(cls) -> bool:
        """Should the parameters be stored as FP8"""
        return cls.FP8_PARAMETERS

    @classmethod
    def with_high_precision_init_val(cls) -> bool:
        """Should the high precision initial values be stored with FP8 parameters"""
        return cls.HIGH_PRECISION_INIT_VAL

    @classmethod
    def fp8_graph_capturing(cls) -> bool:
        """Is CUDA graph capture under way?"""
        return cls.FP8_GRAPH_CAPTURING or torch.cuda.is_current_stream_capturing()

    @classmethod
    def is_first_fp8_module(cls):
        """Returns `True` only the first time when called multiple
        times from within the same `fp8_autocast` context.
        """
        tmp = cls.IS_FIRST_FP8_MODULE
        cls.IS_FIRST_FP8_MODULE = False
        return tmp

    @classmethod
    def get_fp8_recipe(cls) -> Recipe:
        """Return the fp8 recipe"""
        if cls.FP8_RECIPE is not None:
            return cls.FP8_RECIPE
        return get_default_fp8_recipe()

    @classmethod
    def get_fp8_group(cls) -> Union[dist_group_type, None]:
        """Return the fp8 group for scale/amax comm"""
        return cls.FP8_DISTRIBUTED_GROUP

    @classmethod
    def get_fp8_autocast_state(cls) -> Tuple[bool, bool, Recipe, dist_group_type, bool]:
        """FP8 autocast state getter"""
        return (
            cls.FP8_ENABLED,
            cls.FP8_CALIBRATION,
            cls.FP8_RECIPE,
            cls.FP8_DISTRIBUTED_GROUP,
            cls.IS_FIRST_FP8_MODULE,
            cls.FP8_GRAPH_CAPTURING,
        )

    @classmethod
    def set_fp8_autocast_state(
        cls, fp8_state: Tuple[bool, bool, DelayedScaling, dist_group_type, bool]
    ) -> None:
        """FP8 autocast state setter"""
        (
            cls.FP8_ENABLED,
            cls.FP8_CALIBRATION,
            cls.FP8_RECIPE,
            cls.FP8_DISTRIBUTED_GROUP,
            cls.IS_FIRST_FP8_MODULE,
            cls.FP8_GRAPH_CAPTURING,
        ) = fp8_state

    @staticmethod
    def reduce_tensor_across_group_op_max(tensor: torch.Tensor, group: dist_group_type) -> None:
        """Reduce tensor across given group."""
        if torch.distributed.is_initialized():
            torch.distributed.all_reduce(
                tensor,
                op=torch.distributed.ReduceOp.MAX,
                group=group,
                async_op=False,
            )

    @classmethod
    def reduce_and_update_fp8_tensors(
        cls,
        forward: bool = True,
    ) -> None:
        """Delayed scaling only. Concatenate, reduce, and split amaxes in the global buffer."""
        # global_amax_buffer should only be non-empty for fp8 delayed scaling
        for buffer_key, amax_buffer in cls.global_amax_buffer.items():
            # Check for forward or backward reduction.
            fwd_update, autocast_key = cls.split_key_in_buffer(buffer_key)
            if fwd_update != forward:
                continue
            if len(amax_buffer) == 0:
                continue

            # Retrieve autocast specific args and concat amaxes.
            recipe, group = cls.autocast_arguments[autocast_key]
            contiguous_amax = torch.cat(amax_buffer)

            # Reduction.
            if (
                recipe.reduce_amax
                and torch.distributed.is_initialized()
                and torch.distributed.get_world_size(group=group) > 1
            ):
                cls.reduce_tensor_across_group_op_max(contiguous_amax, group)

            # Amax and scale update.
            unfused_update = (
                bool(int(os.getenv("NVTE_UNFUSED_FP8_UPDATE", "0")))
                or callable(recipe.amax_compute_algo)
                or callable(recipe.scaling_factor_compute_algo)
            )

            if not unfused_update:
                tex.fused_amax_and_scale_update_after_reduction(
                    contiguous_amax,
                    cls.global_amax_history_buffer[buffer_key],
                    cls.global_scale_buffer[buffer_key],
                    recipe.amax_compute_algo,
                    get_fp8_te_dtype(recipe, forward),
                    recipe.margin,
                )
            else:
                split_and_copy(contiguous_amax, amax_buffer, [x.numel() for x in amax_buffer])

                for amax_history, scale in zip(
                    cls.global_amax_history_buffer[buffer_key],
                    cls.global_scale_buffer[buffer_key],
                ):
                    _amax_and_scale_update(
                        amax_history, scale, get_fp8_max(recipe, forward), recipe
                    )

    @classmethod
    def get_unique_autocast_key(
        cls,
        recipe: Optional[Recipe] = None,
        group: Optional[dist_group_type] = None,
    ):
        """
        For FP8, each autocast can be uniquely identified by the recipe and fp8 group.
        Safely using `hash` as we never cross checkpoint boundaries.
        """
        return f"{str(recipe)}:{hash(group)}"

    @classmethod
    def fp8_autocast_enter(
        cls,
        enabled: bool = False,
        calibrating: bool = False,
        fp8_recipe: Optional[Recipe] = None,
        fp8_group: Optional[dist_group_type] = None,
        _graph: bool = False,
    ) -> None:
        """Set state and tracking variables for entry into FP8 region."""

        fp8_recipe = get_default_fp8_recipe() if fp8_recipe is None else fp8_recipe
        autocast_key = cls.get_unique_autocast_key(fp8_recipe, fp8_group)
        cls.autocast_arguments[autocast_key] = (fp8_recipe, fp8_group)

        cls.FP8_ENABLED = enabled
        cls.FP8_CALIBRATION = calibrating
        cls.FP8_RECIPE = fp8_recipe
        cls.FP8_DISTRIBUTED_GROUP = fp8_group
        cls.FP8_GRAPH_CAPTURING = _graph

        if cls.FP8_AUTOCAST_DEPTH == 0:
            cls.IS_FIRST_FP8_MODULE = True
        cls.FP8_AUTOCAST_DEPTH += 1

        if enabled:
            fp8_available, reason_for_no_fp8 = cls.is_fp8_available()
            assert fp8_available, reason_for_no_fp8
            if isinstance(fp8_recipe, MXFP8BlockScaling):
                mxfp8_available, reason_for_no_mxfp8 = cls.is_mxfp8_available()
                assert mxfp8_available, reason_for_no_mxfp8
            if isinstance(fp8_recipe, Float8BlockScaling):
                fp8_block_available, reason_for_no_fp8_block = cls.is_fp8_block_scaling_available()
                assert fp8_block_available, reason_for_no_fp8_block
            if isinstance(fp8_recipe, NVFP4BlockScaling):
                nvfp4_available, reason_for_no_nvfp4 = cls.is_nvfp4_available()
                assert nvfp4_available, reason_for_no_nvfp4

    @classmethod
    def fp8_autocast_exit(cls, enabled: bool, _graph: bool) -> None:
        """Set state and tracking variables for exit from FP8 region."""
        cls.FP8_AUTOCAST_DEPTH -= 1
        # Reduce only the non-FP8 weight modules here.
        # FP8 weight modules are reduced at the end of the optimizer
        # step after the weight amax is populated.
        if enabled and cls.FP8_AUTOCAST_DEPTH == 0 and not _graph and torch.is_grad_enabled():
            # delayed scaling only function, for other recipes (current scaling with any granularity),
            # this is noop for other recipes because cls.global_amax_buffer is empty list
            cls.reduce_and_update_fp8_tensors(forward=True)

    @classmethod
    def copy_forward_fp8_meta_tensors_for_recompute(cls, fp8_meta: Dict[str, Any]) -> None:
        """Copy the scaling factors and amaxes for recompute forward phase
        to ensure both forward steps are numerically same.
        """

        # delayed scaling only function, noop for any other recipe
        if not fp8_meta["recipe"].delayed():
            return

        buffer_position_key = "global_fp8_buffer_pos_fwd_recompute"

        to_copy = [
            fp8_meta["scaling_fwd"].amax_history.clone(),
            fp8_meta["scaling_fwd"].scale.clone(),
        ]

        if buffer_position_key in fp8_meta:
            cls.fp8_tensors_recompute_buffer[fp8_meta[buffer_position_key]].append(to_copy)
        else:
            if len(cls.fp8_tensors_recompute_buffer) == 0:
                cls.fp8_tensors_recompute_buffer = [deque()]
            else:
                cls.fp8_tensors_recompute_buffer.append(deque())
            cls.fp8_tensors_recompute_buffer[-1].append(to_copy)
            fp8_meta[buffer_position_key] = len(cls.fp8_tensors_recompute_buffer) - 1

    @classmethod
    def get_old_fp8_meta_tensors_for_recompute(cls, fp8_meta: Dict[str, Any]) -> None:
        """Switch to the copied scaling factors and amaxes from phase
        1 forward for indentical numerical outputs.
        """
        # delayed scaling only function, noop for any other recipe
        if not fp8_meta["recipe"].delayed():
            return

        # Store updated amaxes and scales from phase 1 post forward.
        fp8_meta["updated_amax_history_fwd"] = fp8_meta["scaling_fwd"].amax_history.clone()
        fp8_meta["updated_scale_fwd"] = fp8_meta["scaling_fwd"].scale.clone()

        # Retrieve stashed amaxes and scales from phase 1 pre forward.
        buffer_position_key = "global_fp8_buffer_pos_fwd_recompute"
        stashed_fp8_meta = cls.fp8_tensors_recompute_buffer[fp8_meta[buffer_position_key]].popleft()

        # Replace amaxes and scales with stashed values for phase 2 forward
        fp8_meta["scaling_fwd"].amax_history.copy_(stashed_fp8_meta[0])
        fp8_meta["scaling_fwd"].scale.copy_(stashed_fp8_meta[1])

    @staticmethod
    def restore_fp8_meta_tensors(fp8_meta: Dict[str, Any]) -> None:
        """Restore latest scaling factors and amaxes after recompute forward run."""
        # delayed scaling only function, noop for any other recipe
        if not fp8_meta["recipe"].delayed():
            return

        fp8_meta["scaling_fwd"].amax_history.copy_(fp8_meta["updated_amax_history_fwd"])
        fp8_meta["scaling_fwd"].scale.copy_(fp8_meta["updated_scale_fwd"])


@contextmanager
def fp8_model_init(
    enabled: bool = True,
    recipe: Optional[Recipe] = None,
    preserve_high_precision_init_val: bool = False,
) -> None:
    """
    Context manager for FP8 initialization of parameters.

    Example usage:

    .. code-block:: python

        with fp8_model_init(enabled=True):
            model = transformer_engine.pytorch.Linear(768, 768)

        # Preserving high precision initial value to initialize master weight
        with fp8_model_init(enabled=True, preserve_high_precision_init_val=True):
            model = transformer_engine.pytorch.Linear(768, 768)
        master_weight = model.weight.get_high_precision_init_val()
        model.weight.clear_high_precision_init_val()

    Parameters
    ----------
    enabled: bool, default = `True`
             when enabled, Transformer Engine modules created inside this `fp8_model_init`
             region will hold only FP8 copies of its parameters, as opposed to the default
             behavior where both higher precision and FP8 copies are present. Setting this
             option to `True` may result in lower memory consumption and is especially
             useful for scenarios like:

             * full model training using optimizer with master weights, where the high
               precision copies of weights are already present in the optimizer.
             * inference, where only the FP8 copies of the parameters are used.
             * LoRA-like fine-tuning, where the main parameters of the model do not change.
    recipe: transformer_engine.common.recipe.Recipe, default = `None`
            Recipe used to create the parameters. If left to None, it uses the default FP8 recipe.
    preserve_high_precision_init_val: bool, default = `False`
             when enabled, store the high precision tensor used to initialize FP8 parameters
             in CPU memory, and add two function attributes named `get_high_precision_init_val()`
             and `clear_high_precision_init_val()` to FP8 parameters to get/clear this high
             precision tensor. The purpose is that users can use this high-precision copy
             to initialize master weights, avoiding the loss of precision that can occur when
             using FP8 parameters directly. Note that after the master weights are initialized,
             users should call `clear_high_precision_init_val()` to release this CPU memory.

             This functionality is *EXPERIMENTAL*.
    """
    _fp8_parameters = FP8GlobalStateManager.FP8_PARAMETERS
    _fp8_recipe = FP8GlobalStateManager.FP8_RECIPE
    _high_precision_init_val = FP8GlobalStateManager.HIGH_PRECISION_INIT_VAL
    FP8GlobalStateManager.FP8_PARAMETERS = enabled
    FP8GlobalStateManager.FP8_RECIPE = get_default_fp8_recipe() if recipe is None else recipe
    FP8GlobalStateManager.HIGH_PRECISION_INIT_VAL = preserve_high_precision_init_val
    try:
        yield
    finally:
        FP8GlobalStateManager.FP8_PARAMETERS = _fp8_parameters
        FP8GlobalStateManager.FP8_RECIPE = _fp8_recipe
        FP8GlobalStateManager.HIGH_PRECISION_INIT_VAL = _high_precision_init_val


@contextmanager
def fp8_autocast(
    enabled: bool = True,
    calibrating: bool = False,
    fp8_recipe: Optional[Recipe] = None,
    fp8_group: Optional[dist_group_type] = None,
    _graph: bool = False,
) -> None:
    """
    Context manager for FP8 usage.

    .. code-block:: python

        with fp8_autocast(enabled=True):
            out = model(inp)

    .. note::

        Support for FP8 in the Linear layer of Transformer Engine is currently limited to tensors
        with shapes where both dimensions are divisible by 16. In terms of the input to the full
        Transformer network, this typically requires padding sequence length to be multiple of 16.

    .. note::

        When :attr:`fp8_recipe.reduce_amax==True`, any module must not be invoked more than once
        inside a single `fp8_autocast` region. This is unsupported behavior because the amax
        reduction is handled during the exit of the `fp8_autocast` context. Calling the same
        module more than once inside an `fp8_autocast` region overrides the amax tensors
        before reduction can occur.

    Parameters
    ----------
    enabled: bool, default = `True`
             whether or not to enable fp8
    calibrating: bool, default = `False`
                 calibration mode allows collecting statistics such as amax and scale
                 data of fp8 tensors even when executing without fp8 enabled. This is
                 useful for saving an inference ready fp8 checkpoint while training
                 using a higher precision.
    fp8_recipe: recipe.Recipe, default = `None`
                recipe used for FP8 training.
    fp8_group: torch._C._distributed_c10d.ProcessGroup, default = `None`
               distributed group over which amaxes for the fp8 tensors
               are reduced at the end of each training step.
    """
    if enabled:
        check_recipe_support(fp8_recipe)
    fp8_state = FP8GlobalStateManager.get_fp8_autocast_state()
    FP8GlobalStateManager.fp8_autocast_enter(
        enabled=enabled,
        calibrating=calibrating,
        fp8_recipe=fp8_recipe,
        fp8_group=fp8_group,
        _graph=_graph,
    )
    try:
        yield
    finally:
        FP8GlobalStateManager.set_fp8_autocast_state(fp8_state)
        FP8GlobalStateManager.fp8_autocast_exit(enabled, _graph=_graph)


def _update_amax_history(amax_history: torch.Tensor) -> torch.Tensor:
    """Update amax history and set next amax to zero."""
    if amax_history.shape[0] > 1:
        new_amax_history = torch.roll(amax_history, -1, 0)
        amax_history.copy_(new_amax_history)
    amax_history[0].fill_(0.0)
    return amax_history


@torch.jit.script
def _default_get_amax_and_update_history(
    amax_history: torch.Tensor,
    amax_compute_algo: str,
) -> Tuple[torch.Tensor, torch.Tensor]:
    """Default function to obtain amax from history."""
    if amax_compute_algo == "max":
        amax = torch.max(amax_history, dim=0).values
    else:  # amax_compute_algo == "most_recent"
        amax = amax_history[0].clone()

    amax_history = _update_amax_history(amax_history)
    return amax_history, amax


@jit_fuser
def _default_sf_compute(
    amax: torch.Tensor,
    scale: torch.Tensor,
    fp8_max: float,
    margin: int,
    _fp32_max: float = torch.finfo(torch.float32).max,  # finfo not available in jitter
) -> torch.Tensor:
    """Default function to convert amax to scaling factor.
    Computing the scaling factor requires consideration of the following scenarios:
    1. amax == 0:
       No action is possible, set scale to the previous scale (or 1).
    2. 0 < amax < tiny_amax
       The amax is too tiny that the scale becomes infinite in FP32.
       Set scale = FP32_max
    3. tiny_amax <= amax < FP32_max:
       Set scale = FP8_max (or scaled_max) / amax
    4. When amax == inf or amax == nan:
       No action is possible, set scale to the previous scale (or 1).
    """
    sf = (fp8_max / amax) / (2**margin)
    sf = torch.where(amax > 0.0, sf, scale)
    sf = torch.where(torch.isfinite(amax), sf, scale)
    sf = torch.where(torch.isinf(sf), torch.full_like(sf, _fp32_max), sf)
    scale.copy_(sf)
    return scale


def _compute_amax_and_update_history(
    amax_history: torch.Tensor,
    amax_compute_algo: Union[Callable, str],
) -> Tuple[torch.Tensor, torch.Tensor]:
    """Obtain the amax from the history."""

    if callable(amax_compute_algo):
        amax = amax_compute_algo(amax_history)
        amax_history = _update_amax_history(amax_history)
        return amax_history, amax
    return _default_get_amax_and_update_history(
        amax_history,
        amax_compute_algo,
    )


def _compute_scaling_factor(
    amax: torch.Tensor,
    scale: torch.Tensor,
    fp8_max: float,
    recipe: DelayedScaling,
) -> torch.Tensor:
    """Convert amax to scaling factor."""

    if recipe.scaling_factor_compute_algo is None:
        return _default_sf_compute(
            amax,
            scale,
            fp8_max,
            recipe.margin,
        )
    return recipe.scaling_factor_compute_algo(amax, scale, fp8_max, recipe)


def _amax_and_scale_update(
    amax_history: torch.Tensor,
    scale: torch.Tensor,
    fp8_max: float,
    recipe: DelayedScaling,
) -> None:
    """Updates FP8 meta tensors."""
    new_amax_history, amax = _compute_amax_and_update_history(
        amax_history,
        recipe.amax_compute_algo,
    )
    new_scale = _compute_scaling_factor(amax, scale, fp8_max, recipe)
    scale.copy_(new_scale)
    amax_history.copy_(new_amax_history)


def split_and_copy(
    buffer: torch.Tensor,
    outputs: List[torch.Tensor],
    chunk_sizes: List[int],
) -> None:
    """Split `buffer` by `chunk_sizes` and copy into `outputs`."""
    splits = buffer.split(chunk_sizes)
    torch._foreach_copy_(outputs, splits)


class RecipeState(abc.ABC):
    """Configuration and state for a quantization recipe.

    This is a builder class for quantizers, which are in turn builder
    classes for quantized tensors.

    This class may pack together the state for multiple quantizers,
    which is helpful for applying fused kernels with less overhead.

    """

    @staticmethod
    def create(
        recipe: Recipe,
        *,
        mode: str,
        num_quantizers: int = 1,
        device: Optional[torch.device] = None,
    ) -> RecipeState:
        """Factory method to create the state for a quantization recipe

        Parameters
        ----------
        recipe: Recipe
            Quantization recipe.
        mode: {"forward", "backward"}
            Training stage where quantization will be performed.
        num_quantizers: int, default = 1
            Number of quantizers to create state for.
        device: torch.device, default = default CUDA device
            Device for quantized tensors.

        Returns
        -------
        RecipeState:
            Quantization recipe state.

        """

        cls = None
        if recipe.delayed():
            cls = DelayedScalingRecipeState
        elif recipe.mxfp8():
            cls = MXFP8BlockScalingRecipeState
        elif recipe.float8_current_scaling():
            cls = Float8CurrentScalingRecipeState
        elif recipe.float8_block_scaling():
            cls = Float8BlockScalingRecipeState
        elif recipe.nvfp4():
            cls = NVFP4BlockScalingRecipeState
        else:
            raise ValueError(f"{recipe.__class__.__name__} is not supported")
        return cls(
            recipe,
            mode=mode,
            num_quantizers=num_quantizers,
            device=device,
        )

    @abc.abstractmethod
    def make_quantizers(self) -> list:
        """Convert recipe state to quantizers.

        Quantizers are builder classes for quantized tensors. They are
        typically used to convert a high-precision tensor (e.g. in
        FP32 or BF16) into a quantized tensor (e.g. in FP8).

        """


class DelayedScalingRecipeState(RecipeState):
    """State for FP8 quantization with per-tensor delayed scaling.

    Delayed scaling recipe requires a scaling factor (applied when
    casting to FP8) and a history of max-abs values ("amax") from
    recent FP8 casts for updating the scaling factor. The scale update
    is handled externally by `FP8GlobalStateManager`.

    """

    recipe: DelayedScaling
    mode: str
    dtype: tex.DType
    scale: torch.Tensor
    amax_history: torch.Tensor

    def __init__(
        self,
        recipe: DelayedScaling,
        *,
        mode: str,
        num_quantizers: int = 1,
        device: Optional[torch.device] = None,
    ) -> None:
        self.recipe = recipe
        self.mode = mode
        self.num_quantizers = num_quantizers
        self.dtype = get_fp8_te_dtype(recipe, mode == "forward")

        # Allocate buffers
        if device is None:
            device = torch.device("cuda")
        self.scale = torch.ones(num_quantizers, dtype=torch.float32, device=device)
        self.amax_history = torch.zeros(
            recipe.amax_history_len,
            num_quantizers,
            dtype=torch.float32,
            device=device,
        )

    def make_quantizers(self) -> list:
        # TODO(ksivamani); Find better design for this, adding here to avoid circular import.
        from .tensor.float8_tensor import Float8Quantizer

        return [
            Float8Quantizer(self.scale[i], self.amax_history[0][i].reshape((1,)), self.dtype)
            for i in range(self.num_quantizers)
        ]


class Float8CurrentScalingRecipeState(RecipeState):
    """Configuration for Per-tensor current scaling quantization.

    Per-tensor current quantization does not require state.

    """

    recipe: Float8CurrentScaling
    mode: str
    dtype: tex.DType
    device: torch.device

    def __init__(
        self,
        recipe: Float8CurrentScaling,
        *,
        mode: str,
        num_quantizers: int = 1,
        device: Optional[torch.device] = None,
    ) -> None:
        self.recipe = recipe
        self.mode = mode
        self.num_quantizers = num_quantizers
        self.dtype = get_fp8_te_dtype(recipe, mode == "forward")

        # Allocate buffers
        if device is None:
            device = torch.device("cuda")
        self.device = device

    def make_quantizers(self) -> list:
        from .tensor.float8_tensor import Float8CurrentScalingQuantizer

        return [
            Float8CurrentScalingQuantizer(
                self.dtype, device=self.device, force_pow_2_scales=self.recipe.use_power_2_scales
            )
            for i in range(self.num_quantizers)
        ]


class MXFP8BlockScalingRecipeState(RecipeState):
    """Configuration for MXFP8 quantization.

    MXFP8 quantization does not require state.

    """

    recipe: MXFP8BlockScaling
    mode: str
    dtype: tex.DType

    def __init__(
        self,
        recipe: MXFP8BlockScaling,
        *,
        mode: str,
        num_quantizers: int = 1,
        device: Optional[torch.device] = None,
    ) -> None:
        self.recipe = recipe
        self.mode = mode
        self.num_quantizers = num_quantizers
        self.dtype = get_fp8_te_dtype(recipe, mode == "forward")

        # Allocate buffers
        if device is None:
            device = torch.device("cuda")

    def make_quantizers(self) -> list:
        # TODO(ksivamani); Find better design for this, adding here to avoid circular import.
        from .tensor.mxfp8_tensor import MXFP8Quantizer

        return [MXFP8Quantizer(self.dtype) for i in range(self.num_quantizers)]


class Float8BlockScalingRecipeState(RecipeState):
    """Configuration for Float8BlockScaling quantization.

    Float8BlockScaling quantization does not require state,
    but different quantizers use different modes.
    """

    recipe: Float8BlockScaling
    mode: str
    qx_dtype: tex.DType
    qw_dtype: tex.DType
    qgrad_dtype: tex.DType

    def __init__(
        self,
        recipe: Float8BlockScaling,
        *,
        mode: str,
        num_quantizers: int = 1,
        device: Optional[torch.device] = None,
    ) -> None:
        self.recipe = recipe
        self.mode = mode
        self.num_quantizers = num_quantizers
        self.qx_dtype = get_fp8_te_dtype(recipe, True)
        self.qw_dtype = get_fp8_te_dtype(recipe, True)
        self.qgrad_dtype = get_fp8_te_dtype(recipe, False)

        # Allocate buffers
        if device is None:
            device = torch.device("cuda")
        self.device = device

    def make_quantizers(self) -> list:
        # TODO(ksivamani); Find better design for this, adding here to avoid circular import.
        from .tensor.float8_blockwise_tensor import Float8BlockQuantizer

        if self.mode == "forward":
            # The index convention (coming from base.py set_meta_tensor)
            # is somewhat awkward, and doesn't play nicely with QuantizeOp,
            # which is not associated with a GEMM.
            assert self.num_quantizers % 3 == 0  # x, w, output per gemm
            return list(
                itertools.chain.from_iterable(
                    [
                        [
                            Float8BlockQuantizer(
                                fp8_dtype=self.qx_dtype,
                                rowwise=True,
                                columnwise=True,
                                amax_epsilon=self.recipe.fp8_quant_fwd_inp.amax_epsilon,
                                force_pow_2_scales=self.recipe.fp8_quant_fwd_inp.power_2_scale,
                                block_scaling_dim=self.recipe.x_block_scaling_dim,
                            ),
                            Float8BlockQuantizer(
                                fp8_dtype=self.qw_dtype,
                                rowwise=True,
                                columnwise=True,
                                amax_epsilon=self.recipe.fp8_quant_fwd_weight.amax_epsilon,
                                force_pow_2_scales=self.recipe.fp8_quant_fwd_weight.power_2_scale,
                                block_scaling_dim=self.recipe.w_block_scaling_dim,
                            ),
                            Float8BlockQuantizer(
                                fp8_dtype=self.qx_dtype,
                                rowwise=True,
                                columnwise=True,
                                amax_epsilon=self.recipe.fp8_quant_fwd_inp.amax_epsilon,
                                force_pow_2_scales=self.recipe.fp8_quant_fwd_inp.power_2_scale,
                                block_scaling_dim=self.recipe.x_block_scaling_dim,
                            ),
                        ]
                        for _ in range(self.num_quantizers // 3)
                    ]
                )
            )

        assert self.mode == "backward", f"Unexpected mode {self.mode}"
        assert self.num_quantizers % 2 == 0  # grad_output and grad_input per gemm
        return list(
            itertools.chain.from_iterable(
                [
                    [
                        Float8BlockQuantizer(
                            fp8_dtype=self.qgrad_dtype,
                            rowwise=True,
                            columnwise=True,
                            amax_epsilon=self.recipe.fp8_quant_bwd_grad.amax_epsilon,
                            force_pow_2_scales=self.recipe.fp8_quant_bwd_grad.power_2_scale,
                            block_scaling_dim=self.recipe.grad_block_scaling_dim,
                        ),
                        Float8BlockQuantizer(
                            fp8_dtype=self.qgrad_dtype,
                            rowwise=True,
                            columnwise=True,
                            amax_epsilon=self.recipe.fp8_quant_bwd_grad.amax_epsilon,
                            force_pow_2_scales=self.recipe.fp8_quant_bwd_grad.power_2_scale,
                            block_scaling_dim=self.recipe.grad_block_scaling_dim,
                        ),
                    ]
                    for _ in range(self.num_quantizers // 2)
                ]
            )
        )


class NVFP4BlockScalingRecipeState(RecipeState):
    """Configuration for NVFP4 quantization.

    NVFP4 quantization does not require state.

    """

    recipe: NVFP4BlockScaling
    mode: str
    dtype: tex.DType

    def __init__(
        self,
        recipe: NVFP4BlockScaling,
        *,
        mode: str,
        num_quantizers: int = 1,
        device: Optional[torch.device] = None,
    ) -> None:
        self.recipe = recipe
        self.mode = mode
        self.num_quantizers = num_quantizers
        self.dtype = get_fp4_te_dtype(recipe)

        # Allocate buffers
        if device is None:
            device = torch.device("cuda")

    def make_quantizers(self) -> list:
        from .tensor.nvfp4_tensor import NVFP4Quantizer

        # The index convention (coming from base.py set_meta_tensor)
        # is somewhat awkward. It assumes forward quantizers are
        # ordered [input, weight, output, ...] and backward quantizers
        # are ordered [grad_output, grad_input, ...]. This doesn't
        # play nicely with fusible ops: Linear op doesn't own output
        # or grad input quantizers, Quantize op only owns input and
        # grad output quantizers.

        if self.mode == "forward":

            def _make_quantizer(idx: int) -> NVFP4Quantizer:
                qparams = (
                    self.recipe.fp4_quant_fwd_weight
                    if idx % 3 == 1
                    else self.recipe.fp4_quant_fwd_inp
                )
                return NVFP4Quantizer(
                    fp4_dtype=self.dtype,
                    rowwise=True,
                    columnwise=True,
                    with_rht=qparams.random_hadamard_transform,
                    with_post_rht_amax=qparams.random_hadamard_transform,
                    with_2d_quantization=qparams.fp4_2d_quantization,
                    stochastic_rounding=qparams.stochastic_rounding,
                )

            return [_make_quantizer(idx) for idx in range(self.num_quantizers)]

        if self.mode == "backward":
            return [
                NVFP4Quantizer(
                    fp4_dtype=self.dtype,
                    rowwise=True,
                    columnwise=True,
                    with_rht=self.recipe.fp4_quant_bwd_grad.random_hadamard_transform,
                    with_post_rht_amax=self.recipe.fp4_quant_bwd_grad.random_hadamard_transform,
                    with_2d_quantization=self.recipe.fp4_quant_bwd_grad.fp4_2d_quantization,
                    stochastic_rounding=self.recipe.fp4_quant_bwd_grad.stochastic_rounding,
                )
                for _ in range(self.num_quantizers)
            ]

        raise RuntimeError(f"Unexpected recipe mode ({self.mode})")
=======
    CustomRecipe,
)


# Importing each function instead of 'import *' allows us specify '__all__' in
# quantize.py and also makes any newer additions to quantize.py invisible via
# fp8.py so that we don't reinforce importing internal TE functions.
from .quantization import (
    check_fp8_support,
    check_mxfp8_support,
    check_nvfp4_support,
    check_fp8_block_scaling_support,
    check_recipe_support,
    get_default_fp8_recipe,
    get_fp8_torch_dtype,
    get_fp8_te_dtype,
    get_fp4_te_dtype,
    get_fp8_max,
    FP8GlobalStateManager,
    fp8_model_init,
    fp8_autocast,
    _update_amax_history,
    _default_get_amax_and_update_history,
    _default_sf_compute,
    _compute_amax_and_update_history,
    _compute_scaling_factor,
    _amax_and_scale_update,
    split_and_copy,
    RecipeState,
    DelayedScalingRecipeState,
    Float8CurrentScalingRecipeState,
    MXFP8BlockScalingRecipeState,
    Float8BlockScalingRecipeState,
    NVFP4BlockScalingRecipeState,
    CustomRecipeState,
)
>>>>>>> 70f53666
<|MERGE_RESOLUTION|>--- conflicted
+++ resolved
@@ -30,1177 +30,6 @@
     Float8CurrentScaling,
     Float8BlockScaling,
     NVFP4BlockScaling,
-<<<<<<< HEAD
-)
-
-from .constants import dist_group_type
-from .utils import get_device_compute_capability
-from .jit import jit_fuser
-
-
-__all__ = ["fp8_autocast", "fp8_model_init"]
-
-
-def check_fp8_support() -> Tuple[bool, str]:
-    """Return if fp8 support is available"""
-    if get_device_compute_capability() >= (9, 0):  # hopper and above
-        return True, ""
-    if get_device_compute_capability() < (8, 9):  # pre-ada
-        return False, "Device compute capability 8.9 or higher required for FP8 execution."
-    if tex.get_cublasLt_version() < 120103:
-        return False, "CublasLt version 12.1.3.x or higher required for FP8 execution on Ada."
-    if float(torch.version.cuda) < 12.1:
-        return False, "Cuda version 12.1 or higher required for FP8 execution on Ada."
-    return True, ""
-
-
-def check_mxfp8_support() -> Tuple[bool, str]:
-    """Return if fp8 support is available"""
-    if get_device_compute_capability() >= (12, 0):
-        return False, "MXFP8 (for all gemm layouts) is not supported on 12.0+ architectures yet."
-    if get_device_compute_capability() >= (10, 0):  # blackwell and above
-        return True, ""
-    return False, "Device compute capability 10.0 or higher required for MXFP8 execution."
-
-
-def check_nvfp4_support() -> Tuple[bool, str]:
-    """Return if nvfp4 support is available"""
-    if get_device_compute_capability() >= (10, 0):  # blackwell and above
-        return True, ""
-    return False, "Device compute capability 10.0 or higher required for NVFP4 execution."
-
-
-def check_fp8_block_scaling_support() -> Tuple[bool, str]:
-    """Return if fp8 block scaling support is available"""
-    if (
-        get_device_compute_capability() >= (9, 0)
-        and get_device_compute_capability() < (10, 0)
-        and float(torch.version.cuda) >= 12.9
-    ):
-        return True, ""
-    return False, "FP8 block scaled GEMM requires Hopper and CUDA >= 12.9."
-
-
-def check_recipe_support(recipe: Recipe) -> None:
-    """Check if the given recipe is supported."""
-    recipe_supported = True
-    unsupported_reason = ""
-    if isinstance(recipe, (DelayedScaling, Float8CurrentScaling)):
-        recipe_supported, unsupported_reason = check_fp8_support()
-    elif isinstance(recipe, Float8BlockScaling):
-        recipe_supported, unsupported_reason = check_fp8_block_scaling_support()
-    elif isinstance(recipe, MXFP8BlockScaling):
-        recipe_supported, unsupported_reason = check_mxfp8_support()
-    assert recipe_supported, unsupported_reason
-
-
-def get_default_fp8_recipe() -> Recipe:
-    """FP8 recipe with default args."""
-    if check_mxfp8_support()[0]:
-        return MXFP8BlockScaling()
-    if get_device_compute_capability() >= (12, 0):
-        # This is a temporary restriction until MXFP8 is supported for all gemm layouts.
-        return Float8CurrentScaling()
-    return DelayedScaling()
-
-
-def get_fp8_torch_dtype(fp8_recipe: Recipe, fprop_tensor: bool = True) -> torch.dtype:
-    """Get fp8 data type according to recipe and tensor"""
-    if fp8_recipe.fp8_format == Format.E4M3 or (
-        fp8_recipe.fp8_format == Format.HYBRID and fprop_tensor
-    ):
-        return torch.float8_e4m3fn
-    return torch.float8_e5m2
-
-
-def get_fp8_te_dtype(fp8_recipe: Recipe, fprop_tensor: bool = True) -> tex.DType:
-    """Get fp8 data type according to recipe and tensor"""
-    if fp8_recipe.fp8_format == Format.E4M3 or (
-        fp8_recipe.fp8_format == Format.HYBRID and fprop_tensor
-    ):
-        return tex.DType.kFloat8E4M3
-    return tex.DType.kFloat8E5M2
-
-
-def get_fp4_te_dtype(fp4_recipe: Recipe) -> tex.DType:
-    """Get fp4 data type according to recipe and tensor"""
-    if fp4_recipe.fp4_format == Format.E2M1:
-        return tex.DType.kFloat4E2M1
-    raise ValueError(f"Unsupported FP4 format: {fp4_recipe.fp4_format}")
-
-
-def get_fp8_max(fp8_recipe: Recipe, fprop_tensor: bool = True) -> tex.DType:
-    """Get max representible FP8 value."""
-    if fp8_recipe.fp8_format == Format.E4M3 or (
-        fp8_recipe.fp8_format == Format.HYBRID and fprop_tensor
-    ):
-        return Format.E4M3.value.max_fwd
-    return Format.E5M2.value.max_fwd
-
-
-class FP8GlobalStateManager:
-    """Class to keep track of and manipulate the global
-    FP8 state at different stages of execution.
-    """
-
-    FP8_ENABLED = False
-    FP8_CALIBRATION = False
-    FP8_RECIPE = None
-    FP8_DISTRIBUTED_GROUP = None
-    FP8_PARAMETERS = False
-    HIGH_PRECISION_INIT_VAL = False
-    IS_FIRST_FP8_MODULE = False
-    FP8_GRAPH_CAPTURING = False
-    FP8_AUTOCAST_DEPTH = 0
-    global_amax_buffer = {}
-    global_amax_history_buffer = {}
-    global_scale_buffer = {}
-    fp8_tensors_recompute_buffer = []
-    fp8_available = None
-    reason_for_no_fp8 = ""
-    autocast_arguments = {}
-    autocast_to_fp8_params = {}
-    fp8_param_to_autocast = {}
-    skip_fp8_weight_update_tensor = None
-    mxfp8_available = None
-    reason_for_no_mxfp8 = ""
-    fp8_block_scaling_available = None
-    reason_for_no_fp8_block_scaling = None
-    nvfp4_available = None
-    reason_for_no_nvfp4 = ""
-
-    @classmethod
-    def reset(cls) -> None:
-        """Reset the global state"""
-        cls.FP8_ENABLED = False
-        cls.FP8_CALIBRATION = False
-        cls.FP8_RECIPE = None
-        cls.FP8_DISTRIBUTED_GROUP = None
-        cls.FP8_PARAMETERS = False
-        cls.HIGH_PRECISION_INIT_VAL = False
-        cls.IS_FIRST_FP8_MODULE = False
-        cls.FP8_GRAPH_CAPTURING = False
-        cls.FP8_AUTOCAST_DEPTH = 0
-        cls.global_amax_buffer = {}
-        cls.global_amax_history_buffer = {}
-        cls.global_scale_buffer = {}
-        cls.fp8_tensors_recompute_buffer = []
-        cls.fp8_available = None
-        cls.reason_for_no_fp8 = ""
-        cls.autocast_arguments = {}
-        cls.autocast_to_fp8_params = {}
-        cls.fp8_param_to_autocast = {}
-        cls.skip_fp8_weight_update_tensor = None
-        cls.mxfp8_available = None
-        cls.reason_for_no_mxfp8 = ""
-        cls.fp8_block_scaling_available = None
-        cls.reason_for_no_fp8_block_scaling = ""
-
-    @classmethod
-    def set_skip_fp8_weight_update_tensor(cls, skip: bool) -> None:
-        """`skip_fp8_weight_update_tensor` inplace setter."""
-        if cls.skip_fp8_weight_update_tensor is None:
-            cls.skip_fp8_weight_update_tensor = torch.empty(1, dtype=torch.float32, device="cuda")
-        cls.skip_fp8_weight_update_tensor.fill_(skip)
-
-    @classmethod
-    def get_skip_fp8_weight_update_tensor(cls) -> None:
-        """`skip_fp8_weight_update_tensor` getter."""
-        return cls.skip_fp8_weight_update_tensor
-
-    @classmethod
-    def is_fp8_available(cls) -> Tuple[bool, str]:
-        """Return if fp8 support is available"""
-        if cls.fp8_available is None:
-            cls.fp8_available, cls.reason_for_no_fp8 = check_fp8_support()
-        return cls.fp8_available, cls.reason_for_no_fp8
-
-    @classmethod
-    def is_mxfp8_available(cls) -> Tuple[bool, str]:
-        """Return if MXFP8/current scaling support is available."""
-        if cls.mxfp8_available is None:
-            cls.mxfp8_available, cls.reason_for_no_mxfp8 = check_mxfp8_support()
-        return cls.mxfp8_available, cls.reason_for_no_mxfp8
-
-    @classmethod
-    def is_fp8_block_scaling_available(cls) -> Tuple[bool, str]:
-        """Return if Float8 block scaling support is available."""
-        if cls.fp8_block_scaling_available is None:
-            cls.fp8_block_scaling_available, cls.reason_for_no_fp8_block_scaling = (
-                check_fp8_block_scaling_support()
-            )
-        return cls.fp8_block_scaling_available, cls.reason_for_no_fp8_block_scaling
-
-    @classmethod
-    def is_nvfp4_available(cls) -> Tuple[bool, str]:
-        """Return if NVFP4 support is available."""
-        if cls.nvfp4_available is None:
-            cls.nvfp4_available, cls.reason_for_no_nvfp4 = check_nvfp4_support()
-        return cls.nvfp4_available, cls.reason_for_no_nvfp4
-
-    @staticmethod
-    def get_meta_tensor_key(forward: bool = True) -> str:
-        """Returns scaling key in `fp8_meta`."""
-        if forward:
-            return "scaling_fwd"
-        return "scaling_bwd"
-
-    @staticmethod
-    def get_fwd_bwd_key(forward: bool = True) -> str:
-        """Convert bool `forward` to string."""
-        return "forward" if forward else "backward"
-
-    @classmethod
-    def get_buffer_info(cls) -> str:
-        """
-        Returns a key for `fp8_meta` that stores the module's index
-        in the global buffers along with autocast information.
-        """
-        return "buffer_index_and_autocast_key"
-
-    @classmethod
-    def get_key_in_buffer(
-        cls,
-        forward: bool,
-        fp8_recipe: Recipe,
-        fp8_group: dist_group_type,
-    ) -> str:
-        """Returns a key into the global FP8 buffers."""
-        autocast_key = cls.get_unique_autocast_key(fp8_recipe, fp8_group)
-        fwd_bwd_key = cls.get_fwd_bwd_key(forward)
-        return f"{fwd_bwd_key}_{autocast_key}"
-
-    @classmethod
-    def split_key_in_buffer(cls, key: str) -> Tuple[bool, str]:
-        """Splits buffer key into relevant parts."""
-        forward, autocast_key = key.split("_", 1)
-        forward = forward == "forward"
-        return forward, autocast_key
-
-    @classmethod
-    def add_fp8_tensors_to_global_buffer(
-        cls,
-        fp8_meta: Dict[str, Any],
-    ) -> None:
-        """
-        Delayed scaling only.
-
-        The amax reduction process happens completely outside the FP8 modules.
-        To participate in the reduction, the only role played by a module is
-        to call this function in order to append it's FP8 tensor into a global
-        buffer. There are 5 global buffers maintained, one each for amax, amax
-        history, scale, scale-inverse, and non-weight-mask. Each buffer has
-        keys that hold FP8 tensors. Keys have a `forward_` or `backward_` prefix
-        to indicate the type of FP8 tensor, since the forward and backward
-        reductions happen separately.
-
-        Note: For CG capture, this method is called from the graphed
-        wrapper. For non CG case, it's called from within the module.
-        """
-
-        # delayed scaling only function, noop for any other recipe
-        if not fp8_meta["recipe"].delayed():
-            return
-
-        # Every module must call this function exactly once since
-        # the amax tensors are static. Ensures that compatibility
-        # with non-graphed modules is maintained.
-        index_in_buffer = cls.get_buffer_info()  # Same index for fwd/bwd fp8 tensors.
-        if index_in_buffer in fp8_meta:
-            return
-
-        fp8_meta[index_in_buffer] = []
-        for forward in (True, False):
-            fp8_meta_tensor_key = cls.get_meta_tensor_key(forward=forward)
-            if fp8_meta_tensor_key not in fp8_meta:
-                # Handles non-parameter FP8 modules, e.g. DPA.
-                continue
-
-            key = cls.get_key_in_buffer(forward, fp8_meta["recipe"], fp8_meta["fp8_group"])
-
-            if key not in cls.global_amax_buffer:
-                cls.global_amax_buffer[key] = [fp8_meta[fp8_meta_tensor_key].amax_history[0]]
-                cls.global_amax_history_buffer[key] = [fp8_meta[fp8_meta_tensor_key].amax_history]
-                cls.global_scale_buffer[key] = [fp8_meta[fp8_meta_tensor_key].scale]
-            else:
-                cls.global_amax_buffer[key].append(fp8_meta[fp8_meta_tensor_key].amax_history[0])
-                cls.global_amax_history_buffer[key].append(
-                    fp8_meta[fp8_meta_tensor_key].amax_history
-                )
-                cls.global_scale_buffer[key].append(fp8_meta[fp8_meta_tensor_key].scale)
-            fp8_meta[index_in_buffer].append(len(cls.global_amax_buffer[key]) - 1)
-            fp8_meta[index_in_buffer].append(key)
-
-    @classmethod
-    def is_fp8_enabled(cls) -> bool:
-        """Is FP8 enabled"""
-        return cls.FP8_ENABLED
-
-    @classmethod
-    def is_fp8_calibration(cls) -> bool:
-        """Is FP8 calibration"""
-        return cls.FP8_CALIBRATION
-
-    @classmethod
-    def with_fp8_parameters(cls) -> bool:
-        """Should the parameters be stored as FP8"""
-        return cls.FP8_PARAMETERS
-
-    @classmethod
-    def with_high_precision_init_val(cls) -> bool:
-        """Should the high precision initial values be stored with FP8 parameters"""
-        return cls.HIGH_PRECISION_INIT_VAL
-
-    @classmethod
-    def fp8_graph_capturing(cls) -> bool:
-        """Is CUDA graph capture under way?"""
-        return cls.FP8_GRAPH_CAPTURING or torch.cuda.is_current_stream_capturing()
-
-    @classmethod
-    def is_first_fp8_module(cls):
-        """Returns `True` only the first time when called multiple
-        times from within the same `fp8_autocast` context.
-        """
-        tmp = cls.IS_FIRST_FP8_MODULE
-        cls.IS_FIRST_FP8_MODULE = False
-        return tmp
-
-    @classmethod
-    def get_fp8_recipe(cls) -> Recipe:
-        """Return the fp8 recipe"""
-        if cls.FP8_RECIPE is not None:
-            return cls.FP8_RECIPE
-        return get_default_fp8_recipe()
-
-    @classmethod
-    def get_fp8_group(cls) -> Union[dist_group_type, None]:
-        """Return the fp8 group for scale/amax comm"""
-        return cls.FP8_DISTRIBUTED_GROUP
-
-    @classmethod
-    def get_fp8_autocast_state(cls) -> Tuple[bool, bool, Recipe, dist_group_type, bool]:
-        """FP8 autocast state getter"""
-        return (
-            cls.FP8_ENABLED,
-            cls.FP8_CALIBRATION,
-            cls.FP8_RECIPE,
-            cls.FP8_DISTRIBUTED_GROUP,
-            cls.IS_FIRST_FP8_MODULE,
-            cls.FP8_GRAPH_CAPTURING,
-        )
-
-    @classmethod
-    def set_fp8_autocast_state(
-        cls, fp8_state: Tuple[bool, bool, DelayedScaling, dist_group_type, bool]
-    ) -> None:
-        """FP8 autocast state setter"""
-        (
-            cls.FP8_ENABLED,
-            cls.FP8_CALIBRATION,
-            cls.FP8_RECIPE,
-            cls.FP8_DISTRIBUTED_GROUP,
-            cls.IS_FIRST_FP8_MODULE,
-            cls.FP8_GRAPH_CAPTURING,
-        ) = fp8_state
-
-    @staticmethod
-    def reduce_tensor_across_group_op_max(tensor: torch.Tensor, group: dist_group_type) -> None:
-        """Reduce tensor across given group."""
-        if torch.distributed.is_initialized():
-            torch.distributed.all_reduce(
-                tensor,
-                op=torch.distributed.ReduceOp.MAX,
-                group=group,
-                async_op=False,
-            )
-
-    @classmethod
-    def reduce_and_update_fp8_tensors(
-        cls,
-        forward: bool = True,
-    ) -> None:
-        """Delayed scaling only. Concatenate, reduce, and split amaxes in the global buffer."""
-        # global_amax_buffer should only be non-empty for fp8 delayed scaling
-        for buffer_key, amax_buffer in cls.global_amax_buffer.items():
-            # Check for forward or backward reduction.
-            fwd_update, autocast_key = cls.split_key_in_buffer(buffer_key)
-            if fwd_update != forward:
-                continue
-            if len(amax_buffer) == 0:
-                continue
-
-            # Retrieve autocast specific args and concat amaxes.
-            recipe, group = cls.autocast_arguments[autocast_key]
-            contiguous_amax = torch.cat(amax_buffer)
-
-            # Reduction.
-            if (
-                recipe.reduce_amax
-                and torch.distributed.is_initialized()
-                and torch.distributed.get_world_size(group=group) > 1
-            ):
-                cls.reduce_tensor_across_group_op_max(contiguous_amax, group)
-
-            # Amax and scale update.
-            unfused_update = (
-                bool(int(os.getenv("NVTE_UNFUSED_FP8_UPDATE", "0")))
-                or callable(recipe.amax_compute_algo)
-                or callable(recipe.scaling_factor_compute_algo)
-            )
-
-            if not unfused_update:
-                tex.fused_amax_and_scale_update_after_reduction(
-                    contiguous_amax,
-                    cls.global_amax_history_buffer[buffer_key],
-                    cls.global_scale_buffer[buffer_key],
-                    recipe.amax_compute_algo,
-                    get_fp8_te_dtype(recipe, forward),
-                    recipe.margin,
-                )
-            else:
-                split_and_copy(contiguous_amax, amax_buffer, [x.numel() for x in amax_buffer])
-
-                for amax_history, scale in zip(
-                    cls.global_amax_history_buffer[buffer_key],
-                    cls.global_scale_buffer[buffer_key],
-                ):
-                    _amax_and_scale_update(
-                        amax_history, scale, get_fp8_max(recipe, forward), recipe
-                    )
-
-    @classmethod
-    def get_unique_autocast_key(
-        cls,
-        recipe: Optional[Recipe] = None,
-        group: Optional[dist_group_type] = None,
-    ):
-        """
-        For FP8, each autocast can be uniquely identified by the recipe and fp8 group.
-        Safely using `hash` as we never cross checkpoint boundaries.
-        """
-        return f"{str(recipe)}:{hash(group)}"
-
-    @classmethod
-    def fp8_autocast_enter(
-        cls,
-        enabled: bool = False,
-        calibrating: bool = False,
-        fp8_recipe: Optional[Recipe] = None,
-        fp8_group: Optional[dist_group_type] = None,
-        _graph: bool = False,
-    ) -> None:
-        """Set state and tracking variables for entry into FP8 region."""
-
-        fp8_recipe = get_default_fp8_recipe() if fp8_recipe is None else fp8_recipe
-        autocast_key = cls.get_unique_autocast_key(fp8_recipe, fp8_group)
-        cls.autocast_arguments[autocast_key] = (fp8_recipe, fp8_group)
-
-        cls.FP8_ENABLED = enabled
-        cls.FP8_CALIBRATION = calibrating
-        cls.FP8_RECIPE = fp8_recipe
-        cls.FP8_DISTRIBUTED_GROUP = fp8_group
-        cls.FP8_GRAPH_CAPTURING = _graph
-
-        if cls.FP8_AUTOCAST_DEPTH == 0:
-            cls.IS_FIRST_FP8_MODULE = True
-        cls.FP8_AUTOCAST_DEPTH += 1
-
-        if enabled:
-            fp8_available, reason_for_no_fp8 = cls.is_fp8_available()
-            assert fp8_available, reason_for_no_fp8
-            if isinstance(fp8_recipe, MXFP8BlockScaling):
-                mxfp8_available, reason_for_no_mxfp8 = cls.is_mxfp8_available()
-                assert mxfp8_available, reason_for_no_mxfp8
-            if isinstance(fp8_recipe, Float8BlockScaling):
-                fp8_block_available, reason_for_no_fp8_block = cls.is_fp8_block_scaling_available()
-                assert fp8_block_available, reason_for_no_fp8_block
-            if isinstance(fp8_recipe, NVFP4BlockScaling):
-                nvfp4_available, reason_for_no_nvfp4 = cls.is_nvfp4_available()
-                assert nvfp4_available, reason_for_no_nvfp4
-
-    @classmethod
-    def fp8_autocast_exit(cls, enabled: bool, _graph: bool) -> None:
-        """Set state and tracking variables for exit from FP8 region."""
-        cls.FP8_AUTOCAST_DEPTH -= 1
-        # Reduce only the non-FP8 weight modules here.
-        # FP8 weight modules are reduced at the end of the optimizer
-        # step after the weight amax is populated.
-        if enabled and cls.FP8_AUTOCAST_DEPTH == 0 and not _graph and torch.is_grad_enabled():
-            # delayed scaling only function, for other recipes (current scaling with any granularity),
-            # this is noop for other recipes because cls.global_amax_buffer is empty list
-            cls.reduce_and_update_fp8_tensors(forward=True)
-
-    @classmethod
-    def copy_forward_fp8_meta_tensors_for_recompute(cls, fp8_meta: Dict[str, Any]) -> None:
-        """Copy the scaling factors and amaxes for recompute forward phase
-        to ensure both forward steps are numerically same.
-        """
-
-        # delayed scaling only function, noop for any other recipe
-        if not fp8_meta["recipe"].delayed():
-            return
-
-        buffer_position_key = "global_fp8_buffer_pos_fwd_recompute"
-
-        to_copy = [
-            fp8_meta["scaling_fwd"].amax_history.clone(),
-            fp8_meta["scaling_fwd"].scale.clone(),
-        ]
-
-        if buffer_position_key in fp8_meta:
-            cls.fp8_tensors_recompute_buffer[fp8_meta[buffer_position_key]].append(to_copy)
-        else:
-            if len(cls.fp8_tensors_recompute_buffer) == 0:
-                cls.fp8_tensors_recompute_buffer = [deque()]
-            else:
-                cls.fp8_tensors_recompute_buffer.append(deque())
-            cls.fp8_tensors_recompute_buffer[-1].append(to_copy)
-            fp8_meta[buffer_position_key] = len(cls.fp8_tensors_recompute_buffer) - 1
-
-    @classmethod
-    def get_old_fp8_meta_tensors_for_recompute(cls, fp8_meta: Dict[str, Any]) -> None:
-        """Switch to the copied scaling factors and amaxes from phase
-        1 forward for indentical numerical outputs.
-        """
-        # delayed scaling only function, noop for any other recipe
-        if not fp8_meta["recipe"].delayed():
-            return
-
-        # Store updated amaxes and scales from phase 1 post forward.
-        fp8_meta["updated_amax_history_fwd"] = fp8_meta["scaling_fwd"].amax_history.clone()
-        fp8_meta["updated_scale_fwd"] = fp8_meta["scaling_fwd"].scale.clone()
-
-        # Retrieve stashed amaxes and scales from phase 1 pre forward.
-        buffer_position_key = "global_fp8_buffer_pos_fwd_recompute"
-        stashed_fp8_meta = cls.fp8_tensors_recompute_buffer[fp8_meta[buffer_position_key]].popleft()
-
-        # Replace amaxes and scales with stashed values for phase 2 forward
-        fp8_meta["scaling_fwd"].amax_history.copy_(stashed_fp8_meta[0])
-        fp8_meta["scaling_fwd"].scale.copy_(stashed_fp8_meta[1])
-
-    @staticmethod
-    def restore_fp8_meta_tensors(fp8_meta: Dict[str, Any]) -> None:
-        """Restore latest scaling factors and amaxes after recompute forward run."""
-        # delayed scaling only function, noop for any other recipe
-        if not fp8_meta["recipe"].delayed():
-            return
-
-        fp8_meta["scaling_fwd"].amax_history.copy_(fp8_meta["updated_amax_history_fwd"])
-        fp8_meta["scaling_fwd"].scale.copy_(fp8_meta["updated_scale_fwd"])
-
-
-@contextmanager
-def fp8_model_init(
-    enabled: bool = True,
-    recipe: Optional[Recipe] = None,
-    preserve_high_precision_init_val: bool = False,
-) -> None:
-    """
-    Context manager for FP8 initialization of parameters.
-
-    Example usage:
-
-    .. code-block:: python
-
-        with fp8_model_init(enabled=True):
-            model = transformer_engine.pytorch.Linear(768, 768)
-
-        # Preserving high precision initial value to initialize master weight
-        with fp8_model_init(enabled=True, preserve_high_precision_init_val=True):
-            model = transformer_engine.pytorch.Linear(768, 768)
-        master_weight = model.weight.get_high_precision_init_val()
-        model.weight.clear_high_precision_init_val()
-
-    Parameters
-    ----------
-    enabled: bool, default = `True`
-             when enabled, Transformer Engine modules created inside this `fp8_model_init`
-             region will hold only FP8 copies of its parameters, as opposed to the default
-             behavior where both higher precision and FP8 copies are present. Setting this
-             option to `True` may result in lower memory consumption and is especially
-             useful for scenarios like:
-
-             * full model training using optimizer with master weights, where the high
-               precision copies of weights are already present in the optimizer.
-             * inference, where only the FP8 copies of the parameters are used.
-             * LoRA-like fine-tuning, where the main parameters of the model do not change.
-    recipe: transformer_engine.common.recipe.Recipe, default = `None`
-            Recipe used to create the parameters. If left to None, it uses the default FP8 recipe.
-    preserve_high_precision_init_val: bool, default = `False`
-             when enabled, store the high precision tensor used to initialize FP8 parameters
-             in CPU memory, and add two function attributes named `get_high_precision_init_val()`
-             and `clear_high_precision_init_val()` to FP8 parameters to get/clear this high
-             precision tensor. The purpose is that users can use this high-precision copy
-             to initialize master weights, avoiding the loss of precision that can occur when
-             using FP8 parameters directly. Note that after the master weights are initialized,
-             users should call `clear_high_precision_init_val()` to release this CPU memory.
-
-             This functionality is *EXPERIMENTAL*.
-    """
-    _fp8_parameters = FP8GlobalStateManager.FP8_PARAMETERS
-    _fp8_recipe = FP8GlobalStateManager.FP8_RECIPE
-    _high_precision_init_val = FP8GlobalStateManager.HIGH_PRECISION_INIT_VAL
-    FP8GlobalStateManager.FP8_PARAMETERS = enabled
-    FP8GlobalStateManager.FP8_RECIPE = get_default_fp8_recipe() if recipe is None else recipe
-    FP8GlobalStateManager.HIGH_PRECISION_INIT_VAL = preserve_high_precision_init_val
-    try:
-        yield
-    finally:
-        FP8GlobalStateManager.FP8_PARAMETERS = _fp8_parameters
-        FP8GlobalStateManager.FP8_RECIPE = _fp8_recipe
-        FP8GlobalStateManager.HIGH_PRECISION_INIT_VAL = _high_precision_init_val
-
-
-@contextmanager
-def fp8_autocast(
-    enabled: bool = True,
-    calibrating: bool = False,
-    fp8_recipe: Optional[Recipe] = None,
-    fp8_group: Optional[dist_group_type] = None,
-    _graph: bool = False,
-) -> None:
-    """
-    Context manager for FP8 usage.
-
-    .. code-block:: python
-
-        with fp8_autocast(enabled=True):
-            out = model(inp)
-
-    .. note::
-
-        Support for FP8 in the Linear layer of Transformer Engine is currently limited to tensors
-        with shapes where both dimensions are divisible by 16. In terms of the input to the full
-        Transformer network, this typically requires padding sequence length to be multiple of 16.
-
-    .. note::
-
-        When :attr:`fp8_recipe.reduce_amax==True`, any module must not be invoked more than once
-        inside a single `fp8_autocast` region. This is unsupported behavior because the amax
-        reduction is handled during the exit of the `fp8_autocast` context. Calling the same
-        module more than once inside an `fp8_autocast` region overrides the amax tensors
-        before reduction can occur.
-
-    Parameters
-    ----------
-    enabled: bool, default = `True`
-             whether or not to enable fp8
-    calibrating: bool, default = `False`
-                 calibration mode allows collecting statistics such as amax and scale
-                 data of fp8 tensors even when executing without fp8 enabled. This is
-                 useful for saving an inference ready fp8 checkpoint while training
-                 using a higher precision.
-    fp8_recipe: recipe.Recipe, default = `None`
-                recipe used for FP8 training.
-    fp8_group: torch._C._distributed_c10d.ProcessGroup, default = `None`
-               distributed group over which amaxes for the fp8 tensors
-               are reduced at the end of each training step.
-    """
-    if enabled:
-        check_recipe_support(fp8_recipe)
-    fp8_state = FP8GlobalStateManager.get_fp8_autocast_state()
-    FP8GlobalStateManager.fp8_autocast_enter(
-        enabled=enabled,
-        calibrating=calibrating,
-        fp8_recipe=fp8_recipe,
-        fp8_group=fp8_group,
-        _graph=_graph,
-    )
-    try:
-        yield
-    finally:
-        FP8GlobalStateManager.set_fp8_autocast_state(fp8_state)
-        FP8GlobalStateManager.fp8_autocast_exit(enabled, _graph=_graph)
-
-
-def _update_amax_history(amax_history: torch.Tensor) -> torch.Tensor:
-    """Update amax history and set next amax to zero."""
-    if amax_history.shape[0] > 1:
-        new_amax_history = torch.roll(amax_history, -1, 0)
-        amax_history.copy_(new_amax_history)
-    amax_history[0].fill_(0.0)
-    return amax_history
-
-
-@torch.jit.script
-def _default_get_amax_and_update_history(
-    amax_history: torch.Tensor,
-    amax_compute_algo: str,
-) -> Tuple[torch.Tensor, torch.Tensor]:
-    """Default function to obtain amax from history."""
-    if amax_compute_algo == "max":
-        amax = torch.max(amax_history, dim=0).values
-    else:  # amax_compute_algo == "most_recent"
-        amax = amax_history[0].clone()
-
-    amax_history = _update_amax_history(amax_history)
-    return amax_history, amax
-
-
-@jit_fuser
-def _default_sf_compute(
-    amax: torch.Tensor,
-    scale: torch.Tensor,
-    fp8_max: float,
-    margin: int,
-    _fp32_max: float = torch.finfo(torch.float32).max,  # finfo not available in jitter
-) -> torch.Tensor:
-    """Default function to convert amax to scaling factor.
-    Computing the scaling factor requires consideration of the following scenarios:
-    1. amax == 0:
-       No action is possible, set scale to the previous scale (or 1).
-    2. 0 < amax < tiny_amax
-       The amax is too tiny that the scale becomes infinite in FP32.
-       Set scale = FP32_max
-    3. tiny_amax <= amax < FP32_max:
-       Set scale = FP8_max (or scaled_max) / amax
-    4. When amax == inf or amax == nan:
-       No action is possible, set scale to the previous scale (or 1).
-    """
-    sf = (fp8_max / amax) / (2**margin)
-    sf = torch.where(amax > 0.0, sf, scale)
-    sf = torch.where(torch.isfinite(amax), sf, scale)
-    sf = torch.where(torch.isinf(sf), torch.full_like(sf, _fp32_max), sf)
-    scale.copy_(sf)
-    return scale
-
-
-def _compute_amax_and_update_history(
-    amax_history: torch.Tensor,
-    amax_compute_algo: Union[Callable, str],
-) -> Tuple[torch.Tensor, torch.Tensor]:
-    """Obtain the amax from the history."""
-
-    if callable(amax_compute_algo):
-        amax = amax_compute_algo(amax_history)
-        amax_history = _update_amax_history(amax_history)
-        return amax_history, amax
-    return _default_get_amax_and_update_history(
-        amax_history,
-        amax_compute_algo,
-    )
-
-
-def _compute_scaling_factor(
-    amax: torch.Tensor,
-    scale: torch.Tensor,
-    fp8_max: float,
-    recipe: DelayedScaling,
-) -> torch.Tensor:
-    """Convert amax to scaling factor."""
-
-    if recipe.scaling_factor_compute_algo is None:
-        return _default_sf_compute(
-            amax,
-            scale,
-            fp8_max,
-            recipe.margin,
-        )
-    return recipe.scaling_factor_compute_algo(amax, scale, fp8_max, recipe)
-
-
-def _amax_and_scale_update(
-    amax_history: torch.Tensor,
-    scale: torch.Tensor,
-    fp8_max: float,
-    recipe: DelayedScaling,
-) -> None:
-    """Updates FP8 meta tensors."""
-    new_amax_history, amax = _compute_amax_and_update_history(
-        amax_history,
-        recipe.amax_compute_algo,
-    )
-    new_scale = _compute_scaling_factor(amax, scale, fp8_max, recipe)
-    scale.copy_(new_scale)
-    amax_history.copy_(new_amax_history)
-
-
-def split_and_copy(
-    buffer: torch.Tensor,
-    outputs: List[torch.Tensor],
-    chunk_sizes: List[int],
-) -> None:
-    """Split `buffer` by `chunk_sizes` and copy into `outputs`."""
-    splits = buffer.split(chunk_sizes)
-    torch._foreach_copy_(outputs, splits)
-
-
-class RecipeState(abc.ABC):
-    """Configuration and state for a quantization recipe.
-
-    This is a builder class for quantizers, which are in turn builder
-    classes for quantized tensors.
-
-    This class may pack together the state for multiple quantizers,
-    which is helpful for applying fused kernels with less overhead.
-
-    """
-
-    @staticmethod
-    def create(
-        recipe: Recipe,
-        *,
-        mode: str,
-        num_quantizers: int = 1,
-        device: Optional[torch.device] = None,
-    ) -> RecipeState:
-        """Factory method to create the state for a quantization recipe
-
-        Parameters
-        ----------
-        recipe: Recipe
-            Quantization recipe.
-        mode: {"forward", "backward"}
-            Training stage where quantization will be performed.
-        num_quantizers: int, default = 1
-            Number of quantizers to create state for.
-        device: torch.device, default = default CUDA device
-            Device for quantized tensors.
-
-        Returns
-        -------
-        RecipeState:
-            Quantization recipe state.
-
-        """
-
-        cls = None
-        if recipe.delayed():
-            cls = DelayedScalingRecipeState
-        elif recipe.mxfp8():
-            cls = MXFP8BlockScalingRecipeState
-        elif recipe.float8_current_scaling():
-            cls = Float8CurrentScalingRecipeState
-        elif recipe.float8_block_scaling():
-            cls = Float8BlockScalingRecipeState
-        elif recipe.nvfp4():
-            cls = NVFP4BlockScalingRecipeState
-        else:
-            raise ValueError(f"{recipe.__class__.__name__} is not supported")
-        return cls(
-            recipe,
-            mode=mode,
-            num_quantizers=num_quantizers,
-            device=device,
-        )
-
-    @abc.abstractmethod
-    def make_quantizers(self) -> list:
-        """Convert recipe state to quantizers.
-
-        Quantizers are builder classes for quantized tensors. They are
-        typically used to convert a high-precision tensor (e.g. in
-        FP32 or BF16) into a quantized tensor (e.g. in FP8).
-
-        """
-
-
-class DelayedScalingRecipeState(RecipeState):
-    """State for FP8 quantization with per-tensor delayed scaling.
-
-    Delayed scaling recipe requires a scaling factor (applied when
-    casting to FP8) and a history of max-abs values ("amax") from
-    recent FP8 casts for updating the scaling factor. The scale update
-    is handled externally by `FP8GlobalStateManager`.
-
-    """
-
-    recipe: DelayedScaling
-    mode: str
-    dtype: tex.DType
-    scale: torch.Tensor
-    amax_history: torch.Tensor
-
-    def __init__(
-        self,
-        recipe: DelayedScaling,
-        *,
-        mode: str,
-        num_quantizers: int = 1,
-        device: Optional[torch.device] = None,
-    ) -> None:
-        self.recipe = recipe
-        self.mode = mode
-        self.num_quantizers = num_quantizers
-        self.dtype = get_fp8_te_dtype(recipe, mode == "forward")
-
-        # Allocate buffers
-        if device is None:
-            device = torch.device("cuda")
-        self.scale = torch.ones(num_quantizers, dtype=torch.float32, device=device)
-        self.amax_history = torch.zeros(
-            recipe.amax_history_len,
-            num_quantizers,
-            dtype=torch.float32,
-            device=device,
-        )
-
-    def make_quantizers(self) -> list:
-        # TODO(ksivamani); Find better design for this, adding here to avoid circular import.
-        from .tensor.float8_tensor import Float8Quantizer
-
-        return [
-            Float8Quantizer(self.scale[i], self.amax_history[0][i].reshape((1,)), self.dtype)
-            for i in range(self.num_quantizers)
-        ]
-
-
-class Float8CurrentScalingRecipeState(RecipeState):
-    """Configuration for Per-tensor current scaling quantization.
-
-    Per-tensor current quantization does not require state.
-
-    """
-
-    recipe: Float8CurrentScaling
-    mode: str
-    dtype: tex.DType
-    device: torch.device
-
-    def __init__(
-        self,
-        recipe: Float8CurrentScaling,
-        *,
-        mode: str,
-        num_quantizers: int = 1,
-        device: Optional[torch.device] = None,
-    ) -> None:
-        self.recipe = recipe
-        self.mode = mode
-        self.num_quantizers = num_quantizers
-        self.dtype = get_fp8_te_dtype(recipe, mode == "forward")
-
-        # Allocate buffers
-        if device is None:
-            device = torch.device("cuda")
-        self.device = device
-
-    def make_quantizers(self) -> list:
-        from .tensor.float8_tensor import Float8CurrentScalingQuantizer
-
-        return [
-            Float8CurrentScalingQuantizer(
-                self.dtype, device=self.device, force_pow_2_scales=self.recipe.use_power_2_scales
-            )
-            for i in range(self.num_quantizers)
-        ]
-
-
-class MXFP8BlockScalingRecipeState(RecipeState):
-    """Configuration for MXFP8 quantization.
-
-    MXFP8 quantization does not require state.
-
-    """
-
-    recipe: MXFP8BlockScaling
-    mode: str
-    dtype: tex.DType
-
-    def __init__(
-        self,
-        recipe: MXFP8BlockScaling,
-        *,
-        mode: str,
-        num_quantizers: int = 1,
-        device: Optional[torch.device] = None,
-    ) -> None:
-        self.recipe = recipe
-        self.mode = mode
-        self.num_quantizers = num_quantizers
-        self.dtype = get_fp8_te_dtype(recipe, mode == "forward")
-
-        # Allocate buffers
-        if device is None:
-            device = torch.device("cuda")
-
-    def make_quantizers(self) -> list:
-        # TODO(ksivamani); Find better design for this, adding here to avoid circular import.
-        from .tensor.mxfp8_tensor import MXFP8Quantizer
-
-        return [MXFP8Quantizer(self.dtype) for i in range(self.num_quantizers)]
-
-
-class Float8BlockScalingRecipeState(RecipeState):
-    """Configuration for Float8BlockScaling quantization.
-
-    Float8BlockScaling quantization does not require state,
-    but different quantizers use different modes.
-    """
-
-    recipe: Float8BlockScaling
-    mode: str
-    qx_dtype: tex.DType
-    qw_dtype: tex.DType
-    qgrad_dtype: tex.DType
-
-    def __init__(
-        self,
-        recipe: Float8BlockScaling,
-        *,
-        mode: str,
-        num_quantizers: int = 1,
-        device: Optional[torch.device] = None,
-    ) -> None:
-        self.recipe = recipe
-        self.mode = mode
-        self.num_quantizers = num_quantizers
-        self.qx_dtype = get_fp8_te_dtype(recipe, True)
-        self.qw_dtype = get_fp8_te_dtype(recipe, True)
-        self.qgrad_dtype = get_fp8_te_dtype(recipe, False)
-
-        # Allocate buffers
-        if device is None:
-            device = torch.device("cuda")
-        self.device = device
-
-    def make_quantizers(self) -> list:
-        # TODO(ksivamani); Find better design for this, adding here to avoid circular import.
-        from .tensor.float8_blockwise_tensor import Float8BlockQuantizer
-
-        if self.mode == "forward":
-            # The index convention (coming from base.py set_meta_tensor)
-            # is somewhat awkward, and doesn't play nicely with QuantizeOp,
-            # which is not associated with a GEMM.
-            assert self.num_quantizers % 3 == 0  # x, w, output per gemm
-            return list(
-                itertools.chain.from_iterable(
-                    [
-                        [
-                            Float8BlockQuantizer(
-                                fp8_dtype=self.qx_dtype,
-                                rowwise=True,
-                                columnwise=True,
-                                amax_epsilon=self.recipe.fp8_quant_fwd_inp.amax_epsilon,
-                                force_pow_2_scales=self.recipe.fp8_quant_fwd_inp.power_2_scale,
-                                block_scaling_dim=self.recipe.x_block_scaling_dim,
-                            ),
-                            Float8BlockQuantizer(
-                                fp8_dtype=self.qw_dtype,
-                                rowwise=True,
-                                columnwise=True,
-                                amax_epsilon=self.recipe.fp8_quant_fwd_weight.amax_epsilon,
-                                force_pow_2_scales=self.recipe.fp8_quant_fwd_weight.power_2_scale,
-                                block_scaling_dim=self.recipe.w_block_scaling_dim,
-                            ),
-                            Float8BlockQuantizer(
-                                fp8_dtype=self.qx_dtype,
-                                rowwise=True,
-                                columnwise=True,
-                                amax_epsilon=self.recipe.fp8_quant_fwd_inp.amax_epsilon,
-                                force_pow_2_scales=self.recipe.fp8_quant_fwd_inp.power_2_scale,
-                                block_scaling_dim=self.recipe.x_block_scaling_dim,
-                            ),
-                        ]
-                        for _ in range(self.num_quantizers // 3)
-                    ]
-                )
-            )
-
-        assert self.mode == "backward", f"Unexpected mode {self.mode}"
-        assert self.num_quantizers % 2 == 0  # grad_output and grad_input per gemm
-        return list(
-            itertools.chain.from_iterable(
-                [
-                    [
-                        Float8BlockQuantizer(
-                            fp8_dtype=self.qgrad_dtype,
-                            rowwise=True,
-                            columnwise=True,
-                            amax_epsilon=self.recipe.fp8_quant_bwd_grad.amax_epsilon,
-                            force_pow_2_scales=self.recipe.fp8_quant_bwd_grad.power_2_scale,
-                            block_scaling_dim=self.recipe.grad_block_scaling_dim,
-                        ),
-                        Float8BlockQuantizer(
-                            fp8_dtype=self.qgrad_dtype,
-                            rowwise=True,
-                            columnwise=True,
-                            amax_epsilon=self.recipe.fp8_quant_bwd_grad.amax_epsilon,
-                            force_pow_2_scales=self.recipe.fp8_quant_bwd_grad.power_2_scale,
-                            block_scaling_dim=self.recipe.grad_block_scaling_dim,
-                        ),
-                    ]
-                    for _ in range(self.num_quantizers // 2)
-                ]
-            )
-        )
-
-
-class NVFP4BlockScalingRecipeState(RecipeState):
-    """Configuration for NVFP4 quantization.
-
-    NVFP4 quantization does not require state.
-
-    """
-
-    recipe: NVFP4BlockScaling
-    mode: str
-    dtype: tex.DType
-
-    def __init__(
-        self,
-        recipe: NVFP4BlockScaling,
-        *,
-        mode: str,
-        num_quantizers: int = 1,
-        device: Optional[torch.device] = None,
-    ) -> None:
-        self.recipe = recipe
-        self.mode = mode
-        self.num_quantizers = num_quantizers
-        self.dtype = get_fp4_te_dtype(recipe)
-
-        # Allocate buffers
-        if device is None:
-            device = torch.device("cuda")
-
-    def make_quantizers(self) -> list:
-        from .tensor.nvfp4_tensor import NVFP4Quantizer
-
-        # The index convention (coming from base.py set_meta_tensor)
-        # is somewhat awkward. It assumes forward quantizers are
-        # ordered [input, weight, output, ...] and backward quantizers
-        # are ordered [grad_output, grad_input, ...]. This doesn't
-        # play nicely with fusible ops: Linear op doesn't own output
-        # or grad input quantizers, Quantize op only owns input and
-        # grad output quantizers.
-
-        if self.mode == "forward":
-
-            def _make_quantizer(idx: int) -> NVFP4Quantizer:
-                qparams = (
-                    self.recipe.fp4_quant_fwd_weight
-                    if idx % 3 == 1
-                    else self.recipe.fp4_quant_fwd_inp
-                )
-                return NVFP4Quantizer(
-                    fp4_dtype=self.dtype,
-                    rowwise=True,
-                    columnwise=True,
-                    with_rht=qparams.random_hadamard_transform,
-                    with_post_rht_amax=qparams.random_hadamard_transform,
-                    with_2d_quantization=qparams.fp4_2d_quantization,
-                    stochastic_rounding=qparams.stochastic_rounding,
-                )
-
-            return [_make_quantizer(idx) for idx in range(self.num_quantizers)]
-
-        if self.mode == "backward":
-            return [
-                NVFP4Quantizer(
-                    fp4_dtype=self.dtype,
-                    rowwise=True,
-                    columnwise=True,
-                    with_rht=self.recipe.fp4_quant_bwd_grad.random_hadamard_transform,
-                    with_post_rht_amax=self.recipe.fp4_quant_bwd_grad.random_hadamard_transform,
-                    with_2d_quantization=self.recipe.fp4_quant_bwd_grad.fp4_2d_quantization,
-                    stochastic_rounding=self.recipe.fp4_quant_bwd_grad.stochastic_rounding,
-                )
-                for _ in range(self.num_quantizers)
-            ]
-
-        raise RuntimeError(f"Unexpected recipe mode ({self.mode})")
-=======
     CustomRecipe,
 )
 
@@ -1236,5 +65,4 @@
     Float8BlockScalingRecipeState,
     NVFP4BlockScalingRecipeState,
     CustomRecipeState,
-)
->>>>>>> 70f53666
+)