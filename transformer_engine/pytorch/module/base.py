# Copyright (c) 2022-2024, NVIDIA CORPORATION & AFFILIATES. All rights reserved.
#
# See LICENSE for license information.

"""Base modules and utilities for TransformerEngine PyTorch API"""
import io
import os
import pickle
import warnings
from abc import ABC, abstractmethod
from typing import Dict, Generator, List, Optional, Tuple, Union
from contextlib import contextmanager

import torch
import torch.nn.functional as F

import transformer_engine_torch as tex
from ._common import _ParameterInitMeta
from ..export import is_in_onnx_export_mode
from ..fp8 import (
    get_default_fp8_recipe,
    get_fp8_te_dtype,
    FP8GlobalStateManager,
)
from ..distributed import (
    gather_along_first_dim,
    is_fp8_activation_recompute_enabled,
    in_fp8_activation_recompute_phase,
    _fsdp_gather_tensors,
)
from ..cpp_extensions import (
    fp8_cast_transpose_fused,
    fp8_cast_transpose_bgrad_fused,
    cast_to_fp8,
)
from ..constants import dist_group_type
from ..float8_tensor import Float8Tensor

__all__ = ["initialize_ub", "destroy_ub"]

_2X_ACC_FPROP = False
_2X_ACC_DGRAD = True
_2X_ACC_WGRAD = True
_cublas_workspace = None
_ub_communicators = None
_NUM_MAX_UB_STREAMS = 3
layers_atomic_ring_exchange = []


def get_cublas_workspace_size_bytes() -> None:
    """Return 32 MiB if using hopper, 4 MiB for all other architectures."""
    if torch.cuda.get_device_properties(torch.cuda.current_device()).major >= 9:
        return 33_554_432
    return 4_194_304


def get_workspace() -> torch.Tensor:
    """Returns workspace for cublas."""
    global _cublas_workspace
    if _cublas_workspace is None:
        _cublas_workspace = torch.empty(
            get_cublas_workspace_size_bytes(), dtype=torch.uint8, device="cuda"
        )
    return _cublas_workspace


def initialize_ub(
    shape: list,
    tp_group: dist_group_type,
    use_fp8: bool = False,
    dtype: torch.dtype = torch.bfloat16,
    ub_cfgs: Optional[dict] = None,
) -> None:
    """Initialize communicators for TP comm overlap using userbuffers."""
    global _ub_communicators
    assert _ub_communicators is None, "UB communicators are already initialized."
    _ub_communicators = {}
    rank_id = torch.distributed.get_rank()
    world_size = torch.distributed.get_world_size()
    tp_id = torch.distributed.get_rank(tp_group)
    tp_size = torch.distributed.get_world_size(tp_group)

    # Increase the workspace by the number of maximum concurrent streams
    global _cublas_workspace
    _cublas_workspace = get_workspace().repeat(_NUM_MAX_UB_STREAMS)

    # Default buffer precision: AllGather buffers use fp8 when using fp8 recipe
    layers_all_gather_overlap = [
        "qkv_fprop",
        "qkv_dgrad",
        "proj_dgrad",
        "fc1_fprop",
        "fc1_dgrad",
        "fc2_dgrad",
    ]
    layers_reduce_scatter_overlap = ["proj_fprop", "fc2_fprop", "qkv_wgrad", "fc1_wgrad"]
    dgrad_reduce_scatter_overlap = ["qkv_dgrad", "fc1_dgrad"]
    # Default overlap methods for layers
    methods = {
        "ring_exchange": ["qkv_fprop", "fc1_fprop", "proj_dgrad", "fc2_dgrad"],
        "pipeline": ["proj_fprop", "fc2_fprop"],
        "bulk": ["qkv_dgrad", "qkv_wgrad", "fc1_dgrad", "fc1_wgrad"],
    }

    # AG-RS overlap pairs of layers forming a tensor-parallel block
    ag_rs_pairs = {"qkv_fprop": "proj_fprop", "fc1_fprop": "fc2_fprop"}
    rs_ag_pairs = {v: k for k, v in ag_rs_pairs.items()}
    global layers_atomic_ring_exchange
    layers_atomic_ring_exchange = []

    def get_method(name):
        for method, names in methods.items():
            if name in names:
                return method
        raise KeyError(f"Given layer name {name} does not exist.")

    def add_ub(
        name: str,
        method: str,
        is_reduce_scatter: int,
        num_sm: int = 16,
        cga_size: int = 2,
        set_sm_margin: int = 0,
        num_splits: int = 0,
        aggregate: int = 0,
        atomic_gemm: int = 0,
        use_ce: bool = True,
        fp8_buf: bool = False,
    ) -> None:
        if atomic_gemm:
            warnings.warn(
                "Atomic GEMM uses a beta API from cublas and is not tested for all use cases."
            )
            assert use_fp8, "Atomic GEMM overlap supported only for FP8 GEMM."
            if method == "bulk":
                warnings.warn(
                    f"At {name}, atoimic GEMM not is supported for a bulk overlap."
                    "Defaulting to `atomic_gemm=False`."
                )
                atomic_gemm = 0
        if not is_reduce_scatter and method == "pipeline":
            raise ValueError(
                f"At {name}, `pipeline` overlap method is not supported for AllGather."
            )
        # Check if both AG and RS overlaps use `atomic GEMM`` + `p2p ring-exchange`.
        # Using atomic GEMM + p2p ring-exchange in only one of the pair breaks functionality.
        global layers_atomic_ring_exchange
        if atomic_gemm and method == "ring_exchange" and name in ag_rs_pairs:
            layers_atomic_ring_exchange += [name, ag_rs_pairs[name]]
        if name in rs_ag_pairs:
            assert_message = (
                f"At {name}, atomic AG-GEMM overlap with `ring_exchange` shuffles GEMM chunk "
                "outputs, and  RS-GEMM overlap un-suffle them. When one of the GEMM-AG and "
                "GEMM-RS overlaps forming a TP block (e.g., qkv_fprop and proj_fprop) uses "
                "`atomic gemm` and `ring_exhcnage`, its pair must use the same overlap config "
                "for functionality."
            )
            if name in layers_atomic_ring_exchange:
                assert atomic_gemm and method == "ring_exchange", assert_message
            else:
                if atomic_gemm and method == "ring_exchange":
                    assert rs_ag_pairs[name] in layers_atomic_ring_exchange, assert_message

        sample_buffer = torch.empty(
            shape, dtype=torch.uint8 if (use_fp8 and fp8_buf) else dtype, device="cuda"
        )
        if method == "ring_exchange":
            ub_obj = tex.UbufP2PCommOverlap(
                sample_buffer,  # Sample userbuffer
                rank_id,  # Rank id
<<<<<<< HEAD
=======
                world_size,  # World size
                tp_id,  # TP id
>>>>>>> d71fc946
                tp_size,  # TP size
                num_sm,  # Number of communication SMs
                cga_size,  # CGA cluster size
                set_sm_margin,  # Set SM margin
                aggregate,  # Aggregate 2X GEMM chunks
                _NUM_MAX_UB_STREAMS,  # Max concurrent GEMM streams
                is_reduce_scatter,  # overlap with reduce scatter
                atomic_gemm,  # use a single GEMM with atomic-counters
<<<<<<< HEAD
                use_ce,  # use copy engine for P2P communications
=======
>>>>>>> d71fc946
                torch.Tensor(),  # empty tensor to pass to counters
            )
        else:
            ub_obj = tex.UbufCommOverlap(
                sample_buffer,  # Sample userbuffer
                rank_id,  # Rank id
<<<<<<< HEAD
=======
                world_size,  # World size
                tp_id,  # TP id
>>>>>>> d71fc946
                tp_size,  # TP size
                num_sm,  # Number of communication SMs
                cga_size,  # CGA cluster size
                num_splits,  # Number of communication splits
                set_sm_margin,  # Set SM margin
                _NUM_MAX_UB_STREAMS,  # Max concurrent GEMM streams
                atomic_gemm,  # use a single GEMM with atomic-counters
                torch.Tensor(),  # empty tensor to pass to counters
            )
        _ub_communicators[name] = ub_obj

    def alloc_copy_allgather_callback(local_data: torch.Tensor, group: str) -> torch.Tensor:
        pg = None if group == "world" else tp_group
        global_size = local_data.numel() * torch.distributed.get_world_size(pg)
        global_data = torch.zeros(global_size, dtype=local_data.dtype, device="cuda")
        torch.distributed.all_gather_into_tensor(global_data, local_data.cuda(), group=pg)
        return global_data.cpu()

    def barrier_callback(group: str) -> None:
        pg = None if group == "world" else tp_group
        torch.distributed.barrier(group=pg)

    def free_callback(data: torch.Tensor) -> None:
        data.data = torch.Tensor()

    tex.set_ubuf_bootstrap_callbacks(alloc_copy_allgather_callback, barrier_callback, free_callback)

    if ub_cfgs is not None:
        for name in dgrad_reduce_scatter_overlap:
            if name in ub_cfgs and "method" in ub_cfgs[name] and ub_cfgs[name]["method"] != "bulk":
                wgrad_name = name.replace("dgrad", "wgrad")
                assert wgrad_name not in ub_cfgs
                layers_reduce_scatter_overlap.remove(wgrad_name)
                layers_reduce_scatter_overlap.append(name)

    for name in methods["ring_exchange"] + methods["pipeline"] + methods["bulk"]:
        if ub_cfgs is not None and name in ub_cfgs:
            ub_cfg = ub_cfgs[name]
            method = ub_cfg.get("method", get_method(name))
            num_sm = ub_cfg.get("num_sm", 1 if method == "ring_exchange" else 16)
            cga_size = ub_cfg.get("cga_size", 1 if method == "ring_exchange" else 2)
            num_splits = ub_cfg.get("num_splits", 4 if method == "pipeline" else 0)
            set_sm_margin = ub_cfg.get("set_sm_margin", 0)
            aggregate = ub_cfg.get("aggregate", 0)
            atomic_gemm = ub_cfg.get("atomic_gemm", 0)
            use_ce = ub_cfg.get("use_ce", True)
            is_reduce_scatter = 1 if name in layers_reduce_scatter_overlap else 0
            # Support FP8 userbuffer when (1) AllGather and (2) FP8-GEMM output ReduceScatter
            fp8_buf = (name in layers_all_gather_overlap) or (
                ub_cfg.get("fp8_buf", False) and name in methods["pipeline"]
            )
            add_ub(
                name,
                method,
                is_reduce_scatter,
                num_sm,
                cga_size,
                set_sm_margin,
                num_splits,
                aggregate,
                atomic_gemm,
                use_ce,
                fp8_buf,
            )
        else:
            method = get_method(name)
            add_ub(
                name,
                method=method,
                is_reduce_scatter=1 if name in layers_reduce_scatter_overlap else 0,
                num_splits=4 if method == "pipeline" else 0,
                fp8_buf=name in layers_all_gather_overlap,
            )


def get_ub(name: str):
    """Get userbuffer communicator corresponding to give key."""
    global _ub_communicators
    assert _ub_communicators is not None, "UB manager is not initialized."
    assert name in _ub_communicators, f"UB for {name} is not registered."
    return _ub_communicators[name]


def destroy_ub():
    """Destroy all allocated userbuffer communicators."""
    global _ub_communicators
    _ub_communicators = None
    global layers_atomic_ring_exchange
    layers_atomic_ring_exchange = []


class TransformerEngineBaseModule(torch.nn.Module, ABC):
    """Base TE module."""

    def __init__(self) -> None:
        super().__init__()
        assert torch.cuda.is_available(), "TransformerEngine needs CUDA."
        self.fp8_initialized = False
        self.fp8 = False
        self.fp8_calibration = False
        self.fp8_meta = {}
        self.fp8_meta["fp8_checkpoint"] = False
        self.fp8_meta["fp8_group"] = None
        self.fp8_meta["recipe"] = get_default_fp8_recipe()
        self.fp8_meta_tensors_initialized = False
        self.tp_group = None
        self.tp_size = 1
        self.sequence_parallel = False
        self.param_init_meta = {}
        self.primary_weights_in_fp8 = FP8GlobalStateManager.with_fp8_parameters()
        self.fsdp_wrapped = False
        self.fsdp_group = None
        self._fp8_workspaces: Dict[str, Float8Tensor] = {}

    def adjust_amax_history_length(self, length: int, fwd: Optional[bool] = None) -> None:
        """Increase or decrease size of amax history based on given `length`.

        .. warning::
            This changes the underlying amax memory location.
        """
        if fwd is None:
            fp8_meta_tensor_keys = ("scaling_fwd", "scaling_bwd")
        else:
            fp8_meta_tensor_keys = ("scaling_fwd" if fwd else "scaling_bwd",)

        for meta_key in fp8_meta_tensor_keys:
            if meta_key not in self.fp8_meta:
                # Handles non-parameter FP8 modules, e.g. DPA.
                continue
            curr_len = self.fp8_meta[meta_key].amax_history.shape[0]
            if length == curr_len:
                continue
            if length < curr_len:
                self.fp8_meta[meta_key].amax_history = (
                    self.fp8_meta[meta_key].amax_history[:length].clone()
                )
            elif length > curr_len:
                extra_rows = length - curr_len
                self.fp8_meta[meta_key].amax_history = F.pad(
                    self.fp8_meta[meta_key].amax_history, pad=(0, 0, 0, extra_rows)
                )

            # Update the global buffers with new amax and history pointers.
            if FP8GlobalStateManager.get_buffer_info() in self.fp8_meta:
                fwd_pos, fwd_key, bwd_pos, bwd_key = self.fp8_meta[
                    FP8GlobalStateManager.get_buffer_info()
                ]
                for pos, buffer_key in zip((fwd_pos, bwd_pos), (fwd_key, bwd_key)):
                    if buffer_key in FP8GlobalStateManager.global_amax_buffer:
                        assert (
                            buffer_key in FP8GlobalStateManager.global_amax_history_buffer
                        ), "TE internal error during amax history change."
                        FP8GlobalStateManager.global_amax_buffer[buffer_key][pos] = self.fp8_meta[
                            meta_key
                        ].amax_history[0]
                        FP8GlobalStateManager.global_amax_history_buffer[buffer_key][pos] = (
                            self.fp8_meta[meta_key].amax_history
                        )

    def set_meta_tensor(self, fwd: bool) -> None:
        """Init scales and amaxes for fwd | bwd."""
        fp8_meta_tensor_key = "scaling_fwd" if fwd else "scaling_bwd"

        if self.fp8_meta_tensors_initialized:
            # Handle changed amax history size.
            self.adjust_amax_history_length(self.fp8_meta["recipe"].amax_history_len, fwd=fwd)
            return

        # Max. number of fp8 tensors per GEMM = 3 (input, weight, output) for fwd and
        # 2 (grad_output and grad_input) for bwd
        num_fp8_tensors = self.fp8_meta["num_gemms"] * 3 if fwd else self.fp8_meta["num_gemms"] * 2

        self.fp8_meta[fp8_meta_tensor_key] = tex.FP8TensorMeta()
        self.fp8_meta[fp8_meta_tensor_key].scale = torch.ones(
            num_fp8_tensors, dtype=torch.float32, device="cuda"
        )
        self.fp8_meta[fp8_meta_tensor_key].scale_inv = torch.ones(
            num_fp8_tensors, dtype=torch.float32, device="cuda"
        )
        self.fp8_meta[fp8_meta_tensor_key].amax_history = torch.zeros(
            self.fp8_meta["recipe"].amax_history_len,
            num_fp8_tensors,
            dtype=torch.float32,
            device="cuda",
        )

    def init_fp8_meta_tensors(self) -> None:
        """Init scales and amaxes."""
        self.set_meta_tensor(True)
        self.set_meta_tensor(False)
        self.fp8_meta_tensors_initialized = True

    def get_fp8_meta_tensors(self) -> None:
        """Get scales and amaxes."""
        fwd_key, bwd_key = "scaling_fwd", "scaling_bwd"
        if fwd_key not in self.fp8_meta or bwd_key not in self.fp8_meta:
            return None

        fp8_meta_tensors = {fwd_key: [], bwd_key: []}
        with torch.no_grad():
            for key in (fwd_key, bwd_key):
                fp8_meta_tensors[key].append(self.fp8_meta[key].scale.clone())
                fp8_meta_tensors[key].append(self.fp8_meta[key].scale_inv.clone())
                fp8_meta_tensors[key].append(self.fp8_meta[key].amax_history.clone())
        return fp8_meta_tensors

    def reset_fp8_meta_tensors(self, fp8_meta_tensors=None) -> None:
        """Reset scales and amaxes."""

        def reset(key):
            if key in self.fp8_meta:
                if fp8_meta_tensors is None:
                    self.fp8_meta[key].scale.copy_(torch.ones_like(self.fp8_meta[key].scale))
                    self.fp8_meta[key].scale_inv.copy_(
                        torch.ones_like(self.fp8_meta[key].scale_inv)
                    )
                    self.fp8_meta[key].amax_history.copy_(
                        torch.zeros_like(self.fp8_meta[key].amax_history)
                    )
                else:
                    assert key in fp8_meta_tensors, "Cannot reset fp8 tensors."
                    self.fp8_meta[key].scale.copy_(fp8_meta_tensors[key][0])
                    self.fp8_meta[key].scale_inv.copy_(fp8_meta_tensors[key][1])
                    self.fp8_meta[key].amax_history.copy_(fp8_meta_tensors[key][2])

        with torch.no_grad():
            reset("scaling_fwd")
            reset("scaling_bwd")

    def get_extra_state(self) -> torch.Tensor:
        """Save before checkpointing."""
        state = None

        fp8_checkpoint = self.fp8_meta["fp8_checkpoint"] or self.fp8 or self.fp8_calibration

        if fp8_checkpoint:
            state = {}
            state["scale_fwd"] = self.fp8_meta["scaling_fwd"].scale
            state["scale_inv_fwd"] = self.fp8_meta["scaling_fwd"].scale_inv
            state["amax_history_fwd"] = self.fp8_meta["scaling_fwd"].amax_history
            state["scale_bwd"] = self.fp8_meta["scaling_bwd"].scale
            state["scale_inv_bwd"] = self.fp8_meta["scaling_bwd"].scale_inv
            state["amax_history_bwd"] = self.fp8_meta["scaling_bwd"].amax_history

            # Store other pickelable values.
            extra = {}
            for k, v in self.fp8_meta.items():
                if isinstance(v, (bool, int, float, str, tuple, list)):
                    extra[k] = v
            state["extra_fp8_variables"] = extra

        if is_in_onnx_export_mode():
            state_serialized = torch.frombuffer(pickle.dumps(state), dtype=torch.uint8)
        else:
            state_serialized = io.BytesIO()
            torch.save(state, state_serialized)

        return state_serialized

    def set_extra_state(self, state: torch.Tensor) -> None:
        """Load previous state."""
        if state is None:
            return

        if isinstance(state, torch.Tensor):
            state = pickle.loads(state.detach().cpu().numpy().tobytes())
        elif isinstance(state, io.BytesIO):
            state.seek(0)
            state = torch.load(state, map_location="cuda")
        else:
            raise RuntimeError("Unsupported checkpoint format.")

        if state is None:
            return

        # Load extra items.
        self.fp8_meta.update(state["extra_fp8_variables"])
        self.fp8_meta["recipe"].amax_history_len = state["amax_history_fwd"].shape[0]
        if "global_fp8_buffer_pos_fwd_recompute" in self.fp8_meta:
            del self.fp8_meta["global_fp8_buffer_pos_fwd_recompute"]

        # Initialize before loading.
        self.init_fp8_meta_tensors()
        self.fp8_meta["scaling_fwd"].scale.copy_(state["scale_fwd"])
        self.fp8_meta["scaling_fwd"].amax_history.copy_(state["amax_history_fwd"])
        self.fp8_meta["scaling_bwd"].scale.copy_(state["scale_bwd"])
        self.fp8_meta["scaling_bwd"].amax_history.copy_(state["amax_history_bwd"])
        self.fp8_meta["scaling_fwd"].scale_inv.copy_(state["scale_inv_fwd"])
        self.fp8_meta["scaling_bwd"].scale_inv.copy_(state["scale_inv_bwd"])

    def set_activation_dtype(self, inp: torch.Tensor) -> None:
        """Get activation data type for AMP."""
        # Native AMP (`torch.autocast`) gets highest priority
        if torch.is_autocast_enabled():
            self.activation_dtype = torch.get_autocast_gpu_dtype()
            return

        # All checks after this have already been performed once, thus skip
        if hasattr(self, "activation_dtype") and self.activation_dtype == inp.dtype:
            return

        dtype = inp.dtype
        for name, param in self.named_parameters():
            if param is not None:
                assert dtype == param.dtype, (
                    "Data types for parameters must match when outside of autocasted region. "
                    f" Found input dtype: {dtype} and {name!r} dtype: {param.dtype}"
                )
        for name, buf in self.named_buffers():
            if buf is not None:
                assert dtype == buf.dtype, (
                    "Data types for buffers must match when outside of autocasted region. "
                    f" Found input dtype: {dtype} and {name!r} dtype: {buf.dtype}"
                )
        self.activation_dtype = dtype

    def set_tensor_parallel_group(self, tp_group: Union[dist_group_type, None]) -> None:
        """
        Set the tensor parallel group for the given
        module before executing the forward pass.

        Parameters
        ----------
        tp_group : ProcessGroup, default = `None`
                  tensor parallel process group.
        """
        self.tp_group = tp_group
        self.tp_group_initialized = True

    def _get_fp8_params(self) -> Union[List[torch.Tensor], None]:
        """returns the FP8 weights."""
        fp8_params = []
        for param in self.parameters(recurse=False):
            if isinstance(param, Float8Tensor) and param.requires_grad:
                fp8_params.append(param)
        if len(fp8_params) == 0:
            return None
        return fp8_params

    # This routine is shared across FP8 and FP8_calibration paths so should not actually
    # assume FP8 execution.
    def init_fp8_metadata(self, num_gemms: int = 1) -> None:
        """Initialize fp8 related metadata and tensors during fprop."""
        self.fp8_parameters = FP8GlobalStateManager.with_fp8_parameters()
        self.fp8 = FP8GlobalStateManager.is_fp8_enabled()
        self.fp8_calibration = FP8GlobalStateManager.is_fp8_calibration()
        self.fp8_meta["fp8_checkpoint"] = self.fp8 or self.fp8_calibration

        if self.fp8_parameters and not self.fp8_initialized:
            self.fp8_meta["num_gemms"] = num_gemms
            self.init_fp8_meta_tensors()

        if self.fp8 or self.fp8_calibration:
            # FP8 init has already been run and recipe is the same, don't do anything.
            if (
                self.fp8_initialized
                and FP8GlobalStateManager.get_fp8_recipe() == self.fp8_meta["recipe"]
            ):
                return

            # Set FP8, recipe, and other FP8 metadata
            self.fp8_meta["recipe"] = FP8GlobalStateManager.get_fp8_recipe()
            self.fp8_meta["num_gemms"] = num_gemms
            self.fp8_meta["fp8_group"] = FP8GlobalStateManager.get_fp8_group()

            # Set FP8_MAX per tensor according to recipe
            self.fp8_meta["fp8_max_fwd"] = self.fp8_meta["recipe"].fp8_format.value.max_fwd
            self.fp8_meta["fp8_max_bwd"] = self.fp8_meta["recipe"].fp8_format.value.max_bwd

            # Allocate scales and amaxes
            self.init_fp8_meta_tensors()
            self.fp8_initialized = True
        else:
            # If fp8 isn't enabled, turn off and return.
            self.fp8_initialized = False
            return

    @contextmanager
    def prepare_forward(
        self,
        inp: torch.Tensor,
        is_first_microbatch: Union[bool, None],  # pylint: disable=unused-argument
        num_gemms: int = 1,
        allow_non_contiguous: bool = False,
    ) -> Generator[torch.Tensor, None, None]:
        """Checks and prep for FWD.
        The context manager is needed because there isn't a way for a module to know
        if it's the last FP8 module in the forward autocast. It is useful
        to setup the forward aggregated amax reduction for every module
        just in case. The autocast exit will pick up the most recent one.
        """
        # Activation recomputation is used and this is the second forward phase.
        if self.fp8 and in_fp8_activation_recompute_phase():
            FP8GlobalStateManager.get_old_fp8_meta_tensors_for_recompute(self.fp8_meta)
        else:
            assert inp.is_cuda, "TransformerEngine needs CUDA."

            if self.tp_size > 1:
                assert self.tp_group_initialized, "TP group not initialized."

            self.set_activation_dtype(inp)
            self.init_fp8_metadata(num_gemms=num_gemms)

            if self.fp8 and self.sequence_parallel:
                assert self.fp8_meta["recipe"].reduce_amax, (
                    "Amax reduction across tensor parallel group is "
                    "necessary when using sequence parallelism with FP8."
                )

            if self.fp8 and not FP8GlobalStateManager.fp8_graph_capturing():
                FP8GlobalStateManager.add_fp8_tensors_to_global_buffer(
                    self.fp8_meta, fp8_weights=self._get_fp8_params()
                )

            # Activation recomputation is used and this is the first forward phase.
            if self.fp8 and self.training and is_fp8_activation_recompute_enabled():
                FP8GlobalStateManager.copy_forward_fp8_meta_tensors_for_recompute(self.fp8_meta)

        with torch.cuda.nvtx.range(self.__class__.__name__ + " forward"):
            if not allow_non_contiguous:
                yield inp.contiguous()
            else:
                yield inp

        if self.fp8 and in_fp8_activation_recompute_phase():
            FP8GlobalStateManager.restore_fp8_meta_tensors(self.fp8_meta)
            return

    def set_nccl_overlap_warning_if_tp(self) -> None:
        """When using TP, the NCCL communication needs to be scheduled
        before the GEMM for there to be a guaranteed overlap. From the
        host side in TE, the comm calls are always launched first, but
        to ensure that the GEMM isn't scheduled first, the environment
        variable `CUDA_DEVICE_MAX_CONNECTIONS` needs to be set to 1 to
        force a single channel.
        """
        if self.tp_size == 1:
            return
        num_cuda_work_queues = int(os.getenv("CUDA_DEVICE_MAX_CONNECTIONS", "0"))
        if num_cuda_work_queues != 1:
            warnings.warn(
                "To guarantee overlapping TP and SP collectives with the backward"
                "GEMMs, set environment variable CUDA_DEVICE_MAX_CONNECTIONS = 1"
            )

    @staticmethod
    def grad_output_preprocess(
        ctx, grad_output: torch.Tensor, row_parallel_mode: bool
    ) -> Tuple[Union[torch.Tensor, None], ...]:
        """Utility function for backward.
        Returns tuple in order (all optional/None based on training precion/recipe):
            R1: gathered `grad_output` in higher precision.
            R2: gathered `grad_output` in FP8.
            R3: R2 transposed.
            R4: bias gradient on R1.

        """
        if isinstance(grad_output, Float8Tensor):
            grad_output._data = grad_output._data.contiguous()
        else:
            grad_output = grad_output.contiguous()
        grad_output_mat = grad_output.view(-1, grad_output.shape[-1])
        gather_grad_output = row_parallel_mode and ctx.sequence_parallel

        # No-FP8 case: bgrad is fused with wgrad for this case.
        if not ctx.fp8:
            if gather_grad_output:
                if not ctx.ub_overlap_ag:
                    grad_output_mat, _ = gather_along_first_dim(grad_output_mat, ctx.tp_group)
                else:
                    ctx.ub_obj_gradout.copy_input_to_ubuf(grad_output, True)
                    grad_output_mat = ctx.ub_obj_gradout.get_ubuf_output(1)
            return grad_output_mat, None, None, None

        fp8_dtype_backward = get_fp8_te_dtype(ctx.fp8_meta["recipe"], fprop_tensor=False)

        # FP8 case with non-FP8 wgrad
        if gather_grad_output and ctx.fp8_meta["recipe"].override_linear_precision.wgrad:
            assert (
                not ctx.ub_overlap_ag
            ), "override_linear_precision.wgrad not supported with UB AG overlap"
            grad_output_mat, _ = gather_along_first_dim(grad_output_mat, ctx.tp_group)
        # FP8 case with gather: unfused bgrad, cast, transpose for efficient gather
        elif gather_grad_output:
            if ctx.use_bias:
                grad_bias = grad_output_mat.sum(dim=0)
            else:
                grad_bias = None
            if ctx.ub_overlap_ag:
                grad_output_c = ctx.ub_obj_gradout.get_ubuf_output(0)
            else:
                grad_output_c = torch.empty_like(grad_output_mat, dtype=torch.uint8)
            if not isinstance(grad_output_mat, Float8Tensor):
                cast_to_fp8(
                    grad_output_mat,
                    ctx.fp8_meta["scaling_bwd"],
                    tex.FP8BwdTensors.GRAD_OUTPUT1,
                    fp8_dtype_backward,
                    out=grad_output_c,
                )
            else:
                grad_output_c = grad_output_mat
            if not ctx.ub_overlap_ag:
                grad_output_c, _ = gather_along_first_dim(grad_output_c, ctx.tp_group)
                if not isinstance(grad_output_c, Float8Tensor):
                    grad_output_t = tex.fp8_transpose(grad_output_c, fp8_dtype_backward)
                else:
                    grad_output_t = grad_output_c.transpose_2d()
            else:
                grad_output_c = ctx.ub_obj_gradout.get_ubuf_output(1)
                grad_output_t = None

            return grad_output_mat, grad_output_c, grad_output_t, grad_bias

        # FP8 case without gather: cast, transpose, bgrad fused
        if ctx.use_bias:
            grad_output_mat_no_fp8 = grad_output_mat
            if isinstance(grad_output_mat, Float8Tensor):
                grad_output_mat_no_fp8 = grad_output_mat.from_float8(grad_output_mat.dtype)
            grad_bias, grad_output_c, grad_output_t = fp8_cast_transpose_bgrad_fused(
                grad_output_mat_no_fp8,
                ctx.fp8_meta["scaling_bwd"],
                tex.FP8BwdTensors.GRAD_OUTPUT1,
                fp8_dtype_backward,
            )
        else:
            if not ctx.fp8_meta["recipe"].override_linear_precision.wgrad:
                if isinstance(grad_output_mat, Float8Tensor):
                    grad_output_c = grad_output_mat
                    grad_output_t = grad_output_c.transpose_2d()
                else:
                    grad_output_c, grad_output_t = fp8_cast_transpose_fused(
                        grad_output_mat,
                        ctx.fp8_meta["scaling_bwd"],
                        tex.FP8BwdTensors.GRAD_OUTPUT1,
                        fp8_dtype_backward,
                    )
            else:
                grad_output_t = None
                if not isinstance(grad_output_mat, Float8Tensor):
                    grad_output_c = cast_to_fp8(
                        grad_output_mat,
                        ctx.fp8_meta["scaling_bwd"],
                        tex.FP8BwdTensors.GRAD_OUTPUT1,
                        fp8_dtype_backward,
                    )
                else:
                    grad_output_c = grad_output_mat
            grad_bias = None

        return grad_output_mat, grad_output_c, grad_output_t, grad_bias

    def register_parameter(self, name, param, **kwargs):
        """
        Thin wrapper around PyTorch parameter registration to stash additional parameter
        metedata used in deferred initialization.
        """
        super().register_parameter(name, param)
        self.param_init_meta[name] = _ParameterInitMeta(**kwargs)

    def reset_parameters(self, defer_init: Optional[bool] = False) -> None:
        """
        Reset all module parameters to initial values. Unless deferred initialization
        is specified, all parameters on a 'meta' device are also materialized on a real cuda
        device before the values are reset to initial.
        """
        if defer_init:
            return

        for name, param in self.named_parameters(recurse=False):
            # Ensure parameter is on a real device
            if param.device == torch.device("meta"):
                param = torch.empty_like(param, device="cuda")

            # Initialize the parameter values on device
            init_fn = self.param_init_meta[name].init_fn
            get_rng_state_tracker = self.param_init_meta[name].get_rng_state_tracker
            if get_rng_state_tracker is None:
                init_fn(param)
            else:
                if hasattr(self, "rng_tracker_name") and self.rng_tracker_name:
                    with get_rng_state_tracker().fork(self.rng_tracker_name):
                        init_fn(param)
                else:
                    with get_rng_state_tracker().fork():
                        init_fn(param)

            # If primary weights are in fp8, wrap the parameter as Float8Tensor
            fp8_meta_index = self.param_init_meta[name].fp8_meta_index
            if self.primary_weights_in_fp8 and fp8_meta_index is not None:
                param = Float8Tensor.to_float8(
                    param,
                    fp8_meta=self.fp8_meta,
                    fp8_meta_index=fp8_meta_index,
                    amax=torch.empty(1, device="cuda"),  # Dummy amax to avoid overwriting history.
                )

            # Redo parameter wrap in case we broke it above
            # NOTE: Currently this can only be broken when primary weights are in Fp8 but
            #       re-applying the nn.Parameter() wrap is a no-op when the input is already
            #       a parameter so we always re-apply it just for extra safety.
            setattr(self, name, torch.nn.Parameter(param))

    @abstractmethod
    def forward(self):
        """Needs override."""

    def get_fp8_workspace(
        self,
        *,
        tensor: Optional[torch.Tensor] = None,
        fp8_meta_forward: Optional[bool] = None,
        fp8_meta_index: Optional[int] = None,
        cache_name: Optional[str] = None,
        update_workspace: bool = True,
        skip_update_flag: Optional[torch.Tensor] = None,
        with_transpose: bool = False,
        fsdp_group: dist_group_type = None,
    ) -> Float8Tensor:
        """Get FP8 workspace buffer and maybe update its values

        The workspace buffer may be cached for future function calls.

        Parameters
        ----------
        tensor : torch.Tensor, optional
            Values to copy into workspace. Required if the workspace
            is being constructed or updated.
        fp8_meta_forward: bool, optional
            Whether to access FP8 meta tensors for the forward pass or
            backward pass. Required if the workspace is being
            constructed.
        fp8_meta_index: int, optional
            Index to access in FP8 meta tensors. Required if the
            workspace is being constructed.
        cache_name: str, optional
            Key for caching.
        update_workspace: bool, default = `True`
            Update workspace with values from `tensor`.
        skip_update_flag: torch.Tensor, optional
            GPU flag to skip updating the workspace. Take precedence
            over `update_workspace` if provided.
        with_transpose: bool, default = `False`
            Whether to initialize cached transpose in workspace.
        fsdp_group: bool, default = None
            FSDP process group that the weights are distributed over.
        """

        # Construct workspace if needed
        out = None
        if cache_name is not None:
            out = self._fp8_workspaces.get(cache_name, None)
            # Gather cached Fp8 workspace if it's distributed
            # NOTE: FSDP sharding is supported only for Fp8 buffers and will not work
            #       for models initialized with Fp8 primary weights.
            if (
                not isinstance(out, Float8Tensor)
                and fsdp_group is not None
                and out._data.shape != tensor.data.shape
            ):
                _fsdp_gather_tensors(fsdp_group, [tensor.data.shape], out)

        if out is None:
            if tensor is None or fp8_meta_forward is None or fp8_meta_index is None:
                raise ValueError(
                    "tensor, fp8_meta_forward, and fp8_meta_index kwargs "
                    "must be provided to construct FP8 workspace"
                )
            fp8_dtype = get_fp8_te_dtype(
                self.fp8_meta["recipe"],
                fprop_tensor=fp8_meta_forward,
            )
            scale_inv = torch.empty([1], dtype=torch.float32, device=tensor.device)
            out = Float8Tensor(
                data=torch.empty_like(tensor, dtype=torch.uint8),
                fp8_meta=self.fp8_meta,
                fp8_meta_forward=fp8_meta_forward,
                fp8_meta_index=fp8_meta_index,
                fp8_dtype=fp8_dtype,
                fp8_scale_inv=scale_inv,
                dtype=tensor.dtype,
            )
            if cache_name is not None:
                self._fp8_workspaces[cache_name] = out
            update_workspace = True
            skip_update_flag = None

        # Update workspace if needed
        if skip_update_flag is not None:
            update_workspace = True
        if update_workspace:
            if tensor is None:
                raise ValueError("tensor kwarg must be provided to update FP8 workspace")
            if with_transpose:
                out.cast_transpose_(
                    tensor,
                    noop_flag=skip_update_flag,
                )
            else:
                fp8_meta_key = FP8GlobalStateManager.get_meta_tensor_key(
                    forward=out._fp8_meta_forward,
                )
                fp8_meta = out._fp8_meta[fp8_meta_key]
                fp8_meta_index = out._fp8_meta_index
                cast_to_fp8(
                    tensor,
                    fp8_meta,
                    fp8_meta_index,
                    out._fp8_dtype,
                    out=out._data,
                )
                if is_in_onnx_export_mode():
                    # ONNX export expects FP8 scales can be
                    # represented with constant ops. However, copying
                    # into a buffer involves an expand op for array
                    # broadcasting. We work around this by filling the
                    # buffer instead.
                    out._scale_inv.fill_(fp8_meta.scale_inv[fp8_meta_index].item())
                else:
                    out._scale_inv.copy_(fp8_meta.scale_inv[fp8_meta_index])

        return out

    def _load_from_state_dict(
        self, state_dict, prefix, local_metadata, strict, missing_keys, unexpected_keys, error_msgs
    ):
        """
        This function loads tensors and extra state including fp8 metadata.
        This metadata is essential for copying fp8 tensors, as the copy_ function
        uses the scale_inv parameter from fp8_meta to set the correct scaling factor
        for the new tensor.
        Hence, this extra state must be loaded before the tensor copying process,
        not after, as is typically done in _load_from_state_dict.
        Tensors are copied into fp8 tensors only when self.primary_weights_in_fp8=True,
        otherwise, this behavior is not required.
        """
        if self.primary_weights_in_fp8:
            extra_state_key = prefix + torch.nn.modules.module._EXTRA_STATE_KEY_SUFFIX
            if extra_state_key in state_dict:
                self.set_extra_state(state_dict[extra_state_key])
        super()._load_from_state_dict(
            state_dict, prefix, local_metadata, strict, missing_keys, unexpected_keys, error_msgs
        )<|MERGE_RESOLUTION|>--- conflicted
+++ resolved
@@ -168,11 +168,8 @@
             ub_obj = tex.UbufP2PCommOverlap(
                 sample_buffer,  # Sample userbuffer
                 rank_id,  # Rank id
-<<<<<<< HEAD
-=======
                 world_size,  # World size
                 tp_id,  # TP id
->>>>>>> d71fc946
                 tp_size,  # TP size
                 num_sm,  # Number of communication SMs
                 cga_size,  # CGA cluster size
@@ -181,21 +178,15 @@
                 _NUM_MAX_UB_STREAMS,  # Max concurrent GEMM streams
                 is_reduce_scatter,  # overlap with reduce scatter
                 atomic_gemm,  # use a single GEMM with atomic-counters
-<<<<<<< HEAD
                 use_ce,  # use copy engine for P2P communications
-=======
->>>>>>> d71fc946
                 torch.Tensor(),  # empty tensor to pass to counters
             )
         else:
             ub_obj = tex.UbufCommOverlap(
                 sample_buffer,  # Sample userbuffer
                 rank_id,  # Rank id
-<<<<<<< HEAD
-=======
                 world_size,  # World size
                 tp_id,  # TP id
->>>>>>> d71fc946
                 tp_size,  # TP size
                 num_sm,  # Number of communication SMs
                 cga_size,  # CGA cluster size
