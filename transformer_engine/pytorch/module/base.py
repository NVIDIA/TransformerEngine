--- conflicted
+++ resolved
@@ -26,6 +26,7 @@
     gather_along_first_dim,
     is_fp8_activation_recompute_enabled,
     in_fp8_activation_recompute_phase,
+    _fsdp_gather_tensors,
 )
 from ..cpp_extensions import (
     fp8_cast_transpose_fused,
@@ -254,12 +255,9 @@
         self.sequence_parallel = False
         self.param_init_meta = {}
         self.primary_weights_in_fp8 = FP8GlobalStateManager.with_fp8_parameters()
-<<<<<<< HEAD
         self.fsdp_wrapped = False
         self.fsdp_group = None
-=======
         self._fp8_workspaces: Dict[str, Float8Tensor] = {}
->>>>>>> 868c7d30
 
     def adjust_amax_history_length(self, length: int, fwd: Optional[bool] = None) -> None:
         """Increase or decrease size of amax history based on given `length`.
@@ -765,6 +763,7 @@
         update_workspace: bool = True,
         skip_update_flag: Optional[torch.Tensor] = None,
         with_transpose: bool = False,
+        fsdp_group: dist_group_type = None,
     ) -> Float8Tensor:
         """Get FP8 workspace buffer and maybe update its values
 
@@ -791,13 +790,22 @@
             over `update_workspace` if provided.
         with_transpose: bool, default = `False`
             Whether to initialize cached transpose in workspace.
-
+        fsdp_group: bool, default = None
+            FSDP process group that the weights are distributed over.
         """
 
         # Construct workspace if needed
         out = None
         if cache_name is not None:
             out = self._fp8_workspaces.get(cache_name, None)
+            # Gather cached Fp8 workspace if it's distributed
+            # NOTE: FSDP sharding is supported only for Fp8 buffers and will not work
+            #       for models initialized with Fp8 primary weights.
+            if (not isinstance(out, Float8Tensor) and
+                fsdp_group is not None and
+                out._data.shape != tensor.data.shape):
+                _fsdp_gather_tensors(fsdp_group, [tensor.data.shape], out)
+
         if out is None:
             if (
                 tensor is None
