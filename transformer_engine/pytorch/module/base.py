--- conflicted
+++ resolved
@@ -1100,7 +1100,6 @@
                 raise ValueError(
                     "tensor and quantizer kwargs must be provided to construct FP8 workspace"
                 )
-<<<<<<< HEAD
 
             if cache_name is not None:
                 # Ensure the tensor in the cache is an instance of torch.Tensor,
@@ -1108,12 +1107,9 @@
                 # Setting internal=True would cause the data to be removed in prepare_for_saving(...).
                 quantizer_internal = quantizer.internal
                 quantizer.internal = False
-            out = quantizer(tensor)
+            out = quantizer.quantize(tensor, dtype=workspace_dtype)
             if cache_name is not None:
                 quantizer.internal = quantizer_internal
-=======
-            out = quantizer.quantize(tensor, dtype=workspace_dtype)
->>>>>>> beaecf84
 
             # Update cache
             if cache_name is not None:
