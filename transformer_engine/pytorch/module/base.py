# Copyright (c) 2022-2025, NVIDIA CORPORATION & AFFILIATES. All rights reserved.
#
# See LICENSE for license information.

"""Base modules and utilities for TransformerEngine PyTorch API"""
import io
import math
import os
import pickle
import warnings
from enum import Enum
from abc import ABC, abstractmethod
from typing import Any, Dict, Generator, List, Optional, Set, Tuple, Union
from contextlib import contextmanager
import logging
from types import MethodType

import torch
import torch.nn.functional as F

import transformer_engine_torch as tex
from transformer_engine.common.recipe import Recipe

from ._common import _ParameterInitMeta, noop_cat
from ..quantization import (
    MXFP8BlockScalingRecipeState,
    DelayedScalingRecipeState,
    Float8CurrentScalingRecipeState,
    Float8BlockScalingRecipeState,
    NVFP4BlockScalingRecipeState,
    FP8GlobalStateManager,
    RecipeState,
)
from ..distributed import (
    gather_along_first_dim,
    is_fp8_activation_recompute_enabled,
    in_fp8_activation_recompute_phase,
    _fsdp_gather_tensors,
)
from ..constants import dist_group_type
from ..tensor.quantized_tensor import QuantizedTensor, QuantizedTensorStorage, Quantizer
from ..tensor.float8_tensor import Float8Quantizer, Float8CurrentScalingQuantizer
from ..tensor.nvfp4_tensor import NVFP4Quantizer
from ..tensor.mxfp8_tensor import MXFP8Quantizer
from ..tensor.float8_blockwise_tensor import Float8BlockQuantizer
from ..tensor.storage.float8_tensor_storage import Float8TensorStorage
from ..tensor.storage.mxfp8_tensor_storage import MXFP8TensorStorage
from ..utils import is_non_tn_fp8_gemm_supported, torch_get_autocast_gpu_dtype
from ..tensor.storage.float8_blockwise_tensor_storage import Float8BlockwiseQTensorStorage
from ...common.recipe import DelayedScaling, Recipe
from ...debug.pytorch.debug_state import TEDebugState
from ...debug.pytorch.debug_quantization import DebugQuantizer, DebugQuantizedTensor
from ...debug.pytorch.utils import next_iter_when_debug_should_be_run, any_feature_enabled

__all__ = ["initialize_ub", "destroy_ub", "UserBufferQuantizationMode"]

_2X_ACC_FPROP = False
_2X_ACC_DGRAD = True
_2X_ACC_WGRAD = True
_multi_stream_cublas_workspace = []
_dummy_wgrads = {}
_cublas_workspace = None
_ub_communicators = None
_NUM_MAX_UB_STREAMS = 3
_MIN_STREAM_PRIORITY, _MAX_STREAM_PRIORITY = None, None
layers_atomic_ring_exchange = []


class UserBufferQuantizationMode(Enum):
    """
    UserBufferQuantizationMode is an enum that represents the quantization mode of the UserBuffer.
    """

    NONE = "none"
    FP8 = "fp8"


def get_cublas_workspace_size_bytes() -> None:
    """Return 32 MiB if using hopper, 4 MiB for all other architectures."""
    if torch.cuda.get_device_properties(torch.cuda.current_device()).major >= 9:
        # 32 MiB for NVFP4 GEMM, plus additional 1024 B for alignment and misc scales
        return 32 * 1024 * 1024 + 1024
    return 4_194_304


def get_workspace() -> torch.Tensor:
    """Returns workspace for cublas."""
    global _cublas_workspace
    if _cublas_workspace is None:
        _cublas_workspace = torch.empty(
            get_cublas_workspace_size_bytes(), dtype=torch.uint8, device="cuda"
        )
    return _cublas_workspace


def get_multi_stream_cublas_workspace() -> List[torch.Tensor]:
    """Returns workspace for multi-stream cublas."""
    global _multi_stream_cublas_workspace
    if not _multi_stream_cublas_workspace:
        for _ in range(tex.get_num_cublas_streams()):
            _multi_stream_cublas_workspace.append(
                torch.empty(get_cublas_workspace_size_bytes(), dtype=torch.uint8, device="cuda")
            )
    return _multi_stream_cublas_workspace


def get_dummy_wgrad(shape: list, dtype: torch.dtype, zero=False) -> torch.Tensor:
    """Returns a dummy tensor of given shape."""
    assert len(shape) == 2
    global _dummy_wgrads
    if (shape[0], shape[1], dtype) not in _dummy_wgrads:
        _dummy_wgrads[(shape[0], shape[1], dtype)] = torch.empty(
            shape,
            dtype=dtype,
            device="cuda",
            requires_grad=False,
        )
    if zero:
        _dummy_wgrads[(shape[0], shape[1], dtype)].fill_(0)
    return _dummy_wgrads[(shape[0], shape[1], dtype)].detach()


def initialize_ub(
    shape: list,
    tp_size: int,
    use_fp8: bool = False,
    quantization_modes: List[UserBufferQuantizationMode] = None,
    dtype: torch.dtype = torch.bfloat16,
    ub_cfgs: Optional[Union[dict, List[dict]]] = None,
    bootstrap_backend: Union[str, torch.distributed.Backend] = None,
) -> None:
    r"""
    Initialize the Userbuffers communicator for overlapping tensor-parallel communications with
    GEMM compute in te.Linear, te.LayerNormLinear and te.LayerNormMLP modules.

    Parameters
    ----------
    shape : list
            shape of the communication buffer, typically set to be the same as the global shape of
            the input tensor to a te.TransformerLayer forward pass, with the sequence and batch
            dimensions collapsed together -- i.e.: `(sequence_length * batch_size, hidden_size)`
    tp_size : int
              number of GPUs in the tensor-parallel process group
    use_fp8 : bool = False
              allocate the communication buffer for FP8 GEMM inputs/outputs.
              DEPRECATED: Please use `quantization_modes` instead.
    quantization_modes : List[UserBufferQuantizationMode] = None
              if a list of UserBufferQuantizationMode is provided, a UB communicator is created for each quantization setting in the list.
              falls back to the legacy `use_fp8` parameter if `None` is provided.
    dtype : torch.dtype = torch.bfloat16
            non-FP8 data type of the communication buffer when `use_fp8 = False`
    ub_cfgs: dict = None
             Configuration dictionary with the structure
             ```
             {
                <gemm_name> : {
                    "method": <"ring_exchange" or "pipeline">,
                    "is_reduce_scatter": bool,
                    "num_sm": int,
                    "cga_size": int,
                    "set_sm_margin": bool,
                    "num_splits": int,
                    "aggregate": bool,
                    "atomic_gemm": bool,
                    "use_ce": bool,
                    "fp8_buf": bool,
                }
             }
             ```
             for `te.TransformerLayer` GEMM layers in `["qkv_fprop", "qkv_dgrad", "qkv_wgrad",
             "proj_fprop", "proj_dgrad", "proj_wgrad", "fc1_fprop", "fc1_dgrad", "fc2_dgrad",
             "fc2_fprop", "fc2_wgrad"]`.
             a list may be provided to specify different overlap configurations for different the quantization settings in `quantization_modes`
    bootstrap_backend : str = None
                        `torch.distributed` communication backend for the all-gather, broadcast and
                        barrier collectives during Userbuffers initialization. Not all backends are
                        valid for every cluster configuration and distributed launch method even if
                        they are available in PyTorch. When left unset, the initialization prefers
                        to use the MPI backend, falling back first on Gloo and then NCCL if MPI is
                        not available. Setting `NVTE_UB_WITH_MPI=1` when building TE overrides this
                        option and always initializes Userbuffers with direct MPI calls in C++,
                        which also requires `MPI_HOME=/path/to/mpi/root` to be set at compile time.
    """
    if not tex.device_supports_multicast():
        assert bool(int(os.getenv("UB_SKIPMC", "0"))), (
            "CUDA device, driver and/or toolkit version does not support comm+GEMM overlap with "
            + "CUDA Multicast. Launch app with UB_SKIPMC=1 to try CUDA IPC instead."
        )

    if not quantization_modes:
        warnings.warn(
            "Initializing Userbuffers with use_fp8 is deprecated. Please use quantization_modes"
            " instead.",
            DeprecationWarning,
        )
        quantization_modes = [
            UserBufferQuantizationMode.FP8 if use_fp8 else UserBufferQuantizationMode.NONE
        ]
    else:
        assert isinstance(quantization_modes, list), "quantization_modes must be a list"
        assert all(
            isinstance(mode, UserBufferQuantizationMode) for mode in quantization_modes
        ), "quantization_modes must be a list of UserBufferQuantizationMode"

    if isinstance(ub_cfgs, dict) or ub_cfgs is None:
        ub_cfgs = [ub_cfgs] * len(quantization_modes)
    else:
        assert len(ub_cfgs) == len(
            quantization_modes
        ), "Number of ub_cfgs settings must match number of quantization configurations"

    global _ub_communicators
    assert _ub_communicators is None, "UB communicators are already initialized."
    _ub_communicators = {}

    if tex.ubuf_built_with_mpi():
        # We're bootstrapping with direct calls to MPI in Userbuffers code so we need to force
        # an MPI_Init() here by creating a new MPI process group...
        assert torch.distributed.is_mpi_available()
        _ = torch.distributed.new_group(backend="mpi")
        helper = tex.CommOverlapHelper()
    else:
        # Bootstrapping with torch.distributed API, so check backend and construct
        # intra/inter-node process groups...
        assert (
            torch.distributed.is_initialized()
        ), "torch.distributed must be initialized before Userbuffers"
        if bootstrap_backend is None:
            bootstrap_backend = "nccl"
            if torch.distributed.is_mpi_available():
                bootstrap_backend = "mpi"
            elif torch.distributed.is_gloo_available():
                bootstrap_backend = "gloo"
        else:
            assert bootstrap_backend in [
                "gloo",
                "mpi",
                "nccl",
            ], "Invalid torch.distributed backend for bootstrapping Userbuffers!"
            assert torch.distributed.is_backend_available(bootstrap_backend), (
                f"PyTorch must be compiled with '{bootstrap_backend}' support in order to "
                f"bootstrap Userbuffers with '{bootstrap_backend}' collectives."
            )

        world_group = torch.distributed.new_group(backend=bootstrap_backend)
        world_rank = torch.distributed.get_rank(world_group)
        world_size = torch.distributed.get_world_size(world_group)

        num_domains = world_size // tp_size
        mydomain_idx = world_rank // tp_size
        if num_domains > 1:
            ranks_per_domain_list = [
                [i * tp_size + t for t in range(tp_size)] for i in range(num_domains)
            ]
            tp_domain_group, _ = torch.distributed.new_subgroups_by_enumeration(
                ranks_per_domain_list, backend=bootstrap_backend
            )
            local_rank = torch.distributed.get_rank(tp_domain_group)
            tp_domain_ranks = torch.distributed.get_process_group_ranks(tp_domain_group)

            helper = tex.CommOverlapHelper(world_group, tp_domain_group)
        else:
            # TP model on single NVLink domain, no replication, no data-parallelism
            mydomain_idx = 0
            local_rank = world_rank
            tp_domain_ranks = list(range(world_size))

            helper = tex.CommOverlapHelper(world_group)

        if world_rank == 0:
            print(f"!!! [UB] Number of TP domains: {num_domains}\n", end="", flush=True)
        if local_rank == 0:
            print(
                f"!!! [UB] Global ranks on TP domain {mydomain_idx}: {tp_domain_ranks}\n",
                end="",
                flush=True,
            )

    # Allocate cuBLAS workspace with expanded size for chunking in overlapping GEMM calls
    global _cublas_workspace
    if _cublas_workspace is None:
        _cublas_workspace = get_workspace().repeat(_NUM_MAX_UB_STREAMS)
    elif _cublas_workspace.numel() != get_cublas_workspace_size_bytes() * _NUM_MAX_UB_STREAMS:
        # This ensures we don't do `.repeat()` on an already expanded workspace
        _cublas_workspace = torch.empty(
            get_cublas_workspace_size_bytes(), dtype=torch.uint8, device="cuda"
        ).repeat(_NUM_MAX_UB_STREAMS)

    # Default buffer precision: AllGather buffers use fp8 when using fp8 recipe
    layers_all_gather_overlap = [
        "qkv_fprop",
        "qkv_dgrad",
        "proj_dgrad",
        "proj_wgrad",
        "fc1_fprop",
        "fc1_dgrad",
        "fc2_dgrad",
        "fc2_wgrad",
    ]
    layers_reduce_scatter_overlap = ["proj_fprop", "fc2_fprop", "qkv_wgrad", "fc1_wgrad"]
    dgrad_reduce_scatter_overlap = ["qkv_dgrad", "fc1_dgrad"]
    # Default overlap methods for layers
    methods = {
        "ring_exchange": [
            "qkv_fprop",
            "fc1_fprop",
            "proj_dgrad",
            "fc2_dgrad",
        ],
        "pipeline": ["proj_fprop", "fc2_fprop"],
        "bulk": ["qkv_dgrad", "qkv_wgrad", "fc1_dgrad", "fc1_wgrad"],
        "external": ["proj_wgrad", "fc2_wgrad"],
    }

    # AG-RS overlap pairs of layers forming a tensor-parallel block
    ag_rs_pairs = {"qkv_fprop": "proj_fprop", "fc1_fprop": "fc2_fprop"}
    rs_ag_pairs = {v: k for k, v in ag_rs_pairs.items()}
    external_gemm_to_overlap = {"proj_wgrad": "proj_dgrad", "fc2_wgrad": "fc2_dgrad"}
    global layers_atomic_ring_exchange
    layers_atomic_ring_exchange = []

    def get_method(name):
        for method, names in methods.items():
            if name in names:
                return method
        raise KeyError(f"Given layer name {name} does not exist.")

    def get_default_config(name):
        global _MIN_STREAM_PRIORITY, _MAX_STREAM_PRIORITY
        method = get_method(name)
        is_reduce_scatter = name in layers_reduce_scatter_overlap
        if _MIN_STREAM_PRIORITY is None or _MAX_STREAM_PRIORITY is None:
            _MIN_STREAM_PRIORITY, _MAX_STREAM_PRIORITY = tex.get_stream_priority_range()
        default_cfg = {
            "method": method,
            "is_reduce_scatter": is_reduce_scatter,
            "num_sm": 1 if method == "ring_exchange" else 16,
            "cga_size": 1 if method == "ring_exchange" else 2,
            "set_sm_margin": not method == "ring_exchange",
            "num_splits": tp_size if method == "ring_exchange" else 4,
            "aggregate": False,
            "atomic_gemm": False,
            "use_ce": True,
            "fp8_buf": name in layers_all_gather_overlap,
            "comm_priority": _MAX_STREAM_PRIORITY,
            "gemm_priority": _MIN_STREAM_PRIORITY,
            "pipeline_rs_overlap_first_gemm": False,
        }
        return default_cfg

    def add_ub(
        name: str,
        quantization_mode: UserBufferQuantizationMode,
        method: str,
        is_reduce_scatter: bool,
        num_sm: int = 16,
        cga_size: int = 2,
        set_sm_margin: bool = False,
        num_splits: int = 0,
        aggregate: bool = False,
        atomic_gemm: bool = False,
        use_ce: bool = True,
        fp8_buf: bool = False,
        comm_priority: int = 0,
        gemm_priority: int = 0,
        pipeline_rs_overlap_first_gemm: bool = False,
    ) -> None:
        if atomic_gemm:
            warnings.warn(
                "Atomic GEMM uses a beta API from cublas and is not tested for all use cases."
            )
            assert (
                quantization_mode == UserBufferQuantizationMode.FP8
            ), "Atomic GEMM overlap supported only for FP8 GEMM."
            if method in ("bulk", "external"):
                warnings.warn(
                    f"At {name}, atoimic GEMM not is supported for a bulk overlap."
                    "Defaulting to `atomic_gemm=False`."
                )
                atomic_gemm = 0
        if not is_reduce_scatter and method == "pipeline":
            raise ValueError(
                f"At {name}, `pipeline` overlap method is not supported for AllGather."
            )
        # Check if both AG and RS overlaps use `atomic GEMM`` + `p2p ring-exchange`.
        # Using atomic GEMM + p2p ring-exchange in only one of the pair breaks functionality.
        global layers_atomic_ring_exchange
        if atomic_gemm and method == "ring_exchange" and name in ag_rs_pairs:
            layers_atomic_ring_exchange += [name, ag_rs_pairs[name]]
        if name in rs_ag_pairs:
            assert_message = (
                f"At {name}, atomic AG-GEMM overlap with `ring_exchange` shuffles GEMM chunk "
                "outputs, and  RS-GEMM overlap un-suffle them. When one of the GEMM-AG and "
                "GEMM-RS overlaps forming a TP block (e.g., qkv_fprop and proj_fprop) uses "
                "`atomic gemm` and `ring_exhcnage`, its pair must use the same overlap config "
                "for functionality."
            )
            if name in layers_atomic_ring_exchange:
                assert atomic_gemm and method == "ring_exchange", assert_message
            else:
                if atomic_gemm and method == "ring_exchange":
                    assert rs_ag_pairs[name] in layers_atomic_ring_exchange, assert_message

        if name in external_gemm_to_overlap:
            assert method == "external", (
                f"At {name}, `external` overlap method is specified, but the selected method is"
                f" {method}"
            )
            assert external_gemm_to_overlap[name] in methods["ring_exchange"], (
                f"At {name}, `external` overlap method is specified, but the external gemm"
                f" {external_gemm_to_overlap[name]} is not using `ring_exchange` overlap method"
            )

        buffer_dtype = (
            torch.uint8
            if (quantization_mode == UserBufferQuantizationMode.FP8 and fp8_buf)
            else dtype
        )
        if method == "ring_exchange":
            ub_obj = tex.CommOverlapP2P(
                shape,  # Communication buffer shape
                buffer_dtype,  # Communication buffer data type
                helper,  # Helper for torch.distributed callbacks during bootstrapping
                tp_size,  # Tensor-parallel group size (may be different than local_size)
                tex.CommOverlapType.RS if is_reduce_scatter else tex.CommOverlapType.AG,
                num_max_streams=_NUM_MAX_UB_STREAMS,
                comm_cga_size=cga_size,
                num_comm_sm=num_sm,
                set_sm_margin=set_sm_margin,
                atomic_gemm=atomic_gemm,
                use_ce=use_ce,
                aggregate=aggregate,
                gemm_priority=gemm_priority,
                comm_priority=comm_priority,
            )
        else:
            ub_obj = tex.CommOverlap(
                shape,  # Communication buffer shape
                buffer_dtype,  # Communication buffer data type
                helper,  # Helper for torch.distributed callbacks during bootstrapping
                tp_size,  # Tensor-parallel group size (may be different than local_size)
                num_splits=num_splits,
                num_max_streams=_NUM_MAX_UB_STREAMS,
                comm_cga_size=cga_size,
                num_comm_sm=num_sm,
                set_sm_margin=set_sm_margin,
                atomic_gemm=atomic_gemm,
                gemm_priority=gemm_priority,
                comm_priority=comm_priority,
                rs_overlap_first_gemm=pipeline_rs_overlap_first_gemm,
            )
        _ub_communicators[(name, quantization_mode)] = ub_obj

    for quantization_mode, user_ub_cfg in zip(quantization_modes, ub_cfgs):
        if user_ub_cfg is not None:
            for name in dgrad_reduce_scatter_overlap:
                if (
                    name in user_ub_cfg
                    and "method" in user_ub_cfg[name]
                    and user_ub_cfg[name]["method"] != "bulk"
                ):
                    wgrad_name = name.replace("dgrad", "wgrad")
                    assert wgrad_name not in user_ub_cfg
                    layers_reduce_scatter_overlap.remove(wgrad_name)
                    layers_all_gather_overlap.remove(name)
                    layers_reduce_scatter_overlap.append(name)
                    methods["bulk"].remove(name)
                    new_method = user_ub_cfg[name]["method"]
                    methods[new_method].append(name)

        for name in (
            methods["ring_exchange"] + methods["pipeline"] + methods["bulk"] + methods["external"]
        ):
            ub_cfg = get_default_config(name)
            if user_ub_cfg is not None and name in user_ub_cfg:
                fp8_buf = (name in layers_all_gather_overlap) or (
                    user_ub_cfg[name].get("fp8_buf", False) and name in methods["pipeline"]
                )
                ub_cfg.update(user_ub_cfg[name])
                ub_cfg["fp8_buf"] = fp8_buf
            add_ub(name, quantization_mode, **ub_cfg)


def get_ub(name: str, use_fp8: bool):
    """Get userbuffer communicator corresponding to give key."""
    # For now use `use_fp8` boolean input as it matches the current design in the modules
    # So favour simplicity until the correct design becomes clear.
    # This is mainly an internal API so we don't need to worry about future changes
    key = (name, UserBufferQuantizationMode.FP8 if use_fp8 else UserBufferQuantizationMode.NONE)
    assert _ub_communicators is not None, "UB manager is not initialized."
    assert key in _ub_communicators, f"UB for {name} with use_fp8={use_fp8} is not registered."
    return _ub_communicators[key]


def destroy_ub():
    """Destroy all allocated userbuffer communicators."""
    global _ub_communicators
    _ub_communicators = None
    global layers_atomic_ring_exchange
    layers_atomic_ring_exchange = []


def fill_userbuffers_buffer_for_all_gather(
    comm,
    local_tensor: torch.Tensor,
    quantizer: Optional[Quantizer],
    process_group,
) -> tuple[torch.Tensor | QuantizedTensorStorage, torch.Tensor | QuantizedTensorStorage]:
    """Fill local shard of Userbuffers buffer with data for all-gather

    Returns the full tensor and the local shard, both using the
    Userbuffers buffer as their underlying data. These tensors should
    be used carefully (e.g. only immediately before and after a
    Userbuffers operation) since the underlying data may be
    overwritten by other Userbuffers operations.

    May perform blocking communication if needed for the gathered
    tensor's metadata, e.g. scaling factors.

    """

    # Tensor dimensions
    local_shape = local_tensor.size()
    if not local_shape:
        raise ValueError(f"Invalid local tensor (shape={tuple(local_shape)})")
    process_group_size = torch.distributed.get_world_size(process_group)
    global_shape = list(local_shape)
    global_shape[0] *= process_group_size

    # Unquantized data
    if quantizer is None:
        if isinstance(local_tensor, QuantizedTensorStorage):
            local_tensor = local_tensor.dequantize()
        if comm.is_fp8_ubuf():
            raise RuntimeError(
                "Attempting to all-gather unquantized tensor, "
                "but Userbuffers is initialized with FP8 buffers"
            )
        comm.copy_into_buffer(local_tensor, local_chunk=True)
        global_tensor = comm.get_buffer(shape=global_shape)
        return global_tensor, local_tensor

    # FP8 data
    if isinstance(quantizer, (Float8Quantizer, Float8CurrentScalingQuantizer)):
        if not isinstance(local_tensor, Float8TensorStorage):
            if isinstance(local_tensor, QuantizedTensorStorage):
                local_tensor.dequantize()
            quantizer.set_usage(rowwise=True, columnwise=False)
            local_tensor = quantizer(local_tensor)
        if not comm.is_fp8_ubuf():
            raise RuntimeError(
                "Attempting to all-gather FP8 tensor, "
                "but Userbuffers is not initialized with FP8 buffers"
            )
        comm.copy_into_buffer(local_tensor._data, local_chunk=True)
        global_tensor_data = comm.get_buffer(shape=global_shape)
        global_tensor = Float8TensorStorage(
            data=global_tensor_data,
            fp8_scale_inv=local_tensor._scale_inv,
            fp8_dtype=local_tensor._fp8_dtype,
            quantizer=quantizer,
        )
        return global_tensor, local_tensor

    # MXFP8 data
    if isinstance(quantizer, MXFP8Quantizer):

        # Cast to MXFP8 if needed
        if not isinstance(local_tensor, MXFP8TensorStorage):
            if isinstance(local_tensor, QuantizedTensorStorage):
                local_tensor.dequantize()
            local_tensor = quantizer(local_tensor)
        if not comm.is_fp8_ubuf():
            raise RuntimeError(
                "Attempting to all-gather MXFP8 tensor, "
                "but Userbuffers is not initialized with FP8 buffers"
            )

        # Check which MXFP8 buffer to communicate
        if quantizer.rowwise_usage == quantizer.columnwise_usage:
            raise ValueError(
                "Userbuffers can only communicate one MXFP8 buffer at a time, "
                f"but quantizer has rowwise_usage={quantizer.rowwise_usage}, "
                f"columnwise_usage={quantizer.columnwise_usage}"
            )
        with_rowwise_data = quantizer.rowwise_usage

        # Copy MXFP8 data to local chunk of Userbuffers buffer
        local_data = (
            local_tensor._rowwise_data if with_rowwise_data else local_tensor._columnwise_data
        )
        comm.copy_into_buffer(local_data, local_chunk=True)

        # Gather scaling-inverses
        if math.prod(local_shape[:-1]) % 128 != 0:
            raise ValueError(
                "Userbuffers requires MXFP8 tensor dims that are divisible by 128, "
                f"but got MXFP8 tensor with shape={tuple(local_shape)}"
            )
        local_scale_inv = (
            local_tensor._rowwise_scale_inv
            if with_rowwise_data
            else local_tensor._columnwise_scale_inv
        )
        local_scale_inv_size = list(local_scale_inv.size())
        global_scale_inv = torch.empty(
            [process_group_size * local_scale_inv_size[0]] + local_scale_inv_size[1:],
            dtype=local_scale_inv.dtype,
            device=local_scale_inv.device,
        )
        torch.distributed.all_gather_into_tensor(
            global_scale_inv,
            local_scale_inv,
            group=process_group,
        )

        # Construct MXFP8 tensor with Userbuffers buffer
        rowwise_data, rowwise_scale_inv = None, None
        columnwise_data, columnwise_scale_inv = None, None
        global_data = comm.get_buffer(shape=global_shape)
        if with_rowwise_data:
            rowwise_data, rowwise_scale_inv = global_data, global_scale_inv
        else:
            columnwise_data, columnwise_scale_inv = global_data, global_scale_inv
        global_tensor = MXFP8TensorStorage(
            rowwise_data=rowwise_data,
            rowwise_scale_inv=rowwise_scale_inv,
            columnwise_data=columnwise_data,
            columnwise_scale_inv=columnwise_scale_inv,
            fp8_dtype=local_tensor._fp8_dtype,
            quantizer=quantizer,
        )
        return global_tensor, local_tensor

    # Unsupported data format
    raise ValueError(f"Unsupported quantizer for Userbuffers ({quantizer})")


class TransformerEngineBaseModule(torch.nn.Module, ABC):
    """Base TE module."""

    def __init__(self) -> None:
        super().__init__()
        assert torch.cuda.is_available(), "TransformerEngine needs CUDA."
        self.name = None
        self.next_iter_when_debug_should_be_run = 0
        self.fp8_initialized = False
        self.fp8 = False
        self.fp8_calibration = False
        self.fp8_meta = {}
        self.fp8_meta["fp8_checkpoint"] = False
        self.fp8_meta["fp8_group"] = None
        self.fp8_meta_tensors_initialized = False
        self.quantizers = {"scaling_fwd": {}, "scaling_bwd": {}}
        self.tp_group = None
        self.tp_size = 1
        self.sequence_parallel = False
        self.param_init_meta = {}
        self.primary_weights_in_fp8 = FP8GlobalStateManager.with_fp8_parameters()
        self.preserve_high_precision_init_val = FP8GlobalStateManager.with_high_precision_init_val()
        self.fsdp_wrapped = False
        self.fsdp_group = None
        self._fp8_workspaces: Dict[str, QuantizedTensor] = {}
        self.activation_dtype: Optional[torch.dtype] = None
        self.wgrad_accumulation_and_reduce_hooks = []

        if not TEDebugState.debug_enabled:
            TEDebugState.initialize()

    # Names of attributes that can be set quickly (see __setattr__
    # method)
    _fast_setattr_names: Set[str] = {
        "activation_dtype",
        "fp8",
        "fp8_initialized",
        "fp8_calibration",
        "fp8_parameters",
    }

    def __setattr__(self, name: str, value: Any) -> None:
        if name in TransformerEngineBaseModule._fast_setattr_names:
            # torch.nn.Module has a custom __setattr__ that handles
            # modules, parameters, and buffers. This is unnecessary
            # overhead when setting plain attrs.
            self.__dict__[name] = value
        else:
            # Default case
            super().__setattr__(name, value)

    def adjust_amax_history_length(self, length: int, fwd: Optional[bool] = None) -> None:
        """
        Delayed scaling only.

        Increase or decrease size of amax history based on given `length`.

        .. warning::
            This changes the underlying amax memory location.
        """
        if fwd is None:
            fp8_meta_tensor_keys = ("scaling_fwd", "scaling_bwd")
        else:
            fp8_meta_tensor_keys = ("scaling_fwd" if fwd else "scaling_bwd",)

        for meta_key in fp8_meta_tensor_keys:
            if meta_key not in self.fp8_meta:
                # Handles non-parameter FP8 modules, e.g. DPA.
                continue
            curr_len = self.fp8_meta[meta_key].amax_history.shape[0]
            if length == curr_len:
                continue
            if length < curr_len:
                self.fp8_meta[meta_key].amax_history = (
                    self.fp8_meta[meta_key].amax_history[:length].clone()
                )
            elif length > curr_len:
                extra_rows = length - curr_len
                self.fp8_meta[meta_key].amax_history = F.pad(
                    self.fp8_meta[meta_key].amax_history, pad=(0, 0, 0, extra_rows)
                )

            # Update quantizers with new amax pointers.
            self.quantizers[meta_key] = self.fp8_meta[meta_key].make_quantizers()
            # Make sure weight tensors has correct quantizers
            self._update_weight_quantizers()

            # Update the global buffers with new amax and history pointers.
            if FP8GlobalStateManager.get_buffer_info() in self.fp8_meta:
                fwd_pos, fwd_key, bwd_pos, bwd_key = self.fp8_meta[
                    FP8GlobalStateManager.get_buffer_info()
                ]
                for pos, buffer_key in zip((fwd_pos, bwd_pos), (fwd_key, bwd_key)):
                    if buffer_key in FP8GlobalStateManager.global_amax_buffer:
                        assert (
                            buffer_key in FP8GlobalStateManager.global_amax_history_buffer
                        ), "TE internal error during amax history change."
                        FP8GlobalStateManager.global_amax_buffer[buffer_key][pos] = self.fp8_meta[
                            meta_key
                        ].amax_history[0]
                        FP8GlobalStateManager.global_amax_history_buffer[buffer_key][pos] = (
                            self.fp8_meta[meta_key].amax_history
                        )

    def set_meta_tensor(self, fwd: bool, recipe: Recipe) -> None:
        """Init scales and amaxes for fwd | bwd."""
        fp8_meta_tensor_key = "scaling_fwd" if fwd else "scaling_bwd"

        # Return early if recipe state matches recipe
        if self.fp8_meta_tensors_initialized:
            recipe_state = self.fp8_meta[fp8_meta_tensor_key]
            if recipe.delayed() and isinstance(recipe_state, DelayedScalingRecipeState):
                self.adjust_amax_history_length(recipe.amax_history_len, fwd=fwd)
                return
            if recipe.mxfp8() and isinstance(recipe_state, MXFP8BlockScalingRecipeState):
                return
            if recipe.float8_current_scaling() and isinstance(
                recipe_state, Float8CurrentScalingRecipeState
            ):
                return
            if recipe.float8_block_scaling() and isinstance(
                recipe_state, Float8BlockScalingRecipeState
            ):
                return
            if recipe.nvfp4() and isinstance(recipe_state, NVFP4BlockScalingRecipeState):
                return

        # Max. number of fp8 tensors per GEMM = 3 (input, weight, output) for fwd and
        # 2 (grad_output and grad_input) for bwd
        num_fp8_tensors = self.fp8_meta["num_gemms"] * 3 if fwd else self.fp8_meta["num_gemms"] * 2

        # Initialize recipe state and quantizers
        recipe_state = RecipeState.create(
            recipe,
            mode=("forward" if fwd else "backward"),
            num_quantizers=num_fp8_tensors,
        )

        self.fp8_meta[fp8_meta_tensor_key] = recipe_state
        self.quantizers[fp8_meta_tensor_key] = recipe_state.make_quantizers()

    def _update_weight_quantizers(self) -> None:
        """Update the quantizers for the weight tensors."""
        weight_tensors = self._get_weight_tensors()
        weight_quantizers = self._get_weight_quantizers()
        assert len(weight_tensors) == len(weight_quantizers), (
            f"Number of weight tensors ({len(weight_tensors)}) and quantizers "
            f"({len(weight_quantizers)}) must match"
        )
        for weight, quantizer in zip(weight_tensors, weight_quantizers):
            if quantizer is not None and isinstance(weight, QuantizedTensorStorage):
                weight.update_quantizer(quantizer)

    def _get_weight_tensors(self) -> List[Union[torch.Tensor, QuantizedTensorStorage]]:
        """Get the weight tensors of the module."""
        raise NotImplementedError(
            f"{self.__class__.__name__} class does not implement _get_weight_tensors function"
        )

    def _get_weight_quantizers(self) -> List[Quantizer]:
        """Get the weight quantizers of the module."""
        raise NotImplementedError(
            f"{self.__class__.__name__} class does not implement _get_weight_quantizers function"
        )

    def init_fp8_meta_tensors(self, recipe: Recipe) -> None:
        """Init scales and amaxes."""
        self.set_meta_tensor(True, recipe)
        self.set_meta_tensor(False, recipe)

        self.fp8_meta_tensors_initialized = True

    def get_fp8_meta_tensors(self) -> None:
        """Get scales and amaxes."""
        fwd_key, bwd_key = "scaling_fwd", "scaling_bwd"
        if fwd_key not in self.fp8_meta or bwd_key not in self.fp8_meta:
            return None

        fp8_meta_tensors = {fwd_key: [], bwd_key: []}
        with torch.no_grad():
            for key in (fwd_key, bwd_key):
                fp8_meta_tensors[key].append(self.fp8_meta[key].scale.clone())
                fp8_meta_tensors[key].append(self.fp8_meta[key].amax_history.clone())
        return fp8_meta_tensors

    def reset_fp8_meta_tensors(self, fp8_meta_tensors=None) -> None:
        """Reset scales and amaxes."""

        def reset(key):
            if key in self.fp8_meta:
                if fp8_meta_tensors is None:
                    self.fp8_meta[key].scale.copy_(torch.ones_like(self.fp8_meta[key].scale))
                    self.fp8_meta[key].amax_history.copy_(
                        torch.zeros_like(self.fp8_meta[key].amax_history)
                    )
                else:
                    assert key in fp8_meta_tensors, "Cannot reset fp8 tensors."
                    self.fp8_meta[key].scale.copy_(fp8_meta_tensors[key][0])
                    self.fp8_meta[key].amax_history.copy_(fp8_meta_tensors[key][1])

        with torch.no_grad():
            reset("scaling_fwd")
            reset("scaling_bwd")

    def get_extra_state(self) -> torch.Tensor:
        """Save before checkpointing."""

        # This implementation is working around a few issues:
        #
        # (1) PyTorch's "extra state" infrastructure might be able to
        #     support any picklable type, but they make no guarantees.
        #     We have experienced problems (e.g. in ONNX export) with
        #     non-tensor extra state.
        # (2) PyTorch's checkpointing infrastructure does not remap
        #     devices for "extra state" like it does for "state dict".
        #     Thus, we want to avoid putting extra state on the GPU
        #     since it may be loaded on the wrong device.
        # (3) The extra state consists of many small tensors. If we
        #     want to copy them all to CPU, then we need to avoid the
        #     overhead of many GPU-CPU memory transfers.
        #
        # See: https://github.com/NVIDIA/TransformerEngine/pull/351
        # See: https://github.com/NVIDIA/TransformerEngine/pull/363

        def to_cpu(src: torch.Tensor) -> torch.Tensor:
            """Helper function to make CPU copy of tensor

            Memory transfer is asynchronous w.r.t. host, so GPU should
            be synchronized before using result.

            """
            dst = torch.empty_like(src, device="cpu")
            dst.copy_(src, non_blocking=True)
            return dst

        # Store FP8 state if needed
        state = None
        fp8_checkpoint = self.fp8_meta["fp8_checkpoint"] or self.fp8 or self.fp8_calibration
        if not fp8_checkpoint:
            return torch.empty(0, dtype=torch.uint8)

        # Copy tensors to CPU and store
        state = {}
        state["recipe"] = self.fp8_meta["recipe"]
        if state["recipe"].delayed():
            state["scale_fwd"] = to_cpu(self.fp8_meta["scaling_fwd"].scale)
            state["amax_history_fwd"] = to_cpu(self.fp8_meta["scaling_fwd"].amax_history)
            state["scale_bwd"] = to_cpu(self.fp8_meta["scaling_bwd"].scale)
            state["amax_history_bwd"] = to_cpu(self.fp8_meta["scaling_bwd"].amax_history)

        # Store other pickelable values
        extra = {}
        for k, v in self.fp8_meta.items():
            if k != "buffer_index_and_autocast_key" and isinstance(
                v, (bool, int, float, str, tuple, list)
            ):
                extra[k] = v
        state["extra_fp8_variables"] = extra

        # Serialize state into byte tensor
        torch.cuda.synchronize()
        state_serialized = bytearray(pickle.dumps(state))
        state_serialized = torch.frombuffer(state_serialized, dtype=torch.uint8)
        return state_serialized

    def set_extra_state(self, state: torch.Tensor) -> None:
        """Load previous state."""

        # Maintain backwards compatibility with older checkpoints.
        if state is None:
            return

        # Load state
        if isinstance(state, torch.Tensor):
            # No FP8 is indicated by an empty tensor we don't need to unpickle.
            if state.numel() == 0:
                return
            # Default format: byte tensor with pickled data
            state = pickle.loads(state.detach().cpu().numpy().tobytes())
        elif isinstance(state, io.BytesIO):
            # Deprecated format with io.BytesIO
            state.seek(0)
            state = torch.load(state, map_location="cuda")
        else:
            raise RuntimeError("Unsupported checkpoint format.")

        if state is None:
            return

        # TE 1.x checkpoint compatibility: add DelayedScaling recipe if missing
        if "recipe" not in state:
            # TE 1.x only supported delayed scaling, which was the default recipe
            state["recipe"] = DelayedScaling()
            # TE 1.x also saved scale_inv, which is not needed with Recipe object
            state.pop("scale_inv_fwd", None)
            state.pop("scale_inv_bwd", None)

        # Load extra items
        self.fp8_meta.update(state["extra_fp8_variables"])
        self.fp8_meta["recipe"] = state["recipe"]
        if "global_fp8_buffer_pos_fwd_recompute" in self.fp8_meta:
            del self.fp8_meta["global_fp8_buffer_pos_fwd_recompute"]

        # Initialize before loading
        self.init_fp8_meta_tensors(self.fp8_meta["recipe"])

        def copy_tensor(src: torch.Tensor, dst: torch.Tensor) -> None:
            """Helper function to copy tensor from CPU

            Memory transfer is asynchronous w.r.t. host, so GPU should
            be synchronized before using result.

            """
            dst.copy_(src, non_blocking=True)

        # Load tensors
        if self.fp8_meta["recipe"].delayed():
            copy_tensor(state["scale_fwd"], self.fp8_meta["scaling_fwd"].scale)
            copy_tensor(state["amax_history_fwd"], self.fp8_meta["scaling_fwd"].amax_history)
            copy_tensor(state["scale_bwd"], self.fp8_meta["scaling_bwd"].scale)
            copy_tensor(state["amax_history_bwd"], self.fp8_meta["scaling_bwd"].amax_history)
        torch.cuda.synchronize()

    def set_activation_dtype(self, inp: torch.Tensor) -> None:
        """Get activation data type for AMP."""
        # Native AMP (`torch.autocast`) gets highest priority
        if torch.is_autocast_enabled():
            self.activation_dtype = torch_get_autocast_gpu_dtype()
            return

        # All checks after this have already been performed once, thus skip
        if self.activation_dtype == inp.dtype:
            return

        dtype = inp.dtype
        if not self.allow_different_data_and_param_types:
            for name, param in self.named_parameters():
                if param is not None:
                    assert dtype == param.dtype, (
                        "Data types for parameters must match when outside of autocasted region. "
                        f" Found input dtype: {dtype} and {name!r} dtype: {param.dtype}"
                    )
        self.activation_dtype = dtype

    def set_tensor_parallel_group(self, tp_group: Union[dist_group_type, None]) -> None:
        """
        Set the tensor parallel group for the given
        module before executing the forward pass.

        Parameters
        ----------
        tp_group : ProcessGroup, default = `None`
                  tensor parallel process group.
        """
        self.tp_group = tp_group
        self.tp_group_initialized = True

    def _get_fp8_params(self) -> Union[List[torch.Tensor], None]:
        """returns the FP8 weights."""
        fp8_params = []
        for param in self.parameters(recurse=False):
            if isinstance(param, QuantizedTensor) and param.requires_grad:
                fp8_params.append(param)
        if len(fp8_params) == 0:
            return None
        return fp8_params

    # This routine is shared across FP8 and FP8_calibration paths so should not actually
    # assume FP8 execution.
    def init_fp8_metadata(self, num_gemms: int = 1) -> None:
        """Initialize fp8 related metadata and tensors during fprop."""
        _original_recipe = self.fp8_meta.get("recipe", None)

        self.fp8_parameters = FP8GlobalStateManager.with_fp8_parameters()
        self.fp8 = FP8GlobalStateManager.is_fp8_enabled()
        self.fp8_calibration = FP8GlobalStateManager.is_fp8_calibration()
        fp8_enabled = self.fp8 or self.fp8_calibration
        self.fp8_meta["fp8_checkpoint"] = self.fp8 or self.fp8_calibration

        if self.fp8_parameters or fp8_enabled:
            if (
                self.fp8_initialized
                and FP8GlobalStateManager.get_fp8_recipe() == self.fp8_meta["recipe"]
            ):
                # FP8 init has already been run and recipe is the same, don't do anything.
                return
            self.fp8_meta["recipe"] = FP8GlobalStateManager.get_fp8_recipe()
        else:
            # If fp8 isn't enabled, turn off and return.
            self.fp8_initialized = False
            return

        if self.fp8_parameters and not self.fp8_initialized:
            self.fp8_meta["num_gemms"] = num_gemms
            self.init_fp8_meta_tensors(self.fp8_meta["recipe"])

        if fp8_enabled:
            # Set FP8 and other FP8 metadata
            self.fp8_meta["num_gemms"] = num_gemms
            self.fp8_meta["fp8_group"] = FP8GlobalStateManager.get_fp8_group()

            # Set FP8_MAX per tensor according to recipe
            if hasattr(self.fp8_meta["recipe"], "fp8_format"):
                self.fp8_meta["fp8_max_fwd"] = self.fp8_meta["recipe"].fp8_format.value.max_fwd
                self.fp8_meta["fp8_max_bwd"] = self.fp8_meta["recipe"].fp8_format.value.max_bwd

            # Allocate scales and amaxes
            self.init_fp8_meta_tensors(self.fp8_meta["recipe"])
            self.fp8_initialized = True

            self.fp8_meta["recipe"] = FP8GlobalStateManager.get_fp8_recipe()

        _current_recipe = self.fp8_meta["recipe"]
        if _original_recipe is not None and not (
            issubclass(_current_recipe.__class__, _original_recipe.__class__)
            or issubclass(_original_recipe.__class__, _current_recipe.__class__)
        ):
            warnings.warn(
                f"Recipe type changed from {_original_recipe.__class__.__name__} "
                f"to {_current_recipe.__class__.__name__}. "
                "This may affect model behavior."
            )
            # Clear cached workspaces as they were created with the old recipe/quantizer type
            self._fp8_workspaces.clear()

    @contextmanager
    def prepare_forward(
        self,
        inp: torch.Tensor,
        num_gemms: int = 1,
        allow_non_contiguous: bool = False,
        allow_different_data_and_param_types: bool = False,
    ) -> Generator[torch.Tensor, None, None]:
        """Checks and prep for FWD.
        The context manager is needed because there isn't a way for a module to know
        if it's the last FP8 module in the forward autocast. It is useful
        to setup the forward aggregated amax reduction for every module
        just in case. The autocast exit will pick up the most recent one.
        """
        self.allow_different_data_and_param_types = allow_different_data_and_param_types
        self.forwarded_at_least_once = True
        # Activation recomputation is used and this is the second forward phase.
        if self.fp8 and in_fp8_activation_recompute_phase():
            FP8GlobalStateManager.get_old_fp8_meta_tensors_for_recompute(self.fp8_meta)
        else:
            assert inp.is_cuda, "TransformerEngine needs CUDA."

            if self.tp_size > 1:
                assert self.tp_group_initialized, "TP group not initialized."

            self.set_activation_dtype(inp)
            self.init_fp8_metadata(num_gemms=num_gemms)
            self._check_weight_tensor_recipe_correspondence()

            if self.fp8 and self.sequence_parallel and self.fp8_meta["recipe"].delayed():
                assert self.fp8_meta["recipe"].reduce_amax, (
                    "Amax reduction across tensor parallel group is "
                    "necessary when using sequence parallelism with FP8."
                )

            if self.fp8 and not FP8GlobalStateManager.fp8_graph_capturing():
                FP8GlobalStateManager.add_fp8_tensors_to_global_buffer(self.fp8_meta)

            # Activation recomputation is used and this is the first forward phase.
            if self.fp8 and self.training and is_fp8_activation_recompute_enabled():
                FP8GlobalStateManager.copy_forward_fp8_meta_tensors_for_recompute(self.fp8_meta)

        with torch.cuda.nvtx.range(self.__class__.__name__ + " forward"):
            if not allow_non_contiguous and not inp.is_contiguous():
                inp = inp.contiguous()
            yield inp

        if self.fp8 and in_fp8_activation_recompute_phase():
            FP8GlobalStateManager.restore_fp8_meta_tensors(self.fp8_meta)

    def set_nccl_overlap_warning_if_tp(self) -> None:
        """When using TP, the NCCL communication needs to be scheduled
        before the GEMM for there to be a guaranteed overlap. From the
        host side in TE, the comm calls are always launched first, but
        to ensure that the GEMM isn't scheduled first, the environment
        variable `CUDA_DEVICE_MAX_CONNECTIONS` needs to be set to 1 to
        force a single channel.
        """
        if self.tp_size == 1:
            return
        num_cuda_work_queues = int(os.getenv("CUDA_DEVICE_MAX_CONNECTIONS", "0"))
        if num_cuda_work_queues != 1:
            warnings.warn(
                "To guarantee overlapping TP and SP collectives with the backward"
                "GEMMs, set environment variable CUDA_DEVICE_MAX_CONNECTIONS = 1"
            )

    @staticmethod
    def grad_output_preprocess(
        ctx,
        grad_output: torch.Tensor,
        row_parallel_mode: bool,
        quantizer: Optional[Quantizer],
    ) -> Tuple[Union[torch.Tensor, None], ...]:
        """Utility function for backward.
        Returns tuple in order (all optional/None based on training precion/recipe):
            R1: gathered `grad_output`.
            R2: bias gradient on R1.

        """
        grad_output = grad_output.reshape((-1, grad_output.shape[-1]))
        grad_output = grad_output.contiguous()
        gather_grad_output = row_parallel_mode and ctx.sequence_parallel

        # Non-FP8 case: bgrad is fused with wgrad for this case.
        if not ctx.fp8 and not ctx.debug:
            if gather_grad_output:
                if not ctx.ub_overlap_ag:  # Perform NCCL all-gather
                    grad_output, _ = gather_along_first_dim(grad_output, ctx.tp_group)
                else:  # Initialize Userbuffers all-gather
                    grad_output, _ = fill_userbuffers_buffer_for_all_gather(
                        ctx.ub_obj_gradout,
                        grad_output,
                        None,
                        ctx.tp_group,
                    )
            return grad_output, None

        # FP8 with all-gather: unfused bgrad, fused cast + transpose
        # Also supports debug quantization, which is handled inside gather_along_first_dim.
        if gather_grad_output:
            grad_bias = None
            if ctx.use_bias:
                grad_bias = grad_output.view(-1, grad_output.shape[-1]).sum(dim=0)
            if ctx.ub_overlap_ag:
                # Quantize the gradient if needed
                if not isinstance(
                    grad_output,
                    (
                        QuantizedTensor,
                        Float8TensorStorage,
                        MXFP8TensorStorage,
                        Float8BlockwiseQTensorStorage,
                    ),
                ):
                    grad_output = quantizer(grad_output)

                # Copy into communication buffer, and replace original gradient with it
                grad_output, _ = fill_userbuffers_buffer_for_all_gather(
                    ctx.ub_obj_gradout,
                    grad_output,
                    quantizer,
                    ctx.tp_group,
                )
            else:
                grad_output, _ = gather_along_first_dim(
                    grad_output,
                    ctx.tp_group,
                    quantizer=quantizer,
                )
            return grad_output, grad_bias

        # Debug without all-gather: unfused cast and bgrad
        # bgrad only if wgrad is in FP8, otherwise it is fused with wgrad and we return None
        if ctx.debug:
            grad_output_ = quantizer(grad_output)
            if (
                isinstance(
                    grad_output_.get_tensor(True),
                    (
                        QuantizedTensor,
                        Float8TensorStorage,
                        MXFP8TensorStorage,
                        Float8BlockwiseQTensorStorage,
                    ),
                )
                and ctx.use_bias
            ):
                grad_bias = grad_output.view(-1, grad_output.shape[-1]).sum(dim=0)
            else:
                grad_bias = None
            grad_output = grad_output_
            return grad_output, grad_bias

        # FP8 without all-gather: fused bgrad + cast + transpose
        grad_bias = None
        if ctx.use_bias:
            if isinstance(
                grad_output,
                (
                    QuantizedTensor,
                    Float8TensorStorage,
                    MXFP8TensorStorage,
                    Float8BlockwiseQTensorStorage,
                ),
            ):
                grad_bias = grad_output.dequantize().view(-1, grad_output.shape[-1]).sum(dim=0)
            else:
                # TODO(ksivaman): Re-add fusion once kernel is available.
                if isinstance(quantizer, (Float8BlockQuantizer, NVFP4Quantizer)):
                    # unfuse bgrad for now until cast_transpose + dgrad calculation is ready for Float8BlockQuantizer.
                    grad_bias = grad_output.view(-1, grad_output.shape[-1]).sum(dim=0)
                else:
                    grad_bias, grad_output = tex.bgrad_quantize(grad_output, quantizer)
<<<<<<< HEAD
        if not isinstance(grad_output, QuantizedTensorBase):
=======
        if not isinstance(grad_output, QuantizedTensorStorage):
>>>>>>> 70f53666
            grad_output = quantizer(grad_output)
        return grad_output, grad_bias

    def register_parameter(self, name, param, **kwargs):
        """
        Thin wrapper around PyTorch parameter registration to stash additional parameter
        metedata used in deferred initialization.
        """
        super().register_parameter(name, param)
        self.param_init_meta[name] = _ParameterInitMeta(**kwargs)

    def reset_parameters(self, defer_init: Optional[bool] = False) -> None:
        """
        Reset all module parameters to initial values. Unless deferred initialization
        is specified, all parameters on a 'meta' device are also materialized on a real cuda
        device before the values are reset to initial.
        """
        if defer_init:
            return

        for name, param in self.named_parameters(recurse=False):
            # Ensure parameter is on a real device
            if param.device == torch.device("meta"):
                param = torch.empty_like(param, device="cuda")

            # Initialize the parameter values on device
            init_fn = self.param_init_meta[name].init_fn
            get_rng_state_tracker = self.param_init_meta[name].get_rng_state_tracker
            if get_rng_state_tracker is None:
                init_fn(param)
            else:
                if hasattr(self, "rng_tracker_name") and self.rng_tracker_name:
                    with get_rng_state_tracker().fork(self.rng_tracker_name):
                        init_fn(param)
                else:
                    with get_rng_state_tracker().fork():
                        init_fn(param)

            # Wrap parameters in QuantizedTensor if needed
            fp8_meta_index = self.param_init_meta[name].fp8_meta_index
            high_precision_init_val = None
            if self.primary_weights_in_fp8 and fp8_meta_index is not None:

                # Keep high-precision values on CPU if needed
                if self.preserve_high_precision_init_val:
                    high_precision_init_val = param.detach().cpu()

                # Configure quantizer
                quantizer = self.quantizers["scaling_fwd"][fp8_meta_index]
                if quantizer is None:
                    raise RuntimeError("Weight quantizer has not been initialized")
                quantizer.set_usage(rowwise=True, columnwise=torch.is_grad_enabled())
                quantizer.internal = False

                # Quantize parameter
                param = quantizer(param)

            # Redo parameter wrap in case we broke it above
            # NOTE: Currently this can only be broken when primary weights are in Fp8 but
            #       re-applying the nn.Parameter() wrap is a no-op when the input is already
            #       a parameter so we always re-apply it just for extra safety.
            param = torch.nn.Parameter(param)

            # Keep high-precision values on CPU if needed
            if high_precision_init_val is not None:

                # - Master weights are initialized from model weights, if we use fp8 primary
                #   weights to initialize master weights, the numerical values of master weights
                #   are not consistent with the numerical values when we initialize them from
                #   bf16/fp16 weights.
                # - So we add a `_high_precision_init_val` attribute to each model weight to store
                #   the original bf16/fp16 weight on cpu before casting it to fp8. And users can
                #   use `get_high_precision_init_val` to get this cpu tensor.
                # - This cpu tensor is not needed once the master weight is initialized, so users
                #   should call `clear_high_precision_init_val` to remove it after master weight
                #   is initialized.

                def get(self):
                    if hasattr(self, "_high_precision_init_val"):
                        return self._high_precision_init_val
                    return None

                def clear(self):
                    if hasattr(self, "_high_precision_init_val"):
                        del self._high_precision_init_val

                param._high_precision_init_val = high_precision_init_val
                param.get_high_precision_init_val = MethodType(get, param)
                param.clear_high_precision_init_val = MethodType(clear, param)

            setattr(self, name, param)

    @abstractmethod
    def forward(self):
        """Needs override."""

    def get_weight_workspace(
        self,
        *,
        tensor: Optional[torch.Tensor] = None,
        quantizer: Optional[Quantizer] = None,
        cache_name: Optional[str] = None,
        update_workspace: bool = True,
        skip_update_flag: Optional[torch.Tensor] = None,
        fsdp_group: Optional[dist_group_type] = None,
        workspace_dtype: Optional[torch.dtype] = None,
    ) -> QuantizedTensor:
        """Get workspace buffer for weights and maybe update its values

        The workspace buffer may be cached for future function calls.

        Parameters
        ----------
        tensor : torch.Tensor, optional
            Values to copy into workspace. Required if the workspace
            is being constructed or updated.
        quantizer: Quantizer, optional
            Quantizer used to cast the weights. Required if the
            workspace is being constructed or updated.
        cache_name: str, optional
            Key for caching.
        update_workspace: bool, default = `True`
            Update workspace with values from `tensor`.
        skip_update_flag: torch.Tensor, optional
            GPU flag to skip updating the workspace. Take precedence
            over `update_workspace` if provided.
        fsdp_group: bool, default = None
            FSDP process group that the weights are distributed over.
        workspace_dtype: torch.dtype, default = None
            If weight workspace contains high-precision tensor - for example
            for debug quantization, this is dtype of the tensor.
        """

        # Handle case where weights are already quantized
        # Note: Make sure weights have required usages, but do not
        # destroy unnecessary usages since they may be used later.
        if isinstance(tensor, QuantizedTensor):
            update_rowwise_usage = True if quantizer.rowwise_usage else None
            update_columnwise_usage = True if quantizer.columnwise_usage else None
            tensor.update_usage(
                rowwise_usage=update_rowwise_usage,
                columnwise_usage=update_columnwise_usage,
            )
            return tensor

        # Try getting workspace from cache
        out = None
        if cache_name is not None:
            out = self._fp8_workspaces.get(cache_name, None)

        # Reset cache if workspace is invalid
        if out is not None and quantizer is not None:
            reset_cache = False
            if isinstance(out, Float8TensorStorage):
                if (
                    not is_non_tn_fp8_gemm_supported()
                    and quantizer.columnwise_usage
                    and out._transpose is None
                ):
                    reset_cache = True
            elif isinstance(out, MXFP8TensorStorage):
                if quantizer.rowwise_usage and out._rowwise_data is None:
                    reset_cache = True
                elif quantizer.columnwise_usage and out._columnwise_data is None:
                    reset_cache = True
            if isinstance(out, DebugQuantizedTensor) != isinstance(quantizer, DebugQuantizer):
                reset_cache = True
            if reset_cache:
                out = None
                del self._fp8_workspaces[cache_name]

        # Gather cached Fp8 workspace if it's distributed
        # NOTE: FSDP sharding is supported only for Fp8 buffers and will not work
        #       for models initialized with Fp8 primary weights.
        if (
            out is not None
            and tensor is not None
            and fsdp_group is not None
            and out.data.shape != tensor.data.shape
        ):
            _fsdp_gather_tensors(fsdp_group, [tensor.data.shape], out)

        # Construct workspace if needed
        if out is None:
            if tensor is None or quantizer is None:
                raise ValueError(
                    "tensor and quantizer kwargs must be provided to construct FP8 workspace"
                )

            if cache_name is not None:
                # Ensure the tensor in the cache is an instance of torch.Tensor,
                # as it persists beyond a single forward pass.
                # Setting internal=True would cause the data to be removed in prepare_for_saving(...).
                quantizer_internal = quantizer.internal
                quantizer.internal = False
            out = quantizer.quantize(tensor, dtype=workspace_dtype)
            if cache_name is not None:
                quantizer.internal = quantizer_internal

            # Update cache
            if cache_name is not None:
                self._fp8_workspaces[cache_name] = out
            return out

        # Update workspace if needed
        if skip_update_flag is not None:
            update_workspace = True
        if update_workspace:
            if tensor is None:
                raise ValueError("tensor kwarg must be provided to update FP8 workspace")
            if hasattr(out, "quantize_"):
                out.quantize_(tensor, noop_flag=skip_update_flag)
            else:
                tex.quantize(tensor, quantizer, out, skip_update_flag)
        return out

    def _load_from_state_dict(
        self, state_dict, prefix, local_metadata, strict, missing_keys, unexpected_keys, error_msgs
    ):
        """
        This function loads tensors and extra state including fp8 metadata.
        This metadata is essential for copying fp8 tensors, as the copy_ function
        uses the scale_inv parameter from fp8_meta to set the correct scaling factor
        for the new tensor.
        Hence, this extra state must be loaded before the tensor copying process,
        not after, as is typically done in _load_from_state_dict.
        Tensors are copied into fp8 tensors only when self.primary_weights_in_fp8=True,
        otherwise, this behavior is not required.
        """
        if self.primary_weights_in_fp8:
            extra_state_key = prefix + torch.nn.modules.module._EXTRA_STATE_KEY_SUFFIX
            if extra_state_key in state_dict:
                self.set_extra_state(state_dict[extra_state_key])
        super()._load_from_state_dict(
            state_dict, prefix, local_metadata, strict, missing_keys, unexpected_keys, error_msgs
        )

    def register_wgrad_accumulation_and_reduce_hooks(self, wgrad_accumulation_and_reduce_hook):
        """
        This method is used to manually control the weight gradient accumulation and reduce.
        This method should be called before the backward() method.
        Set the skip_wgrad_accumulation_and_reduce to True to skip the weight gradient accumulation
        and reduce in backward();
        And register the wgrad_accumulation_and_reduce_func to be called in backward_dw() method.
        """
        self.wgrad_accumulation_and_reduce_hooks.append(wgrad_accumulation_and_reduce_hook)

    def backward_dw(self):
        """
        Execute the delayed weight gradient computation.
        This method is called after the main backward pass to compute weight gradients.
        """
        if self.wgrad_store is None or not self.wgrad_store.delay_wgrad_compute():
            return
        with torch.cuda.nvtx.range(f"_{self.__class__.__name__}_wgrad"):
            (wgrad, bgrad), _ = self.wgrad_store.pop()
            if not self.fuse_wgrad_accumulation:
                weight_tensor = noop_cat(self._get_weight_tensors())
                weight_tensor.grad = wgrad.to(weight_tensor.dtype)
            if self.use_bias:
                bias_tensor = noop_cat([getattr(self, name) for name in self.bias_names])
                if bias_tensor.grad is None:
                    bias_tensor.grad = bgrad.to(bias_tensor.dtype)
            del wgrad
            del bgrad
            for wgrad_accumulation_and_reduce_hook in self.wgrad_accumulation_and_reduce_hooks:
                wgrad_accumulation_and_reduce_hook()

    def is_debug_iter(self) -> bool:
        """
        This function checks if the debug should be enabled for this layer.
        """
        debug = TEDebugState.debug_enabled
        if not debug:
            return False
        self._validate_name()

        # If layer is run first time in new iteration,
        # we need to check if the debug should be enabled for this layer -
        # maybe in previous iterations debug features returned information
        # that no feature will be active for this layer for multiple next iterations.
        started_new_iteration = TEDebugState.get_iteration() != getattr(
            self, "debug_last_iteration", None
        )
        if started_new_iteration:
            if self.next_iter_when_debug_should_be_run is None:
                debug = False
            else:
                debug = TEDebugState.get_iteration() >= self.next_iter_when_debug_should_be_run
        self.debug_last_iteration = TEDebugState.get_iteration()
        return debug

    def no_debug_features_active(self, quantizers):
        """
        Checks if any debug feature is active for this layer.
        """
        run_current = any_feature_enabled(quantizers)

        # Sometimes features inform that they will not be enabled for particular layer
        # for multiple next iterations.
        self.next_iter_when_debug_should_be_run = next_iter_when_debug_should_be_run(quantizers)

        if not run_current:
            return True

        if self.primary_weights_in_fp8:
            raise RuntimeError("FP8 weights are not supported in debug mode.")
        return False

    def _validate_name(self):
        """
        Validate name passed to the module.
        This is invoked in the forward() method as module names are assigned after Model is initialized in Megatron-LM.
        If no name is assigned, it creates a default name with layer count as the variable.
        """
        if self.name is not None:
            return
        assert TEDebugState.debug_enabled
        import nvdlfw_inspect.api as debug_api

        if self.name is None:
            debug_api.log_message(
                "Names are not provided to debug modules. ",
                "Creating and using generic names. Pass names to debug modules for better"
                " insight. ",
                level=logging.WARNING,
            )
            self.name = f"Layer_{TEDebugState.get_layer_count()}"

    def _check_weight_tensor_recipe_correspondence(self) -> None:
        """
        Verify that the weight tensor types match their corresponding recipe type.
        This is invoked in the forward().

        This establishes a 1:1 correspondence between recipe types and tensor types:
        - DelayedScaling → Float8Tensor
        - Float8CurrentScaling → Float8Tensor
        - MXFP8BlockScaling → MXFP8Tensor
        - Float8BlockScaling → Float8BlockTensor

        Example case to check: recipe is DelayedScaling (DelayedScaling is set in autocast()),
        but the weight tensor is MXFP8Tensor (MXFP8BlockScaling is set in quantized_model_init()).
        """
        if not self.fp8 and not self.fp8_calibration:
            return
        if not hasattr(self, "weight_names") or not self.weight_names:
            return

        recipe = self.fp8_meta["recipe"]
        weight_tensors = [getattr(self, name) for name in self.weight_names]
        for i, tensor in enumerate(weight_tensors):
            if isinstance(tensor, QuantizedTensorStorage):
                quantizer = tensor._get_quantizer()
                if quantizer is None:
                    continue
                compatible_recipe_class = quantizer._get_compatible_recipe()
                if compatible_recipe_class is None:
                    continue
                if not isinstance(recipe, compatible_recipe_class):
                    raise RuntimeError(
                        f"Recipe mismatch for '{self.weight_names[i]}': tensor supports recipe"
                        f" {compatible_recipe_class.__name__}, but got {recipe.__class__.__name__}."
                        " Please check the recipes assigned during quantized_model_init() and"
                        " autocast() calls."
                    )<|MERGE_RESOLUTION|>--- conflicted
+++ resolved
@@ -40,7 +40,6 @@
 from ..constants import dist_group_type
 from ..tensor.quantized_tensor import QuantizedTensor, QuantizedTensorStorage, Quantizer
 from ..tensor.float8_tensor import Float8Quantizer, Float8CurrentScalingQuantizer
-from ..tensor.nvfp4_tensor import NVFP4Quantizer
 from ..tensor.mxfp8_tensor import MXFP8Quantizer
 from ..tensor.float8_blockwise_tensor import Float8BlockQuantizer
 from ..tensor.storage.float8_tensor_storage import Float8TensorStorage
@@ -1229,17 +1228,12 @@
             ):
                 grad_bias = grad_output.dequantize().view(-1, grad_output.shape[-1]).sum(dim=0)
             else:
-                # TODO(ksivaman): Re-add fusion once kernel is available.
-                if isinstance(quantizer, (Float8BlockQuantizer, NVFP4Quantizer)):
+                if isinstance(quantizer, Float8BlockQuantizer):
                     # unfuse bgrad for now until cast_transpose + dgrad calculation is ready for Float8BlockQuantizer.
                     grad_bias = grad_output.view(-1, grad_output.shape[-1]).sum(dim=0)
                 else:
                     grad_bias, grad_output = tex.bgrad_quantize(grad_output, quantizer)
-<<<<<<< HEAD
-        if not isinstance(grad_output, QuantizedTensorBase):
-=======
         if not isinstance(grad_output, QuantizedTensorStorage):
->>>>>>> 70f53666
             grad_output = quantizer(grad_output)
         return grad_output, grad_bias
 
