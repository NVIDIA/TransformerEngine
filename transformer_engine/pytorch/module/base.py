# Copyright (c) 2022-2025, NVIDIA CORPORATION & AFFILIATES. All rights reserved.
#
# See LICENSE for license information.

"""Base modules and utilities for TransformerEngine PyTorch API"""
import io
import os
import pickle
import warnings
from abc import ABC, abstractmethod
from typing import Any, Dict, Generator, List, Optional, Set, Tuple, Union
from contextlib import contextmanager
<<<<<<< HEAD
=======
import logging
>>>>>>> 5de3e148
from types import MethodType

import torch
import torch.nn.functional as F

import transformer_engine_torch as tex
from transformer_engine.common.recipe import Recipe

from ._common import _ParameterInitMeta, noop_cat
from ..fp8 import (
    MXFP8BlockScalingRecipeState,
    DelayedScalingRecipeState,
    Float8CurrentScalingRecipeState,
    Float8BlockScalingRecipeState,
    FP8GlobalStateManager,
    RecipeState,
)
from ..distributed import (
    gather_along_first_dim,
    is_fp8_activation_recompute_enabled,
    in_fp8_activation_recompute_phase,
    _fsdp_gather_tensors,
)
from ..constants import dist_group_type
from ..tensor import QuantizedTensor, Quantizer
from ..tensor.float8_blockwise_tensor import Float8BlockQuantizer
from ..tensor._internal.float8_tensor_base import Float8TensorBase
from ..tensor._internal.mxfp8_tensor_base import MXFP8TensorBase
from ..tensor._internal.float8_blockwise_tensor_base import Float8BlockwiseQTensorBase
from ...common.recipe import Recipe
from ...debug.pytorch.debug_state import TEDebugState
from ...debug.pytorch.debug_quantization import DebugQuantizer, DebugQuantizedTensor

__all__ = ["initialize_ub", "destroy_ub"]

_2X_ACC_FPROP = False
_2X_ACC_DGRAD = True
_2X_ACC_WGRAD = True
_multi_stream_cublas_workspace = []
_dummy_wgrads = {}
_cublas_workspace = None
_ub_communicators = None
_NUM_MAX_UB_STREAMS = 3
_MIN_STREAM_PRIORITY, _MAX_STREAM_PRIORITY = None, None
layers_atomic_ring_exchange = []


def get_cublas_workspace_size_bytes() -> None:
    """Return 32 MiB if using hopper, 4 MiB for all other architectures."""
    if torch.cuda.get_device_properties(torch.cuda.current_device()).major >= 9:
        return 33_554_432
    return 4_194_304


def get_workspace() -> torch.Tensor:
    """Returns workspace for cublas."""
    global _cublas_workspace
    if _cublas_workspace is None:
        _cublas_workspace = torch.empty(
            get_cublas_workspace_size_bytes(), dtype=torch.uint8, device="cuda"
        )
    return _cublas_workspace


def get_multi_stream_cublas_workspace() -> List[torch.Tensor]:
    """Returns workspace for multi-stream cublas."""
    global _multi_stream_cublas_workspace
    if not _multi_stream_cublas_workspace:
        for _ in range(tex._num_cublas_streams):
            _multi_stream_cublas_workspace.append(
                torch.empty(get_cublas_workspace_size_bytes(), dtype=torch.uint8, device="cuda")
            )
    return _multi_stream_cublas_workspace


def get_dummy_wgrad(shape: list, dtype: torch.dtype, zero=False) -> torch.Tensor:
    """Returns a dummy tensor of given shape."""
    assert len(shape) == 2
    global _dummy_wgrads
    if (shape[0], shape[1], dtype) not in _dummy_wgrads:
        _dummy_wgrads[(shape[0], shape[1], dtype)] = torch.empty(
            shape,
            dtype=dtype,
            device="cuda",
            requires_grad=False,
        )
    if zero:
        _dummy_wgrads[(shape[0], shape[1], dtype)].fill_(0)
    return _dummy_wgrads[(shape[0], shape[1], dtype)].detach()


def initialize_ub(
    shape: list,
    tp_size: int,
    use_fp8: bool = False,
    dtype: torch.dtype = torch.bfloat16,
    ub_cfgs: Optional[dict] = None,
    bootstrap_backend: Union[str, torch.distributed.Backend] = None,
) -> None:
    r"""
    Initialize the Userbuffers communicator for overlapping tensor-parallel communications with
    GEMM compute in te.Linear, te.LayerNormLinear and te.LayerNormMLP modules.

    Parameters
    ----------
    shape : list
            shape of the communication buffer, typically set to be the same as the global shape of
            the input tensor to a te.TransformerLayer forward pass, with the sequence and batch
            dimensions collapsed together -- i.e.: `(sequence_length * batch_size, hidden_size)`
    tp_size : int
              number of GPUs in the tensor-parallel process group
    use_fp8 : bool = False
              allocate the communication buffer for FP8 GEMM inputs/outputs
    dtype : torch.dtype = torch.bfloat16
            non-FP8 data type of the communication buffer when `use_fp8 = False`
    ub_cfgs: dict = None
             Configuration dictionary with the structure
             ```
             {
                <gemm_name> : {
                    "method": <"ring_exchange" or "pipeline">,
                    "is_reduce_scatter": bool,
                    "num_sm": int,
                    "cga_size": int,
                    "set_sm_margin": bool,
                    "num_splits": int,
                    "aggregate": bool,
                    "atomic_gemm": bool,
                    "use_ce": bool,
                    "fp8_buf": bool,
                }
             }
             ```
             for `te.TransformerLayer` GEMM layers in `["qkv_fprop", "qkv_dgrad", "qkv_wgrad",
             "proj_fprop", "proj_dgrad", "proj_wgrad", "fc1_fprop", "fc1_dgrad", "fc2_dgrad",
             "fc2_fprop", "fc2_dgrad"]`.
    bootstrap_backend : str = None
                        `torch.distributed` communication backend for the all-gather, broadcast and
                        barrier collectives during Userbuffers initialization. Not all backends are
                        valid for every cluster configuration and distributed launch method even if
                        they are available in PyTorch. When left unset, the initialization prefers
                        to use the MPI backend, falling back first on Gloo and then NCCL if MPI is
                        not available. Setting `NVTE_UB_WITH_MPI=1` when building TE overrides this
                        option and always initializes Userbuffers with direct MPI calls in C++,
                        which also requires `MPI_HOME=/path/to/mpi/root` to be set at compile time.
    """
    if not tex.device_supports_multicast():
        assert bool(int(os.getenv("UB_SKIPMC", "0"))), (
            "CUDA device, driver and/or toolkit version does not support comm+GEMM overlap with "
            + "CUDA Multicast. Launch app with UB_SKIPMC=1 to try CUDA IPC instead."
        )

    global _ub_communicators
    assert _ub_communicators is None, "UB communicators are already initialized."
    _ub_communicators = {}

    if tex.ubuf_built_with_mpi():
        # We're bootstrapping with direct calls to MPI in Userbuffers code so we need to force
        # an MPI_Init() here by creating a new MPI process group...
        assert torch.distributed.is_mpi_available()
        _ = torch.distributed.new_group(backend="mpi")
        helper = tex.CommOverlapHelper()
    else:
        # Bootstrapping with torch.distributed API, so check backend and construct
        # intra/inter-node process groups...
        assert (
            torch.distributed.is_initialized()
        ), "torch.distributed must be initialized before Userbuffers"
        if bootstrap_backend is None:
            bootstrap_backend = "nccl"
            if torch.distributed.is_mpi_available():
                bootstrap_backend = "mpi"
            elif torch.distributed.is_gloo_available():
                bootstrap_backend = "gloo"
        else:
            assert bootstrap_backend in [
                "gloo",
                "mpi",
                "nccl",
            ], "Invalid torch.distributed backend for bootstrapping Userbuffers!"
            assert torch.distributed.is_backend_available(bootstrap_backend), (
                f"PyTorch must be compiled with '{bootstrap_backend}' support in order to "
                f"bootstrap Userbuffers with '{bootstrap_backend}' collectives."
            )

        world_group = torch.distributed.new_group(backend=bootstrap_backend)
        world_rank = torch.distributed.get_rank(world_group)
        world_size = torch.distributed.get_world_size(world_group)

        num_domains = world_size // tp_size
        mydomain_idx = world_rank // tp_size
        if num_domains > 1:
            ranks_per_domain_list = [
                [i * tp_size + t for t in range(tp_size)] for i in range(num_domains)
            ]
            tp_domain_group, _ = torch.distributed.new_subgroups_by_enumeration(
                ranks_per_domain_list, backend=bootstrap_backend
            )
            local_rank = torch.distributed.get_rank(tp_domain_group)
            tp_domain_ranks = torch.distributed.get_process_group_ranks(tp_domain_group)

            helper = tex.CommOverlapHelper(world_group, tp_domain_group)
        else:
            # TP model on single NVLink domain, no replication, no data-parallelism
            mydomain_idx = 0
            local_rank = world_rank
            tp_domain_ranks = list(range(world_size))

            helper = tex.CommOverlapHelper(world_group)

        if world_rank == 0:
            print(f"!!! [UB] Number of TP domains: {num_domains}\n", end="", flush=True)
        if local_rank == 0:
            print(
                f"!!! [UB] Global ranks on TP domain {mydomain_idx}: {tp_domain_ranks}\n",
                end="",
                flush=True,
            )

    # Increase the workspace by the number of maximum concurrent streams
    global _cublas_workspace
    _cublas_workspace = get_workspace().repeat(_NUM_MAX_UB_STREAMS)

    # Default buffer precision: AllGather buffers use fp8 when using fp8 recipe
    layers_all_gather_overlap = [
        "qkv_fprop",
        "qkv_dgrad",
        "proj_dgrad",
        "fc1_fprop",
        "fc1_dgrad",
        "fc2_dgrad",
    ]
    layers_reduce_scatter_overlap = ["proj_fprop", "fc2_fprop", "qkv_wgrad", "fc1_wgrad"]
    dgrad_reduce_scatter_overlap = ["qkv_dgrad", "fc1_dgrad"]
    # Default overlap methods for layers
    methods = {
        "ring_exchange": ["qkv_fprop", "fc1_fprop", "proj_dgrad", "fc2_dgrad"],
        "pipeline": ["proj_fprop", "fc2_fprop"],
        "bulk": ["qkv_dgrad", "qkv_wgrad", "fc1_dgrad", "fc1_wgrad"],
    }

    # AG-RS overlap pairs of layers forming a tensor-parallel block
    ag_rs_pairs = {"qkv_fprop": "proj_fprop", "fc1_fprop": "fc2_fprop"}
    rs_ag_pairs = {v: k for k, v in ag_rs_pairs.items()}
    global layers_atomic_ring_exchange
    layers_atomic_ring_exchange = []

    def get_method(name):
        for method, names in methods.items():
            if name in names:
                return method
        raise KeyError(f"Given layer name {name} does not exist.")

    def get_default_config(name):
        global _MIN_STREAM_PRIORITY, _MAX_STREAM_PRIORITY
        method = get_method(name)
        is_reduce_scatter = name in layers_reduce_scatter_overlap
        if _MIN_STREAM_PRIORITY is None or _MAX_STREAM_PRIORITY is None:
            _MIN_STREAM_PRIORITY, _MAX_STREAM_PRIORITY = tex.get_stream_priority_range()
        default_cfg = {
            "method": method,
            "is_reduce_scatter": is_reduce_scatter,
            "num_sm": 1 if method == "ring_exchange" else 16,
            "cga_size": 1 if method == "ring_exchange" else 2,
            "set_sm_margin": not method == "ring_exchange",
            "num_splits": tp_size if method == "ring_exchange" else 4,
            "aggregate": False,
            "atomic_gemm": False,
            "use_ce": True,
            "fp8_buf": name in layers_all_gather_overlap,
            "comm_priority": _MAX_STREAM_PRIORITY,
            "gemm_priority": _MIN_STREAM_PRIORITY,
            "pipeline_rs_overlap_first_gemm": False,
        }
        return default_cfg

    def add_ub(
        name: str,
        method: str,
        is_reduce_scatter: bool,
        num_sm: int = 16,
        cga_size: int = 2,
        set_sm_margin: bool = False,
        num_splits: int = 0,
        aggregate: bool = False,
        atomic_gemm: bool = False,
        use_ce: bool = True,
        fp8_buf: bool = False,
        comm_priority: int = 0,
        gemm_priority: int = 0,
        pipeline_rs_overlap_first_gemm: bool = False,
    ) -> None:
        if atomic_gemm:
            warnings.warn(
                "Atomic GEMM uses a beta API from cublas and is not tested for all use cases."
            )
            assert use_fp8, "Atomic GEMM overlap supported only for FP8 GEMM."
            if method == "bulk":
                warnings.warn(
                    f"At {name}, atoimic GEMM not is supported for a bulk overlap."
                    "Defaulting to `atomic_gemm=False`."
                )
                atomic_gemm = 0
        if not is_reduce_scatter and method == "pipeline":
            raise ValueError(
                f"At {name}, `pipeline` overlap method is not supported for AllGather."
            )
        # Check if both AG and RS overlaps use `atomic GEMM`` + `p2p ring-exchange`.
        # Using atomic GEMM + p2p ring-exchange in only one of the pair breaks functionality.
        global layers_atomic_ring_exchange
        if atomic_gemm and method == "ring_exchange" and name in ag_rs_pairs:
            layers_atomic_ring_exchange += [name, ag_rs_pairs[name]]
        if name in rs_ag_pairs:
            assert_message = (
                f"At {name}, atomic AG-GEMM overlap with `ring_exchange` shuffles GEMM chunk "
                "outputs, and  RS-GEMM overlap un-suffle them. When one of the GEMM-AG and "
                "GEMM-RS overlaps forming a TP block (e.g., qkv_fprop and proj_fprop) uses "
                "`atomic gemm` and `ring_exhcnage`, its pair must use the same overlap config "
                "for functionality."
            )
            if name in layers_atomic_ring_exchange:
                assert atomic_gemm and method == "ring_exchange", assert_message
            else:
                if atomic_gemm and method == "ring_exchange":
                    assert rs_ag_pairs[name] in layers_atomic_ring_exchange, assert_message

        buffer_dtype = torch.uint8 if (use_fp8 and fp8_buf) else dtype
        if method == "ring_exchange":
            ub_obj = tex.CommOverlapP2P(
                shape,  # Communication buffer shape
                buffer_dtype,  # Communication buffer data type
                helper,  # Helper for torch.distributed callbacks during bootstrapping
                tp_size,  # Tensor-parallel group size (may be different than local_size)
                tex.CommOverlapType.RS if is_reduce_scatter else tex.CommOverlapType.AG,
                num_max_streams=_NUM_MAX_UB_STREAMS,
                comm_cga_size=cga_size,
                num_comm_sm=num_sm,
                set_sm_margin=set_sm_margin,
                atomic_gemm=atomic_gemm,
                use_ce=use_ce,
                aggregate=aggregate,
                gemm_priority=gemm_priority,
                comm_priority=comm_priority,
            )
        else:
            ub_obj = tex.CommOverlap(
                shape,  # Communication buffer shape
                buffer_dtype,  # Communication buffer data type
                helper,  # Helper for torch.distributed callbacks during bootstrapping
                tp_size,  # Tensor-parallel group size (may be different than local_size)
                num_splits=num_splits,
                num_max_streams=_NUM_MAX_UB_STREAMS,
                comm_cga_size=cga_size,
                num_comm_sm=num_sm,
                set_sm_margin=set_sm_margin,
                atomic_gemm=atomic_gemm,
                gemm_priority=gemm_priority,
                comm_priority=comm_priority,
                rs_overlap_first_gemm=pipeline_rs_overlap_first_gemm,
            )
        _ub_communicators[name] = ub_obj

    if ub_cfgs is not None:
        for name in dgrad_reduce_scatter_overlap:
            if name in ub_cfgs and "method" in ub_cfgs[name] and ub_cfgs[name]["method"] != "bulk":
                wgrad_name = name.replace("dgrad", "wgrad")
                assert wgrad_name not in ub_cfgs
                layers_reduce_scatter_overlap.remove(wgrad_name)
                layers_all_gather_overlap.remove(name)
                layers_reduce_scatter_overlap.append(name)
                methods["bulk"].remove(name)
                new_method = ub_cfgs[name]["method"]
                methods[new_method].append(name)

    for name in methods["ring_exchange"] + methods["pipeline"] + methods["bulk"]:
        ub_cfg = get_default_config(name)
        if ub_cfgs is not None and name in ub_cfgs:
            fp8_buf = (name in layers_all_gather_overlap) or (
                ub_cfgs[name].get("fp8_buf", False) and name in methods["pipeline"]
            )
            ub_cfg.update(ub_cfgs[name])
            ub_cfg["fp8_buf"] = fp8_buf
        add_ub(name, **ub_cfg)


def get_ub(name: str):
    """Get userbuffer communicator corresponding to give key."""
    assert _ub_communicators is not None, "UB manager is not initialized."
    assert name in _ub_communicators, f"UB for {name} is not registered."
    return _ub_communicators[name]


def destroy_ub():
    """Destroy all allocated userbuffer communicators."""
    global _ub_communicators
    _ub_communicators = None
    global layers_atomic_ring_exchange
    layers_atomic_ring_exchange = []


class TransformerEngineBaseModule(torch.nn.Module, ABC):
    """Base TE module."""

    def __init__(self) -> None:
        super().__init__()
        assert torch.cuda.is_available(), "TransformerEngine needs CUDA."
        self.name = None
        self.fp8_initialized = False
        self.fp8 = False
        self.fp8_calibration = False
        self.fp8_meta = {}
        self.fp8_meta["fp8_checkpoint"] = False
        self.fp8_meta["fp8_group"] = None
        self.fp8_meta_tensors_initialized = False
        self.quantizers = {"scaling_fwd": {}, "scaling_bwd": {}}
        self.tp_group = None
        self.tp_size = 1
        self.sequence_parallel = False
        self.param_init_meta = {}
        self.primary_weights_in_fp8 = FP8GlobalStateManager.with_fp8_parameters()
        self.preserve_high_precision_init_val = FP8GlobalStateManager.with_high_precision_init_val()
        self.fsdp_wrapped = False
        self.fsdp_group = None
        self._fp8_workspaces: Dict[str, QuantizedTensor] = {}
        self.activation_dtype: Optional[torch.dtype] = None

        if not TEDebugState.debug_enabled:
            TEDebugState.initialize()

    # Names of attributes that can be set quickly (see __setattr__
    # method)
    _fast_setattr_names: Set[str] = {
        "activation_dtype",
        "fp8",
        "fp8_initialized",
        "fp8_calibration",
        "fp8_parameters",
    }

    def __setattr__(self, name: str, value: Any) -> None:
        if name in TransformerEngineBaseModule._fast_setattr_names:
            # torch.nn.Module has a custom __setattr__ that handles
            # modules, parameters, and buffers. This is unnecessary
            # overhead when setting plain attrs.
            self.__dict__[name] = value
        else:
            # Default case
            super().__setattr__(name, value)

    def adjust_amax_history_length(self, length: int, fwd: Optional[bool] = None) -> None:
        """
        Delayed scaling only.

        Increase or decrease size of amax history based on given `length`.

        .. warning::
            This changes the underlying amax memory location.
        """
        if fwd is None:
            fp8_meta_tensor_keys = ("scaling_fwd", "scaling_bwd")
        else:
            fp8_meta_tensor_keys = ("scaling_fwd" if fwd else "scaling_bwd",)

        for meta_key in fp8_meta_tensor_keys:
            if meta_key not in self.fp8_meta:
                # Handles non-parameter FP8 modules, e.g. DPA.
                continue
            curr_len = self.fp8_meta[meta_key].amax_history.shape[0]
            if length == curr_len:
                continue
            if length < curr_len:
                self.fp8_meta[meta_key].amax_history = (
                    self.fp8_meta[meta_key].amax_history[:length].clone()
                )
            elif length > curr_len:
                extra_rows = length - curr_len
                self.fp8_meta[meta_key].amax_history = F.pad(
                    self.fp8_meta[meta_key].amax_history, pad=(0, 0, 0, extra_rows)
                )

            # Update quantizers with new amax pointers.
            self.quantizers[meta_key] = self.fp8_meta[meta_key].make_quantizers()

            # Update the global buffers with new amax and history pointers.
            if FP8GlobalStateManager.get_buffer_info() in self.fp8_meta:
                fwd_pos, fwd_key, bwd_pos, bwd_key = self.fp8_meta[
                    FP8GlobalStateManager.get_buffer_info()
                ]
                for pos, buffer_key in zip((fwd_pos, bwd_pos), (fwd_key, bwd_key)):
                    if buffer_key in FP8GlobalStateManager.global_amax_buffer:
                        assert (
                            buffer_key in FP8GlobalStateManager.global_amax_history_buffer
                        ), "TE internal error during amax history change."
                        FP8GlobalStateManager.global_amax_buffer[buffer_key][pos] = self.fp8_meta[
                            meta_key
                        ].amax_history[0]
                        FP8GlobalStateManager.global_amax_history_buffer[buffer_key][pos] = (
                            self.fp8_meta[meta_key].amax_history
                        )

    def set_meta_tensor(self, fwd: bool, recipe: Recipe) -> None:
        """Init scales and amaxes for fwd | bwd."""
        fp8_meta_tensor_key = "scaling_fwd" if fwd else "scaling_bwd"

        # Return early if recipe state matches recipe
        if self.fp8_meta_tensors_initialized:
            recipe_state = self.fp8_meta[fp8_meta_tensor_key]
            if recipe.delayed() and isinstance(recipe_state, DelayedScalingRecipeState):
                self.adjust_amax_history_length(recipe.amax_history_len, fwd=fwd)
                return
            if recipe.mxfp8() and isinstance(recipe_state, MXFP8BlockScalingRecipeState):
                return
            if recipe.float8_current_scaling() and isinstance(
                recipe_state, Float8CurrentScalingRecipeState
            ):
                return
            if recipe.float8_block_scaling() and isinstance(
                recipe_state, Float8BlockScalingRecipeState
            ):
                return

        # Max. number of fp8 tensors per GEMM = 3 (input, weight, output) for fwd and
        # 2 (grad_output and grad_input) for bwd
        num_fp8_tensors = self.fp8_meta["num_gemms"] * 3 if fwd else self.fp8_meta["num_gemms"] * 2

        # Initialize recipe state and quantizers
        recipe_state = RecipeState.create(
            recipe,
            mode=("forward" if fwd else "backward"),
            num_quantizers=num_fp8_tensors,
        )

        self.fp8_meta[fp8_meta_tensor_key] = recipe_state
        self.quantizers[fp8_meta_tensor_key] = recipe_state.make_quantizers()

    def init_fp8_meta_tensors(self, recipe: Recipe) -> None:
        """Init scales and amaxes."""
        self.set_meta_tensor(True, recipe)
        self.set_meta_tensor(False, recipe)

        self.fp8_meta_tensors_initialized = True

    def get_fp8_meta_tensors(self) -> None:
        """Get scales and amaxes."""
        fwd_key, bwd_key = "scaling_fwd", "scaling_bwd"
        if fwd_key not in self.fp8_meta or bwd_key not in self.fp8_meta:
            return None

        fp8_meta_tensors = {fwd_key: [], bwd_key: []}
        with torch.no_grad():
            for key in (fwd_key, bwd_key):
                fp8_meta_tensors[key].append(self.fp8_meta[key].scale.clone())
                fp8_meta_tensors[key].append(self.fp8_meta[key].amax_history.clone())
        return fp8_meta_tensors

    def reset_fp8_meta_tensors(self, fp8_meta_tensors=None) -> None:
        """Reset scales and amaxes."""

        def reset(key):
            if key in self.fp8_meta:
                if fp8_meta_tensors is None:
                    self.fp8_meta[key].scale.copy_(torch.ones_like(self.fp8_meta[key].scale))
                    self.fp8_meta[key].amax_history.copy_(
                        torch.zeros_like(self.fp8_meta[key].amax_history)
                    )
                else:
                    assert key in fp8_meta_tensors, "Cannot reset fp8 tensors."
                    self.fp8_meta[key].scale.copy_(fp8_meta_tensors[key][0])
                    self.fp8_meta[key].amax_history.copy_(fp8_meta_tensors[key][1])

        with torch.no_grad():
            reset("scaling_fwd")
            reset("scaling_bwd")

    def get_extra_state(self) -> torch.Tensor:
        """Save before checkpointing."""

        # This implementation is working around a few issues:
        #
        # (1) PyTorch's "extra state" infrastructure might be able to
        #     support any picklable type, but they make no guarantees.
        #     We have experienced problems (e.g. in ONNX export) with
        #     non-tensor extra state.
        # (2) PyTorch's checkpointing infrastructure does not remap
        #     devices for "extra state" like it does for "state dict".
        #     Thus, we want to avoid putting extra state on the GPU
        #     since it may be loaded on the wrong device.
        # (3) The extra state consists of many small tensors. If we
        #     want to copy them all to CPU, then we need to avoid the
        #     overhead of many GPU-CPU memory transfers.
        #
        # See: https://github.com/NVIDIA/TransformerEngine/pull/351
        # See: https://github.com/NVIDIA/TransformerEngine/pull/363

        def to_cpu(src: torch.Tensor) -> torch.Tensor:
            """Helper function to make CPU copy of tensor

            Memory transfer is asynchronous w.r.t. host, so GPU should
            be synchronized before using result.

            """
            dst = torch.empty_like(src, device="cpu")
            dst.copy_(src, non_blocking=True)
            return dst

        # Store FP8 state if needed
        state = None
        fp8_checkpoint = self.fp8_meta["fp8_checkpoint"] or self.fp8 or self.fp8_calibration
        if fp8_checkpoint:

            # Copy tensors to CPU and store
            state = {}
            state["recipe"] = self.fp8_meta["recipe"]
            if state["recipe"].delayed():
                state["scale_fwd"] = to_cpu(self.fp8_meta["scaling_fwd"].scale)
                state["amax_history_fwd"] = to_cpu(self.fp8_meta["scaling_fwd"].amax_history)
                state["scale_bwd"] = to_cpu(self.fp8_meta["scaling_bwd"].scale)
                state["amax_history_bwd"] = to_cpu(self.fp8_meta["scaling_bwd"].amax_history)

            # Store other pickelable values
            extra = {}
            for k, v in self.fp8_meta.items():
                if k != "buffer_index_and_autocast_key" and isinstance(
                    v, (bool, int, float, str, tuple, list)
                ):
                    extra[k] = v
            state["extra_fp8_variables"] = extra

        # Serialize state into byte tensor
        torch.cuda.synchronize()
        state_serialized = bytearray(pickle.dumps(state))
        state_serialized = torch.frombuffer(state_serialized, dtype=torch.uint8)
        return state_serialized

    def set_extra_state(self, state: torch.Tensor) -> None:
        """Load previous state."""
        if state is None:
            return

        # Load state
        if isinstance(state, torch.Tensor):
            # Default format: byte tensor with pickled data
            state = pickle.loads(state.detach().cpu().numpy().tobytes())
        elif isinstance(state, io.BytesIO):
            # Deprecated format with io.BytesIO
            state.seek(0)
            state = torch.load(state, map_location="cuda")
        else:
            raise RuntimeError("Unsupported checkpoint format.")

        if state is None:
            return

        # Load extra items
        self.fp8_meta.update(state["extra_fp8_variables"])
        self.fp8_meta["recipe"] = state["recipe"]
        if "global_fp8_buffer_pos_fwd_recompute" in self.fp8_meta:
            del self.fp8_meta["global_fp8_buffer_pos_fwd_recompute"]

        # Initialize before loading
        self.init_fp8_meta_tensors(self.fp8_meta["recipe"])

        def copy_tensor(src: torch.Tensor, dst: torch.Tensor) -> None:
            """Helper function to copy tensor from CPU

            Memory transfer is asynchronous w.r.t. host, so GPU should
            be synchronized before using result.

            """
            dst.copy_(src, non_blocking=True)

        # Load tensors
        if self.fp8_meta["recipe"].delayed():
            copy_tensor(state["scale_fwd"], self.fp8_meta["scaling_fwd"].scale)
            copy_tensor(state["amax_history_fwd"], self.fp8_meta["scaling_fwd"].amax_history)
            copy_tensor(state["scale_bwd"], self.fp8_meta["scaling_bwd"].scale)
            copy_tensor(state["amax_history_bwd"], self.fp8_meta["scaling_bwd"].amax_history)
        torch.cuda.synchronize()

    def set_activation_dtype(self, inp: torch.Tensor) -> None:
        """Get activation data type for AMP."""
        # Native AMP (`torch.autocast`) gets highest priority
        if torch.is_autocast_enabled():
            self.activation_dtype = torch.get_autocast_gpu_dtype()
            return

        # All checks after this have already been performed once, thus skip
        if self.activation_dtype == inp.dtype:
            return

        dtype = inp.dtype
        for name, param in self.named_parameters():
            if param is not None:
                assert dtype == param.dtype, (
                    "Data types for parameters must match when outside of autocasted region. "
                    f" Found input dtype: {dtype} and {name!r} dtype: {param.dtype}"
                )
        self.activation_dtype = dtype

    def set_tensor_parallel_group(self, tp_group: Union[dist_group_type, None]) -> None:
        """
        Set the tensor parallel group for the given
        module before executing the forward pass.

        Parameters
        ----------
        tp_group : ProcessGroup, default = `None`
                  tensor parallel process group.
        """
        self.tp_group = tp_group
        self.tp_group_initialized = True

    def _get_fp8_params(self) -> Union[List[torch.Tensor], None]:
        """returns the FP8 weights."""
        fp8_params = []
        for param in self.parameters(recurse=False):
            if isinstance(param, QuantizedTensor) and param.requires_grad:
                fp8_params.append(param)
        if len(fp8_params) == 0:
            return None
        return fp8_params

    # This routine is shared across FP8 and FP8_calibration paths so should not actually
    # assume FP8 execution.
    def init_fp8_metadata(self, num_gemms: int = 1) -> None:
        """Initialize fp8 related metadata and tensors during fprop."""
        self.fp8_parameters = FP8GlobalStateManager.with_fp8_parameters()
        self.fp8 = FP8GlobalStateManager.is_fp8_enabled()
        self.fp8_calibration = FP8GlobalStateManager.is_fp8_calibration()
        fp8_enabled = self.fp8 or self.fp8_calibration
        self.fp8_meta["fp8_checkpoint"] = self.fp8 or self.fp8_calibration

        if self.fp8_parameters or fp8_enabled:
            if (
                self.fp8_initialized
                and FP8GlobalStateManager.get_fp8_recipe() == self.fp8_meta["recipe"]
            ):
                # FP8 init has already been run and recipe is the same, don't do anything.
                return
            self.fp8_meta["recipe"] = FP8GlobalStateManager.get_fp8_recipe()
        else:
            # If fp8 isn't enabled, turn off and return.
            self.fp8_initialized = False
            return

        if self.fp8_parameters and not self.fp8_initialized:
            self.fp8_meta["num_gemms"] = num_gemms
            self.init_fp8_meta_tensors(self.fp8_meta["recipe"])

        if fp8_enabled:
            # Set FP8 and other FP8 metadata
            self.fp8_meta["num_gemms"] = num_gemms
            self.fp8_meta["fp8_group"] = FP8GlobalStateManager.get_fp8_group()

            # Set FP8_MAX per tensor according to recipe
            self.fp8_meta["fp8_max_fwd"] = self.fp8_meta["recipe"].fp8_format.value.max_fwd
            self.fp8_meta["fp8_max_bwd"] = self.fp8_meta["recipe"].fp8_format.value.max_bwd

            # Allocate scales and amaxes
            self.init_fp8_meta_tensors(self.fp8_meta["recipe"])
            self.fp8_initialized = True

            self.fp8_meta["recipe"] = FP8GlobalStateManager.get_fp8_recipe()

    @contextmanager
    def prepare_forward(
        self,
        inp: torch.Tensor,
        num_gemms: int = 1,
        allow_non_contiguous: bool = False,
    ) -> Generator[torch.Tensor, None, None]:
        """Checks and prep for FWD.
        The context manager is needed because there isn't a way for a module to know
        if it's the last FP8 module in the forward autocast. It is useful
        to setup the forward aggregated amax reduction for every module
        just in case. The autocast exit will pick up the most recent one.
        """
        # Activation recomputation is used and this is the second forward phase.
        if self.fp8 and in_fp8_activation_recompute_phase():
            FP8GlobalStateManager.get_old_fp8_meta_tensors_for_recompute(self.fp8_meta)
        else:
            assert inp.is_cuda, "TransformerEngine needs CUDA."

            if self.tp_size > 1:
                assert self.tp_group_initialized, "TP group not initialized."

            self.set_activation_dtype(inp)
            self.init_fp8_metadata(num_gemms=num_gemms)

            if self.fp8 and self.sequence_parallel and self.fp8_meta["recipe"].delayed():
                assert self.fp8_meta["recipe"].reduce_amax, (
                    "Amax reduction across tensor parallel group is "
                    "necessary when using sequence parallelism with FP8."
                )

            if self.fp8 and not FP8GlobalStateManager.fp8_graph_capturing():
                FP8GlobalStateManager.add_fp8_tensors_to_global_buffer(self.fp8_meta)

            # Activation recomputation is used and this is the first forward phase.
            if self.fp8 and self.training and is_fp8_activation_recompute_enabled():
                FP8GlobalStateManager.copy_forward_fp8_meta_tensors_for_recompute(self.fp8_meta)

        with torch.cuda.nvtx.range(self.__class__.__name__ + " forward"):
            if not allow_non_contiguous and not inp.is_contiguous():
                inp = inp.contiguous()
            yield inp

        if self.fp8 and in_fp8_activation_recompute_phase():
            FP8GlobalStateManager.restore_fp8_meta_tensors(self.fp8_meta)

    def set_nccl_overlap_warning_if_tp(self) -> None:
        """When using TP, the NCCL communication needs to be scheduled
        before the GEMM for there to be a guaranteed overlap. From the
        host side in TE, the comm calls are always launched first, but
        to ensure that the GEMM isn't scheduled first, the environment
        variable `CUDA_DEVICE_MAX_CONNECTIONS` needs to be set to 1 to
        force a single channel.
        """
        if self.tp_size == 1:
            return
        num_cuda_work_queues = int(os.getenv("CUDA_DEVICE_MAX_CONNECTIONS", "0"))
        if num_cuda_work_queues != 1:
            warnings.warn(
                "To guarantee overlapping TP and SP collectives with the backward"
                "GEMMs, set environment variable CUDA_DEVICE_MAX_CONNECTIONS = 1"
            )

    @staticmethod
    def grad_output_preprocess(
        ctx,
        grad_output: torch.Tensor,
        row_parallel_mode: bool,
        quantizer: Optional[Quantizer],
    ) -> Tuple[Union[torch.Tensor, None], ...]:
        """Utility function for backward.
        Returns tuple in order (all optional/None based on training precion/recipe):
            R1: gathered `grad_output`.
            R2: bias gradient on R1.

        """
        grad_output = grad_output.reshape((-1, grad_output.shape[-1]))
        grad_output = grad_output.contiguous()
        gather_grad_output = row_parallel_mode and ctx.sequence_parallel

        # Non-FP8 case: bgrad is fused with wgrad for this case.
        if not ctx.fp8 and not ctx.debug:
            if gather_grad_output:
                if not ctx.ub_overlap_ag:
                    grad_output, _ = gather_along_first_dim(grad_output, ctx.tp_group)
                else:
                    ctx.ub_obj_gradout.copy_into_buffer(grad_output, quantizer, local_chunk=True)
                    grad_output = ctx.ub_obj_gradout.get_buffer(quantizer)
            return grad_output, None

        # FP8 with all-gather: unfused bgrad, fused cast + transpose
        # Also supports debug quantization, which is handled inside gather_along_first_dim.
        if gather_grad_output:
            grad_bias = None
            if ctx.use_bias:
                grad_bias = grad_output.view(-1, grad_output.shape[-1]).sum(dim=0)
            if ctx.ub_overlap_ag:
                # Quantize the gradient if needed
                if not isinstance(
                    grad_output,
                    (
                        QuantizedTensor,
                        Float8TensorBase,
                        MXFP8TensorBase,
                        Float8BlockwiseQTensorBase,
                    ),
                ):
                    grad_output = quantizer(grad_output)

                # Copy into communication buffer, and replace original gradient with it
                ctx.ub_obj_gradout.copy_into_buffer(grad_output, quantizer, local_chunk=True)
                grad_output = ctx.ub_obj_gradout.get_buffer(quantizer)
            else:
                grad_output, _ = gather_along_first_dim(
                    grad_output,
                    ctx.tp_group,
                    quantizer=quantizer,
                )
            return grad_output, grad_bias

        # Debug without all-gather: unfused cast and bgrad
        # bgrad only if wgrad is in FP8, otherwise it is fused with wgrad and we return None
        if ctx.debug:
            grad_output_ = quantizer(grad_output)
            if (
                isinstance(
                    grad_output_.get_tensor(True),
                    (QuantizedTensor, Float8TensorBase, MXFP8TensorBase),
                )
                and ctx.use_bias
            ):
                grad_bias = grad_output.view(-1, grad_output.shape[-1]).sum(dim=0)
            else:
                grad_bias = None
            grad_output = grad_output_
            return grad_output, grad_bias

        # FP8 without all-gather: fused bgrad + cast + transpose
        grad_bias = None
        if ctx.use_bias:
            if isinstance(
                grad_output,
                (QuantizedTensor, Float8TensorBase, MXFP8TensorBase, Float8BlockwiseQTensorBase),
            ):
                grad_bias = grad_output.dequantize().view(-1, grad_output.shape[-1]).sum(dim=0)
            else:
                if isinstance(quantizer, Float8BlockQuantizer):
                    # unfuse bgrad for now until cast_transpose + dgrad calculation is ready for Float8BlockQuantizer.
                    grad_bias = grad_output.view(-1, grad_output.shape[-1]).sum(dim=0)
                else:
                    grad_bias, grad_output = tex.bgrad_quantize(grad_output, quantizer)
        if not isinstance(
            grad_output,
            (QuantizedTensor, Float8TensorBase, MXFP8TensorBase, Float8BlockwiseQTensorBase),
        ):
            grad_output = quantizer(grad_output)
        return grad_output, grad_bias

    def register_parameter(self, name, param, **kwargs):
        """
        Thin wrapper around PyTorch parameter registration to stash additional parameter
        metedata used in deferred initialization.
        """
        super().register_parameter(name, param)
        self.param_init_meta[name] = _ParameterInitMeta(**kwargs)

    def reset_parameters(self, defer_init: Optional[bool] = False) -> None:
        """
        Reset all module parameters to initial values. Unless deferred initialization
        is specified, all parameters on a 'meta' device are also materialized on a real cuda
        device before the values are reset to initial.
        """
        if defer_init:
            return

        for name, param in self.named_parameters(recurse=False):
            # Ensure parameter is on a real device
            if param.device == torch.device("meta"):
                param = torch.empty_like(param, device="cuda")

            # Initialize the parameter values on device
            init_fn = self.param_init_meta[name].init_fn
            get_rng_state_tracker = self.param_init_meta[name].get_rng_state_tracker
            if get_rng_state_tracker is None:
                init_fn(param)
            else:
                if hasattr(self, "rng_tracker_name") and self.rng_tracker_name:
                    with get_rng_state_tracker().fork(self.rng_tracker_name):
                        init_fn(param)
                else:
                    with get_rng_state_tracker().fork():
                        init_fn(param)

            # If primary weights are in fp8, wrap the parameter as FP8Tensor
            fp8_meta_index = self.param_init_meta[name].fp8_meta_index
            high_precision_init_val = None
            if self.primary_weights_in_fp8 and fp8_meta_index is not None:
                if self.preserve_high_precision_init_val:
                    high_precision_init_val = param.detach().cpu()

                quantizer = self.quantizers["scaling_fwd"][fp8_meta_index]
                assert (
                    quantizer is not None
                )  # to use primary fp8 weight one needs to use FP8 autocast with specific recipe.
                quantizer.internal = False
                param = quantizer(param)

            # Redo parameter wrap in case we broke it above
            # NOTE: Currently this can only be broken when primary weights are in Fp8 but
            #       re-applying the nn.Parameter() wrap is a no-op when the input is already
            #       a parameter so we always re-apply it just for extra safety.
            param = torch.nn.Parameter(param)
            if high_precision_init_val is not None:

                # - Master weights are initialized from model weights, if we use fp8 primary
                #   weights to initialize master weights, the numerical values of master weights
                #   are not consistent with the numerical values when we initialize them from
                #   bf16/fp16 weights.
                # - So we add a `_high_precision_init_val` attribute to each model weight to store
                #   the original bf16/fp16 weight on cpu before casting it to fp8. And users can
                #   use `get_high_precision_init_val` to get this cpu tensor.
                # - This cpu tensor is not needed once the master weight is initialized, so users
                #   should call `clear_high_precision_init_val` to remove it after master weight
                #   is initialized.

                def get(self):
                    if hasattr(self, "_high_precision_init_val"):
                        return self._high_precision_init_val
                    return None

                def clear(self):
                    if hasattr(self, "_high_precision_init_val"):
                        del self._high_precision_init_val

                param._high_precision_init_val = high_precision_init_val
                param.get_high_precision_init_val = MethodType(get, param)
                param.clear_high_precision_init_val = MethodType(clear, param)

            setattr(self, name, param)

    @abstractmethod
    def forward(self):
        """Needs override."""

    def get_weight_workspace(
        self,
        *,
        tensor: Optional[torch.Tensor] = None,
        quantizer: Optional[Quantizer] = None,
        cache_name: Optional[str] = None,
        update_workspace: bool = True,
        skip_update_flag: Optional[torch.Tensor] = None,
        fsdp_group: Optional[dist_group_type] = None,
        workspace_dtype: Optional[torch.dtype] = None,
    ) -> QuantizedTensor:
        """Get FP8 workspace buffer and maybe update its values

        The workspace buffer may be cached for future function calls.

        Parameters
        ----------
        tensor : torch.Tensor, optional
            Values to copy into workspace. Required if the workspace
            is being constructed or updated.
        quantizer: Quantizer, optional
            Quantizer used to cast the weights. Required if the
            workspace is being constructed or updated.
        cache_name: str, optional
            Key for caching.
        update_workspace: bool, default = `True`
            Update workspace with values from `tensor`.
        skip_update_flag: torch.Tensor, optional
            GPU flag to skip updating the workspace. Take precedence
            over `update_workspace` if provided.
        fsdp_group: bool, default = None
            FSDP process group that the weights are distributed over.
        workspace_dtype: torch.dtype, default = None
            If weight workspace contains high-precision tensor - for example
            for debug quantization, this is dtype of the tensor.
        """

        # FP8 primary weights
        if isinstance(tensor, QuantizedTensor):
            if update_workspace and quantizer is not None:
                tensor.update_usage(
                    rowwise_usage=quantizer.rowwise_usage,
                    columnwise_usage=quantizer.columnwise_usage,
                )
            return tensor

        # Try getting workspace from cache
        out = None

        if cache_name is not None:
            out = self._fp8_workspaces.get(cache_name, None)
            if quantizer is not None and isinstance(out, MXFP8TensorBase):
                if quantizer.rowwise_usage and out._rowwise_data is None:
                    out = None
                    del self._fp8_workspaces[cache_name]
                elif quantizer.columnwise_usage and out._columnwise_data is None:
                    out = None
                    del self._fp8_workspaces[cache_name]
<<<<<<< HEAD
=======

            is_debug = isinstance(quantizer, DebugQuantizer)
            is_out_debug_tensor = out is not None and isinstance(out, DebugQuantizedTensor)
            if is_debug != is_out_debug_tensor:
                out = None
>>>>>>> 5de3e148

        # Gather cached Fp8 workspace if it's distributed
        # NOTE: FSDP sharding is supported only for Fp8 buffers and will not work
        #       for models initialized with Fp8 primary weights.
        if (
            out is not None
            and tensor is not None
            and fsdp_group is not None
            and out.data.shape != tensor.data.shape
        ):
            _fsdp_gather_tensors(fsdp_group, [tensor.data.shape], out)

        # Construct workspace if needed
        if out is None:
            if tensor is None or quantizer is None:
                raise ValueError(
                    "tensor and quantizer kwargs must be provided to construct FP8 workspace"
                )
            out = quantizer.quantize(tensor, dtype=workspace_dtype)

            # Update cache
            if cache_name is not None:
                self._fp8_workspaces[cache_name] = out
            return out

        # Update workspace if needed
        if skip_update_flag is not None:
            update_workspace = True
        if update_workspace:
            if tensor is None:
                raise ValueError("tensor kwarg must be provided to update FP8 workspace")
            if hasattr(out, "quantize_"):
                out.quantize_(tensor, noop_flag=skip_update_flag)
            else:
                tex.quantize(tensor, quantizer, out, skip_update_flag)
        return out

    def _load_from_state_dict(
        self, state_dict, prefix, local_metadata, strict, missing_keys, unexpected_keys, error_msgs
    ):
        """
        This function loads tensors and extra state including fp8 metadata.
        This metadata is essential for copying fp8 tensors, as the copy_ function
        uses the scale_inv parameter from fp8_meta to set the correct scaling factor
        for the new tensor.
        Hence, this extra state must be loaded before the tensor copying process,
        not after, as is typically done in _load_from_state_dict.
        Tensors are copied into fp8 tensors only when self.primary_weights_in_fp8=True,
        otherwise, this behavior is not required.
        """
        if self.primary_weights_in_fp8:
            extra_state_key = prefix + torch.nn.modules.module._EXTRA_STATE_KEY_SUFFIX
            if extra_state_key in state_dict:
                self.set_extra_state(state_dict[extra_state_key])
        super()._load_from_state_dict(
            state_dict, prefix, local_metadata, strict, missing_keys, unexpected_keys, error_msgs
        )

    def backward_dw(self):
        """
        Execute the delayed weight gradient computation.
        This method is called after the main backward pass to compute weight gradients.
        """
        if self.wgrad_store is None or not self.wgrad_store.delay_wgrad_compute():
            return
        with torch.cuda.nvtx.range(f"_{self.__class__.__name__}_wgrad"):
            (wgrad, grad_bias_, _, _), _ = self.wgrad_store.pop()
            if not self.fuse_wgrad_accumulation:
                unfused_weights = [getattr(self, name) for name in self.weight_names]
                weight_tensor = noop_cat(unfused_weights)
                if weight_tensor.grad is None:
                    weight_tensor.grad = wgrad.to(weight_tensor.dtype)
            if self.use_bias:
                bias_tensor = noop_cat([getattr(self, name) for name in self.bias_names])
                if bias_tensor.grad is None:
                    bias_tensor.grad = grad_bias_.to(bias_tensor.dtype)
            del grad_bias_
            del wgrad

    def _validate_name(self):
        """
        Validate name passed to the module.
        This is invoked in the forward() method as module names are assigned after Model is initialized in Megatron-LM.
        If no name is assigned, it creates a default name with layer count as the variable.
        """
        assert TEDebugState.debug_enabled
        import nvdlfw_inspect.api as debug_api

        if self.name is None:
            debug_api.log_message(
                "Names are not provided to debug modules. ",
                "Creating and using generic names. Pass names to debug modules for better"
                " insight. ",
                level=logging.WARNING,
            )
            self.name = f"Layer_{TEDebugState.get_layer_count()}"

    def _turn_off_unsupported_features_in_debug(self):
        if (
            getattr(self, "ub_bulk_wgrad", False)
            or getattr(self, "ub_bulk_dgrad", False)
            or getattr(self, "ub_overlap_ag", False)
            or getattr(self, "ub_overlap_rs_dgrad", False)
            or getattr(self, "ub_overlap_rs", False)
        ):
            import nvdlfw_inspect.api as debug_api

            debug_api.log_message(
                "UserBuffers are not supported in debug module. "
                "Using UB optimization will not affect the debug module. ",
                level=logging.WARNING,
            )
            if hasattr(self, "ub_bulk_wgrad"):
                self.ub_bulk_wgrad = None
            if hasattr(self, "ub_bulk_dgrad"):
                self.ub_bulk_dgrad = None
            if hasattr(self, "ub_overlap_ag"):
                self.ub_overlap_ag = None
            if hasattr(self, "ub_overlap_rs_dgrad"):
                self.ub_overlap_rs_dgrad = None
            if hasattr(self, "ub_overlap_rs"):
                self.ub_overlap_rs = None<|MERGE_RESOLUTION|>--- conflicted
+++ resolved
@@ -10,10 +10,7 @@
 from abc import ABC, abstractmethod
 from typing import Any, Dict, Generator, List, Optional, Set, Tuple, Union
 from contextlib import contextmanager
-<<<<<<< HEAD
-=======
 import logging
->>>>>>> 5de3e148
 from types import MethodType
 
 import torch
@@ -1080,14 +1077,11 @@
                 elif quantizer.columnwise_usage and out._columnwise_data is None:
                     out = None
                     del self._fp8_workspaces[cache_name]
-<<<<<<< HEAD
-=======
 
             is_debug = isinstance(quantizer, DebugQuantizer)
             is_out_debug_tensor = out is not None and isinstance(out, DebugQuantizedTensor)
             if is_debug != is_out_debug_tensor:
                 out = None
->>>>>>> 5de3e148
 
         # Gather cached Fp8 workspace if it's distributed
         # NOTE: FSDP sharding is supported only for Fp8 buffers and will not work
