--- conflicted
+++ resolved
@@ -107,11 +107,7 @@
         world_size = torch.distributed.get_world_size(mpi_group)
         local_rank = world_rank % tp_size
         local_size = tp_size
-<<<<<<< HEAD
-        node_id = world_rank // tp_size
-=======
         self_node_idx = world_rank // tp_size
->>>>>>> a7e9d3e7
         num_nodes = world_size // tp_size
         ub_callbacks = tex.UbufBootstrapCallbacks()
     else:
@@ -131,16 +127,6 @@
         world_rank = torch.distributed.get_rank(world_group)
         world_size = torch.distributed.get_world_size(world_group)
 
-<<<<<<< HEAD
-        if world_rank == 0:
-            print(
-                f'!!! [NVTE] Bootstrapping Userbuffers with backend="{bootstrap_backend}"\n',
-                end="",
-                flush=True,
-            )
-
-=======
->>>>>>> a7e9d3e7
         # Construct an intra-node communicator based on global ranks that share the same hostname
         # NOTE: If the user specified a valid network interface for NCCL or GLOO, use the host
         #       address on that interface instead of the hostname. This can help avoid issues when
@@ -164,13 +150,6 @@
 
         hostnames = [None for _ in range(world_size)]
         torch.distributed.all_gather_object(hostnames, hostname, world_group)
-<<<<<<< HEAD
-        intra_node_ranks = []
-        for i, host in enumerate(hostnames):
-            if host == hostname:
-                intra_node_ranks.append(i)
-        if len(intra_node_ranks) == world_size:
-=======
         unique_hosts = []
         for host in hostnames:
             if host not in unique_hosts:
@@ -196,33 +175,16 @@
 
         else:
             self_node_idx = 0
->>>>>>> a7e9d3e7
             intra_node_group = world_group
             local_rank = world_rank
             local_size = world_size
             intra_node_ranks = list(range(world_size))
-<<<<<<< HEAD
-        else:
-            intra_node_group = torch.distributed.new_group(
-                backend=bootstrap_backend, ranks=intra_node_ranks
-            )
-            local_rank = torch.distributed.get_rank(intra_node_group)
-            local_size = torch.distributed.get_world_size(intra_node_group)
-
-        node_id = world_rank // local_size
-        num_nodes = world_size // local_size
-        if local_rank == 0:
-            print(
-                f"!!! [NVTE] Number of physical nodes: {num_nodes}\n"
-                + f"!!! [NVTE] Global ranks on node {node_id}: {intra_node_ranks}\n",
-=======
 
         if world_rank == 0:
             print(f"!!! [UB] Number of physical nodes: {num_nodes}\n", end="", flush=True)
         if local_rank == 0:
             print(
                 f"!!! [UB] Global ranks on node {self_node_idx}: {intra_node_ranks}\n",
->>>>>>> a7e9d3e7
                 end="",
                 flush=True,
             )
@@ -337,11 +299,7 @@
                 world_size,  # World size
                 local_rank,  # Rank within the node
                 local_size,  # Number of ranks/GPUs per node
-<<<<<<< HEAD
-                node_id,  # Node ID
-=======
                 self_node_idx,  # Node ID
->>>>>>> a7e9d3e7
                 num_nodes,  # Number of nodes
                 tp_size,  # Tensor-parallel group size (may be different than local_size)
                 num_sm,  # Number of communication SMs
@@ -361,11 +319,7 @@
                 world_size,  # World size
                 local_rank,  # Rank within the node
                 local_size,  # Number of ranks/GPUs per node
-<<<<<<< HEAD
-                node_id,  # Node ID
-=======
                 self_node_idx,  # Node ID
->>>>>>> a7e9d3e7
                 num_nodes,  # Number of nodes
                 tp_size,  # Tensor-parallel group size (may be different than local_size)
                 num_sm,  # Number of communication SMs
@@ -386,13 +340,9 @@
                 layers_reduce_scatter_overlap.remove(wgrad_name)
                 layers_all_gather_overlap.remove(name)
                 layers_reduce_scatter_overlap.append(name)
-<<<<<<< HEAD
-                methods["pipeline"].append(name)
-=======
                 methods["bulk"].remove(name)
                 new_method = ub_cfgs[name]["method"]
                 methods[new_method].append(name)
->>>>>>> a7e9d3e7
 
     for name in methods["ring_exchange"] + methods["pipeline"] + methods["bulk"]:
         ub_cfg = get_default_config(name)
