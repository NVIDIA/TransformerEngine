--- conflicted
+++ resolved
@@ -1,17 +1,12 @@
-# Copyright (c) 2022-2024, NVIDIA CORPORATION & AFFILIATES. All rights reserved.
-#
-# See LICENSE for license information.
-
-"""Module level PyTorch APIs"""
-from .layernorm_linear import LayerNormLinear
-from .linear import Linear
-from .layernorm_mlp import LayerNormMLP
-from .layernorm import LayerNorm
-from .rmsnorm import RMSNorm
-<<<<<<< HEAD
-from .grouped_linear import GroupedLinear
-
-=======
-from .base import initialize_ub, destroy_ub
-
->>>>>>> 6ee92c4b
+# Copyright (c) 2022-2024, NVIDIA CORPORATION & AFFILIATES. All rights reserved.
+#
+# See LICENSE for license information.
+
+"""Module level PyTorch APIs"""
+from .layernorm_linear import LayerNormLinear
+from .linear import Linear
+from .grouped_linear import GroupedLinear
+from .layernorm_mlp import LayerNormMLP
+from .layernorm import LayerNorm
+from .rmsnorm import RMSNorm
+from .base import initialize_ub, destroy_ub