--- conflicted
+++ resolved
@@ -236,12 +236,6 @@
         """
         if split_bw:
             self.context = queue.Queue()
-<<<<<<< HEAD
-=======
-            assert (
-                fuse_wgrad_accumulation == True
-            ), "fuse_wgrad_accumulation is not supported when enabling split_bw"
->>>>>>> bee79783
             assert ub_bulk_wgrad == False, "ub_bulk_wgrad is not supported when enabling split_bw"
             self.enabled = split_bw
         else:
