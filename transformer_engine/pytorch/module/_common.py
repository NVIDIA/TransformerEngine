# Copyright (c) 2022-2025, NVIDIA CORPORATION & AFFILIATES. All rights reserved.
#
# See LICENSE for license information.

"""Internal function used by multiple modules."""

import dataclasses
import queue
from typing import Any, Callable, List, Optional, Tuple, Union

import torch

from .. import cpp_extensions as tex
from .. import experimental
from ..constants import TE_DType
from ..export import is_in_onnx_export_mode
<<<<<<< HEAD
from ..tensor.utils import is_experimental
=======
>>>>>>> 70f53666
from ..utils import get_default_init_method


def _get_normalization_func(normalization: str, forward: bool):
    fwd_normalization_funcs = {
        "LayerNorm": tex.layernorm_fwd,
        "RMSNorm": tex.rmsnorm_fwd,
    }
    bwd_normalization_funcs = {
        "LayerNorm": tex.layernorm_bwd,
        "RMSNorm": tex.rmsnorm_bwd,
    }

    if forward:
        return fwd_normalization_funcs[normalization]
    return bwd_normalization_funcs[normalization]


def apply_normalization(
    inputmat: torch.Tensor,
    ln_out: torch.Tensor,
    ln_weight: torch.Tensor,
    ln_bias: Union[torch.Tensor, None],
    eps: float,
    output_quantizer,
    output_dtype,
    normalization: str,
    fwd_ln_sm_margin: int,
    zero_centered_gamma: bool,
):
    """Apply normalization to input."""
    normalization_func = _get_normalization_func(normalization, True)

    inputs = (inputmat, ln_weight) if ln_bias is None else (inputmat, ln_weight, ln_bias)

    return normalization_func(
        *inputs,
        eps,
        ln_out,
        output_quantizer,
        TE_DType[output_dtype] if output_dtype in TE_DType else output_dtype,
        fwd_ln_sm_margin,
        zero_centered_gamma,
    )


class _NoopCatFunc(torch.autograd.Function):
    """Concatenate tensors, doing a no-op if possible

    See _noop_cat.

    """

    @staticmethod
    def forward(
        ctx: Any,
        dim: int,
        *tensors: Tuple[torch.Tensor, ...],
    ) -> torch.Tensor:
        # pylint: disable=missing-function-docstring

        # Check first tensor
        if not tensors:
            raise ValueError("Attempted to concatenate 0 tensors")
        num_dims = tensors[0].dim()
        if not -num_dims <= dim < num_dims:
            raise ValueError(
                "Attempted to concatenate tensor "
                f"with shape {list(tensors[0].size())} along dim {dim}"
            )
        dim %= num_dims

        # Check remaining tensors
        out_shape = list(tensors[0].size())
        split_ranges = [(0, tensors[0].size(dim))]
        for tensor in tensors[1:]:
            in_shape = list(tensor.size())
            if (
                len(in_shape) != num_dims
                or in_shape[:dim] != out_shape[:dim]
                or in_shape[dim + 1 :] != out_shape[dim + 1 :]
            ):
                raise ValueError(
                    "Attempted to concatenate tensors with shapes "
                    f"{[list(tensor.size()) for tensor in tensors]} "
                    f"along dim {dim}"
                )
            split_start = out_shape[dim]
            split_end = split_start + in_shape[dim]
            out_shape[dim] = split_end
            split_ranges.append((split_start, split_end))

        # Save state for backward
        ctx.dim = dim
        ctx.split_ranges = split_ranges

        # Out-of-place concatenation if needed
        dtype = tensors[0].dtype
        device = tensors[0].device
        strides = tensors[0].stride()
        data_ptr_stride = strides[dim] * tensors[0].element_size()
        data_ptr = tensors[0].data_ptr() + tensors[0].size(dim) * data_ptr_stride
        for tensor in tensors[1:]:
            if (
                tensor.dtype != dtype
                or tensor.device != device
                or tensor.stride() != strides
                or tensor.data_ptr() != data_ptr
            ):
                return torch.cat(tensors, dim=dim)
            data_ptr += tensor.size(dim) * data_ptr_stride

        # No-op concatenation
        out = tensors[0].new()
        out.set_(
            tensors[0].untyped_storage(),
            tensors[0].storage_offset(),
            out_shape,
            strides,
        )
        out.requires_grad = any(tensor.requires_grad for tensor in tensors)
        return out

    @staticmethod
    def backward(
        ctx,
        grad_output: torch.Tensor,
    ) -> Tuple[Optional[torch.Tensor], ...]:
        # pylint: disable=missing-function-docstring
        grad_inputs = []
        for split_start, split_end in ctx.split_ranges:
            slices = [slice(None)] * grad_output.dim()
            slices[ctx.dim] = slice(split_start, split_end)
            grad_inputs.append(grad_output[tuple(slices)])
        return None, *grad_inputs


def noop_cat(
    tensors: List[torch.Tensor],
    dim: int = 0,
) -> torch.Tensor:
    """Concatenate tensors, doing a no-op if possible

    If tensors are already concatenated in memory, a tensor view of
    that memory region will be returned. Otherwise the tensors will be
    concatenated out-of-place, as usual.

    """
    if not tensors:
        raise ValueError("Attempted to concatenate 0 tensors")
    if len(tensors) == 1:
        return tensors[0]
    if is_in_onnx_export_mode():
        return torch.cat(tensors, dim=dim)
    return _NoopCatFunc.apply(dim, *tensors)


<<<<<<< HEAD
def get_module_quantizers(
    module: torch.nn.Module,
    fp8_output: bool,
    fp8_grad: bool,
    debug: bool,
):
    """Return the 6-tuple of quantizers for a module in a centralized way.

    Routing policy:
    - If experimental quantization is enabled via environment and module.fp8 is True,
      return experimental quantizers.
    - Otherwise, return the module's own quantizers (debug or regular).
    """
    if getattr(module, "fp8", False) and is_experimental():
        # TODO(etsykunov): Quantizer instantiation should be better
        # done in the module's constructor
        qlinear_params = experimental.config.set_qlinear_params()

        if qlinear_params is not None:
            return experimental.config.get_experimental_quantizers(module.fp8, qlinear_params)

    if not debug:
        return module._get_quantizers(fp8_output, fp8_grad)
    return module._get_debug_quantizers(fp8_output, fp8_grad)


=======
>>>>>>> 70f53666
@dataclasses.dataclass
class _ParameterInitMeta:
    """
    Stores essential metadata needed to support deferred parameter initialization.
    """

    init_fn: Optional[Callable] = get_default_init_method()
    get_rng_state_tracker: Optional[Callable] = None
    fp8_meta_index: Optional[int] = None

    def __post_init__(self):
        """Safeguard reference to the parameter's parent module and initialization function."""
        if self.init_fn is None:
            self.init_fn = get_default_init_method()


class WeightGradStore:
    """
    A class to manage weight gradient storage and computation in Transformer modules.
    This class enables split backward propagation for better memory efficiency.
    """

    def __init__(self, delay_wgrad_compute=False, ub_bulk_wgrad=False):
        """
        Initialize the WeightGradStore.

        Args:
            delay_wgrad_compute (bool): Whether to delay weight gradient computation
            ub_bulk_wgrad (bool): Whether to enable bulk weight gradient computation
        """
        if delay_wgrad_compute:
            self.context = queue.Queue()
            assert (
                ub_bulk_wgrad is False
            ), "ub_bulk_wgrad is not supported when enabling delay_wgrad_compute"
            self.enabled = delay_wgrad_compute
        else:
            self.context = None
            self.enabled = False

    def delay_wgrad_compute(self):
        """
        Get the current split backward propagation status.

        Returns:
            bool: True if split backward is enabled, False otherwise
        """
        return self.enabled

    def enable_delay_wgrad_compute(self):
        """Enable split backward propagation."""
        self.enabled = True

    def disable_delay_wgrad_compute(self):
        """Disable split backward propagation."""
        self.enabled = False

    def put(self, tensor_list, func):
        """
        Store tensors and computation function for later execution.

        Args:
            tensor_list (list): List of tensors needed for computation
            func (callable): Function to be executed with the tensors
        """
        assert self.enabled is True, "delay_wgrad_compute is not enabled"
        self.context.put([tensor_list, func])

    def pop(self):
        """
        Execute the stored computation with the stored tensors.
        Raises an exception if the queue is empty.
        """
        assert self.enabled is True, "delay_wgrad_compute is not enabled"
        if self.context.qsize() > 0:
            tensor_list, func = self.context.get()
            return func(*tensor_list), tensor_list
        if torch.distributed.is_initialized():
            rank = torch.distributed.get_rank()
            raise RuntimeError(f"Pop empty queue. rank {rank}")
        raise RuntimeError("Pop empty queue. No distributed environment detected.")

    def assert_empty(self):
        """
        Assert that the queue is empty.
        Used for debugging and ensuring proper cleanup.
        """
        assert self.enabled is True, "delay_wgrad_compute is not enabled"
        rank = torch.distributed.get_rank()
        assert self.context.empty(), f"Queue is not empty. rank {rank}"<|MERGE_RESOLUTION|>--- conflicted
+++ resolved
@@ -11,13 +11,8 @@
 import torch
 
 from .. import cpp_extensions as tex
-from .. import experimental
 from ..constants import TE_DType
 from ..export import is_in_onnx_export_mode
-<<<<<<< HEAD
-from ..tensor.utils import is_experimental
-=======
->>>>>>> 70f53666
 from ..utils import get_default_init_method
 
 
@@ -175,35 +170,6 @@
     return _NoopCatFunc.apply(dim, *tensors)
 
 
-<<<<<<< HEAD
-def get_module_quantizers(
-    module: torch.nn.Module,
-    fp8_output: bool,
-    fp8_grad: bool,
-    debug: bool,
-):
-    """Return the 6-tuple of quantizers for a module in a centralized way.
-
-    Routing policy:
-    - If experimental quantization is enabled via environment and module.fp8 is True,
-      return experimental quantizers.
-    - Otherwise, return the module's own quantizers (debug or regular).
-    """
-    if getattr(module, "fp8", False) and is_experimental():
-        # TODO(etsykunov): Quantizer instantiation should be better
-        # done in the module's constructor
-        qlinear_params = experimental.config.set_qlinear_params()
-
-        if qlinear_params is not None:
-            return experimental.config.get_experimental_quantizers(module.fp8, qlinear_params)
-
-    if not debug:
-        return module._get_quantizers(fp8_output, fp8_grad)
-    return module._get_debug_quantizers(fp8_output, fp8_grad)
-
-
-=======
->>>>>>> 70f53666
 @dataclasses.dataclass
 class _ParameterInitMeta:
     """
