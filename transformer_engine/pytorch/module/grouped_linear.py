# Copyright (c) 2022-2025, NVIDIA CORPORATION & AFFILIATES. All rights reserved.
#
# See LICENSE for license information.

"""GroupedLinear API"""
from typing import Union, Optional, Callable, Tuple, List
import warnings

import functools
import torch

import transformer_engine_torch as tex

from transformer_engine.common.recipe import Recipe
from .base import (
    get_multi_stream_cublas_workspace,
    get_dummy_wgrad,
    TransformerEngineBaseModule,
    _2X_ACC_FPROP,
    _2X_ACC_DGRAD,
    _2X_ACC_WGRAD,
)
from ._common import WeightGradStore
from ..fp8 import FP8GlobalStateManager
from ..utils import (
    divide,
    cast_if_needed,
    clear_tensor_data,
    init_method_constant,
    requires_grad,
)
from ..distributed import (
    set_tensor_model_parallel_attributes,
    get_distributed_world_size,
    is_fp8_activation_recompute_enabled,
    in_fp8_activation_recompute_phase,
)
from ..cpp_extensions import (
    general_grouped_gemm,
)
from ..constants import GemmParallelModes, dist_group_type
from ..jit import no_torch_dynamo
from ..graph import is_graph_capturing
from ..cpu_offload import is_cpu_offload_enabled

from ..tensor.float8_tensor import Float8CurrentScalingQuantizer, Float8Quantizer
from ..tensor.quantized_tensor import (
    QuantizedTensorStorage,
    Quantizer,
    prepare_for_saving,
    restore_from_saved,
)

__all__ = ["GroupedLinear"]


class _GroupedLinear(torch.autograd.Function):
    """GroupedLinear semi-top level module
    Calls custom cuda extensions.
    """

    @staticmethod
    def forward(
        ctx,
        inp: torch.Tensor,
        m_splits: List[int],
        use_bias: bool,
        is_first_microbatch: Union[bool, None],
        fp8: bool,
        fp8_calibration: bool,
        wgrad_store: WeightGradStore,
        input_quantizers: List[Quantizer],
        weight_quantizers: List[Quantizer],
        output_quantizers: List[Quantizer],
        grad_output_quantizers: List[Quantizer],
        fuse_wgrad_accumulation: bool,
        cpu_offloading: bool,
        sequence_parallel: bool,
        activation_dtype: torch.dtype,
        is_grad_enabled: bool,
        module,
        skip_fp8_weight_update,
        save_original_input,
        fine_grained_activation_offloading,
        *weights_and_biases,
    ) -> torch.Tensor:
        # pylint: disable=missing-function-docstring

        num_gemms = len(m_splits)
        weights = weights_and_biases[:num_gemms]
        biases = weights_and_biases[num_gemms:]
        device = inp.device
        weight_requires_grad = weights[0].requires_grad

        # Configure quantizers
        if save_original_input and isinstance(input_quantizers[0], Float8Quantizer):
            raise ValueError("DelayedScaling recipe is not supported with save_original_input")
        if input_quantizers[0] is not None:
            for input_quantizer in input_quantizers:
                input_quantizer.set_usage(
                    rowwise=True,
                    columnwise=(
                        is_grad_enabled and weight_requires_grad and not save_original_input
                    ),
                )
            columnwise_usage = is_grad_enabled and inp.requires_grad
            if not columnwise_usage:
                columnwise_usage = (
                    is_fp8_activation_recompute_enabled()
                    and not in_fp8_activation_recompute_phase()
                )
            if weight_quantizers[0] is not None:
                for weight_quantizer in weight_quantizers:
                    weight_quantizer.set_usage(rowwise=True, columnwise=columnwise_usage)
        if output_quantizers[0] is not None:
            for output_quantizer in output_quantizers:
                output_quantizer.set_usage(rowwise=True, columnwise=False)

        # Initialize input tensors
        in_features = weights[0].size(-1)
        if inp.size(-1) != in_features:
            raise ValueError(
                f"Input tensor (shape={tuple(inp.size())}) is not compatible with "
                f"weight tensor (shape={tuple(weights[0].size())})"
            )
        inp_view = inp.reshape(-1, in_features)
        inputmats: list
        if fp8:
            inputmats = tex.split_quantize(inp_view, m_splits, input_quantizers)
        else:
            inputmats = torch.split(cast_if_needed(inp_view, activation_dtype), m_splits)

        # Initialize weights
        weights_fp8: list
        if fp8:
            # FP8 cast to workspace buffer
            weights_fp8 = []
            update_workspace = is_first_microbatch is None or is_first_microbatch
            for i in range(num_gemms):
                weight_fp8 = module.get_weight_workspace(
                    tensor=weights[i],
                    quantizer=weight_quantizers[i],
                    cache_name=(None if is_first_microbatch is None else f"weight{i}"),
                    update_workspace=update_workspace,
                    skip_update_flag=skip_fp8_weight_update,
                )
                weights_fp8.append(weight_fp8)

        else:
            weights_fp8 = [cast_if_needed(weight, activation_dtype) for weight in weights]

        # Initialize biases
        bias_dtype = activation_dtype
        if fp8 and activation_dtype == torch.float32:
            bias_dtype = torch.bfloat16  # FP8 GEMM only supports BF16/FP16 bias
        biases = [cast_if_needed(bias, bias_dtype) for bias in biases] if use_bias else biases

        # Initialize output tensor
        out = torch.empty(
            [sum(m_splits), weights_fp8[0].size(0)],
            dtype=activation_dtype,
            device=device,
        )

        # Choose whether to use split accumulator
        use_split_accumulator = _2X_ACC_FPROP
        if fp8:
            recipe = FP8GlobalStateManager.get_fp8_recipe()
            if hasattr(recipe, "fp8_gemm_fprop"):
                use_split_accumulator = recipe.fp8_gemm_fprop.use_split_accumulator

        # Perform GEMM
        _ = general_grouped_gemm(
            weights_fp8,
            inputmats,
            [out],
            activation_dtype,
            get_multi_stream_cublas_workspace(),
            single_output=True,
            m_splits=m_splits,
            bias=biases,
            use_bias=use_bias,
            use_split_accumulator=use_split_accumulator,
        )

        if fp8_calibration:
            for i in range(num_gemms):
                # amax of input
                for i in range(num_gemms):
                    input_quantizers[i].calibrate(inputmats[i])
                for i in range(num_gemms):
                    weight_quantizers[i].calibrate(weights[i])

        if is_grad_enabled:
            ctx.weight_quantizers = weight_quantizers
            ctx.weights_shape_1 = weights[0].shape[1]

            # TODO: update after #1638 is merged. # pylint: disable=fixme
            if weight_requires_grad:
                if save_original_input:
                    inputmats = [None] * num_gemms
                    inputmats[0] = inp
                else:
                    for inputmat in inputmats:
                        if isinstance(inputmat, QuantizedTensorStorage):
                            inputmat.update_usage(rowwise_usage=False, columnwise_usage=True)
            else:
                inputmats = [None] * num_gemms
            if inp.requires_grad:
                for weight in weights_fp8:
                    if isinstance(weight, QuantizedTensorStorage):
                        weight.update_usage(columnwise_usage=True)

            for i in range(num_gemms):
                weights[i].offloading_activation = False
                weights_fp8[i].offloading_activation = False
                biases[i].offloading_activation = False
            ctx.fine_grained_activation_offloading = fine_grained_activation_offloading

            if fine_grained_activation_offloading and cpu_offloading:
                raise ValueError(
                    f"Do not use fine_grained_activation_offloading and cpu_offloading at the same time."
                )

            if fine_grained_activation_offloading and weights[0].requires_grad and fuse_wgrad_accumulation:
                grad_added_to_main_grad_list = []
                for weight in weights:
                    if weight.requires_grad and hasattr(weight, "grad_added_to_main_grad"):
                        grad_added_to_main_grad_list.append(weight.grad_added_to_main_grad)
                        weight.grad_added_to_main_grad = True
                ctx.grad_added_to_main_grad_list = grad_added_to_main_grad_list

            tensors_to_save, tensor_objects = prepare_for_saving(
                *inputmats,
                *weights_fp8,
                *weights,
                *biases,
            )
            ctx.save_for_backward(*tensors_to_save)
            ctx.tensor_objects = tensor_objects

            ctx.weights_requires_grad = weights[0].requires_grad
            if fuse_wgrad_accumulation and ctx.weights_requires_grad:
                # This check is needed to ensure that main_grad is not created
                # during the forward pass when using MCore FSDP as it creates
                # the main_grad buffer lazily before backprop
                if hasattr(weights[0], "__fsdp_param__"):
                    # MCore FSDP creates main_grad lazily before backward
                    ctx.main_grad_funcs = [weights[i].get_main_grad for i in range(num_gemms)]
                else:
                    ctx.main_grad_funcs = [
                        lambda j=i: weights[j].main_grad for i in range(num_gemms)
                    ]
            else:
                ctx.main_grad_funcs = [lambda: None for i in range(num_gemms)]
            ctx.device = device
            ctx.grad_output_quantizers = grad_output_quantizers
            ctx.m_splits = m_splits
            ctx.num_gemms = num_gemms
            ctx.activation_dtype = activation_dtype
            ctx.fp8 = fp8
            ctx.fp8_recipe = FP8GlobalStateManager.get_fp8_recipe() if fp8 else None
            ctx.fuse_wgrad_accumulation = fuse_wgrad_accumulation
            ctx.cpu_offloading = cpu_offloading
            ctx.is_first_microbatch = is_first_microbatch
            ctx.use_bias = use_bias
            ctx.sequence_parallel = sequence_parallel
            ctx.inp_shape = inp.shape
            ctx.requires_dgrad = inp.requires_grad
            ctx.reduce_and_update_bwd_fp8_tensors = False
            if ctx.fp8 and requires_grad(inp, weights[0], biases[0]):
                ctx.reduce_and_update_bwd_fp8_tensors = (
                    ctx.reduce_and_update_bwd_fp8_tensors
                    or FP8GlobalStateManager.is_first_fp8_module()
                )
            ctx.wgrad_store = wgrad_store
            ctx.save_original_input = save_original_input
            ctx.input_quantizers = input_quantizers

        # [*, in_features] -> [*, out_features] except first dimension changes for SP
        return out.view(-1, *inp.shape[1:-1], out.shape[-1])

    @staticmethod
    def backward(ctx, grad_output: torch.Tensor) -> Tuple[Union[torch.Tensor, None], ...]:
        # pylint: disable=missing-function-docstring
        with torch.cuda.nvtx.range("_GroupedLinear_backward"):
            saved_tensors = restore_from_saved(ctx.tensor_objects, ctx.saved_tensors)
            N = ctx.num_gemms
            inputmats = saved_tensors[:N]
            weights = saved_tensors[N : 2 * N]
            origin_weights = saved_tensors[2 * N : 3 * N]
            biases = saved_tensors[3 * N : 4 * N]
            main_grads = [main_grad_func() for main_grad_func in ctx.main_grad_funcs]

            if (ctx.cpu_offloading or ctx.fine_grained_activation_offloading) and ctx.fuse_wgrad_accumulation:
                for i in range(ctx.num_gemms):
<<<<<<< HEAD
                    if not ctx.cpu_offloading:
                        w = torch.nn.Parameter(weights[i], weights[i].requires_grad)
                        weights[i] = w
                    weights[i].main_grad = main_grads[i]
                    weights[i].grad_added_to_main_grad = ctx.grad_added_to_main_grad_list[i]
=======
                    origin_weights[i].main_grad = main_grads[i]
                    origin_weights[i].grad_added_to_main_grad = ctx.grad_added_to_main_grad_list[i]
>>>>>>> 963b39c5

            # Preprocess grad output
            grad_output_view = grad_output.contiguous().view(-1, grad_output.shape[-1])
            grad_output = [None] * ctx.num_gemms
            grad_biases = [None] * ctx.num_gemms
            if ctx.fp8:
                if ctx.use_bias:
                    grad_output_mats = torch.split(grad_output_view, ctx.m_splits)
                    recipe = ctx.fp8_recipe
                    if recipe.delayed() or recipe.float8_current_scaling() or recipe.mxfp8():
                        # Fused bias grad + quantize kernel
                        for i in range(ctx.num_gemms):
                            grad_biases[i], grad_output[i] = tex.bgrad_quantize(
                                grad_output_mats[i],
                                ctx.grad_output_quantizers[i],
                            )
                    else:
                        # Unfused bias grad and multi-tensor quantize
                        for i in range(ctx.num_gemms):
                            grad_biases[i] = grad_output_mats[i].sum(dim=0)
                        grad_output = tex.split_quantize(
                            grad_output_view,
                            ctx.m_splits,
                            ctx.grad_output_quantizers,
                        )
                else:
                    # Multi-tensor quantize
                    grad_output = tex.split_quantize(
                        grad_output_view,
                        ctx.m_splits,
                        ctx.grad_output_quantizers,
                    )
            else:
                # Only split grad output. Grad bias is fused with
                # wgrad GEMM.
                grad_output = torch.split(
                    cast_if_needed(grad_output_view, ctx.activation_dtype),
                    ctx.m_splits,
                )

            if ctx.is_first_microbatch is not None:
                accumulate_wgrad_into_param_main_grad = (
                    ctx.fuse_wgrad_accumulation and not ctx.is_first_microbatch
                )
            else:
                accumulate_wgrad_into_param_main_grad = ctx.fuse_wgrad_accumulation

            if ctx.requires_dgrad:
                dgrad_gemm_use_split_accumulator = _2X_ACC_DGRAD
                if ctx.fp8:
                    recipe = ctx.fp8_recipe
                    if hasattr(recipe, "fp8_gemm_dgrad"):
                        dgrad_gemm_use_split_accumulator = (
                            recipe.fp8_gemm_dgrad.use_split_accumulator
                        )
                dgrad = torch.empty(
                    (sum(ctx.m_splits), ctx.weights_shape_1),
                    dtype=ctx.activation_dtype,
                    device=ctx.device,
                )

                for weight, quantizer in zip(weights, ctx.weight_quantizers):
                    if quantizer is not None and isinstance(weight, QuantizedTensorStorage):
                        weight.update_usage(
                            rowwise_usage=quantizer.rowwise_usage,
                            columnwise_usage=quantizer.columnwise_usage,
                        )
                general_grouped_gemm(
                    weights,
                    grad_output,
                    [dgrad],
                    ctx.activation_dtype,
                    get_multi_stream_cublas_workspace(),
                    single_output=True,
                    layout="NN",
                    m_splits=ctx.m_splits,
                    grad=True,
                    use_split_accumulator=dgrad_gemm_use_split_accumulator,
                )

            if ctx.weights_requires_grad:
                wgrad_gemm_use_split_accumulator = _2X_ACC_WGRAD
                if ctx.fp8:
                    recipe = ctx.fp8_recipe
                    if hasattr(recipe, "fp8_gemm_wgrad"):
                        wgrad_gemm_use_split_accumulator = (
                            recipe.fp8_gemm_wgrad.use_split_accumulator
                        )
                if ctx.fuse_wgrad_accumulation:
                    wgrad_list = main_grads
                else:
                    wgrad_list = [
                        torch.empty(w.size(), dtype=ctx.activation_dtype, device=ctx.device)
                        for w in weights
                    ]

                if ctx.save_original_input:
                    inp = inputmats[0]
                    in_features = inp.shape[-1]
                    inp_view = inp.reshape(-1, in_features)
                    if ctx.input_quantizers[0] is not None:
                        for input_quantizer in ctx.input_quantizers:
                            if isinstance(
                                input_quantizer, (Float8Quantizer, Float8CurrentScalingQuantizer)
                            ):
                                input_quantizer.set_usage(rowwise=True, columnwise=True)
                            else:
                                input_quantizer.set_usage(rowwise=False, columnwise=True)
                    inputmats: list
                    if ctx.fp8:
                        inputmats = tex.split_quantize(inp_view, ctx.m_splits, ctx.input_quantizers)
                    else:
                        inputmats = torch.split(
                            cast_if_needed(inp_view, ctx.activation_dtype), ctx.m_splits
                        )

                grouped_gemm_wgrad = functools.partial(
                    general_grouped_gemm,
                    out_dtype=ctx.activation_dtype,
                    workspaces=get_multi_stream_cublas_workspace(),
                    layout="NT",
                    grad=True,
                    m_splits=ctx.m_splits,
                    use_bias=ctx.use_bias if grad_biases[0] is None else None,
                    bias=biases,
                    use_split_accumulator=wgrad_gemm_use_split_accumulator,
                    accumulate=accumulate_wgrad_into_param_main_grad,
                )
                # WGRAD
                if ctx.wgrad_store is not None and ctx.wgrad_store.delay_wgrad_compute():
                    ctx.wgrad_store.put([inputmats, grad_output, wgrad_list], grouped_gemm_wgrad)
                else:
                    _, grad_biases_, _ = grouped_gemm_wgrad(inputmats, grad_output, wgrad_list)

                    for i in range(ctx.num_gemms):
                        if grad_biases[i] is None:
                            grad_biases[i] = grad_biases_[i]
                    del grad_biases_

                    # Deallocate input tensor
                    clear_tensor_data(*inputmats)

                def handle_custom_ddp_from_mcore(weight, wgrad):
                    if ctx.weights_requires_grad:
                        # Handle custom DDP from mcore.
                        if ctx.fuse_wgrad_accumulation and hasattr(
                            weight, "grad_added_to_main_grad"
                        ):
                            weight.grad_added_to_main_grad = True
                            if getattr(weight, "zero_out_wgrad", False):
                                wgrad = get_dummy_wgrad(
                                    list(weight.main_grad.shape),
                                    weight.dtype,
                                    zero=True,
                                )
                            else:
                                wgrad = get_dummy_wgrad(
                                    list(weight.main_grad.shape),
                                    weight.dtype,
                                )
                        elif ctx.fuse_wgrad_accumulation:
                            wgrad = None
                    else:
                        wgrad = None
                    return wgrad

                wgrad_list = [
                    handle_custom_ddp_from_mcore(weight, wgrad)
                    for weight, wgrad in zip(origin_weights, wgrad_list)
                ]
            else:
                wgrad_list = [None] * ctx.num_gemms

            if not ctx.use_bias or (
                ctx.wgrad_store is not None
                and ctx.wgrad_store.delay_wgrad_compute()
                and not ctx.fp8
            ):
                grad_biases = [None] * ctx.num_gemms

        if ctx.reduce_and_update_bwd_fp8_tensors and not is_graph_capturing():
            FP8GlobalStateManager.reduce_and_update_fp8_tensors(forward=False)
        return (
            dgrad.view(ctx.inp_shape) if ctx.requires_dgrad else None,
            None,
            None,
            None,
            None,
            None,
            None,
            None,
            None,
            None,
            None,
            None,
            None,
            None,
            None,
            None,
            None,
            None,
            None,
            None,
            *wgrad_list,
            *grad_biases,
        )


class GroupedLinear(TransformerEngineBaseModule):
    """Applies linear transformations to the incoming data list
       :math:`y_i = x_iA_i^T + b_i` in a grouped way.

    Parameters
    ----------
    num_gemms : int
                number of GEMMs to be performed simutaneously.
    in_features : int
                 size of each input sample.
    out_features : int
                  size of each output sample.
    bias : bool, default = `True`
          if set to `False`, the layer will not learn an additive bias.
    init_method : Callable, default = `None`
                 used for initializing weights in the following way: `init_method(weight)`.
                 When set to `None`, defaults to `torch.nn.init.normal_(mean=0.0, std=0.023)`.
    get_rng_state_tracker : Callable, default = `None`
                 used to get the random number generator state tracker for initializing weights.
    rng_tracker_name : str, default = `None`
                 the param passed to get_rng_state_tracker to get the specific rng tracker.
    device : Union[torch.device, str], default = "cuda"
          The device on which the parameters of the model will be allocated. It is the user's
          responsibility to ensure all parameters are moved to the GPU before running the
          forward pass.

    Optimization parameters
    -----------------------
    fuse_wgrad_accumulation : bool, default = 'False'
                             if set to `True`, enables fusing of creation and accumulation of
                             the weight gradient. When enabled, it is assumed that the weights
                             have an additional `main_grad` attribute (used instead of the
                             regular `grad`) which is a pre-allocated buffer of the correct
                             size to accumulate gradients in.
    return_bias : bool, default = `False`
                 when set to `True`, this module will not apply the additive bias itself, but
                 instead return the bias value during the forward pass together with the
                 output of the linear transformation :math:`y = xA^T`. This is useful when
                 the bias addition can be fused to subsequent operations.
    params_dtype : torch.dtype, default = `torch.get_default_dtype()`
                  it controls the type used to allocate the initial parameters. Useful when
                  the model is trained with lower precision and the original FP32 parameters
                  would not fit in GPU memory.
    delay_wgrad_compute : bool, default = `False`
                         Whether to delay weight gradient computation
    save_original_input : bool, default = `False`
                       If set to `True`, always saves the original input tensor rather than the
                       cast tensor. In some scenarios, the input tensor is used by multiple modules,
                       and saving the original input tensor may reduce the memory usage.
                       Cannot work with FP8 DelayedScaling recipe.

    Note: GroupedLinear doesn't really handle the TP communications inside. The `tp_size` and
          `parallel_mode` are used to determine the shapes of weights and biases.
          The TP communication should be handled in the dispatch and combine stages of MoE models.
    """

    def __init__(
        self,
        num_gemms: int,
        in_features: int,
        out_features: int,
        sequence_parallel: bool = False,
        fuse_wgrad_accumulation: bool = False,
        tp_group: Optional[dist_group_type] = None,
        tp_size: int = 1,
        get_rng_state_tracker: Optional[Callable] = None,
        rng_tracker_name: Optional[str] = None,
        init_method: Optional[Callable] = None,
        bias: bool = True,
        return_bias: bool = False,
        params_dtype: Optional[torch.dtype] = None,
        parallel_mode: Optional[str] = None,
        device: Union[torch.device, str] = "cuda",
        ub_overlap_rs: bool = False,
        ub_overlap_ag: bool = False,
        ub_name: Optional[str] = None,
        fine_grained_activation_offloading: bool = False,
        delay_wgrad_compute: bool = False,
        save_original_input: bool = False,
    ) -> None:
        super().__init__()

        params_dtype = torch.get_default_dtype() if params_dtype is None else params_dtype
        self.num_gemms = num_gemms
        self.in_features = in_features
        self.out_features = out_features
        self.fuse_wgrad_accumulation = fuse_wgrad_accumulation
        self.use_bias = bias
        self.return_bias = return_bias
        self.apply_bias = bias and not return_bias
        self.ub_overlap_rs = ub_overlap_rs
        self.ub_overlap_ag = ub_overlap_ag
        self.ub_name = ub_name
        self.save_original_input = save_original_input
        assert (
            not ub_overlap_rs and not ub_overlap_ag
        ), "GroupedLinear doesn't support Userbuffer overlap."
        self.get_rng_state_tracker = get_rng_state_tracker
        self.rng_tracker_name = rng_tracker_name

        self.fine_grained_activation_offloading = fine_grained_activation_offloading

        self.wgrad_store = WeightGradStore(delay_wgrad_compute)

        self._offsets = {"input": 0, "weight": 1, "output": 2, "grad_output": 0, "grad_input": 1}
        self._num_fp8_tensors_per_gemm = {
            "fwd": 3,
            "bwd": 2,
        }

        if tp_group is None:
            self.tp_size = tp_size
            if tp_size == 1:
                self.set_tensor_parallel_group(tp_group)
        else:
            self.tp_size = get_distributed_world_size(tp_group)
            self.set_tensor_parallel_group(tp_group)
        self.set_nccl_overlap_warning_if_tp()

        if self.tp_size > 1 and bias:
            raise ValueError(
                "GroupedLinear doesn't support bias when TP > 1. "
                "Because the TP communication is handled outside of this module."
            )

        self.parallel_mode = parallel_mode
        assert (
            self.parallel_mode in GemmParallelModes
        ), f"parallel_mode {parallel_mode} not supported"

        if self.parallel_mode == "column":
            self.out_features = divide(self.out_features, self.tp_size)
        elif self.parallel_mode == "row":
            self.in_features = divide(self.in_features, self.tp_size)

        self.sequence_parallel = (self.tp_size > 1) and sequence_parallel

        for i in range(self.num_gemms):
            # Construct weight parameter
            self.register_parameter(
                f"weight{i}",
                torch.nn.Parameter(
                    torch.empty(
                        self.out_features,
                        self.in_features,
                        device=device,
                        dtype=params_dtype,
                    ),
                ),
                init_fn=init_method,
                get_rng_state_tracker=get_rng_state_tracker,
                fp8_meta_index=self._offsets["weight"] + i * self._num_fp8_tensors_per_gemm["fwd"],
            )

            # Construct bias parameters if needed
            if self.use_bias:
                self.register_parameter(
                    f"bias{i}",
                    torch.nn.Parameter(
                        torch.empty(
                            self.out_features,
                            device=device,
                            dtype=params_dtype,
                        ),
                    ),
                    init_fn=init_method_constant(0.0),
                )
            else:
                bias = torch.Tensor().to(dtype=params_dtype, device=device)
                setattr(self, f"bias{i}", bias)

        if self.primary_weights_in_fp8:
            self.init_fp8_metadata(num_gemms=self.num_gemms)

        self.reset_parameters(defer_init=device == "meta")

        if self.wgrad_store.delay_wgrad_compute():
            for name, param in self.named_parameters():
                for i in range(self.num_gemms):
                    if name in (f"weight{i}", f"bias{i}"):
                        param.skip_backward_post_hook = True

    def set_meta_tensor(self, fwd: bool, recipe: Recipe) -> None:
        """Init scales and amaxes for fwd | bwd."""
        super().set_meta_tensor(fwd, recipe)

        # customize quantizers based on each recipe & layer configs
        recipe = FP8GlobalStateManager.get_fp8_recipe()
        if recipe.float8_current_scaling():
            assert not self.tp_size > 1, (
                "GroupedLinear doesn't support TP > 1 with Float8 current scaling. "
                "Because the TP communication is handled outside of this module."
            )
            self._customize_quantizers_float8_current_scaling(fwd, recipe)

    def reset_parameters(self, defer_init=False):
        super().reset_parameters(defer_init=defer_init)

        if not defer_init:
            # Set parallelism attributes for linear weights
            for i in range(self.num_gemms):
                set_tensor_model_parallel_attributes(
                    tensor=getattr(self, f"weight{i}"),
                    is_parallel=True,
                    dim=1 if self.parallel_mode == "row" else 0,
                    stride=1,
                )

            # Set parallelism attributes for linear biases
            if self.use_bias:
                for i in range(self.num_gemms):
                    if self.parallel_mode == "row":
                        setattr(
                            getattr(self, f"bias{i}"),
                            "sequence_parallel",
                            self.sequence_parallel,
                        )
                    elif self.parallel_mode == "column":
                        set_tensor_model_parallel_attributes(getattr(self, f"bias{i}"), True, 0, 1)

    @no_torch_dynamo()
    def forward(
        self,
        inp: torch.Tensor,
        m_splits: List[int],
        is_first_microbatch: Optional[bool] = None,
    ) -> Union[torch.Tensor, Tuple[torch.Tensor, ...]]:
        """
        Apply the linear transformation to the input.

        Parameters
        ----------
        inp : torch.Tensor
             Input tensor.
        m_splits : List[int]
                 List of integers representing the split of the input tensor.
        is_first_microbatch : {True, False, None}, default = None
                             During training using either gradient accumulation or
                             pipeline parallelism a minibatch of data is further split
                             into microbatches. Between the microbatches of the same minibatch
                             the model weights are not updated. Setting this parameter indicates
                             whether the current microbatch is the first in a minibatch or not.
                             When set, this parameter enables additional optimizations:

                             * during FP8 training, it allows caching of the FP8 versions of
                               the weights
                             * it also allows skipping gradient accumulation during the
                               first microbatch (since it is the first gradient being
                               produced)
        """
        assert not isinstance(
            inp, QuantizedTensorStorage
        ), "GroupedLinear doesn't support input tensor in FP8."
        assert len(m_splits) == self.num_gemms, "Number of splits should match number of GEMMs."

        if FP8GlobalStateManager.fp8_graph_capturing():
            skip_fp8_weight_update = FP8GlobalStateManager.get_skip_fp8_weight_update_tensor()
        else:
            skip_fp8_weight_update = None
        if skip_fp8_weight_update is not None:
            is_first_microbatch = False

        with torch.cuda.device(
            getattr(self, list(self.named_parameters())[0][0]).device
        ), self.prepare_forward(inp, num_gemms=self.num_gemms) as inp:
            weight_tensors = self._get_weight_tensors()
            bias_tensors = [getattr(self, f"bias{i}") for i in range(self.num_gemms)]

            weight_quantizers = self._get_weight_quantizers()
            input_quantizers, output_quantizers = (
                [None] * self.num_gemms,
                [None] * self.num_gemms,
            )
            grad_output_quantizers, _ = [None] * self.num_gemms, [None] * self.num_gemms
            if self.fp8:
                input_quantizers = [
                    self.quantizers["scaling_fwd"][
                        self._offsets["input"] + i * self._num_fp8_tensors_per_gemm["fwd"]
                    ]
                    for i in range(self.num_gemms)
                ]
                # TODO: use internal after #1638 is merged. # pylint: disable=fixme
                for i in range(self.num_gemms):
                    input_quantizers[i].internal = False
                if torch.is_grad_enabled():
                    grad_output_quantizers = [
                        self.quantizers["scaling_bwd"][
                            self._offsets["input"] + i * self._num_fp8_tensors_per_gemm["bwd"]
                        ]
                        for i in range(self.num_gemms)
                    ]
                    for i in range(self.num_gemms):
                        grad_output_quantizers[i].internal = True

            if torch.is_grad_enabled():
                linear_fn = _GroupedLinear.apply
                args = []
            else:
                linear_fn = _GroupedLinear.forward
                args = [None]
            args += (
                inp,
                m_splits,
                self.apply_bias,
                is_first_microbatch,
                self.fp8,
                self.fp8_calibration,
                self.wgrad_store,
                input_quantizers,
                weight_quantizers,
                output_quantizers,
                grad_output_quantizers,
                self.fuse_wgrad_accumulation,
                is_cpu_offload_enabled(),
                self.sequence_parallel,
                self.activation_dtype,
                torch.is_grad_enabled(),
                self,
                skip_fp8_weight_update,
                self.save_original_input,
                self.fine_grained_activation_offloading,
                *weight_tensors,
                *bias_tensors,
            )
            out = linear_fn(*args)

        if self.return_bias:
            return out, [cast_if_needed(b, self.activation_dtype) for b in bias_tensors]
        return out

    def backward_dw(self):
        """
        Execute the delayed weight gradient computation.
        This method is called after the main backward pass to compute weight gradients.
        """
        if self.wgrad_store is None or not self.wgrad_store.delay_wgrad_compute():
            return
        with torch.cuda.nvtx.range("_GroupedLinear_wgrad"):
            (_, grad_biases_, _), tensor_list = self.wgrad_store.pop()
            wgrad_list = tensor_list[2]
            weight_params = [getattr(self, f"weight{i}") for i in range(self.num_gemms)]
            bias_params = [getattr(self, f"bias{i}") for i in range(self.num_gemms)]
            if not self.fuse_wgrad_accumulation:
                for i in range(self.num_gemms):
                    weight_params[i].grad = wgrad_list[i].to(weight_params[i].dtype)
            if self.use_bias:
                for i in range(self.num_gemms):
                    if bias_params[i].grad is None:
                        bias_params[i].grad = grad_biases_[i].to(bias_params[i].dtype)
            del grad_biases_
            del wgrad_list
            del tensor_list
            for wgrad_accumulation_and_reduce_hook in self.wgrad_accumulation_and_reduce_hooks:
                wgrad_accumulation_and_reduce_hook()

    def _customize_quantizers_float8_current_scaling(self, fwd: bool, recipe: Recipe) -> None:
        """Customize quantizers based on current scaling recipe + linear."""
        assert (
            recipe.float8_current_scaling()
        ), "current scaling recipe quantizer customization here"
        if fwd:
            for i in range(self.num_gemms):
                # set configs about amax epsilon and power_2_scale
                self.quantizers["scaling_fwd"][
                    self._offsets["input"] + i * self._num_fp8_tensors_per_gemm["fwd"]
                ].force_pow_2_scales = recipe.fp8_quant_fwd_inp.power_2_scale
                self.quantizers["scaling_fwd"][
                    self._offsets["input"] + i * self._num_fp8_tensors_per_gemm["fwd"]
                ].amax_epsilon = recipe.fp8_quant_fwd_inp.amax_epsilon
                # also set weight quantizer with same amax_epsilon & power_2_scale
                self.quantizers["scaling_fwd"][
                    self._offsets["weight"] + i * self._num_fp8_tensors_per_gemm["fwd"]
                ].force_pow_2_scales = recipe.fp8_quant_fwd_weight.power_2_scale
                self.quantizers["scaling_fwd"][
                    self._offsets["weight"] + i * self._num_fp8_tensors_per_gemm["fwd"]
                ].amax_epsilon = recipe.fp8_quant_fwd_weight.amax_epsilon
        else:
            for i in range(self.num_gemms):
                # set grad_output_quantizer with amax epsilon and power_2_scale
                self.quantizers["scaling_bwd"][
                    self._offsets["input"] + i * self._num_fp8_tensors_per_gemm["bwd"]
                ].force_pow_2_scales = recipe.fp8_quant_bwd_grad.power_2_scale
                self.quantizers["scaling_bwd"][
                    self._offsets["input"] + i * self._num_fp8_tensors_per_gemm["bwd"]
                ].amax_epsilon = recipe.fp8_quant_bwd_grad.amax_epsilon

    def _get_weight_tensors(self) -> List[Union[torch.Tensor, QuantizedTensorStorage]]:
        """Get the weight tensors of the module."""
        weight_tensors = [getattr(self, f"weight{i}") for i in range(self.num_gemms)]
        if not self.fp8 and any(isinstance(w, QuantizedTensorStorage) for w in weight_tensors):
            warnings.warn(
                "You are using quantized weights without quantized compute. "
                "Please make sure this is intentional."
            )
            weight_tensors = [
                w.dequantize() if isinstance(w, QuantizedTensorStorage) else w
                for w in weight_tensors
            ]
        return weight_tensors

    def _get_weight_quantizers(self) -> List[Quantizer]:
        """Get the weight quantizers of the module."""
        if not self.fp8 and not self.fp8_calibration:
            return [None] * self.num_gemms
        weight_quantizers = [
            self.quantizers["scaling_fwd"][
                self._offsets["weight"] + i * self._num_fp8_tensors_per_gemm["fwd"]
            ]
            for i in range(self.num_gemms)
        ]
        for i in range(self.num_gemms):
            weight_quantizers[i].internal = True
        return weight_quantizers<|MERGE_RESOLUTION|>--- conflicted
+++ resolved
@@ -294,16 +294,8 @@
 
             if (ctx.cpu_offloading or ctx.fine_grained_activation_offloading) and ctx.fuse_wgrad_accumulation:
                 for i in range(ctx.num_gemms):
-<<<<<<< HEAD
-                    if not ctx.cpu_offloading:
-                        w = torch.nn.Parameter(weights[i], weights[i].requires_grad)
-                        weights[i] = w
-                    weights[i].main_grad = main_grads[i]
-                    weights[i].grad_added_to_main_grad = ctx.grad_added_to_main_grad_list[i]
-=======
                     origin_weights[i].main_grad = main_grads[i]
                     origin_weights[i].grad_added_to_main_grad = ctx.grad_added_to_main_grad_list[i]
->>>>>>> 963b39c5
 
             # Preprocess grad output
             grad_output_view = grad_output.contiguous().view(-1, grad_output.shape[-1])
