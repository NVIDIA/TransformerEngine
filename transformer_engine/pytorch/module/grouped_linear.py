--- conflicted
+++ resolved
@@ -750,8 +750,7 @@
                                first microbatch (since it is the first gradient being
                                produced)
         """
-<<<<<<< HEAD
-        fp8_input = isinstance(inp, QuantizedTensorBase)
+        fp8_input = isinstance(inp, QuantizedTensorStorage)
         if fp8_input:
             # GroupedLinear accepts one single tensor as input, so the input tensor has to support
             # the `split` method and only MXFP8 quantized tensor does. Because when we ensure that
@@ -759,11 +758,6 @@
             # data as splitting and then quantizing, only the scaling factors are different due to
             # padding. While for other recipes, this doesn't hold.
             assert isinstance(inp, MXFP8Tensor), f"Input type {type(inp)} is not supported."
-=======
-        assert not isinstance(
-            inp, QuantizedTensorStorage
-        ), "GroupedLinear doesn't support input tensor in FP8."
->>>>>>> 88564d59
         assert len(m_splits) == self.num_gemms, "Number of splits should match number of GEMMs."
 
         if FP8GlobalStateManager.fp8_graph_capturing():
