# Copyright (c) 2022-2025, NVIDIA CORPORATION & AFFILIATES. All rights reserved.
#
# See LICENSE for license information.

"""GroupedLinear API"""
from typing import Union, Optional, Callable, Tuple, List

import torch

import transformer_engine_torch as tex

from transformer_engine.common.recipe import Recipe
from .base import (
    get_multi_stream_cublas_workspace,
    TransformerEngineBaseModule,
    _2X_ACC_FPROP,
    _2X_ACC_DGRAD,
    _2X_ACC_WGRAD,
)
from ..fp8 import FP8GlobalStateManager
from ..utils import (
    divide,
    cast_if_needed,
    assert_dim_for_fp8_exec,
    clear_tensor_data,
    init_method_constant,
    requires_grad,
)
from ..distributed import (
    set_tensor_model_parallel_attributes,
    get_distributed_world_size,
    is_fp8_activation_recompute_enabled,
    in_fp8_activation_recompute_phase,
)
from ..cpp_extensions import (
    general_grouped_gemm,
)
from ..constants import GemmParallelModes, dist_group_type, TE_DType
from ..jit import no_torch_dynamo
from ..graph import is_graph_capturing
from ..tensor.float8_tensor import Float8Tensor
from ..cpu_offload import is_cpu_offload_enabled

from ..tensor.quantized_tensor import (
    QuantizedTensor,
    Quantizer,
    prepare_for_saving,
    restore_from_saved,
)


__all__ = ["GroupedLinear"]


class _GroupedLinear(torch.autograd.Function):
    """GroupedLinear semi-top level module
    Calls custom cuda extensions.
    """

    @staticmethod
    def forward(
        ctx,
        inp: torch.Tensor,
        m_splits: List[int],
        use_bias: bool,
        is_first_microbatch: Union[bool, None],
        fp8: bool,
        fp8_calibration: bool,
        input_quantizers: List[Quantizer],
        weight_quantizers: List[Quantizer],
        output_quantizers: List[Quantizer],
        grad_output_quantizers: List[Quantizer],
        fuse_wgrad_accumulation: bool,
        cpu_offloading: bool,
        sequence_parallel: bool,
        activation_dtype: torch.dtype,
        is_grad_enabled: bool,
        module,
        skip_fp8_weight_update,
        *weights_and_biases,
    ) -> torch.Tensor:

        # pylint: disable=missing-function-docstring
        num_gemms = len(m_splits)
        weights = weights_and_biases[:num_gemms]
        biases = weights_and_biases[num_gemms:]
        device = inp.device

<<<<<<< HEAD
        # TODO Support MXFP8  # pylint: disable=fixme
        if fp8 and FP8GlobalStateManager.get_fp8_recipe().mxfp8():
            raise NotImplementedError("GroupedLinear does not yet support MXFP8")
        # TODO Support Float8 Current Scaling  # pylint: disable=fixme
        if fp8 and FP8GlobalStateManager.get_fp8_recipe().float8_current_scaling():
            raise NotImplementedError("GroupedLinear does not yet support Float8 Current Scaling")
        if fp8 and FP8GlobalStateManager.get_fp8_recipe().fp8blockwise():
            raise NotImplementedError("GroupedLinear does not yet support Float8Blockwise scaling")

=======
>>>>>>> d642bc42
        # Make sure input dimensions are compatible
        in_features = weights[0].shape[-1]
        assert inp.shape[-1] == in_features, "GEMM not possible"
        inputmats = torch.split(inp.view(-1, in_features), m_splits)
        if fp8:
            assert_dim_for_fp8_exec(*inputmats, *weights)

        # Cast input to expected dtype
        inputmats_no_fp8 = [cast_if_needed(mat, activation_dtype) for mat in inputmats]
        inputmats = []

        weight_requires_grad = weights[0].requires_grad

        if input_quantizers[0] is not None:
            for input_quantizer in input_quantizers:
                input_quantizer.set_usage(
                    rowwise=True,
                    columnwise=(is_grad_enabled and weight_requires_grad),
                )
            columnwise_usage = is_grad_enabled and inp.requires_grad
            if not columnwise_usage:
                columnwise_usage = (
                    is_fp8_activation_recompute_enabled()
                    and not in_fp8_activation_recompute_phase()
                )
            if weight_quantizers[0] is not None:
                for weight_quantizer in weight_quantizers:
                    weight_quantizer.set_usage(rowwise=True, columnwise=columnwise_usage)
        if output_quantizers[0] is not None:
            for output_quantizer in output_quantizers:
                output_quantizer.set_usage(rowwise=True, columnwise=False)

        fprop_gemm_use_split_accumulator = _2X_ACC_FPROP
        if fp8:
            recipe = FP8GlobalStateManager.get_fp8_recipe()
            if hasattr(recipe, "fp8_gemm_fprop"):
                fprop_gemm_use_split_accumulator = recipe.fp8_gemm_fprop.use_split_accumulator
            inputmats = tex.fused_multi_quantize(
                inputmats_no_fp8, None, input_quantizers, TE_DType[activation_dtype]
            )
            weights_fp8 = []
            bias_dtype = torch.bfloat16 if activation_dtype == torch.float32 else activation_dtype
            if not isinstance(weights[0], QuantizedTensor):
                # FP8 cast to workspace buffer
                update_workspace = is_first_microbatch is None or is_first_microbatch
                for i in range(num_gemms):
                    weight_fp8 = module.get_weight_workspace(
                        tensor=weights[i],
                        quantizer=weight_quantizers[i],
                        cache_name=(None if is_first_microbatch is None else f"weight{i}"),
                        update_workspace=update_workspace,
                        skip_update_flag=skip_fp8_weight_update,
                    )
                    weights_fp8.append(weight_fp8)
            else:
                weights_fp8 = weights

        else:
            inputmats = inputmats_no_fp8
            bias_dtype = activation_dtype
            weights_fp8 = [cast_if_needed(weight, activation_dtype) for weight in weights]

        biases = [cast_if_needed(bias, bias_dtype) for bias in biases] if use_bias else biases

        out = torch.empty(
            [sum(m_splits), weights_fp8[0].size(0)],
            dtype=activation_dtype,
            device=device,
        )

        _ = general_grouped_gemm(
            weights_fp8,
            inputmats,
            [out],
            activation_dtype,
            get_multi_stream_cublas_workspace(),
            single_output=True,
            m_splits=m_splits,
            bias=biases,
            use_bias=use_bias,
            use_split_accumulator=fprop_gemm_use_split_accumulator,
        )

        if fp8_calibration:
            for i in range(num_gemms):
                # amax of input
                for i in range(num_gemms):
                    input_quantizers[i].calibrate(inputmats[i])
                for i in range(num_gemms):
                    weight_quantizers[i].calibrate(weights[i])

        if is_grad_enabled:

            ctx.weights_shape_1 = weights[0].shape[1]

            tensors_to_save, tensor_objects = prepare_for_saving(*inputmats, *weights_fp8, *biases)
            ctx.save_for_backward(*tensors_to_save)
            ctx.tensor_objects = tensor_objects

            ctx.weights_requires_grad = weights[0].requires_grad
            if fuse_wgrad_accumulation and ctx.weights_requires_grad:
                ctx.main_grads = [weights[i].main_grad for i in range(num_gemms)]
            else:
                ctx.main_grads = [None] * num_gemms
            ctx.device = device
            ctx.grad_output_quantizers = grad_output_quantizers
            ctx.m_splits = m_splits
            ctx.num_gemms = num_gemms
            ctx.activation_dtype = activation_dtype
            ctx.fp8 = fp8
            ctx.fp8_recipe = FP8GlobalStateManager.get_fp8_recipe() if fp8 else None
            ctx.fuse_wgrad_accumulation = fuse_wgrad_accumulation
            ctx.cpu_offloading = cpu_offloading
            ctx.is_first_microbatch = is_first_microbatch
            ctx.use_bias = use_bias
            ctx.sequence_parallel = sequence_parallel
            ctx.inp_shape = inp.shape
            ctx.requires_dgrad = inp.requires_grad
            ctx.reduce_and_update_bwd_fp8_tensors = False
            if ctx.fp8 and requires_grad(inp, weights[0], biases[0]):
                ctx.reduce_and_update_bwd_fp8_tensors = (
                    ctx.reduce_and_update_bwd_fp8_tensors
                    or FP8GlobalStateManager.is_first_fp8_module()
                )

        # [*, in_features] -> [*, out_features] except first dimension changes for SP
        return out.view(-1, *inp.shape[1:-1], out.shape[-1])

    @staticmethod
    def backward(ctx, grad_output: torch.Tensor) -> Tuple[Union[torch.Tensor, None], ...]:
        # pylint: disable=missing-function-docstring
        with torch.cuda.nvtx.range("_GroupedLinear_backward"):
            saved_tensors = restore_from_saved(ctx.tensor_objects, ctx.saved_tensors)
            N = ctx.num_gemms
            inputmats = saved_tensors[:N]
            weights = saved_tensors[N : 2 * N]
            biases = saved_tensors[2 * N : 3 * N]
            main_grads = ctx.main_grads

            if ctx.cpu_offloading and ctx.fuse_wgrad_accumulation:  # TOSO
                for i in ctx.num_gemms:
                    w = torch.nn.Parameter(weights[i], weights[i].requires_grad)
                    w.main_grad = main_grads[i]
                    weights[i] = w

            # preprocess grad_output

            grad_output = grad_output.contiguous()
            grad_output_mats = torch.split(
                grad_output.view(-1, grad_output.shape[-1]), ctx.m_splits
            )
            grad_output = [None] * ctx.num_gemms
            grad_biases = [None] * ctx.num_gemms
            if ctx.fp8:
                if ctx.use_bias:
                    for i in range(ctx.num_gemms):
                        grad_biases[i], grad_output[i] = tex.bgrad_quantize(
                            grad_output_mats[i], ctx.grad_output_quantizers[i]
                        )
                else:
                    grad_output = tex.fused_multi_quantize(
                        grad_output_mats,
                        None,
                        ctx.grad_output_quantizers,
                        TE_DType[ctx.activation_dtype],
                    )
            else:
                grad_output = grad_output_mats

            if ctx.is_first_microbatch is not None:
                accumulate_wgrad_into_param_main_grad = (
                    ctx.fuse_wgrad_accumulation and not ctx.is_first_microbatch
                )
            else:
                accumulate_wgrad_into_param_main_grad = ctx.fuse_wgrad_accumulation

            if ctx.requires_dgrad:
                dgrad_gemm_use_split_accumulator = _2X_ACC_DGRAD
                if ctx.fp8:
                    recipe = ctx.fp8_recipe
                    if hasattr(recipe, "fp8_gemm_dgrad"):
                        dgrad_gemm_use_split_accumulator = (
                            recipe.fp8_gemm_dgrad.use_split_accumulator
                        )
                dgrad = torch.empty(
                    (sum(ctx.m_splits), ctx.weights_shape_1),
                    dtype=ctx.activation_dtype,
                    device=ctx.device,
                )

                general_grouped_gemm(
                    weights,
                    grad_output,
                    [dgrad],
                    ctx.activation_dtype,
                    get_multi_stream_cublas_workspace(),
                    single_output=True,
                    layout="NN",
                    m_splits=ctx.m_splits,
                    grad=True,
                    use_split_accumulator=dgrad_gemm_use_split_accumulator,
                )

            if ctx.weights_requires_grad:
                wgrad_gemm_use_split_accumulator = _2X_ACC_WGRAD
                if ctx.fp8:
                    recipe = ctx.fp8_recipe
                    if hasattr(recipe, "fp8_gemm_wgrad"):
                        wgrad_gemm_use_split_accumulator = (
                            recipe.fp8_gemm_wgrad.use_split_accumulator
                        )
                if ctx.fuse_wgrad_accumulation:
                    wgrad_list = main_grads
                else:
                    wgrad_list = [
                        torch.empty(w.size(), dtype=ctx.activation_dtype, device=ctx.device)
                        for w in weights
                    ]
                # WGRAD
                _, grad_biases_, _ = general_grouped_gemm(
                    inputmats,
                    grad_output,
                    wgrad_list,
                    ctx.activation_dtype,
                    get_multi_stream_cublas_workspace(),
                    layout="NT",
                    grad=True,
                    m_splits=ctx.m_splits,
                    use_bias=ctx.use_bias if grad_biases[0] is None else None,
                    bias=biases,
                    use_split_accumulator=wgrad_gemm_use_split_accumulator,
                    accumulate=accumulate_wgrad_into_param_main_grad,
                )
                for i in range(ctx.num_gemms):
                    if grad_biases[i] is None:
                        grad_biases[i] = grad_biases_[i]
                del grad_biases_

                # Deallocate input tensor
                clear_tensor_data(*inputmats)

                def handle_custom_ddp_from_mcore(w, wgrad):
                    if ctx.weights_requires_grad:
                        if ctx.fuse_wgrad_accumulation and hasattr(w, "grad_added_to_main_grad"):
                            w.grad_added_to_main_grad = True
                            if getattr(w, "zero_out_wgrad", False):
                                wgrad = torch.zeros(
                                    w.main_grad.shape,
                                    dtype=w.dtype,
                                    device=torch.cuda.current_device(),
                                    requires_grad=False,
                                )
                            else:
                                wgrad = torch.empty(
                                    w.main_grad.shape,
                                    dtype=w.dtype,
                                    device=torch.cuda.current_device(),
                                    requires_grad=False,
                                )
                        elif ctx.fuse_wgrad_accumulation:
                            wgrad = None
                    else:
                        wgrad = None
                    return wgrad

                wgrad_list = [
                    handle_custom_ddp_from_mcore(w, wgrad) for w, wgrad in zip(weights, wgrad_list)
                ]
            else:
                wgrad_list = [None] * ctx.num_gemms

            if not ctx.use_bias:
                grad_biases = [None] * ctx.num_gemms

        if ctx.reduce_and_update_bwd_fp8_tensors and not is_graph_capturing():
            FP8GlobalStateManager.reduce_and_update_fp8_tensors(forward=False)
        return (
            dgrad.view(ctx.inp_shape) if ctx.requires_dgrad else None,
            None,
            None,
            None,
            None,
            None,
            None,
            None,
            None,
            None,
            None,
            None,
            None,
            None,
            None,
            None,
            None,
            *wgrad_list,
            *grad_biases,
        )


class GroupedLinear(TransformerEngineBaseModule):
    """Applies linear transformations to the incoming data list
       :math:`y_i = x_iA_i^T + b_i` in a grouped way.

    Parameters
    ----------
    num_gemms : int
                number of GEMMs to be performed simutaneously.
    in_features : int
                 size of each input sample.
    out_features : int
                  size of each output sample.
    bias : bool, default = `True`
          if set to `False`, the layer will not learn an additive bias.
    init_method : Callable, default = `None`
                 used for initializing weights in the following way: `init_method(weight)`.
                 When set to `None`, defaults to `torch.nn.init.normal_(mean=0.0, std=0.023)`.
    get_rng_state_tracker : Callable, default = `None`
                 used to get the random number generator state tracker for initializing weights.
    rng_tracker_name : str, default = `None`
                 the param passed to get_rng_state_tracker to get the specific rng tracker.
    device : Union[torch.device, str], default = "cuda"
          The device on which the parameters of the model will be allocated. It is the user's
          responsibility to ensure all parameters are moved to the GPU before running the
          forward pass.

    Optimization parameters
    -----------------------
    fuse_wgrad_accumulation : bool, default = 'False'
                             if set to `True`, enables fusing of creation and accumulation of
                             the weight gradient. When enabled, it is assumed that the weights
                             have an additional `main_grad` attribute (used instead of the
                             regular `grad`) which is a pre-allocated buffer of the correct
                             size to accumulate gradients in.
    return_bias : bool, default = `False`
                 when set to `True`, this module will not apply the additive bias itself, but
                 instead return the bias value during the forward pass together with the
                 output of the linear transformation :math:`y = xA^T`. This is useful when
                 the bias addition can be fused to subsequent operations.
    params_dtype : torch.dtype, default = `torch.get_default_dtype()`
                  it controls the type used to allocate the initial parameters. Useful when
                  the model is trained with lower precision and the original FP32 parameters
                  would not fit in GPU memory.

    Note: GroupedLinear doesn't really handle the TP communications inside. The `tp_size` and
          `parallel_mode` are used to determine the shapes of weights and biases.
          The TP communication should be handled in the dispatch and combine stages of MoE models.
    """

    def __init__(
        self,
        num_gemms: int,
        in_features: int,
        out_features: int,
        sequence_parallel: bool = False,
        fuse_wgrad_accumulation: bool = False,
        tp_group: Optional[dist_group_type] = None,
        tp_size: int = 1,
        get_rng_state_tracker: Optional[Callable] = None,
        rng_tracker_name: Optional[str] = None,
        init_method: Optional[Callable] = None,
        bias: bool = True,
        return_bias: bool = False,
        params_dtype: Optional[torch.dtype] = None,
        parallel_mode: Optional[str] = None,
        device: Union[torch.device, str] = "cuda",
        ub_overlap_rs: bool = False,
        ub_overlap_ag: bool = False,
        ub_name: Optional[str] = None,
    ) -> None:
        super().__init__()

        params_dtype = torch.get_default_dtype() if params_dtype is None else params_dtype
        self.num_gemms = num_gemms
        self.in_features = in_features
        self.out_features = out_features
        self.fuse_wgrad_accumulation = fuse_wgrad_accumulation
        self.use_bias = bias
        self.return_bias = return_bias
        self.apply_bias = bias and not return_bias
        self.ub_overlap_rs = ub_overlap_rs
        self.ub_overlap_ag = ub_overlap_ag
        self.ub_name = ub_name
        assert (
            not ub_overlap_rs and not ub_overlap_ag
        ), "GroupedLinear doesn't support Userbuffer overlap."
        self.get_rng_state_tracker = get_rng_state_tracker
        self.rng_tracker_name = rng_tracker_name

        self._offsets = {"input": 0, "weight": num_gemms, "output": 2 * num_gemms, "grad_output": 0}

        if tp_group is None:
            self.tp_size = tp_size
            if tp_size == 1:
                self.set_tensor_parallel_group(tp_group)
        else:
            self.tp_size = get_distributed_world_size(tp_group)
            self.set_tensor_parallel_group(tp_group)
        self.set_nccl_overlap_warning_if_tp()

        if self.tp_size > 1 and bias:
            raise ValueError(
                "GroupedLinear doesn't support bias when TP > 1. "
                "Because the TP communication is handled outside of this module."
            )

        self.parallel_mode = parallel_mode
        assert (
            self.parallel_mode in GemmParallelModes
        ), f"parallel_mode {parallel_mode} not supported"

        if self.parallel_mode == "column":
            self.out_features = divide(self.out_features, self.tp_size)
        elif self.parallel_mode == "row":
            self.in_features = divide(self.in_features, self.tp_size)

        self.sequence_parallel = (self.tp_size > 1) and sequence_parallel

        for i in range(self.num_gemms):
            # Construct weight parameter
            self.register_parameter(
                f"weight{i}",
                torch.nn.Parameter(
                    torch.empty(
                        self.out_features,
                        self.in_features,
                        device=device,
                        dtype=params_dtype,
                    ),
                ),
                init_fn=init_method,
                get_rng_state_tracker=get_rng_state_tracker,
                fp8_meta_index=self._offsets["weight"] + i,
            )

            # Construct bias parameters if needed
            if self.use_bias:
                self.register_parameter(
                    f"bias{i}",
                    torch.nn.Parameter(
                        torch.empty(
                            self.out_features,
                            device=device,
                            dtype=params_dtype,
                        ),
                    ),
                    init_fn=init_method_constant(0.0),
                )
            else:
                bias = torch.Tensor().to(dtype=params_dtype, device=device)
                setattr(self, f"bias{i}", bias)

        if self.primary_weights_in_fp8:
            self.init_fp8_metadata(num_gemms=self.num_gemms)

        self.reset_parameters(defer_init=device == "meta")

    def set_meta_tensor(self, fwd: bool, recipe: Recipe) -> None:
        """Init scales and amaxes for fwd | bwd."""
        super().set_meta_tensor(fwd, recipe)

        # customize quantizers based on each recipe & layer configs
        recipe = FP8GlobalStateManager.get_fp8_recipe()
        if recipe.float8_current_scaling():
            assert not self.tp_size > 1, (
                "GroupedLinear doesn't support TP > 1 with Float8 current scaling. "
                "Because the TP communication is handled outside of this module."
            )
            self._customize_quantizers_float8_current_scaling(fwd, recipe)

    def reset_parameters(self, defer_init=False):
        super().reset_parameters(defer_init=defer_init)

        if not defer_init:
            # Set parallelism attributes for linear weights
            for i in range(self.num_gemms):
                set_tensor_model_parallel_attributes(
                    tensor=getattr(self, f"weight{i}"),
                    is_parallel=True,
                    dim=1 if self.parallel_mode == "row" else 0,
                    stride=1,
                )

            # Set parallelism attributes for linear biases
            if self.use_bias:
                for i in range(self.num_gemms):
                    if self.parallel_mode == "row":
                        setattr(
                            getattr(self, f"bias{i}"),
                            "sequence_parallel",
                            self.sequence_parallel,
                        )
                    elif self.parallel_mode == "column":
                        set_tensor_model_parallel_attributes(getattr(self, f"bias{i}"), True, 0, 1)

    @no_torch_dynamo()
    def forward(
        self,
        inp: torch.Tensor,
        m_splits: List[int],
        is_first_microbatch: Optional[bool] = None,
    ) -> Union[torch.Tensor, Tuple[torch.Tensor, ...]]:
        """
        Apply the linear transformation to the input.

        Parameters
        ----------
        inp : torch.Tensor
             Input tensor.
        m_splits : List[int]
                 List of integers representing the split of the input tensor.
        is_first_microbatch : {True, False, None}, default = None
                             During training using either gradient accumulation or
                             pipeline parallelism a minibatch of data is further split
                             into microbatches. Between the microbatches of the same minibatch
                             the model weights are not updated. Setting this parameter indicates
                             whether the current microbatch is the first in a minibatch or not.
                             When set, this parameter enables additional optimizations:

                             * during FP8 training, it allows caching of the FP8 versions of
                               the weights
                             * it also allows skipping gradient accumulation during the
                               first microbatch (since it is the first gradient being
                               produced)
        """
        assert not isinstance(
            inp, Float8Tensor
        ), "GroupedLinear doesn't support input tensor in FP8."
        assert len(m_splits) == self.num_gemms, "Number of splits should match number of GEMMs."

        skip_fp8_weight_update = FP8GlobalStateManager.get_skip_fp8_weight_update_tensor()
        if skip_fp8_weight_update is not None:
            is_first_microbatch = False

        with self.prepare_forward(inp, num_gemms=self.num_gemms) as inp:

            weight_tensors = [getattr(self, f"weight{i}") for i in range(self.num_gemms)]
            bias_tensors = [getattr(self, f"bias{i}") for i in range(self.num_gemms)]
            if not self.fp8:
                weight_tensors = [
                    w.dequantize() if isinstance(w, QuantizedTensor) else w for w in weight_tensors
                ]

            input_quantizers, weight_quantizers, output_quantizers = (
                [None] * self.num_gemms,
                [None] * self.num_gemms,
                [None] * self.num_gemms,
            )
            grad_output_quantizers, _ = [None] * self.num_gemms, [None] * self.num_gemms
            if self.fp8:
                input_quantizers = [
                    self.quantizers["scaling_fwd"][self._offsets["input"] + i]
                    for i in range(self.num_gemms)
                ]
                for i in range(self.num_gemms):
                    input_quantizers[i].internal = True
                weight_quantizers = [
                    self.quantizers["scaling_fwd"][self._offsets["weight"] + i]
                    for i in range(self.num_gemms)
                ]
                for i in range(self.num_gemms):
                    weight_quantizers[i].internal = True
                if torch.is_grad_enabled():
                    grad_output_quantizers = [
                        self.quantizers["scaling_bwd"][self._offsets["input"] + i]
                        for i in range(self.num_gemms)
                    ]
                    for i in range(self.num_gemms):
                        grad_output_quantizers[i].internal = True

            if torch.is_grad_enabled():
                linear_fn = _GroupedLinear.apply
                args = []
            else:
                linear_fn = _GroupedLinear.forward
                args = [None]
            args += (
                inp,
                m_splits,
                self.apply_bias,
                is_first_microbatch,
                self.fp8,
                self.fp8_calibration,
                input_quantizers,
                weight_quantizers,
                output_quantizers,
                grad_output_quantizers,
                self.fuse_wgrad_accumulation,
                is_cpu_offload_enabled(),
                self.sequence_parallel,
                self.activation_dtype,
                torch.is_grad_enabled(),
                self,
                skip_fp8_weight_update,
                *weight_tensors,
                *bias_tensors,
            )
            out = linear_fn(*args)

        if self.return_bias:
            return out, [cast_if_needed(b, self.activation_dtype) for b in bias_tensors]
        return out

    def _customize_quantizers_float8_current_scaling(self, fwd: bool, recipe: Recipe) -> None:
        """Customize quantizers based on current scaling recipe + linear."""
        assert (
            recipe.float8_current_scaling()
        ), "current scaling recipe quantizer customization here"
        if fwd:
            for i in range(self.num_gemms):
                # set configs about amax epsilon and power_2_scale
                self.quantizers["scaling_fwd"][
                    self._offsets["input"] + i
                ].force_pow_2_scales = recipe.fp8_quant_fwd_inp.power_2_scale
                self.quantizers["scaling_fwd"][
                    self._offsets["input"] + i
                ].amax_epsilon = recipe.fp8_quant_fwd_inp.amax_epsilon
                # also set weight quantizer with same amax_epsilon & power_2_scale
                self.quantizers["scaling_fwd"][
                    self._offsets["weight"] + i
                ].force_pow_2_scales = recipe.fp8_quant_fwd_weight.power_2_scale
                self.quantizers["scaling_fwd"][
                    self._offsets["weight"] + i
                ].amax_epsilon = recipe.fp8_quant_fwd_weight.amax_epsilon
        else:
            for i in range(self.num_gemms):
                # set grad_output_quantizer with amax epsilon and power_2_scale
                self.quantizers["scaling_bwd"][
                    self._offsets["input"] + i
                ].force_pow_2_scales = recipe.fp8_quant_bwd_grad.power_2_scale
                self.quantizers["scaling_bwd"][
                    self._offsets["input"] + i
                ].amax_epsilon = recipe.fp8_quant_bwd_grad.amax_epsilon<|MERGE_RESOLUTION|>--- conflicted
+++ resolved
@@ -86,18 +86,6 @@
         biases = weights_and_biases[num_gemms:]
         device = inp.device
 
-<<<<<<< HEAD
-        # TODO Support MXFP8  # pylint: disable=fixme
-        if fp8 and FP8GlobalStateManager.get_fp8_recipe().mxfp8():
-            raise NotImplementedError("GroupedLinear does not yet support MXFP8")
-        # TODO Support Float8 Current Scaling  # pylint: disable=fixme
-        if fp8 and FP8GlobalStateManager.get_fp8_recipe().float8_current_scaling():
-            raise NotImplementedError("GroupedLinear does not yet support Float8 Current Scaling")
-        if fp8 and FP8GlobalStateManager.get_fp8_recipe().fp8blockwise():
-            raise NotImplementedError("GroupedLinear does not yet support Float8Blockwise scaling")
-
-=======
->>>>>>> d642bc42
         # Make sure input dimensions are compatible
         in_features = weights[0].shape[-1]
         assert inp.shape[-1] == in_features, "GEMM not possible"
