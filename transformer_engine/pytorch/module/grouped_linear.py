# Copyright (c) 2022-2025, NVIDIA CORPORATION & AFFILIATES. All rights reserved.
#
# See LICENSE for license information.

"""GroupedLinear API"""
from typing import Union, Optional, Callable, Tuple, List

import torch

import transformer_engine_torch as tex

from .base import (
    get_multi_stream_cublas_workspace,
    TransformerEngineBaseModule,
    _2X_ACC_FPROP,
    _2X_ACC_DGRAD,
    _2X_ACC_WGRAD,
)
from ..fp8 import FP8GlobalStateManager
from ..utils import (
    divide,
    cast_if_needed,
    assert_dim_for_fp8_exec,
    clear_tensor_data,
    init_method_constant,
    requires_grad,
)
from ..distributed import (
    set_tensor_model_parallel_attributes,
    get_distributed_world_size,
    is_fp8_activation_recompute_enabled,
    in_fp8_activation_recompute_phase,
)
from ..cpp_extensions import (
    general_grouped_gemm,
)
from ..constants import GemmParallelModes, dist_group_type, TE_DType
from ..jit import no_torch_dynamo
from ..graph import is_graph_capturing
from ..tensor.float8_tensor import Float8Tensor
from ..cpu_offload import is_cpu_offload_enabled

from ..tensor.quantized_tensor import (
    QuantizedTensor,
    Quantizer,
    prepare_for_saving,
    restore_from_saved,
)


__all__ = ["GroupedLinear"]


class _GroupedLinear(torch.autograd.Function):
    """GroupedLinear semi-top level module
    Calls custom cuda extensions.
    """

    @staticmethod
    def forward(
        ctx,
        inp: torch.Tensor,
        m_splits: List[int],
        use_bias: bool,
        is_first_microbatch: Union[bool, None],
        fp8: bool,
        fp8_calibration: bool,
        input_quantizers: List[Quantizer],
        weight_quantizers: List[Quantizer],
        output_quantizers: List[Quantizer],
        grad_output_quantizers: List[Quantizer],
        fuse_wgrad_accumulation: bool,
        cpu_offloading: bool,
        sequence_parallel: bool,
        activation_dtype: torch.dtype,
        is_grad_enabled: bool,
        module,
        skip_fp8_weight_update,
        *weights_and_biases,
    ) -> torch.Tensor:

        # pylint: disable=missing-function-docstring
        num_gemms = len(m_splits)
        weights = weights_and_biases[:num_gemms]
        biases = weights_and_biases[num_gemms:]
        device = inp.device

        # TODO Support MXFP8  # pylint: disable=fixme
        if fp8 and FP8GlobalStateManager.get_fp8_recipe().mxfp8():
            raise NotImplementedError("GroupedLinear does not yet support MXFP8")

        # Make sure input dimensions are compatible
        in_features = weights[0].shape[-1]
        assert inp.shape[-1] == in_features, "GEMM not possible"
        inputmats = torch.split(inp.view(-1, in_features), m_splits)
        if fp8:
            assert_dim_for_fp8_exec(*inputmats, *weights)

        # Cast input to expected dtype
        inputmats_no_fp8 = [cast_if_needed(mat, activation_dtype) for mat in inputmats]
        inputmats = []

        weight_requires_grad = weights[0].requires_grad

        if input_quantizers[0] is not None:
            for input_quantizer in input_quantizers:
                input_quantizer.set_usage(
                    rowwise=True,
                    columnwise=(is_grad_enabled and weight_requires_grad),
                )
            columnwise_usage = is_grad_enabled and inp.requires_grad
            if not columnwise_usage:
                columnwise_usage = (
                    is_fp8_activation_recompute_enabled()
                    and not in_fp8_activation_recompute_phase()
                )
            if weight_quantizers[0] is not None:
                for weight_quantizer in weight_quantizers:
                    weight_quantizer.set_usage(rowwise=True, columnwise=columnwise_usage)
        if output_quantizers[0] is not None:
            for output_quantizer in output_quantizers:
                output_quantizer.set_usage(rowwise=True, columnwise=False)

        if fp8:
            inputmats = tex.fused_multi_quantize(
                inputmats_no_fp8, None, input_quantizers, TE_DType[activation_dtype]
            )
            weights_fp8 = []
            bias_dtype = torch.bfloat16 if activation_dtype == torch.float32 else activation_dtype
            if not isinstance(weights[0], QuantizedTensor):
                # FP8 cast to workspace buffer
                update_workspace = is_first_microbatch is None or is_first_microbatch
                for i in range(num_gemms):
                    weight_fp8 = module.get_weight_workspace(
                        tensor=weights[i],
                        quantizer=weight_quantizers[i],
                        cache_name=(None if is_first_microbatch is None else f"weight{i}"),
                        update_workspace=update_workspace,
                        skip_update_flag=skip_fp8_weight_update,
                    )
                    weights_fp8.append(weight_fp8)
            else:
                weights_fp8 = weights

        else:
            inputmats = inputmats_no_fp8
            bias_dtype = activation_dtype
            weights_fp8 = [cast_if_needed(weight, activation_dtype) for weight in weights]

        biases = [cast_if_needed(bias, bias_dtype) for bias in biases] if use_bias else biases

        out = torch.empty(
            [sum(m_splits), weights_fp8[0].size(0)],
            dtype=activation_dtype,
            device=device,
        )

        _ = general_grouped_gemm(
            weights_fp8,
            inputmats,
            [out],
            activation_dtype,
            get_multi_stream_cublas_workspace(),
            single_output=True,
            m_splits=m_splits,
            bias=biases,
            use_bias=use_bias,
            use_split_accumulator=_2X_ACC_FPROP,
        )

        if fp8_calibration:
            for i in range(num_gemms):
                # amax of input
                for i in range(num_gemms):
                    input_quantizers[i].calibrate(inputmats[i])
                for i in range(num_gemms):
                    weight_quantizers[i].calibrate(weights[i])

        if is_grad_enabled:

<<<<<<< HEAD
            saved_inputs, saved_weights = [], []
=======
>>>>>>> 450146ae
            ctx.weights_shape_1 = weights[0].shape[1]

            tensors_to_save, tensor_objects = prepare_for_saving(*inputmats, *weights_fp8, *biases)
            ctx.save_for_backward(*tensors_to_save)
            ctx.tensor_objects = tensor_objects

            ctx.weights_requires_grad = weights[0].requires_grad
<<<<<<< HEAD
            ctx.device = device
            ctx.saved_inputs = saved_inputs
            ctx.saved_weights = saved_weights
=======
            if fuse_wgrad_accumulation and ctx.weights_requires_grad:
                ctx.main_grads = [weights[i].main_grad for i in range(num_gemms)]
            else:
                ctx.main_grads = [None] * num_gemms
            ctx.device = device
>>>>>>> 450146ae
            ctx.grad_output_quantizers = grad_output_quantizers
            ctx.m_splits = m_splits
            ctx.num_gemms = num_gemms
            ctx.activation_dtype = activation_dtype
            ctx.fp8 = fp8
            ctx.fuse_wgrad_accumulation = fuse_wgrad_accumulation
            ctx.cpu_offloading = cpu_offloading
            ctx.is_first_microbatch = is_first_microbatch
            ctx.use_bias = use_bias
            ctx.sequence_parallel = sequence_parallel
            ctx.inp_shape = inp.shape
            ctx.requires_dgrad = inp.requires_grad
            ctx.reduce_and_update_bwd_fp8_tensors = False
            if ctx.fp8 and requires_grad(inp, weights[0], biases[0]):
                ctx.reduce_and_update_bwd_fp8_tensors = (
                    ctx.reduce_and_update_bwd_fp8_tensors
                    or FP8GlobalStateManager.is_first_fp8_module()
                )

        # [*, in_features] -> [*, out_features] except first dimension changes for SP
        return out.view(-1, *inp.shape[1:-1], out.shape[-1])

    @staticmethod
    def backward(ctx, grad_output: torch.Tensor) -> Tuple[Union[torch.Tensor, None], ...]:
        # pylint: disable=missing-function-docstring
        with torch.cuda.nvtx.range("_GroupedLinear_backward"):
            saved_tensors = restore_from_saved(ctx.tensor_objects, ctx.saved_tensors)
            N = ctx.num_gemms
            inputmats = saved_tensors[:N]
            weights = saved_tensors[N : 2 * N]
            biases = saved_tensors[2 * N : 3 * N]
<<<<<<< HEAD
            main_grads = saved_tensors[3 * N :]
=======
            main_grads = ctx.main_grads
>>>>>>> 450146ae

            if ctx.cpu_offloading and ctx.fuse_wgrad_accumulation:  # TOSO
                for i in ctx.num_gemms:
                    w = torch.nn.Parameter(weights[i], weights[i].requires_grad)
                    w.main_grad = main_grads[i]
                    weights[i] = w

            # preprocess grad_output

            grad_output = grad_output.contiguous()
            grad_output_mats = torch.split(
                grad_output.view(-1, grad_output.shape[-1]), ctx.m_splits
            )
            grad_output = [None] * ctx.num_gemms
            grad_biases = [None] * ctx.num_gemms
            if ctx.fp8:
                if ctx.use_bias:
                    for i in range(ctx.num_gemms):
                        grad_biases[i], grad_output[i] = tex.bgrad_quantize(
                            grad_output_mats[i], ctx.grad_output_quantizers[i]
                        )
                else:
                    grad_output = tex.fused_multi_quantize(
                        grad_output_mats,
                        None,
                        ctx.grad_output_quantizers,
                        TE_DType[ctx.activation_dtype],
                    )
            else:
                grad_output = grad_output_mats

            if ctx.is_first_microbatch is not None:
                accumulate_wgrad_into_param_main_grad = (
                    ctx.fuse_wgrad_accumulation and not ctx.is_first_microbatch
                )
            else:
                accumulate_wgrad_into_param_main_grad = ctx.fuse_wgrad_accumulation

            if ctx.requires_dgrad:
                dgrad = torch.empty(
                    (sum(ctx.m_splits), ctx.weights_shape_1),
                    dtype=ctx.activation_dtype,
                    device=ctx.device,
                )

                general_grouped_gemm(
                    weights,
                    grad_output,
<<<<<<< HEAD
                    torch.split(dgrad, ctx.m_splits),
                    ctx.activation_dtype,
                    get_multi_stream_cublas_workspace(),
=======
                    [dgrad],
                    ctx.activation_dtype,
                    get_multi_stream_cublas_workspace(),
                    single_output=True,
>>>>>>> 450146ae
                    layout="NN",
                    m_splits=ctx.m_splits,
                    grad=True,
                    use_split_accumulator=_2X_ACC_DGRAD,
                )

            if ctx.weights_requires_grad:
                if ctx.fuse_wgrad_accumulation:
                    wgrad_list = main_grads
                else:
                    wgrad_list = [
                        torch.empty(w.size(), dtype=ctx.activation_dtype, device=ctx.device)
                        for w in weights
                    ]
<<<<<<< HEAD
                    # WGRAD
                    _, grad_biases_, _ = general_grouped_gemm(
                        inputmats,
                        grad_output,
                        wgrad_list,
                        ctx.activation_dtype,
                        get_multi_stream_cublas_workspace(),
                        layout="NT",
                        grad=True,
                        m_splits=ctx.m_splits,
                        use_bias=ctx.use_bias if grad_biases[0] is None else None,
                        bias=biases,
                        use_split_accumulator=_2X_ACC_WGRAD,
                        accumulate=accumulate_wgrad_into_param_main_grad,
                    )
                    for i in range(ctx.num_gemms):
                        if grad_biases[i] is None:
                            grad_biases[i] = grad_biases_[i]
                    del grad_biases_
=======
                # WGRAD
                _, grad_biases_, _ = general_grouped_gemm(
                    inputmats,
                    grad_output,
                    wgrad_list,
                    ctx.activation_dtype,
                    get_multi_stream_cublas_workspace(),
                    layout="NT",
                    grad=True,
                    m_splits=ctx.m_splits,
                    use_bias=ctx.use_bias if grad_biases[0] is None else None,
                    bias=biases,
                    use_split_accumulator=_2X_ACC_WGRAD,
                    accumulate=accumulate_wgrad_into_param_main_grad,
                )
                for i in range(ctx.num_gemms):
                    if grad_biases[i] is None:
                        grad_biases[i] = grad_biases_[i]
                del grad_biases_
>>>>>>> 450146ae

                # Deallocate input tensor
                clear_tensor_data(*inputmats)

                def handle_custom_ddp_from_mcore(w, wgrad):
                    if ctx.weights_requires_grad:
                        if ctx.fuse_wgrad_accumulation and hasattr(w, "grad_added_to_main_grad"):
                            w.grad_added_to_main_grad = True
                            if getattr(w, "zero_out_wgrad", False):
                                wgrad = torch.zeros(
                                    w.main_grad.shape,
                                    dtype=w.dtype,
                                    device=torch.cuda.current_device(),
                                    requires_grad=False,
                                )
                            else:
                                wgrad = torch.empty(
                                    w.main_grad.shape,
                                    dtype=w.dtype,
                                    device=torch.cuda.current_device(),
                                    requires_grad=False,
                                )
                        elif ctx.fuse_wgrad_accumulation:
                            wgrad = None
                    else:
                        wgrad = None
                    return wgrad

                wgrad_list = [
                    handle_custom_ddp_from_mcore(w, wgrad) for w, wgrad in zip(weights, wgrad_list)
                ]
            else:
                wgrad_list = [None] * ctx.num_gemms

            if not ctx.use_bias:
                grad_biases = [None] * ctx.num_gemms

        if ctx.reduce_and_update_bwd_fp8_tensors and not is_graph_capturing():
            FP8GlobalStateManager.reduce_and_update_fp8_tensors(forward=False)
        return (
            dgrad.view(ctx.inp_shape) if ctx.requires_dgrad else None,
            None,
            None,
            None,
            None,
            None,
            None,
            None,
            None,
            None,
            None,
            None,
            None,
            None,
            None,
            None,  # is_grad_enabled
            None,  # is_grad_enabled
            *wgrad_list,
            *grad_biases,
        )


class GroupedLinear(TransformerEngineBaseModule):
    """Applies linear transformations to the incoming data list
       :math:`y_i = x_iA_i^T + b_i` in a grouped way.

    Parameters
    ----------
    num_gemms : int
                number of GEMMs to be performed simutaneously.
    in_features : int
                 size of each input sample.
    out_features : int
                  size of each output sample.
    bias : bool, default = `True`
          if set to `False`, the layer will not learn an additive bias.
    init_method : Callable, default = `None`
                 used for initializing weights in the following way: `init_method(weight)`.
                 When set to `None`, defaults to `torch.nn.init.normal_(mean=0.0, std=0.023)`.
    get_rng_state_tracker : Callable, default = `None`
                 used to get the random number generator state tracker for initializing weights.
    rng_tracker_name : str, default = `None`
                 the param passed to get_rng_state_tracker to get the specific rng tracker.
    device : Union[torch.device, str], default = "cuda"
          The device on which the parameters of the model will be allocated. It is the user's
          responsibility to ensure all parameters are moved to the GPU before running the
          forward pass.

    Optimization parameters
    -----------------------
    fuse_wgrad_accumulation : bool, default = 'False'
                             if set to `True`, enables fusing of creation and accumulation of
                             the weight gradient. When enabled, it is assumed that the weights
                             have an additional `main_grad` attribute (used instead of the
                             regular `grad`) which is a pre-allocated buffer of the correct
                             size to accumulate gradients in.
    return_bias : bool, default = `False`
                 when set to `True`, this module will not apply the additive bias itself, but
                 instead return the bias value during the forward pass together with the
                 output of the linear transformation :math:`y = xA^T`. This is useful when
                 the bias addition can be fused to subsequent operations.
    params_dtype : torch.dtype, default = `torch.get_default_dtype()`
                  it controls the type used to allocate the initial parameters. Useful when
                  the model is trained with lower precision and the original FP32 parameters
                  would not fit in GPU memory.

    """

    def __init__(
        self,
        num_gemms: int,
        in_features: int,
        out_features: int,
        sequence_parallel: bool = False,
        fuse_wgrad_accumulation: bool = False,
        tp_group: Optional[dist_group_type] = None,
        tp_size: int = 1,
        get_rng_state_tracker: Optional[Callable] = None,
        rng_tracker_name: Optional[str] = None,
        init_method: Optional[Callable] = None,
        bias: bool = True,
        return_bias: bool = False,
        params_dtype: Optional[torch.dtype] = None,
        parallel_mode: Optional[str] = None,
        device: Union[torch.device, str] = "cuda",
        ub_overlap_rs: bool = False,
        ub_overlap_ag: bool = False,
        ub_name: Optional[str] = None,
    ) -> None:
        super().__init__()

        params_dtype = torch.get_default_dtype() if params_dtype is None else params_dtype
        self.num_gemms = num_gemms
        self.in_features = in_features
        self.out_features = out_features
        self.fuse_wgrad_accumulation = fuse_wgrad_accumulation
        self.use_bias = bias
        self.return_bias = return_bias
        self.apply_bias = bias and not return_bias
        self.ub_overlap_rs = ub_overlap_rs
        self.ub_overlap_ag = ub_overlap_ag
        self.ub_name = ub_name
        assert (
            not ub_overlap_rs and not ub_overlap_ag
        ), "GroupedLinear doesn't support Userbuffer overlap."
        self.get_rng_state_tracker = get_rng_state_tracker
        self.rng_tracker_name = rng_tracker_name

        self._offsets = {"input": 0, "weight": num_gemms, "output": 2 * num_gemms, "grad_output": 0}

        if tp_group is None:
            self.tp_size = tp_size
            if tp_size == 1:
                self.set_tensor_parallel_group(tp_group)
        else:
            self.tp_size = get_distributed_world_size(tp_group)
            self.set_tensor_parallel_group(tp_group)
        self.set_nccl_overlap_warning_if_tp()

        self.parallel_mode = parallel_mode
        assert (
            self.parallel_mode in GemmParallelModes
        ), f"parallel_mode {parallel_mode} not supported"

        if self.parallel_mode == "column":
            self.out_features = divide(self.out_features, self.tp_size)
        elif self.parallel_mode == "row":
            self.in_features = divide(self.in_features, self.tp_size)

        self.sequence_parallel = (self.tp_size > 1) and sequence_parallel

        for i in range(self.num_gemms):
            # Construct weight parameter
            self.register_parameter(
                f"weight{i}",
                torch.nn.Parameter(
                    torch.empty(
                        self.out_features,
                        self.in_features,
                        device=device,
                        dtype=params_dtype,
                    ),
                ),
                init_fn=init_method,
                get_rng_state_tracker=get_rng_state_tracker,
                fp8_meta_index=self._offsets["weight"] + i,
            )

            # Construct bias parameters if needed
            if self.use_bias:
                self.register_parameter(
                    f"bias{i}",
                    torch.nn.Parameter(
                        torch.empty(
                            self.out_features,
                            device=device,
                            dtype=params_dtype,
                        ),
                    ),
                    init_fn=init_method_constant(0.0),
                )
            else:
                bias = torch.Tensor().to(dtype=params_dtype, device=device)
                setattr(self, f"bias{i}", bias)

        if self.primary_weights_in_fp8:
            self.init_fp8_metadata(num_gemms=self.num_gemms)

        self.reset_parameters(defer_init=device == "meta")

        # For RPL, bias has to be added after TP collectives
        # So it cannot be fused with the GEMM
        if self.parallel_mode == "row" and self.apply_bias:
            self.gemm_bias_unfused_add = True
        else:
            self.gemm_bias_unfused_add = False

    def reset_parameters(self, defer_init=False):
        super().reset_parameters(defer_init=defer_init)

        if not defer_init:
            # Set parallelism attributes for linear weights
            for i in range(self.num_gemms):
                set_tensor_model_parallel_attributes(
                    tensor=getattr(self, f"weight{i}"),
                    is_parallel=True,
                    dim=1 if self.parallel_mode == "row" else 0,
                    stride=1,
                )

            # Set parallelism attributes for linear biases
            if self.use_bias:
                for i in range(self.num_gemms):
                    if self.parallel_mode == "row":
                        setattr(
                            getattr(self, f"bias{i}"),
                            "sequence_parallel",
                            self.sequence_parallel,
                        )
                    elif self.parallel_mode == "column":
                        set_tensor_model_parallel_attributes(getattr(self, f"bias{i}"), True, 0, 1)

    @no_torch_dynamo()
    def forward(
        self,
        inp: torch.Tensor,
        m_splits: List[int],
        is_first_microbatch: Optional[bool] = None,
    ) -> Union[torch.Tensor, Tuple[torch.Tensor, ...]]:
        """
        Apply the linear transformation to the input.

        Parameters
        ----------
        inp : torch.Tensor
             Input tensor.
        m_splits : List[int]
                 List of integers representing the split of the input tensor.
        is_first_microbatch : {True, False, None}, default = None
                             During training using either gradient accumulation or
                             pipeline parallelism a minibatch of data is further split
                             into microbatches. Between the microbatches of the same minibatch
                             the model weights are not updated. Setting this parameter indicates
                             whether the current microbatch is the first in a minibatch or not.
                             When set, this parameter enables additional optimizations:

                             * during FP8 training, it allows caching of the FP8 versions of
                               the weights
                             * it also allows skipping gradient accumulation during the
                               first microbatch (since it is the first gradient being
                               produced)
        """
        assert not isinstance(
            inp, Float8Tensor
        ), "GroupedLinear doesn't support input tensor in FP8."
        assert len(m_splits) == self.num_gemms, "Number of splits should match number of GEMMs."

        skip_fp8_weight_update = FP8GlobalStateManager.get_skip_fp8_weight_update_tensor()
        if skip_fp8_weight_update is not None:
            is_first_microbatch = False

        with self.prepare_forward(inp, num_gemms=self.num_gemms) as inp:

            weight_tensors = [getattr(self, f"weight{i}") for i in range(self.num_gemms)]
            bias_tensors = [getattr(self, f"bias{i}") for i in range(self.num_gemms)]
            if not self.fp8:
                weight_tensors = [
                    w.dequantize() if isinstance(w, QuantizedTensor) else w for w in weight_tensors
                ]

            input_quantizers, weight_quantizers, output_quantizers = (
                [None] * self.num_gemms,
                [None] * self.num_gemms,
                [None] * self.num_gemms,
            )
            grad_output_quantizers, _ = [None] * self.num_gemms, [None] * self.num_gemms
            if self.fp8:
                input_quantizers = [
                    self.quantizers["scaling_fwd"][self._offsets["input"] + i]
                    for i in range(self.num_gemms)
                ]
                for i in range(self.num_gemms):
                    input_quantizers[i].internal = True
                weight_quantizers = [
                    self.quantizers["scaling_fwd"][self._offsets["weight"] + i]
                    for i in range(self.num_gemms)
                ]
                for i in range(self.num_gemms):
                    weight_quantizers[i].internal = True
                if torch.is_grad_enabled():
                    grad_output_quantizers = [
                        self.quantizers["scaling_bwd"][self._offsets["input"] + i]
                        for i in range(self.num_gemms)
                    ]
                    for i in range(self.num_gemms):
                        grad_output_quantizers[i].internal = True

            if torch.is_grad_enabled():
                linear_fn = _GroupedLinear.apply
                args = []
            else:
                linear_fn = _GroupedLinear.forward
                args = [None]
            args += (
                inp,
                m_splits,
                self.apply_bias and not self.gemm_bias_unfused_add,
                is_first_microbatch,
                self.fp8,
                self.fp8_calibration,
                input_quantizers,
                weight_quantizers,
                output_quantizers,
                grad_output_quantizers,
                self.fuse_wgrad_accumulation,
                is_cpu_offload_enabled(),
                self.sequence_parallel,
                self.activation_dtype,
                torch.is_grad_enabled(),
                self,
                skip_fp8_weight_update,
                *weight_tensors,
                *bias_tensors,
            )
            out = linear_fn(*args)

        if self.gemm_bias_unfused_add:
            out_shape = out.shape
            out = torch.cat(
                [
                    o + cast_if_needed(b, self.activation_dtype)
                    for o, b in zip(
                        torch.split(out.view(-1, self.out_features), m_splits), bias_tensors
                    )
                ]
            ).view(out_shape)

        if self.return_bias:
            return out, [cast_if_needed(b, self.activation_dtype) for b in bias_tensors]
        return out<|MERGE_RESOLUTION|>--- conflicted
+++ resolved
@@ -178,10 +178,6 @@
 
         if is_grad_enabled:
 
-<<<<<<< HEAD
-            saved_inputs, saved_weights = [], []
-=======
->>>>>>> 450146ae
             ctx.weights_shape_1 = weights[0].shape[1]
 
             tensors_to_save, tensor_objects = prepare_for_saving(*inputmats, *weights_fp8, *biases)
@@ -189,17 +185,11 @@
             ctx.tensor_objects = tensor_objects
 
             ctx.weights_requires_grad = weights[0].requires_grad
-<<<<<<< HEAD
-            ctx.device = device
-            ctx.saved_inputs = saved_inputs
-            ctx.saved_weights = saved_weights
-=======
             if fuse_wgrad_accumulation and ctx.weights_requires_grad:
                 ctx.main_grads = [weights[i].main_grad for i in range(num_gemms)]
             else:
                 ctx.main_grads = [None] * num_gemms
             ctx.device = device
->>>>>>> 450146ae
             ctx.grad_output_quantizers = grad_output_quantizers
             ctx.m_splits = m_splits
             ctx.num_gemms = num_gemms
@@ -231,11 +221,7 @@
             inputmats = saved_tensors[:N]
             weights = saved_tensors[N : 2 * N]
             biases = saved_tensors[2 * N : 3 * N]
-<<<<<<< HEAD
-            main_grads = saved_tensors[3 * N :]
-=======
             main_grads = ctx.main_grads
->>>>>>> 450146ae
 
             if ctx.cpu_offloading and ctx.fuse_wgrad_accumulation:  # TOSO
                 for i in ctx.num_gemms:
@@ -284,16 +270,10 @@
                 general_grouped_gemm(
                     weights,
                     grad_output,
-<<<<<<< HEAD
-                    torch.split(dgrad, ctx.m_splits),
-                    ctx.activation_dtype,
-                    get_multi_stream_cublas_workspace(),
-=======
                     [dgrad],
                     ctx.activation_dtype,
                     get_multi_stream_cublas_workspace(),
                     single_output=True,
->>>>>>> 450146ae
                     layout="NN",
                     m_splits=ctx.m_splits,
                     grad=True,
@@ -308,27 +288,6 @@
                         torch.empty(w.size(), dtype=ctx.activation_dtype, device=ctx.device)
                         for w in weights
                     ]
-<<<<<<< HEAD
-                    # WGRAD
-                    _, grad_biases_, _ = general_grouped_gemm(
-                        inputmats,
-                        grad_output,
-                        wgrad_list,
-                        ctx.activation_dtype,
-                        get_multi_stream_cublas_workspace(),
-                        layout="NT",
-                        grad=True,
-                        m_splits=ctx.m_splits,
-                        use_bias=ctx.use_bias if grad_biases[0] is None else None,
-                        bias=biases,
-                        use_split_accumulator=_2X_ACC_WGRAD,
-                        accumulate=accumulate_wgrad_into_param_main_grad,
-                    )
-                    for i in range(ctx.num_gemms):
-                        if grad_biases[i] is None:
-                            grad_biases[i] = grad_biases_[i]
-                    del grad_biases_
-=======
                 # WGRAD
                 _, grad_biases_, _ = general_grouped_gemm(
                     inputmats,
@@ -348,7 +307,6 @@
                     if grad_biases[i] is None:
                         grad_biases[i] = grad_biases_[i]
                 del grad_biases_
->>>>>>> 450146ae
 
                 # Deallocate input tensor
                 clear_tensor_data(*inputmats)
