--- conflicted
+++ resolved
@@ -211,7 +211,6 @@
                     if isinstance(weight, QuantizedTensorStorage):
                         weight.update_usage(columnwise_usage=True)
 
-<<<<<<< HEAD
             ctx.fine_grained_activation_offloading = fine_grained_activation_offloading
 
             if fine_grained_activation_offloading and cpu_offloading:
@@ -222,9 +221,6 @@
             # Record the attributes grad_added_to_main_grad of weights for backward pass
             # since these attributes will be lost during offloading
             if cpu_offloading or fine_grained_activation_offloading:
-=======
-            if cpu_offloading:
->>>>>>> 2712bb95
                 ctx.grad_added_to_main_grad = hasattr(weights[0], "grad_added_to_main_grad")
 
                 if ctx.grad_added_to_main_grad:
@@ -299,11 +295,7 @@
             biases = saved_tensors[3 * N : 4 * N]
             main_grads = [main_grad_func() for main_grad_func in ctx.main_grad_funcs]
 
-<<<<<<< HEAD
             if ctx.cpu_offloading or ctx.fine_grained_activation_offloading:
-=======
-            if ctx.cpu_offloading:
->>>>>>> 2712bb95
                 if ctx.grad_added_to_main_grad:
                     for i, weight in enumerate(ctx.weight_objects):
                         origin_weights[i] = ctx.weight_objects[i]
