# Copyright (c) 2022-2025, NVIDIA CORPORATION & AFFILIATES. All rights reserved.
#
# See LICENSE for license information.

"""GroupedLinear API"""
from typing import Union, Optional, Callable, Tuple, List

import torch

import transformer_engine_torch as tex

from .base import (
    get_multi_stream_cublas_workspace,
    TransformerEngineBaseModule,
    _2X_ACC_FPROP,
    _2X_ACC_DGRAD,
    _2X_ACC_WGRAD,
)
from ..fp8 import FP8GlobalStateManager
from ..utils import (
    divide,
    cast_if_needed,
    assert_dim_for_fp8_exec,
    clear_tensor_data,
    init_method_constant,
    requires_grad,
)
from ..distributed import (
    set_tensor_model_parallel_attributes,
    get_distributed_world_size,
    is_fp8_activation_recompute_enabled,
    in_fp8_activation_recompute_phase,
)
from ..cpp_extensions import (
    general_grouped_gemm,
)
from ..constants import GemmParallelModes, dist_group_type, TE_DType
from ..jit import no_torch_dynamo
from ..graph import is_graph_capturing
from ..tensor.float8_tensor import Float8Tensor
from ..cpu_offload import is_cpu_offload_enabled

from ..tensor.quantized_tensor import (
    QuantizedTensor,
    Quantizer,
    prepare_for_saving,
    restore_from_saved,
)


__all__ = ["GroupedLinear"]


class _GroupedLinear(torch.autograd.Function):
    """GroupedLinear semi-top level module
    Calls custom cuda extensions.
    """

    @staticmethod
    def forward(
        ctx,
        inp: torch.Tensor,
        m_splits: List[int],
        use_bias: bool,
        is_first_microbatch: Union[bool, None],
        fp8: bool,
        fp8_calibration: bool,
        input_quantizers: List[Quantizer],
        weight_quantizers: List[Quantizer],
        output_quantizers: List[Quantizer],
        grad_output_quantizers: List[Quantizer],
        fuse_wgrad_accumulation: bool,
        cpu_offloading: bool,
        sequence_parallel: bool,
        activation_dtype: torch.dtype,
        is_grad_enabled: bool,
        module,
        skip_fp8_weight_update,
        *weights_and_biases,
    ) -> torch.Tensor:

        # pylint: disable=missing-function-docstring
        num_gemms = len(m_splits)
        weights = weights_and_biases[:num_gemms]
        biases = weights_and_biases[num_gemms:]
        device = inp.device

<<<<<<< HEAD
=======
        # TODO Support MXFP8  # pylint: disable=fixme
        if fp8 and FP8GlobalStateManager.get_fp8_recipe().mxfp8():
            raise NotImplementedError("GroupedLinear does not yet support MXFP8")
        # TODO Support Float8 Current Scaling  # pylint: disable=fixme
        if fp8 and FP8GlobalStateManager.get_fp8_recipe().float8_current_scaling():
            raise NotImplementedError("GroupedLinear does not yet support Float8 Current Scaling")

>>>>>>> f3a009da
        # Make sure input dimensions are compatible
        in_features = weights[0].shape[-1]
        assert inp.shape[-1] == in_features, "GEMM not possible"
        inputmats = torch.split(inp.view(-1, in_features), m_splits)
        if fp8:
            assert_dim_for_fp8_exec(*inputmats, *weights)

        # Cast input to expected dtype
        inputmats_no_fp8 = [cast_if_needed(mat, activation_dtype) for mat in inputmats]
        inputmats = []

        weight_requires_grad = weights[0].requires_grad

        if input_quantizers[0] is not None:
            for input_quantizer in input_quantizers:
                input_quantizer.set_usage(
                    rowwise=True,
                    columnwise=(is_grad_enabled and weight_requires_grad),
                )
            columnwise_usage = is_grad_enabled and inp.requires_grad
            if not columnwise_usage:
                columnwise_usage = (
                    is_fp8_activation_recompute_enabled()
                    and not in_fp8_activation_recompute_phase()
                )
            if weight_quantizers[0] is not None:
                for weight_quantizer in weight_quantizers:
                    weight_quantizer.set_usage(rowwise=True, columnwise=columnwise_usage)
        if output_quantizers[0] is not None:
            for output_quantizer in output_quantizers:
                output_quantizer.set_usage(rowwise=True, columnwise=False)

        if fp8:
            inputmats = tex.fused_multi_quantize(
                inputmats_no_fp8, None, input_quantizers, TE_DType[activation_dtype]
            )
            weights_fp8 = []
            bias_dtype = torch.bfloat16 if activation_dtype == torch.float32 else activation_dtype
            if not isinstance(weights[0], QuantizedTensor):
                # FP8 cast to workspace buffer
                update_workspace = is_first_microbatch is None or is_first_microbatch
                for i in range(num_gemms):
                    weight_fp8 = module.get_weight_workspace(
                        tensor=weights[i],
                        quantizer=weight_quantizers[i],
                        cache_name=(None if is_first_microbatch is None else f"weight{i}"),
                        update_workspace=update_workspace,
                        skip_update_flag=skip_fp8_weight_update,
                    )
                    weights_fp8.append(weight_fp8)
            else:
                weights_fp8 = weights

        else:
            inputmats = inputmats_no_fp8
            bias_dtype = activation_dtype
            weights_fp8 = [cast_if_needed(weight, activation_dtype) for weight in weights]

        biases = [cast_if_needed(bias, bias_dtype) for bias in biases] if use_bias else biases

        out = torch.empty(
            [sum(m_splits), weights_fp8[0].size(0)],
            dtype=activation_dtype,
            device=device,
        )

        _ = general_grouped_gemm(
            weights_fp8,
            inputmats,
            [out],
            activation_dtype,
            get_multi_stream_cublas_workspace(),
            single_output=True,
            m_splits=m_splits,
            bias=biases,
            use_bias=use_bias,
            use_split_accumulator=_2X_ACC_FPROP,
        )

        if fp8_calibration:
            for i in range(num_gemms):
                # amax of input
                for i in range(num_gemms):
                    input_quantizers[i].calibrate(inputmats[i])
                for i in range(num_gemms):
                    weight_quantizers[i].calibrate(weights[i])

        if is_grad_enabled:

            ctx.weights_shape_1 = weights[0].shape[1]

            tensors_to_save, tensor_objects = prepare_for_saving(*inputmats, *weights_fp8, *biases)
            ctx.save_for_backward(*tensors_to_save)
            ctx.tensor_objects = tensor_objects

            ctx.weights_requires_grad = weights[0].requires_grad
            if fuse_wgrad_accumulation and ctx.weights_requires_grad:
                ctx.main_grads = [weights[i].main_grad for i in range(num_gemms)]
            else:
                ctx.main_grads = [None] * num_gemms
            ctx.device = device
            ctx.grad_output_quantizers = grad_output_quantizers
            ctx.m_splits = m_splits
            ctx.num_gemms = num_gemms
            ctx.activation_dtype = activation_dtype
            ctx.fp8 = fp8
            ctx.fuse_wgrad_accumulation = fuse_wgrad_accumulation
            ctx.cpu_offloading = cpu_offloading
            ctx.is_first_microbatch = is_first_microbatch
            ctx.use_bias = use_bias
            ctx.sequence_parallel = sequence_parallel
            ctx.inp_shape = inp.shape
            ctx.requires_dgrad = inp.requires_grad
            ctx.reduce_and_update_bwd_fp8_tensors = False
            if ctx.fp8 and requires_grad(inp, weights[0], biases[0]):
                ctx.reduce_and_update_bwd_fp8_tensors = (
                    ctx.reduce_and_update_bwd_fp8_tensors
                    or FP8GlobalStateManager.is_first_fp8_module()
                )

        # [*, in_features] -> [*, out_features] except first dimension changes for SP
        return out.view(-1, *inp.shape[1:-1], out.shape[-1])

    @staticmethod
    def backward(ctx, grad_output: torch.Tensor) -> Tuple[Union[torch.Tensor, None], ...]:
        # pylint: disable=missing-function-docstring
        with torch.cuda.nvtx.range("_GroupedLinear_backward"):
            saved_tensors = restore_from_saved(ctx.tensor_objects, ctx.saved_tensors)
            N = ctx.num_gemms
            inputmats = saved_tensors[:N]
            weights = saved_tensors[N : 2 * N]
            biases = saved_tensors[2 * N : 3 * N]
            main_grads = ctx.main_grads

            if ctx.cpu_offloading and ctx.fuse_wgrad_accumulation:  # TOSO
                for i in ctx.num_gemms:
                    w = torch.nn.Parameter(weights[i], weights[i].requires_grad)
                    w.main_grad = main_grads[i]
                    weights[i] = w

            # preprocess grad_output

            grad_output = grad_output.contiguous()
            grad_output_mats = torch.split(
                grad_output.view(-1, grad_output.shape[-1]), ctx.m_splits
            )
            grad_output = [None] * ctx.num_gemms
            grad_biases = [None] * ctx.num_gemms
            if ctx.fp8:
                if ctx.use_bias:
                    for i in range(ctx.num_gemms):
                        grad_biases[i], grad_output[i] = tex.bgrad_quantize(
                            grad_output_mats[i], ctx.grad_output_quantizers[i]
                        )
                else:
                    grad_output = tex.fused_multi_quantize(
                        grad_output_mats,
                        None,
                        ctx.grad_output_quantizers,
                        TE_DType[ctx.activation_dtype],
                    )
            else:
                grad_output = grad_output_mats

            if ctx.is_first_microbatch is not None:
                accumulate_wgrad_into_param_main_grad = (
                    ctx.fuse_wgrad_accumulation and not ctx.is_first_microbatch
                )
            else:
                accumulate_wgrad_into_param_main_grad = ctx.fuse_wgrad_accumulation

            if ctx.requires_dgrad:
                dgrad = torch.empty(
                    (sum(ctx.m_splits), ctx.weights_shape_1),
                    dtype=ctx.activation_dtype,
                    device=ctx.device,
                )

                general_grouped_gemm(
                    weights,
                    grad_output,
                    [dgrad],
                    ctx.activation_dtype,
                    get_multi_stream_cublas_workspace(),
                    single_output=True,
                    layout="NN",
                    m_splits=ctx.m_splits,
                    grad=True,
                    use_split_accumulator=_2X_ACC_DGRAD,
                )

            if ctx.weights_requires_grad:
                if ctx.fuse_wgrad_accumulation:
                    wgrad_list = main_grads
                else:
                    wgrad_list = [
                        torch.empty(w.size(), dtype=ctx.activation_dtype, device=ctx.device)
                        for w in weights
                    ]
                # WGRAD
                _, grad_biases_, _ = general_grouped_gemm(
                    inputmats,
                    grad_output,
                    wgrad_list,
                    ctx.activation_dtype,
                    get_multi_stream_cublas_workspace(),
                    layout="NT",
                    grad=True,
                    m_splits=ctx.m_splits,
                    use_bias=ctx.use_bias if grad_biases[0] is None else None,
                    bias=biases,
                    use_split_accumulator=_2X_ACC_WGRAD,
                    accumulate=accumulate_wgrad_into_param_main_grad,
                )
                for i in range(ctx.num_gemms):
                    if grad_biases[i] is None:
                        grad_biases[i] = grad_biases_[i]
                del grad_biases_

                # Deallocate input tensor
                clear_tensor_data(*inputmats)

                def handle_custom_ddp_from_mcore(w, wgrad):
                    if ctx.weights_requires_grad:
                        if ctx.fuse_wgrad_accumulation and hasattr(w, "grad_added_to_main_grad"):
                            w.grad_added_to_main_grad = True
                            if getattr(w, "zero_out_wgrad", False):
                                wgrad = torch.zeros(
                                    w.main_grad.shape,
                                    dtype=w.dtype,
                                    device=torch.cuda.current_device(),
                                    requires_grad=False,
                                )
                            else:
                                wgrad = torch.empty(
                                    w.main_grad.shape,
                                    dtype=w.dtype,
                                    device=torch.cuda.current_device(),
                                    requires_grad=False,
                                )
                        elif ctx.fuse_wgrad_accumulation:
                            wgrad = None
                    else:
                        wgrad = None
                    return wgrad

                wgrad_list = [
                    handle_custom_ddp_from_mcore(w, wgrad) for w, wgrad in zip(weights, wgrad_list)
                ]
            else:
                wgrad_list = [None] * ctx.num_gemms

            if not ctx.use_bias:
                grad_biases = [None] * ctx.num_gemms

        if ctx.reduce_and_update_bwd_fp8_tensors and not is_graph_capturing():
            FP8GlobalStateManager.reduce_and_update_fp8_tensors(forward=False)
        return (
            dgrad.view(ctx.inp_shape) if ctx.requires_dgrad else None,
            None,
            None,
            None,
            None,
            None,
            None,
            None,
            None,
            None,
            None,
            None,
            None,
            None,
            None,
            None,
            None,
            *wgrad_list,
            *grad_biases,
        )


class GroupedLinear(TransformerEngineBaseModule):
    """Applies linear transformations to the incoming data list
       :math:`y_i = x_iA_i^T + b_i` in a grouped way.

    Parameters
    ----------
    num_gemms : int
                number of GEMMs to be performed simutaneously.
    in_features : int
                 size of each input sample.
    out_features : int
                  size of each output sample.
    bias : bool, default = `True`
          if set to `False`, the layer will not learn an additive bias.
    init_method : Callable, default = `None`
                 used for initializing weights in the following way: `init_method(weight)`.
                 When set to `None`, defaults to `torch.nn.init.normal_(mean=0.0, std=0.023)`.
    get_rng_state_tracker : Callable, default = `None`
                 used to get the random number generator state tracker for initializing weights.
    rng_tracker_name : str, default = `None`
                 the param passed to get_rng_state_tracker to get the specific rng tracker.
    device : Union[torch.device, str], default = "cuda"
          The device on which the parameters of the model will be allocated. It is the user's
          responsibility to ensure all parameters are moved to the GPU before running the
          forward pass.

    Optimization parameters
    -----------------------
    fuse_wgrad_accumulation : bool, default = 'False'
                             if set to `True`, enables fusing of creation and accumulation of
                             the weight gradient. When enabled, it is assumed that the weights
                             have an additional `main_grad` attribute (used instead of the
                             regular `grad`) which is a pre-allocated buffer of the correct
                             size to accumulate gradients in.
    return_bias : bool, default = `False`
                 when set to `True`, this module will not apply the additive bias itself, but
                 instead return the bias value during the forward pass together with the
                 output of the linear transformation :math:`y = xA^T`. This is useful when
                 the bias addition can be fused to subsequent operations.
    params_dtype : torch.dtype, default = `torch.get_default_dtype()`
                  it controls the type used to allocate the initial parameters. Useful when
                  the model is trained with lower precision and the original FP32 parameters
                  would not fit in GPU memory.

    """

    def __init__(
        self,
        num_gemms: int,
        in_features: int,
        out_features: int,
        sequence_parallel: bool = False,
        fuse_wgrad_accumulation: bool = False,
        tp_group: Optional[dist_group_type] = None,
        tp_size: int = 1,
        get_rng_state_tracker: Optional[Callable] = None,
        rng_tracker_name: Optional[str] = None,
        init_method: Optional[Callable] = None,
        bias: bool = True,
        return_bias: bool = False,
        params_dtype: Optional[torch.dtype] = None,
        parallel_mode: Optional[str] = None,
        device: Union[torch.device, str] = "cuda",
        ub_overlap_rs: bool = False,
        ub_overlap_ag: bool = False,
        ub_name: Optional[str] = None,
    ) -> None:
        super().__init__()

        params_dtype = torch.get_default_dtype() if params_dtype is None else params_dtype
        self.num_gemms = num_gemms
        self.in_features = in_features
        self.out_features = out_features
        self.fuse_wgrad_accumulation = fuse_wgrad_accumulation
        self.use_bias = bias
        self.return_bias = return_bias
        self.apply_bias = bias and not return_bias
        self.ub_overlap_rs = ub_overlap_rs
        self.ub_overlap_ag = ub_overlap_ag
        self.ub_name = ub_name
        assert (
            not ub_overlap_rs and not ub_overlap_ag
        ), "GroupedLinear doesn't support Userbuffer overlap."
        self.get_rng_state_tracker = get_rng_state_tracker
        self.rng_tracker_name = rng_tracker_name

        self._offsets = {"input": 0, "weight": num_gemms, "output": 2 * num_gemms, "grad_output": 0}

        if tp_group is None:
            self.tp_size = tp_size
            if tp_size == 1:
                self.set_tensor_parallel_group(tp_group)
        else:
            self.tp_size = get_distributed_world_size(tp_group)
            self.set_tensor_parallel_group(tp_group)
        self.set_nccl_overlap_warning_if_tp()

        self.parallel_mode = parallel_mode
        assert (
            self.parallel_mode in GemmParallelModes
        ), f"parallel_mode {parallel_mode} not supported"

        if self.parallel_mode == "column":
            self.out_features = divide(self.out_features, self.tp_size)
        elif self.parallel_mode == "row":
            self.in_features = divide(self.in_features, self.tp_size)

        self.sequence_parallel = (self.tp_size > 1) and sequence_parallel

        for i in range(self.num_gemms):
            # Construct weight parameter
            self.register_parameter(
                f"weight{i}",
                torch.nn.Parameter(
                    torch.empty(
                        self.out_features,
                        self.in_features,
                        device=device,
                        dtype=params_dtype,
                    ),
                ),
                init_fn=init_method,
                get_rng_state_tracker=get_rng_state_tracker,
                fp8_meta_index=self._offsets["weight"] + i,
            )

            # Construct bias parameters if needed
            if self.use_bias:
                self.register_parameter(
                    f"bias{i}",
                    torch.nn.Parameter(
                        torch.empty(
                            self.out_features,
                            device=device,
                            dtype=params_dtype,
                        ),
                    ),
                    init_fn=init_method_constant(0.0),
                )
            else:
                bias = torch.Tensor().to(dtype=params_dtype, device=device)
                setattr(self, f"bias{i}", bias)

        if self.primary_weights_in_fp8:
            self.init_fp8_metadata(num_gemms=self.num_gemms)

        self.reset_parameters(defer_init=device == "meta")

        # For RPL, bias has to be added after TP collectives
        # So it cannot be fused with the GEMM
        if self.parallel_mode == "row" and self.apply_bias:
            self.gemm_bias_unfused_add = True
        else:
            self.gemm_bias_unfused_add = False

    def reset_parameters(self, defer_init=False):
        super().reset_parameters(defer_init=defer_init)

        if not defer_init:
            # Set parallelism attributes for linear weights
            for i in range(self.num_gemms):
                set_tensor_model_parallel_attributes(
                    tensor=getattr(self, f"weight{i}"),
                    is_parallel=True,
                    dim=1 if self.parallel_mode == "row" else 0,
                    stride=1,
                )

            # Set parallelism attributes for linear biases
            if self.use_bias:
                for i in range(self.num_gemms):
                    if self.parallel_mode == "row":
                        setattr(
                            getattr(self, f"bias{i}"),
                            "sequence_parallel",
                            self.sequence_parallel,
                        )
                    elif self.parallel_mode == "column":
                        set_tensor_model_parallel_attributes(getattr(self, f"bias{i}"), True, 0, 1)

    @no_torch_dynamo()
    def forward(
        self,
        inp: torch.Tensor,
        m_splits: List[int],
        is_first_microbatch: Optional[bool] = None,
    ) -> Union[torch.Tensor, Tuple[torch.Tensor, ...]]:
        """
        Apply the linear transformation to the input.

        Parameters
        ----------
        inp : torch.Tensor
             Input tensor.
        m_splits : List[int]
                 List of integers representing the split of the input tensor.
        is_first_microbatch : {True, False, None}, default = None
                             During training using either gradient accumulation or
                             pipeline parallelism a minibatch of data is further split
                             into microbatches. Between the microbatches of the same minibatch
                             the model weights are not updated. Setting this parameter indicates
                             whether the current microbatch is the first in a minibatch or not.
                             When set, this parameter enables additional optimizations:

                             * during FP8 training, it allows caching of the FP8 versions of
                               the weights
                             * it also allows skipping gradient accumulation during the
                               first microbatch (since it is the first gradient being
                               produced)
        """
        assert not isinstance(
            inp, Float8Tensor
        ), "GroupedLinear doesn't support input tensor in FP8."
        assert len(m_splits) == self.num_gemms, "Number of splits should match number of GEMMs."

        skip_fp8_weight_update = FP8GlobalStateManager.get_skip_fp8_weight_update_tensor()
        if skip_fp8_weight_update is not None:
            is_first_microbatch = False

        with self.prepare_forward(inp, num_gemms=self.num_gemms) as inp:

            weight_tensors = [getattr(self, f"weight{i}") for i in range(self.num_gemms)]
            bias_tensors = [getattr(self, f"bias{i}") for i in range(self.num_gemms)]
            if not self.fp8:
                weight_tensors = [
                    w.dequantize() if isinstance(w, QuantizedTensor) else w for w in weight_tensors
                ]

            input_quantizers, weight_quantizers, output_quantizers = (
                [None] * self.num_gemms,
                [None] * self.num_gemms,
                [None] * self.num_gemms,
            )
            grad_output_quantizers, _ = [None] * self.num_gemms, [None] * self.num_gemms
            if self.fp8:
                input_quantizers = [
                    self.quantizers["scaling_fwd"][self._offsets["input"] + i]
                    for i in range(self.num_gemms)
                ]
                for i in range(self.num_gemms):
                    input_quantizers[i].internal = True
                weight_quantizers = [
                    self.quantizers["scaling_fwd"][self._offsets["weight"] + i]
                    for i in range(self.num_gemms)
                ]
                for i in range(self.num_gemms):
                    weight_quantizers[i].internal = True
                if torch.is_grad_enabled():
                    grad_output_quantizers = [
                        self.quantizers["scaling_bwd"][self._offsets["input"] + i]
                        for i in range(self.num_gemms)
                    ]
                    for i in range(self.num_gemms):
                        grad_output_quantizers[i].internal = True

            if torch.is_grad_enabled():
                linear_fn = _GroupedLinear.apply
                args = []
            else:
                linear_fn = _GroupedLinear.forward
                args = [None]
            args += (
                inp,
                m_splits,
                self.apply_bias and not self.gemm_bias_unfused_add,
                is_first_microbatch,
                self.fp8,
                self.fp8_calibration,
                input_quantizers,
                weight_quantizers,
                output_quantizers,
                grad_output_quantizers,
                self.fuse_wgrad_accumulation,
                is_cpu_offload_enabled(),
                self.sequence_parallel,
                self.activation_dtype,
                torch.is_grad_enabled(),
                self,
                skip_fp8_weight_update,
                *weight_tensors,
                *bias_tensors,
            )
            out = linear_fn(*args)

        if self.gemm_bias_unfused_add:
            out_shape = out.shape
            out = torch.cat(
                [
                    o + cast_if_needed(b, self.activation_dtype)
                    for o, b in zip(
                        torch.split(out.view(-1, self.out_features), m_splits), bias_tensors
                    )
                ]
            ).view(out_shape)

        if self.return_bias:
            return out, [cast_if_needed(b, self.activation_dtype) for b in bias_tensors]
        return out<|MERGE_RESOLUTION|>--- conflicted
+++ resolved
@@ -85,16 +85,10 @@
         biases = weights_and_biases[num_gemms:]
         device = inp.device
 
-<<<<<<< HEAD
-=======
-        # TODO Support MXFP8  # pylint: disable=fixme
-        if fp8 and FP8GlobalStateManager.get_fp8_recipe().mxfp8():
-            raise NotImplementedError("GroupedLinear does not yet support MXFP8")
         # TODO Support Float8 Current Scaling  # pylint: disable=fixme
         if fp8 and FP8GlobalStateManager.get_fp8_recipe().float8_current_scaling():
             raise NotImplementedError("GroupedLinear does not yet support Float8 Current Scaling")
 
->>>>>>> f3a009da
         # Make sure input dimensions are compatible
         in_features = weights[0].shape[-1]
         assert inp.shape[-1] == in_features, "GEMM not possible"
