--- conflicted
+++ resolved
@@ -84,11 +84,8 @@
         ub_overlap_rs: bool,
         ub_overlap_ag: bool,
         ub_name: str,
-<<<<<<< HEAD
         is_first_module_in_mha: bool,
-=======
         dummy_tensor: torch.Tensor, # pylint: disable=unused-argument
->>>>>>> 73f8d90f
     ) -> torch.Tensor:
         is_input_fp8 = isinstance(inp, Float8Tensor)
         if is_input_fp8:
@@ -365,11 +362,8 @@
             ctx.ub_name = ub_name
             ctx.tp_size = tp_size
             ctx.requires_dgrad = inp.requires_grad
-<<<<<<< HEAD
             ctx.is_input_fp8 = is_input_fp8
-=======
             ctx.primary_weights_in_fp8 = primary_weights_in_fp8
->>>>>>> 73f8d90f
 
         # Row Parallel Linear
         if ub_overlap_rs:
@@ -387,17 +381,11 @@
     def backward(
         ctx, grad_output: torch.Tensor
     ) -> Tuple[Union[torch.Tensor, None], ...]:
-<<<<<<< HEAD
         if isinstance(grad_output[0], Float8Tensor):
             ctx.fp8_meta["scaling_bwd"].scale_inv[
                 tex.FP8BwdTensors.GRAD_OUTPUT1] = grad_output._scale_inv
 
-        with _prepare_backward(
-            ctx.fp8, ctx.fp8_meta, ctx.tp_group, ctx.tp_size, name="_Linear"
-        ):
-=======
         with torch.cuda.nvtx.range("_Linear_backward"):
->>>>>>> 73f8d90f
             (
                 inputmat,
                 inputmat_t,
@@ -648,10 +636,8 @@
             None,
             None,
             None,
-<<<<<<< HEAD
-=======
-            None,
->>>>>>> 73f8d90f
+            None,
+            None,
         )
 
 
@@ -974,17 +960,13 @@
                       Whether to output in FP8. By default, Linear outputs in inp.dtype.
         """
 
-<<<<<<< HEAD
+        skip_fp8_weight_update = FP8GlobalStateManager.get_skip_fp8_weight_update_tensor()
+        if skip_fp8_weight_update is not None:
+            is_first_microbatch = False
+
         with self.prepare_forward(inp,
             is_first_microbatch,
             allow_non_contiguous=isinstance(inp,Float8Tensor)) as inp:
-=======
-        skip_fp8_weight_update = FP8GlobalStateManager.get_skip_fp8_weight_update_tensor()
-        if skip_fp8_weight_update is not None:
-            is_first_microbatch = False
-
-        with self.prepare_forward(inp, is_first_microbatch) as inp:
->>>>>>> 73f8d90f
             assert self.fp8 or not self.primary_weights_in_fp8, \
                    "Need to run inside fp8_autocast region when weights are stored in FP8."
 
@@ -1048,11 +1030,8 @@
                 self.ub_overlap_rs,
                 self.ub_overlap_ag,
                 self.ub_name,
-<<<<<<< HEAD
                 is_first_module_in_mha,
-=======
                 self.dummy_tensor,
->>>>>>> 73f8d90f
             )
             out = linear_fn(*args)
 
