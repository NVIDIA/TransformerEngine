# Copyright (c) 2022-2025, NVIDIA CORPORATION & AFFILIATES. All rights reserved.
#
# See LICENSE for license information.

"""Linear API"""
from typing import Callable, Dict, Optional, Tuple, Union, List
from functools import reduce
from operator import mul as multiply_op
import warnings

import torch

import transformer_engine_torch as tex

from transformer_engine.common.recipe import Recipe
from transformer_engine.pytorch import torch_version

from .base import (
    fill_userbuffers_buffer_for_all_gather,
    get_dummy_wgrad,
    get_ub,
    get_workspace,
    TransformerEngineBaseModule,
    _2X_ACC_FPROP,
    _2X_ACC_DGRAD,
    _2X_ACC_WGRAD,
)
from ._common import noop_cat, WeightGradStore, get_module_quantizers
from ..fp8 import FP8GlobalStateManager
from ..utils import (
    cast_if_needed,
    clear_tensor_data,
    divide,
    init_method_constant,
    requires_grad,
    needs_quantized_gemm,
    assert_dim_for_fp8_exec,
    assert_dim_for_all_gather,
    nvtx_range_pop,
    nvtx_range_push,
)
from ..distributed import (
    set_tensor_model_parallel_attributes,
    get_distributed_world_size,
    allreduce,
    symmetric_all_reduce,
    reduce_scatter_along_first_dim,
    gather_along_first_dim,
    is_fp8_activation_recompute_enabled,
    in_fp8_activation_recompute_phase,
    _fsdp_scatter_tensors,
    _fsdp_gather_tensors,
)
from ..cpp_extensions import (
    general_gemm,
)
from ..constants import GemmParallelModes, dist_group_type
from ..jit import no_torch_dynamo
from ..graph import is_graph_capturing
from ..tensor.quantized_tensor import (
    QuantizedTensor,
    QuantizedTensorStorage,
    Quantizer,
    prepare_for_saving,
    restore_from_saved,
)
from ..tensor.float8_tensor import Float8CurrentScalingQuantizer, Float8Quantizer
from ..tensor.mxfp8_tensor import MXFP8Quantizer
from ..tensor.utils import is_experimental
from ..export import is_in_onnx_export_mode, assert_warmed_up
from ..cpu_offload import is_cpu_offload_enabled, mark_activation_offload
from ...debug.pytorch.debug_state import TEDebugState

__all__ = ["Linear"]


class _Linear(torch.autograd.Function):
    """Linear semi-top level module
    Calls custom cuda extensions.
    """

    @staticmethod
    def forward(
        ctx,
        weight: torch.Tensor,
        inp: torch.Tensor,
        bias: Optional[torch.Tensor],
        is_first_microbatch: Union[bool, None],
        fp8: bool,
        fp8_calibration: bool,
        wgrad_store: WeightGradStore,
        input_quantizer: Optional[Quantizer],
        weight_quantizer: Optional[Quantizer],
        output_quantizer: Optional[Quantizer],
        grad_input_quantizer: Optional[Quantizer],
        grad_weight_quantizer: Optional[Quantizer],
        grad_output_quantizer: Optional[Quantizer],
        fuse_wgrad_accumulation: bool,
        cpu_offloading: bool,
        tp_group: Union[dist_group_type, None],
        tp_size: int,
        sequence_parallel: bool,
        tensor_parallel: bool,
        activation_dtype: torch.dtype,
        parallel_mode: Union[str, None],
        is_grad_enabled: bool,
        ub_overlap_rs_fprop: bool,
        ub_overlap_ag_dgrad: bool,
        ub_overlap_ag_fprop: bool,
        ub_overlap_rs_dgrad: bool,
        ub_bulk_dgrad: bool,
        ub_bulk_wgrad: bool,
        ub_name: str,
        fp8_output: bool,  # pylint: disable=unused-argument
        fsdp_group: Union[dist_group_type, None],
        module: torch.nn.Module,
        skip_fp8_weight_update: bool,
        symmetric_ar_type: str,
        save_original_input: bool = False,
        debug: Optional[bool] = False,
    ) -> torch.Tensor:
        # pylint: disable=missing-function-docstring

        # NVTX label for profiling
        nvtx_label = "transformer_engine._Linear.forward"
        if ub_name is not None:
            nvtx_label = f"{nvtx_label}.{ub_name}"

        # Make sure input dimensions are compatible
        out_features, in_features = weight.shape
        assert inp.shape[-1] == in_features, "GEMM not possible"

        # Configure tensor-parallel communication
        tp_world_size = get_distributed_world_size(tp_group)
        backward_needs_input = is_grad_enabled and weight.requires_grad
        with_input_all_gather_nccl = (
            parallel_mode == "column" and sequence_parallel and not ub_overlap_ag_fprop
        )

        # Configure Userbuffers communication (comm+GEMM overlap)
        if debug:  # turn off userbuffers in debug mode
            ub_overlap_rs_fprop = False
            ub_overlap_ag_fprop = False
            ub_overlap_rs_dgrad = False
            ub_bulk_wgrad = False
            ub_bulk_dgrad = False
        ub_obj = None
        ub_type = None
        if ub_overlap_rs_fprop:
            ub_obj = get_ub(ub_name + "_fprop", fp8)
            ub_type = tex.CommOverlapType.RS
        elif ub_overlap_ag_fprop:
            ub_obj = get_ub(ub_name + "_fprop", fp8)
            ub_type = tex.CommOverlapType.AG

        # experimental recipe check
        experimental = is_experimental(input_quantizer) or is_experimental(weight_quantizer)

        # ------------------------------------------------------
        # Prepare input tensor
        # Note: Cast to expected dtype and perform tensor-parallel communication
        # ------------------------------------------------------
        nvtx_range_push(f"{nvtx_label}.input_cast_comm")
        inputmat = inp  # Input tensor to save for backward (maybe sharded)
        inputmat_total = None  # Input tensor to pass to GEMM (gathered)
        own_quantized_input = False
        if fp8:
            assert_dim_for_fp8_exec(inputmat, weight)
            assert_dim_for_all_gather(inputmat, with_input_all_gather_nccl, input_quantizer)
            if save_original_input:
                assert not isinstance(
                    input_quantizer, Float8Quantizer
                ), "DelayedScaling recipe is not supported with save_original_input"

        if with_input_all_gather_nccl or ub_overlap_ag_fprop:  # All-gather input tensor

            # Cast local input tensor if needed
            if fp8 or debug:
                if input_quantizer is None:
                    raise ValueError("Missing quantizer for input tensor")
<<<<<<< HEAD
                if not isinstance(inputmat, QuantizedTensorStorage):
=======
                if not isinstance(inputmat, QuantizedTensorBase) and not experimental:
>>>>>>> 3f5b4754
                    own_quantized_input = True
                    input_quantizer.set_usage(rowwise=True, columnwise=backward_needs_input)
                    if isinstance(
                        input_quantizer, (Float8Quantizer, Float8CurrentScalingQuantizer)
                    ):
                        # All-gather is not supported with FP8 column-wise data
                        input_quantizer.set_usage(columnwise=False)
                    if save_original_input:
                        # No need for column-wise data since this
                        # tensor will not be cached for backward pass
                        input_quantizer.set_usage(columnwise=False)
                        own_quantized_input = False
                    inputmat = input_quantizer(inputmat)
            else:
                inputmat = cast_if_needed(inp, activation_dtype)  # Cast for AMP

            # Initialize gathered input tensor
            quantizer = None
            if fp8 or debug:
                quantizer = input_quantizer
                quantizer.set_usage(rowwise=True, columnwise=False)
            if with_input_all_gather_nccl:  # Perform NCCL all-gather
                inputmat_total, _ = gather_along_first_dim(
                    inputmat,
                    tp_group,
                    quantizer=quantizer,
                )
            elif ub_overlap_ag_fprop:  # Initialize Userbuffers all-gather
                inputmat_total, _ = fill_userbuffers_buffer_for_all_gather(
                    ub_obj,
                    inputmat,
                    quantizer,
                    tp_group,
                )

        else:  # Do not all-gather input tensor
            if fp8 or debug:
                if isinstance(inputmat, QuantizedTensorStorage):
                    inputmat.update_usage(rowwise_usage=True)
                else:
                    if input_quantizer is None:
                        raise ValueError("Missing quantizer for input tensor")
                    input_quantizer.set_usage(
                        rowwise=True, columnwise=backward_needs_input and not save_original_input
                    )
                    inputmat = input_quantizer(inputmat)
                    own_quantized_input = True
            else:
                inputmat = cast_if_needed(inp, activation_dtype)  # Cast for AMP
            inputmat_total = inputmat
        nvtx_range_pop(f"{nvtx_label}.input_cast_comm")
        # ------------------------------------------------------
        # Input tensor is ready for GEMM...
        # ------------------------------------------------------

        # ------------------------------------------------------
        # Prepare weight tensor
        # ------------------------------------------------------
        weightmat = weight
        if fp8 or debug:
            # Configure quantizer
            if weight_quantizer is not None:
                columnwise_usage = is_grad_enabled and inp.requires_grad
                if not columnwise_usage:
                    columnwise_usage = (
                        is_fp8_activation_recompute_enabled()
                        and not in_fp8_activation_recompute_phase()
                    )
                weight_quantizer.set_usage(rowwise=True, columnwise=columnwise_usage)

            # Get quantized weight
            update_workspace = is_first_microbatch is None or is_first_microbatch
            weightmat = module.get_weight_workspace(
                tensor=weight,
                quantizer=weight_quantizer,
                cache_name=(None if is_first_microbatch is None else "weight"),
                update_workspace=update_workspace,
                skip_update_flag=skip_fp8_weight_update,
                fsdp_group=fsdp_group,
                workspace_dtype=activation_dtype,
            )
            weightmat.update_usage(rowwise_usage=True)

        else:
            weightmat = cast_if_needed(weightmat, activation_dtype)  # Cast for AMP
        # ------------------------------------------------------
        # Weight tensor is ready for GEMM...
        # ------------------------------------------------------

        # Cast bias to expected dtype
        bias_dtype = activation_dtype
        if needs_quantized_gemm(inputmat_total) and activation_dtype == torch.float32:
            # cuBLAS does not support FP8 GEMM with FP32 bias, so we cast to BF16
            bias_dtype = torch.bfloat16
        bias = cast_if_needed(bias, bias_dtype) if bias is not None else bias

        # Calibrate quantizers if needed
        if not fp8 and fp8_calibration:
            if input_quantizer is not None:
                input_quantizer.calibrate(inputmat_total)
            if weight_quantizer is not None:
                weight_quantizer.calibrate(weight)

        # Choose whether to use GEMM kernel with split accumulator
        use_split_accumulator = _2X_ACC_FPROP
        if fp8:
            recipe = FP8GlobalStateManager.get_fp8_recipe()
            if hasattr(recipe, "fp8_gemm_fprop"):
                use_split_accumulator = recipe.fp8_gemm_fprop.use_split_accumulator

        # Configure output quantizer
        if output_quantizer is not None:
            output_quantizer.set_usage(rowwise=True, columnwise=False)

        # Output buffer for Userbuffers reduce-scatter
        reduce_scatter_out = None
        if ub_overlap_rs_fprop:
            out_shape = list(inp.shape)
            out_shape[0] //= tp_world_size
            out_shape[-1] = out_features
            reduce_scatter_out = torch.empty(out_shape, dtype=activation_dtype, device=inp.device)

        # ------------------------------------------------------
        # Forward GEMM
        # Note: y = x * w^T
        # ------------------------------------------------------
        nvtx_range_push(f"{nvtx_label}.gemm")
        gemm_out, *_, reduce_scatter_out = general_gemm(
            weightmat,
            inputmat_total,
            get_workspace(),
            quantization_params=output_quantizer,
            out_dtype=activation_dtype,
            bias=bias,
            use_split_accumulator=use_split_accumulator,
            ub=ub_obj,
            ub_type=ub_type,
            extra_output=reduce_scatter_out,
        )
        nvtx_range_pop(f"{nvtx_label}.gemm")
        # ------------------------------------------------------
        # Finished forward GEMM...
        # ------------------------------------------------------

        # Deallocate GEMM input tensor if no longer needed
        # TODO(yuzhongw, tmoon): Figure out why inputmat_total is not automatically
        # deallocated by GC. Manually deallocating is a temporary hack.
        if with_input_all_gather_nccl:
            clear_tensor_data(inputmat_total)
            inputmat_total = None

        # ------------------------------------------------------
        # Prepare output tensor
        # Note: Perform tensor-parallel communication
        # ------------------------------------------------------
        out = None
        if ub_overlap_rs_fprop:
            out = reduce_scatter_out
        elif parallel_mode == "row" and tp_size > 1:
            nvtx_range_push(f"{nvtx_label}.row_parallel_comm")
            out = gemm_out
            if sequence_parallel:
                out, _ = reduce_scatter_along_first_dim(out, tp_group)
            elif tensor_parallel:
                if symmetric_ar_type is not None:
                    out, _ = symmetric_all_reduce(out, tp_group, all_reduce_type=symmetric_ar_type)
                else:
                    out, _ = allreduce(out, tp_group)
            nvtx_range_pop(f"{nvtx_label}.row_parallel_comm")
        else:
            out = gemm_out
        # ------------------------------------------------------
        # Output tensor is ready to return...
        # ------------------------------------------------------

        # ------------------------------------------------------
        # Cache state for backward pass
        # ------------------------------------------------------

        if is_grad_enabled:
            if save_original_input:
                inputmat = inp

            ctx.weight_quantizer = weight_quantizer

            ctx.backward_input_needs_gather = (
                weight.requires_grad and parallel_mode == "column" and sequence_parallel
            )

            # Discard unneeded data in input tensor
            if (
                backward_needs_input
                and own_quantized_input
                and isinstance(inputmat, QuantizedTensorStorage)
            ):
                if (
                    ctx.backward_input_needs_gather
                    and weight_quantizer.supports_only_rowwise_all_gather()
                ):
                    # All-gather is not supported with FP8 column-wise data
                    inputmat.update_usage(rowwise_usage=True, columnwise_usage=False)
                else:
                    # Discard row-wise data since it is not needed in backward pass
                    inputmat.update_usage(rowwise_usage=False, columnwise_usage=True)

            # Cached input tensor
            saved_inputmat = None
            if backward_needs_input:
                saved_inputmat = inputmat

            # Weight with column-wise usage is needed for dgrad GEMM.
            if inp.requires_grad:
                if isinstance(weightmat, QuantizedTensorStorage):
                    weightmat.update_usage(columnwise_usage=True)

            if cpu_offloading and saved_inputmat is not None:
                mark_activation_offload(saved_inputmat)

            # Scatter intermediate/activation tensors saved for the backward pass
            # NOTE: FSDP sharding is not valid for models initialized with primary Fp8 weights
            nvtx_range_push(f"{nvtx_label}.fsdp_scatter")
            ctx.fsdp_group = fsdp_group
            ctx.fsdp_shapes = _fsdp_scatter_tensors(
                fsdp_group,
                saved_inputmat,
                weightmat if fp8 and not isinstance(weight, QuantizedTensorStorage) else None,
            )
            nvtx_range_pop(f"{nvtx_label}.fsdp_scatter")

            if cpu_offloading:
                ctx.grad_added_to_main_grad = hasattr(weight, "grad_added_to_main_grad")

                if ctx.grad_added_to_main_grad:
                    # If you are passing torch.nn.Parameter through the Torch hooks, you will
                    # get back torch.Tensor. Torch rips off the Parameter wrapper.
                    # You need to preserve the weight object to have all the attributes user
                    # sets for the weights. Because of this, it is not recommended to offload
                    # weights if weights are externally touched outside this module
                    ctx.weight_object = weight

            # TODO(ksivamani): Check memory usage
            tensors_to_save, tensor_objects = prepare_for_saving(
                saved_inputmat,
                weightmat,
                weight,
                bias,
            )
            ctx.save_for_backward(*tensors_to_save)
            ctx.tensor_objects = tensor_objects

            ctx.activation_dtype = activation_dtype
            ctx.fp8 = fp8
            ctx.fp8_recipe = FP8GlobalStateManager.get_fp8_recipe() if fp8 else None
            ctx.input_quantizer = input_quantizer
            ctx.grad_input_quantizer = grad_input_quantizer
            ctx.grad_weight_quantizer = grad_weight_quantizer
            ctx.grad_output_quantizer = grad_output_quantizer
            ctx.fuse_wgrad_accumulation = fuse_wgrad_accumulation
            if fuse_wgrad_accumulation and weight.requires_grad:
                # This check is needed to ensure that main_grad is not created
                # during the forward pass when using MCore FSDP as it creates
                # the main_grad buffer lazily before backprop
                if hasattr(weight, "__fsdp_param__"):
                    # MCore FSDP creates main_grad lazily before backward
                    ctx.main_grad_func = weight.get_main_grad
                else:
                    ctx.main_grad_func = lambda: weight.main_grad

            ctx.debug = debug
            ctx.experimental = experimental
            ctx.cpu_offloading = cpu_offloading
            ctx.is_first_microbatch = is_first_microbatch
            ctx.use_bias = bias is not None
            ctx.sequence_parallel = sequence_parallel
            ctx.tensor_parallel = tensor_parallel
            ctx.inp_shape = inp.shape
            ctx.parallel_mode = parallel_mode
            ctx.tp_group = tp_group
            ctx.ub_overlap_ag = ub_overlap_ag_dgrad
            ctx.ub_overlap_rs_dgrad = ub_overlap_rs_dgrad
            ctx.ub_bulk_dgrad = ub_bulk_dgrad
            ctx.ub_bulk_wgrad = ub_bulk_wgrad
            ctx.ub_name = ub_name
            ctx.tp_size = tp_size
            ctx.requires_dgrad = inp.requires_grad
            ctx.requires_wgrad = weight.requires_grad
            ctx.reduce_and_update_bwd_fp8_tensors = False

            ctx.owns_input = saved_inputmat is not inp
            if ctx.fp8 and requires_grad(inp, weight, bias):
                _first_fp8_module = FP8GlobalStateManager.IS_FIRST_FP8_MODULE
                ctx.reduce_and_update_bwd_fp8_tensors = FP8GlobalStateManager.is_first_fp8_module()
                if in_fp8_activation_recompute_phase():
                    FP8GlobalStateManager.IS_FIRST_FP8_MODULE = _first_fp8_module
            ctx.wgrad_store = wgrad_store

        # ------------------------------------------------------
        # Cached state for backward pass is ready...
        # ------------------------------------------------------

        return out

    @staticmethod
    def backward(ctx, grad_output: torch.Tensor) -> Tuple[Union[torch.Tensor, None], ...]:
        # pylint: disable=missing-function-docstring

        # NVTX label for profiling
        nvtx_label = "transformer_engine._Linear.backward"
        if ctx.ub_name is not None:
            nvtx_label = f"{nvtx_label}.{ctx.ub_name}"

        with torch.cuda.nvtx.range("_Linear_backward"):
            saved_tensors = ctx.saved_tensors
            inputmat, weight_fp8, weight, bias = (  # pylint: disable=unbalanced-tuple-unpacking
                restore_from_saved(ctx.tensor_objects, saved_tensors)
            )

            # Delete the references to tensor objects once they've been consumed
            # by the `restore_from_saved` method to construct back the actual tensors.
            ctx.tensor_objects = None

            # Since main_grad can be modified inplace, it should not be a part of saved_tensors
            main_grad = (
                ctx.main_grad_func()
                if weight is not None and ctx.fuse_wgrad_accumulation and ctx.requires_wgrad
                else None
            )

            if ctx.cpu_offloading:
                if ctx.grad_added_to_main_grad:
                    weight = ctx.weight_object
                if ctx.requires_wgrad and ctx.fuse_wgrad_accumulation:
                    weight.main_grad = main_grad

            # Gather intermediate/activation tensors if needed
            # NOTE: weight_fp8 = weight when ctx.fp8 == False and torch.disttributed.FSDP already
            #       shards/unshards the base weights so we don't do it ourselves
            nvtx_range_push(f"{nvtx_label}.fsdp_gather")
            _fsdp_gather_tensors(
                ctx.fsdp_group,
                ctx.fsdp_shapes,
                inputmat,
                weight_fp8,
            )
            nvtx_range_pop(f"{nvtx_label}.fsdp_gather")

            # Configure Userbuffers communication (comm+GEMM overlap)
            ctx.ub_obj_gradout = None
            ub_obj_dgrad = None
            ub_obj_wgrad = None
            ub_type_dgrad = None
            ub_type_wgrad = None
            dgrad_shape = [reduce(multiply_op, ctx.inp_shape[:-1]), ctx.inp_shape[-1]]
            if ctx.ub_overlap_ag:
                # Overlap grad_output all-gather with dgrad compute
                ctx.ub_obj_gradout = get_ub(ctx.ub_name + "_dgrad", ctx.fp8)
                ub_obj_dgrad = ctx.ub_obj_gradout
                ub_type_dgrad = tex.CommOverlapType.AG
            elif ctx.ub_overlap_rs_dgrad:
                # Overlap dgrad reduce-scatter with dgrad compute
                ctx.ub_obj_gradout = get_ub(ctx.ub_name + "_dgrad", ctx.fp8)
                ub_obj_dgrad = ctx.ub_obj_gradout
                ub_type_dgrad = tex.CommOverlapType.RS
            else:
                if ctx.ub_bulk_dgrad:
                    # Overlap inputmat all-gather with dgrad compute
                    ctx.ub_obj_gradout = get_ub(ctx.ub_name + "_dgrad", ctx.fp8)
                    ub_obj_dgrad = ctx.ub_obj_gradout
                    ub_type_dgrad = tex.CommOverlapType.AG
                if ctx.ub_bulk_wgrad:
                    # Overlap dgrad reduce-scatter with wgrad compute
                    ub_obj_wgrad = get_ub(ctx.ub_name + "_wgrad", ctx.fp8)
                    ub_type_wgrad = tex.CommOverlapType.RS

            # --------------------------------------------------
            # Prepare grad output tensor
            # Note: Cast to expected dtype and perform tensor-parallel communication
            # --------------------------------------------------

            # Unmodified grad output tensor
            grad_output_arg = grad_output

            # Configure quantizer for grad output tensor
            # Note: dgrad GEMM requires row-wise usage, wgrad GEMM
            # requires column-wise usage
            if ctx.grad_output_quantizer is not None:
                quantizer = ctx.grad_output_quantizer
                quantizer.set_usage(rowwise=True, columnwise=True)
                if ctx.ub_overlap_ag:
                    # Userbuffers only supports communication for one
                    # tensor usage at a time. Configure quantizer with
                    # usage for only dgrad GEMM.
                    quantizer.set_usage(columnwise=False)

            # Adjust the quantization direction approach depending
            # on whether wgrad calculations will be performed.
            # NOTE: If requires_dgrad is False, disabling `rowwise` quantization and keeping `columnwise` quantization
            #       results in `Assertion failed: output_tensor->has_data(). Quantizing in only the columnwise direction not supported yet!`
            # NOTE: For `ctx.bias is True`, selected quantize kernel errors with
            #       `cast_kernels.cuh:1322 in function fp8_quantize_arch_l_100: Not implemented scaling mode or fusion: NVTE_DELAYED_TENSOR_SCALING or IS_DBIAS=true on GPU with compute capability < 10.0.`
            if (
                not ctx.use_bias
                and not ctx.requires_wgrad
                and ctx.grad_output_quantizer is not None
            ):
                ctx.grad_output_quantizer.set_usage(columnwise=False)

            # Prepare grad output tensor
            nvtx_range_push(f"{nvtx_label}.grad_output_preprocess")
            (
                grad_output,
                grad_bias,
            ) = TransformerEngineBaseModule.grad_output_preprocess(
                ctx,
                grad_output,
                ctx.parallel_mode == "row",
                ctx.grad_output_quantizer,
            )
            nvtx_range_pop(f"{nvtx_label}.grad_output_preprocess")

            # --------------------------------------------------
            # Grad output tensor is ready for computing grad input...
            # --------------------------------------------------

            # --------------------------------------------------
            # Prepare input tensor
            # Note: Input tensor is needed for wgrad GEMM.
            # Tensor-parallel communication is overlapped with dgrad
            # GEMM.
            # --------------------------------------------------
            inputmat_total = None
            inputmat_total_work = None
            if ctx.requires_wgrad:
                if ctx.fp8 or ctx.debug:
                    if isinstance(inputmat, QuantizedTensorStorage):
                        # Input tensor is already quantized
                        pass
                    elif ctx.debug or ctx.experimental:
                        # Debug quantizer will be applied immediately before wgrad GEMM
                        pass
                    else:
                        # Quantize input tensor
                        quantizer = ctx.input_quantizer
                        if quantizer.supports_only_rowwise_all_gather():
                            # All-gather is not supported with FP8 column-wise data
                            quantizer.set_usage(
                                rowwise=True,
                                columnwise=not ctx.backward_input_needs_gather,
                            )
                        else:
                            quantizer.set_usage(rowwise=False, columnwise=True)
                        inputmat = quantizer(inputmat)
                else:
                    if isinstance(inputmat, QuantizedTensorStorage):
                        inputmat = inputmat.dequantize(dtype=ctx.activation_dtype)
                    else:
                        inputmat = cast_if_needed(inputmat, ctx.activation_dtype)
            if ctx.backward_input_needs_gather:
                quantizer = None
                if ctx.fp8 or ctx.debug:
                    quantizer = ctx.input_quantizer
                    if quantizer.supports_only_rowwise_all_gather():
                        # If data is in FP8, we compute FP8 transposes manually
                        quantizer.set_usage(rowwise=True, columnwise=False)
                    else:
                        # wgrad GEMM requires input with column-wise usage
                        quantizer.set_usage(rowwise=False, columnwise=True)
                if ctx.ub_bulk_dgrad:
                    inputmat_total, _ = fill_userbuffers_buffer_for_all_gather(
                        ub_obj_dgrad,
                        inputmat,
                        quantizer,
                        ctx.tp_group,
                    )
                else:
                    nvtx_range_push(f"{nvtx_label}.column_parallel_comm_input")
                    inputmat_total, inputmat_total_work = gather_along_first_dim(
                        inputmat,
                        ctx.tp_group,
                        async_op=True,
                        quantizer=quantizer,
                    )
                    nvtx_range_pop(f"{nvtx_label}.column_parallel_comm_input")
            else:
                inputmat_total = inputmat
            # --------------------------------------------------
            # Input tensor is ready for computing grad weight...
            # --------------------------------------------------

            # --------------------------------------------------
            # Compute grad input tensor
            # --------------------------------------------------

            dgrad = None
            dgrad_work = None
            if ctx.requires_dgrad:

                # Make sure required data is available
                if isinstance(grad_output, QuantizedTensorStorage):
                    grad_output.update_usage(rowwise_usage=True)
                if ctx.weight_quantizer is not None and isinstance(
                    weight_fp8, QuantizedTensorStorage
                ):
                    weight_fp8.update_usage(columnwise_usage=True)

                # Choose whether to use GEMM kernel with split accumulator
                use_split_accumulator = _2X_ACC_DGRAD
                if ctx.fp8:
                    recipe = ctx.fp8_recipe
                    if hasattr(recipe, "fp8_gemm_dgrad"):
                        use_split_accumulator = recipe.fp8_gemm_dgrad.use_split_accumulator

                # Update grad input quantizer
                if ctx.grad_input_quantizer is not None:
                    ctx.grad_input_quantizer.set_usage(rowwise=True, columnwise=False)

                # Output buffers for Userbuffers reduce-scatter
                gemm_out = None
                reduce_scatter_out = None
                if ctx.ub_overlap_rs_dgrad:
                    reduce_scatter_out = torch.empty(
                        dgrad_shape, dtype=ctx.activation_dtype, device=grad_output_arg.device
                    )
                elif ctx.ub_bulk_wgrad:
                    gemm_out = ub_obj_wgrad.get_buffer(local_chunk=False)

                # dgrad GEMM
                # Note: dx = dy * w

                nvtx_range_push(f"{nvtx_label}.dgrad_gemm")
                gemm_out, *_, reduce_scatter_out = general_gemm(
                    weight_fp8,
                    grad_output,
                    get_workspace(),
                    layout="NN",
                    grad=True,
                    quantization_params=ctx.grad_input_quantizer,
                    out=gemm_out,
                    out_dtype=ctx.activation_dtype,
                    use_split_accumulator=use_split_accumulator,
                    ub=ub_obj_dgrad,
                    ub_type=ub_type_dgrad,
                    extra_output=reduce_scatter_out,
                    bulk_overlap=ctx.ub_bulk_dgrad,
                )
                nvtx_range_pop(f"{nvtx_label}.dgrad_gemm")

                # Prepare grad input tensor
                # Note: Perform tensor-parallel communication
                if ctx.ub_overlap_rs_dgrad:
                    dgrad = reduce_scatter_out
                elif ctx.ub_bulk_wgrad:
                    dgrad = ub_obj_wgrad.get_buffer(local_chunk=True)
                elif ctx.parallel_mode == "column" and ctx.tp_size > 1:
                    nvtx_range_push(f"{nvtx_label}.column_parallel_comm_dgrad")
                    dgrad = gemm_out
                    if ctx.sequence_parallel:
                        dgrad, dgrad_work = reduce_scatter_along_first_dim(
                            dgrad,
                            ctx.tp_group,
                            async_op=True,
                        )
                    else:
                        dgrad, dgrad_work = allreduce(dgrad, ctx.tp_group, async_op=True)
                    nvtx_range_pop(f"{nvtx_label}.column_parallel_comm_dgrad")
                else:
                    dgrad = gemm_out

            # --------------------------------------------------
            # Grad input tensor has been computed...
            # --------------------------------------------------

            # --------------------------------------------------
            # Compute grad weight
            # --------------------------------------------------

            wgrad = None
            if ctx.requires_wgrad:

                # Prepare input tensor
                # Note: Synchronize tensor-parallel communication and
                # make sure required data is available
                if inputmat_total_work is not None:
                    inputmat_total_work.wait()
                    inputmat_total_work = None
                if ctx.fp8 or ctx.debug:
                    if isinstance(inputmat_total, QuantizedTensorStorage):
                        inputmat_total.update_usage(columnwise_usage=True)
                    else:
                        ctx.input_quantizer.set_usage(rowwise=False, columnwise=True)
                        inputmat_total = ctx.input_quantizer(inputmat_total)

                # Prepare grad output tensor
                # Note: Synchronize tensor-parallel communication and
                # make sure required data is available
                if ctx.ub_overlap_ag and isinstance(ctx.grad_output_quantizer, MXFP8Quantizer):
                    # UB does not support pipelined overlapping grad output
                    # all-gather with wgrad GEMM. Also, we can't
                    # convert row-scaled MXFP8 to column-scaled, so we
                    # can't reuse the grad output that was gathered
                    # for the dgrad GEMM. We work around by explicitly
                    # overlapping the AG operation with the dgrad GEMM.

                    # Get the communication stream from the dgrad GEMM to use for the AG
                    dgrad_send_stream, dgrad_recv_stream = ub_obj_dgrad.get_communication_stream()

                    # This object is separate from the ub_obj_wgrad object which is passed to the GEMM
                    ub_obj_overlap_wgrad = get_ub(ctx.ub_name + "_wgrad", ctx.fp8)

                    ctx.grad_output_quantizer.set_usage(rowwise=False, columnwise=True)

                    # We use the send stream to copy into the userbuffers.
                    # This is the same stream that we will use to access the data in the AG,
                    # so we dont need to add any syncs yet.
                    with torch.cuda.stream(dgrad_send_stream):
                        grad_output, _ = fill_userbuffers_buffer_for_all_gather(
                            ub_obj_overlap_wgrad,
                            grad_output_arg,
                            ctx.grad_output_quantizer,
                            ctx.tp_group,
                        )

                    # Allgather grad_outputs[0] using the dgrad streams so we can overlap with the fc2_dgrad gemm
                    tex.bulk_overlap_ag_with_external_gemm(
                        ub_obj_overlap_wgrad, dgrad_send_stream, dgrad_recv_stream
                    )

                if ctx.fp8 or ctx.debug:
                    if isinstance(grad_output, QuantizedTensorStorage):
                        grad_output.update_usage(columnwise_usage=True)
                    else:
                        ctx.grad_output_quantizer.set_usage(rowwise=False, columnwise=True)
                        grad_output = ctx.grad_output_quantizer(grad_output)

                # Figure out whether to use split accumulator
                use_split_accumulator = _2X_ACC_WGRAD
                if ctx.fp8:
                    recipe = ctx.fp8_recipe
                    if hasattr(recipe, "fp8_gemm_wgrad"):
                        use_split_accumulator = recipe.fp8_gemm_wgrad.use_split_accumulator

                # Figure out whether to output wgrad GEMM directly into main grad
                if ctx.is_first_microbatch is not None:
                    accumulate_wgrad_into_param_main_grad = (
                        ctx.fuse_wgrad_accumulation and not ctx.is_first_microbatch
                    )
                else:
                    accumulate_wgrad_into_param_main_grad = ctx.fuse_wgrad_accumulation

                # Output buffer for overlapping FP8 grad input
                # reduce-scatter with wgrad GEMM
                reduce_scatter_out = None
                if ctx.ub_bulk_wgrad and ub_obj_wgrad.is_fp8_ubuf():
                    reduce_scatter_out = torch.empty(
                        dgrad_shape, dtype=ctx.activation_dtype, device=grad_output_arg.device
                    )

                # Arguments to include in wgrad GEMM closure
                wgrad_gemm_kwargs = {
                    "workspace": get_workspace(),
                    "out_dtype": (
                        main_grad.dtype if ctx.fuse_wgrad_accumulation else ctx.activation_dtype
                    ),
                    "quantization_params": ctx.grad_weight_quantizer,
                    "accumulate": accumulate_wgrad_into_param_main_grad,
                    "layout": "NT",
                    "out": main_grad if ctx.fuse_wgrad_accumulation else None,
                    "bias": (bias if (grad_bias is None and not ctx.fp8) else None),
                    "use_split_accumulator": use_split_accumulator,
                    "grad": True,
                    "ub": ub_obj_wgrad,
                    "ub_type": ub_type_wgrad,
                    "extra_output": reduce_scatter_out,
                    "bulk_overlap": ctx.ub_bulk_wgrad,
                }

                def wgrad_gemm(
                    x: torch.Tensor,
                    dy: torch.Tensor,
                ) -> Tuple[torch.Tensor, torch.Tensor, torch.Tensor]:
                    """Perform wgrad GEMM: dw = dy^T * x

                    May be fused with bgrad computation.

                    May be called outside of this function to enable
                    some advanced communication/compute overlapping.

                    """
                    nvtx_range_push(f"{nvtx_label}.wgrad_gemm")
                    dw, db, *_ = general_gemm(x, dy, **wgrad_gemm_kwargs)
                    nvtx_range_pop(f"{nvtx_label}.wgrad_gemm")
                    return dw, db

                # Choose whether to call wgrad GEMM now or delay
                if ctx.wgrad_store is not None and ctx.wgrad_store.delay_wgrad_compute():
                    if (
                        wgrad_gemm_kwargs["ub"] is not None
                        or wgrad_gemm_kwargs["ub_type"] is not None
                        or wgrad_gemm_kwargs["extra_output"] is not None
                        or wgrad_gemm_kwargs["bulk_overlap"]
                    ):
                        raise NotImplementedError(
                            "Delayed weight grad computation is not supported "
                            "with Userbuffers (tensor-parallel communication overlapping)"
                        )
                    ctx.wgrad_store.put([inputmat_total, grad_output], wgrad_gemm)
                else:

                    # Call wgrad GEMM now
                    wgrad, grad_bias_ = wgrad_gemm(inputmat_total, grad_output)

                    # Update grad bias if needed
                    if grad_bias is None:
                        grad_bias = grad_bias_
                    del grad_bias_

                    # Deallocate tensors if permitted
                    if ctx.owns_input:
                        # Input tensor is internal
                        clear_tensor_data(inputmat_total)
                    elif ctx.backward_input_needs_gather:
                        # Gathered input tensor is internal
                        clear_tensor_data(inputmat_total)
                    if ctx.parallel_mode == "row" and ctx.sequence_parallel:
                        # Gathered grad output tensor is internal
                        clear_tensor_data(grad_output)

                # Update grad input if overlapping reduce-scatter with wgrad GEMM
                if ctx.ub_bulk_wgrad:
                    if ub_obj_wgrad.is_fp8_ubuf():
                        dgrad = reduce_scatter_out
                    else:
                        dgrad = ub_obj_wgrad.get_buffer(local_chunk=True).clone()

            # --------------------------------------------------
            # Grad weight has been computed...
            # --------------------------------------------------

            # Don't return grad bias if not needed
            if not ctx.use_bias:
                grad_bias = None

            # Make sure all tensor-parallel communication is finished
            if inputmat_total_work is not None:
                inputmat_total_work.wait()
                inputmat_total_work = None
            if dgrad_work is not None:
                dgrad_work.wait()
                dgrad_work = None

        if ctx.requires_wgrad:
            # Handle custom DDP from mcore.
            if (
                ctx.fuse_wgrad_accumulation
                and weight is not None
                and hasattr(weight, "grad_added_to_main_grad")
            ):
                weight.grad_added_to_main_grad = True
                if getattr(weight, "zero_out_wgrad", False):
                    wgrad = get_dummy_wgrad(
                        list(weight.main_grad.shape),
                        weight.dtype,
                        zero=True,
                    )
                else:
                    wgrad = get_dummy_wgrad(
                        list(weight.main_grad.shape),
                        weight.dtype,
                    )
            elif ctx.fuse_wgrad_accumulation:
                wgrad = None
        else:
            wgrad = None

        # Update FP8 scaling factors if needed
        if ctx.reduce_and_update_bwd_fp8_tensors and not is_graph_capturing():
            nvtx_range_push(f"{nvtx_label}.reduce_and_update_fp8_tensors")
            FP8GlobalStateManager.reduce_and_update_fp8_tensors(forward=False)
            nvtx_range_pop(f"{nvtx_label}.reduce_and_update_fp8_tensors")

        # Scatter fp8 weight buffers
        if ctx.fp8 and not isinstance(weight, QuantizedTensorStorage):
            _fsdp_scatter_tensors(ctx.fsdp_group, weight_fp8)
        return (
            wgrad,
            dgrad.view(ctx.inp_shape) if ctx.requires_dgrad else None,
            grad_bias,
            None,  # is_first_microbatch
            None,  # fp8
            None,  # fp8_calibration
            None,  # wgrad_store
            None,  # input_quantizer
            None,  # weight_quantizer
            None,  # output_quantizer
            None,  # grad_input_quantizer
            None,  # grad_weight_quantizer
            None,  # grad_output_quantizer
            None,  # fuse_wgrad_accumulation
            None,  # cpu_offloading
            None,  # tp_group
            None,  # tp_size
            None,  # sequence_parallel
            None,  # tensor_parallel
            None,  # activation_dtype
            None,  # parallel_mode
            None,  # is_grad_enabled
            None,  # ub_overlap_rs_fprop
            None,  # ub_overlap_ag_dgrad
            None,  # ub_overlap_ag_fprop
            None,  # ub_overlap_rs_dgrad
            None,  # ub_bulk_dgrad
            None,  # ub_bulk_wgrad
            None,  # ub_name
            None,  # fp8_output
            None,  # fsdp_group
            None,  # module
            None,  # skip_fp8_weight_update
            None,  # symmetric_ar_type
            None,  # save_original_input
            None,  # debug
        )


class Linear(TransformerEngineBaseModule):
    """Applies a linear transformation to the incoming data :math:`y = xA^T + b`

    On NVIDIA GPUs it is a drop-in replacement for `torch.nn.Linear`.

    Parameters
    ----------
    in_features : int
                 size of each input sample.
    out_features : int
                  size of each output sample.
    bias : bool, default = `True`
          if set to `False`, the layer will not learn an additive bias.
    init_method : Callable, default = `None`
                 used for initializing weights in the following way: `init_method(weight)`.
                 When set to `None`, defaults to `torch.nn.init.normal_(mean=0.0, std=0.023)`.
    get_rng_state_tracker : Callable, default = `None`
                 used to get the random number generator state tracker for initializing weights.
    rng_tracker_name : str, default = `None`
                 the param passed to get_rng_state_tracker to get the specific rng tracker.
    parameters_split : Optional[Union[Tuple[str, ...], Dict[str, int]]], default = None
                      Configuration for splitting the weight and bias tensors along dim 0 into
                      multiple PyTorch parameters. If a list or tuple of strings is provided,
                      they are used to make the names of equally-sized parameters. If a dict
                      (preferably an OrderedDict) is provided, the keys are used as names and
                      values as split sizes along dim 0. The resulting parameters will have
                      names that end in `_weight` or `_bias`, so trailing underscores are
                      stripped from any provided names.
    device : Union[torch.device, str], default = "cuda"
          The device on which the parameters of the model will be allocated. It is the user's
          responsibility to ensure all parameters are moved to the GPU before running the
          forward pass.
    name: str, default = `None`
        name of the module, currently used for debugging purposes.

    Parallelism parameters
    ----------------------
    sequence_parallel : bool, default = `False`
                       if set to `True`, uses sequence parallelism.
    tp_group : ProcessGroup, default = `None`
              tensor parallel process group.
    tp_size : int, default = 1
             used as TP (tensor parallel) world size when TP groups are not formed during
             initialization. In this case, users must call the
             `set_tensor_parallel_group(tp_group)` method on the initialized module before the
             forward pass to supply the tensor parallel group needed for tensor and sequence
             parallel collectives.
    parallel_mode : {None, 'column', 'row'}, default = `None`
                   used to decide whether this Linear layer is Column Parallel Linear or Row
                   Parallel Linear as described `here <https://arxiv.org/pdf/1909.08053.pdf>`_.
                   When set to `None`, no communication is performed.

    Optimization parameters
    -----------------------
    fuse_wgrad_accumulation : bool, default = 'False'
                             if set to `True`, enables fusing of creation and accumulation of
                             the weight gradient. When enabled, it is assumed that the weights
                             have an additional `main_grad` attribute (used instead of the
                             regular `grad`) which is a pre-allocated buffer of the correct
                             size to accumulate gradients in.
    return_bias : bool, default = `False`
                 when set to `True`, this module will not apply the additive bias itself, but
                 instead return the bias value during the forward pass together with the
                 output of the linear transformation :math:`y = xA^T`. This is useful when
                 the bias addition can be fused to subsequent operations.
    params_dtype : torch.dtype, default = `torch.get_default_dtype()`
                  it controls the type used to allocate the initial parameters. Useful when
                  the model is trained with lower precision and the original FP32 parameters
                  would not fit in GPU memory.
    delay_wgrad_compute : bool, default = `False`
                         Whether or not to delay weight gradient computation. If set to `True`,
                         it's the user's responsibility to call `module.backward_dw` to compute
                         weight gradients.
    symmetric_ar_type : {None, 'multimem_all_reduce', 'two_shot', 'one_shot'}, default = None
                   Type of symmetric memory all-reduce to use during the forward pass.
                   This can help in latency bound communication situations.
                   Requires PyTorch version 2.7.0 or higher. When set to None, standard all-reduce
                   is used.
    save_original_input : bool, default = `False`
                       If set to `True`, always saves the original input tensor rather than the
                       cast tensor. In some scenarios, the input tensor is used by multiple modules,
                       and saving the original input tensor may reduce the memory usage.
                       Cannot work with FP8 DelayedScaling recipe.
    """

    def __init__(
        self,
        in_features: int,
        out_features: int,
        sequence_parallel: bool = False,
        fuse_wgrad_accumulation: bool = False,
        tp_group: Optional[dist_group_type] = None,
        tp_size: int = 1,
        get_rng_state_tracker: Optional[Callable] = None,
        rng_tracker_name: Optional[str] = None,
        init_method: Optional[Callable] = None,
        bias: bool = True,
        return_bias: bool = False,
        params_dtype: Optional[torch.dtype] = None,
        parallel_mode: Optional[str] = None,
        parameters_split: Optional[Union[Tuple[str, ...], Dict[str, int]]] = None,
        device: Union[torch.device, str] = "cuda",
        ub_overlap_ag: bool = False,
        ub_overlap_rs: bool = False,
        ub_overlap_rs_dgrad: bool = False,
        ub_bulk_dgrad: bool = False,
        ub_bulk_wgrad: bool = False,
        ub_name: Optional[str] = None,
        delay_wgrad_compute: bool = False,
        symmetric_ar_type: Optional[str] = None,
        save_original_input: bool = False,
        name: Optional[str] = None,
    ) -> None:
        super().__init__()

        params_dtype = torch.get_default_dtype() if params_dtype is None else params_dtype
        self.in_features = in_features
        self.out_features = out_features
        self.fuse_wgrad_accumulation = fuse_wgrad_accumulation
        self.use_bias = bias
        self.return_bias = return_bias
        self.apply_bias = bias and not return_bias
        self.get_rng_state_tracker = get_rng_state_tracker
        self.rng_tracker_name = rng_tracker_name
        self.symmetric_ar_type = symmetric_ar_type
        self.save_original_input = save_original_input
        self.name = name

        self.wgrad_store = WeightGradStore(delay_wgrad_compute, ub_bulk_wgrad)

        if device == "meta":
            assert parameters_split is None, "Cannot split module parameters on 'meta' device."
        if tp_group is None:
            self.tp_size = tp_size
            if tp_size == 1:
                self.set_tensor_parallel_group(tp_group)
        else:
            self.tp_size = get_distributed_world_size(tp_group)
            self.set_tensor_parallel_group(tp_group)
        self.set_nccl_overlap_warning_if_tp()

        self.parallel_mode = parallel_mode
        assert (
            self.parallel_mode in GemmParallelModes
        ), f"parallel_mode {parallel_mode} not supported"

        if self.parallel_mode == "column":
            self.out_features = divide(self.out_features, self.tp_size)
        elif self.parallel_mode == "row":
            self.in_features = divide(self.in_features, self.tp_size)

        self.sequence_parallel = (self.tp_size > 1) and sequence_parallel

        # Column parallel TP overlap options
        self.ub_overlap_ag_fprop = (
            self.parallel_mode == "column" and self.sequence_parallel and ub_overlap_ag
        )
        self.ub_overlap_rs_dgrad = (
            self.parallel_mode == "column" and self.sequence_parallel and ub_overlap_rs_dgrad
        )
        self.ub_bulk_dgrad = (
            self.parallel_mode == "column"
            and self.sequence_parallel
            and ub_bulk_dgrad
            and not self.ub_overlap_rs_dgrad
        )
        self.ub_bulk_wgrad = (
            self.parallel_mode == "column"
            and self.sequence_parallel
            and ub_bulk_wgrad
            and not self.ub_overlap_rs_dgrad
        )

        # Row parallel TP overlap options
        self.ub_overlap_rs_fprop = (
            self.parallel_mode == "row" and self.sequence_parallel and ub_overlap_rs
        )
        self.ub_overlap_ag_dgrad = (
            self.parallel_mode == "row" and self.sequence_parallel and ub_overlap_ag
        )

        if any(
            [
                self.ub_overlap_rs_fprop,
                self.ub_overlap_ag_dgrad,
                self.ub_overlap_ag_fprop,
                self.ub_overlap_rs_dgrad,
                self.ub_bulk_dgrad,
                self.ub_bulk_wgrad,
            ]
        ):
            assert ub_name is not None, f"Comm+GEMM overlap layer '{ub_name}' is not initialized."
        self.ub_name = ub_name

        if self.symmetric_ar_type is not None:
            assert torch_version() >= (
                2,
                7,
                0,
            ), "Torch version must be at least 2.7 to use symmetric memory"

        # Initialize params in FP8
        with_fp8_params = FP8GlobalStateManager.with_fp8_parameters()

        # Contiguous buffers for params
        weight_tensor = torch.empty(
            self.out_features,
            self.in_features,
            device=device,
            dtype=params_dtype,
        )
        bias_tensor = None
        if self.use_bias:
            bias_tensor = torch.empty(
                self.out_features,
                device=device,
                dtype=params_dtype,
            )

        # Configure parameter splits
        self.weight_names = []
        self.bias_names = []
        self.parameter_split_sizes = []
        if parameters_split is None:
            # Split into a single parameter by default
            self.weight_names = ["weight"]
            self.bias_names = ["bias"]
            self.parameter_split_sizes = [out_features]
        elif not parameters_split:
            raise ValueError("Cannot split weight buffer into 0 parameters")
        elif isinstance(parameters_split, dict):
            # Split parameters with provided sizes
            for name, split_size in parameters_split.items():
                self.weight_names.append(f"{name.rstrip('_')}_weight")
                self.bias_names.append(f"{name.rstrip('_')}_bias")
                self.parameter_split_sizes.append(split_size)
        elif all(isinstance(name, str) for name in parameters_split):
            # Split parameters evenly
            split_size = out_features // len(parameters_split)
            for name in parameters_split:
                self.weight_names.append(f"{name.rstrip('_')}_weight")
                self.bias_names.append(f"{name.rstrip('_')}_bias")
                self.parameter_split_sizes.append(split_size)
        else:
            raise TypeError("Invalid configuration for parameters split")

        # Make sure parameter splits are valid
        if sum(self.parameter_split_sizes) != out_features:
            raise ValueError(
                f"Trying to split weight buffer ({out_features=}) "
                f"with split sizes {self.parameter_split_sizes}"
            )

        # Adjust parameter splits for tensor-parallel distribution
        if self.parallel_mode == "column":
            for i, size in enumerate(self.parameter_split_sizes):
                if size % self.tp_size != 0:
                    raise RuntimeError(
                        f"Attempting to distribute a parameter with out_features={size} "
                        f"between {self.tp_size} tensor-parallel processes"
                    )
                self.parameter_split_sizes[i] = size // self.tp_size

        # Construct weight parameters
        # Note: Register weights together so that they are adjacent to
        # each other in Linear.parameters(). This makes it more likely
        # that they will stay contiguous if the weights are
        # manipulated externally, e.g. by FSDP.
        offset = 0
        for i, split_size in enumerate(self.parameter_split_sizes):
            split_start = offset
            offset += split_size
            split_end = offset

            # Check if parameters are subviews of buffers
            is_subview = (split_start, split_end) != (0, self.out_features)
            if is_subview and with_fp8_params:
                raise RuntimeError(
                    "Splitting QuantizedTensor into multiple params is not supported"
                )

            # Construct weight parameter
            self.register_parameter(
                self.weight_names[i],
                torch.nn.Parameter(weight_tensor[split_start:split_end]),
                init_fn=init_method,
                get_rng_state_tracker=get_rng_state_tracker,
                fp8_meta_index=tex.FP8FwdTensors.GEMM1_WEIGHT,
            )

        # Construct bias parameters if needed
        if self.use_bias:
            offset = 0
            for i, split_size in enumerate(self.parameter_split_sizes):
                split_start = offset
                offset += split_size
                split_end = offset
                self.register_parameter(
                    self.bias_names[i],
                    torch.nn.Parameter(bias_tensor[split_start:split_end]),
                    init_fn=init_method_constant(0.0),
                )
        else:
            for name in self.bias_names:
                bias = torch.Tensor().to(dtype=params_dtype, device=device)
                setattr(self, name, bias)

        if with_fp8_params:
            self.init_fp8_metadata()

        self.reset_parameters(defer_init=device == "meta")

        # For RPL, bias has to be added after TP collectives
        # So it cannot be fused with the GEMM
        if self.parallel_mode == "row" and self.apply_bias:
            self.gemm_bias_unfused_add = True
        else:
            self.gemm_bias_unfused_add = False

        if self.wgrad_store.delay_wgrad_compute():
            for name, param in self.named_parameters():
                if name in self.weight_names or name in self.bias_names:
                    param.skip_backward_post_hook = True

    def set_meta_tensor(self, fwd: bool, recipe: Recipe) -> None:
        """Init scales and amaxes for fwd | bwd."""
        super().set_meta_tensor(fwd, recipe)

        # customize quantizers based on each recipe & layer configs
        recipe = FP8GlobalStateManager.get_fp8_recipe()
        if recipe.float8_current_scaling():
            self._customize_quantizers_float8_current_scaling(fwd, recipe)
        elif recipe.float8_block_scaling():
            self._customize_quantizers_float8_blockwise_scaling(fwd, recipe)
        elif recipe.nvfp4():
            self._customize_quantizers_nvfp4(fwd, recipe)
        # elif for other recipes (mxfp8, etc.)

    def reset_parameters(self, defer_init=False):
        super().reset_parameters(defer_init=defer_init)

        if not defer_init:
            # Set parallelism attributes for linear weights
            for weight in self.weight_names:
                set_tensor_model_parallel_attributes(
                    tensor=getattr(self, weight),
                    is_parallel=True,
                    dim=1 if self.parallel_mode == "row" else 0,
                    stride=1,
                )

            # Set parallelism attributes for linear biases
            if self.use_bias:
                for bias in self.bias_names:
                    if self.parallel_mode == "row":
                        setattr(getattr(self, bias), "sequence_parallel", self.sequence_parallel)
                    elif self.parallel_mode == "column":
                        set_tensor_model_parallel_attributes(getattr(self, bias), True, 0, 1)

    @no_torch_dynamo()
    def forward(
        self,
        inp: torch.Tensor,
        is_first_microbatch: Optional[bool] = None,
        fp8_output: Optional[bool] = False,
        fp8_grad: Optional[bool] = False,
    ) -> Union[torch.Tensor, Tuple[torch.Tensor, ...]]:
        """
        Apply the linear transformation to the input.

        Parameters
        ----------
        inp : torch.Tensor
             Input tensor.
        is_first_microbatch : {True, False, None}, default = None
                             During training using either gradient accumulation or
                             pipeline parallelism a minibatch of data is further split
                             into microbatches. Between the microbatches of the same minibatch
                             the model weights are not updated. Setting this parameter indicates
                             whether the current microbatch is the first in a minibatch or not.
                             When set, this parameter enables additional optimizations:

                             * during FP8 training, it allows caching of the FP8 versions of
                               the weights
                             * it also allows skipping gradient accumulation during the
                               first microbatch (since it is the first gradient being
                               produced)
        """
        if is_in_onnx_export_mode():
            return self.onnx_forward(inp, fp8_output)

        debug = self.is_debug_iter()

        if FP8GlobalStateManager.fp8_graph_capturing():
            skip_fp8_weight_update = FP8GlobalStateManager.get_skip_fp8_weight_update_tensor()
        else:
            skip_fp8_weight_update = None
        if skip_fp8_weight_update is not None:
            is_first_microbatch = False

        if self.ub_overlap_rs_fprop:
            if get_ub(
                self.ub_name + "_fprop", FP8GlobalStateManager.is_fp8_enabled()
            ).is_fp8_ubuf():
                fp8_output = True
        if self.ub_overlap_rs_dgrad:
            if get_ub(
                self.ub_name + "_dgrad", FP8GlobalStateManager.is_fp8_enabled()
            ).is_fp8_ubuf():
                fp8_grad = True

        with torch.cuda.device(
            getattr(self, list(self.named_parameters())[0][0]).device
        ), self.prepare_forward(
            inp,
            allow_non_contiguous=isinstance(inp, QuantizedTensor),
        ) as inp:

            weight_tensor, bias_tensor = self._get_weight_and_bias_tensors()

            quantizers = get_module_quantizers(self, fp8_output, fp8_grad, debug)
            if debug:
                if self.no_debug_features_active(quantizers):
                    debug = False
                    quantizers = self._get_quantizers(fp8_output, fp8_grad)

            (
                input_quantizer,
                weight_quantizer,
                output_quantizer,
                grad_input_quantizer,
                grad_weight_quantizer,
                grad_output_quantizer,
            ) = quantizers

            if torch.is_grad_enabled():
                linear_fn = _Linear.apply
                args = []
            else:
                linear_fn = _Linear.forward
                args = [None]
            args += (
                weight_tensor,
                inp,
                bias_tensor if (self.apply_bias and not self.gemm_bias_unfused_add) else None,
                is_first_microbatch,
                self.fp8,
                self.fp8_calibration,
                self.wgrad_store,
                input_quantizer,
                weight_quantizer,
                output_quantizer,
                grad_input_quantizer,
                grad_weight_quantizer,
                grad_output_quantizer,
                self.fuse_wgrad_accumulation,
                is_cpu_offload_enabled(),
                self.tp_group,
                self.tp_size,
                self.sequence_parallel,
                self.tp_size > 1,
                self.activation_dtype,
                self.parallel_mode,
                torch.is_grad_enabled(),
                self.ub_overlap_rs_fprop,
                self.ub_overlap_ag_dgrad,
                self.ub_overlap_ag_fprop,
                self.ub_overlap_rs_dgrad,
                self.ub_bulk_dgrad,
                self.ub_bulk_wgrad,
                self.ub_name,
                fp8_output,
                self.fsdp_group,
                self,
                skip_fp8_weight_update,
                self.symmetric_ar_type,
                self.save_original_input,
                debug,
            )
            out = linear_fn(*args)
        if self.gemm_bias_unfused_add:
            out = out + cast_if_needed(bias_tensor, self.activation_dtype)

        if self.return_bias:
            return out, cast_if_needed(bias_tensor, self.activation_dtype)
        return out

    def _get_quantizers(self, fp8_output, fp8_grad):
        if not self.fp8:
            return [None] * 6
        grad_input_quantizer = None
        grad_weight_quantizer = None
        grad_output_quantizer = None
        output_quantizer = None
        input_quantizer = self.quantizers["scaling_fwd"][tex.FP8FwdTensors.GEMM1_INPUT]
        input_quantizer.internal = True
        (weight_quantizer,) = self._get_weight_quantizers()
        if fp8_output:
            output_quantizer = self.quantizers["scaling_fwd"][tex.FP8FwdTensors.GEMM1_OUTPUT]
        if torch.is_grad_enabled():
            grad_output_quantizer = self.quantizers["scaling_bwd"][tex.FP8BwdTensors.GRAD_OUTPUT1]
            grad_output_quantizer.internal = True
            if fp8_grad:
                grad_input_quantizer = self.quantizers["scaling_bwd"][tex.FP8BwdTensors.GRAD_INPUT1]
        return (
            input_quantizer,
            weight_quantizer,
            output_quantizer,
            grad_input_quantizer,
            grad_weight_quantizer,
            grad_output_quantizer,
        )

    def _get_debug_quantizers(self, fp8_output, fp8_grad):
        original_quantizers = self._get_quantizers(fp8_output, fp8_grad)
        assert TEDebugState.debug_enabled
        from ...debug.pytorch.debug_quantization import DebugQuantizer

        names = ["activation", "weight", "output", "dgrad", "wgrad", "gradient"]
        return tuple(
            DebugQuantizer(self.name, name, q, self.tp_group)
            for name, q in zip(names, original_quantizers)
        )

    def _get_weight_tensors(self) -> List[Union[torch.Tensor, QuantizedTensorStorage]]:
        """Get the weight tensors of the module."""
        unfused_weights = [getattr(self, name) for name in self.weight_names]
        if any(isinstance(w, QuantizedTensor) for w in unfused_weights):
            if self.fp8:
                if len(unfused_weights) != 1:
                    raise RuntimeError(
                        "Splitting QuantizedTensor into multiple params is not supported"
                    )
            else:
                warnings.warn(
                    "You are using quantized weights without quantized compute. "
                    "Please make sure this is intentional."
                )
                unfused_weights = [w.dequantize() for w in unfused_weights]
        return unfused_weights

    def _get_weight_and_bias_tensors(self) -> Tuple[torch.Tensor, Optional[torch.Tensor]]:
        # Get concatenated weight and bias tensors
        unfused_weights = self._get_weight_tensors()
        if any(isinstance(w, QuantizedTensor) for w in unfused_weights):
            if self.fp8:
                if len(unfused_weights) != 1:
                    raise RuntimeError(
                        "Splitting QuantizedTensor into multiple params is not supported"
                    )
            else:
                warnings.warn(
                    "You are using quantized weights without quantized compute. "
                    "Please make sure this is intentional."
                )
                unfused_weights = [w.dequantize() for w in unfused_weights]

        weight_tensor = noop_cat(unfused_weights)
        if self.use_bias:
            bias_tensor = noop_cat([getattr(self, name) for name in self.bias_names])
        else:
            bias_tensor = None

        return weight_tensor, bias_tensor

    def onnx_forward(
        self,
        inp: torch.Tensor,
        fp8_output: bool,
    ) -> torch.Tensor:
        """
        ONNX-compatible version of the forward function that provides numerical equivalence
        while only using operations that have defined ONNX symbolic translations.
        This simplified implementation is designed specifically for inference scenarios.
        """
        from ..export import onnx_gemm

        assert_warmed_up(self)
        assert not TEDebugState.debug_enabled, "Debug mode is not supported in ONNX export."
        weight_tensor, bias_tensor = self._get_weight_and_bias_tensors()
        (
            input_quantizer,
            weight_quantizer,
            output_quantizer,
            *_,
        ) = self._get_quantizers(fp8_output, False)
        inp_dtype = inp.dtype

        if input_quantizer is not None:
            inp_q = input_quantizer.onnx_quantize(inp)
            inp = input_quantizer.onnx_dequantize(inp_q)
            inp = inp.to(inp_dtype)

        if weight_quantizer is not None:
            weight_q = weight_quantizer.onnx_quantize(weight_tensor)
            weight_tensor = weight_quantizer.onnx_dequantize(weight_q)
        if bias_tensor is not None:
            bias_tensor = bias_tensor.to(inp_dtype)
        weight_tensor = weight_tensor.to(inp_dtype)

        if self.apply_bias:
            output = onnx_gemm(weight_tensor, inp, bias_tensor)
        else:
            output = onnx_gemm(weight_tensor, inp, None)

        if output_quantizer is not None:
            raise NotImplementedError("ONNX export of quantized output is not supported")

        if self.return_bias:
            return output, bias_tensor

        return output

    def _customize_quantizers_float8_current_scaling(self, fwd: bool, recipe: Recipe) -> None:
        """Customize quantizers based on current scaling recipe + linear."""
        assert (
            recipe.float8_current_scaling()
        ), "current scaling recipe quantizer customization here"
        if fwd:
            # set configs about amax epsilon and power_2_scale
            self.quantizers["scaling_fwd"][
                tex.FP8FwdTensors.GEMM1_INPUT
            ].force_pow_2_scales = recipe.fp8_quant_fwd_inp.power_2_scale
            self.quantizers["scaling_fwd"][
                tex.FP8FwdTensors.GEMM1_INPUT
            ].amax_epsilon = recipe.fp8_quant_fwd_inp.amax_epsilon
            # also set weight quantizer with same amax_epsilon & power_2_scale
            self.quantizers["scaling_fwd"][
                tex.FP8FwdTensors.GEMM1_WEIGHT
            ].force_pow_2_scales = recipe.fp8_quant_fwd_weight.power_2_scale
            self.quantizers["scaling_fwd"][
                tex.FP8FwdTensors.GEMM1_WEIGHT
            ].amax_epsilon = recipe.fp8_quant_fwd_weight.amax_epsilon
            # paralle related
            if self.sequence_parallel and self.parallel_mode == "column":
                # customize input_quantizer with amax reduction TP group
                self.quantizers["scaling_fwd"][
                    tex.FP8FwdTensors.GEMM1_INPUT
                ].with_amax_reduction = True
                self.quantizers["scaling_fwd"][
                    tex.FP8FwdTensors.GEMM1_INPUT
                ].amax_reduction_group = self.tp_group
        else:
            # set grad_output_quantizer with amax epsilon and power_2_scale
            self.quantizers["scaling_bwd"][
                tex.FP8BwdTensors.GRAD_OUTPUT1
            ].force_pow_2_scales = recipe.fp8_quant_bwd_grad.power_2_scale
            self.quantizers["scaling_bwd"][
                tex.FP8BwdTensors.GRAD_OUTPUT1
            ].amax_epsilon = recipe.fp8_quant_bwd_grad.amax_epsilon
            # parallel related
            if self.sequence_parallel and self.parallel_mode == "row":
                # customize grad_output_quantizer with amax reduction TP group
                self.quantizers["scaling_bwd"][
                    tex.FP8BwdTensors.GRAD_OUTPUT1
                ].with_amax_reduction = True
                self.quantizers["scaling_bwd"][
                    tex.FP8BwdTensors.GRAD_OUTPUT1
                ].amax_reduction_group = self.tp_group

    def _customize_quantizers_nvfp4(self, fwd: bool, recipe: Recipe) -> None:
        """Customize quantizers based on current scaling recipe + linear."""
        assert recipe.nvfp4(), "Incorrect recipe."
        if fwd:
            if self.sequence_parallel and self.parallel_mode == "column":
                # customize input_quantizer with amax reduction TP group
                self.quantizers["scaling_fwd"][
                    tex.FP8FwdTensors.GEMM1_INPUT
                ].with_amax_reduction = True
                self.quantizers["scaling_fwd"][
                    tex.FP8FwdTensors.GEMM1_INPUT
                ].amax_reduction_group = self.tp_group
        else:
            if self.sequence_parallel and self.parallel_mode == "row":
                # customize grad_output_quantizer with amax reduction TP group
                self.quantizers["scaling_bwd"][
                    tex.FP8BwdTensors.GRAD_OUTPUT1
                ].with_amax_reduction = True
                self.quantizers["scaling_bwd"][
                    tex.FP8BwdTensors.GRAD_OUTPUT1
                ].amax_reduction_group = self.tp_group

    def _get_weight_quantizers(self) -> List[Quantizer]:
        """Get the weight quantizers of the module."""
        if not self.fp8 and not self.fp8_calibration:
            return [None]
        weight_quantizer = self.quantizers["scaling_fwd"][tex.FP8FwdTensors.GEMM1_WEIGHT]
        weight_quantizer.internal = True
        return [weight_quantizer]

    def _customize_quantizers_float8_blockwise_scaling(self, fwd: bool, recipe: Recipe) -> None:
        """Customize quantizers based on blockwise scaling recipe + linear."""
        assert (
            recipe.float8_block_scaling()
        ), "blockwise scaling recipe quantizer customization here"

        if fwd:
            if self.sequence_parallel and self.parallel_mode == "column":
                # set compact for inp tensor X
                self.quantizers["scaling_fwd"][
                    tex.FP8FwdTensors.GEMM1_INPUT
                ].all_gather_usage = True
        else:
            if self.sequence_parallel and self.parallel_mode == "row":
                # set compact for grad_output tensor dY
                self.quantizers["scaling_bwd"][
                    tex.FP8BwdTensors.GRAD_OUTPUT1
                ].all_gather_usage = True<|MERGE_RESOLUTION|>--- conflicted
+++ resolved
@@ -178,11 +178,7 @@
             if fp8 or debug:
                 if input_quantizer is None:
                     raise ValueError("Missing quantizer for input tensor")
-<<<<<<< HEAD
-                if not isinstance(inputmat, QuantizedTensorStorage):
-=======
-                if not isinstance(inputmat, QuantizedTensorBase) and not experimental:
->>>>>>> 3f5b4754
+                if not isinstance(inputmat, QuantizedTensorStorage) and not experimental:
                     own_quantized_input = True
                     input_quantizer.set_usage(rowwise=True, columnwise=backward_needs_input)
                     if isinstance(
