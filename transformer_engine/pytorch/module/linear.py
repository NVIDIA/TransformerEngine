--- conflicted
+++ resolved
@@ -549,12 +549,7 @@
             None,
             None,
             None,
-<<<<<<< HEAD
-            None,
-            None,
-            None,
-=======
->>>>>>> d5dd65db
+            None,
         )
 
 
