# Copyright (c) 2022-2025, NVIDIA CORPORATION & AFFILIATES. All rights reserved.
#
# See LICENSE for license information.

"""Linear API"""
from typing import Callable, Dict, Optional, Tuple, Union
from functools import reduce
from operator import mul as multiply_op

import torch

import transformer_engine_torch as tex

from transformer_engine.common.recipe import Recipe
from .base import (
    get_workspace,
    get_ub,
    TransformerEngineBaseModule,
    get_dummy_wgrad,
    _2X_ACC_FPROP,
    _2X_ACC_DGRAD,
    _2X_ACC_WGRAD,
)
from ._common import noop_cat, _fix_gathered_fp8_transpose
from ..fp8 import FP8GlobalStateManager
from ..utils import (
    cast_if_needed,
    clear_tensor_data,
    divide,
    init_method_constant,
    requires_grad,
    needs_quantized_gemm,
    non_tn_fp8_gemm_supported,
    assert_dim_for_fp8_exec,
    nvtx_range_pop,
    nvtx_range_push,
)
from ..distributed import (
    set_tensor_model_parallel_attributes,
    get_distributed_world_size,
    allreduce,
    reduce_scatter_along_first_dim,
    gather_along_first_dim,
    is_fp8_activation_recompute_enabled,
    in_fp8_activation_recompute_phase,
    _fsdp_scatter_tensors,
    _fsdp_gather_tensors,
)
from ..cpp_extensions import (
    general_gemm,
)
from ..constants import GemmParallelModes, dist_group_type
from ..jit import no_torch_dynamo
from ..graph import is_graph_capturing
from ..tensor.quantized_tensor import (
    QuantizedTensor,
    Quantizer,
    prepare_for_saving,
    restore_from_saved,
)
from ..tensor.float8_tensor import Float8CurrentScalingQuantizer, Float8Quantizer
from ..tensor.mxfp8_tensor import MXFP8Quantizer
from ..tensor._internal.mxfp8_tensor_base import MXFP8TensorBase
from ..tensor.float8_blockwise_tensor import Float8BlockQuantizer
from ..cpu_offload import is_cpu_offload_enabled, mark_activation_offload
from ...debug.pytorch.debug_state import TEDebugState
from ...debug.pytorch.utils import any_feature_enabled


__all__ = ["Linear"]


class _Linear(torch.autograd.Function):
    """Linear semi-top level module
    Calls custom cuda extensions.
    """

    @staticmethod
    def forward(
        ctx,
        weight: torch.Tensor,
        inp: torch.Tensor,
        bias: Optional[torch.Tensor],
        is_first_microbatch: Union[bool, None],
        fp8: bool,
        fp8_calibration: bool,
        input_quantizer: Optional[Quantizer],
        weight_quantizer: Optional[Quantizer],
        output_quantizer: Optional[Quantizer],
        grad_input_quantizer: Optional[Quantizer],
        grad_weight_quantizer: Optional[Quantizer],
        grad_output_quantizer: Optional[Quantizer],
        fuse_wgrad_accumulation: bool,
        cpu_offloading: bool,
        tp_group: Union[dist_group_type, None],
        tp_size: int,
        sequence_parallel: bool,
        tensor_parallel: bool,
        activation_dtype: torch.dtype,
        parallel_mode: Union[str, None],
        is_grad_enabled: bool,
        ub_overlap_rs_fprop: bool,
        ub_overlap_ag_dgrad: bool,
        ub_overlap_ag_fprop: bool,
        ub_overlap_rs_dgrad: bool,
        ub_bulk_dgrad: bool,
        ub_bulk_wgrad: bool,
        ub_name: str,
        fp8_output: bool,  # pylint: disable=unused-argument
        fsdp_group: Union[dist_group_type, None],
        module: torch.nn.Module,
        skip_fp8_weight_update: bool,
        debug: Optional[bool] = False,
    ) -> torch.Tensor:
        # pylint: disable=missing-function-docstring

        # NVTX label for profiling
        nvtx_label = "transformer_engine._Linear.forward"
        if ub_name is not None:
            nvtx_label = f"{nvtx_label}.{ub_name}"

        # Make sure input dimensions are compatible
        out_features, in_features = weight.shape
        inp_shape = inp.shape
        assert inp_shape[-1] == in_features, "GEMM not possible"

        tp_world_size = get_distributed_world_size(tp_group)
        backward_needs_input = is_grad_enabled and weight.requires_grad

        # Prepare input tensor
        # Note: Cast to expected dtype and perform tensor-parallel communication
        nvtx_range_push(f"{nvtx_label}.input_cast_comm")
        inputmat = inp.view(-1, in_features)
        inputmat_total = None
        with_input_all_gather_nccl = (
            parallel_mode == "column" and sequence_parallel and not ub_overlap_ag_fprop
        )
        own_quantized_input = False
        # TODO(kwyss): Support FP8 allgather for FP8 block quantization.
        force_hp_input_gather = (
            fp8 and with_input_all_gather_nccl and isinstance(input_quantizer, Float8BlockQuantizer)
        )  # Perform TP communication in high precision.
        if fp8:
            assert_dim_for_fp8_exec(inputmat, weight)
            if any([ub_overlap_ag_fprop, ub_overlap_rs_fprop]) and not (
                FP8GlobalStateManager.get_fp8_recipe().float8_per_tensor_scaling()
            ):
                raise NotImplementedError(
                    "Comm+GEMM overlap is only supported with FP8 delayed scaling or per-tensor"
                    " current scaling"
                )
        if fp8 or debug:
            if input_quantizer is None:
                raise ValueError("Missing quantizer for input tensor")
            if with_input_all_gather_nccl:
                if force_hp_input_gather:
                    input_quantizer.set_usage(rowwise=True, columnwise=False)
                    inputmat_total, _ = gather_along_first_dim(
                        inputmat, tp_group, quantizer=input_quantizer
                    )
                else:
                    if not isinstance(inputmat, QuantizedTensor):
                        columnwise_usage = backward_needs_input and isinstance(
                            input_quantizer, MXFP8Quantizer
                        )
                        # force_hp_input_gather should enforce this
                        assert not isinstance(input_quantizer, Float8BlockQuantizer)
                        input_quantizer.set_usage(rowwise=True, columnwise=columnwise_usage)
                        inputmat = input_quantizer(inputmat)
                        own_quantized_input = True
                    input_quantizer.set_usage(rowwise=True, columnwise=False)
                    inputmat_total, _ = gather_along_first_dim(
                        inputmat,
                        tp_group,
                        quantizer=input_quantizer,
                    )
            else:
                if (
                    FP8GlobalStateManager.get_fp8_recipe().float8_per_tensor_scaling()
                    and ub_bulk_dgrad
                ):
                    # reduce duplicated transpose in `_fix_gathered_fp8_transpose`
                    input_quantizer.set_usage(rowwise=True, columnwise=False)
                else:
                    input_quantizer.set_usage(
                        rowwise=True,
                        columnwise=backward_needs_input,
                    )
                if not isinstance(inputmat, QuantizedTensor):
                    inputmat = input_quantizer(inputmat)
                    own_quantized_input = True
                elif backward_needs_input:
                    inputmat.update_usage(rowwise_usage=True, columnwise_usage=True)
                inputmat_total = inputmat
        else:
            inputmat = cast_if_needed(inp, activation_dtype)
            if with_input_all_gather_nccl:
                inputmat_total, _ = gather_along_first_dim(inputmat, tp_group)
            else:
                inputmat_total = inputmat
        nvtx_range_pop(f"{nvtx_label}.input_cast_comm")

        # Cast weight to expected dtype
        weightmat = weight

        if fp8 or debug:
            # Configure quantizer
            if weight_quantizer is not None:
                columnwise_usage = is_grad_enabled and inp.requires_grad
                if not columnwise_usage:
                    columnwise_usage = (
                        is_fp8_activation_recompute_enabled()
                        and not in_fp8_activation_recompute_phase()
                    )
                weight_quantizer.set_usage(rowwise=True, columnwise=columnwise_usage)
            # FP8 cast to workspace buffer
            update_workspace = is_first_microbatch is None or is_first_microbatch
            weightmat = module.get_weight_workspace(
                tensor=weight,
                quantizer=weight_quantizer,
                cache_name=(None if is_first_microbatch is None else "weight"),
                update_workspace=update_workspace,
                skip_update_flag=skip_fp8_weight_update,
                fsdp_group=fsdp_group,
                workspace_dtype=activation_dtype,
            )
        else:
            weightmat = cast_if_needed(weightmat, activation_dtype)

        # Cast bias to expected dtype
        bias_dtype = activation_dtype
        if needs_quantized_gemm(inputmat_total) and activation_dtype == torch.float32:
            bias_dtype = torch.bfloat16
        bias = cast_if_needed(bias, bias_dtype) if bias is not None else bias

        # Configure output quantizer
        if output_quantizer is not None:
            output_quantizer.set_usage(rowwise=True, columnwise=False)

        # Calibrate quantizers if needed
        if not fp8 and fp8_calibration:
            if input_quantizer is not None:
                input_quantizer.calibrate(inputmat_total)
            if weight_quantizer is not None:
                weight_quantizer.calibrate(weight)

        ub_obj = None
        ub_type = None
        rs_out = None
        out_dtype = activation_dtype
        if ub_overlap_rs_fprop:
            ub_obj = get_ub(ub_name + "_fprop")
            ub_type = tex.CommOverlapType.RS
            out_shape = [reduce(multiply_op, inp_shape[:-1]) // tp_world_size, out_features]
            rs_out = torch.empty(out_shape, dtype=activation_dtype, device=inputmat_total.device)

        elif ub_overlap_ag_fprop:
            ub_obj = get_ub(ub_name + "_fprop")
            ub_type = tex.CommOverlapType.AG
            if fp8:
                assert ub_obj.is_fp8_ubuf(), "AG overlap with FP8 GEMM inputs requires FP8 buffer."
            ub_obj.copy_into_buffer(inputmat_total, input_quantizer, local_chunk=True)
            inputmat_total = ub_obj.get_buffer(input_quantizer)

        nvtx_range_push(f"{nvtx_label}.gemm")
        fprop_gemm_use_split_accumulator = _2X_ACC_FPROP
        if fp8:
            recipe = FP8GlobalStateManager.get_fp8_recipe()
            if hasattr(recipe, "fp8_gemm_fprop"):
                fprop_gemm_use_split_accumulator = recipe.fp8_gemm_fprop.use_split_accumulator

        out, *_, rs_out = general_gemm(
            weightmat,
            inputmat_total,
            get_workspace(),
            quantization_params=output_quantizer,
            out_dtype=out_dtype,
            bias=bias,
            use_split_accumulator=fprop_gemm_use_split_accumulator,
            ub=ub_obj,
            ub_type=ub_type,
            extra_output=rs_out,
        )
        nvtx_range_pop(f"{nvtx_label}.gemm")

        if is_grad_enabled:
            ctx.weight_quantizer = weight_quantizer
            saved_inputmat = None

            ctx.backward_input_needs_gather = (
                weight.requires_grad and parallel_mode == "column" and sequence_parallel
            )

            if backward_needs_input:
                if own_quantized_input and isinstance(inputmat, QuantizedTensor):
                    # For sequence parallel in vanilla FP8, rowwise data is
                    # to gather the input. For MXFP8, columnwise only data
                    # can be allgathered.
                    if isinstance(inputmat, MXFP8TensorBase) or not ctx.backward_input_needs_gather:
                        inputmat.update_usage(rowwise_usage=False, columnwise_usage=True)
                if force_hp_input_gather:
                    assert not isinstance(inputmat, QuantizedTensor)
                saved_inputmat = inputmat

            # Weight with column-wise usage is needed for dgrad GEMM.
            if inp.requires_grad:
                if isinstance(weightmat, QuantizedTensor):
                    weightmat.update_usage(columnwise_usage=True)

            if cpu_offloading and saved_inputmat is not None:
                mark_activation_offload(saved_inputmat)

            # Scatter intermediate/activation tensors saved for the backward pass
            # NOTE: FSDP sharding is not valid for models initialized with primary Fp8 weights
            nvtx_range_push(f"{nvtx_label}.fsdp_scatter")
            ctx.fsdp_group = fsdp_group
            ctx.fsdp_shapes = _fsdp_scatter_tensors(
                fsdp_group,
                saved_inputmat,
                weightmat if fp8 and not isinstance(weight, QuantizedTensor) else None,
            )
            nvtx_range_pop(f"{nvtx_label}.fsdp_scatter")

            if cpu_offloading:
                ctx.grad_added_to_main_grad = hasattr(weight, "grad_added_to_main_grad")

                if ctx.grad_added_to_main_grad:
                    # If you are passing torch.nn.Parameter through the Torch hooks, you will
                    # get back torch.Tensor. Torch rips off the Parameter wrapper.
                    # You need to preserve the weight object to have all the attributes user
                    # sets for the weights. Because of this, it is not recommended to offload
                    # weights if weights are externally touched outside this module
                    ctx.weight_object = weight

            # TODO(ksivamani): Check memory usage
            tensors_to_save, tensor_objects = prepare_for_saving(
                saved_inputmat,
                weightmat,
                weight,
                bias,
            )
            ctx.save_for_backward(*tensors_to_save)
            ctx.tensor_objects = tensor_objects

            ctx.activation_dtype = activation_dtype
            ctx.fp8 = fp8
            ctx.fp8_recipe = FP8GlobalStateManager.get_fp8_recipe() if fp8 else None
            ctx.force_hp_input_gather = force_hp_input_gather
            ctx.input_quantizer = input_quantizer
            ctx.grad_input_quantizer = grad_input_quantizer
            ctx.grad_weight_quantizer = grad_weight_quantizer
            ctx.grad_output_quantizer = grad_output_quantizer
            ctx.fuse_wgrad_accumulation = fuse_wgrad_accumulation
            if fuse_wgrad_accumulation and weight.requires_grad:
                ctx.main_grad = weight.main_grad

            ctx.debug = debug
            ctx.cpu_offloading = cpu_offloading
            ctx.is_first_microbatch = is_first_microbatch
            ctx.use_bias = bias is not None
            ctx.sequence_parallel = sequence_parallel
            ctx.tensor_parallel = tensor_parallel
            ctx.inp_shape = inp_shape
            ctx.parallel_mode = parallel_mode
            ctx.tp_group = tp_group
            ctx.ub_overlap_ag = ub_overlap_ag_dgrad
            ctx.ub_overlap_rs_dgrad = ub_overlap_rs_dgrad
            ctx.ub_bulk_dgrad = ub_bulk_dgrad
            ctx.ub_bulk_wgrad = ub_bulk_wgrad
            ctx.ub_name = ub_name
            ctx.tp_size = tp_size
            ctx.requires_dgrad = inp.requires_grad
            ctx.requires_wgrad = weight.requires_grad
            ctx.reduce_and_update_bwd_fp8_tensors = False
            ctx.owns_input = saved_inputmat is not inp
            if ctx.fp8 and requires_grad(inp, weight, bias):
                _first_fp8_module = FP8GlobalStateManager.IS_FIRST_FP8_MODULE
                ctx.reduce_and_update_bwd_fp8_tensors = FP8GlobalStateManager.is_first_fp8_module()
                if in_fp8_activation_recompute_phase():
                    FP8GlobalStateManager.IS_FIRST_FP8_MODULE = _first_fp8_module

        # Row Parallel Linear
        if ub_overlap_rs_fprop:
            out = rs_out
        elif parallel_mode == "row":
            nvtx_range_push(f"{nvtx_label}.row_parallel_comm")
            if sequence_parallel:
                out, _ = reduce_scatter_along_first_dim(out, tp_group)
            elif tensor_parallel:
                out, _ = allreduce(out, tp_group)
            nvtx_range_pop(f"{nvtx_label}.row_parallel_comm")

        out = out.view(-1, *inp_shape[1:-1], out_features)
        return out

    @staticmethod
    def backward(ctx, grad_output: torch.Tensor) -> Tuple[Union[torch.Tensor, None], ...]:
        # pylint: disable=missing-function-docstring

        # NVTX label for profiling
        nvtx_label = "transformer_engine._Linear.backward"
        if ctx.ub_name is not None:
            nvtx_label = f"{nvtx_label}.{ctx.ub_name}"

        with torch.cuda.nvtx.range("_Linear_backward"):
            if (
                ctx.fp8
                and any(
                    [
                        ctx.ub_overlap_ag,
                        ctx.ub_overlap_rs_dgrad,
                        ctx.ub_bulk_dgrad,
                        ctx.ub_bulk_wgrad,
                    ]
                )
                and (ctx.fp8_recipe is not None)
            ):
                if not ctx.fp8_recipe.float8_per_tensor_scaling():
                    raise NotImplementedError(
                        "Comm+GEMM overlap is only supported with FP8 delayed scaling or per-tensor"
                        " current scaling"
                    )

            saved_tensors = ctx.saved_tensors
            inputmat, weight_fp8, weight, bias = (  # pylint: disable=unbalanced-tuple-unpacking
                restore_from_saved(ctx.tensor_objects, saved_tensors)
            )
            # Delete the references to tensor objects once they've been consumed
            # by the `restore_from_saved` method to construct back the actual tensors.
            ctx.tensor_objects = None

            # Since main_grad can be modified inplace, it should not be a part of saved_tensors
            main_grad = (
                ctx.main_grad
                if weight is not None and ctx.fuse_wgrad_accumulation and ctx.requires_wgrad
                else None
            )

            if ctx.cpu_offloading:
                if ctx.grad_added_to_main_grad:
                    weight = ctx.weight_object
                if ctx.requires_wgrad and ctx.fuse_wgrad_accumulation:
                    weight.main_grad = main_grad

            # Gather intermediate/activation tensors if needed
            # NOTE: weight_fp8 = weight when ctx.fp8 == False and torch.disttributed.FSDP already
            #       shards/unshards the base weights so we don't do it ourselves
            nvtx_range_push(f"{nvtx_label}.fsdp_gather")
            _fsdp_gather_tensors(
                ctx.fsdp_group,
                ctx.fsdp_shapes,
                inputmat,
                weight_fp8,
            )
            nvtx_range_pop(f"{nvtx_label}.fsdp_gather")

            ctx.ub_obj_gradout = None
            ub_obj_dgrad = None
            ub_obj_wgrad = None
            ub_type_dgrad = None
            ub_type_wgrad = None
            dgrad_shape = [reduce(multiply_op, ctx.inp_shape[:-1]), ctx.inp_shape[-1]]
            rs_out = None
            dgrad_bulk = None
            if ctx.ub_overlap_ag:
                # Overlap grad_output all-gather with dgrad compute
                ctx.ub_obj_gradout = get_ub(ctx.ub_name + "_dgrad")
                ub_obj_dgrad = ctx.ub_obj_gradout
                ub_type_dgrad = tex.CommOverlapType.AG

            elif ctx.ub_overlap_rs_dgrad:
                # Overlap dgrad reduce-scatter with dgrad compute
                ctx.ub_obj_gradout = get_ub(ctx.ub_name + "_dgrad")
                ub_obj_dgrad = ctx.ub_obj_gradout
                ub_type_dgrad = tex.CommOverlapType.RS
                rs_out = torch.empty(
                    dgrad_shape, dtype=ctx.activation_dtype, device=grad_output.device
                )

            else:
                if ctx.ub_bulk_dgrad:
                    # Overlap inputmat all-gather with dgrad compute
                    # NOTE: Copying into communication buffer will always prefer rowwise data,
                    #       and will copy columnwise data if rowwise does not exist. In that case,
                    #       the all-gather will apply to the leading dimension of the transpose,
                    #       which then needs to be interleaved correctly before WGRAD.
                    ctx.ub_obj_gradout = get_ub(ctx.ub_name + "_dgrad")
                    ub_obj_dgrad = ctx.ub_obj_gradout
                    ub_type_dgrad = tex.CommOverlapType.AG
                    ub_obj_dgrad.copy_into_buffer(inputmat, ctx.input_quantizer, local_chunk=True)

                if ctx.ub_bulk_wgrad:
                    # Overlap dgrad reduce-scatter with wgrad compute
                    ub_obj_wgrad = get_ub(ctx.ub_name + "_wgrad")
                    ub_type_wgrad = tex.CommOverlapType.RS
                    ub_obj_wgrad.set_buffer_params(ctx.grad_input_quantizer)
                    dgrad_bulk = ub_obj_wgrad.get_buffer(ctx.grad_input_quantizer)

            # Configure quantizer for grad output tensor
            # Note: dgrad GEMM requires row-wise usage, wgrad GEMM
            # requires column-wise usage
            if ctx.grad_output_quantizer is not None:
                rowwise_usage = True
                columnwise_usage = True
                if ctx.ub_overlap_ag and isinstance(
                    ctx.grad_output_quantizer,
                    (Float8Quantizer, Float8CurrentScalingQuantizer),
                ):
                    # If data is in FP8 and communication is handled
                    # with Userbuffers, we compute FP8 transposes
                    # manually
                    columnwise_usage = False
                ctx.grad_output_quantizer.set_usage(
                    rowwise=rowwise_usage,
                    columnwise=columnwise_usage,
                )

            # Prepare grad output tensor
            # Note: Cast to expected dtype and perform tensor-parallel communication
            nvtx_range_push(f"{nvtx_label}.grad_output_preprocess")
            (
                grad_output,
                grad_bias,
            ) = TransformerEngineBaseModule.grad_output_preprocess(
                ctx,
                grad_output,
                ctx.parallel_mode == "row",
                ctx.grad_output_quantizer,
            )
            nvtx_range_pop(f"{nvtx_label}.grad_output_preprocess")

            # Launch tensor-parallel communication for input tensor
            inputmat_total = None
            inputmat_total_work = None
            if ctx.backward_input_needs_gather and not ctx.ub_bulk_dgrad:
                quantizer = None
                if ctx.fp8 or ctx.debug:
                    quantizer = ctx.input_quantizer
<<<<<<< HEAD
                    quantizer.set_usage(rowwise=False, columnwise=True)
=======
                    if isinstance(quantizer, (Float8Quantizer, Float8CurrentScalingQuantizer)):
                        # If data is in FP8, we compute FP8 transposes manually
                        quantizer.set_usage(rowwise=True, columnwise=False)
                    else:
                        # wgrad GEMM requires input with column-wise usage
                        quantizer.set_usage(rowwise=False, columnwise=True)
>>>>>>> 61f1bf6f
                nvtx_range_push(f"{nvtx_label}.column_parallel_comm_input")
                gather_quantizer = None if ctx.force_hp_input_gather else quantizer
                inputmat_total, inputmat_total_work = gather_along_first_dim(
                    inputmat,
                    ctx.tp_group,
                    async_op=True,
                    quantizer=gather_quantizer,
                )
                nvtx_range_pop(f"{nvtx_label}.column_parallel_comm_input")
            else:
                inputmat_total = inputmat

            # Check whether to output wgrad GEMM directly into main grad
            if ctx.is_first_microbatch is not None:
                accumulate_wgrad_into_param_main_grad = (
                    ctx.fuse_wgrad_accumulation and not ctx.is_first_microbatch
                )
            else:
                accumulate_wgrad_into_param_main_grad = ctx.fuse_wgrad_accumulation

            # Compute grad input tensor
            dgrad = None
            dgrad_work = None
            if ctx.requires_dgrad:

                # Update quantizer
                if ctx.grad_input_quantizer is not None:
                    ctx.grad_input_quantizer.set_usage(rowwise=True, columnwise=False)
                # dgrad GEMM
                nvtx_range_push(f"{nvtx_label}.dgrad_gemm")
                dgrad_gemm_use_split_accumulator = _2X_ACC_DGRAD
                if ctx.fp8:
                    recipe = ctx.fp8_recipe
                    if hasattr(recipe, "fp8_gemm_dgrad"):
                        dgrad_gemm_use_split_accumulator = (
                            recipe.fp8_gemm_dgrad.use_split_accumulator
                        )

                if ctx.weight_quantizer is not None and isinstance(weight_fp8, QuantizedTensor):
                    weight_fp8.update_usage(
                        rowwise_usage=ctx.weight_quantizer.rowwise_usage,
                        columnwise_usage=ctx.weight_quantizer.columnwise_usage,
                    )

                dgrad, *_, rs_out = general_gemm(
                    weight_fp8,
                    grad_output,
                    get_workspace(),
                    layout="NN",
                    grad=True,
                    quantization_params=ctx.grad_input_quantizer,
                    out=dgrad_bulk,
                    out_dtype=ctx.activation_dtype,
                    use_split_accumulator=dgrad_gemm_use_split_accumulator,
                    ub=ub_obj_dgrad,
                    ub_type=ub_type_dgrad,
                    extra_output=rs_out,
                    bulk_overlap=ctx.ub_bulk_dgrad,
                )
                nvtx_range_pop(f"{nvtx_label}.dgrad_gemm")

                # Launch tensor-parallel communication
                if ctx.ub_overlap_rs_dgrad:
                    dgrad = rs_out
                elif ctx.parallel_mode == "column" and not ctx.ub_bulk_wgrad:
                    nvtx_range_push(f"{nvtx_label}.column_parallel_comm_dgrad")
                    if ctx.sequence_parallel:
                        dgrad, dgrad_work = reduce_scatter_along_first_dim(
                            dgrad,
                            ctx.tp_group,
                            async_op=True,
                        )
                    else:
                        dgrad, dgrad_work = allreduce(dgrad, ctx.tp_group, async_op=True)
                    nvtx_range_pop(f"{nvtx_label}.column_parallel_comm_dgrad")

            # Compute grad weight tensor
            wgrad = None
            if ctx.requires_wgrad:

                # Synchronize tensor-parallel communication for input tensor
                if ctx.ub_bulk_dgrad:
                    inputmat_total = ub_obj_dgrad.get_buffer(ctx.input_quantizer)
                    if ctx.fp8:
                        if inputmat._data is None:
                            # All-gather executed on columnwise data and result is in rowwise data,
                            # so we need to fix the interleaving before WGRAD.
                            inputmat_total = _fix_gathered_fp8_transpose(
                                inputmat_total, ctx.tp_size
                            )
                        elif not non_tn_fp8_gemm_supported():
                            # FP8 GEMM on Hopper only supports TN layout so the gathered input must
                            # have a valid transpose.
                            inputmat_total._create_transpose()
                if inputmat_total_work is not None:
                    inputmat_total_work.wait()
                    inputmat_total_work = None
                if ctx.input_quantizer is not None and not isinstance(
                    inputmat_total, QuantizedTensor
                ):
                    # Async gather in BF16 does not asynchronously
                    # call quantizer after gather.
                    ctx.input_quantizer.set_usage(rowwise=False, columnwise=True)
                    inputmat_total = ctx.input_quantizer(inputmat_total)

                # Make sure GEMM inputs have required data
                if isinstance(inputmat_total, QuantizedTensor):
                    inputmat_total.update_usage(columnwise_usage=True)
                if isinstance(grad_output, QuantizedTensor):
                    grad_output.update_usage(columnwise_usage=True)

                # Figure out whether to use split accumulator
                use_split_accumulator = _2X_ACC_WGRAD
                if ctx.fp8:
                    recipe = ctx.fp8_recipe
                    if hasattr(recipe, "fp8_gemm_wgrad"):
                        use_split_accumulator = recipe.fp8_gemm_wgrad.use_split_accumulator

                # Output buffer for overlapping grad input
                # reduce-scatter with wgrad GEMM
                if ctx.ub_bulk_wgrad and ub_obj_wgrad.is_fp8_ubuf():
                    rs_out = torch.empty(
                        dgrad_shape, dtype=ctx.activation_dtype, device=grad_output.device
                    )

                # wgrad GEMM
                # Note: Fuse with bgrad computation if needed
                nvtx_range_push(f"{nvtx_label}.wgrad_gemm")
                wgrad, grad_bias_, _, rs_out = general_gemm(
                    inputmat_total,
                    grad_output,
                    get_workspace(),
                    layout="NT",
                    grad=True,
                    out_dtype=(
                        main_grad.dtype if ctx.fuse_wgrad_accumulation else ctx.activation_dtype
                    ),
                    bias=(bias if (grad_bias is None and not ctx.fp8) else None),
                    out=main_grad if ctx.fuse_wgrad_accumulation else None,
                    use_split_accumulator=use_split_accumulator,
                    accumulate=accumulate_wgrad_into_param_main_grad,
                    quantization_params=ctx.grad_weight_quantizer,
                    ub=ub_obj_wgrad,
                    ub_type=ub_type_wgrad,
                    extra_output=rs_out,
                    bulk_overlap=ctx.ub_bulk_wgrad,
                )
                nvtx_range_pop(f"{nvtx_label}.wgrad_gemm")

                if ctx.ub_bulk_wgrad:
                    if ub_obj_wgrad.is_fp8_ubuf():
                        dgrad = rs_out
                    else:
                        dgrad = ub_obj_wgrad.get_buffer(ctx.grad_input_quantizer, local_chunk=True)

                if grad_bias is None:
                    grad_bias = grad_bias_
                del grad_bias_

                # Deallocate input tensor
                if ctx.owns_input:
                    clear_tensor_data(inputmat_total)

            # Don't return grad bias if not needed
            if not ctx.use_bias:
                grad_bias = None

            # Make sure all tensor-parallel communication is finished
            if inputmat_total_work is not None:
                inputmat_total_work.wait()
                inputmat_total_work = None
            if dgrad_work is not None:
                dgrad_work.wait()
                dgrad_work = None

        if ctx.requires_wgrad:
            # Handle custom DDP from mcore.
            if (
                ctx.fuse_wgrad_accumulation
                and weight is not None
                and hasattr(weight, "grad_added_to_main_grad")
            ):
                weight.grad_added_to_main_grad = True
                if getattr(weight, "zero_out_wgrad", False):
                    wgrad = get_dummy_wgrad(
                        list(weight.main_grad.shape),
                        weight.dtype,
                        zero=True,
                    )
                else:
                    wgrad = get_dummy_wgrad(
                        list(weight.main_grad.shape),
                        weight.dtype,
                    )
            elif ctx.fuse_wgrad_accumulation:
                wgrad = None
        else:
            wgrad = None

        if ctx.reduce_and_update_bwd_fp8_tensors and not is_graph_capturing():
            nvtx_range_push(f"{nvtx_label}.reduce_and_update_fp8_tensors")
            FP8GlobalStateManager.reduce_and_update_fp8_tensors(forward=False)
            nvtx_range_pop(f"{nvtx_label}.reduce_and_update_fp8_tensors")

        # Scatter fp8 weight buffers
        if ctx.fp8 and not isinstance(weight, QuantizedTensor):
            _fsdp_scatter_tensors(ctx.fsdp_group, weight_fp8)
        return (
            wgrad,
            dgrad.view(ctx.inp_shape) if ctx.requires_dgrad else None,
            grad_bias,
            None,  # is_first_microbatch
            None,  # fp8
            None,  # fp8_calibration
            None,  # input_quantizer
            None,  # weight_quantizer
            None,  # output_quantizer
            None,  # grad_input_quantizer
            None,  # grad_weight_quantizer
            None,  # grad_output_quantizer
            None,  # fuse_wgrad_accumulation
            None,  # cpu_offloading
            None,  # tp_group
            None,  # tp_size
            None,  # sequence_parallel
            None,  # tensor_parallel
            None,  # activation_dtype
            None,  # parallel_mode
            None,  # is_grad_enabled
            None,  # ub_overlap_rs_fprop
            None,  # ub_overlap_ag_dgrad
            None,  # ub_overlap_ag_fprop
            None,  # ub_overlap_rs_dgrad
            None,  # ub_bulk_dgrad
            None,  # ub_bulk_wgrad
            None,  # ub_name
            None,  # fp8_output
            None,  # fsdp_group
            None,  # module
            None,  # skip_fp8_weight_update
            None,  # debug
        )


class Linear(TransformerEngineBaseModule):
    """Applies a linear transformation to the incoming data :math:`y = xA^T + b`

    On NVIDIA GPUs it is a drop-in replacement for `torch.nn.Linear`.

    Parameters
    ----------
    in_features : int
                 size of each input sample.
    out_features : int
                  size of each output sample.
    bias : bool, default = `True`
          if set to `False`, the layer will not learn an additive bias.
    init_method : Callable, default = `None`
                 used for initializing weights in the following way: `init_method(weight)`.
                 When set to `None`, defaults to `torch.nn.init.normal_(mean=0.0, std=0.023)`.
    get_rng_state_tracker : Callable, default = `None`
                 used to get the random number generator state tracker for initializing weights.
    rng_tracker_name : str, default = `None`
                 the param passed to get_rng_state_tracker to get the specific rng tracker.
    parameters_split : Optional[Union[Tuple[str, ...], Dict[str, int]]], default = None
                      Configuration for splitting the weight and bias tensors along dim 0 into
                      multiple PyTorch parameters. If a list or tuple of strings is provided,
                      they are used to make the names of equally-sized parameters. If a dict
                      (preferably an OrderedDict) is provided, the keys are used as names and
                      values as split sizes along dim 0. The resulting parameters will have
                      names that end in `_weight` or `_bias`, so trailing underscores are
                      stripped from any provided names.
    device : Union[torch.device, str], default = "cuda"
          The device on which the parameters of the model will be allocated. It is the user's
          responsibility to ensure all parameters are moved to the GPU before running the
          forward pass.
    name: str, default = `None`
        name of the module, currently used for debugging purposes.

    Parallelism parameters
    ----------------------
    sequence_parallel : bool, default = `False`
                       if set to `True`, uses sequence parallelism.
    tp_group : ProcessGroup, default = `None`
              tensor parallel process group.
    tp_size : int, default = 1
             used as TP (tensor parallel) world size when TP groups are not formed during
             initialization. In this case, users must call the
             `set_tensor_parallel_group(tp_group)` method on the initialized module before the
             forward pass to supply the tensor parallel group needed for tensor and sequence
             parallel collectives.
    parallel_mode : {None, 'column', 'row'}, default = `None`
                   used to decide whether this Linear layer is Column Parallel Linear or Row
                   Parallel Linear as described `here <https://arxiv.org/pdf/1909.08053.pdf>`_.
                   When set to `None`, no communication is performed.

    Optimization parameters
    -----------------------
    fuse_wgrad_accumulation : bool, default = 'False'
                             if set to `True`, enables fusing of creation and accumulation of
                             the weight gradient. When enabled, it is assumed that the weights
                             have an additional `main_grad` attribute (used instead of the
                             regular `grad`) which is a pre-allocated buffer of the correct
                             size to accumulate gradients in.
    return_bias : bool, default = `False`
                 when set to `True`, this module will not apply the additive bias itself, but
                 instead return the bias value during the forward pass together with the
                 output of the linear transformation :math:`y = xA^T`. This is useful when
                 the bias addition can be fused to subsequent operations.
    params_dtype : torch.dtype, default = `torch.get_default_dtype()`
                  it controls the type used to allocate the initial parameters. Useful when
                  the model is trained with lower precision and the original FP32 parameters
                  would not fit in GPU memory.

    """

    def __init__(
        self,
        in_features: int,
        out_features: int,
        sequence_parallel: bool = False,
        fuse_wgrad_accumulation: bool = False,
        tp_group: Optional[dist_group_type] = None,
        tp_size: int = 1,
        get_rng_state_tracker: Optional[Callable] = None,
        rng_tracker_name: Optional[str] = None,
        init_method: Optional[Callable] = None,
        bias: bool = True,
        return_bias: bool = False,
        params_dtype: Optional[torch.dtype] = None,
        parallel_mode: Optional[str] = None,
        parameters_split: Optional[Union[Tuple[str, ...], Dict[str, int]]] = None,
        device: Union[torch.device, str] = "cuda",
        ub_overlap_ag: bool = False,
        ub_overlap_rs: bool = False,
        ub_overlap_rs_dgrad: bool = False,
        ub_bulk_dgrad: bool = False,
        ub_bulk_wgrad: bool = False,
        ub_name: Optional[str] = None,
        name: Optional[str] = None,
    ) -> None:
        super().__init__()

        params_dtype = torch.get_default_dtype() if params_dtype is None else params_dtype
        self.in_features = in_features
        self.out_features = out_features
        self.fuse_wgrad_accumulation = fuse_wgrad_accumulation
        self.use_bias = bias
        self.return_bias = return_bias
        self.apply_bias = bias and not return_bias
        self.get_rng_state_tracker = get_rng_state_tracker
        self.rng_tracker_name = rng_tracker_name
        self.name = name

        if TEDebugState.debug_enabled:
            self._turn_off_unsupported_features_in_debug()  # turn off userbuffers

        if device == "meta":
            assert parameters_split is None, "Cannot split module parameters on 'meta' device."
        if tp_group is None:
            self.tp_size = tp_size
            if tp_size == 1:
                self.set_tensor_parallel_group(tp_group)
        else:
            self.tp_size = get_distributed_world_size(tp_group)
            self.set_tensor_parallel_group(tp_group)
        self.set_nccl_overlap_warning_if_tp()

        self.parallel_mode = parallel_mode
        assert (
            self.parallel_mode in GemmParallelModes
        ), f"parallel_mode {parallel_mode} not supported"

        if self.parallel_mode == "column":
            self.out_features = divide(self.out_features, self.tp_size)
        elif self.parallel_mode == "row":
            self.in_features = divide(self.in_features, self.tp_size)

        self.sequence_parallel = (self.tp_size > 1) and sequence_parallel

        # Column parallel TP overlap options
        self.ub_overlap_ag_fprop = (
            self.parallel_mode == "column" and self.sequence_parallel and ub_overlap_ag
        )
        self.ub_overlap_rs_dgrad = (
            self.parallel_mode == "column" and self.sequence_parallel and ub_overlap_rs_dgrad
        )
        self.ub_bulk_dgrad = (
            self.parallel_mode == "column"
            and self.sequence_parallel
            and ub_bulk_dgrad
            and not self.ub_overlap_rs_dgrad
        )
        self.ub_bulk_wgrad = (
            self.parallel_mode == "column"
            and self.sequence_parallel
            and ub_bulk_wgrad
            and not self.ub_overlap_rs_dgrad
        )

        # Row parallel TP overlap options
        self.ub_overlap_rs_fprop = (
            self.parallel_mode == "row" and self.sequence_parallel and ub_overlap_rs
        )
        self.ub_overlap_ag_dgrad = (
            self.parallel_mode == "row" and self.sequence_parallel and ub_overlap_ag
        )

        if any(
            [
                self.ub_overlap_rs_fprop,
                self.ub_overlap_ag_dgrad,
                self.ub_overlap_ag_fprop,
                self.ub_overlap_rs_dgrad,
                self.ub_bulk_dgrad,
                self.ub_bulk_wgrad,
            ]
        ):
            assert ub_name is not None, f"Comm+GEMM overlap layer '{ub_name}' is not initialized."
        self.ub_name = ub_name

        # Initialize params in FP8
        with_fp8_params = FP8GlobalStateManager.with_fp8_parameters()

        # Contiguous buffers for params
        weight_tensor = torch.empty(
            self.out_features,
            self.in_features,
            device=device,
            dtype=params_dtype,
        )
        bias_tensor = None
        if self.use_bias:
            bias_tensor = torch.empty(
                self.out_features,
                device=device,
                dtype=params_dtype,
            )

        # Configure parameter splits
        self.weight_names = []
        self.bias_names = []
        self.parameter_split_sizes = []
        if parameters_split is None:
            # Split into a single parameter by default
            self.weight_names = ["weight"]
            self.bias_names = ["bias"]
            self.parameter_split_sizes = [out_features]
        elif not parameters_split:
            raise ValueError("Cannot split weight buffer into 0 parameters")
        elif isinstance(parameters_split, dict):
            # Split parameters with provided sizes
            for name, split_size in parameters_split.items():
                self.weight_names.append(f"{name.rstrip('_')}_weight")
                self.bias_names.append(f"{name.rstrip('_')}_bias")
                self.parameter_split_sizes.append(split_size)
        elif all(isinstance(name, str) for name in parameters_split):
            # Split parameters evenly
            split_size = out_features // len(parameters_split)
            for name in parameters_split:
                self.weight_names.append(f"{name.rstrip('_')}_weight")
                self.bias_names.append(f"{name.rstrip('_')}_bias")
                self.parameter_split_sizes.append(split_size)
        else:
            raise TypeError("Invalid configuration for parameters split")

        # Make sure parameter splits are valid
        if sum(self.parameter_split_sizes) != out_features:
            raise ValueError(
                f"Trying to split weight buffer ({out_features=}) "
                f"with split sizes {self.parameter_split_sizes}"
            )

        # Adjust parameter splits for tensor-parallel distribution
        if self.parallel_mode == "column":
            for i, size in enumerate(self.parameter_split_sizes):
                if size % self.tp_size != 0:
                    raise RuntimeError(
                        f"Attempting to distribute a parameter with out_features={size} "
                        f"between {self.tp_size} tensor-parallel processes"
                    )
                self.parameter_split_sizes[i] = size // self.tp_size

        # Construct weight parameters
        # Note: Register weights together so that they are adjacent to
        # each other in Linear.parameters(). This makes it more likely
        # that they will stay contiguous if the weights are
        # manipulated externally, e.g. by FSDP.
        offset = 0
        for i, split_size in enumerate(self.parameter_split_sizes):
            split_start = offset
            offset += split_size
            split_end = offset

            # Check if parameters are subviews of buffers
            is_subview = (split_start, split_end) != (0, self.out_features)
            if is_subview and with_fp8_params:
                raise RuntimeError(
                    "Splitting QuantizedTensor into multiple params is not supported"
                )

            # Construct weight parameter
            self.register_parameter(
                self.weight_names[i],
                torch.nn.Parameter(weight_tensor[split_start:split_end]),
                init_fn=init_method,
                get_rng_state_tracker=get_rng_state_tracker,
                fp8_meta_index=tex.FP8FwdTensors.GEMM1_WEIGHT,
            )

        # Construct bias parameters if needed
        if self.use_bias:
            offset = 0
            for i, split_size in enumerate(self.parameter_split_sizes):
                split_start = offset
                offset += split_size
                split_end = offset
                self.register_parameter(
                    self.bias_names[i],
                    torch.nn.Parameter(bias_tensor[split_start:split_end]),
                    init_fn=init_method_constant(0.0),
                )
        else:
            for name in self.bias_names:
                bias = torch.Tensor().to(dtype=params_dtype, device=device)
                setattr(self, name, bias)

        if with_fp8_params:
            self.init_fp8_metadata()

        self.reset_parameters(defer_init=device == "meta")

        # For RPL, bias has to be added after TP collectives
        # So it cannot be fused with the GEMM
        if self.parallel_mode == "row" and self.apply_bias:
            self.gemm_bias_unfused_add = True
        else:
            self.gemm_bias_unfused_add = False

    def set_meta_tensor(self, fwd: bool, recipe: Recipe) -> None:
        """Init scales and amaxes for fwd | bwd."""
        super().set_meta_tensor(fwd, recipe)

        # customize quantizers based on each recipe & layer configs
        recipe = FP8GlobalStateManager.get_fp8_recipe()
        if recipe.float8_current_scaling():
            self._customize_quantizers_float8_current_scaling(fwd, recipe)
        # elif for other recipes (mxfp8, etc.)

    def reset_parameters(self, defer_init=False):
        super().reset_parameters(defer_init=defer_init)

        if not defer_init:
            # Set parallelism attributes for linear weights
            for weight in self.weight_names:
                set_tensor_model_parallel_attributes(
                    tensor=getattr(self, weight),
                    is_parallel=True,
                    dim=1 if self.parallel_mode == "row" else 0,
                    stride=1,
                )

            # Set parallelism attributes for linear biases
            if self.use_bias:
                for bias in self.bias_names:
                    if self.parallel_mode == "row":
                        setattr(getattr(self, bias), "sequence_parallel", self.sequence_parallel)
                    elif self.parallel_mode == "column":
                        set_tensor_model_parallel_attributes(getattr(self, bias), True, 0, 1)

    @no_torch_dynamo()
    def forward(
        self,
        inp: torch.Tensor,
        is_first_microbatch: Optional[bool] = None,
        fp8_output: Optional[bool] = False,
        fp8_grad: Optional[bool] = False,
    ) -> Union[torch.Tensor, Tuple[torch.Tensor, ...]]:
        """
        Apply the linear transformation to the input.

        Parameters
        ----------
        inp : torch.Tensor
             Input tensor.
        is_first_microbatch : {True, False, None}, default = None
                             During training using either gradient accumulation or
                             pipeline parallelism a minibatch of data is further split
                             into microbatches. Between the microbatches of the same minibatch
                             the model weights are not updated. Setting this parameter indicates
                             whether the current microbatch is the first in a minibatch or not.
                             When set, this parameter enables additional optimizations:

                             * during FP8 training, it allows caching of the FP8 versions of
                               the weights
                             * it also allows skipping gradient accumulation during the
                               first microbatch (since it is the first gradient being
                               produced)
        """
        debug = TEDebugState.debug_enabled
        if debug:
            self._validate_name()

        if FP8GlobalStateManager.fp8_graph_capturing():
            skip_fp8_weight_update = FP8GlobalStateManager.get_skip_fp8_weight_update_tensor()
        else:
            skip_fp8_weight_update = None
        if skip_fp8_weight_update is not None:
            is_first_microbatch = False

        if self.ub_overlap_rs_fprop:
            if get_ub(self.ub_name + "_fprop").is_fp8_ubuf():
                fp8_output = True
        if self.ub_overlap_rs_dgrad:
            if get_ub(self.ub_name + "_dgrad").is_fp8_ubuf():
                fp8_grad = True

        with self.prepare_forward(
            inp,
            allow_non_contiguous=isinstance(inp, QuantizedTensor),
        ) as inp:

            # Get concatenated weight and bias tensors
            unfused_weights = [getattr(self, name) for name in self.weight_names]
            if any(isinstance(w, QuantizedTensor) for w in unfused_weights):
                if self.fp8:
                    if len(unfused_weights) != 1:
                        raise RuntimeError(
                            "Splitting QuantizedTensor into multiple params is not supported"
                        )
                else:
                    unfused_weights = [w.dequantize() for w in unfused_weights]
            weight_tensor = noop_cat(unfused_weights)
            if self.use_bias:
                bias_tensor = noop_cat([getattr(self, name) for name in self.bias_names])
            else:
                bias_tensor = None

            quantizers = (
                self._get_quantizers(fp8_output, fp8_grad)
                if not debug
                else self._get_debug_quantizers(fp8_output, fp8_grad)
            )
            if debug:
                if not any_feature_enabled(quantizers):
                    # If no feature is used, then run faster implementation with debug = False.
                    quantizers = self._get_quantizers(fp8_output, fp8_grad)
                    debug = False

                if isinstance(weight_tensor, QuantizedTensor):
                    raise RuntimeError("FP8 weights are not supported in debug mode.")

            (
                input_quantizer,
                weight_quantizer,
                output_quantizer,
                grad_input_quantizer,
                grad_weight_quantizer,
                grad_output_quantizer,
            ) = quantizers

            # Make sure weight tensor has correct quantizer
            # Note: Quantizer might have changed if quantization
            # recipe changed
            if weight_quantizer is not None and isinstance(weight_tensor, QuantizedTensor):
                weight_tensor._quantizer = weight_quantizer

            if torch.is_grad_enabled():
                linear_fn = _Linear.apply
                args = []
            else:
                linear_fn = _Linear.forward
                args = [None]
            args += (
                weight_tensor,
                inp,
                bias_tensor if (self.apply_bias and not self.gemm_bias_unfused_add) else None,
                is_first_microbatch,
                self.fp8,
                self.fp8_calibration,
                input_quantizer,
                weight_quantizer,
                output_quantizer,
                grad_input_quantizer,
                grad_weight_quantizer,
                grad_output_quantizer,
                self.fuse_wgrad_accumulation,
                is_cpu_offload_enabled(),
                self.tp_group,
                self.tp_size,
                self.sequence_parallel,
                self.tp_size > 1,
                self.activation_dtype,
                self.parallel_mode,
                torch.is_grad_enabled(),
                self.ub_overlap_rs_fprop,
                self.ub_overlap_ag_dgrad,
                self.ub_overlap_ag_fprop,
                self.ub_overlap_rs_dgrad,
                self.ub_bulk_dgrad,
                self.ub_bulk_wgrad,
                self.ub_name,
                fp8_output,
                self.fsdp_group,
                self,
                skip_fp8_weight_update,
                debug,
            )
            out = linear_fn(*args)
        if self.gemm_bias_unfused_add:
            out = out + cast_if_needed(bias_tensor, self.activation_dtype)

        if self.return_bias:
            return out, cast_if_needed(bias_tensor, self.activation_dtype)
        return out

    def _get_quantizers(self, fp8_output, fp8_grad):
        if not self.fp8:
            return [None] * 6
        grad_input_quantizer = None
        grad_weight_quantizer = None
        grad_output_quantizer = None
        output_quantizer = None
        input_quantizer = self.quantizers["scaling_fwd"][tex.FP8FwdTensors.GEMM1_INPUT]
        input_quantizer.internal = False
        weight_quantizer = self.quantizers["scaling_fwd"][tex.FP8FwdTensors.GEMM1_WEIGHT]
        weight_quantizer.internal = True
        if fp8_output:
            output_quantizer = self.quantizers["scaling_fwd"][tex.FP8FwdTensors.GEMM1_OUTPUT]
        if torch.is_grad_enabled():
            grad_output_quantizer = self.quantizers["scaling_bwd"][tex.FP8BwdTensors.GRAD_OUTPUT1]
            grad_output_quantizer.internal = True
            if fp8_grad:
                grad_input_quantizer = self.quantizers["scaling_bwd"][tex.FP8BwdTensors.GRAD_INPUT1]
        return (
            input_quantizer,
            weight_quantizer,
            output_quantizer,
            grad_input_quantizer,
            grad_weight_quantizer,
            grad_output_quantizer,
        )

    def _get_debug_quantizers(self, fp8_output, fp8_grad):
        original_quantizers = self._get_quantizers(fp8_output, fp8_grad)
        assert TEDebugState.debug_enabled
        from ...debug.pytorch.debug_quantization import DebugQuantizer

        names = ["activation", "weight", "output", "dgrad", "wgrad", "gradient"]
        return tuple(
            DebugQuantizer(self.name, name, q, self.tp_group)
            for name, q in zip(names, original_quantizers)
        )

    def _customize_quantizers_float8_current_scaling(self, fwd: bool, recipe: Recipe) -> None:
        """Customize quantizers based on current scaling recipe + linear."""
        assert (
            recipe.float8_current_scaling()
        ), "current scaling recipe quantizer customization here"
        if fwd:
            # set configs about amax epsilon and power_2_scale
            self.quantizers["scaling_fwd"][
                tex.FP8FwdTensors.GEMM1_INPUT
            ].force_pow_2_scales = recipe.fp8_quant_fwd_inp.power_2_scale
            self.quantizers["scaling_fwd"][
                tex.FP8FwdTensors.GEMM1_INPUT
            ].amax_epsilon = recipe.fp8_quant_fwd_inp.amax_epsilon
            # also set weight quantizer with same amax_epsilon & power_2_scale
            self.quantizers["scaling_fwd"][
                tex.FP8FwdTensors.GEMM1_WEIGHT
            ].force_pow_2_scales = recipe.fp8_quant_fwd_weight.power_2_scale
            self.quantizers["scaling_fwd"][
                tex.FP8FwdTensors.GEMM1_WEIGHT
            ].amax_epsilon = recipe.fp8_quant_fwd_weight.amax_epsilon
            # paralle related
            if self.sequence_parallel and self.parallel_mode == "column":
                # customize input_quantizer with amax reduction TP group
                self.quantizers["scaling_fwd"][
                    tex.FP8FwdTensors.GEMM1_INPUT
                ].with_amax_reduction = True
                self.quantizers["scaling_fwd"][
                    tex.FP8FwdTensors.GEMM1_INPUT
                ].amax_reduction_group = self.tp_group
        else:
            # set grad_output_quantizer with amax epsilon and power_2_scale
            self.quantizers["scaling_bwd"][
                tex.FP8BwdTensors.GRAD_OUTPUT1
            ].force_pow_2_scales = recipe.fp8_quant_bwd_grad.power_2_scale
            self.quantizers["scaling_bwd"][
                tex.FP8BwdTensors.GRAD_OUTPUT1
            ].amax_epsilon = recipe.fp8_quant_bwd_grad.amax_epsilon
            # parallel related
            if self.sequence_parallel and self.parallel_mode == "row":
                # customize grad_output_quantizer with amax reduction TP group
                self.quantizers["scaling_bwd"][
                    tex.FP8BwdTensors.GRAD_OUTPUT1
                ].with_amax_reduction = True
                self.quantizers["scaling_bwd"][
                    tex.FP8BwdTensors.GRAD_OUTPUT1
                ].amax_reduction_group = self.tp_group<|MERGE_RESOLUTION|>--- conflicted
+++ resolved
@@ -536,16 +536,12 @@
                 quantizer = None
                 if ctx.fp8 or ctx.debug:
                     quantizer = ctx.input_quantizer
-<<<<<<< HEAD
-                    quantizer.set_usage(rowwise=False, columnwise=True)
-=======
                     if isinstance(quantizer, (Float8Quantizer, Float8CurrentScalingQuantizer)):
                         # If data is in FP8, we compute FP8 transposes manually
                         quantizer.set_usage(rowwise=True, columnwise=False)
                     else:
                         # wgrad GEMM requires input with column-wise usage
                         quantizer.set_usage(rowwise=False, columnwise=True)
->>>>>>> 61f1bf6f
                 nvtx_range_push(f"{nvtx_label}.column_parallel_comm_input")
                 gather_quantizer = None if ctx.force_hp_input_gather else quantizer
                 inputmat_total, inputmat_total_work = gather_along_first_dim(
