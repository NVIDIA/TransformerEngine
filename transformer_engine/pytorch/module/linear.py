--- conflicted
+++ resolved
@@ -12,6 +12,7 @@
 import transformer_engine_torch as tex
 
 from transformer_engine.common.recipe import Recipe
+from transformer_engine.pytorch import torch_version
 from .base import (
     get_workspace,
     get_ub,
@@ -67,8 +68,6 @@
 from ...debug.pytorch.debug_state import TEDebugState
 from ...debug.pytorch.utils import any_feature_enabled
 
-from transformer_engine.pytorch import torch_version
-
 __all__ = ["Linear"]
 
 
@@ -112,11 +111,8 @@
         fsdp_group: Union[dist_group_type, None],
         module: torch.nn.Module,
         skip_fp8_weight_update: bool,
-<<<<<<< HEAD
         symmetric_ar_type: str,
-=======
         debug: Optional[bool] = False,
->>>>>>> beaecf84
     ) -> torch.Tensor:
         # pylint: disable=missing-function-docstring
 
@@ -794,11 +790,8 @@
             None,  # fsdp_group
             None,  # module
             None,  # skip_fp8_weight_update
-<<<<<<< HEAD
             None,  # symmetric_ar_type
-=======
             None,  # debug
->>>>>>> beaecf84
         )
 
 
@@ -897,11 +890,8 @@
         ub_bulk_dgrad: bool = False,
         ub_bulk_wgrad: bool = False,
         ub_name: Optional[str] = None,
-<<<<<<< HEAD
         symmetric_ar_type: Optional[str] = None,
-=======
         name: Optional[str] = None,
->>>>>>> beaecf84
     ) -> None:
         super().__init__()
 
@@ -914,14 +904,11 @@
         self.apply_bias = bias and not return_bias
         self.get_rng_state_tracker = get_rng_state_tracker
         self.rng_tracker_name = rng_tracker_name
-<<<<<<< HEAD
         self.symmetric_ar_type = symmetric_ar_type
-=======
         self.name = name
 
         if TEDebugState.debug_enabled:
             self._turn_off_unsupported_features_in_debug()  # turn off userbuffers
->>>>>>> beaecf84
 
         if device == "meta":
             assert parameters_split is None, "Cannot split module parameters on 'meta' device."
@@ -1279,11 +1266,8 @@
                 self.fsdp_group,
                 self,
                 skip_fp8_weight_update,
-<<<<<<< HEAD
                 self.symmetric_ar_type,
-=======
                 debug,
->>>>>>> beaecf84
             )
             out = linear_fn(*args)
         if self.gemm_bias_unfused_add:
