--- conflicted
+++ resolved
@@ -25,13 +25,8 @@
     _2X_ACC_DGRAD,
     _2X_ACC_WGRAD,
 )
-<<<<<<< HEAD
-from ._common import noop_cat, WeightGradStore, get_module_quantizers
+from ._common import noop_cat, WeightGradStore
 from ..quantization import FP8GlobalStateManager
-=======
-from ._common import noop_cat, WeightGradStore
-from ..fp8 import FP8GlobalStateManager
->>>>>>> ca6fedcf
 from ..utils import (
     cast_if_needed,
     clear_tensor_data,
