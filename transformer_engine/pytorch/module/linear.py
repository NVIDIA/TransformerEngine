# Copyright (c) 2022-2025, NVIDIA CORPORATION & AFFILIATES. All rights reserved.
#
# See LICENSE for license information.

"""Linear API"""
from typing import Callable, Dict, Optional, Tuple, Union
from functools import reduce
from operator import mul as multiply_op

import functools
import torch

import transformer_engine_torch as tex

from transformer_engine.common.recipe import Recipe
from transformer_engine.pytorch import torch_version
from .base import (
    get_workspace,
    get_ub,
    TransformerEngineBaseModule,
    get_dummy_wgrad,
    _2X_ACC_FPROP,
    _2X_ACC_DGRAD,
    _2X_ACC_WGRAD,
)
from ._common import noop_cat, _fix_gathered_fp8_transpose, WeightGradStore
from ..fp8 import FP8GlobalStateManager
from ..utils import (
    cast_if_needed,
    clear_tensor_data,
    divide,
    init_method_constant,
    requires_grad,
    needs_quantized_gemm,
    non_tn_fp8_gemm_supported,
    assert_dim_for_fp8_exec,
    nvtx_range_pop,
    nvtx_range_push,
)
from ..distributed import (
    set_tensor_model_parallel_attributes,
    get_distributed_world_size,
    allreduce,
    symmetric_all_reduce,
    reduce_scatter_along_first_dim,
    gather_along_first_dim,
    is_fp8_activation_recompute_enabled,
    in_fp8_activation_recompute_phase,
    _fsdp_scatter_tensors,
    _fsdp_gather_tensors,
)
from ..cpp_extensions import (
    general_gemm,
)
from ..constants import GemmParallelModes, dist_group_type
from ..jit import no_torch_dynamo
from ..graph import is_graph_capturing
from ..tensor.quantized_tensor import (
    QuantizedTensor,
    Quantizer,
    prepare_for_saving,
    restore_from_saved,
)
from ..tensor.float8_tensor import Float8CurrentScalingQuantizer, Float8Quantizer
from ..tensor.mxfp8_tensor import MXFP8Quantizer
from ..tensor._internal.mxfp8_tensor_base import MXFP8TensorBase
from ..tensor.float8_blockwise_tensor import Float8BlockQuantizer
from ..cpu_offload import is_cpu_offload_enabled, mark_activation_offload
from ...debug.pytorch.debug_state import TEDebugState
from ...debug.pytorch.utils import any_feature_enabled

__all__ = ["Linear"]


class _Linear(torch.autograd.Function):
    """Linear semi-top level module
    Calls custom cuda extensions.
    """

    @staticmethod
    def forward(
        ctx,
        weight: torch.Tensor,
        inp: torch.Tensor,
        bias: Optional[torch.Tensor],
        is_first_microbatch: Union[bool, None],
        fp8: bool,
        fp8_calibration: bool,
        wgrad_store: WeightGradStore,
        input_quantizer: Optional[Quantizer],
        weight_quantizer: Optional[Quantizer],
        output_quantizer: Optional[Quantizer],
        grad_input_quantizer: Optional[Quantizer],
        grad_weight_quantizer: Optional[Quantizer],
        grad_output_quantizer: Optional[Quantizer],
        fuse_wgrad_accumulation: bool,
        cpu_offloading: bool,
        tp_group: Union[dist_group_type, None],
        tp_size: int,
        sequence_parallel: bool,
        tensor_parallel: bool,
        activation_dtype: torch.dtype,
        parallel_mode: Union[str, None],
        is_grad_enabled: bool,
        ub_overlap_rs_fprop: bool,
        ub_overlap_ag_dgrad: bool,
        ub_overlap_ag_fprop: bool,
        ub_overlap_rs_dgrad: bool,
        ub_bulk_dgrad: bool,
        ub_bulk_wgrad: bool,
        ub_name: str,
        fp8_output: bool,  # pylint: disable=unused-argument
        fsdp_group: Union[dist_group_type, None],
        module: torch.nn.Module,
        skip_fp8_weight_update: bool,
        symmetric_ar_type: str,
        debug: Optional[bool] = False,
    ) -> torch.Tensor:
        # pylint: disable=missing-function-docstring

        # NVTX label for profiling
        nvtx_label = "transformer_engine._Linear.forward"
        if ub_name is not None:
            nvtx_label = f"{nvtx_label}.{ub_name}"

        # Make sure input dimensions are compatible
        out_features, in_features = weight.shape
        inp_shape = inp.shape
        assert inp_shape[-1] == in_features, "GEMM not possible"

        tp_world_size = get_distributed_world_size(tp_group)
        backward_needs_input = is_grad_enabled and weight.requires_grad

        # Prepare input tensor
        # Note: Cast to expected dtype and perform tensor-parallel communication
        nvtx_range_push(f"{nvtx_label}.input_cast_comm")
        inputmat = inp.view(-1, in_features)
        inputmat_total = None
        with_input_all_gather_nccl = (
            parallel_mode == "column" and sequence_parallel and not ub_overlap_ag_fprop
        )
        own_quantized_input = False
        # TODO(kwyss): Support FP8 allgather for FP8 block quantization.
        force_hp_input_gather = (
            fp8 and with_input_all_gather_nccl and isinstance(input_quantizer, Float8BlockQuantizer)
        )  # Perform TP communication in high precision.
        if fp8:
            assert_dim_for_fp8_exec(inputmat, weight)
            if any([ub_overlap_ag_fprop, ub_overlap_rs_fprop]) and not (
                FP8GlobalStateManager.get_fp8_recipe().float8_per_tensor_scaling()
            ):
                raise NotImplementedError(
                    "Comm+GEMM overlap is only supported with FP8 delayed scaling or per-tensor"
                    " current scaling"
                )
        if fp8 or debug:
            if input_quantizer is None:
                raise ValueError("Missing quantizer for input tensor")
            if with_input_all_gather_nccl:
                if force_hp_input_gather:
                    input_quantizer.set_usage(rowwise=True, columnwise=False)
                    inputmat_total, _ = gather_along_first_dim(
                        inputmat, tp_group, quantizer=input_quantizer
                    )
                else:
                    if not isinstance(inputmat, QuantizedTensor):
                        columnwise_usage = backward_needs_input and isinstance(
                            input_quantizer, MXFP8Quantizer
                        )
                        # force_hp_input_gather should enforce this
                        assert not isinstance(input_quantizer, Float8BlockQuantizer)
                        input_quantizer.set_usage(rowwise=True, columnwise=columnwise_usage)
                        inputmat = input_quantizer(inputmat)
                        own_quantized_input = True
                    input_quantizer.set_usage(rowwise=True, columnwise=False)
                    inputmat_total, _ = gather_along_first_dim(
                        inputmat,
                        tp_group,
                        quantizer=input_quantizer,
                    )
            else:
                if (
                    FP8GlobalStateManager.get_fp8_recipe().float8_per_tensor_scaling()
                    and ub_bulk_dgrad
                ):
                    # reduce duplicated transpose in `_fix_gathered_fp8_transpose`
                    input_quantizer.set_usage(rowwise=True, columnwise=False)
                else:
                    input_quantizer.set_usage(
                        rowwise=True,
                        columnwise=backward_needs_input,
                    )
                if not isinstance(inputmat, QuantizedTensor):
                    inputmat = input_quantizer(inputmat)
                    own_quantized_input = True
                elif backward_needs_input:
                    inputmat.update_usage(rowwise_usage=True, columnwise_usage=True)
                inputmat_total = inputmat
        else:
            inputmat = cast_if_needed(inp, activation_dtype)
            if with_input_all_gather_nccl:
                inputmat_total, _ = gather_along_first_dim(inputmat, tp_group)
            else:
                inputmat_total = inputmat
        nvtx_range_pop(f"{nvtx_label}.input_cast_comm")

        # Cast weight to expected dtype
        weightmat = weight

        if fp8 or debug:
            # Configure quantizer
            if weight_quantizer is not None:
                columnwise_usage = is_grad_enabled and inp.requires_grad
                if not columnwise_usage:
                    columnwise_usage = (
                        is_fp8_activation_recompute_enabled()
                        and not in_fp8_activation_recompute_phase()
                    )
                weight_quantizer.set_usage(rowwise=True, columnwise=columnwise_usage)
            # FP8 cast to workspace buffer
            update_workspace = is_first_microbatch is None or is_first_microbatch
            weightmat = module.get_weight_workspace(
                tensor=weight,
                quantizer=weight_quantizer,
                cache_name=(None if is_first_microbatch is None else "weight"),
                update_workspace=update_workspace,
                skip_update_flag=skip_fp8_weight_update,
                fsdp_group=fsdp_group,
                workspace_dtype=activation_dtype,
            )
        else:
            weightmat = cast_if_needed(weightmat, activation_dtype)

        # Cast bias to expected dtype
        bias_dtype = activation_dtype
        if needs_quantized_gemm(inputmat_total) and activation_dtype == torch.float32:
            bias_dtype = torch.bfloat16
        bias = cast_if_needed(bias, bias_dtype) if bias is not None else bias

        # Configure output quantizer
        if output_quantizer is not None:
            output_quantizer.set_usage(rowwise=True, columnwise=False)

        # Calibrate quantizers if needed
        if not fp8 and fp8_calibration:
            if input_quantizer is not None:
                input_quantizer.calibrate(inputmat_total)
            if weight_quantizer is not None:
                weight_quantizer.calibrate(weight)

        ub_obj = None
        ub_type = None
        rs_out = None
        out_dtype = activation_dtype
        if ub_overlap_rs_fprop:
            ub_obj = get_ub(ub_name + "_fprop")
            ub_type = tex.CommOverlapType.RS
            out_shape = [reduce(multiply_op, inp_shape[:-1]) // tp_world_size, out_features]
            rs_out = torch.empty(out_shape, dtype=activation_dtype, device=inputmat_total.device)

        elif ub_overlap_ag_fprop:
            ub_obj = get_ub(ub_name + "_fprop")
            ub_type = tex.CommOverlapType.AG
            if fp8:
                assert ub_obj.is_fp8_ubuf(), "AG overlap with FP8 GEMM inputs requires FP8 buffer."
            ub_obj.copy_into_buffer(inputmat_total, input_quantizer, local_chunk=True)
            inputmat_total = ub_obj.get_buffer(input_quantizer)

        nvtx_range_push(f"{nvtx_label}.gemm")
        fprop_gemm_use_split_accumulator = _2X_ACC_FPROP
        if fp8:
            recipe = FP8GlobalStateManager.get_fp8_recipe()
            if hasattr(recipe, "fp8_gemm_fprop"):
                fprop_gemm_use_split_accumulator = recipe.fp8_gemm_fprop.use_split_accumulator

        out, *_, rs_out = general_gemm(
            weightmat,
            inputmat_total,
            get_workspace(),
            quantization_params=output_quantizer,
            out_dtype=out_dtype,
            bias=bias,
            use_split_accumulator=fprop_gemm_use_split_accumulator,
            ub=ub_obj,
            ub_type=ub_type,
            extra_output=rs_out,
        )
        nvtx_range_pop(f"{nvtx_label}.gemm")

        if is_grad_enabled:
            ctx.weight_quantizer = weight_quantizer
            saved_inputmat = None

            ctx.backward_input_needs_gather = (
                weight.requires_grad and parallel_mode == "column" and sequence_parallel
            )

            if backward_needs_input:
                if own_quantized_input and isinstance(inputmat, QuantizedTensor):
                    # For sequence parallel in vanilla FP8, rowwise data is
                    # to gather the input. For MXFP8, columnwise only data
                    # can be allgathered.
                    if isinstance(inputmat, MXFP8TensorBase) or not ctx.backward_input_needs_gather:
                        inputmat.update_usage(rowwise_usage=False, columnwise_usage=True)
                if force_hp_input_gather:
                    assert not isinstance(inputmat, QuantizedTensor)
                saved_inputmat = inputmat

            # Weight with column-wise usage is needed for dgrad GEMM.
            if inp.requires_grad:
                if isinstance(weightmat, QuantizedTensor):
                    weightmat.update_usage(columnwise_usage=True)

            if cpu_offloading and saved_inputmat is not None:
                mark_activation_offload(saved_inputmat)

            # Scatter intermediate/activation tensors saved for the backward pass
            # NOTE: FSDP sharding is not valid for models initialized with primary Fp8 weights
            nvtx_range_push(f"{nvtx_label}.fsdp_scatter")
            ctx.fsdp_group = fsdp_group
            ctx.fsdp_shapes = _fsdp_scatter_tensors(
                fsdp_group,
                saved_inputmat,
                weightmat if fp8 and not isinstance(weight, QuantizedTensor) else None,
            )
            nvtx_range_pop(f"{nvtx_label}.fsdp_scatter")

            if cpu_offloading:
                ctx.grad_added_to_main_grad = hasattr(weight, "grad_added_to_main_grad")

                if ctx.grad_added_to_main_grad:
                    # If you are passing torch.nn.Parameter through the Torch hooks, you will
                    # get back torch.Tensor. Torch rips off the Parameter wrapper.
                    # You need to preserve the weight object to have all the attributes user
                    # sets for the weights. Because of this, it is not recommended to offload
                    # weights if weights are externally touched outside this module
                    ctx.weight_object = weight

            # TODO(ksivamani): Check memory usage
            tensors_to_save, tensor_objects = prepare_for_saving(
                saved_inputmat,
                weightmat,
                weight,
                bias,
            )
            ctx.save_for_backward(*tensors_to_save)
            ctx.tensor_objects = tensor_objects

            ctx.activation_dtype = activation_dtype
            ctx.fp8 = fp8
            ctx.fp8_recipe = FP8GlobalStateManager.get_fp8_recipe() if fp8 else None
            ctx.force_hp_input_gather = force_hp_input_gather
            ctx.input_quantizer = input_quantizer
            ctx.grad_input_quantizer = grad_input_quantizer
            ctx.grad_weight_quantizer = grad_weight_quantizer
            ctx.grad_output_quantizer = grad_output_quantizer
            ctx.fuse_wgrad_accumulation = fuse_wgrad_accumulation
            if fuse_wgrad_accumulation and weight.requires_grad:
                ctx.main_grad = weight.main_grad

            ctx.debug = debug
            ctx.cpu_offloading = cpu_offloading
            ctx.is_first_microbatch = is_first_microbatch
            ctx.use_bias = bias is not None
            ctx.sequence_parallel = sequence_parallel
            ctx.tensor_parallel = tensor_parallel
            ctx.inp_shape = inp_shape
            ctx.parallel_mode = parallel_mode
            ctx.tp_group = tp_group
            ctx.ub_overlap_ag = ub_overlap_ag_dgrad
            ctx.ub_overlap_rs_dgrad = ub_overlap_rs_dgrad
            ctx.ub_bulk_dgrad = ub_bulk_dgrad
            ctx.ub_bulk_wgrad = ub_bulk_wgrad
            ctx.ub_name = ub_name
            ctx.tp_size = tp_size
            ctx.requires_dgrad = inp.requires_grad
            ctx.requires_wgrad = weight.requires_grad
            ctx.reduce_and_update_bwd_fp8_tensors = False
            ctx.owns_input = saved_inputmat is not inp
            if ctx.fp8 and requires_grad(inp, weight, bias):
                _first_fp8_module = FP8GlobalStateManager.IS_FIRST_FP8_MODULE
                ctx.reduce_and_update_bwd_fp8_tensors = FP8GlobalStateManager.is_first_fp8_module()
                if in_fp8_activation_recompute_phase():
                    FP8GlobalStateManager.IS_FIRST_FP8_MODULE = _first_fp8_module
            ctx.wgrad_store = wgrad_store

        # Row Parallel Linear
        if ub_overlap_rs_fprop:
            out = rs_out
        elif parallel_mode == "row":
            nvtx_range_push(f"{nvtx_label}.row_parallel_comm")
            if sequence_parallel:
                out, _ = reduce_scatter_along_first_dim(out, tp_group)
            elif tensor_parallel:
                if symmetric_ar_type is not None:
                    out, _ = symmetric_all_reduce(out, tp_group, all_reduce_type=symmetric_ar_type)
                else:
                    out, _ = allreduce(out, tp_group)
            nvtx_range_pop(f"{nvtx_label}.row_parallel_comm")

        out = out.view(-1, *inp_shape[1:-1], out_features)
        return out

    @staticmethod
    def backward(ctx, grad_output: torch.Tensor) -> Tuple[Union[torch.Tensor, None], ...]:
        # pylint: disable=missing-function-docstring

        # NVTX label for profiling
        nvtx_label = "transformer_engine._Linear.backward"
        if ctx.ub_name is not None:
            nvtx_label = f"{nvtx_label}.{ctx.ub_name}"

        with torch.cuda.nvtx.range("_Linear_backward"):
            if (
                ctx.fp8
                and any(
                    [
                        ctx.ub_overlap_ag,
                        ctx.ub_overlap_rs_dgrad,
                        ctx.ub_bulk_dgrad,
                        ctx.ub_bulk_wgrad,
                    ]
                )
                and (ctx.fp8_recipe is not None)
            ):
                if not ctx.fp8_recipe.float8_per_tensor_scaling():
                    raise NotImplementedError(
                        "Comm+GEMM overlap is only supported with FP8 delayed scaling or per-tensor"
                        " current scaling"
                    )

            saved_tensors = ctx.saved_tensors
            inputmat, weight_fp8, weight, bias = (  # pylint: disable=unbalanced-tuple-unpacking
                restore_from_saved(ctx.tensor_objects, saved_tensors)
            )
            # Delete the references to tensor objects once they've been consumed
            # by the `restore_from_saved` method to construct back the actual tensors.
            ctx.tensor_objects = None

            # Since main_grad can be modified inplace, it should not be a part of saved_tensors
            main_grad = (
                ctx.main_grad
                if weight is not None and ctx.fuse_wgrad_accumulation and ctx.requires_wgrad
                else None
            )

            if ctx.cpu_offloading:
                if ctx.grad_added_to_main_grad:
                    weight = ctx.weight_object
                if ctx.requires_wgrad and ctx.fuse_wgrad_accumulation:
                    weight.main_grad = main_grad

            # Gather intermediate/activation tensors if needed
            # NOTE: weight_fp8 = weight when ctx.fp8 == False and torch.disttributed.FSDP already
            #       shards/unshards the base weights so we don't do it ourselves
            nvtx_range_push(f"{nvtx_label}.fsdp_gather")
            _fsdp_gather_tensors(
                ctx.fsdp_group,
                ctx.fsdp_shapes,
                inputmat,
                weight_fp8,
            )
            nvtx_range_pop(f"{nvtx_label}.fsdp_gather")

            ctx.ub_obj_gradout = None
            ub_obj_dgrad = None
            ub_obj_wgrad = None
            ub_type_dgrad = None
            ub_type_wgrad = None
            dgrad_shape = [reduce(multiply_op, ctx.inp_shape[:-1]), ctx.inp_shape[-1]]
            rs_out = None
            dgrad_bulk = None
            if ctx.ub_overlap_ag:
                # Overlap grad_output all-gather with dgrad compute
                ctx.ub_obj_gradout = get_ub(ctx.ub_name + "_dgrad")
                ub_obj_dgrad = ctx.ub_obj_gradout
                ub_type_dgrad = tex.CommOverlapType.AG

            elif ctx.ub_overlap_rs_dgrad:
                # Overlap dgrad reduce-scatter with dgrad compute
                ctx.ub_obj_gradout = get_ub(ctx.ub_name + "_dgrad")
                ub_obj_dgrad = ctx.ub_obj_gradout
                ub_type_dgrad = tex.CommOverlapType.RS
                rs_out = torch.empty(
                    dgrad_shape, dtype=ctx.activation_dtype, device=grad_output.device
                )

            else:
                if ctx.ub_bulk_dgrad:
                    # Overlap inputmat all-gather with dgrad compute
                    # NOTE: Copying into communication buffer will always prefer rowwise data,
                    #       and will copy columnwise data if rowwise does not exist. In that case,
                    #       the all-gather will apply to the leading dimension of the transpose,
                    #       which then needs to be interleaved correctly before WGRAD.
                    ctx.ub_obj_gradout = get_ub(ctx.ub_name + "_dgrad")
                    ub_obj_dgrad = ctx.ub_obj_gradout
                    ub_type_dgrad = tex.CommOverlapType.AG
                    ub_obj_dgrad.copy_into_buffer(inputmat, ctx.input_quantizer, local_chunk=True)

                if ctx.ub_bulk_wgrad:
                    # Overlap dgrad reduce-scatter with wgrad compute
                    ub_obj_wgrad = get_ub(ctx.ub_name + "_wgrad")
                    ub_type_wgrad = tex.CommOverlapType.RS
                    ub_obj_wgrad.set_buffer_params(ctx.grad_input_quantizer)
                    dgrad_bulk = ub_obj_wgrad.get_buffer(ctx.grad_input_quantizer)

            # Configure quantizer for grad output tensor
            # Note: dgrad GEMM requires row-wise usage, wgrad GEMM
            # requires column-wise usage
            if ctx.grad_output_quantizer is not None:
                rowwise_usage = True
                columnwise_usage = True
                if ctx.ub_overlap_ag and isinstance(
                    ctx.grad_output_quantizer,
                    (Float8Quantizer, Float8CurrentScalingQuantizer),
                ):
                    # If data is in FP8 and communication is handled
                    # with Userbuffers, we compute FP8 transposes
                    # manually
                    columnwise_usage = False
                ctx.grad_output_quantizer.set_usage(
                    rowwise=rowwise_usage,
                    columnwise=columnwise_usage,
                )

            # Prepare grad output tensor
            # Note: Cast to expected dtype and perform tensor-parallel communication
            nvtx_range_push(f"{nvtx_label}.grad_output_preprocess")
            (
                grad_output,
                grad_bias,
            ) = TransformerEngineBaseModule.grad_output_preprocess(
                ctx,
                grad_output,
                ctx.parallel_mode == "row",
                ctx.grad_output_quantizer,
            )
            nvtx_range_pop(f"{nvtx_label}.grad_output_preprocess")

            # Launch tensor-parallel communication for input tensor
            inputmat_total = None
            inputmat_total_work = None
            if ctx.backward_input_needs_gather and not ctx.ub_bulk_dgrad:
                quantizer = None
                if ctx.fp8 or ctx.debug:
                    quantizer = ctx.input_quantizer
                    if isinstance(quantizer, (Float8Quantizer, Float8CurrentScalingQuantizer)):
                        # If data is in FP8, we compute FP8 transposes manually
                        quantizer.set_usage(rowwise=True, columnwise=False)
                    else:
                        # wgrad GEMM requires input with column-wise usage
                        quantizer.set_usage(rowwise=False, columnwise=True)
                nvtx_range_push(f"{nvtx_label}.column_parallel_comm_input")
                gather_quantizer = None if ctx.force_hp_input_gather else quantizer
                inputmat_total, inputmat_total_work = gather_along_first_dim(
                    inputmat,
                    ctx.tp_group,
                    async_op=True,
                    quantizer=gather_quantizer,
                )
                nvtx_range_pop(f"{nvtx_label}.column_parallel_comm_input")
            else:
                inputmat_total = inputmat

            # Check whether to output wgrad GEMM directly into main grad
            if ctx.is_first_microbatch is not None:
                accumulate_wgrad_into_param_main_grad = (
                    ctx.fuse_wgrad_accumulation and not ctx.is_first_microbatch
                )
            else:
                accumulate_wgrad_into_param_main_grad = ctx.fuse_wgrad_accumulation

            # Compute grad input tensor
            dgrad = None
            dgrad_work = None
            if ctx.requires_dgrad:

                # Update quantizer
                if ctx.grad_input_quantizer is not None:
                    ctx.grad_input_quantizer.set_usage(rowwise=True, columnwise=False)
                # dgrad GEMM
                nvtx_range_push(f"{nvtx_label}.dgrad_gemm")
                dgrad_gemm_use_split_accumulator = _2X_ACC_DGRAD
                if ctx.fp8:
                    recipe = ctx.fp8_recipe
                    if hasattr(recipe, "fp8_gemm_dgrad"):
                        dgrad_gemm_use_split_accumulator = (
                            recipe.fp8_gemm_dgrad.use_split_accumulator
                        )

                if ctx.weight_quantizer is not None and isinstance(weight_fp8, QuantizedTensor):
                    weight_fp8.update_usage(
                        rowwise_usage=ctx.weight_quantizer.rowwise_usage,
                        columnwise_usage=ctx.weight_quantizer.columnwise_usage,
                    )

                dgrad, *_, rs_out = general_gemm(
                    weight_fp8,
                    grad_output,
                    get_workspace(),
                    layout="NN",
                    grad=True,
                    quantization_params=ctx.grad_input_quantizer,
                    out=dgrad_bulk,
                    out_dtype=ctx.activation_dtype,
                    use_split_accumulator=dgrad_gemm_use_split_accumulator,
                    ub=ub_obj_dgrad,
                    ub_type=ub_type_dgrad,
                    extra_output=rs_out,
                    bulk_overlap=ctx.ub_bulk_dgrad,
                )
                nvtx_range_pop(f"{nvtx_label}.dgrad_gemm")

                # Launch tensor-parallel communication
                if ctx.ub_overlap_rs_dgrad:
                    dgrad = rs_out
                elif ctx.parallel_mode == "column" and not ctx.ub_bulk_wgrad:
                    nvtx_range_push(f"{nvtx_label}.column_parallel_comm_dgrad")
                    if ctx.sequence_parallel:
                        dgrad, dgrad_work = reduce_scatter_along_first_dim(
                            dgrad,
                            ctx.tp_group,
                            async_op=True,
                        )
                    else:
                        dgrad, dgrad_work = allreduce(dgrad, ctx.tp_group, async_op=True)
                    nvtx_range_pop(f"{nvtx_label}.column_parallel_comm_dgrad")

            # Compute grad weight tensor
            wgrad = None
            if ctx.requires_wgrad:

                # Synchronize tensor-parallel communication for input tensor
                if ctx.ub_bulk_dgrad:
                    inputmat_total = ub_obj_dgrad.get_buffer(ctx.input_quantizer)
                    if ctx.fp8:
                        if inputmat._data is None:
                            # All-gather executed on columnwise data and result is in rowwise data,
                            # so we need to fix the interleaving before WGRAD.
                            inputmat_total = _fix_gathered_fp8_transpose(
                                inputmat_total, ctx.tp_size
                            )
                        elif not non_tn_fp8_gemm_supported():
                            # FP8 GEMM on Hopper only supports TN layout so the gathered input must
                            # have a valid transpose.
                            inputmat_total._create_transpose()
                if inputmat_total_work is not None:
                    inputmat_total_work.wait()
                    inputmat_total_work = None
                if ctx.input_quantizer is not None and not isinstance(
                    inputmat_total, QuantizedTensor
                ):
                    # Async gather in BF16 does not asynchronously
                    # call quantizer after gather.
                    ctx.input_quantizer.set_usage(rowwise=False, columnwise=True)
                    inputmat_total = ctx.input_quantizer(inputmat_total)

                # Make sure GEMM inputs have required data
                if isinstance(inputmat_total, QuantizedTensor):
                    inputmat_total.update_usage(columnwise_usage=True)
                if isinstance(grad_output, QuantizedTensor):
                    grad_output.update_usage(columnwise_usage=True)

                # Figure out whether to use split accumulator
                use_split_accumulator = _2X_ACC_WGRAD
                if ctx.fp8:
                    recipe = ctx.fp8_recipe
                    if hasattr(recipe, "fp8_gemm_wgrad"):
                        use_split_accumulator = recipe.fp8_gemm_wgrad.use_split_accumulator

                # Output buffer for overlapping grad input
                # reduce-scatter with wgrad GEMM
                if ctx.ub_bulk_wgrad and ub_obj_wgrad.is_fp8_ubuf():
                    rs_out = torch.empty(
                        dgrad_shape, dtype=ctx.activation_dtype, device=grad_output.device
                    )

                # wgrad GEMM
                # Note: Fuse with bgrad computation if needed
                nvtx_range_push(f"{nvtx_label}.wgrad_gemm")
                general_gemm_wgrad = functools.partial(
                    general_gemm,
                    out_dtype=(
                        main_grad.dtype if ctx.fuse_wgrad_accumulation else ctx.activation_dtype
                    ),
                    workspace=get_workspace(),
                    layout="NT",
                    grad=True,
                    bias=(bias if (grad_bias is None and not ctx.fp8) else None),
                    out=main_grad if ctx.fuse_wgrad_accumulation else None,
                    use_split_accumulator=use_split_accumulator,
                    accumulate=accumulate_wgrad_into_param_main_grad,
                    quantization_params=ctx.grad_weight_quantizer,
                    ub=ub_obj_wgrad,
                    ub_type=ub_type_wgrad,
                    extra_output=rs_out,
                    bulk_overlap=ctx.ub_bulk_wgrad,
                )

                if ctx.wgrad_store is not None and ctx.wgrad_store.split_bw():
                    ctx.wgrad_store.put([inputmat_total, grad_output], general_gemm_wgrad)
                else:
                    wgrad, grad_bias_, _, rs_out = general_gemm_wgrad(inputmat_total, grad_output)

                    if grad_bias is None:
                        grad_bias = grad_bias_
                    del grad_bias_

                    # Deallocate input tensor
                    if ctx.owns_input:
                        clear_tensor_data(inputmat_total)
                nvtx_range_pop(f"{nvtx_label}.wgrad_gemm")

                if ctx.ub_bulk_wgrad:
                    if ub_obj_wgrad.is_fp8_ubuf():
                        dgrad = rs_out
                    else:
                        dgrad = ub_obj_wgrad.get_buffer(ctx.grad_input_quantizer, local_chunk=True)

            # Don't return grad bias if not needed
            if not ctx.use_bias:
                grad_bias = None

            # Make sure all tensor-parallel communication is finished
            if inputmat_total_work is not None:
                inputmat_total_work.wait()
                inputmat_total_work = None
            if dgrad_work is not None:
                dgrad_work.wait()
                dgrad_work = None

        if ctx.requires_wgrad:
            # Handle custom DDP from mcore.
            if (
                ctx.fuse_wgrad_accumulation
                and weight is not None
                and hasattr(weight, "grad_added_to_main_grad")
            ):
                weight.grad_added_to_main_grad = True
                if getattr(weight, "zero_out_wgrad", False):
                    wgrad = get_dummy_wgrad(
                        list(weight.main_grad.shape),
                        weight.dtype,
                        zero=True,
                    )
                else:
                    wgrad = get_dummy_wgrad(
                        list(weight.main_grad.shape),
                        weight.dtype,
                    )
            elif ctx.fuse_wgrad_accumulation:
                wgrad = None
        else:
            wgrad = None

        if ctx.reduce_and_update_bwd_fp8_tensors and not is_graph_capturing():
            nvtx_range_push(f"{nvtx_label}.reduce_and_update_fp8_tensors")
            FP8GlobalStateManager.reduce_and_update_fp8_tensors(forward=False)
            nvtx_range_pop(f"{nvtx_label}.reduce_and_update_fp8_tensors")

        # Scatter fp8 weight buffers
        if ctx.fp8 and not isinstance(weight, QuantizedTensor):
            _fsdp_scatter_tensors(ctx.fsdp_group, weight_fp8)
        return (
            wgrad,
            dgrad.view(ctx.inp_shape) if ctx.requires_dgrad else None,
            grad_bias,
            None,  # is_first_microbatch
            None,  # fp8
            None,  # fp8_calibration
            None,  # wgrad_store
            None,  # input_quantizer
            None,  # weight_quantizer
            None,  # output_quantizer
            None,  # grad_input_quantizer
            None,  # grad_weight_quantizer
            None,  # grad_output_quantizer
            None,  # fuse_wgrad_accumulation
            None,  # cpu_offloading
            None,  # tp_group
            None,  # tp_size
            None,  # sequence_parallel
            None,  # tensor_parallel
            None,  # activation_dtype
            None,  # parallel_mode
            None,  # is_grad_enabled
            None,  # ub_overlap_rs_fprop
            None,  # ub_overlap_ag_dgrad
            None,  # ub_overlap_ag_fprop
            None,  # ub_overlap_rs_dgrad
            None,  # ub_bulk_dgrad
            None,  # ub_bulk_wgrad
            None,  # ub_name
            None,  # fp8_output
            None,  # fsdp_group
            None,  # module
            None,  # skip_fp8_weight_update
            None,  # symmetric_ar_type
            None,  # debug
        )


class Linear(TransformerEngineBaseModule):
    """Applies a linear transformation to the incoming data :math:`y = xA^T + b`

    On NVIDIA GPUs it is a drop-in replacement for `torch.nn.Linear`.

    Parameters
    ----------
    in_features : int
                 size of each input sample.
    out_features : int
                  size of each output sample.
    bias : bool, default = `True`
          if set to `False`, the layer will not learn an additive bias.
    init_method : Callable, default = `None`
                 used for initializing weights in the following way: `init_method(weight)`.
                 When set to `None`, defaults to `torch.nn.init.normal_(mean=0.0, std=0.023)`.
    get_rng_state_tracker : Callable, default = `None`
                 used to get the random number generator state tracker for initializing weights.
    rng_tracker_name : str, default = `None`
                 the param passed to get_rng_state_tracker to get the specific rng tracker.
    parameters_split : Optional[Union[Tuple[str, ...], Dict[str, int]]], default = None
                      Configuration for splitting the weight and bias tensors along dim 0 into
                      multiple PyTorch parameters. If a list or tuple of strings is provided,
                      they are used to make the names of equally-sized parameters. If a dict
                      (preferably an OrderedDict) is provided, the keys are used as names and
                      values as split sizes along dim 0. The resulting parameters will have
                      names that end in `_weight` or `_bias`, so trailing underscores are
                      stripped from any provided names.
    device : Union[torch.device, str], default = "cuda"
          The device on which the parameters of the model will be allocated. It is the user's
          responsibility to ensure all parameters are moved to the GPU before running the
          forward pass.
    name: str, default = `None`
        name of the module, currently used for debugging purposes.

    Parallelism parameters
    ----------------------
    sequence_parallel : bool, default = `False`
                       if set to `True`, uses sequence parallelism.
    tp_group : ProcessGroup, default = `None`
              tensor parallel process group.
    tp_size : int, default = 1
             used as TP (tensor parallel) world size when TP groups are not formed during
             initialization. In this case, users must call the
             `set_tensor_parallel_group(tp_group)` method on the initialized module before the
             forward pass to supply the tensor parallel group needed for tensor and sequence
             parallel collectives.
    parallel_mode : {None, 'column', 'row'}, default = `None`
                   used to decide whether this Linear layer is Column Parallel Linear or Row
                   Parallel Linear as described `here <https://arxiv.org/pdf/1909.08053.pdf>`_.
                   When set to `None`, no communication is performed.

    Optimization parameters
    -----------------------
    fuse_wgrad_accumulation : bool, default = 'False'
                             if set to `True`, enables fusing of creation and accumulation of
                             the weight gradient. When enabled, it is assumed that the weights
                             have an additional `main_grad` attribute (used instead of the
                             regular `grad`) which is a pre-allocated buffer of the correct
                             size to accumulate gradients in.
    return_bias : bool, default = `False`
                 when set to `True`, this module will not apply the additive bias itself, but
                 instead return the bias value during the forward pass together with the
                 output of the linear transformation :math:`y = xA^T`. This is useful when
                 the bias addition can be fused to subsequent operations.
    params_dtype : torch.dtype, default = `torch.get_default_dtype()`
                  it controls the type used to allocate the initial parameters. Useful when
                  the model is trained with lower precision and the original FP32 parameters
                  would not fit in GPU memory.
    symmetric_ar_type : {None, 'multimem_all_reduce', 'two_shot', 'one_shot'}, default = None
                   Type of symmetric memory all-reduce to use during the forward pass.
                   This can help in latency bound communication situations.
                   Requires PyTorch version 2.7.0 or higher. When set to None, standard all-reduce
                   is used.
    """

    def __init__(
        self,
        in_features: int,
        out_features: int,
        sequence_parallel: bool = False,
        fuse_wgrad_accumulation: bool = False,
        tp_group: Optional[dist_group_type] = None,
        tp_size: int = 1,
        get_rng_state_tracker: Optional[Callable] = None,
        rng_tracker_name: Optional[str] = None,
        init_method: Optional[Callable] = None,
        bias: bool = True,
        return_bias: bool = False,
        params_dtype: Optional[torch.dtype] = None,
        parallel_mode: Optional[str] = None,
        parameters_split: Optional[Union[Tuple[str, ...], Dict[str, int]]] = None,
        device: Union[torch.device, str] = "cuda",
        ub_overlap_ag: bool = False,
        ub_overlap_rs: bool = False,
        ub_overlap_rs_dgrad: bool = False,
        ub_bulk_dgrad: bool = False,
        ub_bulk_wgrad: bool = False,
        ub_name: Optional[str] = None,
<<<<<<< HEAD
        split_bw: bool = False,
=======
        symmetric_ar_type: Optional[str] = None,
>>>>>>> 39c0e709
        name: Optional[str] = None,
    ) -> None:
        super().__init__()

        params_dtype = torch.get_default_dtype() if params_dtype is None else params_dtype
        self.in_features = in_features
        self.out_features = out_features
        self.fuse_wgrad_accumulation = fuse_wgrad_accumulation
        self.use_bias = bias
        self.return_bias = return_bias
        self.apply_bias = bias and not return_bias
        self.get_rng_state_tracker = get_rng_state_tracker
        self.rng_tracker_name = rng_tracker_name
        self.symmetric_ar_type = symmetric_ar_type
        self.name = name

        if TEDebugState.debug_enabled:
            self._turn_off_unsupported_features_in_debug()  # turn off userbuffers

        self.wgrad_store = WeightGradStore(split_bw, ub_bulk_wgrad)

        if device == "meta":
            assert parameters_split is None, "Cannot split module parameters on 'meta' device."
        if tp_group is None:
            self.tp_size = tp_size
            if tp_size == 1:
                self.set_tensor_parallel_group(tp_group)
        else:
            self.tp_size = get_distributed_world_size(tp_group)
            self.set_tensor_parallel_group(tp_group)
        self.set_nccl_overlap_warning_if_tp()

        self.parallel_mode = parallel_mode
        assert (
            self.parallel_mode in GemmParallelModes
        ), f"parallel_mode {parallel_mode} not supported"

        if self.parallel_mode == "column":
            self.out_features = divide(self.out_features, self.tp_size)
        elif self.parallel_mode == "row":
            self.in_features = divide(self.in_features, self.tp_size)

        self.sequence_parallel = (self.tp_size > 1) and sequence_parallel

        # Column parallel TP overlap options
        self.ub_overlap_ag_fprop = (
            self.parallel_mode == "column" and self.sequence_parallel and ub_overlap_ag
        )
        self.ub_overlap_rs_dgrad = (
            self.parallel_mode == "column" and self.sequence_parallel and ub_overlap_rs_dgrad
        )
        self.ub_bulk_dgrad = (
            self.parallel_mode == "column"
            and self.sequence_parallel
            and ub_bulk_dgrad
            and not self.ub_overlap_rs_dgrad
        )
        self.ub_bulk_wgrad = (
            self.parallel_mode == "column"
            and self.sequence_parallel
            and ub_bulk_wgrad
            and not self.ub_overlap_rs_dgrad
        )

        # Row parallel TP overlap options
        self.ub_overlap_rs_fprop = (
            self.parallel_mode == "row" and self.sequence_parallel and ub_overlap_rs
        )
        self.ub_overlap_ag_dgrad = (
            self.parallel_mode == "row" and self.sequence_parallel and ub_overlap_ag
        )

        if any(
            [
                self.ub_overlap_rs_fprop,
                self.ub_overlap_ag_dgrad,
                self.ub_overlap_ag_fprop,
                self.ub_overlap_rs_dgrad,
                self.ub_bulk_dgrad,
                self.ub_bulk_wgrad,
            ]
        ):
            assert ub_name is not None, f"Comm+GEMM overlap layer '{ub_name}' is not initialized."
        self.ub_name = ub_name

        if self.symmetric_ar_type is not None:
            assert torch_version() >= (
                2,
                7,
                0,
            ), "Torch version must be at least 2.7 to use symmetric memory"

        # Initialize params in FP8
        with_fp8_params = FP8GlobalStateManager.with_fp8_parameters()

        # Contiguous buffers for params
        weight_tensor = torch.empty(
            self.out_features,
            self.in_features,
            device=device,
            dtype=params_dtype,
        )
        bias_tensor = None
        if self.use_bias:
            bias_tensor = torch.empty(
                self.out_features,
                device=device,
                dtype=params_dtype,
            )

        # Configure parameter splits
        self.weight_names = []
        self.bias_names = []
        self.parameter_split_sizes = []
        if parameters_split is None:
            # Split into a single parameter by default
            self.weight_names = ["weight"]
            self.bias_names = ["bias"]
            self.parameter_split_sizes = [out_features]
        elif not parameters_split:
            raise ValueError("Cannot split weight buffer into 0 parameters")
        elif isinstance(parameters_split, dict):
            # Split parameters with provided sizes
            for name, split_size in parameters_split.items():
                self.weight_names.append(f"{name.rstrip('_')}_weight")
                self.bias_names.append(f"{name.rstrip('_')}_bias")
                self.parameter_split_sizes.append(split_size)
        elif all(isinstance(name, str) for name in parameters_split):
            # Split parameters evenly
            split_size = out_features // len(parameters_split)
            for name in parameters_split:
                self.weight_names.append(f"{name.rstrip('_')}_weight")
                self.bias_names.append(f"{name.rstrip('_')}_bias")
                self.parameter_split_sizes.append(split_size)
        else:
            raise TypeError("Invalid configuration for parameters split")

        # Make sure parameter splits are valid
        if sum(self.parameter_split_sizes) != out_features:
            raise ValueError(
                f"Trying to split weight buffer ({out_features=}) "
                f"with split sizes {self.parameter_split_sizes}"
            )

        # Adjust parameter splits for tensor-parallel distribution
        if self.parallel_mode == "column":
            for i, size in enumerate(self.parameter_split_sizes):
                if size % self.tp_size != 0:
                    raise RuntimeError(
                        f"Attempting to distribute a parameter with out_features={size} "
                        f"between {self.tp_size} tensor-parallel processes"
                    )
                self.parameter_split_sizes[i] = size // self.tp_size

        # Construct weight parameters
        # Note: Register weights together so that they are adjacent to
        # each other in Linear.parameters(). This makes it more likely
        # that they will stay contiguous if the weights are
        # manipulated externally, e.g. by FSDP.
        offset = 0
        for i, split_size in enumerate(self.parameter_split_sizes):
            split_start = offset
            offset += split_size
            split_end = offset

            # Check if parameters are subviews of buffers
            is_subview = (split_start, split_end) != (0, self.out_features)
            if is_subview and with_fp8_params:
                raise RuntimeError(
                    "Splitting QuantizedTensor into multiple params is not supported"
                )

            # Construct weight parameter
            self.register_parameter(
                self.weight_names[i],
                torch.nn.Parameter(weight_tensor[split_start:split_end]),
                init_fn=init_method,
                get_rng_state_tracker=get_rng_state_tracker,
                fp8_meta_index=tex.FP8FwdTensors.GEMM1_WEIGHT,
            )

        # Construct bias parameters if needed
        if self.use_bias:
            offset = 0
            for i, split_size in enumerate(self.parameter_split_sizes):
                split_start = offset
                offset += split_size
                split_end = offset
                self.register_parameter(
                    self.bias_names[i],
                    torch.nn.Parameter(bias_tensor[split_start:split_end]),
                    init_fn=init_method_constant(0.0),
                )
        else:
            for name in self.bias_names:
                bias = torch.Tensor().to(dtype=params_dtype, device=device)
                setattr(self, name, bias)

        if with_fp8_params:
            self.init_fp8_metadata()

        self.reset_parameters(defer_init=device == "meta")

        # For RPL, bias has to be added after TP collectives
        # So it cannot be fused with the GEMM
        if self.parallel_mode == "row" and self.apply_bias:
            self.gemm_bias_unfused_add = True
        else:
            self.gemm_bias_unfused_add = False

    def set_meta_tensor(self, fwd: bool, recipe: Recipe) -> None:
        """Init scales and amaxes for fwd | bwd."""
        super().set_meta_tensor(fwd, recipe)

        # customize quantizers based on each recipe & layer configs
        recipe = FP8GlobalStateManager.get_fp8_recipe()
        if recipe.float8_current_scaling():
            self._customize_quantizers_float8_current_scaling(fwd, recipe)
        # elif for other recipes (mxfp8, etc.)

    def reset_parameters(self, defer_init=False):
        super().reset_parameters(defer_init=defer_init)

        if not defer_init:
            # Set parallelism attributes for linear weights
            for weight in self.weight_names:
                set_tensor_model_parallel_attributes(
                    tensor=getattr(self, weight),
                    is_parallel=True,
                    dim=1 if self.parallel_mode == "row" else 0,
                    stride=1,
                )

            # Set parallelism attributes for linear biases
            if self.use_bias:
                for bias in self.bias_names:
                    if self.parallel_mode == "row":
                        setattr(getattr(self, bias), "sequence_parallel", self.sequence_parallel)
                    elif self.parallel_mode == "column":
                        set_tensor_model_parallel_attributes(getattr(self, bias), True, 0, 1)

    @no_torch_dynamo()
    def forward(
        self,
        inp: torch.Tensor,
        is_first_microbatch: Optional[bool] = None,
        fp8_output: Optional[bool] = False,
        fp8_grad: Optional[bool] = False,
    ) -> Union[torch.Tensor, Tuple[torch.Tensor, ...]]:
        """
        Apply the linear transformation to the input.

        Parameters
        ----------
        inp : torch.Tensor
             Input tensor.
        is_first_microbatch : {True, False, None}, default = None
                             During training using either gradient accumulation or
                             pipeline parallelism a minibatch of data is further split
                             into microbatches. Between the microbatches of the same minibatch
                             the model weights are not updated. Setting this parameter indicates
                             whether the current microbatch is the first in a minibatch or not.
                             When set, this parameter enables additional optimizations:

                             * during FP8 training, it allows caching of the FP8 versions of
                               the weights
                             * it also allows skipping gradient accumulation during the
                               first microbatch (since it is the first gradient being
                               produced)
        """
        debug = TEDebugState.debug_enabled
        if debug:
            self._validate_name()

        if FP8GlobalStateManager.fp8_graph_capturing():
            skip_fp8_weight_update = FP8GlobalStateManager.get_skip_fp8_weight_update_tensor()
        else:
            skip_fp8_weight_update = None
        if skip_fp8_weight_update is not None:
            is_first_microbatch = False

        if self.ub_overlap_rs_fprop:
            if get_ub(self.ub_name + "_fprop").is_fp8_ubuf():
                fp8_output = True
        if self.ub_overlap_rs_dgrad:
            if get_ub(self.ub_name + "_dgrad").is_fp8_ubuf():
                fp8_grad = True

        with self.prepare_forward(
            inp,
            allow_non_contiguous=isinstance(inp, QuantizedTensor),
        ) as inp:

            # Get concatenated weight and bias tensors
            unfused_weights = [getattr(self, name) for name in self.weight_names]
            if any(isinstance(w, QuantizedTensor) for w in unfused_weights):
                if self.fp8:
                    if len(unfused_weights) != 1:
                        raise RuntimeError(
                            "Splitting QuantizedTensor into multiple params is not supported"
                        )
                else:
                    unfused_weights = [w.dequantize() for w in unfused_weights]
            weight_tensor = noop_cat(unfused_weights)
            if self.use_bias:
                bias_tensor = noop_cat([getattr(self, name) for name in self.bias_names])
            else:
                bias_tensor = None

            quantizers = (
                self._get_quantizers(fp8_output, fp8_grad)
                if not debug
                else self._get_debug_quantizers(fp8_output, fp8_grad)
            )
            if debug:
                if not any_feature_enabled(quantizers):
                    # If no feature is used, then run faster implementation with debug = False.
                    quantizers = self._get_quantizers(fp8_output, fp8_grad)
                    debug = False

                if isinstance(weight_tensor, QuantizedTensor):
                    raise RuntimeError("FP8 weights are not supported in debug mode.")

            (
                input_quantizer,
                weight_quantizer,
                output_quantizer,
                grad_input_quantizer,
                grad_weight_quantizer,
                grad_output_quantizer,
            ) = quantizers

            # Make sure weight tensor has correct quantizer
            # Note: Quantizer might have changed if quantization
            # recipe changed
            if weight_quantizer is not None and isinstance(weight_tensor, QuantizedTensor):
                weight_tensor._quantizer = weight_quantizer

            if torch.is_grad_enabled():
                linear_fn = _Linear.apply
                args = []
            else:
                linear_fn = _Linear.forward
                args = [None]
            args += (
                weight_tensor,
                inp,
                bias_tensor if (self.apply_bias and not self.gemm_bias_unfused_add) else None,
                is_first_microbatch,
                self.fp8,
                self.fp8_calibration,
                self.wgrad_store,
                input_quantizer,
                weight_quantizer,
                output_quantizer,
                grad_input_quantizer,
                grad_weight_quantizer,
                grad_output_quantizer,
                self.fuse_wgrad_accumulation,
                is_cpu_offload_enabled(),
                self.tp_group,
                self.tp_size,
                self.sequence_parallel,
                self.tp_size > 1,
                self.activation_dtype,
                self.parallel_mode,
                torch.is_grad_enabled(),
                self.ub_overlap_rs_fprop,
                self.ub_overlap_ag_dgrad,
                self.ub_overlap_ag_fprop,
                self.ub_overlap_rs_dgrad,
                self.ub_bulk_dgrad,
                self.ub_bulk_wgrad,
                self.ub_name,
                fp8_output,
                self.fsdp_group,
                self,
                skip_fp8_weight_update,
                self.symmetric_ar_type,
                debug,
            )
            out = linear_fn(*args)
        if self.gemm_bias_unfused_add:
            out = out + cast_if_needed(bias_tensor, self.activation_dtype)

        if self.return_bias:
            return out, cast_if_needed(bias_tensor, self.activation_dtype)
        return out

    def _get_quantizers(self, fp8_output, fp8_grad):
        if not self.fp8:
            return [None] * 6
        grad_input_quantizer = None
        grad_weight_quantizer = None
        grad_output_quantizer = None
        output_quantizer = None
        input_quantizer = self.quantizers["scaling_fwd"][tex.FP8FwdTensors.GEMM1_INPUT]
        input_quantizer.internal = False
        weight_quantizer = self.quantizers["scaling_fwd"][tex.FP8FwdTensors.GEMM1_WEIGHT]
        weight_quantizer.internal = True
        if fp8_output:
            output_quantizer = self.quantizers["scaling_fwd"][tex.FP8FwdTensors.GEMM1_OUTPUT]
        if torch.is_grad_enabled():
            grad_output_quantizer = self.quantizers["scaling_bwd"][tex.FP8BwdTensors.GRAD_OUTPUT1]
            grad_output_quantizer.internal = True
            if fp8_grad:
                grad_input_quantizer = self.quantizers["scaling_bwd"][tex.FP8BwdTensors.GRAD_INPUT1]
        return (
            input_quantizer,
            weight_quantizer,
            output_quantizer,
            grad_input_quantizer,
            grad_weight_quantizer,
            grad_output_quantizer,
        )

    def _get_debug_quantizers(self, fp8_output, fp8_grad):
        original_quantizers = self._get_quantizers(fp8_output, fp8_grad)
        assert TEDebugState.debug_enabled
        from ...debug.pytorch.debug_quantization import DebugQuantizer

        names = ["activation", "weight", "output", "dgrad", "wgrad", "gradient"]
        return tuple(
            DebugQuantizer(self.name, name, q, self.tp_group)
            for name, q in zip(names, original_quantizers)
        )

    def _customize_quantizers_float8_current_scaling(self, fwd: bool, recipe: Recipe) -> None:
        """Customize quantizers based on current scaling recipe + linear."""
        assert (
            recipe.float8_current_scaling()
        ), "current scaling recipe quantizer customization here"
        if fwd:
            # set configs about amax epsilon and power_2_scale
            self.quantizers["scaling_fwd"][
                tex.FP8FwdTensors.GEMM1_INPUT
            ].force_pow_2_scales = recipe.fp8_quant_fwd_inp.power_2_scale
            self.quantizers["scaling_fwd"][
                tex.FP8FwdTensors.GEMM1_INPUT
            ].amax_epsilon = recipe.fp8_quant_fwd_inp.amax_epsilon
            # also set weight quantizer with same amax_epsilon & power_2_scale
            self.quantizers["scaling_fwd"][
                tex.FP8FwdTensors.GEMM1_WEIGHT
            ].force_pow_2_scales = recipe.fp8_quant_fwd_weight.power_2_scale
            self.quantizers["scaling_fwd"][
                tex.FP8FwdTensors.GEMM1_WEIGHT
            ].amax_epsilon = recipe.fp8_quant_fwd_weight.amax_epsilon
            # paralle related
            if self.sequence_parallel and self.parallel_mode == "column":
                # customize input_quantizer with amax reduction TP group
                self.quantizers["scaling_fwd"][
                    tex.FP8FwdTensors.GEMM1_INPUT
                ].with_amax_reduction = True
                self.quantizers["scaling_fwd"][
                    tex.FP8FwdTensors.GEMM1_INPUT
                ].amax_reduction_group = self.tp_group
        else:
            # set grad_output_quantizer with amax epsilon and power_2_scale
            self.quantizers["scaling_bwd"][
                tex.FP8BwdTensors.GRAD_OUTPUT1
            ].force_pow_2_scales = recipe.fp8_quant_bwd_grad.power_2_scale
            self.quantizers["scaling_bwd"][
                tex.FP8BwdTensors.GRAD_OUTPUT1
            ].amax_epsilon = recipe.fp8_quant_bwd_grad.amax_epsilon
            # parallel related
            if self.sequence_parallel and self.parallel_mode == "row":
                # customize grad_output_quantizer with amax reduction TP group
                self.quantizers["scaling_bwd"][
                    tex.FP8BwdTensors.GRAD_OUTPUT1
                ].with_amax_reduction = True
                self.quantizers["scaling_bwd"][
                    tex.FP8BwdTensors.GRAD_OUTPUT1
                ].amax_reduction_group = self.tp_group<|MERGE_RESOLUTION|>--- conflicted
+++ resolved
@@ -899,11 +899,8 @@
         ub_bulk_dgrad: bool = False,
         ub_bulk_wgrad: bool = False,
         ub_name: Optional[str] = None,
-<<<<<<< HEAD
         split_bw: bool = False,
-=======
         symmetric_ar_type: Optional[str] = None,
->>>>>>> 39c0e709
         name: Optional[str] = None,
     ) -> None:
         super().__init__()
