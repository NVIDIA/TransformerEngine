--- conflicted
+++ resolved
@@ -131,14 +131,8 @@
         own_quantized_input = False
         if fp8:
             assert_dim_for_fp8_exec(inputmat, weight)
-<<<<<<< HEAD
-            if (
-                any([ub_overlap_ag_fprop, ub_overlap_rs_fprop])
-                and not FP8GlobalStateManager.get_fp8_recipe().delayed()
-=======
             if any([ub_overlap_ag_fprop, ub_overlap_rs_fprop]) and not (
                 FP8GlobalStateManager.get_fp8_recipe().float8_per_tensor_scaling()
->>>>>>> c55e425a
             ):
                 raise NotImplementedError(
                     "Comm+GEMM overlap is only supported with FP8 delayed scaling or per-tensor"
