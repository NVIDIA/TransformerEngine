# Copyright (c) 2022-2024, NVIDIA CORPORATION & AFFILIATES. All rights reserved.
#
# See LICENSE for license information.

"""Linear API"""
import warnings
from typing import Union, Optional, Callable, Tuple, List, Dict, Any

import torch

import transformer_engine_extensions as tex

from .base import (
    get_workspace,
    _prepare_backward,
    get_ub,
    TransformerEngineBaseModule,
    _2X_ACC_FPROP,
    _2X_ACC_DGRAD,
    _2X_ACC_WGRAD,
)
from ._common import _noop_cat
from ..fp8 import get_fp8_te_dtype, FP8GlobalStateManager
from ..utils import (
    divide,
    cast_if_needed,
    assert_dim_for_fp8_exec,
    clear_tensor_data,
    init_method_constant,
)
from ..distributed import (
    set_tensor_model_parallel_attributes,
    get_distributed_world_size,
    allreduce,
    reduce_scatter_along_first_dim,
    gather_along_first_dim,
)
from ..cpp_extensions import (
    fp8_gemm,
    gemm,
    fp8_cast_transpose_fused,
    cast_to_fp8,
)
from ..constants import GemmParallelModes, dist_group_type
from ..jit import no_torch_dynamo

from ..float8_tensor import Float8Tensor

__all__ = ["Linear"]


class _Linear(torch.autograd.Function):
    """Linear semi-top level module
    Calls custom cuda extensions.
    """

    @staticmethod
    def forward(
        ctx,
        weight: Union[Float8Tensor, torch.Tensor],
        weight_fp8: Union[Float8Tensor, None],
        weight_t_fp8: Union[Float8Tensor, None],
        inp: torch.Tensor,
        bias: torch.Tensor,
        use_bias: bool,
        is_first_microbatch: Union[bool, None],
        fp8: bool,
        fp8_calibration: bool,
        fp8_meta: Dict[str, Any],
        fuse_wgrad_accumulation: bool,
        cpu_offloading: bool,
        tp_group: Union[dist_group_type, None],
        tp_size: int,
        sequence_parallel: bool,
        tensor_parallel: bool,
        activation_dtype: torch.dtype,
        parallel_mode: Union[str, None],
        is_grad_enabled: bool,
        primary_weights_in_fp8: bool,
        ub_split_rs: bool,
        ub_split_ag: bool,
        ub_atomic_gemm_rs: bool,
        ub_atomic_gemm_ag: bool,
        ub_name: str
    ) -> torch.Tensor:
        # Make sure input dimensions are compatible
        in_features = weight.shape[-1]
        assert inp.shape[-1] == in_features, "GEMM not possible"
        inputmat = inp.view((-1, in_features))
        if fp8:
            assert_dim_for_fp8_exec(inputmat)
            assert_dim_for_fp8_exec(weight)

        update_fp8_weights = is_first_microbatch is None or is_first_microbatch

        if ub_split_rs or ub_atomic_gemm_rs:
            tp_world_size = get_distributed_world_size(tp_group)
            if tp_world_size == 1:
                ub_split_rs = False
                ub_atomic_gemm_rs = False
        if ub_atomic_gemm_rs or ub_atomic_gemm_ag:
            assert fp8, "AtomicGemm overlap supported only for FP8 GEMM."

        # Cast input to expected dtype
        inputmat = cast_if_needed(inputmat, activation_dtype)
        inputmat_t = None
        inputmat_no_fp8 = inputmat
        if fp8:
            fp8_dtype_forward = get_fp8_te_dtype(fp8_meta["recipe"], fprop_tensor=True)
            if (
                not fp8_meta["recipe"].override_linear_precision.wgrad
                and is_grad_enabled
                and weight.requires_grad
                and not sequence_parallel
            ):
                # FP8 input for forward, FP8 input transpose for backward wgrad
                inputmat, inputmat_t = fp8_cast_transpose_fused(
                    inputmat,
                    fp8_meta["scaling_fwd"],
                    tex.FP8FwdTensors.GEMM1_INPUT,
                    fp8_dtype_forward,
                )
            else:
                # FP8 input for forward
                inputmat = cast_to_fp8(
                    inputmat,
                    fp8_meta["scaling_fwd"],
                    tex.FP8FwdTensors.GEMM1_INPUT,
                    fp8_dtype_forward,
                )

        # Column Parallel Linear
        if parallel_mode == "column" and sequence_parallel:
            inputmat_total, _ = gather_along_first_dim(inputmat, tp_group)
        else:
            inputmat_total = inputmat

        if fp8:
            bias_dtype = (
                torch.bfloat16
                if activation_dtype == torch.float32
                else activation_dtype
            )
            bias = cast_if_needed(bias, bias_dtype) if use_bias else bias

            if primary_weights_in_fp8:
                # Weight is already in FP8
                weight.reset_fp8_meta_scale_inv()
                weight_fp8 = weight
                weight_t_fp8 = None
            elif update_fp8_weights:
                # Need to cast weights to FP8
                weight_fp8 = Float8Tensor(
                    data=weight_fp8._data,
                    fp8_meta=fp8_meta,
                    fp8_meta_index=tex.FP8FwdTensors.GEMM1_WEIGHT,
                )
                if is_grad_enabled:
                    fp8_cast_transpose_fused(
                        weight,
                        fp8_meta["scaling_fwd"],
                        tex.FP8FwdTensors.GEMM1_WEIGHT,
                        fp8_dtype_forward,
                        cast_out=weight_fp8._data,
                        transpose_out=weight_t_fp8._data,
                    )
                else:
                    weight_fp8._data = cast_to_fp8(
                        weight,
                        fp8_meta["scaling_fwd"],
                        tex.FP8FwdTensors.GEMM1_WEIGHT,
                        fp8_dtype_forward,
                    )
                    weight_t_fp8 = None

            proj_out_index, meta_tensor, proj_out_tetype, proj_out_pttype = (
                None, None, None, activation_dtype)
            if ub_split_rs or ub_atomic_gemm_rs:
                ub_obj_projout = get_ub(ub_name+"_fprop")
                out = ub_obj_projout.get_ubuf_output(1)
                dim_size = list(inputmat_total.size())
                dim_size[0] = dim_size[0] // tp_world_size
                dim_size[1] = weight.size(0)
                rs_out = torch.empty(dim_size, dtype=activation_dtype, device=inputmat_total.device)

                if ub_obj_projout.is_fp8_ubuf():
                    proj_out_index = tex.FP8FwdTensors.GEMM1_OUTPUT
                    meta_tensor = fp8_meta["scaling_fwd"]
                    proj_out_tetype = fp8_dtype_forward
                    proj_out_pttype = torch.uint8
                    ub_obj_projout.set_ubuf_scale_inv(meta_tensor.scale_inv[proj_out_index])
            else:
                dim_size = list(inputmat_total.size())
                dim_size[1] = weight.size(0)
                out = torch.empty(dim_size, dtype=activation_dtype, device=inputmat_total.device)

            ub_algo=tex.UbufOverlapAlgo.ATOMIC_GEMM_RS if ub_atomic_gemm_rs else None
            ub_algo=tex.UbufOverlapAlgo.SPLIT_PIPELINED_RS if ub_split_rs else ub_algo
            _ = fp8_gemm(
                weight_fp8._data,
                fp8_meta["scaling_fwd"].scale_inv,
                tex.FP8FwdTensors.GEMM1_WEIGHT,
                fp8_dtype_forward,
                inputmat_total,
                fp8_meta["scaling_fwd"].scale_inv,
                tex.FP8FwdTensors.GEMM1_INPUT,
                fp8_dtype_forward,
                proj_out_pttype,
                get_workspace(),
                bias=bias,
                use_bias=use_bias,
                use_split_accumulator=_2X_ACC_FPROP,
                out=out,
                ub_algo=ub_algo,
                ub=ub_obj_projout if (ub_split_rs or ub_atomic_gemm_rs) else None,
                extra_output_tensor=rs_out if (ub_split_rs or ub_atomic_gemm_rs) else None,
                out_index=proj_out_index,
                fp8_meta_tensor = meta_tensor,
                D_dtype = proj_out_tetype,
            )
        else:
            # Cast for native AMP
            weight = cast_if_needed(weight, activation_dtype)
            bias = cast_if_needed(bias, activation_dtype) if use_bias else bias

            if fp8_calibration:
                # amax of input
                amin, amax = inputmat_total.aminmax()
                fp8_meta["scaling_fwd"].amax_history[0][tex.FP8FwdTensors.GEMM1_INPUT] = \
                    torch.max(-amin, amax).float()
                # amax of weight
                amin, amax = weight.aminmax()
                fp8_meta["scaling_fwd"].amax_history[0][tex.FP8FwdTensors.GEMM1_WEIGHT] = \
                    torch.max(-amin, amax).float()

            if ub_split_rs:
                ub_obj_projout = get_ub("proj_fprop")
                out = ub_obj_projout.get_ubuf_output(1)
                dim_size = list(inputmat_total.size())
                dim_size[0] = dim_size[0] // tp_world_size
                dim_size[1] = weight.size(0)
                rs_out = torch.empty(dim_size, dtype=activation_dtype, device=inputmat_total.device)
            else:
                dim_size = list(inputmat_total.size())
                dim_size[1] = weight.size(0)
                out = torch.empty(dim_size, dtype=activation_dtype, device=inputmat_total.device)

            _ = gemm(
                weight,
                inputmat_total,
                activation_dtype,
                get_workspace(),
                bias=bias,
                use_bias=use_bias,
                out=out,
                ub_algo=tex.UbufOverlapAlgo.SPLIT_PIPELINED_RS if ub_split_rs else None,
                ub=ub_obj_projout if ub_split_rs else None,
                extra_output_tensor=rs_out if ub_split_rs else None,
            )

        if is_grad_enabled:
            saved_inputmat = None
            saved_inputmat_t = None
            if weight.requires_grad:
                if fp8 and not fp8_meta["recipe"].override_linear_precision.wgrad:
                    if inputmat_t is None:
                        saved_inputmat = inputmat
                    else:
                        saved_inputmat_t = inputmat_t
                        if cpu_offloading:
                            saved_inputmat_t.activation_offloading = True
                else:
                    saved_inputmat = inputmat_no_fp8

                if cpu_offloading:
                    if fuse_wgrad_accumulation:
                        weight.main_grad.weight_offloading = True
<<<<<<< HEAD
                    if fp8 and weight_t_fp8 is not None:
                        weight_t_fp8.weight_offloading = True
                    weight.weight_offloading = True

                    saved_inputmat.activation_offloading = True
=======
                    if fp8:
                        weight_t_fp8.weight_offloading = True
                    weight.weight_offloading = True

                    if saved_inputmat is not None:
                        saved_inputmat.activation_offloading = True
>>>>>>> f5412e5f

            ctx.save_for_backward(
                saved_inputmat,
                saved_inputmat_t,
                weight,
                weight.main_grad if cpu_offloading and fuse_wgrad_accumulation else None,
                weight_t_fp8 if fp8 else None,
                fp8_meta["scaling_fwd"].scale_inv.clone() if fp8 else None,
            )
            ctx.activation_dtype = activation_dtype
            ctx.fp8 = fp8
            ctx.fp8_meta = fp8_meta
            ctx.fuse_wgrad_accumulation = fuse_wgrad_accumulation
            ctx.cpu_offloading = cpu_offloading
            ctx.is_first_microbatch = is_first_microbatch
            ctx.use_bias = use_bias
            ctx.sequence_parallel = sequence_parallel
            ctx.tensor_parallel = tensor_parallel
            ctx.inp_shape = inp.shape
            ctx.parallel_mode = parallel_mode
            ctx.tp_group = tp_group
            ctx.ub_split_ag = ub_split_ag
            ctx.ub_atomic_gemm_ag = ub_atomic_gemm_ag
            ctx.ub_name = ub_name
            ctx.tp_size = tp_size
            ctx.requires_dgrad = inp.requires_grad

        # Row Parallel Linear
        if ub_split_rs or ub_atomic_gemm_rs:
            out = rs_out
        elif parallel_mode == "row" and sequence_parallel:
            out, _ = reduce_scatter_along_first_dim(out, tp_group)
        elif parallel_mode == "row" and tensor_parallel:
            out, _ = allreduce(out, tp_group)

        # [*, in_features] -> [*, out_features] except first dimension changes for SP
        return out.view(-1, *inp.shape[1:-1], out.shape[-1])


    @staticmethod
    def backward(
        ctx, grad_output: torch.Tensor
    ) -> Tuple[Union[torch.Tensor, None], ...]:
        with _prepare_backward(
            ctx.fp8, ctx.fp8_meta, ctx.tp_group, ctx.tp_size, name="_Linear"
        ):
            (
                inputmat,
                inputmat_t,
                weight,
                main_grad,
                weight_t_fp8,
                fwd_scale_inverses,
            ) = ctx.saved_tensors

            if ctx.cpu_offloading and ctx.fuse_wgrad_accumulation:
                weight = torch.nn.Parameter(weight, False)
                weight.main_grad = main_grad

            # Primary weights are in FP8.
            if ctx.fp8 and weight_t_fp8 is None:
                weight_t_fp8 = weight.transpose(update_cache=ctx.is_first_microbatch)

            if ctx.ub_split_ag or ctx.ub_atomic_gemm_ag:
                tp_world_size = get_distributed_world_size(ctx.tp_group)
                if tp_world_size == 1:
                    ctx.ub_split_ag = False
                    ctx.ub_atomic_gemm_ag = False
            if ctx.ub_split_ag or ctx.ub_atomic_gemm_ag:
                dim_size = list(grad_output.size())
                dim_size[0] = dim_size[0] * tp_world_size
                ctx.ub_obj_gradout = get_ub(ctx.ub_name+"_dgrad")
            (
                grad_output,
                grad_output_c,
                grad_output_t,
                grad_bias,
            ) = TransformerEngineBaseModule.grad_output_preprocess(
                ctx, grad_output, ctx.parallel_mode == "row"
            )

            # Column Parallel Linear
            # Overlap input AG with dgrad
            inputmat_total = None
            inputmat_t_total = None
            handle = None
            if weight.requires_grad and ctx.parallel_mode == "column" and ctx.sequence_parallel:
                inputmat_total, handle = gather_along_first_dim(
                    inputmat, ctx.tp_group, async_op=ctx.requires_dgrad
                )
            else:
                inputmat_total = inputmat
                inputmat_t_total = inputmat_t

            if ctx.is_first_microbatch is not None:
                accumulate_wgrad_into_param_main_grad = (
                    ctx.fuse_wgrad_accumulation and not ctx.is_first_microbatch
                )
            else:
                accumulate_wgrad_into_param_main_grad = ctx.fuse_wgrad_accumulation

            if ctx.fp8:
                fp8_dtype_forward = get_fp8_te_dtype(
                    ctx.fp8_meta["recipe"], fprop_tensor=True
                )
                fp8_dtype_backward = get_fp8_te_dtype(
                    ctx.fp8_meta["recipe"], fprop_tensor=False
                )

            ub_algo = tex.UbufOverlapAlgo.SPLIT_PIPELINED_AG if ctx.ub_split_ag else None
            ub_algo = tex.UbufOverlapAlgo.ATOMIC_GEMM_AG if ctx.ub_atomic_gemm_ag else ub_algo
            if ctx.requires_dgrad:
                if ctx.fp8:
                    dgrad, _ = fp8_gemm(
                        weight_t_fp8._data,
                        fwd_scale_inverses,
                        tex.FP8FwdTensors.GEMM1_WEIGHT,
                        fp8_dtype_forward,
                        grad_output_c,
                        ctx.fp8_meta["scaling_bwd"].scale_inv,
                        tex.FP8BwdTensors.GRAD_OUTPUT1,
                        fp8_dtype_backward,
                        ctx.activation_dtype,
                        get_workspace(),
                        use_split_accumulator=_2X_ACC_DGRAD,
                        ub_algo=ub_algo,
                        ub=ctx.ub_obj_gradout if ctx.ub_split_ag or ctx.ub_atomic_gemm_ag else None,
                    )
                else:
                    dgrad, _, _ = gemm(
                        weight,
                        grad_output,
                        ctx.activation_dtype,
                        get_workspace(),
                        layout="NN",
                        grad=True,
                        ub_algo=tex.UbufOverlapAlgo.SPLIT_PIPELINED_AG if ctx.ub_split_ag else None,
                        ub=ctx.ub_obj_gradout if ctx.ub_split_ag else None,
                    )

                # Overlap dgrad-RS/AR with wgrad
                if ctx.parallel_mode == "column" and ctx.sequence_parallel:
                    if handle is not None:
                        handle.wait()
                    dgrad, handle = reduce_scatter_along_first_dim(
                        dgrad, ctx.tp_group, async_op=True
                    )
                elif ctx.parallel_mode == "column" and ctx.tensor_parallel:
                    dgrad, handle = allreduce(dgrad, ctx.tp_group, async_op=True)

            if weight.requires_grad:
                if ctx.fp8:
                    # WGRAD
                    if not ctx.fp8_meta["recipe"].override_linear_precision.wgrad:
                        if ctx.ub_split_ag or ctx.ub_atomic_gemm_ag:
                            grad_output_t = tex.fp8_transpose(grad_output_c, fp8_dtype_backward)
                        if inputmat_t_total is None:
                            inputmat_t_total = tex.fp8_transpose(inputmat_total, fp8_dtype_backward)
                        wgrad, _ = fp8_gemm(
                            inputmat_t_total,
                            fwd_scale_inverses,
                            tex.FP8FwdTensors.GEMM1_INPUT,
                            fp8_dtype_forward,
                            grad_output_t,
                            ctx.fp8_meta["scaling_bwd"].scale_inv,
                            tex.FP8BwdTensors.GRAD_OUTPUT1,
                            fp8_dtype_backward,
                            ctx.activation_dtype,
                            get_workspace(),
                            accumulate=accumulate_wgrad_into_param_main_grad,
                            out=weight.main_grad if ctx.fuse_wgrad_accumulation else None,
                            use_split_accumulator=_2X_ACC_WGRAD,
                        )
                    else:
                        wgrad, _, _ = gemm(
                            inputmat_total,
                            grad_output,
                            ctx.activation_dtype,
                            get_workspace(),
                            layout="NT",
                            grad=True,
                            accumulate=accumulate_wgrad_into_param_main_grad,
                            out=weight.main_grad if ctx.fuse_wgrad_accumulation else None,
                        )
                else:
                    # WGRAD
                    wgrad, grad_bias, _ = gemm(
                        inputmat_total,
                        grad_output,
                        ctx.activation_dtype,
                        get_workspace(),
                        layout="NT",
                        grad=True,
                        use_bias=ctx.use_bias,
                        accumulate=accumulate_wgrad_into_param_main_grad,
                        out=weight.main_grad if ctx.fuse_wgrad_accumulation else None,
                    )

                # Deallocate input tensor
                clear_tensor_data(inputmat_total)
                clear_tensor_data(inputmat_t_total)

            # Column Parallel Linear
            if ctx.parallel_mode == "column" and ctx.tensor_parallel and handle is not None:
                handle.wait()

            if not ctx.use_bias:
                grad_bias = None

        if weight.requires_grad:
            # Handle custom DDP from mcore.
            if ctx.fuse_wgrad_accumulation and hasattr(weight, 'grad_added_to_main_grad'):
                weight.grad_added_to_main_grad = True
                if getattr(weight, 'zero_out_wgrad', False):
                    wgrad = torch.zeros(weight.main_grad.shape,
                                        dtype=weight.dtype,
                                        device=torch.cuda.current_device(),
                                        requires_grad=False
                                       )
                else:
                    wgrad = torch.empty(weight.main_grad.shape,
                                        dtype=weight.dtype,
                                        device=torch.cuda.current_device(),
                                        requires_grad=False
                                       )
            elif ctx.fuse_wgrad_accumulation:
                wgrad = None
        else:
            wgrad = None

        return (
            wgrad,
            None,
            None,
            dgrad.view(ctx.inp_shape) if ctx.requires_dgrad else None,
            grad_bias,
            None,
            None,
            None,
            None,
            None,
            None,
            None,
            None,
            None,
            None,
            None,
            None,
            None,
            None,
            None,
            None,
            None,
            None,
            None,
            None,
        )


class Linear(TransformerEngineBaseModule):
    """Applies a linear transformation to the incoming data :math:`y = xA^T + b`

    On NVIDIA GPUs it is a drop-in replacement for `torch.nn.Linear`.

    Parameters
    ----------
    in_features : int
                 size of each input sample.
    out_features : int
                  size of each output sample.
    bias : bool, default = `True`
          if set to `False`, the layer will not learn an additive bias.
    init_method : Callable, default = `None`
                 used for initializing weights in the following way: `init_method(weight)`.
                 When set to `None`, defaults to `torch.nn.init.normal_(mean=0.0, std=0.023)`.
    parameters_split : Optional[Union[Tuple[str, ...], Dict[str, int]]], default = None
                      Configuration for splitting the weight and bias tensors along dim 0 into
                      multiple PyTorch parameters. If a list or tuple of strings is provided,
                      they are used to make the names of equally-sized parameters. If a dict
                      (preferably an OrderedDict) is provided, the keys are used as names and
                      values as split sizes along dim 0. The resulting parameters will have
                      names that end in `_weight` or `_bias`, so trailing underscores are
                      stripped from any provided names.
    device : Union[torch.device, str], default = "cuda"
          The device on which the parameters of the model will allocated. It is the user's
          responsibility to ensure all parameters are moved to the GPU before running the
          forward pass.

    Parallelism parameters
    ----------------------
    sequence_parallel : bool, default = `False`
                       if set to `True`, uses sequence parallelism.
    tp_group : ProcessGroup, default = `None`
              tensor parallel process group.
    tp_size : int, default = 1
             used as TP (tensor parallel) world size when TP groups are not formed during
             initialization. In this case, users must call the
             `set_tensor_parallel_group(tp_group)` method on the initialized module before the
             forward pass to supply the tensor parallel group needed for tensor and sequence
             parallel collectives.
    parallel_mode : {None, 'Column', 'Row'}, default = `None`
                   used to decide whether this Linear layer is Column Parallel Linear or Row
                   Parallel Linear as described `here <https://arxiv.org/pdf/1909.08053.pdf>`_.
                   When set to `None`, no communication is performed.

    Optimization parameters
    -----------------------
    fuse_wgrad_accumulation : bool, default = 'False'
                             if set to `True`, enables fusing of creation and accumulation of
                             the weight gradient. When enabled, it is assumed that the weights
                             have an additional `main_grad` attribute (used instead of the
                             regular `grad`) which is a pre-allocated buffer of the correct
                             size to accumulate gradients in.
    return_bias : bool, default = `False`
                 when set to `True`, this module will not apply the additive bias itself, but
                 instead return the bias value during the forward pass together with the
                 output of the linear transformation :math:`y = xA^T`. This is useful when
                 the bias addition can be fused to subsequent operations.
    params_dtype : torch.dtype, default = `torch.get_default_dtype()`
                  it controls the type used to allocate the initial parameters. Useful when
                  the model is trained with lower precision and the original FP32 parameters
                  would not fit in GPU memory.

    """

    def __init__(
        self,
        in_features: int,
        out_features: int,
        sequence_parallel: bool = False,
        fuse_wgrad_accumulation: bool = False,
        tp_group: Optional[dist_group_type] = None,
        tp_size: int = 1,
        get_rng_state_tracker: Optional[Callable] = None,
        init_method: Optional[Callable] = None,
        bias: bool = True,
        return_bias: bool = False,
        params_dtype: Optional[torch.dtype] = None,
        parallel_mode: Optional[str] = None,
        parameters_split: Optional[Union[Tuple[str, ...], Dict[str, int]]] = None,
        device: Union[torch.device, str] = "cuda",
        ub_split_rs: bool = False,
        ub_split_ag: bool = False,
        ub_atomic_gemm_rs: bool = False,
        ub_atomic_gemm_ag: bool = False,
        ub_name: Optional[str] = None,
    ) -> None:
        super().__init__()

        params_dtype = torch.get_default_dtype() if params_dtype is None else params_dtype
        self.in_features = in_features
        self.out_features = out_features
        self.fuse_wgrad_accumulation = fuse_wgrad_accumulation
        self.use_bias = bias
        self.return_bias = return_bias
        self.apply_bias = bias and not return_bias
        self.primary_weights_in_fp8 = FP8GlobalStateManager.with_fp8_parameters()
        self.ub_split_rs = ub_split_rs
        self.ub_split_ag = ub_split_ag
        self.ub_atomic_gemm_rs = ub_atomic_gemm_rs
        self.ub_atomic_gemm_ag = ub_atomic_gemm_ag
        if any([ub_atomic_gemm_rs, ub_atomic_gemm_ag]):
            assert ub_name is not None, "Userbuffer name [string] is not set."
        self.ub_name = ub_name
        self.get_rng_state_tracker = get_rng_state_tracker
        if device == 'meta':
            assert parameters_split is None, ("Cannot split module parameters "
                                              "on 'meta' device.")

        if ub_split_rs or ub_split_ag or ub_atomic_gemm_rs:
            assert (
                tex.userbuf_comm_available()
            ), "Userbuffer communication backend not available."

        if ub_atomic_gemm_rs or ub_atomic_gemm_ag:
            warnings.warn(
                "Atomic gemm uses a beta API from cublas and is not tested for all use cases."
            )

        if tp_group is None:
            self.tp_size = tp_size
            if tp_size == 1:
                self.set_tensor_parallel_group(tp_group)
        else:
            self.tp_size = get_distributed_world_size(tp_group)
            self.set_tensor_parallel_group(tp_group)
        self.set_nccl_overlap_warning_if_tp()

        self.parallel_mode = parallel_mode
        assert (
            self.parallel_mode in GemmParallelModes
        ), f"parallel_mode {parallel_mode} not supported"

        if self.parallel_mode == "column":
            self.out_features = divide(self.out_features, self.tp_size)
        elif self.parallel_mode == "row":
            self.in_features = divide(self.in_features, self.tp_size)

        self.sequence_parallel = (self.tp_size > 1) and sequence_parallel

        self.weight_tensor = torch.empty(
            self.out_features, self.in_features,
            device=device, dtype=params_dtype)

        if self.use_bias:
            self.bias_tensor = torch.empty(self.out_features, device=device, dtype=params_dtype)
        else:
            self.bias_tensor = torch.Tensor().to(dtype=params_dtype, device=device)

        # Configure parameter splits
        self.weight_names = []
        self.bias_names = []
        self.parameter_split_sizes = []
        if parameters_split is None:
            # Split into a single parameter by default
            self.weight_names = ["weight"]
            self.bias_names = ["bias"]
            self.parameter_split_sizes = [out_features]
        elif not parameters_split:
            raise ValueError("Cannot split weight buffer into 0 parameters")
        elif isinstance(parameters_split, dict):
            # Split parameters with provided sizes
            for name, split_size in parameters_split.items():
                self.weight_names.append(f"{name.rstrip('_')}_weight")
                self.bias_names.append(f"{name.rstrip('_')}_bias")
                self.parameter_split_sizes.append(split_size)
        elif all(isinstance(name, str) for name in parameters_split):
            # Split parameters evenly
            split_size = out_features // len(parameters_split)
            for name in parameters_split:
                self.weight_names.append(f"{name.rstrip('_')}_weight")
                self.bias_names.append(f"{name.rstrip('_')}_bias")
                self.parameter_split_sizes.append(split_size)
        else:
            raise TypeError("Invalid configuration for parameters split")

        # Make sure parameter splits are valid
        if sum(self.parameter_split_sizes) != out_features:
            raise ValueError(
                f"Trying to split weight buffer ({out_features=}) "
                f"with split sizes {self.parameter_split_sizes}"
            )

        # Adjust parameter splits for tensor-parallel distribution
        if self.parallel_mode == "column":
            for i, size in enumerate(self.parameter_split_sizes):
                if size % self.tp_size != 0:
                    raise RuntimeError(
                        f"Attempting to distribute a parameter with out_features={size} "
                        f"between {self.tp_size} tensor-parallel processes"
                    )
                self.parameter_split_sizes[i] = size // self.tp_size

        # Construct parameters from weight and bias buffers
        offset = 0
        for i, split_size in enumerate(self.parameter_split_sizes):
            split_start = offset
            offset += split_size
            split_end = offset

            # Check if parameters are subviews of buffers
            is_subview = (split_start, split_end) != (0, self.out_features)
            if is_subview and self.primary_weights_in_fp8:
                raise RuntimeError(
                    "Splitting Float8Tensor into multiple params "
                    "is not supported"
                )

            # Construct weight parameter
            weight = self.weight_tensor
            if is_subview:
                weight = weight[split_start:split_end]
            weight = torch.nn.Parameter(weight)
            self.register_parameter(self.weight_names[i], weight,
                                    init_fn=init_method,
                                    get_rng_state_tracker=get_rng_state_tracker,
                                    fp8_meta_index=tex.FP8FwdTensors.GEMM1_WEIGHT)

            # Construct bias parameter if needed
            if self.use_bias:
                bias = self.bias_tensor
                if is_subview:
                    bias = bias[split_start:split_end]
                bias = torch.nn.Parameter(bias)
                self.register_parameter(self.bias_names[i], bias,
                                        init_fn=init_method_constant(0.0))
            else:
                bias = torch.Tensor().to(dtype=params_dtype, device=device)
                setattr(self, self.bias_names[i], bias)

            # Concatenated tensors are not needed if not splitting
            # into multiple parameters
            if not is_subview:
                del self.weight_tensor
                del self.bias_tensor

        if self.primary_weights_in_fp8:
            self.init_fp8_metadata()
            self.fp8_meta["update_amax_and_scale_fwd"] = True

        self.reset_parameters(defer_init=(device == 'meta'))

        self.fp8_weight_shapes.append(torch.Size((self.out_features, self.in_features)))

        # For RPL, bias has to be added after TP collectives
        # So it cannot be fused with the GEMM
        if self.parallel_mode == "row" and self.apply_bias:
            self.gemm_bias_unfused_add = True
        else:
            self.gemm_bias_unfused_add = False

    def reset_parameters(self, defer_init=False):
        super().reset_parameters(defer_init=defer_init)

        if not defer_init:
            # Set parallelism attributes for linear weights
            for weight in self.weight_names:
                set_tensor_model_parallel_attributes(
                    tensor=getattr(self, weight),
                    is_parallel=True,
                    dim=1 if self.parallel_mode == "row" else 0,
                    stride=1,
                )

            # Set parallelism attributes for linear biases
            if self.use_bias:
                for bias in self.bias_names:
                    if self.parallel_mode == "row":
                        setattr(getattr(self, bias), "sequence_parallel", self.sequence_parallel)
                    elif self.parallel_mode == "column":
                        set_tensor_model_parallel_attributes(getattr(self, bias), True, 0, 1)

    def get_fp8_weights_scratchpad(
        self,
        is_first_microbatch: Union[bool, None],
    ) -> List[Float8Tensor]:
        """
        Fetch the fp8 weight tensor placeholders if they exist (when
        `is_first_microbatch` is not `None`) or return empty fp8 weight
        tensors (if `is_first_microbatch is None`)
        """
        if not self.fp8 or self.primary_weights_in_fp8:
            return [None, None]

        if is_first_microbatch is None:
            # Return empty weight placeholders for each fwd/bwd pass
            fp8_weight_tensors = self.get_fp8_weights_empty_tensors(
                is_first_microbatch
            )
        else:
            # These persistent weight placeholders should've been created in
            # `set_fp8_weights` method
            fp8_weight_tensors = [self.weight1_fp8, self.weight1_t_fp8]

        return fp8_weight_tensors

    @no_torch_dynamo()
    def forward(
        self,
        inp: torch.Tensor,
        is_first_microbatch: Optional[bool] = None,
    ) -> Union[torch.Tensor, Tuple[torch.Tensor, ...]]:
        """
        Apply the linear transformation to the input.

        Parameters
        ----------
        inp : torch.Tensor
             Input tensor.
        is_first_microbatch : {True, False, None}, default = None
                             During training using either gradient accumulation or
                             pipeline parallelism a minibatch of data is further split
                             into microbatches. Between the microbatches of the same minibatch
                             the model weights are not updated. Setting this parameter indicates
                             whether the current microbatch is the first in a minibatch or not.
                             When set, this parameter enables additional optimizations:

                             * during FP8 training, it allows caching of the FP8 versions of
                               the weights
                             * it also allows skipping gradient accumulation during the
                               first microbatch (since it is the first gradient being
                               produced)
        """

        with self.prepare_forward(inp, is_first_microbatch) as inp:
            assert self.fp8 or not self.primary_weights_in_fp8, \
                   "Need to run inside fp8_autocast region when weights are stored in FP8."

            # Get concatenated weight and bias tensors
            if len(self.parameter_split_sizes) == 1:
                weight_tensor = getattr(self, self.weight_names[0])
                bias_tensor = getattr(self, self.bias_names[0])
            elif torch.is_grad_enabled():
                weight_tensor = _noop_cat(
                    [getattr(self, name) for name in self.weight_names],
                    self.weight_tensor,
                )
                if self.use_bias:
                    bias_tensor = _noop_cat(
                        [getattr(self, name) for name in self.bias_names],
                        self.bias_tensor,
                    )
                else:
                    bias_tensor = getattr(self, self.bias_names[0])  # Unused
            else:
                weight_tensor = self.weight_tensor
                bias_tensor = self.bias_tensor

            # Fetch the fp8 weights placeholders (for linear/gemm)
            weight1_fp8, weight1_t_fp8 = self.get_fp8_weights_scratchpad(
                is_first_microbatch
            )

            from ..cpu_offload import CPUOffloadEnabled

            if torch.is_grad_enabled():
                linear_fn = _Linear.apply
                args = []
            else:
                linear_fn = _Linear.forward
                args = [None]
            args += (
                weight_tensor,
                weight1_fp8,
                weight1_t_fp8,
                inp,
                bias_tensor,
                self.apply_bias and not self.gemm_bias_unfused_add,
                is_first_microbatch,
                self.fp8,
                self.fp8_calibration,
                self.fp8_meta,
                self.fuse_wgrad_accumulation,
                CPUOffloadEnabled,
                self.tp_group,
                self.tp_size,
                self.sequence_parallel,
                self.tp_size > 1,
                self.activation_dtype,
                self.parallel_mode,
                torch.is_grad_enabled(),
                self.primary_weights_in_fp8,
                self.ub_split_rs,
                self.ub_split_ag,
                self.ub_atomic_gemm_rs,
                self.ub_atomic_gemm_ag,
                self.ub_name,
            )
            out = linear_fn(*args)

        if self.gemm_bias_unfused_add:
            out = out + cast_if_needed(bias_tensor, self.activation_dtype)

        if self.return_bias:
            return out, cast_if_needed(bias_tensor, self.activation_dtype)
        return out<|MERGE_RESOLUTION|>--- conflicted
+++ resolved
@@ -275,20 +275,12 @@
                 if cpu_offloading:
                     if fuse_wgrad_accumulation:
                         weight.main_grad.weight_offloading = True
-<<<<<<< HEAD
                     if fp8 and weight_t_fp8 is not None:
                         weight_t_fp8.weight_offloading = True
                     weight.weight_offloading = True
 
-                    saved_inputmat.activation_offloading = True
-=======
-                    if fp8:
-                        weight_t_fp8.weight_offloading = True
-                    weight.weight_offloading = True
-
                     if saved_inputmat is not None:
                         saved_inputmat.activation_offloading = True
->>>>>>> f5412e5f
 
             ctx.save_for_backward(
                 saved_inputmat,
