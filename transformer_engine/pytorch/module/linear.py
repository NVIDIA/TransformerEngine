--- conflicted
+++ resolved
@@ -892,11 +892,8 @@
         ub_bulk_dgrad: bool = False,
         ub_bulk_wgrad: bool = False,
         ub_name: Optional[str] = None,
-<<<<<<< HEAD
         split_bw: bool = False,
-=======
         name: Optional[str] = None,
->>>>>>> beaecf84
     ) -> None:
         super().__init__()
 
