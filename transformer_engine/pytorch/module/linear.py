# Copyright (c) 2022-2025, NVIDIA CORPORATION & AFFILIATES. All rights reserved.
#
# See LICENSE for license information.

"""Linear API"""
from typing import Callable, Dict, Optional, Tuple, Union
from functools import reduce
from operator import mul as multiply_op
import warnings

import functools
import torch

import transformer_engine_torch as tex

from transformer_engine.common.recipe import Recipe
<<<<<<< HEAD

=======
from transformer_engine.pytorch import torch_version
>>>>>>> 8030a448
from .base import (
    get_workspace,
    get_ub,
    TransformerEngineBaseModule,
    get_dummy_wgrad,
    _2X_ACC_FPROP,
    _2X_ACC_DGRAD,
    _2X_ACC_WGRAD,
)
from ._common import noop_cat, _fix_gathered_fp8_transpose, WeightGradStore
from ..fp8 import FP8GlobalStateManager
from ..utils import (
    cast_if_needed,
    clear_tensor_data,
    divide,
    init_method_constant,
    requires_grad,
    needs_quantized_gemm,
    is_non_tn_fp8_gemm_supported,
    assert_dim_for_fp8_exec,
    nvtx_range_pop,
    nvtx_range_push,
)
from ..tensor.quantization_utils import is_quantized_tensor

from ..distributed import (
    set_tensor_model_parallel_attributes,
    get_distributed_world_size,
    allreduce,
    symmetric_all_reduce,
    reduce_scatter_along_first_dim,
    gather_along_first_dim,
    is_fp8_activation_recompute_enabled,
    in_fp8_activation_recompute_phase,
    _fsdp_scatter_tensors,
    _fsdp_gather_tensors,
)
from ..cpp_extensions import (
    general_gemm,
)
from ..constants import GemmParallelModes, dist_group_type
from ..jit import no_torch_dynamo
from ..graph import is_graph_capturing
from ..tensor.quantized_tensor import (
    QuantizedTensor,
    Quantizer,
    prepare_for_saving,
    restore_from_saved,
)
from ..tensor.float8_tensor import Float8CurrentScalingQuantizer, Float8Quantizer
from ..tensor.mxfp8_tensor import MXFP8Quantizer
from ..tensor._internal.mxfp8_tensor_base import MXFP8TensorBase
from ..tensor.float8_blockwise_tensor import Float8BlockQuantizer
from ..cpu_offload import is_cpu_offload_enabled, mark_activation_offload
from ...debug.pytorch.debug_state import TEDebugState
from ...debug.pytorch.utils import any_feature_enabled

__all__ = ["Linear"]


class _Linear(torch.autograd.Function):
    """Linear semi-top level module
    Calls custom cuda extensions.
    """

    @staticmethod
    def forward(
        ctx,
        weight: torch.Tensor,
        inp: torch.Tensor,
        bias: Optional[torch.Tensor],
        is_first_microbatch: Union[bool, None],
        fp8: bool,
        fp8_calibration: bool,
        wgrad_store: WeightGradStore,
        input_quantizer: Optional[Quantizer],
        weight_quantizer: Optional[Quantizer],
        output_quantizer: Optional[Quantizer],
        grad_input_quantizer: Optional[Quantizer],
        grad_weight_quantizer: Optional[Quantizer],
        grad_output_quantizer: Optional[Quantizer],
        fuse_wgrad_accumulation: bool,
        cpu_offloading: bool,
        tp_group: Union[dist_group_type, None],
        tp_size: int,
        sequence_parallel: bool,
        tensor_parallel: bool,
        activation_dtype: torch.dtype,
        parallel_mode: Union[str, None],
        is_grad_enabled: bool,
        ub_overlap_rs_fprop: bool,
        ub_overlap_ag_dgrad: bool,
        ub_overlap_ag_fprop: bool,
        ub_overlap_rs_dgrad: bool,
        ub_bulk_dgrad: bool,
        ub_bulk_wgrad: bool,
        ub_name: str,
        fp8_output: bool,  # pylint: disable=unused-argument
        fsdp_group: Union[dist_group_type, None],
        module: torch.nn.Module,
        skip_fp8_weight_update: bool,
        symmetric_ar_type: str,
        debug: Optional[bool] = False,
    ) -> torch.Tensor:
        # pylint: disable=missing-function-docstring

        # NVTX label for profiling
        nvtx_label = "transformer_engine._Linear.forward"
        if ub_name is not None:
            nvtx_label = f"{nvtx_label}.{ub_name}"

        # Make sure input dimensions are compatible
        out_features, in_features = weight.shape
        assert inp.shape[-1] == in_features, "GEMM not possible"

        tp_world_size = get_distributed_world_size(tp_group)
        backward_needs_input = is_grad_enabled and weight.requires_grad

        # Prepare input tensor
        # Note: Cast to expected dtype and perform tensor-parallel communication
        nvtx_range_push(f"{nvtx_label}.input_cast_comm")

        inputmat = inp
        inputmat_total = None
        with_input_all_gather_nccl = (
            parallel_mode == "column" and sequence_parallel and not ub_overlap_ag_fprop
        )
        own_quantized_input = False
        # TODO(kwyss): Support FP8 allgather for FP8 block quantization.
        force_hp_input_gather = (
            fp8 and with_input_all_gather_nccl and isinstance(input_quantizer, Float8BlockQuantizer)
        )  # Perform TP communication in high precision.
        if fp8:
            assert_dim_for_fp8_exec(inputmat, weight)
            if any([ub_overlap_ag_fprop, ub_overlap_rs_fprop]) and not (
                FP8GlobalStateManager.get_fp8_recipe().float8_per_tensor_scaling()
            ):
                raise NotImplementedError(
                    "Comm+GEMM overlap is only supported with FP8 delayed scaling or per-tensor"
                    " current scaling"
                )
        if fp8 or debug:
            if input_quantizer is None:
                raise ValueError("Missing quantizer for input tensor")
            if with_input_all_gather_nccl:
<<<<<<< HEAD
                if not is_quantized_tensor(inputmat):
                    columnwise_usage = backward_needs_input and isinstance(
                        input_quantizer, MXFP8Quantizer
=======
                if force_hp_input_gather:
                    input_quantizer.set_usage(rowwise=True, columnwise=False)
                    inputmat_total, _ = gather_along_first_dim(
                        inputmat, tp_group, quantizer=input_quantizer
                    )
                else:
                    if not isinstance(inputmat, QuantizedTensor):
                        columnwise_usage = backward_needs_input and isinstance(
                            input_quantizer, MXFP8Quantizer
                        )
                        # force_hp_input_gather should enforce this
                        assert not isinstance(input_quantizer, Float8BlockQuantizer)
                        input_quantizer.set_usage(rowwise=True, columnwise=columnwise_usage)
                        inputmat = input_quantizer(inputmat)
                        own_quantized_input = True
                    input_quantizer.set_usage(rowwise=True, columnwise=False)
                    inputmat_total, _ = gather_along_first_dim(
                        inputmat,
                        tp_group,
                        quantizer=input_quantizer,
>>>>>>> 8030a448
                    )
            else:
                if (
                    FP8GlobalStateManager.get_fp8_recipe().float8_per_tensor_scaling()
                    and ub_bulk_dgrad
                ):
                    # reduce duplicated transpose in `_fix_gathered_fp8_transpose`
                    input_quantizer.set_usage(rowwise=True, columnwise=False)
                else:
                    input_quantizer.set_usage(
                        rowwise=True,
                        columnwise=backward_needs_input,
                    )
                if not is_quantized_tensor(inputmat):
                    inputmat = input_quantizer(inputmat)
                    own_quantized_input = True
                elif backward_needs_input:
                    inputmat.update_usage(rowwise_usage=True, columnwise_usage=True)
                inputmat_total = inputmat
        else:
            inputmat = cast_if_needed(inp, activation_dtype)
            if with_input_all_gather_nccl:
                inputmat_total, _ = gather_along_first_dim(inputmat, tp_group)
            else:
                inputmat_total = inputmat
        nvtx_range_pop(f"{nvtx_label}.input_cast_comm")

        # Cast weight to expected dtype
        weightmat = weight

        if fp8 or debug:
            # Configure quantizer
            if weight_quantizer is not None:
                columnwise_usage = is_grad_enabled and inp.requires_grad
                if not columnwise_usage:
                    columnwise_usage = (
                        is_fp8_activation_recompute_enabled()
                        and not in_fp8_activation_recompute_phase()
                    )
                weight_quantizer.set_usage(rowwise=True, columnwise=columnwise_usage)
            # FP8 cast to workspace buffer
            update_workspace = is_first_microbatch is None or is_first_microbatch
            weightmat = module.get_weight_workspace(
                tensor=weight,
                quantizer=weight_quantizer,
                cache_name=(None if is_first_microbatch is None else "weight"),
                update_workspace=update_workspace,
                skip_update_flag=skip_fp8_weight_update,
                fsdp_group=fsdp_group,
                workspace_dtype=activation_dtype,
            )
        else:
            weightmat = cast_if_needed(weightmat, activation_dtype)

        # Cast bias to expected dtype
        bias_dtype = activation_dtype
        if needs_quantized_gemm(inputmat_total) and activation_dtype == torch.float32:
            bias_dtype = torch.bfloat16
        bias = cast_if_needed(bias, bias_dtype) if bias is not None else bias

        # Configure output quantizer
        if output_quantizer is not None:
            output_quantizer.set_usage(rowwise=True, columnwise=False)

        # Calibrate quantizers if needed
        if not fp8 and fp8_calibration:
            if input_quantizer is not None:
                input_quantizer.calibrate(inputmat_total)
            if weight_quantizer is not None:
                weight_quantizer.calibrate(weight)

        ub_obj = None
        ub_type = None
        rs_out = None
        out_dtype = activation_dtype
        if ub_overlap_rs_fprop:
            ub_obj = get_ub(ub_name + "_fprop")
            ub_type = tex.CommOverlapType.RS
<<<<<<< HEAD
            out_shape = [reduce(multiply_op, inp_shape[:-1]) // tp_world_size, out_features]
            rs_out = torch.empty(out_shape, dtype=activation_dtype, device=inp.device)
=======
            out_shape = [reduce(multiply_op, inp.shape[:-1]) // tp_world_size, out_features]
            rs_out = torch.empty(out_shape, dtype=activation_dtype, device=inputmat_total.device)
>>>>>>> 8030a448

        elif ub_overlap_ag_fprop:
            ub_obj = get_ub(ub_name + "_fprop")
            ub_type = tex.CommOverlapType.AG
            if fp8:
                assert ub_obj.is_fp8_ubuf(), "AG overlap with FP8 GEMM inputs requires FP8 buffer."
            ub_obj.copy_into_buffer(inputmat_total, input_quantizer, local_chunk=True)
            inputmat_total = ub_obj.get_buffer(input_quantizer)

        nvtx_range_push(f"{nvtx_label}.gemm")
        fprop_gemm_use_split_accumulator = _2X_ACC_FPROP
        if fp8:
            recipe = FP8GlobalStateManager.get_fp8_recipe()
            if hasattr(recipe, "fp8_gemm_fprop"):
                fprop_gemm_use_split_accumulator = recipe.fp8_gemm_fprop.use_split_accumulator

        out, *_, rs_out = general_gemm(
            weightmat,
            inputmat_total,
            get_workspace(),
            quantization_params=output_quantizer,
            out_dtype=out_dtype,
            bias=bias,
            use_split_accumulator=fprop_gemm_use_split_accumulator,
            ub=ub_obj,
            ub_type=ub_type,
            extra_output=rs_out,
        )
        nvtx_range_pop(f"{nvtx_label}.gemm")

        if is_grad_enabled:
            ctx.weight_quantizer = weight_quantizer
            saved_inputmat = None

            ctx.backward_input_needs_gather = (
                weight.requires_grad and parallel_mode == "column" and sequence_parallel
            )

            if backward_needs_input:
                if own_quantized_input and is_quantized_tensor(inputmat):
                    # For sequence parallel in vanilla FP8, rowwise data is
                    # to gather the input. For MXFP8, columnwise only data
                    # can be allgathered.
                    if isinstance(inputmat, MXFP8TensorBase) or not ctx.backward_input_needs_gather:
                        inputmat.update_usage(rowwise_usage=False, columnwise_usage=True)
                if force_hp_input_gather:
                    assert not isinstance(inputmat, QuantizedTensor)
                saved_inputmat = inputmat

            # Weight with column-wise usage is needed for dgrad GEMM.
            if inp.requires_grad:
                if isinstance(weightmat, QuantizedTensor):
                    weightmat.update_usage(columnwise_usage=True)

            if cpu_offloading and saved_inputmat is not None:
                mark_activation_offload(saved_inputmat)

            # Scatter intermediate/activation tensors saved for the backward pass
            # NOTE: FSDP sharding is not valid for models initialized with primary Fp8 weights
            nvtx_range_push(f"{nvtx_label}.fsdp_scatter")
            ctx.fsdp_group = fsdp_group
            ctx.fsdp_shapes = _fsdp_scatter_tensors(
                fsdp_group,
                saved_inputmat,
                weightmat if fp8 and not is_quantized_tensor(weight) else None,
            )
            nvtx_range_pop(f"{nvtx_label}.fsdp_scatter")

            if cpu_offloading:
                ctx.grad_added_to_main_grad = hasattr(weight, "grad_added_to_main_grad")

                if ctx.grad_added_to_main_grad:
                    # If you are passing torch.nn.Parameter through the Torch hooks, you will
                    # get back torch.Tensor. Torch rips off the Parameter wrapper.
                    # You need to preserve the weight object to have all the attributes user
                    # sets for the weights. Because of this, it is not recommended to offload
                    # weights if weights are externally touched outside this module
                    ctx.weight_object = weight

            # TODO(ksivamani): Check memory usage
            tensors_to_save, tensor_objects = prepare_for_saving(
                saved_inputmat,
                weightmat,
                weight,
                bias,
            )
            ctx.save_for_backward(*tensors_to_save)
            ctx.tensor_objects = tensor_objects

            ctx.activation_dtype = activation_dtype
            ctx.fp8 = fp8
            ctx.fp8_recipe = FP8GlobalStateManager.get_fp8_recipe() if fp8 else None
            ctx.force_hp_input_gather = force_hp_input_gather
            ctx.input_quantizer = input_quantizer
            ctx.grad_input_quantizer = grad_input_quantizer
            ctx.grad_weight_quantizer = grad_weight_quantizer
            ctx.grad_output_quantizer = grad_output_quantizer
            ctx.fuse_wgrad_accumulation = fuse_wgrad_accumulation
            if fuse_wgrad_accumulation and weight.requires_grad:
                ctx.main_grad = weight.main_grad

            ctx.debug = debug
            ctx.cpu_offloading = cpu_offloading
            ctx.is_first_microbatch = is_first_microbatch
            ctx.use_bias = bias is not None
            ctx.sequence_parallel = sequence_parallel
            ctx.tensor_parallel = tensor_parallel
            ctx.inp_shape = inp.shape
            ctx.parallel_mode = parallel_mode
            ctx.tp_group = tp_group
            ctx.ub_overlap_ag = ub_overlap_ag_dgrad
            ctx.ub_overlap_rs_dgrad = ub_overlap_rs_dgrad
            ctx.ub_bulk_dgrad = ub_bulk_dgrad
            ctx.ub_bulk_wgrad = ub_bulk_wgrad
            ctx.ub_name = ub_name
            ctx.tp_size = tp_size
            ctx.requires_dgrad = inp.requires_grad
            ctx.requires_wgrad = weight.requires_grad
            ctx.reduce_and_update_bwd_fp8_tensors = False

            ctx.owns_input = saved_inputmat is not inp
            if ctx.fp8 and requires_grad(inp, weight, bias):
                _first_fp8_module = FP8GlobalStateManager.IS_FIRST_FP8_MODULE
                ctx.reduce_and_update_bwd_fp8_tensors = FP8GlobalStateManager.is_first_fp8_module()
                if in_fp8_activation_recompute_phase():
                    FP8GlobalStateManager.IS_FIRST_FP8_MODULE = _first_fp8_module
            ctx.wgrad_store = wgrad_store

        # Row Parallel Linear
        if ub_overlap_rs_fprop:
            out = rs_out
        elif parallel_mode == "row":
            nvtx_range_push(f"{nvtx_label}.row_parallel_comm")
            if sequence_parallel:
                out, _ = reduce_scatter_along_first_dim(out, tp_group)
            elif tensor_parallel:
                if symmetric_ar_type is not None:
                    out, _ = symmetric_all_reduce(out, tp_group, all_reduce_type=symmetric_ar_type)
                else:
                    out, _ = allreduce(out, tp_group)
            nvtx_range_pop(f"{nvtx_label}.row_parallel_comm")

        return out

    @staticmethod
    def backward(ctx, grad_output: torch.Tensor) -> Tuple[Union[torch.Tensor, None], ...]:
        # pylint: disable=missing-function-docstring

        # NVTX label for profiling
        nvtx_label = "transformer_engine._Linear.backward"
        if ctx.ub_name is not None:
            nvtx_label = f"{nvtx_label}.{ctx.ub_name}"

        with torch.cuda.nvtx.range("_Linear_backward"):
            if (
                ctx.fp8
                and any(
                    [
                        ctx.ub_overlap_ag,
                        ctx.ub_overlap_rs_dgrad,
                        ctx.ub_bulk_dgrad,
                        ctx.ub_bulk_wgrad,
                    ]
                )
                and (ctx.fp8_recipe is not None)
            ):
                if not ctx.fp8_recipe.float8_per_tensor_scaling():
                    raise NotImplementedError(
                        "Comm+GEMM overlap is only supported with FP8 delayed scaling or per-tensor"
                        " current scaling"
                    )

            saved_tensors = ctx.saved_tensors
            inputmat, weight_fp8, weight, bias = (  # pylint: disable=unbalanced-tuple-unpacking
                restore_from_saved(ctx.tensor_objects, saved_tensors)
            )
            # Delete the references to tensor objects once they've been consumed
            # by the `restore_from_saved` method to construct back the actual tensors.
            ctx.tensor_objects = None

            # Since main_grad can be modified inplace, it should not be a part of saved_tensors
            main_grad = (
                ctx.main_grad
                if weight is not None and ctx.fuse_wgrad_accumulation and ctx.requires_wgrad
                else None
            )

            if ctx.cpu_offloading:
                if ctx.grad_added_to_main_grad:
                    weight = ctx.weight_object
                if ctx.requires_wgrad and ctx.fuse_wgrad_accumulation:
                    weight.main_grad = main_grad

            # Gather intermediate/activation tensors if needed
            # NOTE: weight_fp8 = weight when ctx.fp8 == False and torch.disttributed.FSDP already
            #       shards/unshards the base weights so we don't do it ourselves
            nvtx_range_push(f"{nvtx_label}.fsdp_gather")
            _fsdp_gather_tensors(
                ctx.fsdp_group,
                ctx.fsdp_shapes,
                inputmat,
                weight_fp8,
            )
            nvtx_range_pop(f"{nvtx_label}.fsdp_gather")

            ctx.ub_obj_gradout = None
            ub_obj_dgrad = None
            ub_obj_wgrad = None
            ub_type_dgrad = None
            ub_type_wgrad = None
            dgrad_shape = [reduce(multiply_op, ctx.inp_shape[:-1]), ctx.inp_shape[-1]]
            rs_out = None
            dgrad_bulk = None
            if ctx.ub_overlap_ag:
                # Overlap grad_output all-gather with dgrad compute
                ctx.ub_obj_gradout = get_ub(ctx.ub_name + "_dgrad")
                ub_obj_dgrad = ctx.ub_obj_gradout
                ub_type_dgrad = tex.CommOverlapType.AG

            elif ctx.ub_overlap_rs_dgrad:
                # Overlap dgrad reduce-scatter with dgrad compute
                ctx.ub_obj_gradout = get_ub(ctx.ub_name + "_dgrad")
                ub_obj_dgrad = ctx.ub_obj_gradout
                ub_type_dgrad = tex.CommOverlapType.RS
                rs_out = torch.empty(
                    dgrad_shape, dtype=ctx.activation_dtype, device=grad_output.device
                )

            else:
                if ctx.ub_bulk_dgrad:
                    # Overlap inputmat all-gather with dgrad compute
                    # NOTE: Copying into communication buffer will always prefer rowwise data,
                    #       and will copy columnwise data if rowwise does not exist. In that case,
                    #       the all-gather will apply to the leading dimension of the transpose,
                    #       which then needs to be interleaved correctly before WGRAD.
                    ctx.ub_obj_gradout = get_ub(ctx.ub_name + "_dgrad")
                    ub_obj_dgrad = ctx.ub_obj_gradout
                    ub_type_dgrad = tex.CommOverlapType.AG
                    ub_obj_dgrad.copy_into_buffer(inputmat, ctx.input_quantizer, local_chunk=True)

                if ctx.ub_bulk_wgrad:
                    # Overlap dgrad reduce-scatter with wgrad compute
                    ub_obj_wgrad = get_ub(ctx.ub_name + "_wgrad")
                    ub_type_wgrad = tex.CommOverlapType.RS
                    ub_obj_wgrad.set_buffer_params(ctx.grad_input_quantizer)
                    dgrad_bulk = ub_obj_wgrad.get_buffer(ctx.grad_input_quantizer)

            # Configure quantizer for grad output tensor
            # Note: dgrad GEMM requires row-wise usage, wgrad GEMM
            # requires column-wise usage
            if ctx.grad_output_quantizer is not None:
                rowwise_usage = True
                columnwise_usage = True
                if ctx.ub_overlap_ag and isinstance(
                    ctx.grad_output_quantizer,
                    (Float8Quantizer, Float8CurrentScalingQuantizer),
                ):
                    # If data is in FP8 and communication is handled
                    # with Userbuffers, we compute FP8 transposes
                    # manually
                    columnwise_usage = False
                ctx.grad_output_quantizer.set_usage(
                    rowwise=rowwise_usage,
                    columnwise=columnwise_usage,
                )

            # Prepare grad output tensor
            # Note: Cast to expected dtype and perform tensor-parallel communication
            nvtx_range_push(f"{nvtx_label}.grad_output_preprocess")
            (
                grad_output,
                grad_bias,
            ) = TransformerEngineBaseModule.grad_output_preprocess(
                ctx,
                grad_output,
                ctx.parallel_mode == "row",
                ctx.grad_output_quantizer,
            )
            nvtx_range_pop(f"{nvtx_label}.grad_output_preprocess")

            # Launch tensor-parallel communication for input tensor
            inputmat_total = None
            inputmat_total_work = None
            if ctx.backward_input_needs_gather and not ctx.ub_bulk_dgrad:
                quantizer = None
                if ctx.fp8 or ctx.debug:
                    quantizer = ctx.input_quantizer
                    if isinstance(quantizer, (Float8Quantizer, Float8CurrentScalingQuantizer)):
                        # If data is in FP8, we compute FP8 transposes manually
                        quantizer.set_usage(rowwise=True, columnwise=False)
                    else:
                        # wgrad GEMM requires input with column-wise usage
                        quantizer.set_usage(rowwise=False, columnwise=True)
                nvtx_range_push(f"{nvtx_label}.column_parallel_comm_input")
                gather_quantizer = None if ctx.force_hp_input_gather else quantizer
                inputmat_total, inputmat_total_work = gather_along_first_dim(
                    inputmat,
                    ctx.tp_group,
                    async_op=True,
                    quantizer=gather_quantizer,
                )
                nvtx_range_pop(f"{nvtx_label}.column_parallel_comm_input")
            else:
                inputmat_total = inputmat

            # Check whether to output wgrad GEMM directly into main grad
            if ctx.is_first_microbatch is not None:
                accumulate_wgrad_into_param_main_grad = (
                    ctx.fuse_wgrad_accumulation and not ctx.is_first_microbatch
                )
            else:
                accumulate_wgrad_into_param_main_grad = ctx.fuse_wgrad_accumulation

            # Compute grad input tensor
            dgrad = None
            dgrad_work = None
            if ctx.requires_dgrad:

                # Update quantizer
                if ctx.grad_input_quantizer is not None:
                    ctx.grad_input_quantizer.set_usage(rowwise=True, columnwise=False)
                # dgrad GEMM
                nvtx_range_push(f"{nvtx_label}.dgrad_gemm")
                dgrad_gemm_use_split_accumulator = _2X_ACC_DGRAD
                if ctx.fp8:
                    recipe = ctx.fp8_recipe
                    if hasattr(recipe, "fp8_gemm_dgrad"):
                        dgrad_gemm_use_split_accumulator = (
                            recipe.fp8_gemm_dgrad.use_split_accumulator
                        )

                if ctx.weight_quantizer is not None and isinstance(weight_fp8, QuantizedTensor):
                    weight_fp8.update_usage(
                        rowwise_usage=ctx.weight_quantizer.rowwise_usage,
                        columnwise_usage=ctx.weight_quantizer.columnwise_usage,
                    )

                dgrad, *_, rs_out = general_gemm(
                    weight_fp8,
                    grad_output,
                    get_workspace(),
                    layout="NN",
                    grad=True,
                    quantization_params=ctx.grad_input_quantizer,
                    out=dgrad_bulk,
                    out_dtype=ctx.activation_dtype,
                    use_split_accumulator=dgrad_gemm_use_split_accumulator,
                    ub=ub_obj_dgrad,
                    ub_type=ub_type_dgrad,
                    extra_output=rs_out,
                    bulk_overlap=ctx.ub_bulk_dgrad,
                )
                nvtx_range_pop(f"{nvtx_label}.dgrad_gemm")

                # Launch tensor-parallel communication
                if ctx.ub_overlap_rs_dgrad:
                    dgrad = rs_out
                elif ctx.parallel_mode == "column" and not ctx.ub_bulk_wgrad:
                    nvtx_range_push(f"{nvtx_label}.column_parallel_comm_dgrad")
                    if ctx.sequence_parallel:
                        dgrad, dgrad_work = reduce_scatter_along_first_dim(
                            dgrad,
                            ctx.tp_group,
                            async_op=True,
                        )
                    else:
                        dgrad, dgrad_work = allreduce(dgrad, ctx.tp_group, async_op=True)
                    nvtx_range_pop(f"{nvtx_label}.column_parallel_comm_dgrad")

            # Compute grad weight tensor
            wgrad = None
            if ctx.requires_wgrad:

                # Synchronize tensor-parallel communication for input tensor
                if ctx.ub_bulk_dgrad:
                    inputmat_total = ub_obj_dgrad.get_buffer(ctx.input_quantizer)
                    if ctx.fp8:
                        if inputmat._data is None:
                            # All-gather executed on columnwise data and result is in rowwise data,
                            # so we need to fix the interleaving before WGRAD.
                            inputmat_total = _fix_gathered_fp8_transpose(
                                inputmat_total, ctx.tp_size
                            )
                        elif not is_non_tn_fp8_gemm_supported():
                            # FP8 GEMM on Hopper only supports TN layout so the gathered input must
                            # have a valid transpose.
                            inputmat_total._create_transpose()
                if inputmat_total_work is not None:
                    inputmat_total_work.wait()
                    inputmat_total_work = None
                if ctx.input_quantizer is not None and not isinstance(
                    inputmat_total, QuantizedTensor
                ):
                    # Async gather in BF16 does not asynchronously
                    # call quantizer after gather.
                    ctx.input_quantizer.set_usage(rowwise=False, columnwise=True)
                    inputmat_total = ctx.input_quantizer(inputmat_total)

                # Make sure GEMM inputs have required data
                if is_quantized_tensor(inputmat_total):
                    inputmat_total.update_usage(columnwise_usage=True)
                if is_quantized_tensor(grad_output):
                    grad_output.update_usage(columnwise_usage=True)

                # Figure out whether to use split accumulator
                use_split_accumulator = _2X_ACC_WGRAD
                if ctx.fp8:
                    recipe = ctx.fp8_recipe
                    if hasattr(recipe, "fp8_gemm_wgrad"):
                        use_split_accumulator = recipe.fp8_gemm_wgrad.use_split_accumulator

                # Output buffer for overlapping grad input
                # reduce-scatter with wgrad GEMM
                if ctx.ub_bulk_wgrad and ub_obj_wgrad.is_fp8_ubuf():
                    rs_out = torch.empty(
                        dgrad_shape, dtype=ctx.activation_dtype, device=grad_output.device
                    )

                # wgrad GEMM
                # Note: Fuse with bgrad computation if needed
                nvtx_range_push(f"{nvtx_label}.wgrad_gemm")
                general_gemm_wgrad = functools.partial(
                    general_gemm,
                    out_dtype=(
                        main_grad.dtype if ctx.fuse_wgrad_accumulation else ctx.activation_dtype
                    ),
                    workspace=get_workspace(),
                    layout="NT",
                    grad=True,
                    bias=(bias if (grad_bias is None and not ctx.fp8) else None),
                    out=main_grad if ctx.fuse_wgrad_accumulation else None,
                    use_split_accumulator=use_split_accumulator,
                    accumulate=accumulate_wgrad_into_param_main_grad,
                    quantization_params=ctx.grad_weight_quantizer,
                    ub=ub_obj_wgrad,
                    ub_type=ub_type_wgrad,
                    extra_output=rs_out,
                    bulk_overlap=ctx.ub_bulk_wgrad,
                )

                if ctx.wgrad_store is not None and ctx.wgrad_store.delay_wgrad_compute():
                    ctx.wgrad_store.put([inputmat_total, grad_output], general_gemm_wgrad)
                else:
                    wgrad, grad_bias_, _, rs_out = general_gemm_wgrad(inputmat_total, grad_output)

                    if grad_bias is None:
                        grad_bias = grad_bias_
                    del grad_bias_

                    # Deallocate input tensor
                    if ctx.owns_input:
                        clear_tensor_data(inputmat_total)
                nvtx_range_pop(f"{nvtx_label}.wgrad_gemm")

                if ctx.ub_bulk_wgrad:
                    if ub_obj_wgrad.is_fp8_ubuf():
                        dgrad = rs_out
                    else:
                        dgrad = ub_obj_wgrad.get_buffer(ctx.grad_input_quantizer, local_chunk=True)

            # Don't return grad bias if not needed
            if not ctx.use_bias:
                grad_bias = None

            # Make sure all tensor-parallel communication is finished
            if inputmat_total_work is not None:
                inputmat_total_work.wait()
                inputmat_total_work = None
            if dgrad_work is not None:
                dgrad_work.wait()
                dgrad_work = None

        if ctx.requires_wgrad:
            # Handle custom DDP from mcore.
            if (
                ctx.fuse_wgrad_accumulation
                and weight is not None
                and hasattr(weight, "grad_added_to_main_grad")
            ):
                weight.grad_added_to_main_grad = True
                if getattr(weight, "zero_out_wgrad", False):
                    wgrad = get_dummy_wgrad(
                        list(weight.main_grad.shape),
                        weight.dtype,
                        zero=True,
                    )
                else:
                    wgrad = get_dummy_wgrad(
                        list(weight.main_grad.shape),
                        weight.dtype,
                    )
            elif ctx.fuse_wgrad_accumulation:
                wgrad = None
        else:
            wgrad = None

        if ctx.reduce_and_update_bwd_fp8_tensors and not is_graph_capturing():
            nvtx_range_push(f"{nvtx_label}.reduce_and_update_fp8_tensors")
            FP8GlobalStateManager.reduce_and_update_fp8_tensors(forward=False)
            nvtx_range_pop(f"{nvtx_label}.reduce_and_update_fp8_tensors")

        # Scatter fp8 weight buffers
        if ctx.fp8 and not is_quantized_tensor(weight):
            _fsdp_scatter_tensors(ctx.fsdp_group, weight_fp8)
        return (
            wgrad,
            dgrad.view(ctx.inp_shape) if ctx.requires_dgrad else None,
            grad_bias,
            None,  # is_first_microbatch
            None,  # fp8
            None,  # fp8_calibration
            None,  # wgrad_store
            None,  # input_quantizer
            None,  # weight_quantizer
            None,  # output_quantizer
            None,  # grad_input_quantizer
            None,  # grad_weight_quantizer
            None,  # grad_output_quantizer
            None,  # fuse_wgrad_accumulation
            None,  # cpu_offloading
            None,  # tp_group
            None,  # tp_size
            None,  # sequence_parallel
            None,  # tensor_parallel
            None,  # activation_dtype
            None,  # parallel_mode
            None,  # is_grad_enabled
            None,  # ub_overlap_rs_fprop
            None,  # ub_overlap_ag_dgrad
            None,  # ub_overlap_ag_fprop
            None,  # ub_overlap_rs_dgrad
            None,  # ub_bulk_dgrad
            None,  # ub_bulk_wgrad
            None,  # ub_name
            None,  # fp8_output
            None,  # fsdp_group
            None,  # module
            None,  # skip_fp8_weight_update
            None,  # symmetric_ar_type
            None,  # debug
        )


class Linear(TransformerEngineBaseModule):
    """Applies a linear transformation to the incoming data :math:`y = xA^T + b`

    On NVIDIA GPUs it is a drop-in replacement for `torch.nn.Linear`.

    Parameters
    ----------
    in_features : int
                 size of each input sample.
    out_features : int
                  size of each output sample.
    bias : bool, default = `True`
          if set to `False`, the layer will not learn an additive bias.
    init_method : Callable, default = `None`
                 used for initializing weights in the following way: `init_method(weight)`.
                 When set to `None`, defaults to `torch.nn.init.normal_(mean=0.0, std=0.023)`.
    get_rng_state_tracker : Callable, default = `None`
                 used to get the random number generator state tracker for initializing weights.
    rng_tracker_name : str, default = `None`
                 the param passed to get_rng_state_tracker to get the specific rng tracker.
    parameters_split : Optional[Union[Tuple[str, ...], Dict[str, int]]], default = None
                      Configuration for splitting the weight and bias tensors along dim 0 into
                      multiple PyTorch parameters. If a list or tuple of strings is provided,
                      they are used to make the names of equally-sized parameters. If a dict
                      (preferably an OrderedDict) is provided, the keys are used as names and
                      values as split sizes along dim 0. The resulting parameters will have
                      names that end in `_weight` or `_bias`, so trailing underscores are
                      stripped from any provided names.
    device : Union[torch.device, str], default = "cuda"
          The device on which the parameters of the model will be allocated. It is the user's
          responsibility to ensure all parameters are moved to the GPU before running the
          forward pass.
    name: str, default = `None`
        name of the module, currently used for debugging purposes.

    Parallelism parameters
    ----------------------
    sequence_parallel : bool, default = `False`
                       if set to `True`, uses sequence parallelism.
    tp_group : ProcessGroup, default = `None`
              tensor parallel process group.
    tp_size : int, default = 1
             used as TP (tensor parallel) world size when TP groups are not formed during
             initialization. In this case, users must call the
             `set_tensor_parallel_group(tp_group)` method on the initialized module before the
             forward pass to supply the tensor parallel group needed for tensor and sequence
             parallel collectives.
    parallel_mode : {None, 'column', 'row'}, default = `None`
                   used to decide whether this Linear layer is Column Parallel Linear or Row
                   Parallel Linear as described `here <https://arxiv.org/pdf/1909.08053.pdf>`_.
                   When set to `None`, no communication is performed.

    Optimization parameters
    -----------------------
    fuse_wgrad_accumulation : bool, default = 'False'
                             if set to `True`, enables fusing of creation and accumulation of
                             the weight gradient. When enabled, it is assumed that the weights
                             have an additional `main_grad` attribute (used instead of the
                             regular `grad`) which is a pre-allocated buffer of the correct
                             size to accumulate gradients in.
    return_bias : bool, default = `False`
                 when set to `True`, this module will not apply the additive bias itself, but
                 instead return the bias value during the forward pass together with the
                 output of the linear transformation :math:`y = xA^T`. This is useful when
                 the bias addition can be fused to subsequent operations.
    params_dtype : torch.dtype, default = `torch.get_default_dtype()`
                  it controls the type used to allocate the initial parameters. Useful when
                  the model is trained with lower precision and the original FP32 parameters
                  would not fit in GPU memory.
    delay_wgrad_compute : bool, default = `False`
                         Whether or not to delay weight gradient computation. If set to `True`,
                         it's the user's responsibility to call `module.backward_dw` to compute
                         weight gradients.
    symmetric_ar_type : {None, 'multimem_all_reduce', 'two_shot', 'one_shot'}, default = None
                   Type of symmetric memory all-reduce to use during the forward pass.
                   This can help in latency bound communication situations.
                   Requires PyTorch version 2.7.0 or higher. When set to None, standard all-reduce
                   is used.
    """

    def __init__(
        self,
        in_features: int,
        out_features: int,
        sequence_parallel: bool = False,
        fuse_wgrad_accumulation: bool = False,
        tp_group: Optional[dist_group_type] = None,
        tp_size: int = 1,
        get_rng_state_tracker: Optional[Callable] = None,
        rng_tracker_name: Optional[str] = None,
        init_method: Optional[Callable] = None,
        bias: bool = True,
        return_bias: bool = False,
        params_dtype: Optional[torch.dtype] = None,
        parallel_mode: Optional[str] = None,
        parameters_split: Optional[Union[Tuple[str, ...], Dict[str, int]]] = None,
        device: Union[torch.device, str] = "cuda",
        ub_overlap_ag: bool = False,
        ub_overlap_rs: bool = False,
        ub_overlap_rs_dgrad: bool = False,
        ub_bulk_dgrad: bool = False,
        ub_bulk_wgrad: bool = False,
        ub_name: Optional[str] = None,
        delay_wgrad_compute: bool = False,
        symmetric_ar_type: Optional[str] = None,
        name: Optional[str] = None,
    ) -> None:
        super().__init__()

        params_dtype = torch.get_default_dtype() if params_dtype is None else params_dtype
        self.in_features = in_features
        self.out_features = out_features
        self.fuse_wgrad_accumulation = fuse_wgrad_accumulation
        self.use_bias = bias
        self.return_bias = return_bias
        self.apply_bias = bias and not return_bias
        self.get_rng_state_tracker = get_rng_state_tracker
        self.rng_tracker_name = rng_tracker_name
        self.symmetric_ar_type = symmetric_ar_type
        self.name = name

        if TEDebugState.debug_enabled:
            self._turn_off_unsupported_features_in_debug()  # turn off userbuffers

        self.wgrad_store = WeightGradStore(delay_wgrad_compute, ub_bulk_wgrad)

        if device == "meta":
            assert parameters_split is None, "Cannot split module parameters on 'meta' device."
        if tp_group is None:
            self.tp_size = tp_size
            if tp_size == 1:
                self.set_tensor_parallel_group(tp_group)
        else:
            self.tp_size = get_distributed_world_size(tp_group)
            self.set_tensor_parallel_group(tp_group)
        self.set_nccl_overlap_warning_if_tp()

        self.parallel_mode = parallel_mode
        assert (
            self.parallel_mode in GemmParallelModes
        ), f"parallel_mode {parallel_mode} not supported"

        if self.parallel_mode == "column":
            self.out_features = divide(self.out_features, self.tp_size)
        elif self.parallel_mode == "row":
            self.in_features = divide(self.in_features, self.tp_size)

        self.sequence_parallel = (self.tp_size > 1) and sequence_parallel

        # Column parallel TP overlap options
        self.ub_overlap_ag_fprop = (
            self.parallel_mode == "column" and self.sequence_parallel and ub_overlap_ag
        )
        self.ub_overlap_rs_dgrad = (
            self.parallel_mode == "column" and self.sequence_parallel and ub_overlap_rs_dgrad
        )
        self.ub_bulk_dgrad = (
            self.parallel_mode == "column"
            and self.sequence_parallel
            and ub_bulk_dgrad
            and not self.ub_overlap_rs_dgrad
        )
        self.ub_bulk_wgrad = (
            self.parallel_mode == "column"
            and self.sequence_parallel
            and ub_bulk_wgrad
            and not self.ub_overlap_rs_dgrad
        )

        # Row parallel TP overlap options
        self.ub_overlap_rs_fprop = (
            self.parallel_mode == "row" and self.sequence_parallel and ub_overlap_rs
        )
        self.ub_overlap_ag_dgrad = (
            self.parallel_mode == "row" and self.sequence_parallel and ub_overlap_ag
        )

        if any(
            [
                self.ub_overlap_rs_fprop,
                self.ub_overlap_ag_dgrad,
                self.ub_overlap_ag_fprop,
                self.ub_overlap_rs_dgrad,
                self.ub_bulk_dgrad,
                self.ub_bulk_wgrad,
            ]
        ):
            assert ub_name is not None, f"Comm+GEMM overlap layer '{ub_name}' is not initialized."
        self.ub_name = ub_name

        if self.symmetric_ar_type is not None:
            assert torch_version() >= (
                2,
                7,
                0,
            ), "Torch version must be at least 2.7 to use symmetric memory"

        # Initialize params in FP8
        with_fp8_params = FP8GlobalStateManager.with_fp8_parameters()

        # Contiguous buffers for params
        weight_tensor = torch.empty(
            self.out_features,
            self.in_features,
            device=device,
            dtype=params_dtype,
        )
        bias_tensor = None
        if self.use_bias:
            bias_tensor = torch.empty(
                self.out_features,
                device=device,
                dtype=params_dtype,
            )

        # Configure parameter splits
        self.weight_names = []
        self.bias_names = []
        self.parameter_split_sizes = []
        if parameters_split is None:
            # Split into a single parameter by default
            self.weight_names = ["weight"]
            self.bias_names = ["bias"]
            self.parameter_split_sizes = [out_features]
        elif not parameters_split:
            raise ValueError("Cannot split weight buffer into 0 parameters")
        elif isinstance(parameters_split, dict):
            # Split parameters with provided sizes
            for name, split_size in parameters_split.items():
                self.weight_names.append(f"{name.rstrip('_')}_weight")
                self.bias_names.append(f"{name.rstrip('_')}_bias")
                self.parameter_split_sizes.append(split_size)
        elif all(isinstance(name, str) for name in parameters_split):
            # Split parameters evenly
            split_size = out_features // len(parameters_split)
            for name in parameters_split:
                self.weight_names.append(f"{name.rstrip('_')}_weight")
                self.bias_names.append(f"{name.rstrip('_')}_bias")
                self.parameter_split_sizes.append(split_size)
        else:
            raise TypeError("Invalid configuration for parameters split")

        # Make sure parameter splits are valid
        if sum(self.parameter_split_sizes) != out_features:
            raise ValueError(
                f"Trying to split weight buffer ({out_features=}) "
                f"with split sizes {self.parameter_split_sizes}"
            )

        # Adjust parameter splits for tensor-parallel distribution
        if self.parallel_mode == "column":
            for i, size in enumerate(self.parameter_split_sizes):
                if size % self.tp_size != 0:
                    raise RuntimeError(
                        f"Attempting to distribute a parameter with out_features={size} "
                        f"between {self.tp_size} tensor-parallel processes"
                    )
                self.parameter_split_sizes[i] = size // self.tp_size

        # Construct weight parameters
        # Note: Register weights together so that they are adjacent to
        # each other in Linear.parameters(). This makes it more likely
        # that they will stay contiguous if the weights are
        # manipulated externally, e.g. by FSDP.
        offset = 0
        for i, split_size in enumerate(self.parameter_split_sizes):
            split_start = offset
            offset += split_size
            split_end = offset

            # Check if parameters are subviews of buffers
            is_subview = (split_start, split_end) != (0, self.out_features)
            if is_subview and with_fp8_params:
                raise RuntimeError(
                    "Splitting QuantizedTensor into multiple params is not supported"
                )

            # Construct weight parameter
            self.register_parameter(
                self.weight_names[i],
                torch.nn.Parameter(weight_tensor[split_start:split_end]),
                init_fn=init_method,
                get_rng_state_tracker=get_rng_state_tracker,
                fp8_meta_index=tex.FP8FwdTensors.GEMM1_WEIGHT,
            )

        # Construct bias parameters if needed
        if self.use_bias:
            offset = 0
            for i, split_size in enumerate(self.parameter_split_sizes):
                split_start = offset
                offset += split_size
                split_end = offset
                self.register_parameter(
                    self.bias_names[i],
                    torch.nn.Parameter(bias_tensor[split_start:split_end]),
                    init_fn=init_method_constant(0.0),
                )
        else:
            for name in self.bias_names:
                bias = torch.Tensor().to(dtype=params_dtype, device=device)
                setattr(self, name, bias)

        if with_fp8_params:
            self.init_fp8_metadata()

        self.reset_parameters(defer_init=device == "meta")

        # For RPL, bias has to be added after TP collectives
        # So it cannot be fused with the GEMM
        if self.parallel_mode == "row" and self.apply_bias:
            self.gemm_bias_unfused_add = True
        else:
            self.gemm_bias_unfused_add = False

    def set_meta_tensor(self, fwd: bool, recipe: Recipe) -> None:
        """Init scales and amaxes for fwd | bwd."""
        super().set_meta_tensor(fwd, recipe)

        # customize quantizers based on each recipe & layer configs
        recipe = FP8GlobalStateManager.get_fp8_recipe()
        if recipe.float8_current_scaling():
            self._customize_quantizers_float8_current_scaling(fwd, recipe)
        # elif for other recipes (mxfp8, etc.)

    def reset_parameters(self, defer_init=False):
        super().reset_parameters(defer_init=defer_init)

        if not defer_init:
            # Set parallelism attributes for linear weights
            for weight in self.weight_names:
                set_tensor_model_parallel_attributes(
                    tensor=getattr(self, weight),
                    is_parallel=True,
                    dim=1 if self.parallel_mode == "row" else 0,
                    stride=1,
                )

            # Set parallelism attributes for linear biases
            if self.use_bias:
                for bias in self.bias_names:
                    if self.parallel_mode == "row":
                        setattr(getattr(self, bias), "sequence_parallel", self.sequence_parallel)
                    elif self.parallel_mode == "column":
                        set_tensor_model_parallel_attributes(getattr(self, bias), True, 0, 1)

    @no_torch_dynamo()
    def forward(
        self,
        inp: torch.Tensor,
        is_first_microbatch: Optional[bool] = None,
        fp8_output: Optional[bool] = False,
        fp8_grad: Optional[bool] = False,
    ) -> Union[torch.Tensor, Tuple[torch.Tensor, ...]]:
        """
        Apply the linear transformation to the input.

        Parameters
        ----------
        inp : torch.Tensor
             Input tensor.
        is_first_microbatch : {True, False, None}, default = None
                             During training using either gradient accumulation or
                             pipeline parallelism a minibatch of data is further split
                             into microbatches. Between the microbatches of the same minibatch
                             the model weights are not updated. Setting this parameter indicates
                             whether the current microbatch is the first in a minibatch or not.
                             When set, this parameter enables additional optimizations:

                             * during FP8 training, it allows caching of the FP8 versions of
                               the weights
                             * it also allows skipping gradient accumulation during the
                               first microbatch (since it is the first gradient being
                               produced)
        """
        debug = TEDebugState.debug_enabled
        if debug:
            self._validate_name()

        if FP8GlobalStateManager.fp8_graph_capturing():
            skip_fp8_weight_update = FP8GlobalStateManager.get_skip_fp8_weight_update_tensor()
        else:
            skip_fp8_weight_update = None
        if skip_fp8_weight_update is not None:
            is_first_microbatch = False

        if self.ub_overlap_rs_fprop:
            if get_ub(self.ub_name + "_fprop").is_fp8_ubuf():
                fp8_output = True
        if self.ub_overlap_rs_dgrad:
            if get_ub(self.ub_name + "_dgrad").is_fp8_ubuf():
                fp8_grad = True

        with self.prepare_forward(
            inp,
            allow_non_contiguous=isinstance(inp, QuantizedTensor),
        ) as inp:

            # Get concatenated weight and bias tensors
            unfused_weights = [getattr(self, name) for name in self.weight_names]
            if any(isinstance(w, QuantizedTensor) for w in unfused_weights):
                if self.fp8:
                    if len(unfused_weights) != 1:
                        raise RuntimeError(
                            "Splitting QuantizedTensor into multiple params is not supported"
                        )
                else:
                    warnings.warn(
                        "You are using quantized weights without quantized compute. "
                        "Please make sure this is intentional."
                    )
                    unfused_weights = [w.dequantize() for w in unfused_weights]

            weight_tensor = noop_cat(unfused_weights)
            if self.use_bias:
                bias_tensor = noop_cat([getattr(self, name) for name in self.bias_names])
            else:
                bias_tensor = None

            quantizers = (
                self._get_quantizers(fp8_output, fp8_grad)
                if not debug
                else self._get_debug_quantizers(fp8_output, fp8_grad)
            )
            if debug:
                if not any_feature_enabled(quantizers):
                    # If no feature is used, then run faster implementation with debug = False.
                    quantizers = self._get_quantizers(fp8_output, fp8_grad)
                    debug = False

                if isinstance(weight_tensor, QuantizedTensor):
                    raise RuntimeError("FP8 weights are not supported in debug mode.")

            (
                input_quantizer,
                weight_quantizer,
                output_quantizer,
                grad_input_quantizer,
                grad_weight_quantizer,
                grad_output_quantizer,
            ) = quantizers

            # Make sure weight tensor has correct quantizer
            # Note: Quantizer might have changed if quantization
            # recipe changed
            if weight_quantizer is not None and isinstance(weight_tensor, QuantizedTensor):
                weight_tensor._quantizer = weight_quantizer

            if torch.is_grad_enabled():
                linear_fn = _Linear.apply
                args = []
            else:
                linear_fn = _Linear.forward
                args = [None]
            args += (
                weight_tensor,
                inp,
                bias_tensor if (self.apply_bias and not self.gemm_bias_unfused_add) else None,
                is_first_microbatch,
                self.fp8,
                self.fp8_calibration,
                self.wgrad_store,
                input_quantizer,
                weight_quantizer,
                output_quantizer,
                grad_input_quantizer,
                grad_weight_quantizer,
                grad_output_quantizer,
                self.fuse_wgrad_accumulation,
                is_cpu_offload_enabled(),
                self.tp_group,
                self.tp_size,
                self.sequence_parallel,
                self.tp_size > 1,
                self.activation_dtype,
                self.parallel_mode,
                torch.is_grad_enabled(),
                self.ub_overlap_rs_fprop,
                self.ub_overlap_ag_dgrad,
                self.ub_overlap_ag_fprop,
                self.ub_overlap_rs_dgrad,
                self.ub_bulk_dgrad,
                self.ub_bulk_wgrad,
                self.ub_name,
                fp8_output,
                self.fsdp_group,
                self,
                skip_fp8_weight_update,
                self.symmetric_ar_type,
                debug,
            )
            out = linear_fn(*args)
        if self.gemm_bias_unfused_add:
            out = out + cast_if_needed(bias_tensor, self.activation_dtype)

        if self.return_bias:
            return out, cast_if_needed(bias_tensor, self.activation_dtype)
        return out

    def _get_quantizers(self, fp8_output, fp8_grad):
        if not self.fp8:
            return [None] * 6
        grad_input_quantizer = None
        grad_weight_quantizer = None
        grad_output_quantizer = None
        output_quantizer = None
        input_quantizer = self.quantizers["scaling_fwd"][tex.FP8FwdTensors.GEMM1_INPUT]
        input_quantizer.internal = True
        weight_quantizer = self.quantizers["scaling_fwd"][tex.FP8FwdTensors.GEMM1_WEIGHT]
        weight_quantizer.internal = True
        if fp8_output:
            output_quantizer = self.quantizers["scaling_fwd"][tex.FP8FwdTensors.GEMM1_OUTPUT]
        if torch.is_grad_enabled():
            grad_output_quantizer = self.quantizers["scaling_bwd"][tex.FP8BwdTensors.GRAD_OUTPUT1]
            grad_output_quantizer.internal = True
            if fp8_grad:
                grad_input_quantizer = self.quantizers["scaling_bwd"][tex.FP8BwdTensors.GRAD_INPUT1]
        return (
            input_quantizer,
            weight_quantizer,
            output_quantizer,
            grad_input_quantizer,
            grad_weight_quantizer,
            grad_output_quantizer,
        )

    def _get_debug_quantizers(self, fp8_output, fp8_grad):
        original_quantizers = self._get_quantizers(fp8_output, fp8_grad)
        assert TEDebugState.debug_enabled
        from ...debug.pytorch.debug_quantization import DebugQuantizer

        names = ["activation", "weight", "output", "dgrad", "wgrad", "gradient"]
        return tuple(
            DebugQuantizer(self.name, name, q, self.tp_group)
            for name, q in zip(names, original_quantizers)
        )

    def _customize_quantizers_float8_current_scaling(self, fwd: bool, recipe: Recipe) -> None:
        """Customize quantizers based on current scaling recipe + linear."""
        assert (
            recipe.float8_current_scaling()
        ), "current scaling recipe quantizer customization here"
        if fwd:
            # set configs about amax epsilon and power_2_scale
            self.quantizers["scaling_fwd"][
                tex.FP8FwdTensors.GEMM1_INPUT
            ].force_pow_2_scales = recipe.fp8_quant_fwd_inp.power_2_scale
            self.quantizers["scaling_fwd"][
                tex.FP8FwdTensors.GEMM1_INPUT
            ].amax_epsilon = recipe.fp8_quant_fwd_inp.amax_epsilon
            # also set weight quantizer with same amax_epsilon & power_2_scale
            self.quantizers["scaling_fwd"][
                tex.FP8FwdTensors.GEMM1_WEIGHT
            ].force_pow_2_scales = recipe.fp8_quant_fwd_weight.power_2_scale
            self.quantizers["scaling_fwd"][
                tex.FP8FwdTensors.GEMM1_WEIGHT
            ].amax_epsilon = recipe.fp8_quant_fwd_weight.amax_epsilon
            # paralle related
            if self.sequence_parallel and self.parallel_mode == "column":
                # customize input_quantizer with amax reduction TP group
                self.quantizers["scaling_fwd"][
                    tex.FP8FwdTensors.GEMM1_INPUT
                ].with_amax_reduction = True
                self.quantizers["scaling_fwd"][
                    tex.FP8FwdTensors.GEMM1_INPUT
                ].amax_reduction_group = self.tp_group
        else:
            # set grad_output_quantizer with amax epsilon and power_2_scale
            self.quantizers["scaling_bwd"][
                tex.FP8BwdTensors.GRAD_OUTPUT1
            ].force_pow_2_scales = recipe.fp8_quant_bwd_grad.power_2_scale
            self.quantizers["scaling_bwd"][
                tex.FP8BwdTensors.GRAD_OUTPUT1
            ].amax_epsilon = recipe.fp8_quant_bwd_grad.amax_epsilon
            # parallel related
            if self.sequence_parallel and self.parallel_mode == "row":
                # customize grad_output_quantizer with amax reduction TP group
                self.quantizers["scaling_bwd"][
                    tex.FP8BwdTensors.GRAD_OUTPUT1
                ].with_amax_reduction = True
                self.quantizers["scaling_bwd"][
                    tex.FP8BwdTensors.GRAD_OUTPUT1
                ].amax_reduction_group = self.tp_group<|MERGE_RESOLUTION|>--- conflicted
+++ resolved
@@ -14,11 +14,8 @@
 import transformer_engine_torch as tex
 
 from transformer_engine.common.recipe import Recipe
-<<<<<<< HEAD
-
-=======
 from transformer_engine.pytorch import torch_version
->>>>>>> 8030a448
+
 from .base import (
     get_workspace,
     get_ub,
@@ -164,18 +161,13 @@
             if input_quantizer is None:
                 raise ValueError("Missing quantizer for input tensor")
             if with_input_all_gather_nccl:
-<<<<<<< HEAD
-                if not is_quantized_tensor(inputmat):
-                    columnwise_usage = backward_needs_input and isinstance(
-                        input_quantizer, MXFP8Quantizer
-=======
                 if force_hp_input_gather:
                     input_quantizer.set_usage(rowwise=True, columnwise=False)
                     inputmat_total, _ = gather_along_first_dim(
                         inputmat, tp_group, quantizer=input_quantizer
                     )
                 else:
-                    if not isinstance(inputmat, QuantizedTensor):
+                    if not is_quantized_tensor(inputmat):
                         columnwise_usage = backward_needs_input and isinstance(
                             input_quantizer, MXFP8Quantizer
                         )
@@ -189,7 +181,6 @@
                         inputmat,
                         tp_group,
                         quantizer=input_quantizer,
->>>>>>> 8030a448
                     )
             else:
                 if (
@@ -268,13 +259,8 @@
         if ub_overlap_rs_fprop:
             ub_obj = get_ub(ub_name + "_fprop")
             ub_type = tex.CommOverlapType.RS
-<<<<<<< HEAD
-            out_shape = [reduce(multiply_op, inp_shape[:-1]) // tp_world_size, out_features]
+            out_shape = [reduce(multiply_op, inp.shape[:-1]) // tp_world_size, out_features]
             rs_out = torch.empty(out_shape, dtype=activation_dtype, device=inp.device)
-=======
-            out_shape = [reduce(multiply_op, inp.shape[:-1]) // tp_world_size, out_features]
-            rs_out = torch.empty(out_shape, dtype=activation_dtype, device=inputmat_total.device)
->>>>>>> 8030a448
 
         elif ub_overlap_ag_fprop:
             ub_obj = get_ub(ub_name + "_fprop")
