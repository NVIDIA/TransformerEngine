# Copyright (c) 2022-2025, NVIDIA CORPORATION & AFFILIATES. All rights reserved.
#
# See LICENSE for license information.

"""Linear API"""
from typing import Callable, Dict, Optional, Tuple, Union
from functools import reduce
from operator import mul as multiply_op

import torch

import transformer_engine_torch as tex

from transformer_engine.common.recipe import Recipe
from .base import (
    get_workspace,
    get_ub,
    TransformerEngineBaseModule,
    get_dummy_wgrad,
    _2X_ACC_FPROP,
    _2X_ACC_DGRAD,
    _2X_ACC_WGRAD,
)
from ._common import noop_cat, _fix_gathered_fp8_transpose
from ..fp8 import FP8GlobalStateManager
from ..utils import (
    cast_if_needed,
    clear_tensor_data,
    divide,
    init_method_constant,
<<<<<<< HEAD
    is_non_tn_fp8_gemm_supported,
=======
    requires_grad,
    needs_quantized_gemm,
    non_tn_fp8_gemm_supported,
>>>>>>> beaecf84
    assert_dim_for_fp8_exec,
    nvtx_range_pop,
    nvtx_range_push,
)
from ..distributed import (
    set_tensor_model_parallel_attributes,
    get_distributed_world_size,
    allreduce,
    reduce_scatter_along_first_dim,
    gather_along_first_dim,
    is_fp8_activation_recompute_enabled,
    in_fp8_activation_recompute_phase,
    _fsdp_scatter_tensors,
    _fsdp_gather_tensors,
)
from ..cpp_extensions import (
    general_gemm,
)
from ..constants import GemmParallelModes, dist_group_type
from ..jit import no_torch_dynamo
from ..graph import is_graph_capturing
from ..tensor.quantized_tensor import (
    QuantizedTensor,
    Quantizer,
    prepare_for_saving,
    restore_from_saved,
)
from ..tensor.float8_tensor import Float8CurrentScalingQuantizer, Float8Quantizer
from ..tensor.mxfp8_tensor import MXFP8Quantizer
from ..tensor._internal.mxfp8_tensor_base import MXFP8TensorBase
from ..tensor.float8_blockwise_tensor import Float8BlockQuantizer
from ..cpu_offload import is_cpu_offload_enabled, set_offloading_param
from ...debug.pytorch.debug_state import TEDebugState
from ...debug.pytorch.utils import any_feature_enabled


__all__ = ["Linear"]


class _Linear(torch.autograd.Function):
    """Linear semi-top level module
    Calls custom cuda extensions.
    """

    @staticmethod
    def forward(
        ctx,
        weight: torch.Tensor,
        inp: torch.Tensor,
        bias: Optional[torch.Tensor],
        is_first_microbatch: Union[bool, None],
        fp8: bool,
        fp8_calibration: bool,
        input_quantizer: Optional[Quantizer],
        weight_quantizer: Optional[Quantizer],
        output_quantizer: Optional[Quantizer],
        grad_input_quantizer: Optional[Quantizer],
        grad_weight_quantizer: Optional[Quantizer],
        grad_output_quantizer: Optional[Quantizer],
        fuse_wgrad_accumulation: bool,
        cpu_offloading: bool,
        tp_group: Union[dist_group_type, None],
        tp_size: int,
        sequence_parallel: bool,
        tensor_parallel: bool,
        activation_dtype: torch.dtype,
        parallel_mode: Union[str, None],
        is_grad_enabled: bool,
        ub_overlap_rs_fprop: bool,
        ub_overlap_ag_dgrad: bool,
        ub_overlap_ag_fprop: bool,
        ub_overlap_rs_dgrad: bool,
        ub_bulk_dgrad: bool,
        ub_bulk_wgrad: bool,
        ub_name: str,
        fp8_output: bool,  # pylint: disable=unused-argument
        fsdp_group: Union[dist_group_type, None],
        module: torch.nn.Module,
        skip_fp8_weight_update: bool,
        debug: Optional[bool] = False,
    ) -> torch.Tensor:
        # pylint: disable=missing-function-docstring

        # NVTX label for profiling
        nvtx_label = "transformer_engine._Linear.forward"
        if ub_name is not None:
            nvtx_label = f"{nvtx_label}.{ub_name}"

        # Make sure input dimensions are compatible
        out_features, in_features = weight.shape
        inp_shape = inp.shape
        assert inp_shape[-1] == in_features, "GEMM not possible"

        tp_world_size = get_distributed_world_size(tp_group)
        backward_needs_input = is_grad_enabled and weight.requires_grad

        # Prepare input tensor
        # Note: Cast to expected dtype and perform tensor-parallel communication
        nvtx_range_push(f"{nvtx_label}.input_cast_comm")
        inputmat = inp.view(-1, in_features)
        inputmat_total = None
        with_input_all_gather_nccl = (
            parallel_mode == "column" and sequence_parallel and not ub_overlap_ag_fprop
        )
        own_quantized_input = False
        # TODO(kwyss): Support FP8 allgather for FP8 block quantization.
        force_hp_input_gather = (
            fp8 and with_input_all_gather_nccl and isinstance(input_quantizer, Float8BlockQuantizer)
        )  # Perform TP communication in high precision.
        if fp8:
            assert_dim_for_fp8_exec(inputmat, weight)
            if any([ub_overlap_ag_fprop, ub_overlap_rs_fprop]) and not (
                FP8GlobalStateManager.get_fp8_recipe().float8_per_tensor_scaling()
            ):
                raise NotImplementedError(
                    "Comm+GEMM overlap is only supported with FP8 delayed scaling or per-tensor"
                    " current scaling"
                )
        if fp8 or debug:
            if input_quantizer is None:
                raise ValueError("Missing quantizer for input tensor")
            if with_input_all_gather_nccl:
                if force_hp_input_gather:
                    input_quantizer.set_usage(rowwise=True, columnwise=False)
                    inputmat_total, _ = gather_along_first_dim(
                        inputmat, tp_group, quantizer=input_quantizer
                    )
                else:
                    if not isinstance(inputmat, QuantizedTensor):
                        columnwise_usage = backward_needs_input and isinstance(
                            input_quantizer, MXFP8Quantizer
                        )
                        # force_hp_input_gather should enforce this
                        assert not isinstance(input_quantizer, Float8BlockQuantizer)
                        input_quantizer.set_usage(rowwise=True, columnwise=columnwise_usage)
                        inputmat = input_quantizer(inputmat)
                        own_quantized_input = True
                    input_quantizer.set_usage(rowwise=True, columnwise=False)
                    inputmat_total, _ = gather_along_first_dim(
                        inputmat,
                        tp_group,
                        quantizer=input_quantizer,
                    )
            else:
                if (
                    FP8GlobalStateManager.get_fp8_recipe().float8_per_tensor_scaling()
                    and ub_bulk_dgrad
                ):
                    # reduce duplicated transpose in `_fix_gathered_fp8_transpose`
                    input_quantizer.set_usage(rowwise=True, columnwise=False)
                else:
                    input_quantizer.set_usage(
                        rowwise=True,
                        columnwise=backward_needs_input,
                    )
                if not isinstance(inputmat, QuantizedTensor):
                    inputmat = input_quantizer(inputmat)
                    own_quantized_input = True
                elif backward_needs_input:
                    inputmat.update_usage(rowwise_usage=True, columnwise_usage=True)
                inputmat_total = inputmat
        else:
            inputmat = cast_if_needed(inp, activation_dtype)
            if with_input_all_gather_nccl:
                inputmat_total, _ = gather_along_first_dim(inputmat, tp_group)
            else:
                inputmat_total = inputmat
        nvtx_range_pop(f"{nvtx_label}.input_cast_comm")

        # Cast weight to expected dtype
        weightmat = weight

        if fp8 or debug:
            # Configure quantizer
            if weight_quantizer is not None:
                columnwise_usage = is_grad_enabled and inp.requires_grad
                if not columnwise_usage:
                    columnwise_usage = (
                        is_fp8_activation_recompute_enabled()
                        and not in_fp8_activation_recompute_phase()
                    )
                weight_quantizer.set_usage(rowwise=True, columnwise=columnwise_usage)
            # FP8 cast to workspace buffer
            update_workspace = is_first_microbatch is None or is_first_microbatch
            weightmat = module.get_weight_workspace(
                tensor=weight,
                quantizer=weight_quantizer,
                cache_name=(None if is_first_microbatch is None else "weight"),
                update_workspace=update_workspace,
                skip_update_flag=skip_fp8_weight_update,
                fsdp_group=fsdp_group,
                workspace_dtype=activation_dtype,
            )
        else:
            weightmat = cast_if_needed(weightmat, activation_dtype)

        # Cast bias to expected dtype
        bias_dtype = activation_dtype
        if needs_quantized_gemm(inputmat_total) and activation_dtype == torch.float32:
            bias_dtype = torch.bfloat16
        bias = cast_if_needed(bias, bias_dtype) if bias is not None else bias

        # Configure output quantizer
        if output_quantizer is not None:
            output_quantizer.set_usage(rowwise=True, columnwise=False)

        # Calibrate quantizers if needed
        if not fp8 and fp8_calibration:
            if input_quantizer is not None:
                input_quantizer.calibrate(inputmat_total)
            if weight_quantizer is not None:
                weight_quantizer.calibrate(weight)

        ub_obj = None
        ub_type = None
        rs_out = None
        out_dtype = activation_dtype
        if ub_overlap_rs_fprop:
            ub_obj = get_ub(ub_name + "_fprop")
            ub_type = tex.CommOverlapType.RS
            out_shape = [reduce(multiply_op, inp_shape[:-1]) // tp_world_size, out_features]
            rs_out = torch.empty(out_shape, dtype=activation_dtype, device=inputmat_total.device)

        elif ub_overlap_ag_fprop:
            ub_obj = get_ub(ub_name + "_fprop")
            ub_type = tex.CommOverlapType.AG
            if fp8:
                assert ub_obj.is_fp8_ubuf(), "AG overlap with FP8 GEMM inputs requires FP8 buffer."
            ub_obj.copy_into_buffer(inputmat_total, input_quantizer, local_chunk=True)
            inputmat_total = ub_obj.get_buffer(input_quantizer)

        nvtx_range_push(f"{nvtx_label}.gemm")
        fprop_gemm_use_split_accumulator = _2X_ACC_FPROP
        if fp8:
            recipe = FP8GlobalStateManager.get_fp8_recipe()
            if hasattr(recipe, "fp8_gemm_fprop"):
                fprop_gemm_use_split_accumulator = recipe.fp8_gemm_fprop.use_split_accumulator

        out, *_, rs_out = general_gemm(
            weightmat,
            inputmat_total,
            get_workspace(),
            quantization_params=output_quantizer,
            out_dtype=out_dtype,
            bias=bias,
            use_split_accumulator=fprop_gemm_use_split_accumulator,
            ub=ub_obj,
            ub_type=ub_type,
            extra_output=rs_out,
        )
        nvtx_range_pop(f"{nvtx_label}.gemm")

        if is_grad_enabled:
            ctx.weight_quantizer = weight_quantizer
            saved_inputmat = None

            ctx.backward_input_needs_gather = (
                weight.requires_grad and parallel_mode == "column" and sequence_parallel
            )

            if backward_needs_input:
                if own_quantized_input and isinstance(inputmat, QuantizedTensor):
                    # For sequence parallel in vanilla FP8, rowwise data is
                    # to gather the input. For MXFP8, columnwise only data
                    # can be allgathered.
                    if isinstance(inputmat, MXFP8TensorBase) or not ctx.backward_input_needs_gather:
                        inputmat.update_usage(rowwise_usage=False, columnwise_usage=True)
                if force_hp_input_gather:
                    assert not isinstance(inputmat, QuantizedTensor)
                saved_inputmat = inputmat

            # Weight with column-wise usage is needed for dgrad GEMM.
            if inp.requires_grad:
                if isinstance(weightmat, QuantizedTensor):
                    weightmat.update_usage(columnwise_usage=True)

            if cpu_offloading:
                set_offloading_param(weight, "weight_offloading", True)
                set_offloading_param(weightmat, "weight_offloading", True)
                if saved_inputmat is not None:
                    set_offloading_param(saved_inputmat, "activation_offloading", True)

            # Scatter intermediate/activation tensors saved for the backward pass
            # NOTE: FSDP sharding is not valid for models initialized with primary Fp8 weights
            nvtx_range_push(f"{nvtx_label}.fsdp_scatter")
            ctx.fsdp_group = fsdp_group
            ctx.fsdp_shapes = _fsdp_scatter_tensors(
                fsdp_group,
                saved_inputmat,
                weightmat if fp8 and not isinstance(weight, QuantizedTensor) else None,
            )
            nvtx_range_pop(f"{nvtx_label}.fsdp_scatter")

            if cpu_offloading:
                ctx.grad_added_to_main_grad = hasattr(weight, "grad_added_to_main_grad")

                if ctx.grad_added_to_main_grad:
                    # If you are passing torch.nn.Parameter through the Torch hooks, you will
                    # get back torch.Tensor. Torch rips off the Parameter wrapper.
                    # You need to preserve the weight object to have all the attributes user
                    # sets for the weights. Because of this, it is not recommended to offload
                    # weights if weights are externally touched outside this module
                    ctx.weight_object = weight

            # TODO(ksivamani): Check memory usage
            tensors_to_save, tensor_objects = prepare_for_saving(
                saved_inputmat,
                weightmat,
                weight,
                bias,
            )
            ctx.save_for_backward(*tensors_to_save)
            ctx.tensor_objects = tensor_objects

            ctx.activation_dtype = activation_dtype
            ctx.fp8 = fp8
            ctx.fp8_recipe = FP8GlobalStateManager.get_fp8_recipe() if fp8 else None
            ctx.force_hp_input_gather = force_hp_input_gather
            ctx.input_quantizer = input_quantizer
            ctx.grad_input_quantizer = grad_input_quantizer
            ctx.grad_weight_quantizer = grad_weight_quantizer
            ctx.grad_output_quantizer = grad_output_quantizer
            ctx.fuse_wgrad_accumulation = fuse_wgrad_accumulation
            if fuse_wgrad_accumulation and weight.requires_grad:
                ctx.main_grad = weight.main_grad

            ctx.debug = debug
            ctx.cpu_offloading = cpu_offloading
            ctx.is_first_microbatch = is_first_microbatch
            ctx.use_bias = bias is not None
            ctx.sequence_parallel = sequence_parallel
            ctx.tensor_parallel = tensor_parallel
            ctx.inp_shape = inp_shape
            ctx.parallel_mode = parallel_mode
            ctx.tp_group = tp_group
            ctx.ub_overlap_ag = ub_overlap_ag_dgrad
            ctx.ub_overlap_rs_dgrad = ub_overlap_rs_dgrad
            ctx.ub_bulk_dgrad = ub_bulk_dgrad
            ctx.ub_bulk_wgrad = ub_bulk_wgrad
            ctx.ub_name = ub_name
            ctx.tp_size = tp_size
            ctx.requires_dgrad = inp.requires_grad
            ctx.requires_wgrad = weight.requires_grad
            ctx.reduce_and_update_bwd_fp8_tensors = False
            ctx.owns_input = saved_inputmat is not inp
            if ctx.fp8 and requires_grad(inp, weight, bias):
                _first_fp8_module = FP8GlobalStateManager.IS_FIRST_FP8_MODULE
                ctx.reduce_and_update_bwd_fp8_tensors = FP8GlobalStateManager.is_first_fp8_module()
                if in_fp8_activation_recompute_phase():
                    FP8GlobalStateManager.IS_FIRST_FP8_MODULE = _first_fp8_module

        # Row Parallel Linear
        if ub_overlap_rs_fprop:
            out = rs_out
        elif parallel_mode == "row":
            nvtx_range_push(f"{nvtx_label}.row_parallel_comm")
            if sequence_parallel:
                out, _ = reduce_scatter_along_first_dim(out, tp_group)
            elif tensor_parallel:
                out, _ = allreduce(out, tp_group)
            nvtx_range_pop(f"{nvtx_label}.row_parallel_comm")

        out = out.view(-1, *inp_shape[1:-1], out_features)
        return out

    @staticmethod
    def backward(ctx, grad_output: torch.Tensor) -> Tuple[Union[torch.Tensor, None], ...]:
        # pylint: disable=missing-function-docstring

        # NVTX label for profiling
        nvtx_label = "transformer_engine._Linear.backward"
        if ctx.ub_name is not None:
            nvtx_label = f"{nvtx_label}.{ctx.ub_name}"

        with torch.cuda.nvtx.range("_Linear_backward"):
            if (
                ctx.fp8
                and any(
                    [
                        ctx.ub_overlap_ag,
                        ctx.ub_overlap_rs_dgrad,
                        ctx.ub_bulk_dgrad,
                        ctx.ub_bulk_wgrad,
                    ]
                )
                and (ctx.fp8_recipe is not None)
            ):
                if not ctx.fp8_recipe.float8_per_tensor_scaling():
                    raise NotImplementedError(
                        "Comm+GEMM overlap is only supported with FP8 delayed scaling or per-tensor"
                        " current scaling"
                    )

            saved_tensors = ctx.saved_tensors
            inputmat, weight_fp8, weight, bias = (  # pylint: disable=unbalanced-tuple-unpacking
                restore_from_saved(ctx.tensor_objects, saved_tensors)
            )
            # Delete the references to tensor objects once they've been consumed
            # by the `restore_from_saved` method to construct back the actual tensors.
            ctx.tensor_objects = None

            # Since main_grad can be modified inplace, it should not be a part of saved_tensors
            main_grad = (
                ctx.main_grad
                if weight is not None and ctx.fuse_wgrad_accumulation and ctx.requires_wgrad
                else None
            )

            if ctx.cpu_offloading:
                if ctx.grad_added_to_main_grad:
                    weight = ctx.weight_object
                if ctx.requires_wgrad and ctx.fuse_wgrad_accumulation:
                    weight.main_grad = main_grad

            # Gather intermediate/activation tensors if needed
            # NOTE: weight_fp8 = weight when ctx.fp8 == False and torch.disttributed.FSDP already
            #       shards/unshards the base weights so we don't do it ourselves
            nvtx_range_push(f"{nvtx_label}.fsdp_gather")
            _fsdp_gather_tensors(
                ctx.fsdp_group,
                ctx.fsdp_shapes,
                inputmat,
                weight_fp8,
            )
            nvtx_range_pop(f"{nvtx_label}.fsdp_gather")

            ctx.ub_obj_gradout = None
            ub_obj_dgrad = None
            ub_obj_wgrad = None
            ub_type_dgrad = None
            ub_type_wgrad = None
            dgrad_shape = [reduce(multiply_op, ctx.inp_shape[:-1]), ctx.inp_shape[-1]]
            rs_out = None
            dgrad_bulk = None
            if ctx.ub_overlap_ag:
                # Overlap grad_output all-gather with dgrad compute
                ctx.ub_obj_gradout = get_ub(ctx.ub_name + "_dgrad")
                ub_obj_dgrad = ctx.ub_obj_gradout
                ub_type_dgrad = tex.CommOverlapType.AG

            elif ctx.ub_overlap_rs_dgrad:
                # Overlap dgrad reduce-scatter with dgrad compute
                ctx.ub_obj_gradout = get_ub(ctx.ub_name + "_dgrad")
                ub_obj_dgrad = ctx.ub_obj_gradout
                ub_type_dgrad = tex.CommOverlapType.RS
                rs_out = torch.empty(
                    dgrad_shape, dtype=ctx.activation_dtype, device=grad_output.device
                )

            else:
                if ctx.ub_bulk_dgrad:
                    # Overlap inputmat all-gather with dgrad compute
                    # NOTE: Copying into communication buffer will always prefer rowwise data,
                    #       and will copy columnwise data if rowwise does not exist. In that case,
                    #       the all-gather will apply to the leading dimension of the transpose,
                    #       which then needs to be interleaved correctly before WGRAD.
                    ctx.ub_obj_gradout = get_ub(ctx.ub_name + "_dgrad")
                    ub_obj_dgrad = ctx.ub_obj_gradout
                    ub_type_dgrad = tex.CommOverlapType.AG
                    ub_obj_dgrad.copy_into_buffer(inputmat, ctx.input_quantizer, local_chunk=True)

                if ctx.ub_bulk_wgrad:
                    # Overlap dgrad reduce-scatter with wgrad compute
                    ub_obj_wgrad = get_ub(ctx.ub_name + "_wgrad")
                    ub_type_wgrad = tex.CommOverlapType.RS
                    ub_obj_wgrad.set_buffer_params(ctx.grad_input_quantizer)
                    dgrad_bulk = ub_obj_wgrad.get_buffer(ctx.grad_input_quantizer)

            # Configure quantizer for grad output tensor
            # Note: dgrad GEMM requires row-wise usage, wgrad GEMM
            # requires column-wise usage
            if ctx.grad_output_quantizer is not None:
                rowwise_usage = True
                columnwise_usage = True
                if ctx.ub_overlap_ag and isinstance(
                    ctx.grad_output_quantizer,
                    (Float8Quantizer, Float8CurrentScalingQuantizer),
                ):
                    # If data is in FP8 and communication is handled
                    # with Userbuffers, we compute FP8 transposes
                    # manually
                    columnwise_usage = False
                ctx.grad_output_quantizer.set_usage(
                    rowwise=rowwise_usage,
                    columnwise=columnwise_usage,
                )

            # Prepare grad output tensor
            # Note: Cast to expected dtype and perform tensor-parallel communication
            nvtx_range_push(f"{nvtx_label}.grad_output_preprocess")
            (
                grad_output,
                grad_bias,
            ) = TransformerEngineBaseModule.grad_output_preprocess(
                ctx,
                grad_output,
                ctx.parallel_mode == "row",
                ctx.grad_output_quantizer,
            )
            nvtx_range_pop(f"{nvtx_label}.grad_output_preprocess")

            # Launch tensor-parallel communication for input tensor
            inputmat_total = None
            inputmat_total_work = None
            if ctx.backward_input_needs_gather and not ctx.ub_bulk_dgrad:
                quantizer = None
                if ctx.fp8 or ctx.debug:
                    quantizer = ctx.input_quantizer
                    if isinstance(quantizer, (Float8Quantizer, Float8CurrentScalingQuantizer)):
                        # If data is in FP8, we compute FP8 transposes manually
                        quantizer.set_usage(rowwise=True, columnwise=False)
                    else:
                        # wgrad GEMM requires input with column-wise usage
                        quantizer.set_usage(rowwise=False, columnwise=True)
                nvtx_range_push(f"{nvtx_label}.column_parallel_comm_input")
                gather_quantizer = None if ctx.force_hp_input_gather else quantizer
                inputmat_total, inputmat_total_work = gather_along_first_dim(
                    inputmat,
                    ctx.tp_group,
                    async_op=True,
                    quantizer=gather_quantizer,
                )
                nvtx_range_pop(f"{nvtx_label}.column_parallel_comm_input")
            else:
                inputmat_total = inputmat

            # Check whether to output wgrad GEMM directly into main grad
            if ctx.is_first_microbatch is not None:
                accumulate_wgrad_into_param_main_grad = (
                    ctx.fuse_wgrad_accumulation and not ctx.is_first_microbatch
                )
            else:
                accumulate_wgrad_into_param_main_grad = ctx.fuse_wgrad_accumulation

            # Compute grad input tensor
            dgrad = None
            dgrad_work = None
            if ctx.requires_dgrad:

                # Update quantizer
                if ctx.grad_input_quantizer is not None:
                    ctx.grad_input_quantizer.set_usage(rowwise=True, columnwise=False)
                # dgrad GEMM
                nvtx_range_push(f"{nvtx_label}.dgrad_gemm")
                dgrad_gemm_use_split_accumulator = _2X_ACC_DGRAD
                if ctx.fp8:
                    recipe = ctx.fp8_recipe
                    if hasattr(recipe, "fp8_gemm_dgrad"):
                        dgrad_gemm_use_split_accumulator = (
                            recipe.fp8_gemm_dgrad.use_split_accumulator
                        )

                if ctx.weight_quantizer is not None and isinstance(weight_fp8, QuantizedTensor):
                    weight_fp8.update_usage(
                        rowwise_usage=ctx.weight_quantizer.rowwise_usage,
                        columnwise_usage=ctx.weight_quantizer.columnwise_usage,
                    )

                dgrad, *_, rs_out = general_gemm(
                    weight_fp8,
                    grad_output,
                    get_workspace(),
                    layout="NN",
                    grad=True,
                    quantization_params=ctx.grad_input_quantizer,
                    out=dgrad_bulk,
                    out_dtype=ctx.activation_dtype,
                    use_split_accumulator=dgrad_gemm_use_split_accumulator,
                    ub=ub_obj_dgrad,
                    ub_type=ub_type_dgrad,
                    extra_output=rs_out,
                    bulk_overlap=ctx.ub_bulk_dgrad,
                )
                nvtx_range_pop(f"{nvtx_label}.dgrad_gemm")

                # Launch tensor-parallel communication
                if ctx.ub_overlap_rs_dgrad:
                    dgrad = rs_out
                elif ctx.parallel_mode == "column" and not ctx.ub_bulk_wgrad:
                    nvtx_range_push(f"{nvtx_label}.column_parallel_comm_dgrad")
                    if ctx.sequence_parallel:
                        dgrad, dgrad_work = reduce_scatter_along_first_dim(
                            dgrad,
                            ctx.tp_group,
                            async_op=True,
                        )
                    else:
                        dgrad, dgrad_work = allreduce(dgrad, ctx.tp_group, async_op=True)
                    nvtx_range_pop(f"{nvtx_label}.column_parallel_comm_dgrad")

            # Compute grad weight tensor
            wgrad = None
            if ctx.requires_wgrad:

                # Synchronize tensor-parallel communication for input tensor
                if ctx.ub_bulk_dgrad:
                    inputmat_total = ub_obj_dgrad.get_buffer(ctx.input_quantizer)
                    if ctx.fp8:
                        if inputmat._data is None:
                            # All-gather executed on columnwise data and result is in rowwise data,
                            # so we need to fix the interleaving before WGRAD.
                            inputmat_total = _fix_gathered_fp8_transpose(
                                inputmat_total, ctx.tp_size
                            )
                        elif not is_non_tn_fp8_gemm_supported():
                            # FP8 GEMM on Hopper only supports TN layout so the gathered input must
                            # have a valid transpose.
                            inputmat_total._create_transpose()
                if inputmat_total_work is not None:
                    inputmat_total_work.wait()
                    inputmat_total_work = None
                if ctx.input_quantizer is not None and not isinstance(
                    inputmat_total, QuantizedTensor
                ):
                    # Async gather in BF16 does not asynchronously
                    # call quantizer after gather.
                    ctx.input_quantizer.set_usage(rowwise=False, columnwise=True)
                    inputmat_total = ctx.input_quantizer(inputmat_total)

                # Make sure GEMM inputs have required data
                if isinstance(inputmat_total, QuantizedTensor):
                    inputmat_total.update_usage(columnwise_usage=True)
                if isinstance(grad_output, QuantizedTensor):
                    grad_output.update_usage(columnwise_usage=True)

                # Figure out whether to use split accumulator
                use_split_accumulator = _2X_ACC_WGRAD
                if ctx.fp8:
                    recipe = ctx.fp8_recipe
                    if hasattr(recipe, "fp8_gemm_wgrad"):
                        use_split_accumulator = recipe.fp8_gemm_wgrad.use_split_accumulator

                # Output buffer for overlapping grad input
                # reduce-scatter with wgrad GEMM
                if ctx.ub_bulk_wgrad and ub_obj_wgrad.is_fp8_ubuf():
                    rs_out = torch.empty(
                        dgrad_shape, dtype=ctx.activation_dtype, device=grad_output.device
                    )

                # wgrad GEMM
                # Note: Fuse with bgrad computation if needed
                nvtx_range_push(f"{nvtx_label}.wgrad_gemm")
                wgrad, grad_bias_, _, rs_out = general_gemm(
                    inputmat_total,
                    grad_output,
                    get_workspace(),
                    layout="NT",
                    grad=True,
                    out_dtype=(
                        main_grad.dtype if ctx.fuse_wgrad_accumulation else ctx.activation_dtype
                    ),
                    bias=(bias if (grad_bias is None and not ctx.fp8) else None),
                    out=main_grad if ctx.fuse_wgrad_accumulation else None,
                    use_split_accumulator=use_split_accumulator,
                    accumulate=accumulate_wgrad_into_param_main_grad,
                    quantization_params=ctx.grad_weight_quantizer,
                    ub=ub_obj_wgrad,
                    ub_type=ub_type_wgrad,
                    extra_output=rs_out,
                    bulk_overlap=ctx.ub_bulk_wgrad,
                )
                nvtx_range_pop(f"{nvtx_label}.wgrad_gemm")

                if ctx.ub_bulk_wgrad:
                    if ub_obj_wgrad.is_fp8_ubuf():
                        dgrad = rs_out
                    else:
                        dgrad = ub_obj_wgrad.get_buffer(ctx.grad_input_quantizer, local_chunk=True)

                if grad_bias is None:
                    grad_bias = grad_bias_
                del grad_bias_

                # Deallocate input tensor
                if ctx.owns_input:
                    clear_tensor_data(inputmat_total)

            # Don't return grad bias if not needed
            if not ctx.use_bias:
                grad_bias = None

            # Make sure all tensor-parallel communication is finished
            if inputmat_total_work is not None:
                inputmat_total_work.wait()
                inputmat_total_work = None
            if dgrad_work is not None:
                dgrad_work.wait()
                dgrad_work = None

        if ctx.requires_wgrad:
            # Handle custom DDP from mcore.
            if (
                ctx.fuse_wgrad_accumulation
                and weight is not None
                and hasattr(weight, "grad_added_to_main_grad")
            ):
                weight.grad_added_to_main_grad = True
                if getattr(weight, "zero_out_wgrad", False):
                    wgrad = get_dummy_wgrad(
                        list(weight.main_grad.shape),
                        weight.dtype,
                        zero=True,
                    )
                else:
                    wgrad = get_dummy_wgrad(
                        list(weight.main_grad.shape),
                        weight.dtype,
                    )
            elif ctx.fuse_wgrad_accumulation:
                wgrad = None
        else:
            wgrad = None

        if ctx.reduce_and_update_bwd_fp8_tensors and not is_graph_capturing():
            nvtx_range_push(f"{nvtx_label}.reduce_and_update_fp8_tensors")
            FP8GlobalStateManager.reduce_and_update_fp8_tensors(forward=False)
            nvtx_range_pop(f"{nvtx_label}.reduce_and_update_fp8_tensors")

        # Scatter fp8 weight buffers
        if ctx.fp8 and not isinstance(weight, QuantizedTensor):
            _fsdp_scatter_tensors(ctx.fsdp_group, weight_fp8)
        return (
            wgrad,
            dgrad.view(ctx.inp_shape) if ctx.requires_dgrad else None,
            grad_bias,
            None,  # is_first_microbatch
            None,  # fp8
            None,  # fp8_calibration
            None,  # input_quantizer
            None,  # weight_quantizer
            None,  # output_quantizer
            None,  # grad_input_quantizer
            None,  # grad_weight_quantizer
            None,  # grad_output_quantizer
            None,  # fuse_wgrad_accumulation
            None,  # cpu_offloading
            None,  # tp_group
            None,  # tp_size
            None,  # sequence_parallel
            None,  # tensor_parallel
            None,  # activation_dtype
            None,  # parallel_mode
            None,  # is_grad_enabled
            None,  # ub_overlap_rs_fprop
            None,  # ub_overlap_ag_dgrad
            None,  # ub_overlap_ag_fprop
            None,  # ub_overlap_rs_dgrad
            None,  # ub_bulk_dgrad
            None,  # ub_bulk_wgrad
            None,  # ub_name
            None,  # fp8_output
            None,  # fsdp_group
            None,  # module
            None,  # skip_fp8_weight_update
            None,  # debug
        )


class Linear(TransformerEngineBaseModule):
    """Applies a linear transformation to the incoming data :math:`y = xA^T + b`

    On NVIDIA GPUs it is a drop-in replacement for `torch.nn.Linear`.

    Parameters
    ----------
    in_features : int
                 size of each input sample.
    out_features : int
                  size of each output sample.
    bias : bool, default = `True`
          if set to `False`, the layer will not learn an additive bias.
    init_method : Callable, default = `None`
                 used for initializing weights in the following way: `init_method(weight)`.
                 When set to `None`, defaults to `torch.nn.init.normal_(mean=0.0, std=0.023)`.
    get_rng_state_tracker : Callable, default = `None`
                 used to get the random number generator state tracker for initializing weights.
    rng_tracker_name : str, default = `None`
                 the param passed to get_rng_state_tracker to get the specific rng tracker.
    parameters_split : Optional[Union[Tuple[str, ...], Dict[str, int]]], default = None
                      Configuration for splitting the weight and bias tensors along dim 0 into
                      multiple PyTorch parameters. If a list or tuple of strings is provided,
                      they are used to make the names of equally-sized parameters. If a dict
                      (preferably an OrderedDict) is provided, the keys are used as names and
                      values as split sizes along dim 0. The resulting parameters will have
                      names that end in `_weight` or `_bias`, so trailing underscores are
                      stripped from any provided names.
    device : Union[torch.device, str], default = "cuda"
          The device on which the parameters of the model will be allocated. It is the user's
          responsibility to ensure all parameters are moved to the GPU before running the
          forward pass.
    name: str, default = `None`
        name of the module, currently used for debugging purposes.

    Parallelism parameters
    ----------------------
    sequence_parallel : bool, default = `False`
                       if set to `True`, uses sequence parallelism.
    tp_group : ProcessGroup, default = `None`
              tensor parallel process group.
    tp_size : int, default = 1
             used as TP (tensor parallel) world size when TP groups are not formed during
             initialization. In this case, users must call the
             `set_tensor_parallel_group(tp_group)` method on the initialized module before the
             forward pass to supply the tensor parallel group needed for tensor and sequence
             parallel collectives.
    parallel_mode : {None, 'column', 'row'}, default = `None`
                   used to decide whether this Linear layer is Column Parallel Linear or Row
                   Parallel Linear as described `here <https://arxiv.org/pdf/1909.08053.pdf>`_.
                   When set to `None`, no communication is performed.

    Optimization parameters
    -----------------------
    fuse_wgrad_accumulation : bool, default = 'False'
                             if set to `True`, enables fusing of creation and accumulation of
                             the weight gradient. When enabled, it is assumed that the weights
                             have an additional `main_grad` attribute (used instead of the
                             regular `grad`) which is a pre-allocated buffer of the correct
                             size to accumulate gradients in.
    return_bias : bool, default = `False`
                 when set to `True`, this module will not apply the additive bias itself, but
                 instead return the bias value during the forward pass together with the
                 output of the linear transformation :math:`y = xA^T`. This is useful when
                 the bias addition can be fused to subsequent operations.
    params_dtype : torch.dtype, default = `torch.get_default_dtype()`
                  it controls the type used to allocate the initial parameters. Useful when
                  the model is trained with lower precision and the original FP32 parameters
                  would not fit in GPU memory.

    """

    def __init__(
        self,
        in_features: int,
        out_features: int,
        sequence_parallel: bool = False,
        fuse_wgrad_accumulation: bool = False,
        tp_group: Optional[dist_group_type] = None,
        tp_size: int = 1,
        get_rng_state_tracker: Optional[Callable] = None,
        rng_tracker_name: Optional[str] = None,
        init_method: Optional[Callable] = None,
        bias: bool = True,
        return_bias: bool = False,
        params_dtype: Optional[torch.dtype] = None,
        parallel_mode: Optional[str] = None,
        parameters_split: Optional[Union[Tuple[str, ...], Dict[str, int]]] = None,
        device: Union[torch.device, str] = "cuda",
        ub_overlap_ag: bool = False,
        ub_overlap_rs: bool = False,
        ub_overlap_rs_dgrad: bool = False,
        ub_bulk_dgrad: bool = False,
        ub_bulk_wgrad: bool = False,
        ub_name: Optional[str] = None,
        name: Optional[str] = None,
    ) -> None:
        super().__init__()

        params_dtype = torch.get_default_dtype() if params_dtype is None else params_dtype
        self.in_features = in_features
        self.out_features = out_features
        self.fuse_wgrad_accumulation = fuse_wgrad_accumulation
        self.use_bias = bias
        self.return_bias = return_bias
        self.apply_bias = bias and not return_bias
        self.get_rng_state_tracker = get_rng_state_tracker
        self.rng_tracker_name = rng_tracker_name
        self.name = name

        if TEDebugState.debug_enabled:
            self._turn_off_unsupported_features_in_debug()  # turn off userbuffers

        if device == "meta":
            assert parameters_split is None, "Cannot split module parameters on 'meta' device."
        if tp_group is None:
            self.tp_size = tp_size
            if tp_size == 1:
                self.set_tensor_parallel_group(tp_group)
        else:
            self.tp_size = get_distributed_world_size(tp_group)
            self.set_tensor_parallel_group(tp_group)
        self.set_nccl_overlap_warning_if_tp()

        self.parallel_mode = parallel_mode
        assert (
            self.parallel_mode in GemmParallelModes
        ), f"parallel_mode {parallel_mode} not supported"

        if self.parallel_mode == "column":
            self.out_features = divide(self.out_features, self.tp_size)
        elif self.parallel_mode == "row":
            self.in_features = divide(self.in_features, self.tp_size)

        self.sequence_parallel = (self.tp_size > 1) and sequence_parallel

        # Column parallel TP overlap options
        self.ub_overlap_ag_fprop = (
            self.parallel_mode == "column" and self.sequence_parallel and ub_overlap_ag
        )
        self.ub_overlap_rs_dgrad = (
            self.parallel_mode == "column" and self.sequence_parallel and ub_overlap_rs_dgrad
        )
        self.ub_bulk_dgrad = (
            self.parallel_mode == "column"
            and self.sequence_parallel
            and ub_bulk_dgrad
            and not self.ub_overlap_rs_dgrad
        )
        self.ub_bulk_wgrad = (
            self.parallel_mode == "column"
            and self.sequence_parallel
            and ub_bulk_wgrad
            and not self.ub_overlap_rs_dgrad
        )

        # Row parallel TP overlap options
        self.ub_overlap_rs_fprop = (
            self.parallel_mode == "row" and self.sequence_parallel and ub_overlap_rs
        )
        self.ub_overlap_ag_dgrad = (
            self.parallel_mode == "row" and self.sequence_parallel and ub_overlap_ag
        )

        if any(
            [
                self.ub_overlap_rs_fprop,
                self.ub_overlap_ag_dgrad,
                self.ub_overlap_ag_fprop,
                self.ub_overlap_rs_dgrad,
                self.ub_bulk_dgrad,
                self.ub_bulk_wgrad,
            ]
        ):
            assert ub_name is not None, f"Comm+GEMM overlap layer '{ub_name}' is not initialized."
        self.ub_name = ub_name

        # Initialize params in FP8
        with_fp8_params = FP8GlobalStateManager.with_fp8_parameters()

        # Contiguous buffers for params
        weight_tensor = torch.empty(
            self.out_features,
            self.in_features,
            device=device,
            dtype=params_dtype,
        )
        bias_tensor = None
        if self.use_bias:
            bias_tensor = torch.empty(
                self.out_features,
                device=device,
                dtype=params_dtype,
            )

        # Configure parameter splits
        self.weight_names = []
        self.bias_names = []
        self.parameter_split_sizes = []
        if parameters_split is None:
            # Split into a single parameter by default
            self.weight_names = ["weight"]
            self.bias_names = ["bias"]
            self.parameter_split_sizes = [out_features]
        elif not parameters_split:
            raise ValueError("Cannot split weight buffer into 0 parameters")
        elif isinstance(parameters_split, dict):
            # Split parameters with provided sizes
            for name, split_size in parameters_split.items():
                self.weight_names.append(f"{name.rstrip('_')}_weight")
                self.bias_names.append(f"{name.rstrip('_')}_bias")
                self.parameter_split_sizes.append(split_size)
        elif all(isinstance(name, str) for name in parameters_split):
            # Split parameters evenly
            split_size = out_features // len(parameters_split)
            for name in parameters_split:
                self.weight_names.append(f"{name.rstrip('_')}_weight")
                self.bias_names.append(f"{name.rstrip('_')}_bias")
                self.parameter_split_sizes.append(split_size)
        else:
            raise TypeError("Invalid configuration for parameters split")

        # Make sure parameter splits are valid
        if sum(self.parameter_split_sizes) != out_features:
            raise ValueError(
                f"Trying to split weight buffer ({out_features=}) "
                f"with split sizes {self.parameter_split_sizes}"
            )

        # Adjust parameter splits for tensor-parallel distribution
        if self.parallel_mode == "column":
            for i, size in enumerate(self.parameter_split_sizes):
                if size % self.tp_size != 0:
                    raise RuntimeError(
                        f"Attempting to distribute a parameter with out_features={size} "
                        f"between {self.tp_size} tensor-parallel processes"
                    )
                self.parameter_split_sizes[i] = size // self.tp_size

        # Construct weight parameters
        # Note: Register weights together so that they are adjacent to
        # each other in Linear.parameters(). This makes it more likely
        # that they will stay contiguous if the weights are
        # manipulated externally, e.g. by FSDP.
        offset = 0
        for i, split_size in enumerate(self.parameter_split_sizes):
            split_start = offset
            offset += split_size
            split_end = offset

            # Check if parameters are subviews of buffers
            is_subview = (split_start, split_end) != (0, self.out_features)
            if is_subview and with_fp8_params:
                raise RuntimeError(
                    "Splitting QuantizedTensor into multiple params is not supported"
                )

            # Construct weight parameter
            self.register_parameter(
                self.weight_names[i],
                torch.nn.Parameter(weight_tensor[split_start:split_end]),
                init_fn=init_method,
                get_rng_state_tracker=get_rng_state_tracker,
                fp8_meta_index=tex.FP8FwdTensors.GEMM1_WEIGHT,
            )

        # Construct bias parameters if needed
        if self.use_bias:
            offset = 0
            for i, split_size in enumerate(self.parameter_split_sizes):
                split_start = offset
                offset += split_size
                split_end = offset
                self.register_parameter(
                    self.bias_names[i],
                    torch.nn.Parameter(bias_tensor[split_start:split_end]),
                    init_fn=init_method_constant(0.0),
                )
        else:
            for name in self.bias_names:
                bias = torch.Tensor().to(dtype=params_dtype, device=device)
                setattr(self, name, bias)

        if with_fp8_params:
            self.init_fp8_metadata()

        self.reset_parameters(defer_init=device == "meta")

        # For RPL, bias has to be added after TP collectives
        # So it cannot be fused with the GEMM
        if self.parallel_mode == "row" and self.apply_bias:
            self.gemm_bias_unfused_add = True
        else:
            self.gemm_bias_unfused_add = False

    def set_meta_tensor(self, fwd: bool, recipe: Recipe) -> None:
        """Init scales and amaxes for fwd | bwd."""
        super().set_meta_tensor(fwd, recipe)

        # customize quantizers based on each recipe & layer configs
        recipe = FP8GlobalStateManager.get_fp8_recipe()
        if recipe.float8_current_scaling():
            self._customize_quantizers_float8_current_scaling(fwd, recipe)
        # elif for other recipes (mxfp8, etc.)

    def reset_parameters(self, defer_init=False):
        super().reset_parameters(defer_init=defer_init)

        if not defer_init:
            # Set parallelism attributes for linear weights
            for weight in self.weight_names:
                set_tensor_model_parallel_attributes(
                    tensor=getattr(self, weight),
                    is_parallel=True,
                    dim=1 if self.parallel_mode == "row" else 0,
                    stride=1,
                )

            # Set parallelism attributes for linear biases
            if self.use_bias:
                for bias in self.bias_names:
                    if self.parallel_mode == "row":
                        setattr(getattr(self, bias), "sequence_parallel", self.sequence_parallel)
                    elif self.parallel_mode == "column":
                        set_tensor_model_parallel_attributes(getattr(self, bias), True, 0, 1)

    @no_torch_dynamo()
    def forward(
        self,
        inp: torch.Tensor,
        is_first_microbatch: Optional[bool] = None,
        fp8_output: Optional[bool] = False,
        fp8_grad: Optional[bool] = False,
    ) -> Union[torch.Tensor, Tuple[torch.Tensor, ...]]:
        """
        Apply the linear transformation to the input.

        Parameters
        ----------
        inp : torch.Tensor
             Input tensor.
        is_first_microbatch : {True, False, None}, default = None
                             During training using either gradient accumulation or
                             pipeline parallelism a minibatch of data is further split
                             into microbatches. Between the microbatches of the same minibatch
                             the model weights are not updated. Setting this parameter indicates
                             whether the current microbatch is the first in a minibatch or not.
                             When set, this parameter enables additional optimizations:

                             * during FP8 training, it allows caching of the FP8 versions of
                               the weights
                             * it also allows skipping gradient accumulation during the
                               first microbatch (since it is the first gradient being
                               produced)
        """
        debug = TEDebugState.debug_enabled
        if debug:
            self._validate_name()

        if FP8GlobalStateManager.fp8_graph_capturing():
            skip_fp8_weight_update = FP8GlobalStateManager.get_skip_fp8_weight_update_tensor()
        else:
            skip_fp8_weight_update = None
        if skip_fp8_weight_update is not None:
            is_first_microbatch = False

        if self.ub_overlap_rs_fprop:
            if get_ub(self.ub_name + "_fprop").is_fp8_ubuf():
                fp8_output = True
        if self.ub_overlap_rs_dgrad:
            if get_ub(self.ub_name + "_dgrad").is_fp8_ubuf():
                fp8_grad = True

        with self.prepare_forward(
            inp,
            allow_non_contiguous=isinstance(inp, QuantizedTensor),
        ) as inp:

            # Get concatenated weight and bias tensors
            unfused_weights = [getattr(self, name) for name in self.weight_names]
            if any(isinstance(w, QuantizedTensor) for w in unfused_weights):
                if self.fp8:
                    if len(unfused_weights) != 1:
                        raise RuntimeError(
                            "Splitting QuantizedTensor into multiple params is not supported"
                        )
                else:
                    unfused_weights = [w.dequantize() for w in unfused_weights]
            weight_tensor = noop_cat(unfused_weights)
            if self.use_bias:
                bias_tensor = noop_cat([getattr(self, name) for name in self.bias_names])
            else:
                bias_tensor = None

            quantizers = (
                self._get_quantizers(fp8_output, fp8_grad)
                if not debug
                else self._get_debug_quantizers(fp8_output, fp8_grad)
            )
            if debug:
                if not any_feature_enabled(quantizers):
                    # If no feature is used, then run faster implementation with debug = False.
                    quantizers = self._get_quantizers(fp8_output, fp8_grad)
                    debug = False

                if isinstance(weight_tensor, QuantizedTensor):
                    raise RuntimeError("FP8 weights are not supported in debug mode.")

            (
                input_quantizer,
                weight_quantizer,
                output_quantizer,
                grad_input_quantizer,
                grad_weight_quantizer,
                grad_output_quantizer,
            ) = quantizers

            # Make sure weight tensor has correct quantizer
            # Note: Quantizer might have changed if quantization
            # recipe changed
            if weight_quantizer is not None and isinstance(weight_tensor, QuantizedTensor):
                weight_tensor._quantizer = weight_quantizer

            if torch.is_grad_enabled():
                linear_fn = _Linear.apply
                args = []
            else:
                linear_fn = _Linear.forward
                args = [None]
            args += (
                weight_tensor,
                inp,
                bias_tensor if (self.apply_bias and not self.gemm_bias_unfused_add) else None,
                is_first_microbatch,
                self.fp8,
                self.fp8_calibration,
                input_quantizer,
                weight_quantizer,
                output_quantizer,
                grad_input_quantizer,
                grad_weight_quantizer,
                grad_output_quantizer,
                self.fuse_wgrad_accumulation,
                is_cpu_offload_enabled(),
                self.tp_group,
                self.tp_size,
                self.sequence_parallel,
                self.tp_size > 1,
                self.activation_dtype,
                self.parallel_mode,
                torch.is_grad_enabled(),
                self.ub_overlap_rs_fprop,
                self.ub_overlap_ag_dgrad,
                self.ub_overlap_ag_fprop,
                self.ub_overlap_rs_dgrad,
                self.ub_bulk_dgrad,
                self.ub_bulk_wgrad,
                self.ub_name,
                fp8_output,
                self.fsdp_group,
                self,
                skip_fp8_weight_update,
                debug,
            )
            out = linear_fn(*args)
        if self.gemm_bias_unfused_add:
            out = out + cast_if_needed(bias_tensor, self.activation_dtype)

        if self.return_bias:
            return out, cast_if_needed(bias_tensor, self.activation_dtype)
        return out

    def _get_quantizers(self, fp8_output, fp8_grad):
        if not self.fp8:
            return [None] * 6
        grad_input_quantizer = None
        grad_weight_quantizer = None
        grad_output_quantizer = None
        output_quantizer = None
        input_quantizer = self.quantizers["scaling_fwd"][tex.FP8FwdTensors.GEMM1_INPUT]
        input_quantizer.internal = False
        weight_quantizer = self.quantizers["scaling_fwd"][tex.FP8FwdTensors.GEMM1_WEIGHT]
        weight_quantizer.internal = True
        if fp8_output:
            output_quantizer = self.quantizers["scaling_fwd"][tex.FP8FwdTensors.GEMM1_OUTPUT]
        if torch.is_grad_enabled():
            grad_output_quantizer = self.quantizers["scaling_bwd"][tex.FP8BwdTensors.GRAD_OUTPUT1]
            grad_output_quantizer.internal = True
            if fp8_grad:
                grad_input_quantizer = self.quantizers["scaling_bwd"][tex.FP8BwdTensors.GRAD_INPUT1]
        return (
            input_quantizer,
            weight_quantizer,
            output_quantizer,
            grad_input_quantizer,
            grad_weight_quantizer,
            grad_output_quantizer,
        )

    def _get_debug_quantizers(self, fp8_output, fp8_grad):
        original_quantizers = self._get_quantizers(fp8_output, fp8_grad)
        assert TEDebugState.debug_enabled
        from ...debug.pytorch.debug_quantization import DebugQuantizer

        names = ["activation", "weight", "output", "dgrad", "wgrad", "gradient"]
        return tuple(
            DebugQuantizer(self.name, name, q, self.tp_group)
            for name, q in zip(names, original_quantizers)
        )

    def _customize_quantizers_float8_current_scaling(self, fwd: bool, recipe: Recipe) -> None:
        """Customize quantizers based on current scaling recipe + linear."""
        assert (
            recipe.float8_current_scaling()
        ), "current scaling recipe quantizer customization here"
        if fwd:
            # set configs about amax epsilon and power_2_scale
            self.quantizers["scaling_fwd"][
                tex.FP8FwdTensors.GEMM1_INPUT
            ].force_pow_2_scales = recipe.fp8_quant_fwd_inp.power_2_scale
            self.quantizers["scaling_fwd"][
                tex.FP8FwdTensors.GEMM1_INPUT
            ].amax_epsilon = recipe.fp8_quant_fwd_inp.amax_epsilon
            # also set weight quantizer with same amax_epsilon & power_2_scale
            self.quantizers["scaling_fwd"][
                tex.FP8FwdTensors.GEMM1_WEIGHT
            ].force_pow_2_scales = recipe.fp8_quant_fwd_weight.power_2_scale
            self.quantizers["scaling_fwd"][
                tex.FP8FwdTensors.GEMM1_WEIGHT
            ].amax_epsilon = recipe.fp8_quant_fwd_weight.amax_epsilon
            # paralle related
            if self.sequence_parallel and self.parallel_mode == "column":
                # customize input_quantizer with amax reduction TP group
                self.quantizers["scaling_fwd"][
                    tex.FP8FwdTensors.GEMM1_INPUT
                ].with_amax_reduction = True
                self.quantizers["scaling_fwd"][
                    tex.FP8FwdTensors.GEMM1_INPUT
                ].amax_reduction_group = self.tp_group
        else:
            # set grad_output_quantizer with amax epsilon and power_2_scale
            self.quantizers["scaling_bwd"][
                tex.FP8BwdTensors.GRAD_OUTPUT1
            ].force_pow_2_scales = recipe.fp8_quant_bwd_grad.power_2_scale
            self.quantizers["scaling_bwd"][
                tex.FP8BwdTensors.GRAD_OUTPUT1
            ].amax_epsilon = recipe.fp8_quant_bwd_grad.amax_epsilon
            # parallel related
            if self.sequence_parallel and self.parallel_mode == "row":
                # customize grad_output_quantizer with amax reduction TP group
                self.quantizers["scaling_bwd"][
                    tex.FP8BwdTensors.GRAD_OUTPUT1
                ].with_amax_reduction = True
                self.quantizers["scaling_bwd"][
                    tex.FP8BwdTensors.GRAD_OUTPUT1
                ].amax_reduction_group = self.tp_group<|MERGE_RESOLUTION|>--- conflicted
+++ resolved
@@ -28,13 +28,9 @@
     clear_tensor_data,
     divide,
     init_method_constant,
-<<<<<<< HEAD
-    is_non_tn_fp8_gemm_supported,
-=======
     requires_grad,
     needs_quantized_gemm,
-    non_tn_fp8_gemm_supported,
->>>>>>> beaecf84
+    is_non_tn_fp8_gemm_supported,
     assert_dim_for_fp8_exec,
     nvtx_range_pop,
     nvtx_range_push,
