--- conflicted
+++ resolved
@@ -1188,7 +1188,6 @@
             weight_quantizer,
             output_quantizer,
             grad_input_quantizer,
-<<<<<<< HEAD
             grad_weight_quantizer,
             grad_output_quantizer,
         )
@@ -1202,8 +1201,6 @@
         return tuple(
             DebugQuantizer(self.name, name, q, self.tp_group)
             for name, q in zip(names, original_quantizers)
-        )
-=======
         )
 
     def _customize_quantizers_float8_current_scaling(self, fwd: bool, recipe: Recipe) -> None:
@@ -1257,5 +1254,4 @@
                 ].amax_reduction_group = self.tp_group
                 self.quantizers["scaling_bwd"][
                     tex.FP8BwdTensors.GRAD_OUTPUT1
-                ].amax_reduction_size = self.tp_size
->>>>>>> f3a009da
+                ].amax_reduction_size = self.tp_size