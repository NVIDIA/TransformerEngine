--- conflicted
+++ resolved
@@ -16,6 +16,7 @@
 import transformer_engine_torch as tex
 
 from transformer_engine.common.recipe import Recipe
+from transformer_engine.pytorch import torch_version
 from .base import (
     get_workspace,
     _ub_communicators,
@@ -78,8 +79,6 @@
 from ...debug.pytorch.utils import any_feature_enabled
 from ...debug.pytorch.debug_state import TEDebugState
 
-from transformer_engine.pytorch import torch_version
-
 __all__ = ["LayerNormMLP"]
 
 
@@ -194,11 +193,8 @@
         fsdp_group: Union[dist_group_type, None],
         module: torch.nn.Module,
         skip_fp8_weight_update: bool,
-<<<<<<< HEAD
         symmetric_ar_type: str,
-=======
         debug: Optional[bool] = False,
->>>>>>> beaecf84
     ) -> Union[Tuple[torch.Tensor, ...], torch.Tensor]:
         # pylint: disable=missing-function-docstring
 
@@ -1216,11 +1212,8 @@
             None,  # fsdp_group
             None,  # module
             None,  # skip_fp8_weight_update
-<<<<<<< HEAD
             None,  # symmetric_ar_type
-=======
             None,  # debug
->>>>>>> beaecf84
         )
 
 
@@ -1690,11 +1683,8 @@
                 self.fsdp_group,
                 self,
                 skip_fp8_weight_update,
-<<<<<<< HEAD
                 self.symmetric_ar_type,
-=======
                 debug,
->>>>>>> beaecf84
             )
             out = fwd_fn(*args)
 
