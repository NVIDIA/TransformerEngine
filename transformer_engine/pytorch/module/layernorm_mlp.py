# Copyright (c) 2022-2025, NVIDIA CORPORATION & AFFILIATES. All rights reserved.
#
# See LICENSE for license information.

"""LayerNormMLP API"""
import os
import warnings
from typing import Callable, Optional, Tuple, Union
from functools import reduce
from operator import mul as multiply_op
import functools

import torch
from torch.nn.parameter import Parameter
from torch.nn import init

import transformer_engine_torch as tex

from transformer_engine.common.recipe import Recipe
from .base import (
    get_workspace,
    _ub_communicators,
    get_ub,
    TransformerEngineBaseModule,
    _2X_ACC_FPROP,
    _2X_ACC_DGRAD,
    _2X_ACC_WGRAD,
)
from ..fp8 import FP8GlobalStateManager
from ..jit import (
    bias_gelu_fused,
    bgrad_dgelu_fused,
    set_jit_fusion_options,
    warmup_jit_bias_gelu_all_dtypes,
)
from ..utils import (
    divide,
    get_default_init_method,
    init_method_constant,
    cast_if_needed,
    assert_dim_for_fp8_exec,
    clear_tensor_data,
    requires_grad,
    non_tn_fp8_gemm_supported,
    needs_quantized_gemm,
)
from ..distributed import (
    set_tensor_model_parallel_attributes,
    get_distributed_world_size,
    allreduce,
    reduce_scatter_along_first_dim,
    gather_along_first_dim,
    use_reentrant_activation_recompute,
    in_fp8_activation_recompute_phase,
    _fsdp_scatter_tensors,
)
from ..constants import dist_group_type
from ..jit import no_torch_dynamo
from ..graph import is_graph_capturing
from ..tensor.float8_tensor import (
    Float8CurrentScalingQuantizer,
    Float8Quantizer,
    Float8Tensor,
)
from ..tensor.mxfp8_tensor import MXFP8Quantizer
from ._common import apply_normalization, _fix_gathered_fp8_transpose, WeightGradStore
from ..tensor.float8_blockwise_tensor import Float8BlockQuantizer
from ..cpu_offload import is_cpu_offload_enabled, set_offloading_param
from ..tensor.quantized_tensor import (
    QuantizedTensor,
    Quantizer,
    prepare_for_saving,
    restore_from_saved,
)
from ..cpp_extensions import (
    general_gemm,
)
from ...debug.pytorch.utils import any_feature_enabled
from ...debug.pytorch.debug_state import TEDebugState

__all__ = ["LayerNormMLP"]


def _get_act_func_supported_list(recipe: Optional[Recipe] = None):
    if recipe is None:
        # bf16 (recipe is None): [tex.dbias_dgelu, tex.dbias_drelu, tex.dbias_dqgelu, tex.dbias_dsrelu]
        return {
            "gelu": (tex.gelu, tex.dgelu, tex.dbias_dgelu),
            "relu": (tex.relu, tex.drelu, tex.dbias_drelu),
            "geglu": (tex.geglu, tex.dgeglu, None),
            "reglu": (tex.reglu, tex.dreglu, None),
            "swiglu": (tex.swiglu, tex.dswiglu, None),
            "qgelu": (tex.qgelu, tex.dqgelu, tex.dbias_dqgelu),
            "qgeglu": (tex.qgeglu, tex.dqgeglu, None),
            "srelu": (tex.srelu, tex.dsrelu, tex.dbias_dsrelu),
        }
    if recipe.delayed() or recipe.mxfp8():
        # Delayed scaling, fusion supported list: [tex.dbias_dgelu, tex.dbias_drelu, tex.dbias_dqgelu, tex.dbias_dsrelu]
        # MXFP8: [tex.dbias_dgelu, tex.dbias_drelu, tex.dbias_dqgelu, tex.dbias_dsrelu]
        return {
            "gelu": (tex.gelu, tex.dgelu, tex.dbias_dgelu),
            "relu": (tex.relu, tex.drelu, tex.dbias_drelu),
            "geglu": (tex.geglu, tex.dgeglu, None),
            "reglu": (tex.reglu, tex.dreglu, None),
            "swiglu": (tex.swiglu, tex.dswiglu, None),
            "qgelu": (tex.qgelu, tex.dqgelu, tex.dbias_dqgelu),
            "qgeglu": (tex.qgeglu, tex.dqgeglu, None),
            "srelu": (tex.srelu, tex.dsrelu, tex.dbias_dsrelu),
        }
    # no activation fusion written yet
    # Per-tensor current scaling or fp8 blockwise scaling: []
    if recipe.float8_current_scaling() or recipe.float8_block_scaling():
        return {
            "gelu": (tex.gelu, tex.dgelu, None),
            "relu": (tex.relu, tex.drelu, None),
            "geglu": (tex.geglu, tex.dgeglu, None),
            "reglu": (tex.reglu, tex.dreglu, None),
            "swiglu": (tex.swiglu, tex.dswiglu, None),
            "qgelu": (tex.qgelu, tex.dqgelu, None),
            "qgeglu": (tex.qgeglu, tex.dqgeglu, None),
            "srelu": (tex.srelu, tex.dsrelu, None),
        }
    raise NotImplementedError(f"Unhandled recipe type {recipe}")


def _act_func(activation: str, recipe: Optional[Recipe] = None):
    # based on each quantization mode, we have different kernel fusion supported:
    # bf16 (recipe is None): [tex.dbias_dgelu, tex.dbias_drelu, tex.dbias_dqgelu, tex.dbias_dsrelu]
    # Delayed scaling, fusion supported list: [tex.dbias_dgelu, tex.dbias_drelu, tex.dbias_dqgelu, tex.dbias_dsrelu]
    # MXFP8: [tex.dbias_dgelu, tex.dbias_drelu, tex.dbias_dqgelu, tex.dbias_dsrelu]
    # Per-tensor current scaling or fp8 blockwise scaling: []
    funcs = _get_act_func_supported_list(recipe)
    if activation not in funcs:
        raise NotImplementedError("Activation type " + activation + " is not supported!")
    return funcs[activation]


class _LayerNormMLP(torch.autograd.Function):
    """LayerNormMLP semi-top level module
    Calls custom cuda extensions.
    """

    @staticmethod
    def forward(
        ctx,
        inp: torch.Tensor,
        ln_weight: torch.Tensor,
        ln_bias: torch.Tensor,
        fc1_weight: torch.Tensor,
        fc1_bias: torch.Tensor,
        fc2_weight: torch.Tensor,
        fc2_bias: torch.Tensor,
        eps: float,
        is_first_microbatch: Union[bool, None],
        fp8: bool,
        fp8_calibration: bool,
        wgrad_store: WeightGradStore,
        fuse_wgrad_accumulation: bool,
        fc1_input_quantizer: Optional[Quantizer],
        fc1_weight_quantizer: Optional[Quantizer],
        fc1_output_quantizer: Optional[Quantizer],
        fc1_grad_input_quantizer: Optional[Quantizer],
        fc1_grad_weight_quantizer: Optional[Quantizer],
        fc1_grad_output_quantizer: Optional[Quantizer],
        fc2_input_quantizer: Optional[Quantizer],
        fc2_weight_quantizer: Optional[Quantizer],
        fc2_output_quantizer: Optional[Quantizer],
        fc2_grad_input_quantizer: Optional[Quantizer],
        fc2_grad_weight_quantizer: Optional[Quantizer],
        fc2_grad_output_quantizer: Optional[Quantizer],
        cpu_offloading: bool,
        tp_group: Union[dist_group_type, None],
        tp_size: int,
        sequence_parallel: bool,
        tensor_parallel: bool,
        activation_dtype: torch.dtype,
        return_layernorm_output: bool,
        return_layernorm_output_gathered: bool,
        bias_gelu_fusion: bool,
        set_parallel_mode: bool,
        is_grad_enabled: bool,
        fwd_ln_sm_margin: int,
        bwd_ln_sm_margin: int,
        zero_centered_gamma: bool,
        activation: str,
        normalization: str,
        ub_overlap_ag: bool,
        ub_overlap_rs: bool,
        ub_overlap_rs_dgrad: bool,
        ub_bulk_wgrad: bool,
        ub_bulk_dgrad: bool,
        gemm_gelu_fusion: bool,
        fsdp_group: Union[dist_group_type, None],
        module: torch.nn.Module,
        skip_fp8_weight_update: bool,
        debug: Optional[bool] = False,
    ) -> Union[Tuple[torch.Tensor, ...], torch.Tensor]:
        # pylint: disable=missing-function-docstring

        in_features, inp_shape = ln_weight.numel(), inp.shape
        # Make sure input dimensions are compatible
        assert inp_shape[-1] == in_features, "GEMM not possible"
        inputmat = inp.view((-1, in_features))
        if fp8:
            assert_dim_for_fp8_exec(inputmat, fc1_weight, fc2_weight)
            if any([ub_overlap_ag, ub_overlap_rs]) and not (
                FP8GlobalStateManager.get_fp8_recipe().float8_per_tensor_scaling()
            ):
                raise NotImplementedError(
                    "Comm+GEMM overlap is only supported with FP8 delayed scaling or per-tensor"
                    " current scaling"
                )

        activation_func = _act_func(
            activation, FP8GlobalStateManager.get_fp8_recipe() if fp8 else None
        )[0]
        device = inp.device

        # Cast for native AMP
        inputmat = cast_if_needed(inputmat, activation_dtype)
        ln_weight = cast_if_needed(ln_weight, activation_dtype)
        if ln_bias is not None:
            ln_bias = cast_if_needed(ln_bias, activation_dtype)

        # for fp8 DelayedScaling: layernorm output = FP8
        #                   only output of the linear is returned
        # for return_layernorm_output: layernorm output = High precision, then cast to FP8
        #                              high precision layernorm output and output of the linear are returned
        # for debug: : layernorm output = High precision to enable processing of this norm
        with_quantized_norm = (
            fp8
            and not return_layernorm_output
            and not return_layernorm_output_gathered
            and not debug
        )
        if isinstance(fc1_input_quantizer, Float8BlockQuantizer):
            # Kernels not available for norm fusion.
            with_quantized_norm = False

        tp_world_size = get_distributed_world_size(tp_group)
        ub_overlap_ag = ub_overlap_ag and is_grad_enabled and not return_layernorm_output_gathered
        ub_overlap_rs = ub_overlap_rs and is_grad_enabled
        backwards_needs_fc1_input = is_grad_enabled and fc1_weight.requires_grad

        # TODO(kwyss): Support FP8 allgather of Float8BlockQuantizer recipe
        force_hp_fc1_input_gather = (
            fp8 and sequence_parallel and isinstance(fc1_input_quantizer, Float8BlockQuantizer)
        )  # Perform TP communication in high precision.

        # Configure quantizer for norm output
        if fp8:
            if fc1_input_quantizer is None:
                raise ValueError("Missing quantizer for FC1 input tensor")
            columnwise_usage = backwards_needs_fc1_input
            if (
                columnwise_usage
                and sequence_parallel
                and not isinstance(fc1_input_quantizer, MXFP8Quantizer)
            ):
                columnwise_usage = False
            fc1_input_quantizer.set_usage(rowwise=True, columnwise=columnwise_usage)

        # Apply normalization
        ln_out, mu, rsigma = apply_normalization(
            inputmat,
            None,  # ln_out
            ln_weight,
            ln_bias,
            eps,
            fc1_input_quantizer if with_quantized_norm else None,
            inputmat.dtype,
            normalization,
            fwd_ln_sm_margin,
            zero_centered_gamma,
        )
        ln_out_return = None
        if return_layernorm_output or return_layernorm_output_gathered:
            ln_out_return = ln_out

        # Prepare GEMM input
        # Note: Cast to expected dtype and perform tensor-parallel communication
        ln_out_total = None
        ub_obj_lnout = None
        if sequence_parallel:
            if return_layernorm_output_gathered:
                # Perform all-gather in high precision if gathered
                # norm output will be returned
                ln_out_total, _ = gather_along_first_dim(ln_out, tp_group)
                ln_out_return = ln_out_total
                if fp8 or debug:
                    if not force_hp_fc1_input_gather:
                        ln_out = fc1_input_quantizer(ln_out)
                    fc1_input_quantizer.set_usage(rowwise=True, columnwise=False)
                    ln_out_total = fc1_input_quantizer(ln_out_total)
            else:
                if fp8 or debug:
                    if not with_quantized_norm and not force_hp_fc1_input_gather:
                        ln_out = fc1_input_quantizer(ln_out)
                    fc1_input_quantizer.set_usage(rowwise=True, columnwise=False)
                if ub_overlap_ag:
                    # Copy into Userbuffers buffer
                    ub_obj_lnout = get_ub("fc1_fprop")
                    ub_obj_lnout.get_buffer(fc1_input_quantizer, local_chunk=True).copy_(ln_out)
                    ln_out_total = ub_obj_lnout.get_buffer(fc1_input_quantizer)
                else:
                    # All-gather with NCCL
                    ln_out_total, _ = gather_along_first_dim(
                        ln_out,
                        tp_group,
                        quantizer=(fc1_input_quantizer if fp8 or debug else None),
                    )
        else:
            # NOTE: force_hp_fc1_input_gather is redundant with else, but
            # here for clarity. We should not quantize ln_out if bwd needs
            # to gather in hp.
            if (fp8 or debug) and not with_quantized_norm and not force_hp_fc1_input_gather:
                ln_out = fc1_input_quantizer(ln_out)
            ln_out_total = ln_out

        # Cast weights to expected dtype
        fc1_weight_final = fc1_weight
        fc2_weight_final = fc2_weight

        if fp8 or debug:
            # If weights are not quantized, we call get_weight_workspace,
            # which handles weight caching etc.
            # FP8 cast to workspace buffer
            update_workspace = is_first_microbatch is None or is_first_microbatch
            fc1_weight_final = module.get_weight_workspace(
                tensor=fc1_weight,
                quantizer=fc1_weight_quantizer,
                cache_name=(None if is_first_microbatch is None else "fc1_weight"),
                update_workspace=update_workspace,
                skip_update_flag=skip_fp8_weight_update,
                fsdp_group=fsdp_group,
                workspace_dtype=activation_dtype,
            )
            fc2_weight_quantizer.set_usage(rowwise=True, columnwise=True)
            fc2_weight_final = module.get_weight_workspace(
                tensor=fc2_weight,
                quantizer=fc2_weight_quantizer,
                cache_name=(None if is_first_microbatch is None else "fc2_weight"),
                update_workspace=update_workspace,
                skip_update_flag=skip_fp8_weight_update,
                fsdp_group=fsdp_group,
                workspace_dtype=activation_dtype,
            )
        else:
            fc1_weight_final = cast_if_needed(fc1_weight_final, activation_dtype)
            fc2_weight_final = cast_if_needed(fc2_weight_final, activation_dtype)

        # Cast biases to expected dtype
        bias_dtype = activation_dtype
        if needs_quantized_gemm(ln_out_total) and activation_dtype == torch.float32:
            bias_dtype = torch.bfloat16
        if fc1_bias is not None:
            fc1_bias = cast_if_needed(fc1_bias, bias_dtype)
        if fc2_bias is not None:
            fc2_bias = cast_if_needed(fc2_bias, bias_dtype)

        # Calibrate quantizers if needed
        if not fp8 and fp8_calibration:
            if fc1_input_quantizer is not None:
                fc1_input_quantizer.calibrate(ln_out_total)
            if fc1_weight_quantizer is not None:
                fc1_weight_quantizer.calibrate(fc1_weight)

        # FC1 GEMM

        # There are 2 fusions possible:
        # - gemm_gelu_fusion - default for full precision, optional for fp8 - need to turn on gemm_gelu_fusion,
        # - bias_gelu_fusion - only for full precision.
        # If both gemm_gelu_fusion and bias_gelu_fusion are enabled, only bias_gelu_fusion will be performer
        if activation != "gelu":
            # blockwise scaled gemms don't support gemm_gelu_fusion in fwd.
            gemm_gelu_fusion = bias_gelu_fusion = False
        else:
            if fp8:
                assert not bias_gelu_fusion, "Bias gelu fusion is supported only for full precision"
            else:
                gemm_gelu_fusion = True
            if gemm_gelu_fusion and bias_gelu_fusion:
                gemm_gelu_fusion = False
        if debug:
            gemm_gelu_fusion = False
        fc1_outputs = general_gemm(
            fc1_weight_final,
            ln_out_total,
            get_workspace(),
            quantization_params=(
                fc2_input_quantizer
                if gemm_gelu_fusion
                else fc1_output_quantizer  # fused gelu output is in fp8
            ),
            out_dtype=activation_dtype,
            bias=(
                fc1_bias if not bias_gelu_fusion else None
            ),  # otherwise bias is added later (fused with gelu)
            gelu=gemm_gelu_fusion,
            accumulate=_2X_ACC_FPROP,
            ub=ub_obj_lnout,
            ub_type=tex.CommOverlapType.AG if ub_overlap_ag else None,
        )

        if not is_grad_enabled and (ln_out_total is not ln_out_return):
            clear_tensor_data(ln_out_total)

        # ACTIVATION - sometimes activation is fused with the GEMM above.

        fc1_out_without_bias = None

        if bias_gelu_fusion:
            fc1_out = None
            fc1_out_without_bias, *_ = fc1_outputs
            act_out = bias_gelu_fused(fc1_out_without_bias, fc1_bias)
        elif gemm_gelu_fusion:
            act_out, _, fc1_out, _ = fc1_outputs
        elif debug:
            fc1_out, *_ = fc1_outputs
            act_out = activation_func(fc1_out, None)
            act_out = fc2_input_quantizer(act_out)
        else:
            fc1_out, *_ = fc1_outputs
            if fp8 and FP8GlobalStateManager.get_fp8_recipe().float8_block_scaling():
                # tex.quantize does not support GELU fusion for blockwise.
                act_out = activation_func(fc1_out, None)
                act_out = tex.quantize(act_out, fc2_input_quantizer)
            else:
                act_out = activation_func(fc1_out, fc2_input_quantizer)

        if not is_grad_enabled:
            clear_tensor_data(fc1_out)

        if fp8_calibration:
            fc2_input_quantizer.calibrate(act_out)
            fc2_weight_quantizer.calibrate(fc2_weight)

        ub_obj_fc2out = None
        rs_out = None
        fc2_out = None
        if ub_overlap_rs:
            ub_obj_fc2out = get_ub("fc2_fprop")
            dim_size = list(act_out.size())
            dim_size[0] = dim_size[0] // tp_world_size
            dim_size[1] = fc2_weight.size(0)
            rs_out = torch.empty(dim_size, dtype=activation_dtype, device=device)
        else:
            dim_size = list(act_out.size())
            dim_size[1] = fc2_weight.size(0)
            fc2_out = torch.empty(dim_size, dtype=activation_dtype, device=device)

        # FC2 GEMM
        _ = general_gemm(
            fc2_weight_final,
            act_out,
            get_workspace(),
            out_dtype=activation_dtype,
            bias=fc2_bias,
            quantization_params=fc2_output_quantizer,
            out=fc2_out,
            use_split_accumulator=_2X_ACC_FPROP,
            ub=ub_obj_fc2out,
            ub_type=tex.CommOverlapType.RS if ub_overlap_rs else None,
            extra_output=rs_out,
        )

        # Weight with column-wise usage is needed for dgrad GEMM.
        if is_grad_enabled:
            if isinstance(fc1_weight_final, QuantizedTensor):
                fc1_weight_final.update_usage(columnwise_usage=True)
            if isinstance(fc2_weight_final, QuantizedTensor):
                fc2_weight_final.update_usage(columnwise_usage=True)

        if not is_grad_enabled:
            clear_tensor_data(act_out, fc1_out_without_bias, fc1_out)
        else:
            if cpu_offloading:
                if fp8 and fc1_weight_final is not None:
                    set_offloading_param(fc1_weight_final, "weight_offloading", True)
                if fp8 and fc2_weight_final is not None:
                    set_offloading_param(fc2_weight_final, "weight_offloading", True)
                set_offloading_param(ln_weight, "weight_offloading", True)
                set_offloading_param(fc1_weight, "weight_offloading", True)
                set_offloading_param(fc2_weight, "weight_offloading", True)
                set_offloading_param(fc1_bias, "weight_offloading", True)

                set_offloading_param(inputmat, "activation_offloading", True)
                set_offloading_param(mu, "activation_offloading", True)
                set_offloading_param(rsigma, "activation_offloading", True)
                set_offloading_param(mu, "activation_offloading", True)
                set_offloading_param(ln_out, "activation_offloading", True)
                set_offloading_param(fc1_out, "activation_offloading", True)
                set_offloading_param(fc1_out_without_bias, "activation_offloading", True)
                set_offloading_param(act_out, "activation_offloading", True)

            # Scatter intermediate/activation tensors saved for the backward pass
            # NOTE: weight_fp8 = weight when ctx.fp8 == False and torch.disttributed.FSDP already
            #       shards/unshards the base weights so we don't do it ourselves
            ctx.fsdp_group = fsdp_group
            ctx.fsdp_shapes = _fsdp_scatter_tensors(
                fsdp_group,
                mu,
                rsigma,
                ln_out,
                fc1_out_without_bias if bias_gelu_fusion else fc1_out,
                act_out,
                fc1_weight_final if fp8 and not isinstance(fc1_weight, Float8Tensor) else None,
                fc2_weight_final if fp8 and not isinstance(fc2_weight, Float8Tensor) else None,
            )

            ctx.fc1_weight_quantizer = fc1_weight_quantizer
            ctx.fc2_weight_quantizer = fc2_weight_quantizer
            if not fc1_weight.requires_grad:
                if not return_layernorm_output:
                    clear_tensor_data(ln_out)
                ln_out = None
            elif force_hp_fc1_input_gather:
                assert not isinstance(ln_out, QuantizedTensor)
            if not fc2_weight.requires_grad:
                clear_tensor_data(act_out)
                act_out = None
            tensors_to_save, tensor_objects = prepare_for_saving(
                inputmat,
                ln_weight,
                ln_out,
                fc1_weight_final,
                fc1_weight,
                fc1_bias,
                fc1_out,
                fc1_out_without_bias,
                act_out,
                fc2_weight_final,
                fc2_weight,
                fc2_bias,
                mu,
                rsigma,
            )

            if fuse_wgrad_accumulation:
                ctx.fc1_main_grad = fc1_weight.main_grad if fc1_weight.requires_grad else None
                ctx.fc2_main_grad = fc2_weight.main_grad if fc2_weight.requires_grad else None

            ctx.save_for_backward(*tensors_to_save)
            ctx.tensor_objects = tensor_objects

            ctx.fp8_recipe = FP8GlobalStateManager.get_fp8_recipe() if fp8 else None
            ctx.force_hp_fc1_input_gather = force_hp_fc1_input_gather
            ctx.fc1_grad_input_quantizer = fc1_grad_input_quantizer
            ctx.fc1_grad_weight_quantizer = fc1_grad_weight_quantizer
            ctx.fc1_grad_output_quantizer = fc1_grad_output_quantizer
            ctx.fc2_grad_input_quantizer = fc2_grad_input_quantizer
            ctx.fc2_grad_weight_quantizer = fc2_grad_weight_quantizer
            ctx.fc2_grad_output_quantizer = fc2_grad_output_quantizer
            ctx.fc1_input_quantizer = fc1_input_quantizer
            ctx.fc2_input_quantizer = fc2_input_quantizer

            ctx.fc1_weight_requires_grad = fc1_weight.requires_grad
            ctx.fc2_weight_requires_grad = fc2_weight.requires_grad
            ctx.fc1_weight = fc1_weight
            ctx.fc2_weight = fc2_weight

            ctx.device = device
            ctx.activation_dtype = activation_dtype
            ctx.activation = activation
            ctx.fp8 = fp8
            ctx.fp8_recipe = FP8GlobalStateManager.get_fp8_recipe() if fp8 else None
            ctx.fuse_wgrad_accumulation = fuse_wgrad_accumulation
            ctx.cpu_offloading = cpu_offloading
            ctx.is_first_microbatch = is_first_microbatch
            ctx.use_bias = fc2_bias is not None
            ctx.sequence_parallel = sequence_parallel
            ctx.tensor_parallel = tensor_parallel
            ctx.inp_shape = inp_shape
            ctx.tp_group = tp_group
            ctx.tp_size = tp_size
            ctx.bias_gelu_fusion = bias_gelu_fusion
            ctx.return_layernorm_output = return_layernorm_output
            ctx.return_layernorm_output_gathered = (
                return_layernorm_output_gathered and sequence_parallel
            )
            ctx.set_parallel_mode = set_parallel_mode
            ctx.bwd_ln_sm_margin = bwd_ln_sm_margin
            ctx.zero_centered_gamma = zero_centered_gamma
            ctx.ub_bulk_wgrad = ub_bulk_wgrad
            ctx.ub_bulk_dgrad = ub_bulk_dgrad
            ctx.ub_overlap_rs_dgrad = ub_overlap_rs_dgrad
            ctx.ub_overlap_ag = ub_overlap_ag
            ctx.debug = debug

            ctx.requires_dgrad = (
                inp.requires_grad or ln_weight.requires_grad or ln_bias.requires_grad
            )
            ctx.normalization = normalization
            ctx.reduce_and_update_bwd_fp8_tensors = False
            if ctx.fp8 and requires_grad(
                inp, ln_weight, ln_bias, fc1_weight, fc2_weight, fc1_bias, fc2_bias
            ):
                _first_fp8_module = FP8GlobalStateManager.IS_FIRST_FP8_MODULE
                ctx.reduce_and_update_bwd_fp8_tensors = FP8GlobalStateManager.is_first_fp8_module()
                if in_fp8_activation_recompute_phase():
                    FP8GlobalStateManager.IS_FIRST_FP8_MODULE = _first_fp8_module

            ctx.wgrad_store = wgrad_store

        # Row Parallel Linear
        if ub_overlap_rs:
            fc2_out = rs_out
        elif set_parallel_mode and sequence_parallel:
            fc2_out, _ = reduce_scatter_along_first_dim(fc2_out, tp_group)
        elif set_parallel_mode and tensor_parallel:
            fc2_out, _ = allreduce(fc2_out, tp_group)

        # [*, in_features] -> [*, out_features] except first dimension changes for SP
        fc2_out = fc2_out.view(-1, *inp_shape[1:-1], fc2_out.shape[-1])

        if return_layernorm_output:
            if return_layernorm_output_gathered:
                shape = list(inp_shape)
                shape[0] *= tp_size
                return fc2_out, ln_out_return.view(shape)
            return fc2_out, ln_out_return.view_as(inp)
        return fc2_out

    @staticmethod
    def backward(
        ctx, *grad_outputs: Tuple[torch.Tensor, ...]
    ) -> Tuple[Union[torch.Tensor, None], ...]:
        # pylint: disable=missing-function-docstring
        with torch.cuda.nvtx.range("_LayerNormMLP_backward"):
            if (
                ctx.fp8
                and any(
                    [
                        ctx.ub_overlap_ag,
                        ctx.ub_overlap_rs_dgrad,
                        ctx.ub_bulk_dgrad,
                        ctx.ub_bulk_wgrad,
                    ]
                )
                and (ctx.fp8_recipe is not None)
            ):
                if not ctx.fp8_recipe.float8_per_tensor_scaling():
                    raise NotImplementedError(
                        "Comm+GEMM overlap is only supported with FP8 delayed scaling or per-tensor"
                        " current scaling"
                    )

            saved_tensors = ctx.saved_tensors
            (  # pylint: disable=unbalanced-tuple-unpacking
                inputmat,
                ln_weight,
                ln_out,
                fc1_weight,
                origin_fc1_weight,
                fc1_bias,
                fc1_out,
                fc1_out_without_bias,
                act_out,
                fc2_weight,
                origin_fc2_weight,
                fc2_bias,
                mu,
                rsigma,
            ) = restore_from_saved(ctx.tensor_objects, saved_tensors)
            # Delete the references to tensor objects once they've been consumed
            # by the `restore_from_saved` method to construct back the actual tensors.
            ctx.tensor_objects = None

            # Since main_grad can be modified inplace, it should not be a part of saved_tensors
            fc1_weight_main_grad = (
                ctx.fc1_main_grad
                if fc1_weight is not None
                and ctx.fuse_wgrad_accumulation
                and ctx.fc1_weight_requires_grad
                else None
            )
            fc2_weight_main_grad = (
                ctx.fc2_main_grad
                if origin_fc2_weight is not None
                and ctx.fuse_wgrad_accumulation
                and ctx.fc2_weight_requires_grad
                else None
            )

            # For CPU offloading, we offloaded weight and weight.main_grad to different tensors,
            # we need to connect them into one.
            if ctx.fuse_wgrad_accumulation:
                origin_fc1_weight.main_grad = fc1_weight_main_grad
                origin_fc2_weight.main_grad = fc2_weight_main_grad

            # TODO: Fix this  # pylint: disable=fixme
            # Gather saved autograd context tensors when running with FSDP
            # NOTE: weight_fp8 = weight when ctx.fp8 == False and torch.disttributed.FSDP already
            #       shards/unshards the base weights so we don't do it ourselves
            # _fsdp_gather_tensors(
            #    ctx.fsdp_group,
            #    ctx.fsdp_shapes,
            #    mu,
            #    rsigma,
            #    ln_out,
            #    fc1_out_without_bias if bias_gelu_nvfusion else fc1_out,,
            #    gelu_out,
            #    fc1_weight_fp8 if ctx.fp8 and not isinstance(fc1_weight, Float8Tensor) else None,
            #    fc2_weight_fp8 if ctx.fp8 and not isinstance(fc2_weight, Float8Tensor) else None,
            # )

            # No need to do bulk DGRAD/WGRAD overlap if WGRAD is not required
            ctx.ub_bulk_dgrad = ctx.fc1_weight_requires_grad and ctx.ub_bulk_dgrad
            ctx.ub_bulk_wgrad = ctx.fc1_weight_requires_grad and ctx.ub_bulk_wgrad

            # Configure quantizer for FC2 grad output tensor
            # Note: dgrad GEMM requires row-wise usage, wgrad GEMM
            # requires column-wise usage
            if ctx.fc2_grad_output_quantizer is not None:
                rowwise_usage = True
                columnwise_usage = True
                if ctx.ub_overlap_ag and isinstance(
                    ctx.fc2_grad_output_quantizer,
                    (Float8Quantizer, Float8CurrentScalingQuantizer),
                ):
                    # If data is in FP8 and communication is handled
                    # with Userbuffers, we compute FP8 transposes
                    # manually
                    columnwise_usage = False
                ctx.fc2_grad_output_quantizer.set_usage(
                    rowwise=rowwise_usage,
                    columnwise=columnwise_usage,
                )

            # Prepare FC2 grad output tensor
            # Note: Cast to expected dtype and perform tensor-parallel communication
            ub_obj_fc2_dgrad = None
            if ctx.ub_overlap_ag:
                ub_obj_fc2_dgrad = get_ub("fc2_dgrad")
            ctx.ub_obj_gradout = ub_obj_fc2_dgrad
            (
                grad_output,
                fc2_bias_grad,
            ) = TransformerEngineBaseModule.grad_output_preprocess(
                ctx, grad_outputs[0], True, ctx.fc2_grad_output_quantizer
            )

            # Launch tensor-parallel communication for FC1 GEMM input
            ln_out_total = None
            ln_out_total_work = None
            if (
                ctx.fc1_weight_requires_grad
                and ctx.tensor_parallel
                and ctx.sequence_parallel
                and not ctx.ub_bulk_dgrad
            ):
                quantizer = None
                if ctx.fp8 or ctx.debug:
                    quantizer = ctx.fc1_input_quantizer
                    if isinstance(quantizer, (Float8Quantizer, Float8CurrentScalingQuantizer)):
                        # If data is in FP8, we compute FP8 transposes manually
                        quantizer.set_usage(rowwise=True, columnwise=False)
                    else:
                        # wgrad GEMM requires input with column-wise usage
                        quantizer.set_usage(rowwise=False, columnwise=True)
                gather_quantizer = None if ctx.force_hp_fc1_input_gather else quantizer
                ln_out_total, ln_out_total_work = gather_along_first_dim(
                    ln_out,
                    ctx.tp_group,
                    async_op=True,
                    quantizer=gather_quantizer,
                )
            else:
                ln_out_total = ln_out

            # Check whether to output wgrad GEMM directly into main grad
            if ctx.is_first_microbatch is not None:
                accumulate_wgrad_into_param_main_grad = (
                    ctx.fuse_wgrad_accumulation and not ctx.is_first_microbatch
                )
            else:
                accumulate_wgrad_into_param_main_grad = ctx.fuse_wgrad_accumulation
            # There are 6 possible fusion paths
            # 1 high-precision bias_gelu_fusion: gemm, FC1_bias + gelu,
            # 2 high-precision fc2_dgrad_gemm_gelu_fusion: gemm + gelu, FC1_bias + quantize
            # 3 fp8 activation+bias+quantize fusion: gemm, activation + FC1_bias + quantize
            # 4 fp8 bias+quantize fusion: gemm, activation, FC1_bias + quantize
            # 5 high-precision unfused: gemm, activation, FC1_bias + FC1_gemm
            # 6 fp8 unfused: gemm, activation, FC1_bias + FC1_gemm
            fc2_dgrad_gemm_gelu_fusion = (
                not ctx.fp8
                and (ctx.activation == "gelu")
                and (not ctx.bias_gelu_fusion)
                and (not ctx.debug)
            )

            # FC2 DGRAD; Unconditional
            if ctx.fc2_weight_quantizer is not None and isinstance(ctx.fc2_weight, QuantizedTensor):
                ctx.fc2_weight.update_usage(
                    rowwise_usage=ctx.fc2_weight_quantizer.rowwise_usage,
                    columnwise_usage=ctx.fc2_weight_quantizer.columnwise_usage,
                )
            gemm_output, *_ = general_gemm(
                fc2_weight,
                grad_output,
                get_workspace(),
                layout="NN",
                grad=True,
                quantization_params=(
                    ctx.fc1_grad_input_quantizer
                    if fc2_dgrad_gemm_gelu_fusion or ctx.debug
                    else None
                ),  # high precision to activation
                out_dtype=ctx.activation_dtype,
                gelu=fc2_dgrad_gemm_gelu_fusion,
                gelu_in=fc1_out if fc2_dgrad_gemm_gelu_fusion else None,
                use_split_accumulator=_2X_ACC_DGRAD,
                ub=ub_obj_fc2_dgrad,
                ub_type=tex.CommOverlapType.AG if ctx.ub_overlap_ag else None,
            )
            if fc2_dgrad_gemm_gelu_fusion:
                dact = gemm_output
                fc2_dgrad = None
            else:
                fc2_dgrad = gemm_output

            # FC2 WGRAD
            if ctx.fc2_weight_requires_grad:
                if isinstance(act_out, QuantizedTensor):
                    act_out.update_usage(rowwise_usage=True, columnwise_usage=True)

                if isinstance(grad_output, QuantizedTensor):
                    grad_output.update_usage(rowwise_usage=True, columnwise_usage=True)

                grad_arg = True
                if ctx.fp8 and ctx.fp8_recipe.float8_block_scaling():
                    grad_arg = False
                general_gemm_fc2_wgrad = functools.partial(
                    general_gemm,
                    out_dtype=(
                        origin_fc2_weight.main_grad.dtype
                        if ctx.fuse_wgrad_accumulation
                        else ctx.activation_dtype
                    ),
<<<<<<< HEAD
                    workspace=get_workspace(),
=======
                    quantization_params=ctx.fc2_grad_weight_quantizer,  # wgrad in high precision
>>>>>>> beaecf84
                    layout="NT",
                    grad=grad_arg,
                    bias=fc2_bias if fc2_bias is not None and fc2_bias_grad is None else None,
                    accumulate=accumulate_wgrad_into_param_main_grad,
                    use_split_accumulator=_2X_ACC_WGRAD,
                    out=origin_fc2_weight.main_grad if ctx.fuse_wgrad_accumulation else None,
                )
                if ctx.wgrad_store is not None and ctx.wgrad_store.split_bw():
                    ctx.wgrad_store.put([act_out, grad_output], general_gemm_fc2_wgrad)
                    fc2_wgrad = None
                    # if fc2_bias is not None and fc2_bias_grad is None:
                        # fc2_bias_grad = None
                else:
                    fc2_wgrad, fc2_bias_grad_, *_ = general_gemm_fc2_wgrad(
                        act_out,
                        grad_output,
                    )

                    if fc2_bias_grad is None:
                        if (
                            ctx.fp8
                            and ctx.fp8_recipe.float8_block_scaling()
                            and fc2_bias is not None
                        ):
                            # BGRAD not fused with GEMM for float8 blockwise gemm.
                            fc2_bias_grad_ = act_out.view(-1, act_out.shape[-1]).sum(dim=0)

                        fc2_bias_grad = fc2_bias_grad_
                    del fc2_bias_grad_
            if ctx.wgrad_store is not None and not ctx.wgrad_store.split_bw():
                clear_tensor_data(act_out)

            # bias computation
            fc1_bias_grad = None
            fuse_gemm_and_bias_fc1_wgrad = False
            if ctx.fc1_grad_output_quantizer is not None:
                ctx.fc1_grad_output_quantizer.set_usage(rowwise=True, columnwise=True)
            if ctx.bias_gelu_fusion:
                # Fusion: gemm, bias + gelu
                assert ctx.activation == "gelu"
                assert not ctx.fp8
                fc1_bias_grad, dact = bgrad_dgelu_fused(fc2_dgrad, fc1_out_without_bias, fc1_bias)
                if ctx.fc1_grad_output_quantizer is not None:
                    dact = ctx.fc1_grad_output_quantizer(dact)
            elif ctx.debug:
                dact_func = _act_func(ctx.activation)[1]
                dact = dact_func(fc2_dgrad, fc1_out.to(ctx.activation_dtype), None)
                fc1_bias_grad = dact.sum(dim=0)
                dact = ctx.fc1_grad_output_quantizer(dact)
            elif (
                _act_func(ctx.activation, ctx.fp8_recipe if ctx.fp8 else None)[2] is not None
                and ctx.fp8
            ):
                # Fusion: gemm, bias + gelu + quantize
                dbias_dact_quantize_func = _act_func(
                    ctx.activation, ctx.fp8_recipe if ctx.fp8 else None
                )[2]
                fc1_bias_grad, dact = dbias_dact_quantize_func(
                    fc2_dgrad, fc1_out.to(ctx.activation_dtype), ctx.fc1_grad_output_quantizer
                )  # quantize bgrad gelu fused
            else:
                # Fusion: gemm + gelu,
                if not fc2_dgrad_gemm_gelu_fusion:
                    activation_func_bwd = _act_func(
                        ctx.activation, ctx.fp8_recipe if ctx.fp8 else None
                    )[1]
                    dact = activation_func_bwd(
                        fc2_dgrad, fc1_out.to(ctx.activation_dtype), None
                    )  # activation in high precision

                if ctx.fp8:
                    # TODO float8 blockwise current scaling has no bgrad fusion for now
                    if isinstance(ctx.fc1_grad_output_quantizer, Float8BlockQuantizer):
                        fc1_bias_grad = dact.view(-1, dact.shape[-1]).sum(dim=0)
                        dact = ctx.fc1_grad_output_quantizer(dact)
                    else:
                        fc1_bias_grad, dact = tex.bgrad_quantize(
                            dact, ctx.fc1_grad_output_quantizer
                        )
                else:
                    fuse_gemm_and_bias_fc1_wgrad = (
                        True  # fc1_bias_grad is computed later, fused with wgrad gemm for the FC1
                    )
                    # it may  not be calculated in case wgrad is not required.
                    if fc1_bias is not None:
                        if not ctx.fc1_weight_requires_grad and fc1_bias.requires_grad:
                            fc1_bias_grad = dact.sum(dim=0)

            # Overwrite data. Deleting the tensor does not release underlying memory.
            clear_tensor_data(fc1_out, fc1_out_without_bias)

            # Set UB algo and UB obj for fc1_dgrad/wgrad bulk/pipelined overlap
            ub_obj_fc1_dgrad = None
            ub_obj_fc1_wgrad = None
            ub_type_fc1_dgrad = None
            fc1_dgrad_shape = [reduce(multiply_op, inputmat.shape[:-1]), inputmat.shape[-1]]
            fc1_dgrad_rs_out = None
            fc1_dgrad_bulk = None
            if ctx.ub_overlap_rs_dgrad:
                # Overlap DGRAD+RS
                ub_obj_fc1_dgrad = get_ub("fc1_dgrad")
                ub_type_fc1_dgrad = tex.CommOverlapType.RS
                fc1_dgrad_rs_out = torch.empty(
                    fc1_dgrad_shape, dtype=ctx.activation_dtype, device="cuda"
                )

            else:
                if ctx.ub_bulk_dgrad:
                    # Overlap ln_out all-gather with DGRAD compute
                    # NOTE: Copying into communication buffer will always prefer rowwise data,
                    #       and will copy columnwise data if rowwise does not exist. In that case,
                    #       the all-gather will apply to the leading dimension of the transpose,
                    #       which then needs to be interleaved correctly before WGRAD.
                    ub_obj_fc1_dgrad = get_ub("fc1_dgrad")
                    ub_type_fc1_dgrad = tex.CommOverlapType.AG
                    ub_obj_fc1_dgrad.copy_into_buffer(
                        ln_out, ctx.fc1_input_quantizer, local_chunk=True
                    )

                if ctx.ub_bulk_wgrad:
                    # Overlap FC1 DGRAD reduce-scatter with WGRAD compute
                    ub_obj_fc1_wgrad = get_ub("fc1_wgrad")
                    fc1_dgrad_bulk = ub_obj_fc1_wgrad.get_buffer(None)

            # FC1 DGRAD: Unconditional
            if ctx.fc1_weight_quantizer is not None and isinstance(
                ctx.fc1_weight_quantizer, QuantizedTensor
            ):
                ctx.fc1_weight.update_usage(
                    rowwise_usage=ctx.fc1_weight_quantizer.rowwise_usage,
                    columnwise_usage=ctx.fc1_weight_quantizer.columnwise_usage,
                )
            fc1_dgrad, *_, fc1_dgrad_rs_out = general_gemm(
                fc1_weight,
                dact,
                get_workspace(),
                out=fc1_dgrad_bulk,
                out_dtype=ctx.activation_dtype,
                quantization_params=ctx.fc1_grad_input_quantizer,
                layout="NN",
                grad=True,
                ub=ub_obj_fc1_dgrad,
                ub_type=ub_type_fc1_dgrad,
                extra_output=fc1_dgrad_rs_out,
                bulk_overlap=ctx.ub_bulk_dgrad,
            )

            # Overlap dgrad-RS/AR with wgrad
            fc1_dgrad_work = None
            if ctx.ub_overlap_rs_dgrad:
                fc1_dgrad = fc1_dgrad_rs_out
            elif ctx.set_parallel_mode and not ctx.ub_bulk_wgrad:
                if ctx.sequence_parallel:
                    if ctx.return_layernorm_output and ctx.return_layernorm_output_gathered:
                        fc1_dgrad = fc1_dgrad + grad_outputs[1].view_as(fc1_dgrad)
                    fc1_dgrad, fc1_dgrad_work = reduce_scatter_along_first_dim(
                        fc1_dgrad,
                        ctx.tp_group,
                        async_op=True,
                    )
                elif ctx.tensor_parallel:
                    fc1_dgrad, fc1_dgrad_work = allreduce(fc1_dgrad, ctx.tp_group, async_op=True)

            # FC1 WGRAD
            fc1_wgrad = None
            if ctx.fc1_weight_requires_grad:

                # Synchronize tensor-parallel communication for FC1 GEMM input tensor
                if ctx.ub_bulk_dgrad:
                    ln_out_total = ub_obj_fc1_dgrad.get_buffer(ctx.fc1_input_quantizer)
                    if ctx.fp8:
                        if ln_out._data is None:
                            # All-gather executed on columnwise data and result is in rowwise data,
                            # so we need to fix the interleaving before WGRAD.
                            ln_out_total = _fix_gathered_fp8_transpose(ln_out_total, ctx.tp_size)
                        elif not non_tn_fp8_gemm_supported():
                            # FP8 GEMM on Hopper only supports TN layout so the gathered input must
                            # have a valid transpose.
                            ln_out_total._create_transpose()
                if ln_out_total_work is not None:
                    ln_out_total_work.wait()
                    ln_out_total_work = None
                if ctx.fc1_input_quantizer is not None and not isinstance(
                    ln_out_total, QuantizedTensor
                ):
                    # Async gather in BF16 does not asynchronously
                    # call quantizer after gather.
                    ctx.fc1_input_quantizer.set_usage(rowwise=False, columnwise=True)
                    ln_out_total = ctx.fc1_input_quantizer(ln_out_total)

                # Make sure GEMM inputs have required data
                if isinstance(ln_out_total, QuantizedTensor):
                    ln_out_total.update_usage(columnwise_usage=True)
                if isinstance(dact, QuantizedTensor):
                    dact.update_usage(columnwise_usage=True)

                # Output buffer for overlapping grad input
                # reduce-scatter with wgrad GEMM
                if ctx.ub_bulk_wgrad and ub_obj_fc1_wgrad.is_fp8_ubuf():
                    fc1_dgrad_rs_out = torch.empty(
                        fc1_dgrad_shape, dtype=ctx.activation_dtype, device="cuda"
                    )

                # wgrad GEMM
                general_gemm_fc1_wgrad = functools.partial(
                    general_gemm,
                    out_dtype=(
                        origin_fc1_weight.main_grad.dtype
                        if ctx.fuse_wgrad_accumulation
                        else ctx.activation_dtype
                    ),
                    workspace=get_workspace(),
                    layout="NT",
                    quantization_params=ctx.fc1_grad_weight_quantizer,
                    grad=fuse_gemm_and_bias_fc1_wgrad,
                    bias=(fc1_bias if fuse_gemm_and_bias_fc1_wgrad else None),
                    accumulate=accumulate_wgrad_into_param_main_grad,
                    out=origin_fc1_weight.main_grad if ctx.fuse_wgrad_accumulation else None,
                    ub=ub_obj_fc1_wgrad,
                    ub_type=tex.CommOverlapType.RS if ctx.ub_bulk_wgrad else None,
                    extra_output=fc1_dgrad_rs_out,
                    bulk_overlap=ctx.ub_bulk_wgrad,
                )
                if ctx.wgrad_store is not None and ctx.wgrad_store.split_bw():
                    ctx.wgrad_store.put([ln_out_total, dact], general_gemm_fc1_wgrad)
                    fc1_wgrad = None
                    # (fc1_wgrad_outputs), _ = ctx.wgrad_store.pop()
                    if fuse_gemm_and_bias_fc1_wgrad:
                        fc1_bias_grad = None
                else:
                    fc1_wgrad_outputs = general_gemm_fc1_wgrad(
                        ln_out_total,
                        dact,
                    )

                    clear_tensor_data(ln_out_total, dact)

                    if fuse_gemm_and_bias_fc1_wgrad:
                        fc1_wgrad, fc1_bias_grad, *_ = fc1_wgrad_outputs
                    else:
                        fc1_wgrad, *_ = fc1_wgrad_outputs

                if ctx.ub_bulk_wgrad:
                    if ub_obj_fc1_wgrad.is_fp8_ubuf():
                        fc1_dgrad = fc1_dgrad_rs_out
                    else:
                        fc1_dgrad = ub_obj_fc1_wgrad.get_buffer(None, local_chunk=True)

            # Make sure all tensor-parallel communication is finished
            if ln_out_total_work is not None:
                ln_out_total_work.wait()
                ln_out_total_work = None
            if fc1_dgrad_work is not None:
                fc1_dgrad_work.wait()
                fc1_dgrad_work = None

            # Residual gradient
            dgrad = fc1_dgrad.view(inputmat.shape)
            if ctx.return_layernorm_output and not ctx.return_layernorm_output_gathered:
                dgrad = dgrad + grad_outputs[1].view_as(dgrad)

            # Norm gradient
            dgamma = None
            dbeta = None
            if ctx.normalization == "LayerNorm":
                dgrad, dgamma, dbeta = tex.layernorm_bwd(
                    dgrad,
                    inputmat,
                    mu,
                    rsigma,
                    ln_weight,
                    ctx.bwd_ln_sm_margin,
                    ctx.zero_centered_gamma,
                )
            elif ctx.normalization == "RMSNorm":
                dgrad, dgamma = tex.rmsnorm_bwd(
                    dgrad,
                    inputmat,
                    rsigma,
                    ln_weight,
                    ctx.bwd_ln_sm_margin,
                    ctx.zero_centered_gamma,
                )
                dbeta = None
        clear_tensor_data(mu, rsigma)

        if ctx.fc1_weight_requires_grad:
            # Handle custom DDP from mcore.
            if ctx.fuse_wgrad_accumulation and hasattr(fc1_weight, "grad_added_to_main_grad"):
                origin_fc1_weight.grad_added_to_main_grad = True
                if getattr(origin_fc1_weight, "zero_out_wgrad", False):
                    fc1_wgrad = torch.zeros(
                        origin_fc1_weight.main_grad.shape,
                        dtype=origin_fc1_weight.dtype,
                        device=torch.cuda.current_device(),
                        requires_grad=False,
                    )
                else:
                    fc1_wgrad = torch.empty(
                        origin_fc1_weight.main_grad.shape,
                        dtype=origin_fc1_weight.dtype,
                        device=torch.cuda.current_device(),
                        requires_grad=False,
                    )
            elif ctx.fuse_wgrad_accumulation:
                fc1_wgrad = None
        else:
            fc1_wgrad = None

        if ctx.fc2_weight_requires_grad:
            # Handle custom DDP from mcore.
            if ctx.fuse_wgrad_accumulation and hasattr(
                origin_fc2_weight, "grad_added_to_main_grad"
            ):
                origin_fc2_weight.grad_added_to_main_grad = True
                if getattr(origin_fc2_weight, "zero_out_wgrad", False):
                    fc2_wgrad = torch.zeros(
                        origin_fc2_weight.main_grad.shape,
                        dtype=origin_fc2_weight.dtype,
                        device=torch.cuda.current_device(),
                        requires_grad=False,
                    )
                else:
                    fc2_wgrad = torch.empty(
                        origin_fc2_weight.main_grad.shape,
                        dtype=origin_fc2_weight.dtype,
                        device=torch.cuda.current_device(),
                        requires_grad=False,
                    )
            elif ctx.fuse_wgrad_accumulation:
                fc2_wgrad = None
        else:
            fc2_wgrad = None

        if ctx.reduce_and_update_bwd_fp8_tensors and not is_graph_capturing():
            FP8GlobalStateManager.reduce_and_update_fp8_tensors(forward=False)

        # FIX THIS
        # Scatter Fp8 tranposed-weight buffers
        # if ctx.fp8:
        #    _fsdp_scatter_tensors(
        #        ctx.fsdp_group,
        #        fc1_weight_fp8 if not isinstance(fc1_weight, Float8Tensor) else None,
        #        fc2_weight_fp8 if not isinstance(fc2_weight, Float8Tensor) else None,
        #    )
        return (
            dgrad.view(ctx.inp_shape) if ctx.requires_dgrad else None,
            dgamma,
            dbeta,
            fc1_wgrad,
            fc1_bias_grad if fc1_bias is not None else None,
            fc2_wgrad,  # pylint: disable=possibly-used-before-assignment
            fc2_bias_grad,
            None,  # eps
            None,  # is_first_microbatch
            None,  # fp8
            None,  # fp8_calibration
            None,  # wgrad_store
            None,  # fuse_wgrad_accumulation
            None,  # fc1_input_quantizer,
            None,  # fc1_weight_quantizer,
            None,  # fc1_output_quantizer,
            None,  # fc1_grad_input_quantizer,
            None,  # fc1_grad_weight_quantizer,
            None,  # fc1_grad_output_quantizer,
            None,  # fc2_input_quantizer,
            None,  # fc2_weight_quantizer,
            None,  # fc2_output_quantizer,
            None,  # fc2_grad_input_quantizer,
            None,  # fc2_grad_weight_quantizer,
            None,  # fc2_grad_output_quantizer,
            None,  # cpu_offloading
            None,  # tp_group
            None,  # tp_size
            None,  # sequence_parallel
            None,  # tensor_parallel
            None,  # activation_dtype
            None,  # return_layernorm_output
            None,  # return_layernorm_output_gathered
            None,  # bias_gelu_fusion
            None,  # set_parallel_mode
            None,  # is_grad_enabled
            None,  # fwd_ln_sm_margin
            None,  # bwd_ln_sm_margin
            None,  # zero_centered_gamma
            None,  # activation
            None,  # normalization
            None,  # ub_overlap_ag
            None,  # ub_overlap_rs
            None,  # ub_overlap_rs_dgrad
            None,  # ub_bulk_dgrad
            None,  # ub_bulk_wgrad
            None,  # gemm_gelu_fusion
            None,  # fsdp_group
            None,  # module
            None,  # skip_fp8_weight_update
            None,  # debug
        )


class LayerNormMLP(TransformerEngineBaseModule):
    r"""
    Applies layer normalization on the input followed by the MLP module, consisting of
    2 successive linear transformations, separated by the GeLU activation.

    Parameters
    ----------
    hidden_size : int
                 size of each input sample.
    ffn_hidden_size : int
                     intermediate size to which input samples are projected.
    eps : float, default = 1e-5
         a value added to the denominator of layer normalization for numerical stability.
    bias : bool, default = `True`
          if set to `False`, the FC1 and FC2 layers will not learn an additive bias.
    normalization : { 'LayerNorm', 'RMSNorm' }, default = 'LayerNorm'
                   type of normalization applied.
    activation : str, default = 'gelu'
          activation function used.
          Options: 'gelu', 'geglu', 'relu', 'reglu', 'squared_relu', 'swiglu', 'qgelu', 'srelu'.
    init_method : Callable, default = `None`
                 used for initializing FC1 weights in the following way: `init_method(weight)`.
                 When set to `None`, defaults to `torch.nn.init.normal_(mean=0.0, std=0.023)`.
    output_layer_init_method : Callable, default = `None`
                              used for initializing FC2 weights in the following way:
                              `output_layer_init_method(weight)`. When set to `None`, defaults to
                              `torch.nn.init.normal_(mean=0.0, std=0.023)`.
    return_layernorm_output : bool, default = `False`
                             if set to `True`, output of layernorm is returned from the forward
                             together with the output of the linear transformation.
                             Example use case: residual connection for transformer module
                             is taken post layernorm.
    return_layernorm_output_gathered : bool, default = `False`
                             if set to `True`, output of layernorm is returned after the all
                             gather operation. Ignored if return_layernorm_output is False.
                             Example use case: with sequence parallel, input to residual connection
                             for transformer module (e.g. LoRA) will need to be gathered.
                             Returning layernorm output gathered will prevent a redundant gather.
    zero_centered_gamma : bool, default = 'False'
                         if set to 'True', gamma parameter in LayerNorm is initialized to 0 and
                         the LayerNorm formula changes to

                         .. math::
                            y = \frac{x - \mathrm{E}[x]}{ \sqrt{\mathrm{Var}[x] + \varepsilon}} *
                            (1 + \gamma) + \beta
    device : Union[torch.device, str], default = "cuda"
          The device on which the parameters of the model will be allocated. It is the user's
          responsibility to ensure all parameters are moved to the GPU before running the
          forward pass.
    name: str, default = `None`
        name of the module, currently used for debugging purposes.

    Parallelism parameters
    ----------------------
    set_parallel_mode : bool, default = `False`
                      if set to `True`, FC1 is used as Column Parallel and FC2 is used as Row
                      Parallel as described `here <https://arxiv.org/pdf/1909.08053.pdf>`_.
    sequence_parallel : bool, default = `False`
                       if set to `True`, uses sequence parallelism.
    tp_group : ProcessGroup, default = `None`
              tensor parallel process group.
    tp_size : int, default = 1
             used as TP (tensor parallel) world size when TP groups are not formed during
             initialization. In this case, users must call the
             `set_tensor_parallel_group(tp_group)` method on the initialized module before the
             forward pass to supply the tensor parallel group needed for tensor and sequence
             parallel collectives.

    Optimization parameters
    -----------------------
    fuse_wgrad_accumulation : bool, default = 'False'
                             if set to `True`, enables fusing of creation and accumulation of
                             the weight gradient. When enabled, it is assumed that the weights
                             have an additional `main_grad` attribute (used instead of the
                             regular `grad`) which is a pre-allocated buffer of the correct
                             size to accumulate gradients in.
    return_bias : bool, default = `False`
                 when set to `True`, this module will not apply the additive bias for FC2, but
                 instead return the bias value during the forward pass together with the
                 output of the linear transformation :math:`y = xA^T`. This is useful when
                 the bias addition can be fused to subsequent operations.
    params_dtype : torch.dtype, default = `torch.get_default_dtype()`
                  it controls the type used to allocate the initial parameters. Useful when
                  the model is trained with lower precision and the original FP32 parameters
                  would not fit in GPU memory.
    seq_length: int
               sequence length of input samples. Needed for JIT Warmup, a technique where jit fused
               functions are warmed up before training to ensure same kernels are used for forward
               propogation and activation recompute phase.
    micro_batch_size: int
                     batch size per training step. Needed for JIT Warmup, a technique where jit
                     fused functions are warmed up before training to ensure same kernels are
                     used for forward propogation and activation recompute phase.
    """

    def __init__(
        self,
        hidden_size: int,
        ffn_hidden_size: int,
        eps: float = 1e-5,
        sequence_parallel: bool = False,
        return_bias: bool = False,
        get_rng_state_tracker: Optional[Callable] = None,
        tp_group: Optional[dist_group_type] = None,
        tp_size: int = 1,
        init_method: Optional[Callable] = None,
        bias: bool = True,
        normalization: str = "LayerNorm",
        activation: str = "gelu",
        output_layer_init_method: Optional[Callable] = None,
        fuse_wgrad_accumulation: bool = False,
        params_dtype: Optional[torch.dtype] = None,
        return_layernorm_output: bool = False,
        return_layernorm_output_gathered: bool = False,
        seq_length: Optional[int] = None,
        micro_batch_size: Optional[int] = None,
        set_parallel_mode: bool = False,
        zero_centered_gamma: bool = False,
        device: Union[torch.device, str] = "cuda",
        ub_overlap_ag: bool = False,
        name: str = None,
        ub_overlap_rs: bool = False,
        ub_overlap_rs_dgrad: bool = False,
        ub_bulk_dgrad: bool = False,
        ub_bulk_wgrad: bool = False,
        split_bw: bool = False,
    ) -> None:
        super().__init__()

        params_dtype = torch.get_default_dtype() if params_dtype is None else params_dtype
        self.fuse_wgrad_accumulation = fuse_wgrad_accumulation
        self.normalization = normalization
        assert normalization in ["LayerNorm", "RMSNorm"], "Unsupported normalization type!"
        self.use_bias = bias
        self.activation = activation
        self.return_bias = return_bias
        self.apply_bias = bias and not return_bias
        self.return_layernorm_output = return_layernorm_output
        self.return_layernorm_output_gathered = return_layernorm_output_gathered
        self.bias_gelu_nvfusion = (
            bool(int(os.getenv("NVTE_BIAS_GELU_NVFUSION", "1"))) and self.activation == "gelu"
        )
        self.set_parallel_mode = set_parallel_mode
        self.zero_centered_gamma = zero_centered_gamma

        # GEMM-GELU fusion is currently only supported with split GEMM-AG overlap
        self.gemm_gelu_fusion = (
            bool(int(os.getenv("NVTE_GEMM_GELU_FUSION", "0")))
            and self.activation == "gelu"
            and ((_ub_communicators is None) or (not get_ub("fc1_fprop").is_atomic_gemm()))
        )
        self.name = name

        if TEDebugState.debug_enabled:
            self._turn_off_unsupported_features_in_debug()  # turn off userbuffers

        self.wgrad_store = WeightGradStore(split_bw, ub_bulk_wgrad)

        if tp_group is None:
            self.tp_size = tp_size
            if tp_size == 1:
                self.set_tensor_parallel_group(tp_group)
        else:
            self.tp_size = get_distributed_world_size(tp_group)
            self.set_tensor_parallel_group(tp_group)
        self.set_nccl_overlap_warning_if_tp()

        if init_method is None:
            init_method = get_default_init_method()
        if output_layer_init_method is None:
            output_layer_init_method = get_default_init_method()

        self.sequence_parallel = (self.tp_size > 1) and sequence_parallel
        self.size_per_partition = divide(ffn_hidden_size, self.tp_size)

        self.ub_overlap_ag = ub_overlap_ag and self.sequence_parallel
        self.ub_overlap_rs = ub_overlap_rs and self.sequence_parallel
        self.ub_overlap_rs_dgrad = ub_overlap_rs_dgrad and self.sequence_parallel
        self.ub_bulk_wgrad = (
            ub_bulk_wgrad and self.sequence_parallel and not self.ub_overlap_rs_dgrad
        )
        self.ub_bulk_dgrad = (
            ub_bulk_dgrad and self.sequence_parallel and not self.ub_overlap_rs_dgrad
        )

        # Initialize params in FP8
        with_fp8_params = FP8GlobalStateManager.with_fp8_parameters()

        # LN init
        self.eps = eps
        layer_norm_weight = Parameter(torch.empty(hidden_size, device=device, dtype=params_dtype))
        self.register_parameter(
            "layer_norm_weight",
            layer_norm_weight,
            init_fn=init_method_constant(float(not self.zero_centered_gamma)),
        )
        if self.normalization != "RMSNorm":
            layer_norm_bias = Parameter(torch.empty(hidden_size, device=device, dtype=params_dtype))
            self.register_parameter(
                "layer_norm_bias", layer_norm_bias, init_fn=init_method_constant(0.0)
            )
        else:
            self.layer_norm_bias = None

        # FC1 init
        if self.activation in ["reglu", "geglu", "qgeglu", "swiglu"]:
            fc1_output_features = 2 * self.size_per_partition
        else:
            fc1_output_features = self.size_per_partition

        fc1_weight = Parameter(
            torch.empty(fc1_output_features, hidden_size, device=device, dtype=params_dtype)
        )
        self.register_parameter(
            "fc1_weight",
            fc1_weight,
            init_fn=init_method,
            get_rng_state_tracker=get_rng_state_tracker,
            fp8_meta_index=tex.FP8FwdTensors.GEMM1_WEIGHT,
        )

        if self.use_bias:
            fc1_bias = Parameter(
                torch.empty(fc1_output_features, device=device, dtype=params_dtype)
            )
            self.register_parameter("fc1_bias", fc1_bias, init_fn=init_method_constant(0.0))
        else:
            self.fc1_bias = torch.Tensor().to(dtype=params_dtype, device=device)

        # FC2 init
        fc2_weight = Parameter(
            torch.empty(hidden_size, self.size_per_partition, device=device, dtype=params_dtype)
        )
        self.register_parameter(
            "fc2_weight",
            fc2_weight,
            init_fn=output_layer_init_method,
            get_rng_state_tracker=get_rng_state_tracker,
            fp8_meta_index=tex.FP8FwdTensors.GEMM2_WEIGHT,
        )

        if self.use_bias:
            fc2_bias = Parameter(torch.empty(hidden_size, device=device, dtype=params_dtype))
            self.register_parameter("fc2_bias", fc2_bias, init_fn=init_method_constant(0.0))
        else:
            self.fc2_bias = torch.Tensor().to(dtype=params_dtype, device=device)

        if with_fp8_params:
            self.init_fp8_metadata(num_gemms=2)

        self.reset_parameters(defer_init=device == "meta")

        # For RPL, bias has to be added after TP collectives
        # So it cannot be fused with the GEMM
        if self.set_parallel_mode and self.apply_bias:
            self.gemm_bias_unfused_add = True
        else:
            self.gemm_bias_unfused_add = False

        if self.bias_gelu_nvfusion:
            set_jit_fusion_options()
            if seq_length and micro_batch_size:
                warmup_jit_bias_gelu_all_dtypes(
                    self.size_per_partition, seq_length, micro_batch_size
                )

        # These many SMs are subtracted from the total SM count when calling forward
        # and backward LayerNorm C APIs. These envvars can be used to prevent the LN
        # kernels from using all SMs in the device. This is useful for cases such as
        # communication overlap with LN.
        self.fwd_ln_sm_margin = int(os.getenv("NVTE_FWD_LAYERNORM_SM_MARGIN", "0"))
        self.bwd_ln_sm_margin = int(os.getenv("NVTE_BWD_LAYERNORM_SM_MARGIN", "0"))
        self.inf_ln_sm_margin = int(os.getenv("NVTE_INF_LAYERNORM_SM_MARGIN", "0"))

    def set_meta_tensor(self, fwd: bool, recipe: Recipe) -> None:
        """Init scales and amaxes for fwd | bwd."""
        super().set_meta_tensor(fwd, recipe)

        # customize quantizers based on each recipe & layer configs
        if FP8GlobalStateManager.get_fp8_recipe().float8_current_scaling():
            self._customize_quantizers_float8_current_scaling(fwd, recipe)
        # elif for other recipes (mxfp8, etc.)

    def reset_layer_norm_parameters(self) -> None:
        """Init LN params"""
        warnings.warn(
            "This method will be deprecated in an upcoming release. "
            "Update your code to use LayerNormMLP.reset_parameters() instead.",
            DeprecationWarning,
            stacklevel=2,
        )
        if not self.zero_centered_gamma:
            init.ones_(self.layer_norm_weight)
        else:
            init.zeros_(self.layer_norm_weight)
        if self.layer_norm_bias is not None:
            init.zeros_(self.layer_norm_bias)

    def reset_parameters(self, defer_init=False):
        super().reset_parameters(defer_init=defer_init)

        if not defer_init:
            # Set parallel attributes for layer norm parameters
            setattr(self.layer_norm_weight, "sequence_parallel", self.sequence_parallel)
            if self.normalization != "RMSNorm":
                setattr(self.layer_norm_bias, "sequence_parallel", self.sequence_parallel)

            # Set parallel attributes for linear parameters
            set_tensor_model_parallel_attributes(self.fc1_weight, True, 0, 1)
            set_tensor_model_parallel_attributes(self.fc2_weight, True, 1, 1)
            if self.use_bias:
                set_tensor_model_parallel_attributes(self.fc1_bias, True, 0, 1)
                if self.set_parallel_mode:
                    setattr(self.fc2_bias, "sequence_parallel", self.sequence_parallel)

    @no_torch_dynamo()
    def forward(
        self,
        inp: torch.Tensor,
        is_first_microbatch: Optional[bool] = None,
    ) -> Union[torch.Tensor, Tuple[torch.Tensor, ...]]:
        """
        Apply layer normalization to the input followed by a feedforward network (MLP Block).

        Parameters
        ----------
        inp : torch.Tensor
             Input tensor.
        is_first_microbatch : {True, False, None}, default = None
                             During training using either gradient accumulation or
                             pipeline parallelism a minibatch of data is further split
                             into microbatches. Between the microbatches of the same minibatch
                             the model weights are not updated. Setting this parameter indicates
                             whether the current microbatch is the first in a minibatch or not.
                             When set, this parameter enables additional optimizations:

                             * during FP8 training, it allows caching of the FP8 versions of
                               the weights
                             * it also allows skipping gradient accumulation during the
                               first microbatch (since it is the first gradient being
                               produced)
        """
        debug = TEDebugState.debug_enabled
        if debug:
            self._validate_name()

        if FP8GlobalStateManager.fp8_graph_capturing():
            skip_fp8_weight_update = FP8GlobalStateManager.get_skip_fp8_weight_update_tensor()
        else:
            skip_fp8_weight_update = None
        if skip_fp8_weight_update is not None:
            is_first_microbatch = False

        fp8_output = False
        if self.ub_overlap_rs:
            if get_ub("fc2_fprop").is_fp8_ubuf():
                fp8_output = True

        with self.prepare_forward(inp, num_gemms=2) as inp:

            quantizers = (
                self._get_quantizers(fp8_output)
                if not debug
                else self._get_debug_quantizers(fp8_output)
            )
            if debug:
                if not any_feature_enabled(quantizers):
                    quantizers = self._get_quantizers(fp8_output)
                    debug = False

                if isinstance(self.fc1_weight, QuantizedTensor):
                    raise RuntimeError("FP8 weights are not supported in debug mode.")

            # Get quantizers
            (
                fc1_input_quantizer,
                fc1_weight_quantizer,
                fc1_output_quantizer,
                fc1_grad_input_quantizer,
                fc1_grad_weight_quantizer,
                fc1_grad_output_quantizer,
                fc2_input_quantizer,
                fc2_weight_quantizer,
                fc2_output_quantizer,
                fc2_grad_input_quantizer,
                fc2_grad_weight_quantizer,
                fc2_grad_output_quantizer,
            ) = quantizers

            # Get weight tensors
            fc1_weight = self.fc1_weight
            fc1_bias = self.fc1_bias if self.use_bias else None
            fc2_weight = self.fc2_weight
            fc2_bias = self.fc2_bias if self.use_bias else None
            if not self.fp8:
                if isinstance(fc1_weight, Float8Tensor):
                    fc1_weight = fc1_weight.from_float8()
                if isinstance(fc2_weight, Float8Tensor):
                    fc2_weight = fc2_weight.from_float8()

            # Disable bias_gelu_nvfusion for determinism checkpointing in non-reentrant mode
            if self.bias_gelu_nvfusion and not use_reentrant_activation_recompute():
                self.bias_gelu_nvfusion = False

            if torch.is_grad_enabled():
                fwd_fn = _LayerNormMLP.apply
                args = []
            else:
                fwd_fn = _LayerNormMLP.forward
                args = [None]
            args += (
                inp,
                self.layer_norm_weight,
                self.layer_norm_bias,
                fc1_weight,
                fc1_bias,
                fc2_weight,
                fc2_bias if self.apply_bias and not self.gemm_bias_unfused_add else None,
                self.eps,
                is_first_microbatch,
                self.fp8,
                self.fp8_calibration,
                self.wgrad_store,
                self.fuse_wgrad_accumulation,
                fc1_input_quantizer,
                fc1_weight_quantizer,
                fc1_output_quantizer,
                fc1_grad_input_quantizer,
                fc1_grad_weight_quantizer,
                fc1_grad_output_quantizer,
                fc2_input_quantizer,
                fc2_weight_quantizer,
                fc2_output_quantizer,
                fc2_grad_input_quantizer,
                fc2_grad_weight_quantizer,
                fc2_grad_output_quantizer,
                is_cpu_offload_enabled(),
                self.tp_group,
                self.tp_size,
                self.sequence_parallel,
                self.tp_size > 1,
                self.activation_dtype,
                self.return_layernorm_output,
                self.return_layernorm_output_gathered,
                self.bias_gelu_nvfusion and not self.fp8 and not debug,
                self.set_parallel_mode,
                torch.is_grad_enabled(),
                self.fwd_ln_sm_margin if torch.is_grad_enabled() else self.inf_ln_sm_margin,
                self.bwd_ln_sm_margin,
                self.zero_centered_gamma,
                self.activation,
                self.normalization,
                self.ub_overlap_ag,
                self.ub_overlap_rs,
                self.ub_overlap_rs_dgrad,
                self.ub_bulk_dgrad,
                self.ub_bulk_wgrad,
                self.gemm_gelu_fusion and not debug,
                self.fsdp_group,
                self,
                skip_fp8_weight_update,
                debug,
            )
            out = fwd_fn(*args)

        if self.return_layernorm_output:
            out, ln_out = out

        if self.gemm_bias_unfused_add:
            out = out + cast_if_needed(fc2_bias, self.activation_dtype)

        if self.return_bias:
            if self.return_layernorm_output:
                return out, cast_if_needed(fc2_bias, self.activation_dtype), ln_out
            return out, cast_if_needed(fc2_bias, self.activation_dtype)
        if self.return_layernorm_output:
            return out, ln_out
        return out

    def _get_quantizers(self, fp8_output):
        (
            fc1_input_quantizer,
            fc1_weight_quantizer,
            fc1_output_quantizer,
            fc1_grad_input_quantizer,
            fc1_grad_weight_quantizer,
            fc1_grad_output_quantizer,
            fc2_input_quantizer,
            fc2_weight_quantizer,
            fc2_output_quantizer,
            fc2_grad_input_quantizer,
            fc2_grad_weight_quantizer,
            fc2_grad_output_quantizer,
        ) = [None] * 12
        if self.fp8:
            fc1_input_quantizer = self.quantizers["scaling_fwd"][tex.FP8FwdTensors.GEMM1_INPUT]
            fc1_input_quantizer.internal = False  # temporary
            fc1_weight_quantizer = self.quantizers["scaling_fwd"][tex.FP8FwdTensors.GEMM1_WEIGHT]
            fc1_weight_quantizer.internal = True
            fc2_input_quantizer = self.quantizers["scaling_fwd"][tex.FP8FwdTensors.GEMM2_INPUT]
            fc2_input_quantizer.set_usage(
                rowwise=True,
                columnwise=isinstance(fc2_input_quantizer, (MXFP8Quantizer, Float8BlockQuantizer)),
            )
            fc2_weight_quantizer = self.quantizers["scaling_fwd"][tex.FP8FwdTensors.GEMM2_WEIGHT]
            fc2_weight_quantizer.internal = True
            if fp8_output:
                fc2_output_quantizer = self.quantizers["scaling_fwd"][
                    tex.FP8FwdTensors.GEMM2_OUTPUT
                ]
            if torch.is_grad_enabled():
                fc2_grad_output_quantizer = self.quantizers["scaling_bwd"][
                    tex.FP8BwdTensors.GRAD_OUTPUT1
                ]
                fc2_grad_output_quantizer.internal = True
                fc1_grad_output_quantizer = self.quantizers["scaling_bwd"][
                    tex.FP8BwdTensors.GRAD_INPUT1
                ]
                fc1_grad_output_quantizer.internal = True

        return (
            fc1_input_quantizer,
            fc1_weight_quantizer,
            fc1_output_quantizer,
            fc1_grad_input_quantizer,
            fc1_grad_weight_quantizer,
            fc1_grad_output_quantizer,
            fc2_input_quantizer,
            fc2_weight_quantizer,
            fc2_output_quantizer,
            fc2_grad_input_quantizer,
            fc2_grad_weight_quantizer,
            fc2_grad_output_quantizer,
        )

    def _get_debug_quantizers(self, fp8_output):
        from ...debug.pytorch.debug_quantization import DebugQuantizer

        base_quantizers = list(self._get_quantizers(fp8_output))
        assert TEDebugState.debug_enabled

        def make_debug(prefix, offset):
            labels = ["activation", "weight", "output", "dgrad", "wgrad", "gradient"]
            return [
                DebugQuantizer(
                    f"{self.name}.{prefix}",
                    label,
                    None if label in ("dgrad", "wgrad") else base_quantizers[i + offset],
                    self.tp_group,
                )
                for i, label in enumerate(labels)
            ]

        return tuple(make_debug("fc1", 0) + make_debug("fc2", 6))

    def _customize_quantizers_float8_current_scaling(self, fwd: bool, recipe: Recipe) -> None:
        """Customize quantizers based on current scaling recipe + layernorm_mlp."""
        assert (
            recipe.float8_current_scaling()
        ), "current scaling recipe quantizer customization here"
        if fwd:
            # fc1_input_quantizer: set configs about amax epsilon and power_2_scale
            self.quantizers["scaling_fwd"][
                tex.FP8FwdTensors.GEMM1_INPUT
            ].force_pow_2_scales = recipe.fp8_quant_fwd_inp.power_2_scale
            self.quantizers["scaling_fwd"][
                tex.FP8FwdTensors.GEMM1_INPUT
            ].amax_epsilon = recipe.fp8_quant_fwd_inp.amax_epsilon
            # fc2_input_quantizer
            self.quantizers["scaling_fwd"][
                tex.FP8FwdTensors.GEMM2_INPUT
            ].force_pow_2_scales = recipe.fp8_quant_fwd_inp.power_2_scale
            self.quantizers["scaling_fwd"][
                tex.FP8FwdTensors.GEMM2_INPUT
            ].amax_epsilon = recipe.fp8_quant_fwd_inp.amax_epsilon
            # fc1_weight_quantizer: also set numerical configs about weight
            self.quantizers["scaling_fwd"][
                tex.FP8FwdTensors.GEMM1_WEIGHT
            ].force_pow_2_scales = recipe.fp8_quant_fwd_weight.power_2_scale
            self.quantizers["scaling_fwd"][
                tex.FP8FwdTensors.GEMM1_WEIGHT
            ].amax_epsilon = recipe.fp8_quant_fwd_weight.amax_epsilon
            # fc2_weight_quantizer
            self.quantizers["scaling_fwd"][
                tex.FP8FwdTensors.GEMM2_WEIGHT
            ].force_pow_2_scales = recipe.fp8_quant_fwd_weight.power_2_scale
            self.quantizers["scaling_fwd"][
                tex.FP8FwdTensors.GEMM2_WEIGHT
            ].amax_epsilon = recipe.fp8_quant_fwd_weight.amax_epsilon
            # parallel related
            if self.sequence_parallel and self.set_parallel_mode:
                # fc1_input_quantizer: customize input_quantizer with amax reduction TP group, column parallel + sequence parallel here
                self.quantizers["scaling_fwd"][
                    tex.FP8FwdTensors.GEMM1_INPUT
                ].with_amax_reduction = True
                self.quantizers["scaling_fwd"][
                    tex.FP8FwdTensors.GEMM1_INPUT
                ].amax_reduction_group = self.tp_group
        else:
            # fc2_grad_output_quantizer: set configs about amax epsilon and power_2_scale for fc2_grad_output_quantizer
            self.quantizers["scaling_bwd"][
                tex.FP8BwdTensors.GRAD_OUTPUT1
            ].force_pow_2_scales = recipe.fp8_quant_bwd_grad.power_2_scale
            self.quantizers["scaling_bwd"][
                tex.FP8BwdTensors.GRAD_OUTPUT1
            ].amax_epsilon = recipe.fp8_quant_bwd_grad.amax_epsilon
            # fc1_grad_output_quantizer: also set numerical configs for fc1_grad_output_quantizer
            self.quantizers["scaling_bwd"][
                tex.FP8BwdTensors.GRAD_INPUT1
            ].force_pow_2_scales = recipe.fp8_quant_bwd_grad.power_2_scale
            self.quantizers["scaling_bwd"][
                tex.FP8BwdTensors.GRAD_INPUT1
            ].amax_epsilon = recipe.fp8_quant_bwd_grad.amax_epsilon
            if self.sequence_parallel and self.set_parallel_mode:
                # fc2_grad_output_quantizer: customize grad_output_quantizer with amax reduction TP group, row parallel + sequence parallel here
                self.quantizers["scaling_bwd"][
                    tex.FP8BwdTensors.GRAD_OUTPUT1
                ].with_amax_reduction = True
                self.quantizers["scaling_bwd"][
                    tex.FP8BwdTensors.GRAD_OUTPUT1
                ].amax_reduction_group = self.tp_group

    def backward_dw(self):
        """
        Execute the delayed weight gradient computation.
        This method is called after the main backward pass to compute weight gradients.
        """
        if self.wgrad_store is None or not self.wgrad_store.split_bw():
            return
        with torch.cuda.nvtx.range("_LayerNormMLP_wgrad"):
            (fc2_wgrad, fc2_bias_grad_, *_), tensor_list_fc2 = self.wgrad_store.pop()
            if self.use_bias and self.fc1_bias.grad is None:
                (fc1_wgrad, fc1_bias_grad, *_), _ = self.wgrad_store.pop()
            else:
                (fc1_wgrad, *_), _ = self.wgrad_store.pop()
                fc1_bias_grad = None
            if self.use_bias:
                if self.fc2_bias.grad is None:
                    if (
                        self.fp8
                        and FP8GlobalStateManager.get_fp8_recipe().float8_block_scaling()
                        and self.apply_bias
                        and not self.gemm_bias_unfused_add
                    ):
                        act_out = tensor_list_fc2[0]
                        # BGRAD not fused with GEMM for float8 blockwise gemm.
                        fc2_bias_grad_ = act_out.view(-1, act_out.shape[-1]).sum(dim=0)
                    self.fc2_bias.grad = fc2_bias_grad_.to(self.fc2_bias.dtype)
                if self.fc1_bias.grad is None:
                    self.fc1_bias.grad = fc1_bias_grad.to(self.fc1_bias.dtype)
            if not self.fuse_wgrad_accumulation:
                if self.fc2_weight.grad is None:
                    self.fc2_weight.grad = fc2_wgrad.to(self.fc2_weight.dtype)
                if self.fc1_weight.grad is None:
                    self.fc1_weight.grad = fc1_wgrad.to(self.fc1_weight.dtype)
            del fc2_bias_grad_
            del fc2_wgrad
            del fc1_wgrad
            del fc1_bias_grad<|MERGE_RESOLUTION|>--- conflicted
+++ resolved
@@ -837,11 +837,8 @@
                         if ctx.fuse_wgrad_accumulation
                         else ctx.activation_dtype
                     ),
-<<<<<<< HEAD
                     workspace=get_workspace(),
-=======
                     quantization_params=ctx.fc2_grad_weight_quantizer,  # wgrad in high precision
->>>>>>> beaecf84
                     layout="NT",
                     grad=grad_arg,
                     bias=fc2_bias if fc2_bias is not None and fc2_bias_grad is None else None,
