# Copyright (c) 2022-2025, NVIDIA CORPORATION & AFFILIATES. All rights reserved.
#
# See LICENSE for license information.

"""LayerNormMLP API"""
import os
import warnings
from typing import Callable, Optional, Tuple, Union, List
from functools import reduce
from operator import mul as multiply_op

import torch
from torch.nn.parameter import Parameter
from torch.nn import init

import transformer_engine_torch as tex

from transformer_engine.common.recipe import Recipe
from transformer_engine.pytorch import torch_version
from transformer_engine.pytorch.tensor.utils import is_experimental
from .base import (
    fill_userbuffers_buffer_for_all_gather,
    get_workspace,
    _ub_communicators,
    get_ub,
    TransformerEngineBaseModule,
    _2X_ACC_FPROP,
    _2X_ACC_DGRAD,
    _2X_ACC_WGRAD,
)
from ..fp8 import FP8GlobalStateManager
from ..jit import (
    bias_gelu_fused,
    bgrad_dgelu_fused,
    set_jit_fusion_options,
    warmup_jit_bias_gelu_all_dtypes,
)
from ..utils import (
    divide,
    get_default_init_method,
    init_method_constant,
    cast_if_needed,
    assert_dim_for_fp8_exec,
    assert_dim_for_all_gather,
    clear_tensor_data,
    requires_grad,
    needs_quantized_gemm,
)
from ..distributed import (
    set_tensor_model_parallel_attributes,
    get_distributed_world_size,
    allreduce,
    symmetric_all_reduce,
    reduce_scatter_along_first_dim,
    gather_along_first_dim,
    use_reentrant_activation_recompute,
    in_fp8_activation_recompute_phase,
    _fsdp_scatter_tensors,
)
from ..constants import dist_group_type
from ..jit import no_torch_dynamo
from ..graph import is_graph_capturing
from ..tensor.float8_tensor import (
    Float8CurrentScalingQuantizer,
    Float8Quantizer,
    Float8Tensor,
)
from ..tensor.mxfp8_tensor import MXFP8Quantizer
from ..tensor.nvfp4_tensor import NVFP4Quantizer
from ..tensor.float8_blockwise_tensor import Float8BlockQuantizer
from ._common import apply_normalization, WeightGradStore
from ..cpu_offload import is_cpu_offload_enabled, mark_activation_offload
from ..tensor.quantized_tensor import (
    QuantizedTensorStorage,
    Quantizer,
    prepare_for_saving,
    restore_from_saved,
)
from ..cpp_extensions import (
    general_gemm,
)
from ..export import is_in_onnx_export_mode, assert_warmed_up
from ...debug.pytorch.debug_state import TEDebugState

__all__ = ["LayerNormMLP"]


def _get_act_func_supported_list(recipe: Optional[Recipe] = None):
    if recipe is None:
        # bf16 (recipe is None):
        return {
            "gelu": (tex.gelu, tex.dgelu, None),
            "geglu": (tex.geglu, tex.dgeglu, None),
            "qgelu": (tex.qgelu, tex.dqgelu, None),
            "qgeglu": (tex.qgeglu, tex.dqgeglu, None),
            "relu": (tex.relu, tex.drelu, None),
            "reglu": (tex.reglu, tex.dreglu, None),
            "srelu": (tex.srelu, tex.dsrelu, None),
            "sreglu": (tex.sreglu, tex.dsreglu, None),
            "silu": (tex.silu, tex.dsilu, None),
            "swiglu": (tex.swiglu, tex.dswiglu, None),
        }
    if recipe.delayed() or recipe.mxfp8():
        # Delayed scaling, fusion supported list: [tex.dbias_dgelu, tex.dbias_drelu, tex.dbias_dqgelu, tex.dbias_dsrelu]
        # MXFP8: [tex.dbias_dgelu, tex.dbias_drelu, tex.dbias_dqgelu, tex.dbias_dsrelu]
        return {
            "gelu": (tex.gelu, tex.dgelu, tex.dbias_dgelu),
            "geglu": (tex.geglu, tex.dgeglu, None),
            "qgelu": (tex.qgelu, tex.dqgelu, tex.dbias_dqgelu),
            "qgeglu": (tex.qgeglu, tex.dqgeglu, None),
            "relu": (tex.relu, tex.drelu, tex.dbias_drelu),
            "reglu": (tex.reglu, tex.dreglu, None),
            "srelu": (tex.srelu, tex.dsrelu, tex.dbias_dsrelu),
            "sreglu": (tex.sreglu, tex.dsreglu, None),
            "silu": (tex.silu, tex.dsilu, tex.dbias_dsilu),
            "swiglu": (tex.swiglu, tex.dswiglu, None),
        }
    # no activation fusion written yet
<<<<<<< HEAD
    # Per-tensor current scaling, fp8 blockwise scaling, or custom factories: []
    if recipe.float8_current_scaling() or recipe.float8_block_scaling() or recipe.custom():
=======
    # Per-tensor current scaling or fp8 blockwise scaling: []
    # TODO(ksivaman): Fuse nvfp4 act once kernel is available.
    if recipe.float8_current_scaling() or recipe.float8_block_scaling() or recipe.nvfp4():
>>>>>>> 3f5b4754
        return {
            "gelu": (tex.gelu, tex.dgelu, None),
            "geglu": (tex.geglu, tex.dgeglu, None),
            "qgelu": (tex.qgelu, tex.dqgelu, None),
            "qgeglu": (tex.qgeglu, tex.dqgeglu, None),
            "relu": (tex.relu, tex.drelu, None),
            "reglu": (tex.reglu, tex.dreglu, None),
            "srelu": (tex.srelu, tex.dsrelu, None),
            "sreglu": (tex.sreglu, tex.dsreglu, None),
            "silu": (tex.silu, tex.dsilu, None),
            "swiglu": (tex.swiglu, tex.dswiglu, None),
        }
    raise NotImplementedError(f"Unhandled recipe type {recipe}")


def _act_func(activation: str, recipe: Optional[Recipe] = None):
    # based on each quantization mode, we have different kernel fusion supported:
    # bf16 (recipe is None): [tex.dbias_dgelu, tex.dbias_drelu, tex.dbias_dqgelu, tex.dbias_dsrelu]
    # Delayed scaling, fusion supported list: [tex.dbias_dgelu, tex.dbias_drelu, tex.dbias_dqgelu, tex.dbias_dsrelu]
    # MXFP8: [tex.dbias_dgelu, tex.dbias_drelu, tex.dbias_dqgelu, tex.dbias_dsrelu]
    # Per-tensor current scaling or fp8 blockwise scaling: []
    funcs = _get_act_func_supported_list(recipe)
    if activation not in funcs:
        raise NotImplementedError("Activation type " + activation + " is not supported!")
    return funcs[activation]


class _LayerNormMLP(torch.autograd.Function):
    """LayerNormMLP semi-top level module
    Calls custom cuda extensions.
    """

    @staticmethod
    def forward(
        ctx,
        inp: torch.Tensor,
        ln_weight: torch.Tensor,
        ln_bias: torch.Tensor,
        fc1_weight: torch.Tensor,
        fc1_bias: torch.Tensor,
        fc2_weight: torch.Tensor,
        fc2_bias: torch.Tensor,
        eps: float,
        is_first_microbatch: Union[bool, None],
        fp8: bool,
        fp8_calibration: bool,
        wgrad_store: WeightGradStore,
        fuse_wgrad_accumulation: bool,
        fc1_input_quantizer: Optional[Quantizer],
        fc1_weight_quantizer: Optional[Quantizer],
        fc1_output_quantizer: Optional[Quantizer],
        fc1_grad_input_quantizer: Optional[Quantizer],
        fc1_grad_weight_quantizer: Optional[Quantizer],
        fc1_grad_output_quantizer: Optional[Quantizer],
        fc2_input_quantizer: Optional[Quantizer],
        fc2_weight_quantizer: Optional[Quantizer],
        fc2_output_quantizer: Optional[Quantizer],
        fc2_grad_input_quantizer: Optional[Quantizer],
        fc2_grad_weight_quantizer: Optional[Quantizer],
        fc2_grad_output_quantizer: Optional[Quantizer],
        cpu_offloading: bool,
        tp_group: Union[dist_group_type, None],
        tp_size: int,
        sequence_parallel: bool,
        tensor_parallel: bool,
        activation_dtype: torch.dtype,
        return_layernorm_output: bool,
        return_layernorm_output_gathered: bool,
        bias_gelu_fusion: bool,
        set_parallel_mode: bool,
        is_grad_enabled: bool,
        fwd_ln_sm_margin: int,
        bwd_ln_sm_margin: int,
        zero_centered_gamma: bool,
        activation: str,
        normalization: str,
        ub_overlap_ag: bool,
        ub_overlap_rs: bool,
        ub_overlap_rs_dgrad: bool,
        ub_bulk_wgrad: bool,
        ub_bulk_dgrad: bool,
        gemm_gelu_fusion: bool,
        fsdp_group: Union[dist_group_type, None],
        module: torch.nn.Module,
        skip_fp8_weight_update: bool,
        symmetric_ar_type: str,
        debug: Optional[bool] = False,
    ) -> Union[Tuple[torch.Tensor, ...], torch.Tensor]:
        # pylint: disable=missing-function-docstring

        # Make sure input dimensions are compatible
        in_features, inp_shape = ln_weight.numel(), inp.shape
        assert inp_shape[-1] == in_features, "GEMM not possible"
        inputmat = inp.view((-1, in_features))
        if fp8:
            assert_dim_for_fp8_exec(inputmat, fc1_weight, fc2_weight)
            assert_dim_for_all_gather(inputmat, sequence_parallel, fc1_input_quantizer)

        activation_func = _act_func(
            activation, FP8GlobalStateManager.get_fp8_recipe() if fp8 else None
        )[0]

        # Cast for native AMP
        inputmat = cast_if_needed(inputmat, activation_dtype)
        ln_weight = cast_if_needed(ln_weight, activation_dtype)
        if ln_bias is not None:
            ln_bias = cast_if_needed(ln_bias, activation_dtype)

        tp_world_size = get_distributed_world_size(tp_group)
        backwards_needs_fc1_input = is_grad_enabled and fc1_weight.requires_grad
        device = inp.device

        # Configure Userbuffers communication (comm+GEMM overlap)
        if debug:  # turn off userbuffers in debug mode
            ub_overlap_ag = False
            ub_overlap_rs = False
            ub_overlap_rs_dgrad = False
            ub_bulk_wgrad = False
            ub_bulk_dgrad = False
        ub_overlap_ag = ub_overlap_ag and is_grad_enabled and not return_layernorm_output_gathered
        ub_overlap_rs = ub_overlap_rs and is_grad_enabled

        # Choose whether to use GEMM kernel with split accumulator
        use_split_accumulator = _2X_ACC_FPROP
        if fp8:
            recipe = FP8GlobalStateManager.get_fp8_recipe()
            if hasattr(recipe, "fp8_gemm_fprop"):
                use_split_accumulator = recipe.fp8_gemm_fprop.use_split_accumulator

        # Configure quantizer for norm output
        if fp8:
            if fc1_input_quantizer is None:
                raise ValueError("Missing quantizer for FC1 input tensor")
            fc1_input_quantizer.set_usage(rowwise=True, columnwise=backwards_needs_fc1_input)
            if sequence_parallel and fc1_input_quantizer.supports_only_rowwise_all_gather():
                # All-gather is not supported with FP8 column-wise data
                fc1_input_quantizer.set_usage(columnwise=False)

        # for fp8 DelayedScaling: layernorm output = FP8
        #                   only output of the linear is returned
        # for return_layernorm_output: layernorm output = High precision, then cast to FP8
        #                              high precision layernorm output and output of the linear are returned
        # for debug: : layernorm output = High precision to enable processing of this norm

        experimental = is_experimental(fc1_input_quantizer)
        with_quantized_norm = (
            fp8
            and not debug
            and not return_layernorm_output
            and not return_layernorm_output_gathered
            and not experimental
        )

        # Apply normalization
        ln_out, mu, rsigma = apply_normalization(
            inputmat,
            None,  # ln_out
            ln_weight,
            ln_bias,
            eps,
            fc1_input_quantizer if with_quantized_norm else None,
            inputmat.dtype,
            normalization,
            fwd_ln_sm_margin,
            zero_centered_gamma,
        )
        ln_out_return = None
        if return_layernorm_output or return_layernorm_output_gathered:
            ln_out_return = ln_out

        # Prepare GEMM input
        # Note: Cast to expected dtype and perform tensor-parallel communication
        ln_out_total = None
        ub_obj_lnout = None
        if sequence_parallel:
            if return_layernorm_output_gathered:
                # Perform all-gather in high precision if gathered
                # norm output will be returned
                ln_out_total, _ = gather_along_first_dim(ln_out, tp_group)
                ln_out_return = ln_out_total
                if fp8 or debug:
                    ln_out = fc1_input_quantizer(ln_out)
                    fc1_input_quantizer.set_usage(rowwise=True, columnwise=False)
                    if isinstance(fc1_input_quantizer, Float8BlockQuantizer):
                        fc1_input_quantizer.all_gather_usage = False
                    ln_out_total = fc1_input_quantizer(ln_out_total)
            else:
                quantizer = None
                if fp8 or debug:
                    quantizer = fc1_input_quantizer
                    # experimental recipe doesn't need to support quantized AG
                    if not with_quantized_norm and not experimental:
                        ln_out = fc1_input_quantizer(ln_out)
                    fc1_input_quantizer.set_usage(rowwise=True, columnwise=False)
                if ub_overlap_ag:
                    # Copy into Userbuffers buffer
                    ub_obj_lnout = get_ub("fc1_fprop", fp8)
                    ln_out_total, _ = fill_userbuffers_buffer_for_all_gather(
                        ub_obj_lnout,
                        ln_out,
                        quantizer,
                        tp_group,
                    )
                else:
                    # All-gather with NCCL
                    ln_out_total, _ = gather_along_first_dim(
                        ln_out,
                        tp_group,
                        quantizer=quantizer,
                    )
        else:
            if (fp8 or debug) and not with_quantized_norm:
                ln_out = fc1_input_quantizer(ln_out)
            ln_out_total = ln_out

        # Cast weights to expected dtype
        fc1_weight_final = fc1_weight
        fc2_weight_final = fc2_weight
        if fp8 or debug:
            # If weights are not quantized, we call get_weight_workspace,
            # which handles weight caching etc.
            # FP8 cast to workspace buffer
            update_workspace = is_first_microbatch is None or is_first_microbatch
            fc1_weight_quantizer.set_usage(rowwise=True, columnwise=is_grad_enabled)
            fc2_weight_quantizer.set_usage(rowwise=True, columnwise=is_grad_enabled)
            fc1_weight_final = module.get_weight_workspace(
                tensor=fc1_weight,
                quantizer=fc1_weight_quantizer,
                cache_name=(None if is_first_microbatch is None else "fc1_weight"),
                update_workspace=update_workspace,
                skip_update_flag=skip_fp8_weight_update,
                fsdp_group=fsdp_group,
                workspace_dtype=activation_dtype,
            )
            fc2_weight_final = module.get_weight_workspace(
                tensor=fc2_weight,
                quantizer=fc2_weight_quantizer,
                cache_name=(None if is_first_microbatch is None else "fc2_weight"),
                update_workspace=update_workspace,
                skip_update_flag=skip_fp8_weight_update,
                fsdp_group=fsdp_group,
                workspace_dtype=activation_dtype,
            )
            fc1_weight_final.update_usage(rowwise_usage=True)
            fc2_weight_final.update_usage(rowwise_usage=True)
        else:
            fc1_weight_final = cast_if_needed(fc1_weight_final, activation_dtype)
            fc2_weight_final = cast_if_needed(fc2_weight_final, activation_dtype)

        # Cast biases to expected dtype
        bias_dtype = activation_dtype
        if needs_quantized_gemm(ln_out_total) and activation_dtype == torch.float32:
            # cuBLAS does not support FP8 GEMM with FP32 bias, so we cast to BF16
            bias_dtype = torch.bfloat16
        if fc1_bias is not None:
            fc1_bias = cast_if_needed(fc1_bias, bias_dtype)
        if fc2_bias is not None:
            fc2_bias = cast_if_needed(fc2_bias, bias_dtype)

        # Calibrate quantizers if needed
        if not fp8 and fp8_calibration:
            if fc1_input_quantizer is not None:
                fc1_input_quantizer.calibrate(ln_out_total)
            if fc1_weight_quantizer is not None:
                fc1_weight_quantizer.calibrate(fc1_weight)

        # ------------------------------------------------------
        # FC1 GEMM
        # ------------------------------------------------------

        # There are 2 fusions possible:
        # - gemm_gelu_fusion - default for full precision, optional for fp8 - need to turn on gemm_gelu_fusion,
        # - bias_gelu_fusion - only for full precision.
        # If both gemm_gelu_fusion and bias_gelu_fusion are enabled, only bias_gelu_fusion will be performer
        if activation != "gelu":
            # blockwise scaled gemms don't support gemm_gelu_fusion in fwd.
            gemm_gelu_fusion = bias_gelu_fusion = False
        else:
            if fp8:
                assert not bias_gelu_fusion, "Bias gelu fusion is supported only for full precision"
            else:
                gemm_gelu_fusion = True
            if gemm_gelu_fusion and bias_gelu_fusion:
                gemm_gelu_fusion = False
        if debug:
            gemm_gelu_fusion = False
        fc1_outputs = general_gemm(
            fc1_weight_final,
            ln_out_total,
            get_workspace(),
            quantization_params=(
                fc2_input_quantizer
                if gemm_gelu_fusion
                else fc1_output_quantizer  # fused gelu output is in fp8
            ),
            out_dtype=activation_dtype,
            bias=(
                fc1_bias if not bias_gelu_fusion else None
            ),  # otherwise bias is added later (fused with gelu)
            gelu=gemm_gelu_fusion,
            use_split_accumulator=use_split_accumulator,
            ub=ub_obj_lnout,
            ub_type=tex.CommOverlapType.AG if ub_overlap_ag else None,
        )

        # ------------------------------------------------------
        # Finished FC1 GEMM...
        # ------------------------------------------------------

        # Deallocate FC1 GEMM input tensor if no longer needed
        if not is_grad_enabled and (ln_out_total is not ln_out_return):
            clear_tensor_data(ln_out_total)

        # ACTIVATION - sometimes activation is fused with the GEMM above.

        fc1_out_without_bias = None

        if bias_gelu_fusion:
            fc1_out = None
            fc1_out_without_bias, *_ = fc1_outputs
            act_out = bias_gelu_fused(fc1_out_without_bias, fc1_bias)
        elif gemm_gelu_fusion:
            act_out, _, fc1_out, _ = fc1_outputs
        elif debug:
            fc1_out, *_ = fc1_outputs
            act_out = activation_func(fc1_out, None)
            act_out = fc2_input_quantizer(act_out)
        else:
            fc1_out, *_ = fc1_outputs
            if fp8:
                recipe = FP8GlobalStateManager.get_fp8_recipe()
                if recipe.float8_block_scaling():
                    # tex.quantize does not support GELU fusion for blockwise
                    act_out = activation_func(fc1_out, None)
                    act_out = tex.quantize(act_out, fc2_input_quantizer)
                elif recipe.custom():
                    # tex.quantize does not support custom quantizers
                    act_out = activation_func(fc1_out, None)
                    act_out = fc2_input_quantizer(act_out)
                else:
                    act_out = activation_func(fc1_out, fc2_input_quantizer)
            else:
                if fp8_calibration:
                    act_out = activation_func(fc1_out, None)
                else:
                    act_out = activation_func(fc1_out, fc2_input_quantizer)

        if not is_grad_enabled:
            clear_tensor_data(fc1_out)

        if not fp8 and fp8_calibration:
            if fc2_input_quantizer is not None:
                fc2_input_quantizer.calibrate(act_out)
            if fc2_weight_quantizer is not None:
                fc2_weight_quantizer.calibrate(fc2_weight)

        # Configure Userbuffers reduce-scatter if needed
        ub_obj_fc2out = None
        reduce_scatter_out = None
        if ub_overlap_rs:
            ub_obj_fc2out = get_ub("fc2_fprop", fp8)
            dim_size = list(act_out.size())
            dim_size[0] //= tp_world_size
            dim_size[-1] = fc2_weight.size(0)
            reduce_scatter_out = torch.empty(dim_size, dtype=activation_dtype, device=device)

        # ------------------------------------------------------
        # FC2 GEMM
        # ------------------------------------------------------
        gemm_out, *_, reduce_scatter_out = general_gemm(
            fc2_weight_final,
            act_out,
            get_workspace(),
            out_dtype=activation_dtype,
            bias=fc2_bias,
            quantization_params=fc2_output_quantizer,
            use_split_accumulator=use_split_accumulator,
            ub=ub_obj_fc2out,
            ub_type=tex.CommOverlapType.RS if ub_overlap_rs else None,
            extra_output=reduce_scatter_out,
        )
        # ------------------------------------------------------
        # Finished FC2 GEMM...
        # ------------------------------------------------------

        # Deallocate tensors if no longer needed
        if not is_grad_enabled:
            clear_tensor_data(act_out, fc1_out_without_bias, fc1_out)

        # Prepare output tensor
        # Note: Perform tensor-parallel communication if needed
        fc2_out = None
        if ub_overlap_rs:
            fc2_out = reduce_scatter_out
        elif set_parallel_mode and sequence_parallel:
            fc2_out, _ = reduce_scatter_along_first_dim(gemm_out, tp_group)
        elif set_parallel_mode and tensor_parallel:
            if symmetric_ar_type is not None:
                fc2_out, _ = symmetric_all_reduce(
                    gemm_out, tp_group, all_reduce_type=symmetric_ar_type
                )
            else:
                fc2_out, _ = allreduce(gemm_out, tp_group)
        else:
            fc2_out = gemm_out
        fc2_out = fc2_out.view(-1, *inp_shape[1:-1], fc2_out.shape[-1])

        # Cache state for backward pass
        if is_grad_enabled:

            # Weight with column-wise usage is needed for dgrad GEMM.
            if isinstance(fc1_weight_final, QuantizedTensorStorage):
                fc1_weight_final.update_usage(columnwise_usage=True)
            if isinstance(fc2_weight_final, QuantizedTensorStorage):
                fc2_weight_final.update_usage(columnwise_usage=True)

            if cpu_offloading:
                mark_activation_offload(
                    inputmat, mu, rsigma, ln_out, fc1_out, fc1_out_without_bias, act_out
                )

            # Scatter intermediate/activation tensors saved for the backward pass
            # NOTE: weight_fp8 = weight when ctx.fp8 == False and torch.disttributed.FSDP already
            #       shards/unshards the base weights so we don't do it ourselves
            ctx.fsdp_group = fsdp_group
            ctx.fsdp_shapes = _fsdp_scatter_tensors(
                fsdp_group,
                mu,
                rsigma,
                ln_out,
                fc1_out_without_bias if bias_gelu_fusion else fc1_out,
                act_out,
                fc1_weight_final if fp8 and not isinstance(fc1_weight, Float8Tensor) else None,
                fc2_weight_final if fp8 and not isinstance(fc2_weight, Float8Tensor) else None,
            )

            ctx.fc1_weight_quantizer = fc1_weight_quantizer
            ctx.fc2_weight_quantizer = fc2_weight_quantizer
            if not fc1_weight.requires_grad:
                if not return_layernorm_output:
                    clear_tensor_data(ln_out)
                ln_out = None
            if not fc2_weight.requires_grad:
                clear_tensor_data(act_out)
                act_out = None

            tensors_to_save, tensor_objects = prepare_for_saving(
                inputmat,
                ln_weight,
                ln_out,
                fc1_weight_final,
                fc1_weight,
                fc1_bias,
                fc1_out,
                fc1_out_without_bias,
                act_out,
                fc2_weight_final,
                fc2_weight,
                fc2_bias,
                mu,
                rsigma,
            )

            if fuse_wgrad_accumulation:
                # This check is needed to ensure that main_grad is not created
                # during the forward pass when using MCore FSDP as it creates
                # the main_grad buffer lazily before backprop
                if hasattr(fc1_weight, "__fsdp_param__") and hasattr(fc2_weight, "__fsdp_param__"):
                    # MCore FSDP creates main_grad lazily before backward
                    ctx.fc1_main_grad_func = (
                        fc1_weight.get_main_grad if fc1_weight.requires_grad else lambda: None
                    )
                    ctx.fc2_main_grad_func = (
                        fc2_weight.get_main_grad if fc2_weight.requires_grad else lambda: None
                    )
                else:
                    ctx.fc1_main_grad_func = lambda: fc1_weight.main_grad
                    ctx.fc2_main_grad_func = lambda: fc2_weight.main_grad

            ctx.save_for_backward(*tensors_to_save)
            ctx.tensor_objects = tensor_objects

            ctx.fp8_recipe = FP8GlobalStateManager.get_fp8_recipe() if fp8 else None
            ctx.fc1_grad_input_quantizer = fc1_grad_input_quantizer
            ctx.fc1_grad_weight_quantizer = fc1_grad_weight_quantizer
            ctx.fc1_grad_output_quantizer = fc1_grad_output_quantizer
            ctx.fc2_grad_input_quantizer = fc2_grad_input_quantizer
            ctx.fc2_grad_weight_quantizer = fc2_grad_weight_quantizer
            ctx.fc2_grad_output_quantizer = fc2_grad_output_quantizer
            ctx.fc1_input_quantizer = fc1_input_quantizer
            ctx.fc2_input_quantizer = fc2_input_quantizer

            ctx.fc1_weight_requires_grad = fc1_weight.requires_grad
            ctx.fc2_weight_requires_grad = fc2_weight.requires_grad
            ctx.fc1_weight = fc1_weight
            ctx.fc2_weight = fc2_weight

            ctx.device = device
            ctx.activation_dtype = activation_dtype
            ctx.activation = activation
            ctx.fp8 = fp8
            ctx.fp8_recipe = FP8GlobalStateManager.get_fp8_recipe() if fp8 else None
            ctx.fuse_wgrad_accumulation = fuse_wgrad_accumulation
            ctx.cpu_offloading = cpu_offloading
            ctx.is_first_microbatch = is_first_microbatch
            ctx.use_bias = fc2_bias is not None
            ctx.sequence_parallel = sequence_parallel
            ctx.tensor_parallel = tensor_parallel
            ctx.inp_shape = inp_shape
            ctx.tp_group = tp_group
            ctx.tp_size = tp_size
            ctx.bias_gelu_fusion = bias_gelu_fusion
            ctx.return_layernorm_output = return_layernorm_output
            ctx.return_layernorm_output_gathered = (
                return_layernorm_output_gathered and sequence_parallel
            )
            ctx.set_parallel_mode = set_parallel_mode
            ctx.bwd_ln_sm_margin = bwd_ln_sm_margin
            ctx.zero_centered_gamma = zero_centered_gamma
            ctx.ub_bulk_wgrad = ub_bulk_wgrad
            ctx.ub_bulk_dgrad = ub_bulk_dgrad
            ctx.ub_overlap_rs_dgrad = ub_overlap_rs_dgrad
            ctx.ub_overlap_ag = ub_overlap_ag
            ctx.debug = debug

            ctx.requires_dgrad = (
                inp.requires_grad or ln_weight.requires_grad or ln_bias.requires_grad
            )
            ctx.normalization = normalization
            ctx.reduce_and_update_bwd_fp8_tensors = False
            if ctx.fp8 and requires_grad(
                inp, ln_weight, ln_bias, fc1_weight, fc2_weight, fc1_bias, fc2_bias
            ):
                _first_fp8_module = FP8GlobalStateManager.IS_FIRST_FP8_MODULE
                ctx.reduce_and_update_bwd_fp8_tensors = FP8GlobalStateManager.is_first_fp8_module()
                if in_fp8_activation_recompute_phase():
                    FP8GlobalStateManager.IS_FIRST_FP8_MODULE = _first_fp8_module

            ctx.wgrad_store = wgrad_store

        if return_layernorm_output:
            if return_layernorm_output_gathered:
                shape = list(inp_shape)
                shape[0] *= tp_size if (sequence_parallel and set_parallel_mode) else 1
                return fc2_out, ln_out_return.view(shape)
            return fc2_out, ln_out_return.view(inp_shape)
        return fc2_out

    @staticmethod
    def backward(
        ctx, *grad_outputs: Tuple[torch.Tensor, ...]
    ) -> Tuple[Union[torch.Tensor, None], ...]:
        # pylint: disable=missing-function-docstring
        with torch.cuda.nvtx.range("_LayerNormMLP_backward"):
            saved_tensors = ctx.saved_tensors
            (  # pylint: disable=unbalanced-tuple-unpacking
                inputmat,
                ln_weight,
                ln_out,
                fc1_weight,
                origin_fc1_weight,
                fc1_bias,
                fc1_out,
                fc1_out_without_bias,
                act_out,
                fc2_weight,
                origin_fc2_weight,
                fc2_bias,
                mu,
                rsigma,
            ) = restore_from_saved(ctx.tensor_objects, saved_tensors)

            # Delete the references to tensor objects once they've been consumed
            # by the `restore_from_saved` method to construct back the actual tensors.
            ctx.tensor_objects = None

            # Since main_grad can be modified inplace, it should not be a part of saved_tensors
            fc1_weight_main_grad = (
                ctx.fc1_main_grad_func()
                if fc1_weight is not None
                and ctx.fuse_wgrad_accumulation
                and ctx.fc1_weight_requires_grad
                else None
            )
            fc2_weight_main_grad = (
                ctx.fc2_main_grad_func()
                if origin_fc2_weight is not None
                and ctx.fuse_wgrad_accumulation
                and ctx.fc2_weight_requires_grad
                else None
            )

            # For CPU offloading, we offloaded weight and weight.main_grad to different tensors,
            # we need to connect them into one.
            if ctx.fuse_wgrad_accumulation:
                origin_fc1_weight.main_grad = fc1_weight_main_grad
                origin_fc2_weight.main_grad = fc2_weight_main_grad

            # TODO: Fix this  # pylint: disable=fixme
            # Gather saved autograd context tensors when running with FSDP
            # NOTE: weight_fp8 = weight when ctx.fp8 == False and torch.disttributed.FSDP already
            #       shards/unshards the base weights so we don't do it ourselves
            # _fsdp_gather_tensors(
            #    ctx.fsdp_group,
            #    ctx.fsdp_shapes,
            #    mu,
            #    rsigma,
            #    ln_out,
            #    fc1_out_without_bias if bias_gelu_nvfusion else fc1_out,,
            #    gelu_out,
            #    fc1_weight_fp8 if ctx.fp8 and not isinstance(fc1_weight, Float8Tensor) else None,
            #    fc2_weight_fp8 if ctx.fp8 and not isinstance(fc2_weight, Float8Tensor) else None,
            # )

            # Choose whether to use GEMM kernel with split accumulator
            dgrad_use_split_accumulator = _2X_ACC_DGRAD
            wgrad_use_split_accumulator = _2X_ACC_WGRAD
            if ctx.fp8:
                recipe = ctx.fp8_recipe
                if hasattr(recipe, "fp8_gemm_dgrad"):
                    dgrad_use_split_accumulator = recipe.fp8_gemm_dgrad.use_split_accumulator
                if hasattr(recipe, "fp8_gemm_wgrad"):
                    wgrad_use_split_accumulator = recipe.fp8_gemm_wgrad.use_split_accumulator

            # No need to do bulk DGRAD/WGRAD overlap if WGRAD is not required
            ctx.ub_bulk_dgrad = ctx.fc1_weight_requires_grad and ctx.ub_bulk_dgrad
            ctx.ub_bulk_wgrad = ctx.fc1_weight_requires_grad and ctx.ub_bulk_wgrad

            # Configure quantizer for FC2 grad output tensor
            # Note: dgrad GEMM requires row-wise usage, wgrad GEMM
            # requires column-wise usage
            if ctx.fc2_grad_output_quantizer is not None:
                quantizer = ctx.fc2_grad_output_quantizer
                quantizer.set_usage(rowwise=True, columnwise=True)
                if ctx.ub_overlap_ag:
                    # Userbuffers only supports communication for one
                    # tensor usage at a time. Configure quantizer with
                    # usage for only dgrad GEMM.
                    quantizer.set_usage(columnwise=False)

            # Prepare FC2 grad output tensor
            # Note: Cast to expected dtype and perform tensor-parallel communication
            ub_obj_fc2_dgrad = None
            if ctx.ub_overlap_ag:
                ub_obj_fc2_dgrad = get_ub("fc2_dgrad", ctx.fp8)
            ctx.ub_obj_gradout = ub_obj_fc2_dgrad
            (
                grad_output,
                fc2_bias_grad,
            ) = TransformerEngineBaseModule.grad_output_preprocess(
                ctx, grad_outputs[0], True, ctx.fc2_grad_output_quantizer
            )

            # Launch tensor-parallel communication for FC1 GEMM input
            ln_out_total = None
            ln_out_total_work = None
            ub_obj_fc1_dgrad = None
            if ctx.fc1_weight_requires_grad and ctx.tensor_parallel and ctx.sequence_parallel:
                quantizer = None
                if ctx.fp8 or ctx.debug:
                    quantizer = ctx.fc1_input_quantizer
                    if isinstance(quantizer, (Float8Quantizer, Float8CurrentScalingQuantizer)):
                        # If data is in FP8, we compute FP8 transposes manually
                        quantizer.set_usage(rowwise=True, columnwise=False)
                    else:
                        # wgrad GEMM requires input with column-wise usage
                        quantizer.set_usage(rowwise=False, columnwise=True)
                if ctx.ub_bulk_dgrad:
                    ub_obj_fc1_dgrad = get_ub("fc1_dgrad", ctx.fp8)
                    ln_out_total, _ = fill_userbuffers_buffer_for_all_gather(
                        ub_obj_fc1_dgrad,
                        ln_out,
                        quantizer,
                        ctx.tp_group,
                    )
                else:
                    ln_out_total, ln_out_total_work = gather_along_first_dim(
                        ln_out,
                        ctx.tp_group,
                        async_op=True,
                        quantizer=quantizer,
                    )
            else:
                ln_out_total = ln_out

            # Check whether to output wgrad GEMM directly into main grad
            if ctx.is_first_microbatch is not None:
                accumulate_wgrad_into_param_main_grad = (
                    ctx.fuse_wgrad_accumulation and not ctx.is_first_microbatch
                )
            else:
                accumulate_wgrad_into_param_main_grad = ctx.fuse_wgrad_accumulation

            # --------------------------------------------------
            # FC2 DGRAD
            # --------------------------------------------------

            # There are 6 possible fusion paths
            # 1 high-precision bias_gelu_fusion: gemm, FC1_bias + gelu,
            # 2 high-precision fc2_dgrad_gemm_gelu_fusion: gemm + gelu, FC1_bias + quantize
            # 3 fp8 activation+bias+quantize fusion: gemm, activation + FC1_bias + quantize
            # 4 fp8 bias+quantize fusion: gemm, activation, FC1_bias + quantize
            # 5 high-precision unfused: gemm, activation, FC1_bias + FC1_gemm
            # 6 fp8 unfused: gemm, activation, FC1_bias + FC1_gemm
            fc2_dgrad_gemm_gelu_fusion = (
                not ctx.fp8
                and (ctx.activation == "gelu")
                and (not ctx.bias_gelu_fusion)
                and (not ctx.debug)
            )

            # Make sure required data is available
            if isinstance(grad_output, QuantizedTensorStorage):
                grad_output.update_usage(rowwise_usage=True)
            if ctx.fc2_weight_quantizer is not None and isinstance(
                ctx.fc2_weight, QuantizedTensorStorage
            ):
                ctx.fc2_weight.update_usage(columnwise_usage=True)

            # Perform GEMM
            gemm_output, *_ = general_gemm(
                fc2_weight,
                grad_output,
                get_workspace(),
                layout="NN",
                grad=True,
                quantization_params=(
                    ctx.fc1_grad_input_quantizer
                    if fc2_dgrad_gemm_gelu_fusion or ctx.debug
                    else None
                ),  # high precision to activation
                out_dtype=ctx.activation_dtype,
                gelu=fc2_dgrad_gemm_gelu_fusion,
                gelu_in=fc1_out if fc2_dgrad_gemm_gelu_fusion else None,
                use_split_accumulator=dgrad_use_split_accumulator,
                ub=ub_obj_fc2_dgrad,
                ub_type=tex.CommOverlapType.AG if ctx.ub_overlap_ag else None,
            )

            # Prepare input grad tensor
            dact = None
            fc2_dgrad = None
            if fc2_dgrad_gemm_gelu_fusion:
                dact = gemm_output
            else:
                fc2_dgrad = gemm_output

            # --------------------------------------------------
            # Finished FC2 DGRAD...
            # --------------------------------------------------

            # --------------------------------------------------
            # FC2 WGRAD
            # --------------------------------------------------

            fc2_wgrad = None
            if ctx.fc2_weight_requires_grad:
                # Prepare grad output tensor
                # Note: Synchronize tensor-parallel communication and
                # make sure required data is available
                if ctx.ub_overlap_ag and isinstance(ctx.fc2_grad_output_quantizer, MXFP8Quantizer):
                    # UB does not support pipelined overlapping grad output
                    # all-gather with wgrad GEMM. Also, we can't
                    # convert row-scaled MXFP8 to column-scaled, so we
                    # can't reuse the grad output that was gathered
                    # for the dgrad GEMM. We work around by explicitly
                    # overlapping the AG operation with the dgrad GEMM.

                    # Get the communication stream from the dgrad GEMM to use for the AG
                    dgrad_send_stream, dgrad_recv_stream = (
                        ub_obj_fc2_dgrad.get_communication_stream()
                    )

                    ub_obj_fc2_wgrad = get_ub("fc2_wgrad", ctx.fp8)

                    ctx.fc2_grad_output_quantizer.set_usage(rowwise=False, columnwise=True)

                    # We use the send stream to copy into the userbuffers.
                    # This is the same stream that we will use to access the data in the AG,
                    # so we dont need to add any syncs yet.
                    with torch.cuda.stream(dgrad_send_stream):
                        grad_output, _ = fill_userbuffers_buffer_for_all_gather(
                            ub_obj_fc2_wgrad,
                            grad_outputs[0],
                            ctx.fc2_grad_output_quantizer,
                            ctx.tp_group,
                        )

                    # Allgather grad_outputs[0] using the dgrad streams so we can overlap with the fc2_dgrad gemm
                    tex.bulk_overlap_ag_with_external_gemm(
                        ub_obj_fc2_wgrad, dgrad_send_stream, dgrad_recv_stream
                    )

                # Prepare input tensor
                # Note: Synchronize tensor-parallel communication and
                # make sure required data is available
                if ctx.fp8 or ctx.debug:
                    if isinstance(act_out, QuantizedTensorStorage):
                        act_out.update_usage(columnwise_usage=True)
                    else:
                        ctx.fc2_input_quantizer.set_usage(rowwise=False, columnwise=True)
                        act_out = ctx.fc2_input_quantizer(act_out)

                if ctx.fp8 or ctx.debug:
                    if isinstance(grad_output, QuantizedTensorStorage):
                        grad_output.update_usage(columnwise_usage=True)
                    else:
                        ctx.fc2_grad_output_quantizer.set_usage(rowwise=False, columnwise=True)
                        grad_output = ctx.fc2_grad_output_quantizer(grad_output)

                # Whether to set grad arg in general_gemm
                grad_arg = True
                if ctx.fp8 and ctx.fp8_recipe.float8_block_scaling():
                    grad_arg = False

                # Arguments to include in wgrad GEMM closure
                fc2_wgrad_gemm_kwargs = {
                    "workspace": get_workspace(),
                    "out_dtype": (
                        origin_fc2_weight.main_grad.dtype
                        if ctx.fuse_wgrad_accumulation
                        else ctx.activation_dtype
                    ),
                    "quantization_params": ctx.fc2_grad_weight_quantizer,  # wgrad in high precision
                    "accumulate": accumulate_wgrad_into_param_main_grad,
                    "layout": "NT",
                    "out": origin_fc2_weight.main_grad if ctx.fuse_wgrad_accumulation else None,
                    "bias": fc2_bias if fc2_bias is not None and fc2_bias_grad is None else None,
                    "use_split_accumulator": wgrad_use_split_accumulator,
                    "grad": grad_arg,
                }

                def fc2_wgrad_gemm(
                    x: torch.Tensor,
                    dy: torch.Tensor,
                ) -> Tuple[torch.Tensor, torch.Tensor, torch.Tensor]:
                    """Perform FC2 WGRAD GEMM

                    May be called outside of this function to enable
                    some advanced communication/compute overlapping.

                    """
                    dw, db, *_ = general_gemm(x, dy, **fc2_wgrad_gemm_kwargs)
                    return dw, db

                # Choose whether to call wgrad GEMM now or delay
                if ctx.wgrad_store is not None and ctx.wgrad_store.delay_wgrad_compute():
                    ctx.wgrad_store.put([act_out, grad_output], fc2_wgrad_gemm)
                else:

                    # Call wgrad GEMM now
                    fc2_wgrad, fc2_bias_grad_ = fc2_wgrad_gemm(act_out, grad_output)

                    # Update grad bias if needed
                    if fc2_bias_grad is None:
                        if (
                            ctx.fp8
                            and ctx.fp8_recipe.float8_block_scaling()
                            and fc2_bias is not None
                        ):
                            # BGRAD not fused with GEMM for float8 blockwise gemm.
                            fc2_bias_grad_ = act_out.view(-1, act_out.shape[-1]).sum(dim=0)
                        fc2_bias_grad = fc2_bias_grad_
                    del fc2_bias_grad_

            # Deallocate input tensor if permitted
            if ctx.wgrad_store is not None and not ctx.wgrad_store.delay_wgrad_compute():
                clear_tensor_data(act_out)

            # --------------------------------------------------
            # Finished FC2 WGRAD...
            # --------------------------------------------------

            # bias computation
            fc1_bias_grad = None
            fuse_gemm_and_bias_fc1_wgrad = False
            if ctx.fc1_grad_output_quantizer is not None:
                ctx.fc1_grad_output_quantizer.set_usage(rowwise=True, columnwise=True)
            if ctx.bias_gelu_fusion:
                # Fusion: gemm, bias + gelu
                assert ctx.activation == "gelu"
                assert not ctx.fp8
                fc1_bias_grad, dact = bgrad_dgelu_fused(fc2_dgrad, fc1_out_without_bias, fc1_bias)
                if ctx.fc1_grad_output_quantizer is not None:
                    dact = ctx.fc1_grad_output_quantizer(dact)
            elif ctx.debug:
                dact_func = _act_func(ctx.activation)[1]
                dact = dact_func(fc2_dgrad, fc1_out.to(ctx.activation_dtype), None)
                fc1_bias_grad = dact.sum(dim=0)
                dact = ctx.fc1_grad_output_quantizer(dact)
            elif (
                _act_func(ctx.activation, ctx.fp8_recipe if ctx.fp8 else None)[2] is not None
                and ctx.fp8
            ):
                # Fusion: gemm, bias + gelu + quantize
                dbias_dact_quantize_func = _act_func(
                    ctx.activation, ctx.fp8_recipe if ctx.fp8 else None
                )[2]
                fc1_bias_grad, dact = dbias_dact_quantize_func(
                    fc2_dgrad, fc1_out.to(ctx.activation_dtype), ctx.fc1_grad_output_quantizer
                )  # quantize bgrad gelu fused
            else:
                # Fusion: gemm + gelu,
                if not fc2_dgrad_gemm_gelu_fusion:
                    activation_func_bwd = _act_func(
                        ctx.activation, ctx.fp8_recipe if ctx.fp8 else None
                    )[1]
                    dact = activation_func_bwd(
                        fc2_dgrad, fc1_out.to(ctx.activation_dtype), None
                    )  # activation in high precision

                if ctx.fp8:
<<<<<<< HEAD
                    # TODO: For blockwise (as well as custom quantizers), fused bgrad+quantize is unsupported.
                    if (
                        isinstance(ctx.fc1_grad_output_quantizer, Float8BlockQuantizer)
                        or ctx.fp8_recipe.custom()
=======
                    # TODO float8 blockwise current scaling has no bgrad fusion for now
                    # TODO(ksivaman): Re-add fusion once kernel is available.
                    if isinstance(
                        ctx.fc1_grad_output_quantizer, (Float8BlockQuantizer, NVFP4Quantizer)
>>>>>>> 3f5b4754
                    ):
                        fc1_bias_grad = dact.view(-1, dact.shape[-1]).sum(dim=0)
                        dact = ctx.fc1_grad_output_quantizer(dact)
                    else:
                        fc1_bias_grad, dact = tex.bgrad_quantize(
                            dact, ctx.fc1_grad_output_quantizer
                        )
                else:
                    fuse_gemm_and_bias_fc1_wgrad = (
                        True  # fc1_bias_grad is computed later, fused with wgrad gemm for the FC1
                    )
                    # it may  not be calculated in case wgrad is not required.
                    if fc1_bias is not None:
                        if not ctx.fc1_weight_requires_grad and fc1_bias.requires_grad:
                            fc1_bias_grad = dact.sum(dim=0)

            # Overwrite data. Deleting the tensor does not release underlying memory.
            clear_tensor_data(fc1_out, fc1_out_without_bias)

            # Set UB algo and UB obj for fc1_dgrad/wgrad bulk/pipelined overlap
            ub_obj_fc1_dgrad = None
            ub_obj_fc1_wgrad = None
            ub_type_fc1_dgrad = None
            ub_type_fc1_wgrad = None
            fc1_dgrad_shape = [reduce(multiply_op, inputmat.shape[:-1]), inputmat.shape[-1]]
            if ctx.ub_overlap_rs_dgrad:
                # Overlap DGRAD+RS
                ub_obj_fc1_dgrad = get_ub("fc1_dgrad", ctx.fp8)
                ub_type_fc1_dgrad = tex.CommOverlapType.RS
            else:
                if ctx.ub_bulk_dgrad:
                    # Overlap ln_out all-gather with DGRAD compute
                    ub_obj_fc1_dgrad = get_ub("fc1_dgrad", ctx.fp8)
                    ub_type_fc1_dgrad = tex.CommOverlapType.AG
                if ctx.ub_bulk_wgrad:
                    # Overlap FC1 DGRAD reduce-scatter with WGRAD compute
                    ub_obj_fc1_wgrad = get_ub("fc1_wgrad", ctx.fp8)
                    ub_type_fc1_wgrad = tex.CommOverlapType.RS

            # --------------------------------------------------
            # FC1 DGRAD
            # --------------------------------------------------

            # Make sure required data is available
            if ctx.fc1_weight_quantizer is not None and isinstance(
                ctx.fc1_weight_quantizer, QuantizedTensorStorage
            ):
                ctx.fc1_weight.update_usage(columnwise_usage=True)

            # Output buffers for Userbuffers reduce-scatter
            gemm_out = None
            reduce_scatter_out = None
            if ctx.ub_overlap_rs_dgrad:
                reduce_scatter_out = torch.empty(
                    fc1_dgrad_shape, dtype=ctx.activation_dtype, device="cuda"
                )
            if ctx.ub_bulk_wgrad:
                gemm_out = ub_obj_fc1_wgrad.get_buffer(local_chunk=False)

            # dgrad GEMM
            gemm_out, *_, reduce_scatter_out = general_gemm(
                fc1_weight,
                dact,
                get_workspace(),
                out=gemm_out,
                out_dtype=ctx.activation_dtype,
                quantization_params=ctx.fc1_grad_input_quantizer,
                layout="NN",
                grad=True,
                use_split_accumulator=dgrad_use_split_accumulator,
                ub=ub_obj_fc1_dgrad,
                ub_type=ub_type_fc1_dgrad,
                extra_output=reduce_scatter_out,
                bulk_overlap=ctx.ub_bulk_dgrad,
            )

            # Prepare grad input tensor
            # Note: Perform tensor-parallel communication
            fc1_dgrad = None
            fc1_dgrad_work = None
            if ctx.ub_overlap_rs_dgrad:
                fc1_dgrad = reduce_scatter_out
            elif ctx.ub_bulk_wgrad:
                fc1_dgrad = ub_obj_fc1_wgrad.get_buffer(local_chunk=True)
            elif ctx.set_parallel_mode and not ctx.ub_bulk_wgrad:
                fc1_dgrad = gemm_out
                if ctx.sequence_parallel:
                    if ctx.return_layernorm_output and ctx.return_layernorm_output_gathered:
                        fc1_dgrad = fc1_dgrad + grad_outputs[1].view_as(fc1_dgrad)
                    fc1_dgrad, fc1_dgrad_work = reduce_scatter_along_first_dim(
                        fc1_dgrad,
                        ctx.tp_group,
                        async_op=True,
                    )
                elif ctx.tensor_parallel:
                    fc1_dgrad, fc1_dgrad_work = allreduce(fc1_dgrad, ctx.tp_group, async_op=True)
            else:
                fc1_dgrad = gemm_out

            # --------------------------------------------------
            # Finished FC1 DGRAD...
            # --------------------------------------------------

            # --------------------------------------------------
            # FC1 WGRAD
            # --------------------------------------------------
            fc1_wgrad = None
            if ctx.fc1_weight_requires_grad:

                # Prepare input tensor
                # Note: Synchronize tensor-parallel communication and
                # make sure required data is available
                if ln_out_total_work is not None:
                    ln_out_total_work.wait()
                    ln_out_total_work = None
                if ctx.fp8 or ctx.debug:
                    if isinstance(ln_out_total, QuantizedTensorStorage):
                        ln_out_total.update_usage(columnwise_usage=True)
                    else:
                        ctx.fc1_input_quantizer.set_usage(rowwise=False, columnwise=True)
                        ln_out_total = ctx.fc1_input_quantizer(ln_out_total)

                # Prepare grad output tensor
                # Note: Synchronize tensor-parallel communication and
                # make sure required data is available
                if ctx.fp8 or ctx.debug:
                    if isinstance(dact, QuantizedTensorStorage):
                        dact.update_usage(columnwise_usage=True)
                    else:
                        ctx.fc1_grad_output_quantizer.set_usage(rowwise=False, columnwise=True)
                        dact = ctx.fc1_grad_output_quantizer(dact)

                # Output buffer for overlapping grad input
                # reduce-scatter with wgrad GEMM
                reduce_scatter_out = None
                if ctx.ub_bulk_wgrad and ub_obj_fc1_wgrad.is_fp8_ubuf():
                    reduce_scatter_out = torch.empty(
                        fc1_dgrad_shape, dtype=ctx.activation_dtype, device="cuda"
                    )

                # Arguments to include in wgrad GEMM closure
                fc1_wgrad_gemm_kwargs = {
                    "workspace": get_workspace(),
                    "out_dtype": (
                        origin_fc1_weight.main_grad.dtype
                        if ctx.fuse_wgrad_accumulation
                        else ctx.activation_dtype
                    ),
                    "quantization_params": ctx.fc1_grad_weight_quantizer,
                    "accumulate": accumulate_wgrad_into_param_main_grad,
                    "layout": "NT",
                    "out": origin_fc1_weight.main_grad if ctx.fuse_wgrad_accumulation else None,
                    "bias": fc1_bias if fuse_gemm_and_bias_fc1_wgrad else None,
                    "use_split_accumulator": wgrad_use_split_accumulator,
                    "grad": fuse_gemm_and_bias_fc1_wgrad,
                    "ub": ub_obj_fc1_wgrad,
                    "ub_type": ub_type_fc1_wgrad,
                    "extra_output": reduce_scatter_out,
                    "bulk_overlap": ctx.ub_bulk_wgrad,
                }

                def fc1_wgrad_gemm(
                    x: torch.Tensor,
                    dy: torch.Tensor,
                    _is_delayed: bool = True,
                ) -> Tuple[torch.Tensor, torch.Tensor, torch.Tensor]:
                    """Perform FC1 WGRAD GEMM

                    May be called outside of this function to enable
                    some advanced communication/compute overlapping.

                    """
                    dw, db, *_ = general_gemm(x, dy, **fc1_wgrad_gemm_kwargs)
                    return dw, db

                # Choose whether to call wgrad GEMM now or delay
                if ctx.wgrad_store is not None and ctx.wgrad_store.delay_wgrad_compute():
                    if (
                        fc1_wgrad_gemm_kwargs["ub"] is not None
                        or fc1_wgrad_gemm_kwargs["ub_type"] is not None
                        or fc1_wgrad_gemm_kwargs["extra_output"] is not None
                        or fc1_wgrad_gemm_kwargs["bulk_overlap"]
                    ):
                        raise NotImplementedError(
                            "Delayed weight grad computation is not supported "
                            "with Userbuffers (tensor-parallel communication overlapping)"
                        )
                    ctx.wgrad_store.put([ln_out_total, dact], fc1_wgrad_gemm)
                    if fuse_gemm_and_bias_fc1_wgrad:
                        fc1_bias_grad = None
                else:

                    # Call wgrad GEMM now
                    fc1_wgrad_outputs = fc1_wgrad_gemm(ln_out_total, dact)
                    if fuse_gemm_and_bias_fc1_wgrad:
                        fc1_wgrad, fc1_bias_grad = fc1_wgrad_outputs
                    else:
                        fc1_wgrad, _ = fc1_wgrad_outputs

                    # Deallocate tensors if permitted
                    clear_tensor_data(dact)
                    if not ctx.return_layernorm_output_gathered:
                        clear_tensor_data(ln_out_total)

                # Update grad input if overlapping reduce-scatter with wgrad GEMM
                if ctx.ub_bulk_wgrad:
                    if ub_obj_fc1_wgrad.is_fp8_ubuf():
                        fc1_dgrad = reduce_scatter_out
                    else:
                        fc1_dgrad = ub_obj_fc1_wgrad.get_buffer(local_chunk=True).clone()

            # --------------------------------------------------
            # Finished FC1 WGRAD...
            # --------------------------------------------------

            # Make sure all tensor-parallel communication is finished
            if ln_out_total_work is not None:
                ln_out_total_work.wait()
                ln_out_total_work = None
            if fc1_dgrad_work is not None:
                fc1_dgrad_work.wait()
                fc1_dgrad_work = None

            # Residual gradient
            dgrad = fc1_dgrad.view(inputmat.shape)
            if ctx.return_layernorm_output and not ctx.return_layernorm_output_gathered:
                dgrad = dgrad + grad_outputs[1].view_as(dgrad)

            # Norm gradient
            dgamma = None
            dbeta = None
            if ctx.normalization == "LayerNorm":
                dgrad, dgamma, dbeta = tex.layernorm_bwd(
                    dgrad,
                    inputmat,
                    mu,
                    rsigma,
                    ln_weight,
                    ctx.bwd_ln_sm_margin,
                    ctx.zero_centered_gamma,
                )
            elif ctx.normalization == "RMSNorm":
                dgrad, dgamma = tex.rmsnorm_bwd(
                    dgrad,
                    inputmat,
                    rsigma,
                    ln_weight,
                    ctx.bwd_ln_sm_margin,
                    ctx.zero_centered_gamma,
                )
                dbeta = None
        clear_tensor_data(mu, rsigma)

        if ctx.fc1_weight_requires_grad:
            # Handle custom DDP from mcore.
            if ctx.fuse_wgrad_accumulation and hasattr(fc1_weight, "grad_added_to_main_grad"):
                origin_fc1_weight.grad_added_to_main_grad = True
                if getattr(origin_fc1_weight, "zero_out_wgrad", False):
                    fc1_wgrad = torch.zeros(
                        origin_fc1_weight.main_grad.shape,
                        dtype=origin_fc1_weight.dtype,
                        device=torch.cuda.current_device(),
                        requires_grad=False,
                    )
                else:
                    fc1_wgrad = torch.empty(
                        origin_fc1_weight.main_grad.shape,
                        dtype=origin_fc1_weight.dtype,
                        device=torch.cuda.current_device(),
                        requires_grad=False,
                    )
            elif ctx.fuse_wgrad_accumulation:
                fc1_wgrad = None
        else:
            fc1_wgrad = None

        if ctx.fc2_weight_requires_grad:
            # Handle custom DDP from mcore.
            if ctx.fuse_wgrad_accumulation and hasattr(
                origin_fc2_weight, "grad_added_to_main_grad"
            ):
                origin_fc2_weight.grad_added_to_main_grad = True
                if getattr(origin_fc2_weight, "zero_out_wgrad", False):
                    fc2_wgrad = torch.zeros(
                        origin_fc2_weight.main_grad.shape,
                        dtype=origin_fc2_weight.dtype,
                        device=torch.cuda.current_device(),
                        requires_grad=False,
                    )
                else:
                    fc2_wgrad = torch.empty(
                        origin_fc2_weight.main_grad.shape,
                        dtype=origin_fc2_weight.dtype,
                        device=torch.cuda.current_device(),
                        requires_grad=False,
                    )
            elif ctx.fuse_wgrad_accumulation:
                fc2_wgrad = None
        else:
            fc2_wgrad = None

        if ctx.reduce_and_update_bwd_fp8_tensors and not is_graph_capturing():
            FP8GlobalStateManager.reduce_and_update_fp8_tensors(forward=False)

        # FIX THIS
        # Scatter Fp8 tranposed-weight buffers
        # if ctx.fp8:
        #    _fsdp_scatter_tensors(
        #        ctx.fsdp_group,
        #        fc1_weight_fp8 if not isinstance(fc1_weight, Float8Tensor) else None,
        #        fc2_weight_fp8 if not isinstance(fc2_weight, Float8Tensor) else None,
        #    )
        return (
            dgrad.view(ctx.inp_shape) if ctx.requires_dgrad else None,
            dgamma,
            dbeta,
            fc1_wgrad,
            fc1_bias_grad if fc1_bias is not None else None,
            fc2_wgrad,  # pylint: disable=possibly-used-before-assignment
            fc2_bias_grad,
            None,  # eps
            None,  # is_first_microbatch
            None,  # fp8
            None,  # fp8_calibration
            None,  # wgrad_store
            None,  # fuse_wgrad_accumulation
            None,  # fc1_input_quantizer,
            None,  # fc1_weight_quantizer,
            None,  # fc1_output_quantizer,
            None,  # fc1_grad_input_quantizer,
            None,  # fc1_grad_weight_quantizer,
            None,  # fc1_grad_output_quantizer,
            None,  # fc2_input_quantizer,
            None,  # fc2_weight_quantizer,
            None,  # fc2_output_quantizer,
            None,  # fc2_grad_input_quantizer,
            None,  # fc2_grad_weight_quantizer,
            None,  # fc2_grad_output_quantizer,
            None,  # cpu_offloading
            None,  # tp_group
            None,  # tp_size
            None,  # sequence_parallel
            None,  # tensor_parallel
            None,  # activation_dtype
            None,  # return_layernorm_output
            None,  # return_layernorm_output_gathered
            None,  # bias_gelu_fusion
            None,  # set_parallel_mode
            None,  # is_grad_enabled
            None,  # fwd_ln_sm_margin
            None,  # bwd_ln_sm_margin
            None,  # zero_centered_gamma
            None,  # activation
            None,  # normalization
            None,  # ub_overlap_ag
            None,  # ub_overlap_rs
            None,  # ub_overlap_rs_dgrad
            None,  # ub_bulk_dgrad
            None,  # ub_bulk_wgrad
            None,  # gemm_gelu_fusion
            None,  # fsdp_group
            None,  # module
            None,  # skip_fp8_weight_update
            None,  # symmetric_ar_type
            None,  # debug
        )


class LayerNormMLP(TransformerEngineBaseModule):
    r"""
    Applies layer normalization on the input followed by the MLP module, consisting of
    2 successive linear transformations, separated by the activation function.

    Parameters
    ----------
    hidden_size : int
                 size of each input sample.
    ffn_hidden_size : int
                     intermediate size to which input samples are projected.
    eps : float, default = 1e-5
         a value added to the denominator of layer normalization for numerical stability.
    bias : bool, default = `True`
          if set to `False`, the FC1 and FC2 layers will not learn an additive bias.
    normalization : { 'LayerNorm', 'RMSNorm' }, default = 'LayerNorm'
                   type of normalization applied.
    activation : str, default = 'gelu'
          activation function used.
          Options: 'gelu', 'geglu', 'qgelu', 'qgeglu', 'relu', 'reglu', 'srelu', 'sreglu',
                   'silu', and 'swiglu'.
    init_method : Callable, default = `None`
                 used for initializing FC1 weights in the following way: `init_method(weight)`.
                 When set to `None`, defaults to `torch.nn.init.normal_(mean=0.0, std=0.023)`.
    output_layer_init_method : Callable, default = `None`
                              used for initializing FC2 weights in the following way:
                              `output_layer_init_method(weight)`. When set to `None`, defaults to
                              `torch.nn.init.normal_(mean=0.0, std=0.023)`.
    return_layernorm_output : bool, default = `False`
                             if set to `True`, output of layernorm is returned from the forward
                             together with the output of the linear transformation.
                             Example use case: residual connection for transformer module
                             is taken post layernorm.
    return_layernorm_output_gathered : bool, default = `False`
                             if set to `True`, output of layernorm is returned after the all
                             gather operation. Ignored if return_layernorm_output is False.
                             Example use case: with sequence parallel, input to residual connection
                             for transformer module (e.g. LoRA) will need to be gathered.
                             Returning layernorm output gathered will prevent a redundant gather.
    zero_centered_gamma : bool, default = 'False'
                         if set to 'True', gamma parameter in LayerNorm is initialized to 0 and
                         the LayerNorm formula changes to

                         .. math::
                            y = \frac{x - \mathrm{E}[x]}{ \sqrt{\mathrm{Var}[x] + \varepsilon}} *
                            (1 + \gamma) + \beta
    device : Union[torch.device, str], default = "cuda"
          The device on which the parameters of the model will be allocated. It is the user's
          responsibility to ensure all parameters are moved to the GPU before running the
          forward pass.
    name: str, default = `None`
        name of the module, currently used for debugging purposes.

    Parallelism parameters
    ----------------------
    set_parallel_mode : bool, default = `False`
                      if set to `True`, FC1 is used as Column Parallel and FC2 is used as Row
                      Parallel as described `here <https://arxiv.org/pdf/1909.08053.pdf>`_.
    sequence_parallel : bool, default = `False`
                       if set to `True`, uses sequence parallelism.
    tp_group : ProcessGroup, default = `None`
              tensor parallel process group.
    tp_size : int, default = 1
             used as TP (tensor parallel) world size when TP groups are not formed during
             initialization. In this case, users must call the
             `set_tensor_parallel_group(tp_group)` method on the initialized module before the
             forward pass to supply the tensor parallel group needed for tensor and sequence
             parallel collectives.

    Optimization parameters
    -----------------------
    fuse_wgrad_accumulation : bool, default = 'False'
                             if set to `True`, enables fusing of creation and accumulation of
                             the weight gradient. When enabled, it is assumed that the weights
                             have an additional `main_grad` attribute (used instead of the
                             regular `grad`) which is a pre-allocated buffer of the correct
                             size to accumulate gradients in.
    return_bias : bool, default = `False`
                 when set to `True`, this module will not apply the additive bias for FC2, but
                 instead return the bias value during the forward pass together with the
                 output of the linear transformation :math:`y = xA^T`. This is useful when
                 the bias addition can be fused to subsequent operations.
    params_dtype : torch.dtype, default = `torch.get_default_dtype()`
                  it controls the type used to allocate the initial parameters. Useful when
                  the model is trained with lower precision and the original FP32 parameters
                  would not fit in GPU memory.
    seq_length: int
               sequence length of input samples. Needed for JIT Warmup, a technique where jit fused
               functions are warmed up before training to ensure same kernels are used for forward
               propogation and activation recompute phase.
    micro_batch_size: int
                     batch size per training step. Needed for JIT Warmup, a technique where jit
                     fused functions are warmed up before training to ensure same kernels are
                     used for forward propogation and activation recompute phase.
    delay_wgrad_compute : bool, default = `False`
                         Whether or not to delay weight gradient computation. If set to `True`,
                         it's the user's responsibility to call `module.backward_dw` to compute
                         weight gradients.
    symmetric_ar_type : {None, 'multimem_all_reduce', 'two_shot', 'one_shot'}, default = None
                   Type of symmetric memory all-reduce to use during the forward pass.
                   This can help in latency bound communication situations.
                   Requires PyTorch version 2.7.0 or higher. When set to None, standard all-reduce
                   is used.
    """

    def __init__(
        self,
        hidden_size: int,
        ffn_hidden_size: int,
        eps: float = 1e-5,
        sequence_parallel: bool = False,
        return_bias: bool = False,
        get_rng_state_tracker: Optional[Callable] = None,
        tp_group: Optional[dist_group_type] = None,
        tp_size: int = 1,
        init_method: Optional[Callable] = None,
        bias: bool = True,
        normalization: str = "LayerNorm",
        activation: str = "gelu",
        output_layer_init_method: Optional[Callable] = None,
        fuse_wgrad_accumulation: bool = False,
        params_dtype: Optional[torch.dtype] = None,
        return_layernorm_output: bool = False,
        return_layernorm_output_gathered: bool = False,
        seq_length: Optional[int] = None,
        micro_batch_size: Optional[int] = None,
        set_parallel_mode: bool = False,
        zero_centered_gamma: bool = False,
        device: Union[torch.device, str] = "cuda",
        ub_overlap_ag: bool = False,
        name: str = None,
        ub_overlap_rs: bool = False,
        ub_overlap_rs_dgrad: bool = False,
        ub_bulk_dgrad: bool = False,
        ub_bulk_wgrad: bool = False,
        delay_wgrad_compute: bool = False,
        symmetric_ar_type: Optional[str] = None,
    ) -> None:
        super().__init__()

        params_dtype = torch.get_default_dtype() if params_dtype is None else params_dtype
        self.fuse_wgrad_accumulation = fuse_wgrad_accumulation
        self.normalization = normalization
        assert normalization in ["LayerNorm", "RMSNorm"], "Unsupported normalization type!"
        self.use_bias = bias
        self.activation = activation
        self.return_bias = return_bias
        self.apply_bias = bias and not return_bias
        self.return_layernorm_output = return_layernorm_output
        self.return_layernorm_output_gathered = return_layernorm_output_gathered
        self.bias_gelu_nvfusion = (
            bool(int(os.getenv("NVTE_BIAS_GELU_NVFUSION", "1"))) and self.activation == "gelu"
        )
        self.set_parallel_mode = set_parallel_mode
        self.zero_centered_gamma = zero_centered_gamma
        self.symmetric_ar_type = symmetric_ar_type

        # GEMM-GELU fusion is currently only supported with split GEMM-AG overlap
        self.gemm_gelu_fusion = (
            bool(int(os.getenv("NVTE_GEMM_GELU_FUSION", "0")))
            and self.activation == "gelu"
            and all(
                ("fc1_fprop", use_fp8) not in _ub_communicators
                or not get_ub("fc1_fprop", use_fp8).is_atomic_gemm()
                for use_fp8 in [False, True]
            )
        )
        self.name = name

        self.wgrad_store = WeightGradStore(delay_wgrad_compute, ub_bulk_wgrad)

        if tp_group is None:
            self.tp_size = tp_size
            if tp_size == 1:
                self.set_tensor_parallel_group(tp_group)
        else:
            self.tp_size = get_distributed_world_size(tp_group)
            self.set_tensor_parallel_group(tp_group)
        self.set_nccl_overlap_warning_if_tp()

        if init_method is None:
            init_method = get_default_init_method()
        if output_layer_init_method is None:
            output_layer_init_method = get_default_init_method()

        self.sequence_parallel = (self.tp_size > 1) and sequence_parallel
        self.size_per_partition = divide(ffn_hidden_size, self.tp_size)

        self.ub_overlap_ag = ub_overlap_ag and self.sequence_parallel
        self.ub_overlap_rs = ub_overlap_rs and self.sequence_parallel
        self.ub_overlap_rs_dgrad = ub_overlap_rs_dgrad and self.sequence_parallel
        self.ub_bulk_wgrad = (
            ub_bulk_wgrad and self.sequence_parallel and not self.ub_overlap_rs_dgrad
        )
        self.ub_bulk_dgrad = (
            ub_bulk_dgrad and self.sequence_parallel and not self.ub_overlap_rs_dgrad
        )

        if self.symmetric_ar_type is not None:
            assert torch_version() >= (
                2,
                7,
                0,
            ), "Torch version must be at least 2.7 to use symmetric memory"

        # Initialize params in FP8
        with_fp8_params = FP8GlobalStateManager.with_fp8_parameters()

        # LN init
        self.eps = eps
        layer_norm_weight = Parameter(torch.empty(hidden_size, device=device, dtype=params_dtype))
        self.register_parameter(
            "layer_norm_weight",
            layer_norm_weight,
            init_fn=init_method_constant(float(not self.zero_centered_gamma)),
        )
        if self.normalization != "RMSNorm":
            layer_norm_bias = Parameter(torch.empty(hidden_size, device=device, dtype=params_dtype))
            self.register_parameter(
                "layer_norm_bias", layer_norm_bias, init_fn=init_method_constant(0.0)
            )
        else:
            self.layer_norm_bias = None

        # FC1 init
        if self.activation in ["geglu", "qgeglu", "reglu", "sreglu", "swiglu"]:
            fc1_output_features = 2 * self.size_per_partition
        else:
            fc1_output_features = self.size_per_partition

        fc1_weight = Parameter(
            torch.empty(fc1_output_features, hidden_size, device=device, dtype=params_dtype)
        )
        self.register_parameter(
            "fc1_weight",
            fc1_weight,
            init_fn=init_method,
            get_rng_state_tracker=get_rng_state_tracker,
            fp8_meta_index=tex.FP8FwdTensors.GEMM1_WEIGHT,
        )

        if self.use_bias:
            fc1_bias = Parameter(
                torch.empty(fc1_output_features, device=device, dtype=params_dtype)
            )
            self.register_parameter("fc1_bias", fc1_bias, init_fn=init_method_constant(0.0))
        else:
            self.fc1_bias = torch.Tensor().to(dtype=params_dtype, device=device)

        # FC2 init
        fc2_weight = Parameter(
            torch.empty(hidden_size, self.size_per_partition, device=device, dtype=params_dtype)
        )
        self.register_parameter(
            "fc2_weight",
            fc2_weight,
            init_fn=output_layer_init_method,
            get_rng_state_tracker=get_rng_state_tracker,
            fp8_meta_index=tex.FP8FwdTensors.GEMM2_WEIGHT,
        )

        if self.use_bias:
            fc2_bias = Parameter(torch.empty(hidden_size, device=device, dtype=params_dtype))
            self.register_parameter("fc2_bias", fc2_bias, init_fn=init_method_constant(0.0))
        else:
            self.fc2_bias = torch.Tensor().to(dtype=params_dtype, device=device)

        if with_fp8_params:
            self.init_fp8_metadata(num_gemms=2)

        self.reset_parameters(defer_init=device == "meta")

        # For RPL, bias has to be added after TP collectives
        # So it cannot be fused with the GEMM
        if self.set_parallel_mode and self.apply_bias:
            self.gemm_bias_unfused_add = True
        else:
            self.gemm_bias_unfused_add = False

        if self.bias_gelu_nvfusion:
            set_jit_fusion_options()
            if seq_length and micro_batch_size:
                warmup_jit_bias_gelu_all_dtypes(
                    self.size_per_partition, seq_length, micro_batch_size
                )
        if self.wgrad_store.delay_wgrad_compute():
            for name, param in self.named_parameters():
                if name in ["fc1_weight", "fc2_weight", "fc1_bias", "fc2_bias"]:
                    param.skip_backward_post_hook = True

        # These many SMs are subtracted from the total SM count when calling forward
        # and backward LayerNorm C APIs. These envvars can be used to prevent the LN
        # kernels from using all SMs in the device. This is useful for cases such as
        # communication overlap with LN.
        self.fwd_ln_sm_margin = int(os.getenv("NVTE_FWD_LAYERNORM_SM_MARGIN", "0"))
        self.bwd_ln_sm_margin = int(os.getenv("NVTE_BWD_LAYERNORM_SM_MARGIN", "0"))
        self.inf_ln_sm_margin = int(os.getenv("NVTE_INF_LAYERNORM_SM_MARGIN", "0"))

    def set_meta_tensor(self, fwd: bool, recipe: Recipe) -> None:
        """Init scales and amaxes for fwd | bwd."""
        super().set_meta_tensor(fwd, recipe)

        # customize quantizers based on each recipe & layer configs
        recipe = FP8GlobalStateManager.get_fp8_recipe()
        if recipe.float8_current_scaling():
            self._customize_quantizers_float8_current_scaling(fwd, recipe)
        elif recipe.float8_block_scaling():
            self._customize_quantizers_float8_blockwise_scaling(fwd, recipe)
        elif recipe.nvfp4():
            self._customize_quantizers_nvfp4(fwd, recipe)
        # elif for other recipes (mxfp8, etc.)

    def reset_layer_norm_parameters(self) -> None:
        """Init LN params"""
        warnings.warn(
            "This method will be deprecated in an upcoming release. "
            "Update your code to use LayerNormMLP.reset_parameters() instead.",
            DeprecationWarning,
            stacklevel=2,
        )
        if not self.zero_centered_gamma:
            init.ones_(self.layer_norm_weight)
        else:
            init.zeros_(self.layer_norm_weight)
        if self.layer_norm_bias is not None:
            init.zeros_(self.layer_norm_bias)

    def reset_parameters(self, defer_init=False):
        super().reset_parameters(defer_init=defer_init)

        if not defer_init:
            # Set parallel attributes for layer norm parameters
            setattr(self.layer_norm_weight, "sequence_parallel", self.sequence_parallel)
            if self.normalization != "RMSNorm":
                setattr(self.layer_norm_bias, "sequence_parallel", self.sequence_parallel)

            # Set parallel attributes for linear parameters
            set_tensor_model_parallel_attributes(self.fc1_weight, True, 0, 1)
            set_tensor_model_parallel_attributes(self.fc2_weight, True, 1, 1)
            if self.use_bias:
                set_tensor_model_parallel_attributes(self.fc1_bias, True, 0, 1)
                if self.set_parallel_mode:
                    setattr(self.fc2_bias, "sequence_parallel", self.sequence_parallel)

    @no_torch_dynamo()
    def forward(
        self,
        inp: torch.Tensor,
        is_first_microbatch: Optional[bool] = None,
    ) -> Union[torch.Tensor, Tuple[torch.Tensor, ...]]:
        """
        Apply layer normalization to the input followed by a feedforward network (MLP Block).

        Parameters
        ----------
        inp : torch.Tensor
             Input tensor.
        is_first_microbatch : {True, False, None}, default = None
                             During training using either gradient accumulation or
                             pipeline parallelism a minibatch of data is further split
                             into microbatches. Between the microbatches of the same minibatch
                             the model weights are not updated. Setting this parameter indicates
                             whether the current microbatch is the first in a minibatch or not.
                             When set, this parameter enables additional optimizations:

                             * during FP8 training, it allows caching of the FP8 versions of
                               the weights
                             * it also allows skipping gradient accumulation during the
                               first microbatch (since it is the first gradient being
                               produced)
        """
        if is_in_onnx_export_mode():
            return self.onnx_forward(inp)

        debug = self.is_debug_iter()

        if FP8GlobalStateManager.fp8_graph_capturing():
            skip_fp8_weight_update = FP8GlobalStateManager.get_skip_fp8_weight_update_tensor()
        else:
            skip_fp8_weight_update = None
        if skip_fp8_weight_update is not None:
            is_first_microbatch = False

        fp8_output = False
        if self.ub_overlap_rs:
            if get_ub("fc2_fprop", FP8GlobalStateManager.is_fp8_enabled()).is_fp8_ubuf():
                fp8_output = True

        with torch.cuda.device(
            getattr(self, list(self.named_parameters())[0][0]).device
        ), self.prepare_forward(inp, num_gemms=2) as inp:

            quantizers = (
                self._get_quantizers(fp8_output)
                if not debug
                else self._get_debug_quantizers(fp8_output)
            )
            if debug:
                if self.no_debug_features_active(quantizers):
                    debug = False
                    quantizers = self._get_quantizers(fp8_output)

            # Get quantizers
            (
                fc1_input_quantizer,
                fc1_weight_quantizer,
                fc1_output_quantizer,
                fc1_grad_input_quantizer,
                fc1_grad_weight_quantizer,
                fc1_grad_output_quantizer,
                fc2_input_quantizer,
                fc2_weight_quantizer,
                fc2_output_quantizer,
                fc2_grad_input_quantizer,
                fc2_grad_weight_quantizer,
                fc2_grad_output_quantizer,
            ) = quantizers

            # Get weight tensors
            fc1_weight, fc2_weight = self._get_weight_tensors()
            fc1_bias = self.fc1_bias if self.use_bias else None
            fc2_bias = self.fc2_bias if self.use_bias else None
            if not self.fp8:
                if isinstance(fc1_weight, Float8Tensor):
                    fc1_weight = fc1_weight.dequantize()
                if isinstance(fc2_weight, Float8Tensor):
                    fc2_weight = fc2_weight.dequantize()

            # Disable bias_gelu_nvfusion for determinism checkpointing in non-reentrant mode
            if self.bias_gelu_nvfusion and not use_reentrant_activation_recompute():
                self.bias_gelu_nvfusion = False

            if torch.is_grad_enabled():
                fwd_fn = _LayerNormMLP.apply
                args = []
            else:
                fwd_fn = _LayerNormMLP.forward
                args = [None]
            args += (
                inp,
                self.layer_norm_weight,
                self.layer_norm_bias,
                fc1_weight,
                fc1_bias,
                fc2_weight,
                fc2_bias if self.apply_bias and not self.gemm_bias_unfused_add else None,
                self.eps,
                is_first_microbatch,
                self.fp8,
                self.fp8_calibration,
                self.wgrad_store,
                self.fuse_wgrad_accumulation,
                fc1_input_quantizer,
                fc1_weight_quantizer,
                fc1_output_quantizer,
                fc1_grad_input_quantizer,
                fc1_grad_weight_quantizer,
                fc1_grad_output_quantizer,
                fc2_input_quantizer,
                fc2_weight_quantizer,
                fc2_output_quantizer,
                fc2_grad_input_quantizer,
                fc2_grad_weight_quantizer,
                fc2_grad_output_quantizer,
                is_cpu_offload_enabled(),
                self.tp_group,
                self.tp_size,
                self.sequence_parallel,
                self.tp_size > 1,
                self.activation_dtype,
                self.return_layernorm_output,
                self.return_layernorm_output_gathered,
                self.bias_gelu_nvfusion and not self.fp8 and not debug,
                self.set_parallel_mode,
                torch.is_grad_enabled(),
                self.fwd_ln_sm_margin if torch.is_grad_enabled() else self.inf_ln_sm_margin,
                self.bwd_ln_sm_margin,
                self.zero_centered_gamma,
                self.activation,
                self.normalization,
                self.ub_overlap_ag,
                self.ub_overlap_rs,
                self.ub_overlap_rs_dgrad,
                self.ub_bulk_dgrad,
                self.ub_bulk_wgrad,
                self.gemm_gelu_fusion and not debug,
                self.fsdp_group,
                self,
                skip_fp8_weight_update,
                self.symmetric_ar_type,
                debug,
            )
            out = fwd_fn(*args)

        if self.return_layernorm_output:
            out, ln_out = out

        if self.gemm_bias_unfused_add:
            out = out + cast_if_needed(fc2_bias, self.activation_dtype)

        if self.return_bias:
            if self.return_layernorm_output:
                return out, cast_if_needed(fc2_bias, self.activation_dtype), ln_out
            return out, cast_if_needed(fc2_bias, self.activation_dtype)
        if self.return_layernorm_output:
            return out, ln_out
        return out

    def _get_quantizers(self, fp8_output):
        (
            fc1_input_quantizer,
            fc1_output_quantizer,
            fc1_grad_input_quantizer,
            fc1_grad_weight_quantizer,
            fc1_grad_output_quantizer,
            fc2_input_quantizer,
            fc2_output_quantizer,
            fc2_grad_input_quantizer,
            fc2_grad_weight_quantizer,
            fc2_grad_output_quantizer,
        ) = [None] * 10
        fc1_weight_quantizer, fc2_weight_quantizer = self._get_weight_quantizers()
        if self.fp8 or self.fp8_calibration:
            fc1_input_quantizer = self.quantizers["scaling_fwd"][tex.FP8FwdTensors.GEMM1_INPUT]
            fc1_input_quantizer.internal = True
            fc2_input_quantizer = self.quantizers["scaling_fwd"][tex.FP8FwdTensors.GEMM2_INPUT]
            fc2_input_quantizer.set_usage(
                rowwise=True,
                columnwise=isinstance(
                    fc2_input_quantizer,
                    (MXFP8Quantizer, Float8BlockQuantizer, NVFP4Quantizer),
                ),
            )
            fc1_input_quantizer.internal = True
            if fp8_output:
                fc2_output_quantizer = self.quantizers["scaling_fwd"][
                    tex.FP8FwdTensors.GEMM2_OUTPUT
                ]
            if torch.is_grad_enabled():
                fc2_grad_output_quantizer = self.quantizers["scaling_bwd"][
                    tex.FP8BwdTensors.GRAD_OUTPUT2
                ]
                fc2_grad_output_quantizer.internal = True
                fc1_grad_output_quantizer = self.quantizers["scaling_bwd"][
                    tex.FP8BwdTensors.GRAD_OUTPUT1
                ]
                fc1_grad_output_quantizer.internal = True

        return (
            fc1_input_quantizer,
            fc1_weight_quantizer,
            fc1_output_quantizer,
            fc1_grad_input_quantizer,
            fc1_grad_weight_quantizer,
            fc1_grad_output_quantizer,
            fc2_input_quantizer,
            fc2_weight_quantizer,
            fc2_output_quantizer,
            fc2_grad_input_quantizer,
            fc2_grad_weight_quantizer,
            fc2_grad_output_quantizer,
        )

    def onnx_forward(self, inp: torch.Tensor) -> Union[torch.Tensor, Tuple[torch.Tensor, ...]]:
        """
        ONNX-compatible version of the forward function that provides numerical equivalence
        while only using operations that have defined ONNX symbolic translations.
        This simplified implementation is designed specifically for inference scenarios.
        """
        from ..export import onnx_layernorm, onnx_gemm

        assert not TEDebugState.debug_enabled, "Debug mode is not supported in ONNX export"
        assert_warmed_up(self)
        (
            fc1_input_quantizer,
            fc1_weight_quantizer,
            fc2_input_quantizer,
            fc2_weight_quantizer,
            output_quantizer,
            *_,
        ) = self._get_quantizers(False)
        inp_dtype = inp.dtype

        fc1_weight, fc2_weight = self._get_weight_tensors()
        fc1_bias = self.fc1_bias if self.use_bias else None
        fc2_bias = self.fc2_bias if self.use_bias else None

        # layernorm + fp8 cast
        ln_out, ln_out_return = onnx_layernorm(
            inp,
            self.layer_norm_weight,
            self.layer_norm_bias,
            self.eps,
            self.normalization,
            self.zero_centered_gamma,
            inp_dtype,
            self.return_layernorm_output,
            fc1_input_quantizer,
        )

        if fc1_weight_quantizer is not None:
            fc1_weight_q = fc1_weight_quantizer.onnx_quantize(fc1_weight)
            fc1_weight = fc1_weight_quantizer.onnx_dequantize(fc1_weight_q)
        fc1_weight = fc1_weight.to(inp_dtype)

        fc1_out = onnx_gemm(fc1_weight, ln_out, fc1_bias)

        fc1_out = fc1_out.to(torch.float32)  # activation is computed in fp32

        activation_map = {
            "gelu": lambda x: torch.nn.functional.gelu(x, approximate="tanh"),
            "geglu": lambda x: torch.nn.functional.gelu(x.chunk(2, -1)[0]) * x.chunk(2, -1)[1],
            "qgelu": lambda x: torch.nn.functional.gelu(x, approximate="tanh"),
            "qgeglu": lambda x: torch.nn.functional.gelu(x.chunk(2, -1)[0], approximate="tanh")
            * x.chunk(2, -1)[1],
            "relu": torch.nn.functional.relu,
            "reglu": lambda x: torch.nn.functional.relu(x.chunk(2, -1)[0]) * x.chunk(2, -1)[1],
            "srelu": lambda x: torch.nn.functional.relu(x) ** 2,
            "sreglu": lambda x: torch.nn.functional.relu(x.chunk(2, -1)[0]) ** 2
            * x.chunk(2, -1)[1],
            "silu": torch.nn.functional.silu,
            "swiglu": lambda x: torch.nn.functional.silu(x.chunk(2, -1)[0]) * x.chunk(2, -1)[1],
        }
        if self.activation not in activation_map:
            raise ValueError(f"Unsupported activation in onnx export: {self.activation}")
        act_out = activation_map[self.activation](fc1_out)
        if fc2_weight_quantizer is not None:
            fc2_weight_q = fc2_weight_quantizer.onnx_quantize(fc2_weight)
            fc2_weight = fc2_weight_quantizer.onnx_dequantize(fc2_weight_q)
        fc2_weight = fc2_weight.to(inp_dtype)

        if fc2_input_quantizer is not None:
            act_out_q = fc2_input_quantizer.onnx_quantize(act_out)
            act_out = fc2_input_quantizer.onnx_dequantize(act_out_q)
        act_out = act_out.to(inp_dtype)

        fc2_out = onnx_gemm(fc2_weight, act_out, fc2_bias)

        if output_quantizer is not None:
            raise NotImplementedError("ONNX export of quantized output is not supported")

        if self.return_layernorm_output:
            if self.return_bias:
                return fc2_out, fc2_bias.to(inp_dtype), ln_out_return
            return fc2_out, ln_out_return
        if self.return_bias:
            return fc2_out, fc2_bias.to(inp_dtype)
        return fc2_out

    def _get_debug_quantizers(self, fp8_output):
        from ...debug.pytorch.debug_quantization import DebugQuantizer

        base_quantizers = list(self._get_quantizers(fp8_output))
        assert TEDebugState.debug_enabled

        def make_debug(prefix, offset):
            labels = ["activation", "weight", "output", "dgrad", "wgrad", "gradient"]
            return [
                DebugQuantizer(
                    f"{self.name}.{prefix}",
                    label,
                    None if label in ("dgrad", "wgrad") else base_quantizers[i + offset],
                    self.tp_group,
                )
                for i, label in enumerate(labels)
            ]

        return tuple(make_debug("fc1", 0) + make_debug("fc2", 6))

    def _customize_quantizers_float8_current_scaling(self, fwd: bool, recipe: Recipe) -> None:
        """Customize quantizers based on current scaling recipe + layernorm_mlp."""
        assert (
            recipe.float8_current_scaling()
        ), "current scaling recipe quantizer customization here"
        if fwd:
            # fc1_input_quantizer: set configs about amax epsilon and power_2_scale
            self.quantizers["scaling_fwd"][
                tex.FP8FwdTensors.GEMM1_INPUT
            ].force_pow_2_scales = recipe.fp8_quant_fwd_inp.power_2_scale
            self.quantizers["scaling_fwd"][
                tex.FP8FwdTensors.GEMM1_INPUT
            ].amax_epsilon = recipe.fp8_quant_fwd_inp.amax_epsilon
            # fc2_input_quantizer
            self.quantizers["scaling_fwd"][
                tex.FP8FwdTensors.GEMM2_INPUT
            ].force_pow_2_scales = recipe.fp8_quant_fwd_inp.power_2_scale
            self.quantizers["scaling_fwd"][
                tex.FP8FwdTensors.GEMM2_INPUT
            ].amax_epsilon = recipe.fp8_quant_fwd_inp.amax_epsilon
            # fc1_weight_quantizer: also set numerical configs about weight
            self.quantizers["scaling_fwd"][
                tex.FP8FwdTensors.GEMM1_WEIGHT
            ].force_pow_2_scales = recipe.fp8_quant_fwd_weight.power_2_scale
            self.quantizers["scaling_fwd"][
                tex.FP8FwdTensors.GEMM1_WEIGHT
            ].amax_epsilon = recipe.fp8_quant_fwd_weight.amax_epsilon
            # fc2_weight_quantizer
            self.quantizers["scaling_fwd"][
                tex.FP8FwdTensors.GEMM2_WEIGHT
            ].force_pow_2_scales = recipe.fp8_quant_fwd_weight.power_2_scale
            self.quantizers["scaling_fwd"][
                tex.FP8FwdTensors.GEMM2_WEIGHT
            ].amax_epsilon = recipe.fp8_quant_fwd_weight.amax_epsilon
            # parallel related
            if self.sequence_parallel and self.set_parallel_mode:
                # fc1_input_quantizer: customize input_quantizer with amax reduction TP group, column parallel + sequence parallel here
                self.quantizers["scaling_fwd"][
                    tex.FP8FwdTensors.GEMM1_INPUT
                ].with_amax_reduction = True
                self.quantizers["scaling_fwd"][
                    tex.FP8FwdTensors.GEMM1_INPUT
                ].amax_reduction_group = self.tp_group
        else:
            # fc2_grad_output_quantizer: set configs about amax epsilon and power_2_scale for fc2_grad_output_quantizer
            self.quantizers["scaling_bwd"][
                tex.FP8BwdTensors.GRAD_OUTPUT2
            ].force_pow_2_scales = recipe.fp8_quant_bwd_grad.power_2_scale
            self.quantizers["scaling_bwd"][
                tex.FP8BwdTensors.GRAD_OUTPUT2
            ].amax_epsilon = recipe.fp8_quant_bwd_grad.amax_epsilon
            # fc1_grad_output_quantizer: also set numerical configs for fc1_grad_output_quantizer
            self.quantizers["scaling_bwd"][
                tex.FP8BwdTensors.GRAD_OUTPUT1
            ].force_pow_2_scales = recipe.fp8_quant_bwd_grad.power_2_scale
            self.quantizers["scaling_bwd"][
                tex.FP8BwdTensors.GRAD_OUTPUT1
            ].amax_epsilon = recipe.fp8_quant_bwd_grad.amax_epsilon
            if self.sequence_parallel and self.set_parallel_mode:
                # fc2_grad_output_quantizer: customize grad_output_quantizer with amax reduction TP group, row parallel + sequence parallel here
                self.quantizers["scaling_bwd"][
                    tex.FP8BwdTensors.GRAD_OUTPUT2
                ].with_amax_reduction = True
                self.quantizers["scaling_bwd"][
                    tex.FP8BwdTensors.GRAD_OUTPUT2
                ].amax_reduction_group = self.tp_group

<<<<<<< HEAD
    def _get_weight_tensors(self) -> List[Union[torch.Tensor, QuantizedTensorStorage]]:
=======
    def _customize_quantizers_nvfp4(self, fwd: bool, recipe: Recipe) -> None:
        """Customize quantizers based on current scaling recipe + layernorm_mlp."""
        assert recipe.nvfp4(), "Incorrect recipe."
        if fwd:
            if self.sequence_parallel and self.set_parallel_mode:
                # fc1_input_quantizer: customize input_quantizer with amax reduction TP group, column parallel + sequence parallel here
                self.quantizers["scaling_fwd"][
                    tex.FP8FwdTensors.GEMM1_INPUT
                ].with_amax_reduction = True
                self.quantizers["scaling_fwd"][
                    tex.FP8FwdTensors.GEMM1_INPUT
                ].amax_reduction_group = self.tp_group
        else:
            if self.sequence_parallel and self.set_parallel_mode:
                # fc2_grad_output_quantizer: customize grad_output_quantizer with amax reduction TP group, row parallel + sequence parallel here
                self.quantizers["scaling_bwd"][
                    tex.FP8BwdTensors.GRAD_OUTPUT2
                ].with_amax_reduction = True
                self.quantizers["scaling_bwd"][
                    tex.FP8BwdTensors.GRAD_OUTPUT2
                ].amax_reduction_group = self.tp_group

    def _get_weight_tensors(self) -> List[Union[torch.Tensor, QuantizedTensorBase]]:
>>>>>>> 3f5b4754
        """Get the weight tensors of the module."""
        return [self.fc1_weight, self.fc2_weight]

    def _get_weight_quantizers(self) -> List[Quantizer]:
        """Get the weight quantizers of the module."""
        if not self.fp8 and not self.fp8_calibration:
            return [None, None]
        fc1_weight_quantizer = self.quantizers["scaling_fwd"][tex.FP8FwdTensors.GEMM1_WEIGHT]
        fc1_weight_quantizer.internal = True
        fc2_weight_quantizer = self.quantizers["scaling_fwd"][tex.FP8FwdTensors.GEMM2_WEIGHT]
        fc2_weight_quantizer.internal = True
        return [fc1_weight_quantizer, fc2_weight_quantizer]

    def _customize_quantizers_float8_blockwise_scaling(self, fwd: bool, recipe: Recipe) -> None:
        """Customize quantizers based on blockwise scaling recipe + layernorm_mlp."""
        assert (
            recipe.float8_block_scaling()
        ), "blockwise scaling recipe quantizer customization here"
        if fwd:
            if self.sequence_parallel and self.set_parallel_mode:
                self.quantizers["scaling_fwd"][
                    tex.FP8FwdTensors.GEMM1_INPUT
                ].all_gather_usage = True
        else:
            if self.sequence_parallel and self.set_parallel_mode:
                self.quantizers["scaling_bwd"][
                    tex.FP8BwdTensors.GRAD_OUTPUT2
                ].all_gather_usage = True

    def backward_dw(self):
        """
        Execute the delayed weight gradient computation.
        This method is called after the main backward pass to compute weight gradients.
        """
        if self.wgrad_store is None or not self.wgrad_store.delay_wgrad_compute():
            return
        with torch.cuda.nvtx.range("_LayerNormMLP_wgrad"):
            (fc2_wgrad, fc2_bias_grad_, *_), tensor_list_fc2 = self.wgrad_store.pop()
            if self.use_bias and self.fc1_bias.grad is None:
                (fc1_wgrad, fc1_bias_grad, *_), _ = self.wgrad_store.pop()
            else:
                (fc1_wgrad, *_), _ = self.wgrad_store.pop()
                fc1_bias_grad = None
            if self.use_bias:
                if self.fc2_bias.grad is None:
                    if (
                        self.fp8
                        and FP8GlobalStateManager.get_fp8_recipe().float8_block_scaling()
                        and self.apply_bias
                        and not self.gemm_bias_unfused_add
                    ):
                        act_out = tensor_list_fc2[0]
                        # BGRAD not fused with GEMM for float8 blockwise gemm.
                        fc2_bias_grad_ = act_out.view(-1, act_out.shape[-1]).sum(dim=0)
                    self.fc2_bias.grad = fc2_bias_grad_.to(self.fc2_bias.dtype)
                if self.fc1_bias.grad is None:
                    self.fc1_bias.grad = fc1_bias_grad.to(self.fc1_bias.dtype)
            if not self.fuse_wgrad_accumulation:
                self.fc2_weight.grad = fc2_wgrad.to(self.fc2_weight.dtype)
                self.fc1_weight.grad = fc1_wgrad.to(self.fc1_weight.dtype)
            del fc2_bias_grad_
            del fc2_wgrad
            del fc1_wgrad
            del fc1_bias_grad
            for wgrad_accumulation_and_reduce_hook in self.wgrad_accumulation_and_reduce_hooks:
                wgrad_accumulation_and_reduce_hook()<|MERGE_RESOLUTION|>--- conflicted
+++ resolved
@@ -116,14 +116,9 @@
             "swiglu": (tex.swiglu, tex.dswiglu, None),
         }
     # no activation fusion written yet
-<<<<<<< HEAD
-    # Per-tensor current scaling, fp8 blockwise scaling, or custom factories: []
-    if recipe.float8_current_scaling() or recipe.float8_block_scaling() or recipe.custom():
-=======
-    # Per-tensor current scaling or fp8 blockwise scaling: []
+    # Per-tensor current scaling or fp8 blockwise scaling or custom quantization: []
     # TODO(ksivaman): Fuse nvfp4 act once kernel is available.
-    if recipe.float8_current_scaling() or recipe.float8_block_scaling() or recipe.nvfp4():
->>>>>>> 3f5b4754
+    if recipe.float8_current_scaling() or recipe.float8_block_scaling() or recipe.nvfp4() or recipe.custom():
         return {
             "gelu": (tex.gelu, tex.dgelu, None),
             "geglu": (tex.geglu, tex.dgeglu, None),
@@ -1036,17 +1031,11 @@
                     )  # activation in high precision
 
                 if ctx.fp8:
-<<<<<<< HEAD
-                    # TODO: For blockwise (as well as custom quantizers), fused bgrad+quantize is unsupported.
+                    # TODO float8 blockwise current scaling (as well as custom quantizers) has no bgrad fusion for now
+                    # TODO(ksivaman): Re-add fusion once kernel is available.
                     if (
-                        isinstance(ctx.fc1_grad_output_quantizer, Float8BlockQuantizer)
+                        isinstance(ctx.fc1_grad_output_quantizer, (Float8BlockQuantizer, NVFP4Quantizer))
                         or ctx.fp8_recipe.custom()
-=======
-                    # TODO float8 blockwise current scaling has no bgrad fusion for now
-                    # TODO(ksivaman): Re-add fusion once kernel is available.
-                    if isinstance(
-                        ctx.fc1_grad_output_quantizer, (Float8BlockQuantizer, NVFP4Quantizer)
->>>>>>> 3f5b4754
                     ):
                         fc1_bias_grad = dact.view(-1, dact.shape[-1]).sum(dim=0)
                         dact = ctx.fc1_grad_output_quantizer(dact)
@@ -2151,9 +2140,6 @@
                     tex.FP8BwdTensors.GRAD_OUTPUT2
                 ].amax_reduction_group = self.tp_group
 
-<<<<<<< HEAD
-    def _get_weight_tensors(self) -> List[Union[torch.Tensor, QuantizedTensorStorage]]:
-=======
     def _customize_quantizers_nvfp4(self, fwd: bool, recipe: Recipe) -> None:
         """Customize quantizers based on current scaling recipe + layernorm_mlp."""
         assert recipe.nvfp4(), "Incorrect recipe."
@@ -2176,8 +2162,7 @@
                     tex.FP8BwdTensors.GRAD_OUTPUT2
                 ].amax_reduction_group = self.tp_group
 
-    def _get_weight_tensors(self) -> List[Union[torch.Tensor, QuantizedTensorBase]]:
->>>>>>> 3f5b4754
+    def _get_weight_tensors(self) -> List[Union[torch.Tensor, QuantizedTensorStorage]]:
         """Get the weight tensors of the module."""
         return [self.fc1_weight, self.fc2_weight]
 
