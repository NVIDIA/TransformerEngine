--- conflicted
+++ resolved
@@ -567,13 +567,10 @@
                 mu,
                 rsigma,
             ) = restore_from_saved(ctx.tensor_objects, saved_tensors)
-<<<<<<< HEAD
-=======
             # Delete the references to tensor objects once they've been consumed
             # by the `restore_from_saved` method to construct back the actual tensors.
             ctx.tensor_objects = None
 
->>>>>>> 450146ae
             # Since main_grad can be modified inplace, it should not be a part of saved_tensors
             fc1_weight_main_grad = (
                 ctx.fc1_main_grad
