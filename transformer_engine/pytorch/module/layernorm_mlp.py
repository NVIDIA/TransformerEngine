--- conflicted
+++ resolved
@@ -70,12 +70,7 @@
 from ..tensor.float8_blockwise_tensor import Float8BlockQuantizer
 from ._common import apply_normalization, WeightGradStore
 from ..cpu_offload import is_cpu_offload_enabled, mark_activation_offload
-<<<<<<< HEAD
-from ..tensor.quantized_tensor import (
-    QuantizedTensor,
-=======
 from ..quantized_tensor import (
->>>>>>> 021e1e62
     QuantizedTensorStorage,
     Quantizer,
     prepare_for_saving,
