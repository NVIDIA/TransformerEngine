# Copyright (c) 2022-2024, NVIDIA CORPORATION & AFFILIATES. All rights reserved.
#
# See LICENSE for license information.

"""LayerNormMLP API"""
import os
import warnings
from typing import Any, Callable, Dict, Optional, Tuple, Union

import torch
from torch.nn.parameter import Parameter
from torch.nn import init

from .base import (
    get_workspace,
    get_ub,
    TransformerEngineBaseModule,
    _2X_ACC_FPROP,
    _2X_ACC_DGRAD,
    _2X_ACC_WGRAD,
)
from ..fp8 import get_fp8_te_dtype, FP8GlobalStateManager
from ..jit import (
    bias_gelu_fused,
    bgrad_dgelu_fused,
    set_jit_fusion_options,
    warmup_jit_bias_gelu_all_dtypes,
)
from ..utils import (
    divide,
    get_default_init_method,
    init_method_constant,
    cast_if_needed,
    assert_dim_for_fp8_exec,
    clear_tensor_data,
    requires_grad,
)
from ..distributed import (
    set_tensor_model_parallel_attributes,
    get_distributed_world_size,
    allreduce,
    reduce_scatter_along_first_dim,
    gather_along_first_dim,
    is_fp8_activation_recompute_enabled,
    in_fp8_activation_recompute_phase,
    use_reentrant_activation_recompute,
    _fsdp_scatter_tensors,
    _fsdp_gather_tensors,
)

from .. import cpp_extensions as tex

from ..constants import dist_group_type, TE_DType
from ..jit import no_torch_dynamo
from ..graph import is_graph_capturing
from ..float8_tensor import Float8Tensor
from ._common import _apply_normalization

__all__ = ["LayerNormMLP"]


def _act_func(activation: str):
    funcs = {
            'gelu': (tex.gelu, tex.dgelu),
            'relu': (tex.relu, tex.drelu),
            'geglu': (tex.geglu, tex.dgeglu),
            'reglu': (tex.reglu, tex.dreglu),
            'swiglu': (tex.swiglu, tex.dswiglu),
            'qgelu': (tex.qgelu, tex.dqgelu),
            'srelu': (tex.srelu, tex.dsrelu),
    }
    if activation not in funcs:
        raise NotImplementedError("Activation type " + activation + " is not supported!")
    return funcs[activation]


class _LayerNormMLP(torch.autograd.Function):
    """LayerNormMLP semi-top level module
    Calls custom cuda extensions.
    """

    @staticmethod
    def forward(
        ctx,
        inp: torch.Tensor,
        ln_weight: torch.Tensor,
        ln_bias: torch.Tensor,
        fc1_weight: torch.Tensor,
        fc1_weight_fp8: Optional[torch.Tensor],
        fc1_bias: torch.Tensor,
        use_fc1_bias: bool,
        fc2_weight: torch.Tensor,
        fc2_weight_fp8: Optional[torch.Tensor],
        fc2_bias: torch.Tensor,
        use_fc2_bias: bool,
        eps: float,
        is_first_microbatch: Union[bool, None],
        fp8: bool,
        fp8_calibration: bool,
        fp8_meta: Dict[str, Any],
        fuse_wgrad_accumulation: bool,
        cpu_offloading: bool,
        tp_group: Union[dist_group_type, None],
        tp_size: int,
        sequence_parallel: bool,
        tensor_parallel: bool,
        activation_dtype: torch.dtype,
        return_layernorm_output: bool,
        return_layernorm_output_gathered: bool,
        bias_gelu_nvfusion: bool,
        set_parallel_mode: bool,
        is_grad_enabled: bool,
        fwd_ln_sm_margin: int,
        bwd_ln_sm_margin: int,
        zero_centered_gamma: bool,
        activation: str,
        normalization: str,
        ub_bulk_wgrad: bool,
        ub_bulk_dgrad: bool,
        ub_overlap_rs_dgrad: bool,
        ub_overlap_rs: bool,
        ub_overlap_ag: bool,
        gemm_gelu_fusion: bool,
        fsdp_group: Union[dist_group_type, None],
    ) -> Union[Tuple[torch.Tensor, ...], torch.Tensor]:
        # Make sure input dimensions are compatible
        in_features = ln_weight.numel()
        assert inp.shape[-1] == in_features, "GEMM not possible"
        inputmat = inp.view((-1, in_features))
        if fp8:
            assert_dim_for_fp8_exec(inputmat)
            assert_dim_for_fp8_exec(fc1_weight)
            assert_dim_for_fp8_exec(fc2_weight)

        activation_func = _act_func(activation)[0]

        # Cast for native AMP
        inputmat = cast_if_needed(inputmat, activation_dtype)
        ln_weight = cast_if_needed(ln_weight, activation_dtype)
        if ln_bias is not None:
            ln_bias = cast_if_needed(ln_bias, activation_dtype)

        tp_world_size = get_distributed_world_size(tp_group)
        if ub_overlap_ag:
            if tp_world_size == 1 or (not is_grad_enabled) or return_layernorm_output:
                ub_overlap_ag = False
        if ub_overlap_ag:
            ub_obj_lnout = get_ub("fc1_fprop")
            ln_out = ub_obj_lnout.get_ubuf_output(0)
        else:
            ln_out_dtype = torch.uint8 if (fp8 and not return_layernorm_output) else inputmat.dtype
            ln_out = torch.empty_like(inputmat, dtype=ln_out_dtype)
        ub_overlap_rs = False if tp_world_size == 1 else ub_overlap_rs

        fp8_dtype_forward = get_fp8_te_dtype(fp8_meta["recipe"], fprop_tensor=True)

        ln_out, mu, rsigma = _apply_normalization(inputmat,
                                                  ln_out,
                                                  ln_weight,
                                                  ln_bias,
                                                  eps,
                                                  fp8 and not return_layernorm_output,
                                                  fp8_meta,
                                                  normalization,
                                                  fwd_ln_sm_margin,
                                                  zero_centered_gamma,
                                                  is_grad_enabled)

        # Column Parallel Linear
        ln_out_gathered = False
        if ub_overlap_ag:
            ln_out_total = ub_obj_lnout.get_ubuf_output(1)
            ln_out = torch.empty_like(ln_out)
            if ub_obj_lnout.is_atomic_gemm():
                ub_algo_ag = tex.UbufOverlapAlgo.ATOMIC_GEMM_AG_P2P
            else:
                ub_algo_ag = tex.UbufOverlapAlgo.SPLIT_PIPELINED_AG_P2P
        elif set_parallel_mode and sequence_parallel:
            ln_out_gathered = True
            ln_out_total, _ = gather_along_first_dim(ln_out, tp_group)
        else:
            ln_out_total = ln_out

        # If residual connection is after LN, we need `ln_out`
        # tensor in higher precision, this comes at the cost
        # of an extra fp8 cast.
        if return_layernorm_output:
            ln_out_return = ln_out_total if return_layernorm_output_gathered else ln_out
            if fp8:
                if ub_overlap_ag:
                    ln_out = tex.cast_to_fp8(
                        ln_out,
                        fp8_meta["scaling_fwd"],
                        tex.FP8FwdTensors.GEMM1_INPUT,
                        fp8_dtype_forward,
                    )
                else:
                    ln_out_total = tex.cast_to_fp8(
                        ln_out_total,
                        fp8_meta["scaling_fwd"],
                        tex.FP8FwdTensors.GEMM1_INPUT,
                        fp8_dtype_forward,
                    )
                    if ln_out_gathered:
                        rank = torch.distributed.get_rank(tp_group)
                        slice_start = rank * ln_out.size(0)
                        slice_end = (rank + 1) * ln_out.size(0)
                        ln_out = ln_out_total[slice_start:slice_end, ...]
                    else:
                        ln_out = ln_out_total

        if fp8:
            bias_dtype = (
                torch.bfloat16
                if activation_dtype == torch.float32
                else activation_dtype
            )
            fc1_bias = cast_if_needed(fc1_bias, bias_dtype) if use_fc1_bias else fc1_bias
            fc2_bias = cast_if_needed(fc2_bias, bias_dtype) if use_fc2_bias else fc2_bias

            # Use FP8 weights
            if fc1_weight_fp8 is None:
                fc1_weight_fp8 = fc1_weight
            if fc2_weight_fp8 is None:
                fc2_weight_fp8 = fc2_weight
<<<<<<< HEAD
            elif update_fp8_weights:
                # Gather Fp8 weight buffers if needed
                if fsdp_group is not None:
                    weights_to_gather = []
                    gather_shapes = []
                    if fc1_weight_fp8._data.shape != fc1_weight.shape:
                        weights_to_gather.append(fc1_weight_fp8)
                        gather_shapes.append(fc1_weight.shape)
                    if fc2_weight_fp8._data.shape != fc2_weight.shape:
                        weights_to_gather.append(fc2_weight_fp8)
                        gather_shapes.append(fc2_weight.shape)
                    _fsdp_gather_tensors(fsdp_group, gather_shapes, *weights_to_gather)
                # Need to cast weights to FP8
                fc1_weight_fp8 = Float8Tensor(
                    data=fc1_weight_fp8._data,
                    fp8_meta=fp8_meta,
                    fp8_meta_index=tex.FP8FwdTensors.GEMM1_WEIGHT,
                )
                fc2_weight_fp8 = Float8Tensor(
                    data=fc2_weight_fp8._data,
                    fp8_meta=fp8_meta,
                    fp8_meta_index=tex.FP8FwdTensors.GEMM2_WEIGHT,
                )
                if (is_grad_enabled
                    or (is_fp8_activation_recompute_enabled()
                        and not in_fp8_activation_recompute_phase())):
                    # Gather Fp8 transposed-weight buffers if needed
                    if fsdp_group is not None:
                        weights_to_gather = []
                        gather_shapes = []
                        fc1_weight_t_fp8_shape = tuple(reversed(fc1_weight_fp8._data.shape))
                        if fc1_weight_t_fp8._data.shape != fc1_weight_t_fp8_shape:
                            weights_to_gather.append(fc1_weight_t_fp8)
                            gather_shapes.append(fc1_weight_t_fp8_shape)
                        fc2_weight_t_fp8_shape = tuple(reversed(fc2_weight_fp8._data.shape))
                        if fc2_weight_t_fp8._data.shape != fc2_weight_t_fp8_shape:
                            weights_to_gather.append(fc2_weight_t_fp8)
                            gather_shapes.append(fc2_weight_t_fp8_shape)
                        _fsdp_gather_tensors(fsdp_group, gather_shapes, *weights_to_gather)
                    # Fused cast-transpose kernels
                    tex.fp8_cast_transpose_fused(
                        fc1_weight,
                        fp8_meta["scaling_fwd"],
                        tex.FP8FwdTensors.GEMM1_WEIGHT,
                        fp8_dtype_forward,
                        cast_out=fc1_weight_fp8._data,
                        transpose_out=fc1_weight_t_fp8._data,
                        noop_flag=skip_fp8_weight_update,
                    )
                    tex.fp8_cast_transpose_fused(
                        fc2_weight,
                        fp8_meta["scaling_fwd"],
                        tex.FP8FwdTensors.GEMM2_WEIGHT,
                        fp8_dtype_forward,
                        cast_out=fc2_weight_fp8._data,
                        transpose_out=fc2_weight_t_fp8._data,
                        noop_flag=skip_fp8_weight_update,
                    )
                else:
                    tex.cast_to_fp8(
                        fc1_weight,
                        fp8_meta["scaling_fwd"],
                        tex.FP8FwdTensors.GEMM1_WEIGHT,
                        fp8_dtype_forward,
                        out=fc1_weight_fp8._data,
                    )
                    fc1_weight_t_fp8 = None
                    tex.cast_to_fp8(
                        fc2_weight,
                        fp8_meta["scaling_fwd"],
                        tex.FP8FwdTensors.GEMM2_WEIGHT,
                        fp8_dtype_forward,
                        out=fc2_weight_fp8._data,
                    )
                    fc2_weight_t_fp8 = None
=======
            assert isinstance(fc1_weight_fp8, Float8Tensor)
            assert isinstance(fc2_weight_fp8, Float8Tensor)
>>>>>>> 868c7d30

            # Perform FP8 GEMM
            fp8_gemm_args = [
                fc1_weight_fp8._data,
                fc1_weight_fp8._scale_inv,
                0,
                fc1_weight_fp8._fp8_dtype,
                ln_out_total,
                fp8_meta["scaling_fwd"].scale_inv,
                tex.FP8FwdTensors.GEMM1_INPUT,
                fp8_dtype_forward,
                activation_dtype,
                get_workspace(),
            ]
            fp8_gemm_kwargs = dict(
                bias=fc1_bias,
                use_bias=use_fc1_bias,
                use_split_accumulator=_2X_ACC_FPROP,
                ub_algo=ub_algo_ag if ub_overlap_ag else None,
                ub=ub_obj_lnout if ub_overlap_ag else None,
                extra_output_tensor=ln_out if ub_overlap_ag else None,
            )
            if gemm_gelu_fusion:
                fp8_gemm_args[8] = torch.uint8  # out_dtype
                fp8_gemm_kwargs.update(
                    dict(
                        gelu=True,
                        out_index=tex.FP8FwdTensors.GEMM2_INPUT,
                        fp8_meta_tensor=fp8_meta["scaling_fwd"],
                        D_dtype=fp8_dtype_forward,
                    )
                )
            fp8_gemm_out = tex.fp8_gemm(*fp8_gemm_args, **fp8_gemm_kwargs)
            if not is_grad_enabled:
                clear_tensor_data(ln_out_total)

            # Perform activation
            if gemm_gelu_fusion:
                gelu_out, fc1_out = fp8_gemm_out
            else:
                fc1_out, _ = fp8_gemm_out
                gelu_out = activation_func(
                    fc1_out,
                    fp8_meta["scaling_fwd"],
                    tex.FP8FwdTensors.GEMM2_INPUT,
                    fp8_dtype_forward,
                )
            if not is_grad_enabled:
                clear_tensor_data(fc1_out)

            fc2_out_index, fc2_meta_tensor, fc2_te_type, out_type = (
                None, None, None, activation_dtype)
            if ub_overlap_rs:
                ub_obj_fc2out = get_ub("fc2_fprop")
                fc2_out = ub_obj_fc2out.get_ubuf_output(1)
                dim_size = list(gelu_out.size())
                dim_size[0] = dim_size[0] // tp_world_size
                dim_size[1] = fc2_weight_fp8.size(0)
                rs_out = torch.empty(dim_size, dtype=activation_dtype, device=gelu_out.device)
                if ub_obj_fc2out.is_p2p_overlap():
                    if ub_obj_fc2out.is_atomic_gemm():
                        ub_algo_rs = tex.UbufOverlapAlgo.ATOMIC_GEMM_RS_P2P
                    else:
                        ub_algo_rs = tex.UbufOverlapAlgo.SPLIT_PIPELINED_RS_P2P
                else:
                    if ub_obj_fc2out.is_atomic_gemm():
                        ub_algo_rs = tex.UbufOverlapAlgo.ATOMIC_GEMM_RS
                    else:
                        ub_algo_rs = tex.UbufOverlapAlgo.SPLIT_PIPELINED_RS

                if ub_obj_fc2out.is_fp8_ubuf():
                    fc2_out_index = tex.FP8FwdTensors.GEMM2_OUTPUT
                    fc2_meta_tensor = fp8_meta["scaling_fwd"]
                    fc2_te_type = fp8_dtype_forward
                    out_type = torch.uint8
                    ub_obj_fc2out.set_ubuf_scale_inv(fc2_meta_tensor.scale_inv[fc2_out_index])
            else:
                dim_size = list(gelu_out.size())
                dim_size[1] = fc2_weight_fp8.size(0)
                fc2_out = torch.empty(dim_size, dtype=activation_dtype, device=gelu_out.device)

            _ = tex.fp8_gemm(
                fc2_weight_fp8._data,
                fc2_weight_fp8._scale_inv,
                0,
                fc2_weight_fp8._fp8_dtype,
                gelu_out,
                fp8_meta["scaling_fwd"].scale_inv,
                tex.FP8FwdTensors.GEMM2_INPUT,
                fp8_dtype_forward,
                out_type,
                get_workspace(),
                bias=fc2_bias,
                use_bias=use_fc2_bias,
                use_split_accumulator=_2X_ACC_FPROP,
                out=fc2_out,
                ub_algo=ub_algo_rs if ub_overlap_rs else None,
                ub=ub_obj_fc2out if ub_overlap_rs else None,
                extra_output_tensor=rs_out if ub_overlap_rs else None,
                out_index=fc2_out_index,
                fp8_meta_tensor = fc2_meta_tensor,
                D_dtype = fc2_te_type,
            )
            if not is_grad_enabled:
                clear_tensor_data(gelu_out)
        else:
            # Cast for native AMP
            fc1_weight = cast_if_needed(fc1_weight, activation_dtype)
            fc2_weight = cast_if_needed(fc2_weight, activation_dtype)
            fc1_bias = (
                cast_if_needed(fc1_bias, activation_dtype) if use_fc1_bias else fc1_bias
            )
            fc2_bias = (
                cast_if_needed(fc2_bias, activation_dtype) if use_fc2_bias else fc2_bias
            )

            if fp8_calibration:
                # amax of fc1 input
                amin, amax = ln_out_total.aminmax()
                fp8_meta["scaling_fwd"].amax_history[0][tex.FP8FwdTensors.GEMM1_INPUT] = \
                    torch.max(-amin, amax).float()
                # amax of fc1 weight
                amin, amax = fc1_weight.aminmax()
                fp8_meta["scaling_fwd"].amax_history[0][tex.FP8FwdTensors.GEMM1_WEIGHT] = \
                    torch.max(-amin, amax).float()

            fc1_outputs = tex.gemm(
                fc1_weight,
                ln_out_total,
                activation_dtype,
                get_workspace(),
                bias=fc1_bias,
                use_bias=(not bias_gelu_nvfusion) and use_fc1_bias,
                gelu=not bias_gelu_nvfusion and (activation == 'gelu'),
                ub_algo=tex.UbufOverlapAlgo.SPLIT_PIPELINED_AG_P2P if ub_overlap_ag else None,
                ub=ub_obj_lnout if ub_overlap_ag else None,
                extra_output_tensor=ln_out if ub_overlap_ag else None,
            )
            if not is_grad_enabled:
                clear_tensor_data(ln_out_total)

            if bias_gelu_nvfusion:
                fc1_out, _, _ = fc1_outputs
                gelu_out = bias_gelu_fused(fc1_out, fc1_bias)
            else:
                if activation == 'gelu':
                    gelu_out, _, fc1_out = fc1_outputs
                else:
                    fc1_out, _, _ = fc1_outputs
                    gelu_out = activation_func(fc1_out,
                                               None,
                                               tex.FP8FwdTensors.GEMM2_INPUT,
                                               TE_DType[fc1_out.dtype])
            if not is_grad_enabled:
                clear_tensor_data(fc1_out)

            if fp8_calibration:
                # amax of fc2 input
                amin, amax = gelu_out.aminmax()
                fp8_meta["scaling_fwd"].amax_history[0][tex.FP8FwdTensors.GEMM2_INPUT] = \
                    torch.max(-amin, amax).float()
                # amax of fc2 weight
                amin, amax = fc2_weight.aminmax()
                fp8_meta["scaling_fwd"].amax_history[0][tex.FP8FwdTensors.GEMM2_WEIGHT] = \
                    torch.max(-amin, amax).float()

            if ub_overlap_rs:
                ub_obj_fc2out = get_ub("fc2_fprop")
                fc2_out = ub_obj_fc2out.get_ubuf_output(1)
                dim_size = list(gelu_out.size())
                dim_size[0] = dim_size[0] // tp_world_size
                dim_size[1] = fc2_weight.size(0)
                rs_out = torch.empty(dim_size, dtype=activation_dtype, device=gelu_out.device)
                if ub_obj_fc2out.is_p2p_overlap():
                    ub_algo_rs = tex.UbufOverlapAlgo.SPLIT_PIPELINED_RS_P2P
                else:
                    ub_algo_rs = tex.UbufOverlapAlgo.SPLIT_PIPELINED_RS
            else:
                dim_size = list(gelu_out.size())
                dim_size[1] = fc2_weight.size(0)
                fc2_out = torch.empty(dim_size, dtype=activation_dtype, device=gelu_out.device)
            _ = tex.gemm(
                fc2_weight,
                gelu_out,
                activation_dtype,
                get_workspace(),
                bias=fc2_bias,
                use_bias=use_fc2_bias,
                out=fc2_out,
                ub_algo=ub_algo_rs if ub_overlap_rs else None,
                ub=ub_obj_fc2out if ub_overlap_rs else None,
                extra_output_tensor=rs_out if ub_overlap_rs else None,
            )
            if not is_grad_enabled:
                clear_tensor_data(gelu_out)

        if is_grad_enabled:
            if cpu_offloading:
                if fuse_wgrad_accumulation:
                    fc1_weight.main_grad.weight_offloading = True
                    fc2_weight.main_grad.weight_offloading = True
                if fp8 and fc1_weight_fp8 is not None:
                    fc1_weight_fp8.weight_offloading = True
                if fp8 and fc2_weight_fp8 is not None:
                    fc2_weight_fp8.weight_offloading = True
                ln_weight.weight_offloading = True
                fc1_weight.weight_offloading = True
                fc2_weight.weight_offloading = True
                fc1_bias.weight_offloading = True

                inputmat.activation_offloading = True
                if normalization == "LayerNorm":
                    mu.activation_offloading = True
                rsigma.activation_offloading = True
                ln_out.activation_offloading = True
                fc1_out.activation_offloading = True
                gelu_out.activation_offloading = True

            # Scatter Fp8 weight buffers
            _fsdp_scatter_tensors(fsdp_group, fc1_weight_fp8, fc2_weight_fp8)

            # Scatter intermediate/activation tensors saved for the backward pass
            ctx.fsdp_group = fsdp_group
            ctx.fsdp_shapes = _fsdp_scatter_tensors(
                fsdp_group,
                mu,
                rsigma,
                ln_out,
                fc1_out,
                gelu_out,
                fc1_weight_t_fp8,
                fc2_weight_t_fp8,
            )

            ctx.save_for_backward(
                inputmat,
                ln_weight,
                mu,
                rsigma,
                ln_out if fc1_weight.requires_grad else None,
                fc1_out,
                gelu_out if fc2_weight.requires_grad else None,
                fc1_weight,
                fc1_weight_fp8,
                fc1_weight.main_grad if (cpu_offloading and fuse_wgrad_accumulation) else None,
                fc2_weight,
                fc2_weight_fp8,
                fc2_weight.main_grad if (cpu_offloading and fuse_wgrad_accumulation) else None,
                fc1_bias,
                fp8_meta["scaling_fwd"].scale_inv.clone() if fp8 else None,
            )

            ctx.activation_dtype = activation_dtype
            ctx.activation = activation
            ctx.fp8 = fp8
            ctx.fp8_meta = fp8_meta
            ctx.fuse_wgrad_accumulation = fuse_wgrad_accumulation
            ctx.cpu_offloading = cpu_offloading
            ctx.is_first_microbatch = is_first_microbatch
            ctx.use_fc1_bias = use_fc1_bias
            ctx.use_fc2_bias = use_fc2_bias
            ctx.sequence_parallel = sequence_parallel
            ctx.tensor_parallel = tensor_parallel
            ctx.inp_shape = inp.shape
            ctx.tp_group = tp_group
            ctx.tp_size = tp_size
            ctx.bias_gelu_nvfusion = bias_gelu_nvfusion
            ctx.return_layernorm_output = return_layernorm_output
            ctx.return_layernorm_output_gathered = return_layernorm_output_gathered \
                                                   and ln_out_gathered
            ctx.set_parallel_mode = set_parallel_mode
            ctx.bwd_ln_sm_margin = bwd_ln_sm_margin
            ctx.zero_centered_gamma = zero_centered_gamma
            ctx.ub_bulk_wgrad = ub_bulk_wgrad
            ctx.ub_bulk_dgrad = ub_bulk_dgrad
            ctx.ub_overlap_rs_dgrad = ub_overlap_rs_dgrad
            ctx.ub_overlap_ag = ub_overlap_ag
            ctx.requires_dgrad = inp.requires_grad
            ctx.normalization = normalization
            ctx.reduce_and_update_bwd_fp8_tensors = False
            if ctx.fp8 and requires_grad(
                inp, ln_weight, ln_bias, fc1_weight, fc2_weight, fc1_bias, fc2_bias):
                ctx.reduce_and_update_bwd_fp8_tensors = FP8GlobalStateManager.is_first_fp8_module()

        # Row Parallel Linear
        if ub_overlap_rs:
            fc2_out = rs_out
        elif set_parallel_mode and sequence_parallel:
            fc2_out, _ = reduce_scatter_along_first_dim(fc2_out, tp_group)
        elif set_parallel_mode and tensor_parallel:
            fc2_out, _ = allreduce(fc2_out, tp_group)

        # [*, in_features] -> [*, out_features] except first dimension changes for SP
        fc2_out = fc2_out.view(-1, *inp.shape[1:-1], fc2_out.shape[-1])

        if return_layernorm_output:
            if return_layernorm_output_gathered:
                shape = list(inp.shape)
                shape[0] *= tp_size
                return fc2_out, ln_out_return.view(shape)
            return fc2_out, ln_out_return.view_as(inp)
        return fc2_out


    @staticmethod
    def backward(
        ctx, *grad_outputs: Tuple[torch.Tensor, ...]
    ) -> Tuple[Union[torch.Tensor, None], ...]:
        with torch.cuda.nvtx.range("_LayerNormMLP_backward"):
            (
                inputmat,
                ln_weight,
                mu,
                rsigma,
                ln_out,
                fc1_out,
                gelu_out,
                fc1_weight,
                fc1_weight_fp8,
                fc1_weight_main_grad,
                fc2_weight,
                fc2_weight_fp8,
                fc2_weight_main_grad,
                fc1_bias,
                fwd_scale_inverses,
            ) = ctx.saved_tensors

            _fsdp_gather_tensors(
                ctx.fsdp_group,
                ctx.fsdp_shapes,
                mu,
                rsigma,
                ln_out,
                fc1_out,
                gelu_out,
                fc1_weight_t_fp8,
                fc2_weight_t_fp8,
            )

            if ctx.cpu_offloading and ctx.fuse_wgrad_accumulation:
                fc1_weight = Parameter(fc1_weight, False)
                fc2_weight = Parameter(fc2_weight, False)

                fc1_weight.main_grad = fc1_weight_main_grad
                fc2_weight.main_grad = fc2_weight_main_grad

            activation_func = _act_func(ctx.activation)[1]

            if ctx.ub_overlap_rs_dgrad:
                ctx.ub_bulk_dgrad = False
                ctx.ub_bulk_wgrad = False
                tp_world_size = get_distributed_world_size(ctx.tp_group)
                if tp_world_size == 1:
                    ctx.ub_overlap_rs_dgrad = False
            if ctx.ub_bulk_dgrad:
                tp_world_size = get_distributed_world_size(ctx.tp_group)
                if tp_world_size == 1 or not fc1_weight.requires_grad:
                    ctx.ub_bulk_dgrad = False
            if ctx.ub_bulk_dgrad:
                dim_size = list(ln_out.size())
                dim_size[0] = dim_size[0] * tp_world_size
                ub_obj_lnout = get_ub("fc1_dgrad")
                ub_obj_lnout.copy_input_to_ubuf(ln_out, 1)
            if ctx.ub_overlap_ag:
                tp_world_size = get_distributed_world_size(ctx.tp_group)
                if tp_world_size == 1:
                    ctx.ub_overlap_ag = False

            if ctx.ub_overlap_ag:
                dim_size = list(grad_outputs[0].size())
                dim_size[0] = dim_size[0] * tp_world_size
                ctx.ub_obj_gradout = get_ub("fc2_dgrad")
                if ctx.ub_obj_gradout.is_atomic_gemm():
                    ub_algo = tex.UbufOverlapAlgo.ATOMIC_GEMM_AG_P2P
                else:
                    ub_algo = tex.UbufOverlapAlgo.SPLIT_PIPELINED_AG_P2P

            ctx.use_bias = ctx.use_fc2_bias # For grad_output_preprocess
            (
                grad_output,
                grad_output_c,
                grad_output_t,
                fc2_bias_grad,
            ) = TransformerEngineBaseModule.grad_output_preprocess(
                ctx, grad_outputs[0], True
            )

            if ctx.ub_bulk_wgrad:
                tp_world_size = get_distributed_world_size(ctx.tp_group)
                if tp_world_size == 1 or not fc1_weight.requires_grad:
                    ctx.ub_bulk_wgrad = False
            # Column Parallel Linear
            # Overlap input AG with dgrad
            if (fc1_weight.requires_grad
                and (not ctx.ub_bulk_dgrad)
                and ctx.set_parallel_mode
                and ctx.sequence_parallel):
                ln_out_total, handle = gather_along_first_dim(
                    ln_out, ctx.tp_group, async_op=True
                )
            else:
                ln_out_total = ln_out
                handle = None

            if ctx.is_first_microbatch is not None:
                accumulate_wgrad_into_param_main_grad = (
                    ctx.fuse_wgrad_accumulation and not ctx.is_first_microbatch
                )
            else:
                accumulate_wgrad_into_param_main_grad = ctx.fuse_wgrad_accumulation

            if ctx.fp8:
                fp8_dtype_forward = get_fp8_te_dtype(
                    ctx.fp8_meta["recipe"], fprop_tensor=True
                )
                fp8_dtype_backward = get_fp8_te_dtype(
                    ctx.fp8_meta["recipe"], fprop_tensor=False
                )

                # FC2 DGRAD; Unconditional
                fc2_dgrad, _ = tex.fp8_gemm(
                    fc2_weight_fp8.transpose_2d(),
                    fc2_weight_fp8._scale_inv,
                    0,
                    fc2_weight_fp8._fp8_dtype,
                    grad_output_c,
                    ctx.fp8_meta["scaling_bwd"].scale_inv,
                    tex.FP8BwdTensors.GRAD_OUTPUT1,
                    fp8_dtype_backward,
                    ctx.activation_dtype,
                    get_workspace(),
                    use_split_accumulator=_2X_ACC_DGRAD,
                    ub_algo=ub_algo if ctx.ub_overlap_ag else None,
                    ub=ctx.ub_obj_gradout if ctx.ub_overlap_ag else None,
                )
                if ctx.ub_overlap_ag:
                    grad_output_t = tex.fp8_transpose(grad_output_c, fp8_dtype_backward)
                clear_tensor_data(grad_output_c)

                # FC2 WGRAD
                if not ctx.fp8_meta["recipe"].override_linear_precision.wgrad:
                    if fc2_weight.requires_grad:
                        gelu_out_t = tex.fp8_transpose(gelu_out, fp8_dtype_forward)
                        clear_tensor_data(gelu_out)
                        fc2_wgrad, _ = tex.fp8_gemm(
                            gelu_out_t,
                            fwd_scale_inverses,
                            tex.FP8FwdTensors.GEMM2_INPUT,
                            fp8_dtype_forward,
                            grad_output_t,
                            ctx.fp8_meta["scaling_bwd"].scale_inv,
                            tex.FP8BwdTensors.GRAD_OUTPUT1,
                            fp8_dtype_backward,
                            ctx.activation_dtype,
                            get_workspace(),
                            accumulate=accumulate_wgrad_into_param_main_grad,
                            out=fc2_weight.main_grad
                            if ctx.fuse_wgrad_accumulation
                            else None,
                            use_split_accumulator=_2X_ACC_WGRAD,
                        )
                        clear_tensor_data(gelu_out_t, grad_output_t)

                    if ctx.activation == 'gelu':
                        fc1_bias_grad, dgelu, dgelu_t = tex.fp8_cast_transpose_bgrad_dgelu_fused(
                            fc2_dgrad,
                            fc1_out,
                            ctx.fp8_meta["scaling_bwd"],
                            tex.FP8BwdTensors.GRAD_OUTPUT2,
                            fp8_dtype_backward,
                        )
                    else:
                        dgelu = activation_func(fc2_dgrad, fc1_out,
                                                TE_DType[fc2_dgrad.dtype])
                        fc1_bias_grad, dgelu, dgelu_t = tex.fp8_cast_transpose_bgrad_fused(
                            dgelu,
                            ctx.fp8_meta["scaling_bwd"],
                            tex.FP8BwdTensors.GRAD_OUTPUT2,
                            fp8_dtype_backward,
                        )
                    clear_tensor_data(fc1_out)
                else:
                    if fc2_weight.requires_grad:
                        gelu_out_c = torch.ops.tex_ts.cast_from_fp8_ts(
                            gelu_out,
                            fwd_scale_inverses,
                            tex.FP8FwdTensors.GEMM2_INPUT,
                            fp8_dtype_forward,
                            TE_DType[ctx.activation_dtype],
                        )
                        clear_tensor_data(gelu_out)
                        fc2_wgrad, _, _ = tex.gemm(
                            gelu_out_c,
                            grad_output,
                            ctx.activation_dtype,
                            get_workspace(),
                            layout="NT",
                            grad=True,
                            use_bias=False,
                            accumulate=accumulate_wgrad_into_param_main_grad,
                            out=fc2_weight.main_grad
                            if ctx.fuse_wgrad_accumulation
                            else None,
                        )
                        clear_tensor_data(gelu_out_c)

                    if ctx.activation == 'gelu':
                        fc1_bias_grad, dgelu_no_fp8 = bgrad_dgelu_fused(
                            fc2_dgrad, fc1_out, fc1_bias
                        )
                    else:
                        dgelu_no_fp8 = activation_func(fc2_dgrad,
                                                       fc1_out,
                                                       TE_DType[fc2_dgrad.dtype])
                        fc1_bias_grad = dgelu_no_fp8.sum(dim=0)
                    clear_tensor_data(fc1_out)

                    dgelu = tex.cast_to_fp8(
                        dgelu_no_fp8,
                        ctx.fp8_meta["scaling_bwd"],
                        tex.FP8BwdTensors.GRAD_OUTPUT2,
                        fp8_dtype_backward,
                    )
                    dgelu_t = None

                out_index, meta_tensor, out_te_type, out_type = (
                    None, None, None, ctx.activation_dtype)
                fc1_dgrad_size = list(dgelu.size())
                fc1_dgrad_size[1] = fc1_weight.size(1)
                # Get/alloc fc1_dgrad
                if ctx.ub_bulk_wgrad: # allocate dgrad output
                    ub_obj_dgrad = get_ub("fc1_wgrad")
                    fc1_dgrad = ub_obj_dgrad.get_ubuf_output(1) # AllGather output
                elif ctx.ub_overlap_rs_dgrad:
                    ub_obj_dgrad = get_ub("fc1_dgrad")
                    fc1_dgrad = ub_obj_dgrad.get_ubuf_output(1) # AllGather output
                else:
                    fc1_dgrad = torch.empty(
                        fc1_dgrad_size, dtype=ctx.activation_dtype, device=fc1_weight.device
                    )

                # FP8 RS
                if (ctx.ub_bulk_wgrad or ctx.ub_overlap_rs_dgrad) and ub_obj_dgrad.is_fp8_ubuf():
                    out_index = tex.FP8BwdTensors.GRAD_INPUT2
                    meta_tensor = ctx.fp8_meta["scaling_bwd"]
                    out_te_type = fp8_dtype_backward
                    out_type = torch.uint8
                    ub_obj_dgrad.set_ubuf_scale_inv(meta_tensor.scale_inv[out_index])

                # Set UB algo and UB obj for fc1_dgrad bulk/pipelined overlap
                if ctx.ub_bulk_dgrad:
                    ub_algo = tex.UbufOverlapAlgo.BULK_OVERLAP_AG
                    ub_obj = ub_obj_lnout
                elif ctx.ub_overlap_rs_dgrad:
                    dim_size = list(dgelu.size())
                    dim_size[0] = dim_size[0] // tp_world_size
                    dim_size[1] = fc1_weight_fp8.size(1)
                    rs_out = torch.empty(dim_size, dtype=ctx.activation_dtype, device=dgelu.device)
                    if ub_obj_dgrad.is_p2p_overlap():
                        if ub_obj_dgrad.is_atomic_gemm():
                            ub_algo=tex.UbufOverlapAlgo.ATOMIC_GEMM_RS_P2P
                        else:
                            ub_algo = tex.UbufOverlapAlgo.SPLIT_PIPELINED_RS_P2P
                    else:
                        if ub_obj_dgrad.is_atomic_gemm():
                            ub_algo = tex.UbufOverlapAlgo.ATOMIC_GEMM_RS
                        else:
                            ub_algo = tex.UbufOverlapAlgo.SPLIT_PIPELINED_RS
                    ub_obj = ub_obj_dgrad
                else:
                    ub_algo = None
                    ub_obj = None
                # FC1 DGRAD: Unconditional
                _ = tex.fp8_gemm(
                    fc1_weight_fp8.transpose_2d(),
                    fc1_weight_fp8._scale_inv,
                    0,
                    fc1_weight_fp8._fp8_dtype,
                    dgelu,
                    ctx.fp8_meta["scaling_bwd"].scale_inv,
                    tex.FP8BwdTensors.GRAD_OUTPUT2,
                    fp8_dtype_backward,
                    out_type,
                    get_workspace(),
                    out=fc1_dgrad,
                    use_split_accumulator=_2X_ACC_DGRAD,
                    ub_algo=ub_algo,
                    ub=ub_obj,
                    extra_output_tensor=rs_out if ctx.ub_overlap_rs_dgrad else None,
                    out_index=out_index,
                    fp8_meta_tensor = meta_tensor,
                    D_dtype = out_te_type,
                )
            else:
                # FC2 DGRAD; Unconditional
                fc2_dgrad, _, _ = tex.gemm(
                    fc2_weight,
                    grad_output,
                    ctx.activation_dtype,
                    get_workspace(),
                    layout="NN",
                    gelu=(not ctx.bias_gelu_nvfusion) and (ctx.activation == 'gelu'),
                    grad=True,
                    gelu_input=fc1_out,
                    ub_algo=tex.UbufOverlapAlgo.SPLIT_PIPELINED_AG_P2P \
                        if ctx.ub_overlap_ag else None,
                    ub=ctx.ub_obj_gradout if ctx.ub_overlap_ag else None,
                )

                # FC2 WGRAD
                if fc2_weight.requires_grad:
                    fc2_wgrad, fc2_bias_grad, _ = tex.gemm(
                        gelu_out,
                        grad_output,
                        ctx.activation_dtype,
                        get_workspace(),
                        layout="NT",
                        grad=True,
                        use_bias=ctx.use_fc2_bias,
                        accumulate=accumulate_wgrad_into_param_main_grad,
                        out=fc2_weight.main_grad if ctx.fuse_wgrad_accumulation else None,
                    )
                clear_tensor_data(gelu_out)

                if ctx.bias_gelu_nvfusion and ctx.activation == 'gelu':
                    fc1_bias_grad, fc2_dgrad = bgrad_dgelu_fused(fc2_dgrad, fc1_out, fc1_bias)
                else:
                    if ctx.activation != 'gelu':
                        fc2_dgrad = activation_func(fc2_dgrad,
                                                    fc1_out,
                                                    TE_DType[fc2_dgrad.dtype])

                    # For non-fp8 execution, FC1 bias gradient is fused with FC1 wgrad GEMM
                    # and will not be calculated in case wgrad is not required.
                    if not fc1_weight.requires_grad:
                        fc1_bias_grad = fc2_dgrad.sum(dim=0)

                # Overwrite data. Deleting the tensor does not release underlying memory.
                clear_tensor_data(fc1_out)
                dgelu = fc2_dgrad

                fc1_dgrad_size = list(dgelu.size())
                fc1_dgrad_size[1] = fc1_weight.size(1)
                if ctx.ub_bulk_wgrad: # allocate dgrad output
                    ub_obj_dgrad = get_ub("fc1_wgrad")
                    fc1_dgrad = ub_obj_dgrad.get_ubuf_output(1) # AllGather output
                elif ctx.ub_overlap_rs_dgrad:
                    ub_obj_dgrad = get_ub("fc1_dgrad")
                    fc1_dgrad = ub_obj_dgrad.get_ubuf_output(1) # AllGather output
                else:
                    fc1_dgrad = torch.empty(
                        fc1_dgrad_size, dtype=ctx.activation_dtype, device=fc1_weight.device
                    )

                # Set UB algo and UB obj for fc1_dgrad bulk/pipelined overlap
                if ctx.ub_bulk_dgrad:
                    ub_algo = tex.UbufOverlapAlgo.BULK_OVERLAP_AG
                    ub_obj = ub_obj_lnout
                elif ctx.ub_overlap_rs_dgrad:
                    dim_size = list(dgelu.size())
                    dim_size[0] = dim_size[0] // tp_world_size
                    dim_size[1] = fc1_weight.size(1)
                    rs_out = torch.empty(dim_size, dtype=ctx.activation_dtype, device=dgelu.device)
                    if ub_obj_dgrad.is_p2p_overlap():
                        ub_algo = tex.UbufOverlapAlgo.SPLIT_PIPELINED_RS_P2P
                    else:
                        ub_algo = tex.UbufOverlapAlgo.SPLIT_PIPELINED_RS
                    ub_obj = ub_obj_dgrad
                else:
                    ub_algo = None
                    ub_obj = None
                # FC1 DGRAD: Unconditional
                _ = tex.gemm(
                    fc1_weight,
                    dgelu,
                    ctx.activation_dtype,
                    get_workspace(),
                    out=fc1_dgrad,
                    layout="NN",
                    grad=True,
                    ub_algo=ub_algo,
                    ub=ub_obj,
                    extra_output_tensor=rs_out if ctx.ub_overlap_rs_dgrad else None,
                )

            if ctx.ub_bulk_dgrad:
                ln_out_total = ub_obj_lnout.get_ubuf_output(1)
            # Overlap dgrad-RS/AR with wgrad
            if ctx.set_parallel_mode and ctx.sequence_parallel:
                if not ctx.ub_bulk_dgrad and handle is not None:
                    handle.wait()
                if not ctx.ub_bulk_wgrad and not ctx.ub_overlap_rs_dgrad:
                    if ctx.return_layernorm_output and ctx.return_layernorm_output_gathered:
                        fc1_dgrad = fc1_dgrad + grad_outputs[1].view_as(fc1_dgrad)
                    fc1_dgrad, handle = reduce_scatter_along_first_dim(
                        fc1_dgrad, ctx.tp_group, async_op=True
                    )
            elif ctx.set_parallel_mode and ctx.tensor_parallel:
                fc1_dgrad, handle = allreduce(fc1_dgrad, ctx.tp_group, async_op=True)

            if fc1_weight.requires_grad:
                if ctx.fp8:
                    # FC1 WGRAD
                    extra_output_tensor = None
                    if ctx.ub_bulk_wgrad:
                        if ub_obj_dgrad.is_fp8_ubuf():
                            dim_size = list(ub_obj_dgrad.get_ubuf_output(0).size()) # RS output
                            extra_output_tensor = torch.empty(
                                dim_size, dtype=ctx.activation_dtype, device=fc1_dgrad.device)
                            fc1_dgrad = extra_output_tensor
                        else:
                            fc1_dgrad = ub_obj_dgrad.get_ubuf_output(0)
                    if not ctx.fp8_meta["recipe"].override_linear_precision.wgrad:
                        ln_out_total_t = tex.fp8_transpose(ln_out_total, fp8_dtype_forward)
                        fc1_wgrad, _ = tex.fp8_gemm(
                            ln_out_total_t,
                            fwd_scale_inverses,
                            tex.FP8FwdTensors.GEMM1_INPUT,
                            fp8_dtype_forward,
                            dgelu_t,
                            ctx.fp8_meta["scaling_bwd"].scale_inv,
                            tex.FP8BwdTensors.GRAD_OUTPUT2,
                            fp8_dtype_backward,
                            ctx.activation_dtype,
                            get_workspace(),
                            accumulate=accumulate_wgrad_into_param_main_grad,
                            out=fc1_weight.main_grad
                            if ctx.fuse_wgrad_accumulation
                            else None,
                            use_split_accumulator=_2X_ACC_WGRAD,
                            ub_algo=tex.UbufOverlapAlgo.BULK_OVERLAP_RS
                            if ctx.ub_bulk_wgrad else None,
                            ub=ub_obj_dgrad if ctx.ub_bulk_wgrad else None,
                            extra_output_tensor=extra_output_tensor,
                        )
                        clear_tensor_data(ln_out_total_t, dgelu_t)
                    else:
                        ln_out_total_c = torch.ops.tex_ts.cast_from_fp8_ts(
                            ln_out_total,
                            fwd_scale_inverses,
                            tex.FP8FwdTensors.GEMM1_INPUT,
                            fp8_dtype_forward,
                            TE_DType[ctx.activation_dtype],
                        )
                        fc1_wgrad, _, _ = tex.gemm(
                            ln_out_total_c,
                            dgelu_no_fp8,
                            ctx.activation_dtype,
                            get_workspace(),
                            layout="NT",
                            grad=True,
                            accumulate=accumulate_wgrad_into_param_main_grad,
                            out=fc1_weight.main_grad
                            if ctx.fuse_wgrad_accumulation
                            else None,
                            ub_algo=tex.UbufOverlapAlgo.BULK_OVERLAP_RS
                            if ctx.ub_bulk_wgrad else None,
                            ub=ub_obj_dgrad if ctx.ub_bulk_wgrad else None,
                            extra_output_tensor=extra_output_tensor,
                        )
                        clear_tensor_data(ln_out_total_c, dgelu_no_fp8)
                else:
                    # FC1 WGRAD
                    fc1_wgrad_outputs = tex.gemm(
                        ln_out_total,
                        dgelu,
                        ctx.activation_dtype,
                        get_workspace(),
                        layout="NT",
                        grad=True,
                        use_bias=not ctx.bias_gelu_nvfusion,
                        accumulate=accumulate_wgrad_into_param_main_grad,
                        out=fc1_weight.main_grad if ctx.fuse_wgrad_accumulation else None,
                        ub_algo=tex.UbufOverlapAlgo.BULK_OVERLAP_RS if ctx.ub_bulk_wgrad else None,
                        ub=ub_obj_dgrad if ctx.ub_bulk_wgrad else None
                    )
                    clear_tensor_data(ln_out_total, dgelu)

                    if ctx.bias_gelu_nvfusion:
                        fc1_wgrad, _, _ = fc1_wgrad_outputs
                    else:
                        fc1_wgrad, fc1_bias_grad, _ = fc1_wgrad_outputs
                    if ctx.ub_bulk_wgrad:
                        fc1_dgrad = ub_obj_dgrad.get_ubuf_output(0) # Reduce-scatter output

            # Column Parallel Linear
            if ((not ctx.ub_bulk_wgrad)
                and ctx.set_parallel_mode
                and ctx.tensor_parallel
                and handle is not None):
                handle.wait()

            # LayerNorm gradient
            if ctx.ub_overlap_rs_dgrad:
                dgrad = rs_out.view(inputmat.shape)
            else:
                dgrad = fc1_dgrad.view(inputmat.shape)

            # Residual gradient
            if ctx.return_layernorm_output and not ctx.return_layernorm_output_gathered:
                dgrad = dgrad + grad_outputs[1].view_as(dgrad)

            if ctx.normalization == "LayerNorm":
                dgrad, dgamma, dbeta = tex.layernorm_bwd(
                    dgrad, inputmat, mu, rsigma, ln_weight,
                    ctx.bwd_ln_sm_margin, ctx.zero_centered_gamma
                )
            elif ctx.normalization == "RMSNorm":
                dgrad, dgamma = tex.rmsnorm_bwd(
                    dgrad, inputmat, rsigma, ln_weight,
                    ctx.bwd_ln_sm_margin, ctx.zero_centered_gamma
                )
                dbeta = None
            clear_tensor_data(mu)
            clear_tensor_data(rsigma)

        if fc1_weight.requires_grad:
            # Handle custom DDP from mcore.
            if ctx.fuse_wgrad_accumulation and hasattr(fc1_weight, 'grad_added_to_main_grad'):
                fc1_weight.grad_added_to_main_grad = True
                if getattr(fc1_weight, 'zero_out_wgrad', False):
                    fc1_wgrad = torch.zeros(fc1_weight.main_grad.shape,
                                            dtype=fc1_weight.dtype,
                                            device=torch.cuda.current_device(),
                                            requires_grad=False
                                           )
                else:
                    fc1_wgrad = torch.empty(fc1_weight.main_grad.shape,
                                            dtype=fc1_weight.dtype,
                                            device=torch.cuda.current_device(),
                                            requires_grad=False
                                           )
            elif ctx.fuse_wgrad_accumulation:
                fc1_wgrad = None
        else:
            fc1_wgrad = None

        if fc2_weight.requires_grad:
            # Handle custom DDP from mcore.
            if ctx.fuse_wgrad_accumulation and hasattr(fc2_weight, 'grad_added_to_main_grad'):
                fc2_weight.grad_added_to_main_grad = True
                if getattr(fc2_weight, 'zero_out_wgrad', False):
                    fc2_wgrad = torch.zeros(fc2_weight.main_grad.shape,
                                            dtype=fc2_weight.dtype,
                                            device=torch.cuda.current_device(),
                                            requires_grad=False
                                           )
                else:
                    fc2_wgrad = torch.empty(fc2_weight.main_grad.shape,
                                            dtype=fc2_weight.dtype,
                                            device=torch.cuda.current_device(),
                                            requires_grad=False
                                           )
            elif ctx.fuse_wgrad_accumulation:
                fc2_wgrad = None
        else:
            fc2_wgrad = None

        if ctx.reduce_and_update_bwd_fp8_tensors and not is_graph_capturing():
            FP8GlobalStateManager.reduce_and_update_fp8_tensors(forward=False)

        # Scatter Fp8 tranposed-weight buffers
        _fsdp_scatter_tensors(ctx.fsdp_group, fc1_weight_t_fp8, fc2_weight_t_fp8)

        return (
            dgrad.view(ctx.inp_shape) if ctx.requires_dgrad else None,
            dgamma,
            dbeta,
            fc1_wgrad,
            None,  # fc1_weight_fp8
            fc1_bias_grad if ctx.use_fc1_bias else None,
            None,  # use_fc1_bias
            fc2_wgrad,
            None,  # fc2_weight_fp8
            fc2_bias_grad if ctx.use_fc2_bias else None,
<<<<<<< HEAD
            None,
            None,
            None,
            None,
            None,
            None,
            None,
            None,
            None,
            None,
            None,
            None,
            None,
            None,
            None,
            None,
            None,
            None,
            None,
            None,
            None,
            None,
            None,
            None,
            None,
            None,
            None,
            None,
            None,
            None,
            None,
            None,
=======
            None,  # use_fc2_bias
            None,  # eps
            None,  # is_first_microbatch
            None,  # fp8
            None,  # fp8_calibration
            None,  # fp8_meta
            None,  # fuse_wgrad_accumulation
            None,  # cpu_offloading
            None,  # tp_group
            None,  # tp_size
            None,  # sequence_parallel
            None,  # tensor_parallel
            None,  # activation_dtype
            None,  # return_layernorm_output
            None,  # return_layernorm_output_gathered
            None,  # bias_gelu_nvfusion
            None,  # set_parallel_mode
            None,  # is_grad_enabled
            None,  # fwd_ln_sm_margin
            None,  # bwd_ln_sm_margin
            None,  # zero_centered_gamma
            None,  # activation
            None,  # normalization
            None,  # ub_bulk_wgrad
            None,  # ub_bulk_dgrad
            None,  # ub_overlap_rs_dgrad
            None,  # ub_overlap_rs
            None,  # ub_overlap_ag
            None,  # gemm_gelu_fusion
>>>>>>> 868c7d30
        )


class LayerNormMLP(TransformerEngineBaseModule):
    r"""
    Applies layer normalization on the input followed by the MLP module, consisting of
    2 successive linear transformations, separated by the GeLU activation.

    Parameters
    ----------
    hidden_size : int
                 size of each input sample.
    ffn_hidden_size : int
                     intermediate size to which input samples are projected.
    eps : float, default = 1e-5
         a value added to the denominator of layer normalization for numerical stability.
    bias : bool, default = `True`
          if set to `False`, the FC1 and FC2 layers will not learn an additive bias.
    normalization : { 'LayerNorm', 'RMSNorm' }, default = 'LayerNorm'
                   type of normalization applied.
    activation : str, default = 'gelu'
          activation function used.
          Options: 'gelu', 'geglu', 'relu', 'reglu', 'squared_relu', 'swiglu', 'qgelu', 'srelu'.
    init_method : Callable, default = `None`
                 used for initializing FC1 weights in the following way: `init_method(weight)`.
                 When set to `None`, defaults to `torch.nn.init.normal_(mean=0.0, std=0.023)`.
    output_layer_init_method : Callable, default = `None`
                              used for initializing FC2 weights in the following way:
                              `output_layer_init_method(weight)`. When set to `None`, defaults to
                              `torch.nn.init.normal_(mean=0.0, std=0.023)`.
    return_layernorm_output : bool, default = `False`
                             if set to `True`, output of layernorm is returned from the forward
                             together with the output of the linear transformation.
                             Example use case: residual connection for transformer module
                             is taken post layernorm.
    return_layernorm_output_gathered : bool, default = `False`
                             if set to `True`, output of layernorm is returned after the all
                             gather operation. Ignored if return_layernorm_output is False.
                             Example use case: with sequence parallel, input to residual connection
                             for transformer module (e.g. LoRA) will need to be gathered.
                             Returning layernorm output gathered will prevent a redundant gather.
    zero_centered_gamma : bool, default = 'False'
                         if set to 'True', gamma parameter in LayerNorm is initialized to 0 and
                         the LayerNorm formula changes to

                         .. math::
                            y = \frac{x - \mathrm{E}[x]}{ \sqrt{\mathrm{Var}[x] + \varepsilon}} *
                            (1 + \gamma) + \beta
    device : Union[torch.device, str], default = "cuda"
          The device on which the parameters of the model will allocated. It is the user's
          responsibility to ensure all parameters are moved to the GPU before running the
          forward pass.

    Parallelism parameters
    ----------------------
    set_parallel_mode : bool, default = `False`
                      if set to `True`, FC1 is used as Column Parallel and FC2 is used as Row
                      Parallel as described `here <https://arxiv.org/pdf/1909.08053.pdf>`_.
    sequence_parallel : bool, default = `False`
                       if set to `True`, uses sequence parallelism.
    tp_group : ProcessGroup, default = `None`
              tensor parallel process group.
    tp_size : int, default = 1
             used as TP (tensor parallel) world size when TP groups are not formed during
             initialization. In this case, users must call the
             `set_tensor_parallel_group(tp_group)` method on the initialized module before the
             forward pass to supply the tensor parallel group needed for tensor and sequence
             parallel collectives.

    Optimization parameters
    -----------------------
    fuse_wgrad_accumulation : bool, default = 'False'
                             if set to `True`, enables fusing of creation and accumulation of
                             the weight gradient. When enabled, it is assumed that the weights
                             have an additional `main_grad` attribute (used instead of the
                             regular `grad`) which is a pre-allocated buffer of the correct
                             size to accumulate gradients in.
    return_bias : bool, default = `False`
                 when set to `True`, this module will not apply the additive bias for FC2, but
                 instead return the bias value during the forward pass together with the
                 output of the linear transformation :math:`y = xA^T`. This is useful when
                 the bias addition can be fused to subsequent operations.
    params_dtype : torch.dtype, default = `torch.get_default_dtype()`
                  it controls the type used to allocate the initial parameters. Useful when
                  the model is trained with lower precision and the original FP32 parameters
                  would not fit in GPU memory.
    seq_length: int
               sequence length of input samples. Needed for JIT Warmup, a technique where jit fused
               functions are warmed up before training to ensure same kernels are used for forward
               propogation and activation recompute phase.
    micro_batch_size: int
                     batch size per training step. Needed for JIT Warmup, a technique where jit
                     fused functions are warmed up before training to ensure same kernels are
                     used for forward propogation and activation recompute phase.
    """

    def __init__(
        self,
        hidden_size: int,
        ffn_hidden_size: int,
        eps: float = 1e-5,
        sequence_parallel: bool = False,
        return_bias: bool = False,
        get_rng_state_tracker: Optional[Callable] = None,
        tp_group: Optional[dist_group_type] = None,
        tp_size: int = 1,
        init_method: Optional[Callable] = None,
        bias: bool = True,
        normalization: str = 'LayerNorm',
        activation : str = "gelu",
        output_layer_init_method: Optional[Callable] = None,
        fuse_wgrad_accumulation: bool = False,
        params_dtype: Optional[torch.dtype] = None,
        return_layernorm_output: bool = False,
        return_layernorm_output_gathered: bool = False,
        seq_length: Optional[int] = None,
        micro_batch_size: Optional[int] = None,
        set_parallel_mode: bool = False,
        zero_centered_gamma: bool = False,
        device: Union[torch.device, str] = "cuda",
        ub_bulk_wgrad: bool = False,
        ub_bulk_dgrad: bool = False,
        ub_overlap_rs_dgrad: bool = False,
        ub_overlap_rs: bool = False,
        ub_overlap_ag: bool = False,
    ) -> None:
        super().__init__()

        params_dtype = torch.get_default_dtype() if params_dtype is None else params_dtype
        self.fuse_wgrad_accumulation = fuse_wgrad_accumulation
        self.normalization = normalization
        assert normalization in ['LayerNorm', 'RMSNorm'], "Unsupported normalization type!"
        self.use_bias = bias
        self.activation = activation
        self.return_bias = return_bias
        self.apply_bias = bias and not return_bias
        self.return_layernorm_output = return_layernorm_output
        self.return_layernorm_output_gathered = return_layernorm_output_gathered
        self.bias_gelu_nvfusion = (bool(int(os.getenv("NVTE_BIAS_GELU_NVFUSION", "1"))) and
                                   self.activation == 'gelu')
        self.set_parallel_mode = set_parallel_mode
        self.zero_centered_gamma = zero_centered_gamma
        self.ub_bulk_wgrad = ub_bulk_wgrad
        self.ub_bulk_dgrad = ub_bulk_dgrad
        self.ub_overlap_rs_dgrad = ub_overlap_rs_dgrad
        self.ub_overlap_rs = ub_overlap_rs
        self.ub_overlap_ag = ub_overlap_ag
        # GEMM-GELU fusion is currently only supported with split GEMM-AG overlap
        self.gemm_gelu_fusion = \
            (bool(int(os.getenv("NVTE_GEMM_GELU_FUSION", "0"))) and
            self.activation == 'gelu' and not get_ub("fc1_fprop").is_atomic_gemm())

        if any([ub_bulk_wgrad, ub_bulk_dgrad, ub_overlap_rs, ub_overlap_ag, ub_overlap_rs_dgrad]):
            assert (
                tex.userbuf_comm_available()
            ), "Userbuffer communication backend not available."

        if tp_group is None:
            self.tp_size = tp_size
            if tp_size == 1:
                self.set_tensor_parallel_group(tp_group)
        else:
            self.tp_size = get_distributed_world_size(tp_group)
            self.set_tensor_parallel_group(tp_group)
        self.set_nccl_overlap_warning_if_tp()

        if init_method is None:
            init_method = get_default_init_method()
        if output_layer_init_method is None:
            output_layer_init_method = get_default_init_method()

        self.sequence_parallel = (self.tp_size > 1) and sequence_parallel
        self.size_per_partition = divide(ffn_hidden_size, self.tp_size)

        # Initialize params in FP8
        with_fp8_params = FP8GlobalStateManager.with_fp8_parameters()

        # LN init
        self.eps = eps
        layer_norm_weight = Parameter(
            torch.empty(hidden_size, device=device, dtype=params_dtype)
        )
        self.register_parameter('layer_norm_weight', layer_norm_weight,
                                init_fn=init_method_constant(float(not self.zero_centered_gamma)))
        if self.normalization != "RMSNorm":
            layer_norm_bias = Parameter(
                torch.empty(hidden_size, device=device, dtype=params_dtype)
            )
            self.register_parameter('layer_norm_bias', layer_norm_bias,
                                    init_fn=init_method_constant(0.0))
        else:
            self.layer_norm_bias = None

        # FC1 init
        if self.activation in ['reglu', 'geglu', 'swiglu']:
            fc1_output_features = 2 * self.size_per_partition
        else:
            fc1_output_features = self.size_per_partition

        fc1_weight = Parameter(
            torch.empty(
                fc1_output_features, hidden_size, device=device, dtype=params_dtype
            )
        )
        self.register_parameter('fc1_weight', fc1_weight,
                                init_fn=init_method,
                                get_rng_state_tracker=get_rng_state_tracker,
                                fp8_meta_index=tex.FP8FwdTensors.GEMM1_WEIGHT)

        if self.use_bias:
            fc1_bias = Parameter(
                torch.empty(fc1_output_features, device=device, dtype=params_dtype)
            )
            self.register_parameter('fc1_bias', fc1_bias,
                                    init_fn=init_method_constant(0.0))
        else:
            self.fc1_bias = torch.Tensor().to(dtype=params_dtype, device=device)

        # FC2 init
        fc2_weight = Parameter(
            torch.empty(hidden_size, self.size_per_partition, device=device, dtype=params_dtype)
        )
        self.register_parameter('fc2_weight', fc2_weight,
                                init_fn=output_layer_init_method,
                                get_rng_state_tracker=get_rng_state_tracker,
                                fp8_meta_index=tex.FP8FwdTensors.GEMM2_WEIGHT)

        if self.use_bias:
            fc2_bias = Parameter(
                torch.empty(hidden_size, device=device, dtype=params_dtype)
            )
            self.register_parameter('fc2_bias', fc2_bias,
                                    init_fn=init_method_constant(0.0))
        else:
            self.fc2_bias = torch.Tensor().to(dtype=params_dtype, device=device)

        if with_fp8_params:
            self.init_fp8_metadata(num_gemms=2)

        self.reset_parameters(defer_init=(device == 'meta'))

        # For RPL, bias has to be added after TP collectives
        # So it cannot be fused with the GEMM
        if self.set_parallel_mode and self.apply_bias:
            self.gemm_bias_unfused_add = True
        else:
            self.gemm_bias_unfused_add = False

        if self.bias_gelu_nvfusion:
            set_jit_fusion_options()
            if seq_length and micro_batch_size:
                warmup_jit_bias_gelu_all_dtypes(
                    self.size_per_partition, seq_length, micro_batch_size
                )

        # These many SMs are subtracted from the total SM count when calling forward
        # and backward LayerNorm C APIs. These envvars can be used to prevent the LN
        # kernels from using all SMs in the device. This is useful for cases such as
        # communication overlap with LN.
        self.fwd_ln_sm_margin = int(os.getenv("NVTE_FWD_LAYERNORM_SM_MARGIN", "0"))
        self.bwd_ln_sm_margin = int(os.getenv("NVTE_BWD_LAYERNORM_SM_MARGIN", "0"))
        self.inf_ln_sm_margin = int(os.getenv("NVTE_INF_LAYERNORM_SM_MARGIN", "0"))

    def reset_layer_norm_parameters(self) -> None:
        """Init LN params"""
        warnings.warn(
            ("This method will be deprecated in an upcoming release. "
             "Update your code to use LayerNormMLP.reset_parameters() instead."),
            DeprecationWarning,
            stacklevel=2
        )
        if not self.zero_centered_gamma:
            init.ones_(self.layer_norm_weight)
        else:
            init.zeros_(self.layer_norm_weight)
        if self.layer_norm_bias is not None:
            init.zeros_(self.layer_norm_bias)

    def reset_parameters(self, defer_init=False):
        super().reset_parameters(defer_init=defer_init)

        if not defer_init:
            # Set parallel attributes for layer norm parameters
            setattr(self.layer_norm_weight, "sequence_parallel", self.sequence_parallel)
            if self.normalization != "RMSNorm":
                setattr(self.layer_norm_bias, "sequence_parallel", self.sequence_parallel)

            # Set parallel attributes for linear parameters
            set_tensor_model_parallel_attributes(self.fc1_weight, True, 0, 1)
            set_tensor_model_parallel_attributes(self.fc2_weight, True, 1, 1)
            if self.use_bias:
                set_tensor_model_parallel_attributes(self.fc1_bias, True, 0, 1)
                if self.set_parallel_mode:
                    setattr(self.fc2_bias, "sequence_parallel", self.sequence_parallel)

    @no_torch_dynamo()
    def forward(
        self,
        inp: torch.Tensor,
        is_first_microbatch: Optional[bool] = None
    ) -> Union[torch.Tensor, Tuple[torch.Tensor, ...]]:
        """
        Apply layer normalization to the input followed by a feedforward network (MLP Block).

        Parameters
        ----------
        inp : torch.Tensor
             Input tensor.
        is_first_microbatch : {True, False, None}, default = None
                             During training using either gradient accumulation or
                             pipeline parallelism a minibatch of data is further split
                             into microbatches. Between the microbatches of the same minibatch
                             the model weights are not updated. Setting this parameter indicates
                             whether the current microbatch is the first in a minibatch or not.
                             When set, this parameter enables additional optimizations:

                             * during FP8 training, it allows caching of the FP8 versions of
                               the weights
                             * it also allows skipping gradient accumulation during the
                               first microbatch (since it is the first gradient being
                               produced)
        """

        skip_fp8_weight_update = FP8GlobalStateManager.get_skip_fp8_weight_update_tensor()
        if skip_fp8_weight_update is not None:
            is_first_microbatch = False

        with self.prepare_forward(inp, is_first_microbatch, num_gemms=2) as inp:

            # Get weight tensors
            fc1_weight = self.fc1_weight
            fc2_weight = self.fc2_weight
            if not self.fp8:
                if isinstance(fc1_weight, Float8Tensor):
                    fc1_weight = fc1_weight.from_float8()
                if isinstance(fc2_weight, Float8Tensor):
                    fc2_weight = fc2_weight.from_float8()

            # Cast weights to FP8 if needed
            fc1_weight_fp8 = None
            fc2_weight_fp8 = None
            if self.fp8:
                update_workspace = (
                    is_first_microbatch is None
                    or is_first_microbatch
                )
                with_transpose = torch.is_grad_enabled()
                if (
                    is_fp8_activation_recompute_enabled()
                    and not in_fp8_activation_recompute_phase()
                ):
                    with_transpose = True
                update_transpose_cache = with_transpose
                if update_transpose_cache:
                    update_transpose_cache = (
                        is_first_microbatch
                        or skip_fp8_weight_update is not None
                    )
                if isinstance(fc1_weight, Float8Tensor):
                    if update_transpose_cache:
                        fc1_weight.transpose_2d(
                            fill_cache=True,
                            noop_flag=skip_fp8_weight_update,
                        )
                else:
                    cache_name = None
                    if is_first_microbatch is not None:
                        cache_name = "fc1_weight"
                    fc1_weight_fp8 = self.get_fp8_workspace(
                        tensor=fc1_weight,
                        fp8_meta_forward=True,
                        fp8_meta_index=tex.FP8FwdTensors.GEMM1_WEIGHT,
                        cache_name=cache_name,
                        update_workspace=update_workspace,
                        skip_update_flag=skip_fp8_weight_update,
                        with_transpose=with_transpose,
                    )
                if isinstance(fc2_weight, Float8Tensor):
                    if update_transpose_cache:
                        fc2_weight.transpose_2d(
                            fill_cache=True,
                            noop_flag=skip_fp8_weight_update,
                        )
                else:
                    cache_name = None
                    if is_first_microbatch is not None:
                        cache_name = "fc2_weight"
                    fc2_weight_fp8 = self.get_fp8_workspace(
                        tensor=fc2_weight,
                        fp8_meta_forward=True,
                        fp8_meta_index=tex.FP8FwdTensors.GEMM2_WEIGHT,
                        cache_name=cache_name,
                        update_workspace=update_workspace,
                        skip_update_flag=skip_fp8_weight_update,
                        with_transpose=with_transpose,
                    )

            # Disable bias_gelu_nvfusion for determinism checkpointing in non-reentrant mode
            if (self.bias_gelu_nvfusion
                and not use_reentrant_activation_recompute()):
                self.bias_gelu_nvfusion = False

            from ..cpu_offload import CPUOffloadEnabled

            if torch.is_grad_enabled():
                fwd_fn = _LayerNormMLP.apply
                args = []
            else:
                fwd_fn = _LayerNormMLP.forward
                args = [None]
            args += (
                inp,
                self.layer_norm_weight,
                self.layer_norm_bias,
                fc1_weight,
                fc1_weight_fp8,
                self.fc1_bias,
                self.use_bias,
                fc2_weight,
                fc2_weight_fp8,
                self.fc2_bias,
                self.apply_bias and not self.gemm_bias_unfused_add,
                self.eps,
                is_first_microbatch,
                self.fp8,
                self.fp8_calibration,
                self.fp8_meta,
                self.fuse_wgrad_accumulation,
                CPUOffloadEnabled,
                self.tp_group,
                self.tp_size,
                self.sequence_parallel,
                self.tp_size > 1,
                self.activation_dtype,
                self.return_layernorm_output,
                self.return_layernorm_output_gathered,
                self.bias_gelu_nvfusion,
                self.set_parallel_mode,
                torch.is_grad_enabled(),
                self.fwd_ln_sm_margin if torch.is_grad_enabled() else self.inf_ln_sm_margin,
                self.bwd_ln_sm_margin,
                self.zero_centered_gamma,
                self.activation,
                self.normalization,
                self.ub_bulk_wgrad,
                self.ub_bulk_dgrad,
                self.ub_overlap_rs_dgrad,
                self.ub_overlap_rs,
                self.ub_overlap_ag,
                self.gemm_gelu_fusion,
                self.fsdp_group,
            )
            out = fwd_fn(*args)

        if self.return_layernorm_output:
            out, ln_out = out

        if self.gemm_bias_unfused_add:
            out = out + cast_if_needed(self.fc2_bias, self.activation_dtype)

        if self.return_bias:
            if self.return_layernorm_output:
                return out, cast_if_needed(self.fc2_bias, self.activation_dtype), ln_out
            return out, cast_if_needed(self.fc2_bias, self.activation_dtype)
        if self.return_layernorm_output:
            return out, ln_out
        return out<|MERGE_RESOLUTION|>--- conflicted
+++ resolved
@@ -223,86 +223,9 @@
                 fc1_weight_fp8 = fc1_weight
             if fc2_weight_fp8 is None:
                 fc2_weight_fp8 = fc2_weight
-<<<<<<< HEAD
-            elif update_fp8_weights:
-                # Gather Fp8 weight buffers if needed
-                if fsdp_group is not None:
-                    weights_to_gather = []
-                    gather_shapes = []
-                    if fc1_weight_fp8._data.shape != fc1_weight.shape:
-                        weights_to_gather.append(fc1_weight_fp8)
-                        gather_shapes.append(fc1_weight.shape)
-                    if fc2_weight_fp8._data.shape != fc2_weight.shape:
-                        weights_to_gather.append(fc2_weight_fp8)
-                        gather_shapes.append(fc2_weight.shape)
-                    _fsdp_gather_tensors(fsdp_group, gather_shapes, *weights_to_gather)
-                # Need to cast weights to FP8
-                fc1_weight_fp8 = Float8Tensor(
-                    data=fc1_weight_fp8._data,
-                    fp8_meta=fp8_meta,
-                    fp8_meta_index=tex.FP8FwdTensors.GEMM1_WEIGHT,
-                )
-                fc2_weight_fp8 = Float8Tensor(
-                    data=fc2_weight_fp8._data,
-                    fp8_meta=fp8_meta,
-                    fp8_meta_index=tex.FP8FwdTensors.GEMM2_WEIGHT,
-                )
-                if (is_grad_enabled
-                    or (is_fp8_activation_recompute_enabled()
-                        and not in_fp8_activation_recompute_phase())):
-                    # Gather Fp8 transposed-weight buffers if needed
-                    if fsdp_group is not None:
-                        weights_to_gather = []
-                        gather_shapes = []
-                        fc1_weight_t_fp8_shape = tuple(reversed(fc1_weight_fp8._data.shape))
-                        if fc1_weight_t_fp8._data.shape != fc1_weight_t_fp8_shape:
-                            weights_to_gather.append(fc1_weight_t_fp8)
-                            gather_shapes.append(fc1_weight_t_fp8_shape)
-                        fc2_weight_t_fp8_shape = tuple(reversed(fc2_weight_fp8._data.shape))
-                        if fc2_weight_t_fp8._data.shape != fc2_weight_t_fp8_shape:
-                            weights_to_gather.append(fc2_weight_t_fp8)
-                            gather_shapes.append(fc2_weight_t_fp8_shape)
-                        _fsdp_gather_tensors(fsdp_group, gather_shapes, *weights_to_gather)
-                    # Fused cast-transpose kernels
-                    tex.fp8_cast_transpose_fused(
-                        fc1_weight,
-                        fp8_meta["scaling_fwd"],
-                        tex.FP8FwdTensors.GEMM1_WEIGHT,
-                        fp8_dtype_forward,
-                        cast_out=fc1_weight_fp8._data,
-                        transpose_out=fc1_weight_t_fp8._data,
-                        noop_flag=skip_fp8_weight_update,
-                    )
-                    tex.fp8_cast_transpose_fused(
-                        fc2_weight,
-                        fp8_meta["scaling_fwd"],
-                        tex.FP8FwdTensors.GEMM2_WEIGHT,
-                        fp8_dtype_forward,
-                        cast_out=fc2_weight_fp8._data,
-                        transpose_out=fc2_weight_t_fp8._data,
-                        noop_flag=skip_fp8_weight_update,
-                    )
-                else:
-                    tex.cast_to_fp8(
-                        fc1_weight,
-                        fp8_meta["scaling_fwd"],
-                        tex.FP8FwdTensors.GEMM1_WEIGHT,
-                        fp8_dtype_forward,
-                        out=fc1_weight_fp8._data,
-                    )
-                    fc1_weight_t_fp8 = None
-                    tex.cast_to_fp8(
-                        fc2_weight,
-                        fp8_meta["scaling_fwd"],
-                        tex.FP8FwdTensors.GEMM2_WEIGHT,
-                        fp8_dtype_forward,
-                        out=fc2_weight_fp8._data,
-                    )
-                    fc2_weight_t_fp8 = None
-=======
+
             assert isinstance(fc1_weight_fp8, Float8Tensor)
             assert isinstance(fc2_weight_fp8, Float8Tensor)
->>>>>>> 868c7d30
 
             # Perform FP8 GEMM
             fp8_gemm_args = [
@@ -521,10 +444,9 @@
                 fc1_out.activation_offloading = True
                 gelu_out.activation_offloading = True
 
-            # Scatter Fp8 weight buffers
-            _fsdp_scatter_tensors(fsdp_group, fc1_weight_fp8, fc2_weight_fp8)
-
             # Scatter intermediate/activation tensors saved for the backward pass
+            # NOTE: weight_fp8 = weight when ctx.fp8 == False and torch.disttributed.FSDP already
+            #       shards/unshards the base weights so we don't do it ourselves
             ctx.fsdp_group = fsdp_group
             ctx.fsdp_shapes = _fsdp_scatter_tensors(
                 fsdp_group,
@@ -533,8 +455,8 @@
                 ln_out,
                 fc1_out,
                 gelu_out,
-                fc1_weight_t_fp8,
-                fc2_weight_t_fp8,
+                fc1_weight_fp8 if fp8 and not isinstance(fc1_weight, Float8Tensor) else None,
+                fc2_weight_fp8 if fp8 and not isinstance(fc2_weight, Float8Tensor) else None,
             )
 
             ctx.save_for_backward(
@@ -630,6 +552,9 @@
                 fwd_scale_inverses,
             ) = ctx.saved_tensors
 
+            # Gather saved autograd context tensors when running with FSDP
+            # NOTE: weight_fp8 = weight when ctx.fp8 == False and torch.disttributed.FSDP already
+            #       shards/unshards the base weights so we don't do it ourselves
             _fsdp_gather_tensors(
                 ctx.fsdp_group,
                 ctx.fsdp_shapes,
@@ -638,8 +563,8 @@
                 ln_out,
                 fc1_out,
                 gelu_out,
-                fc1_weight_t_fp8,
-                fc2_weight_t_fp8,
+                fc1_weight_fp8 if ctx.fp8 and not isinstance(fc1_weight, Float8Tensor) else None,
+                fc2_weight_fp8 if ctx.fp8 and not isinstance(fc2_weight, Float8Tensor) else None,
             )
 
             if ctx.cpu_offloading and ctx.fuse_wgrad_accumulation:
@@ -1165,7 +1090,12 @@
             FP8GlobalStateManager.reduce_and_update_fp8_tensors(forward=False)
 
         # Scatter Fp8 tranposed-weight buffers
-        _fsdp_scatter_tensors(ctx.fsdp_group, fc1_weight_t_fp8, fc2_weight_t_fp8)
+        if ctx.fp8:
+            _fsdp_scatter_tensors(
+                ctx.fsdp_group,
+                fc1_weight_fp8 if not isinstance(fc1_weight, Float8Tensor) else None,
+                fc2_weight_fp8 if not isinstance(fc2_weight, Float8Tensor) else None
+            )
 
         return (
             dgrad.view(ctx.inp_shape) if ctx.requires_dgrad else None,
@@ -1178,40 +1108,6 @@
             fc2_wgrad,
             None,  # fc2_weight_fp8
             fc2_bias_grad if ctx.use_fc2_bias else None,
-<<<<<<< HEAD
-            None,
-            None,
-            None,
-            None,
-            None,
-            None,
-            None,
-            None,
-            None,
-            None,
-            None,
-            None,
-            None,
-            None,
-            None,
-            None,
-            None,
-            None,
-            None,
-            None,
-            None,
-            None,
-            None,
-            None,
-            None,
-            None,
-            None,
-            None,
-            None,
-            None,
-            None,
-            None,
-=======
             None,  # use_fc2_bias
             None,  # eps
             None,  # is_first_microbatch
@@ -1241,7 +1137,7 @@
             None,  # ub_overlap_rs
             None,  # ub_overlap_ag
             None,  # gemm_gelu_fusion
->>>>>>> 868c7d30
+            None,  # fsdp_group
         )
 
 
