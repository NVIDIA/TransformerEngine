# Copyright (c) 2022-2024, NVIDIA CORPORATION & AFFILIATES. All rights reserved.
#
# See LICENSE for license information.

"""LayerNormMLP API"""
import os
import warnings
from typing import Union, Optional, Callable, Tuple, List, Dict, Any

import torch
from torch.nn.parameter import Parameter
from torch.nn import init

from .base import (
    get_workspace,
    _prepare_backward,
    get_ub,
    TransformerEngineBaseModule,
    _2X_ACC_FPROP,
    _2X_ACC_DGRAD,
    _2X_ACC_WGRAD,
)
from ..fp8 import get_fp8_te_dtype, FP8GlobalStateManager
from ..jit import (
    bias_gelu_fused,
    bgrad_dgelu_fused,
    set_jit_fusion_options,
    warmup_jit_bias_gelu_all_dtypes,
)
from ..utils import (
    divide,
    get_default_init_method,
    init_method_constant,
    cast_if_needed,
    assert_dim_for_fp8_exec,
    clear_tensor_data,
)
from ..distributed import (
    set_tensor_model_parallel_attributes,
    get_distributed_world_size,
    allreduce,
    reduce_scatter_along_first_dim,
    gather_along_first_dim,
)

from .. import cpp_extensions as tex

from ..constants import dist_group_type, TE_DType
from ..jit import no_torch_dynamo

from ..float8_tensor import Float8Tensor
from ._common import _apply_normalization

__all__ = ["LayerNormMLP"]


def _act_func(activation: str):
    funcs = {
            'gelu': (tex.gelu, tex.dgelu),
            'relu': (tex.relu, tex.drelu),
            'geglu': (tex.geglu, tex.dgeglu),
            'reglu': (tex.reglu, tex.dreglu),
            'swiglu': (tex.swiglu, tex.dswiglu),
    }
    if activation not in funcs:
        raise NotImplementedError("Activation type " + activation + " is not supported!")
    return funcs[activation]


class _LayerNormMLP(torch.autograd.Function):
    """LayerNormMLP semi-top level module
    Calls custom cuda extensions.
    """

    @staticmethod
    def forward(
        ctx,
        inp: torch.Tensor,
        ln_weight: torch.Tensor,
        ln_bias: torch.Tensor,
        fc1_weight: torch.Tensor,
        fc1_weight_fp8: Union[torch.Tensor, None],
        fc1_weight_t_fp8: Union[torch.Tensor, None],
        fc1_bias: torch.Tensor,
        use_fc1_bias: bool,
        fc2_weight: torch.Tensor,
        fc2_weight_fp8: Union[torch.Tensor, None],
        fc2_weight_t_fp8: Union[torch.Tensor, None],
        fc2_bias: torch.Tensor,
        use_fc2_bias: bool,
        eps: float,
        is_first_microbatch: Union[bool, None],
        fp8: bool,
        fp8_calibration: bool,
        fp8_meta: Dict[str, Any],
        fuse_wgrad_accumulation: bool,
        cpu_offloading: bool,
        tp_group: Union[dist_group_type, None],
        tp_size: int,
        sequence_parallel: bool,
        tensor_parallel: bool,
        activation_dtype: torch.dtype,
        return_layernorm_output: bool,
        bias_gelu_nvfusion: bool,
        set_parallel_mode: bool,
        is_grad_enabled: bool,
        fwd_ln_sm_margin: int,
        bwd_ln_sm_margin: int,
        zero_centered_gamma: bool,
        activation: str,
        normalization: str,
        primary_weights_in_fp8: bool,
        ub_bulk_wgrad: bool,
        ub_bulk_dgrad: bool,
        ub_split_rs: bool,
        ub_atomic_gemm_rs: bool,
        ub_split_ag: bool,
        ub_atomic_gemm_ag: bool,
    ) -> Union[Tuple[torch.Tensor, ...], torch.Tensor]:
        # Make sure input dimensions are compatible
        in_features = ln_weight.numel()
        assert inp.shape[-1] == in_features, "GEMM not possible"
        inputmat = inp.view((-1, in_features))
        if fp8:
            assert_dim_for_fp8_exec(inputmat)
            assert_dim_for_fp8_exec(fc1_weight)
            assert_dim_for_fp8_exec(fc2_weight)

        update_fp8_weights = is_first_microbatch is None or is_first_microbatch

        activation_func = _act_func(activation)[0]

        # Cast for native AMP
        inputmat = cast_if_needed(inputmat, activation_dtype)
        ln_weight = cast_if_needed(ln_weight, activation_dtype)
        if ln_bias is not None:
            ln_bias = cast_if_needed(ln_bias, activation_dtype)

        if ub_split_ag or ub_atomic_gemm_ag:
            tp_world_size = get_distributed_world_size(tp_group)
            if tp_world_size == 1 or (not is_grad_enabled) or return_layernorm_output:
                ub_split_ag = False
                ub_atomic_gemm_ag = False
        ub_overlap_ag = ub_split_ag or ub_atomic_gemm_ag
        if ub_overlap_ag:
            ub_obj_lnout = get_ub("fc1_fprop")
            ln_out = ub_obj_lnout.get_ubuf_output(0)
        else:
            ln_out_dtype = torch.uint8 if (fp8 and not return_layernorm_output) else inputmat.dtype
            ln_out = torch.empty_like(inputmat, dtype=ln_out_dtype)
        if ub_split_rs or ub_atomic_gemm_rs:
            tp_world_size = get_distributed_world_size(tp_group)
            if tp_world_size == 1:
                ub_split_rs = False
                ub_atomic_gemm_rs = False
        if ub_atomic_gemm_rs or ub_atomic_gemm_ag:
            assert fp8, "AtomicGemm overlap supported only for FP8 GEMM."

        fp8_dtype_forward = get_fp8_te_dtype(fp8_meta["recipe"], fprop_tensor=True)

        ln_out, mu, rsigma = _apply_normalization(inputmat,
                                                  ln_out,
                                                  ln_weight,
                                                  ln_bias,
                                                  eps,
                                                  fp8 and not return_layernorm_output,
                                                  fp8_meta,
                                                  normalization,
                                                  fwd_ln_sm_margin,
                                                  zero_centered_gamma,
                                                  is_grad_enabled)
        # If residual connection is after LN, we need `ln_out`
        # tensor in higher precision, this comes at the cost
        # of an extra fp8 cast.
        if return_layernorm_output:
            ln_out_return = ln_out
            if fp8:
                ln_out = tex.cast_to_fp8(
                    ln_out,
                    fp8_meta["scaling_fwd"],
                    tex.FP8FwdTensors.GEMM1_INPUT,
                    fp8_dtype_forward,
                )
        # Column Parallel Linear
        if ub_overlap_ag:
            ln_out_total = ub_obj_lnout.get_ubuf_output(1)
            ln_out = torch.empty_like(ln_out)
        elif set_parallel_mode and sequence_parallel:
            ln_out_total, _ = gather_along_first_dim(ln_out, tp_group)
        else:
            ln_out_total = ln_out

        if fp8:
            bias_dtype = (
                torch.bfloat16
                if activation_dtype == torch.float32
                else activation_dtype
            )
            fc1_bias = cast_if_needed(fc1_bias, bias_dtype) if use_fc1_bias else fc1_bias
            fc2_bias = cast_if_needed(fc2_bias, bias_dtype) if use_fc2_bias else fc2_bias

            if primary_weights_in_fp8:
                # Weights are already in FP8
                fc1_weight.reset_fp8_meta_scale_inv()
                fc2_weight.reset_fp8_meta_scale_inv()
                fc1_weight_fp8 = fc1_weight
                fc2_weight_fp8 = fc2_weight
                fc1_weight_t_fp8 = None
                fc2_weight_t_fp8 = None
            elif update_fp8_weights:
                # Need to cast weights to FP8
                fc1_weight_fp8 = Float8Tensor(
                    data=fc1_weight_fp8._data,
                    fp8_meta=fp8_meta,
                    fp8_meta_index=tex.FP8FwdTensors.GEMM1_WEIGHT,
                )
                fc2_weight_fp8 = Float8Tensor(
                    data=fc2_weight_fp8._data,
                    fp8_meta=fp8_meta,
                    fp8_meta_index=tex.FP8FwdTensors.GEMM2_WEIGHT,
                )
                if is_grad_enabled:
                    # Fused cast-transpose kernels
                    tex.fp8_cast_transpose_fused(
                        fc1_weight,
                        fp8_meta["scaling_fwd"],
                        tex.FP8FwdTensors.GEMM1_WEIGHT,
                        fp8_dtype_forward,
                        cast_out=fc1_weight_fp8._data,
                        transpose_out=fc1_weight_t_fp8._data,
                    )
                    tex.fp8_cast_transpose_fused(
                        fc2_weight,
                        fp8_meta["scaling_fwd"],
                        tex.FP8FwdTensors.GEMM2_WEIGHT,
                        fp8_dtype_forward,
                        cast_out=fc2_weight_fp8._data,
                        transpose_out=fc2_weight_t_fp8._data,
                    )
                else:
                    fc1_weight_fp8._data = tex.cast_to_fp8(
                        fc1_weight,
                        fp8_meta["scaling_fwd"],
                        tex.FP8FwdTensors.GEMM1_WEIGHT,
                        fp8_dtype_forward,
                    )
                    fc1_weight_t_fp8 = None
                    fc2_weight_fp8._data = tex.cast_to_fp8(
                        fc2_weight,
                        fp8_meta["scaling_fwd"],
                        tex.FP8FwdTensors.GEMM2_WEIGHT,
                        fp8_dtype_forward,
                    )
                    fc2_weight_t_fp8 = None

            ub_algo = tex.UbufOverlapAlgo.SPLIT_PIPELINED_AG if ub_split_ag else None
            ub_algo = tex.UbufOverlapAlgo.ATOMIC_GEMM_AG if ub_atomic_gemm_ag else ub_algo
            fc1_out, _ = tex.fp8_gemm(
                fc1_weight_fp8._data,
                fp8_meta["scaling_fwd"].scale_inv,
                tex.FP8FwdTensors.GEMM1_WEIGHT,
                fp8_dtype_forward,
                ln_out_total,
                fp8_meta["scaling_fwd"].scale_inv,
                tex.FP8FwdTensors.GEMM1_INPUT,
                fp8_dtype_forward,
                activation_dtype,
                get_workspace(),
                bias=fc1_bias,
                use_bias=use_fc1_bias,
                use_split_accumulator=_2X_ACC_FPROP,
                ub_algo=ub_algo,
                ub=ub_obj_lnout if ub_overlap_ag else None,
                extra_output_tensor=ln_out if ub_overlap_ag else None,
            )
            if not is_grad_enabled:
                clear_tensor_data(ln_out_total)

            gelu_out = activation_func(
                fc1_out,
                fp8_meta["scaling_fwd"],
                tex.FP8FwdTensors.GEMM2_INPUT,
                fp8_dtype_forward,
            )
            if not is_grad_enabled:
                clear_tensor_data(fc1_out)

            fc2_out_index, fc2_meta_tensor, fc2_te_type, out_type = (
                None, None, None, activation_dtype)
            if ub_split_rs or ub_atomic_gemm_rs:
                ub_obj_fc2out = get_ub("fc2_fprop")
                fc2_out = ub_obj_fc2out.get_ubuf_output(1)
                dim_size = list(gelu_out.size())
                dim_size[0] = dim_size[0] // tp_world_size
                dim_size[1] = fc2_weight.size(0)
                rs_out = torch.empty(dim_size, dtype=activation_dtype, device=gelu_out.device)

                if ub_obj_fc2out.is_fp8_ubuf():
                    fc2_out_index = tex.FP8FwdTensors.GEMM2_OUTPUT
                    fc2_meta_tensor = fp8_meta["scaling_fwd"]
                    fc2_te_type = fp8_dtype_forward
                    out_type = torch.uint8
                    ub_obj_fc2out.set_ubuf_scale_inv(fc2_meta_tensor.scale_inv[fc2_out_index])
            else:
                dim_size = list(gelu_out.size())
                dim_size[1] = fc2_weight.size(0)
                fc2_out = torch.empty(dim_size, dtype=activation_dtype, device=gelu_out.device)

            ub_algo=tex.UbufOverlapAlgo.ATOMIC_GEMM_RS if ub_atomic_gemm_rs else None
            ub_algo=tex.UbufOverlapAlgo.SPLIT_PIPELINED_RS if ub_split_rs else ub_algo
            _ = tex.fp8_gemm(
                fc2_weight_fp8._data,
                fp8_meta["scaling_fwd"].scale_inv,
                tex.FP8FwdTensors.GEMM2_WEIGHT,
                fp8_dtype_forward,
                gelu_out,
                fp8_meta["scaling_fwd"].scale_inv,
                tex.FP8FwdTensors.GEMM2_INPUT,
                fp8_dtype_forward,
                out_type,
                get_workspace(),
                bias=fc2_bias,
                use_bias=use_fc2_bias,
                use_split_accumulator=_2X_ACC_FPROP,
                out=fc2_out,
                ub_algo=ub_algo,
                ub=ub_obj_fc2out if ub_split_rs or ub_atomic_gemm_rs else None,
                extra_output_tensor=rs_out if ub_split_rs or ub_atomic_gemm_rs else None,
                out_index=fc2_out_index,
                fp8_meta_tensor = fc2_meta_tensor,
                D_dtype = fc2_te_type,
            )
            if not is_grad_enabled:
                clear_tensor_data(gelu_out)
        else:
            # Cast for native AMP
            fc1_weight = cast_if_needed(fc1_weight, activation_dtype)
            fc2_weight = cast_if_needed(fc2_weight, activation_dtype)
            fc1_bias = (
                cast_if_needed(fc1_bias, activation_dtype) if use_fc1_bias else fc1_bias
            )
            fc2_bias = (
                cast_if_needed(fc2_bias, activation_dtype) if use_fc2_bias else fc2_bias
            )

            if fp8_calibration:
                # amax of fc1 input
                amin, amax = ln_out_total.aminmax()
                fp8_meta["scaling_fwd"].amax_history[0][tex.FP8FwdTensors.GEMM1_INPUT] = \
                    torch.max(-amin, amax).float()
                # amax of fc1 weight
                amin, amax = fc1_weight.aminmax()
                fp8_meta["scaling_fwd"].amax_history[0][tex.FP8FwdTensors.GEMM1_WEIGHT] = \
                    torch.max(-amin, amax).float()

            fc1_outputs = tex.gemm(
                fc1_weight,
                ln_out_total,
                activation_dtype,
                get_workspace(),
                bias=fc1_bias,
                use_bias=(not bias_gelu_nvfusion) and use_fc1_bias,
                gelu=not bias_gelu_nvfusion and (activation == 'gelu'),
                ub_algo=tex.UbufOverlapAlgo.SPLIT_PIPELINED_AG if ub_split_ag else None,
                ub=ub_obj_lnout if ub_split_ag else None,
                extra_output_tensor=ln_out if ub_split_ag else None,
            )
            if not is_grad_enabled:
                clear_tensor_data(ln_out_total)

            if bias_gelu_nvfusion:
                fc1_out, _, _ = fc1_outputs
                gelu_out = bias_gelu_fused(fc1_out, fc1_bias)
            else:
                if activation == 'gelu':
                    gelu_out, _, fc1_out = fc1_outputs
                else:
                    fc1_out, _, _ = fc1_outputs
                    gelu_out = activation_func(fc1_out,
                                               None,
                                               tex.FP8FwdTensors.GEMM2_INPUT,
                                               TE_DType[fc1_out.dtype])
            if not is_grad_enabled:
                clear_tensor_data(fc1_out)

            if fp8_calibration:
                # amax of fc2 input
                amin, amax = gelu_out.aminmax()
                fp8_meta["scaling_fwd"].amax_history[0][tex.FP8FwdTensors.GEMM2_INPUT] = \
                    torch.max(-amin, amax).float()
                # amax of fc2 weight
                amin, amax = fc2_weight.aminmax()
                fp8_meta["scaling_fwd"].amax_history[0][tex.FP8FwdTensors.GEMM2_WEIGHT] = \
                    torch.max(-amin, amax).float()

            if ub_split_rs:
                ub_obj_fc2out = get_ub("fc2_fprop")
                fc2_out = ub_obj_fc2out.get_ubuf_output(1)
                dim_size = list(gelu_out.size())
                dim_size[0] = dim_size[0] // tp_world_size
                dim_size[1] = fc2_weight.size(0)
                rs_out = torch.empty(dim_size, dtype=activation_dtype, device=gelu_out.device)
            else:
                dim_size = list(gelu_out.size())
                dim_size[1] = fc2_weight.size(0)
                fc2_out = torch.empty(dim_size, dtype=activation_dtype, device=gelu_out.device)
            _ = tex.gemm(
                fc2_weight,
                gelu_out,
                activation_dtype,
                get_workspace(),
                bias=fc2_bias,
                use_bias=use_fc2_bias,
                out=fc2_out,
                ub_algo=tex.UbufOverlapAlgo.SPLIT_PIPELINED_RS if ub_split_rs else None,
                ub=ub_obj_fc2out if ub_split_rs else None,
                extra_output_tensor=rs_out if ub_split_rs else None,
            )
            if not is_grad_enabled:
                clear_tensor_data(gelu_out)

        if is_grad_enabled:
            if cpu_offloading:
                if fuse_wgrad_accumulation:
                    fc1_weight.main_grad.weight_offloading = True
                    fc2_weight.main_grad.weight_offloading = True
<<<<<<< HEAD
                if fp8 and fc1_weight_t_fp8 is not None:
                    fc1_weight_t_fp8.weight_offloading = True
                if fp8 and fc2_weight_t_fp8 is not None:
=======
                if fp8:
                    fc1_weight_t_fp8.weight_offloading = True
>>>>>>> f5412e5f
                    fc2_weight_t_fp8.weight_offloading = True
                ln_weight.weight_offloading = True
                fc1_weight.weight_offloading = True
                fc2_weight.weight_offloading = True
                fc1_bias.weight_offloading = True

                inputmat.activation_offloading = True
<<<<<<< HEAD
                mu.activation_offloading = True
=======
                if normalization == "LayerNorm":
                    mu.activation_offloading = True
>>>>>>> f5412e5f
                rsigma.activation_offloading = True
                ln_out.activation_offloading = True
                fc1_out.activation_offloading = True
                gelu_out.activation_offloading = True

            ctx.save_for_backward(
                inputmat,
                ln_weight,
                mu,
                rsigma,
                ln_out,
                fc1_out,
                gelu_out,
                fc1_weight,
                fc1_weight.main_grad if (cpu_offloading and fuse_wgrad_accumulation) else None,
                fc1_weight_t_fp8,
                fc2_weight,
                fc2_weight.main_grad if (cpu_offloading and fuse_wgrad_accumulation) else None,
                fc2_weight_t_fp8,
                fc1_bias,
                fp8_meta["scaling_fwd"].scale_inv.clone() if fp8 else None,
            )
            ctx.activation_dtype = activation_dtype
            ctx.activation = activation
            ctx.fp8 = fp8
            ctx.fp8_meta = fp8_meta
            ctx.fuse_wgrad_accumulation = fuse_wgrad_accumulation
            ctx.cpu_offloading = cpu_offloading
            ctx.is_first_microbatch = is_first_microbatch
            ctx.use_fc1_bias = use_fc1_bias
            ctx.use_fc2_bias = use_fc2_bias
            ctx.sequence_parallel = sequence_parallel
            ctx.tensor_parallel = tensor_parallel
            ctx.inp_shape = inp.shape
            ctx.tp_group = tp_group
            ctx.tp_size = tp_size
            ctx.bias_gelu_nvfusion = bias_gelu_nvfusion
            ctx.return_layernorm_output = return_layernorm_output
            ctx.set_parallel_mode = set_parallel_mode
            ctx.bwd_ln_sm_margin = bwd_ln_sm_margin
            ctx.zero_centered_gamma = zero_centered_gamma
            ctx.ub_bulk_wgrad = ub_bulk_wgrad
            ctx.ub_bulk_dgrad = ub_bulk_dgrad
            ctx.ub_split_ag = ub_split_ag
            ctx.ub_atomic_gemm_ag = ub_atomic_gemm_ag
            ctx.requires_dgrad = inp.requires_grad
            ctx.normalization = normalization

        # Row Parallel Linear
        if ub_split_rs or ub_atomic_gemm_rs:
            fc2_out = rs_out
        elif set_parallel_mode and sequence_parallel:
            fc2_out, _ = reduce_scatter_along_first_dim(fc2_out, tp_group)
        elif set_parallel_mode and tensor_parallel:
            fc2_out, _ = allreduce(fc2_out, tp_group)

        # [*, in_features] -> [*, out_features] except first dimension changes for SP
        fc2_out = fc2_out.view(-1, *inp.shape[1:-1], fc2_out.shape[-1])

        if return_layernorm_output:
            return fc2_out, ln_out_return.view_as(inp)
        return fc2_out


    @staticmethod
    def backward(
        ctx, *grad_outputs: Tuple[torch.Tensor, ...]
    ) -> Tuple[Union[torch.Tensor, None], ...]:
        with _prepare_backward(
            ctx.fp8, ctx.fp8_meta, ctx.tp_group, ctx.tp_size, name="_LayerNormMLP"
        ):
            (
                inputmat,
                ln_weight,
                mu,
                rsigma,
                ln_out,
                fc1_out,
                gelu_out,
                fc1_weight,
                fc1_weight_main_grad,
                fc1_weight_t_fp8,
                fc2_weight,
                fc2_weight_main_grad,
                fc2_weight_t_fp8,
                fc1_bias,
                fwd_scale_inverses,
            ) = ctx.saved_tensors

            if ctx.cpu_offloading and ctx.fuse_wgrad_accumulation:
                fc1_weight = Parameter(fc1_weight, False)
                fc2_weight = Parameter(fc2_weight, False)

                fc1_weight.main_grad = fc1_weight_main_grad
                fc2_weight.main_grad = fc2_weight_main_grad

            # Primary weights are in FP8.
            if ctx.fp8 and fc1_weight_t_fp8 is None:
                fc1_weight_t_fp8 = fc1_weight.transpose(update_cache=ctx.is_first_microbatch)
            if ctx.fp8 and fc2_weight_t_fp8 is None:
                fc2_weight_t_fp8 = fc2_weight.transpose(update_cache=ctx.is_first_microbatch)

            activation_func = _act_func(ctx.activation)[1]

            if ctx.ub_bulk_dgrad:
                tp_world_size = get_distributed_world_size(ctx.tp_group)
                if tp_world_size == 1:
                    ctx.ub_bulk_dgrad = False
            if ctx.ub_bulk_dgrad:
                dim_size = list(ln_out.size())
                dim_size[0] = dim_size[0] * tp_world_size
                ub_obj_lnout = get_ub("fc1_dgrad")
                ub_obj_lnout.copy_input_to_ubuf(ln_out, 1)
            ub_overlap_ag = ctx.ub_split_ag or ctx.ub_atomic_gemm_ag
            if ub_overlap_ag:
                tp_world_size = get_distributed_world_size(ctx.tp_group)
                if tp_world_size == 1:
                    ctx.ub_split_ag = False
                    ctx.ub_overlap_ag = False
            ub_overlap_ag = ctx.ub_split_ag or ctx.ub_atomic_gemm_ag

            if ub_overlap_ag:
                dim_size = list(grad_outputs[0].size())
                dim_size[0] = dim_size[0] * tp_world_size
                ctx.ub_obj_gradout = get_ub("fc2_dgrad")

            ctx.use_bias = ctx.use_fc2_bias # For grad_output_preprocess
            (
                grad_output,
                grad_output_c,
                grad_output_t,
                fc2_bias_grad,
            ) = TransformerEngineBaseModule.grad_output_preprocess(
                ctx, grad_outputs[0], True
            )

            if ctx.ub_bulk_wgrad:
                tp_world_size = get_distributed_world_size(ctx.tp_group)
                if tp_world_size == 1:
                    ctx.ub_bulk_wgrad = False
            # Column Parallel Linear
            # Overlap input AG with dgrad
            if (fc1_weight.requires_grad
                and (not ctx.ub_bulk_dgrad)
                and ctx.set_parallel_mode
                and ctx.sequence_parallel):
                ln_out_total, handle = gather_along_first_dim(
                    ln_out, ctx.tp_group, async_op=True
                )
            else:
                ln_out_total = ln_out
                handle = None

            if ctx.is_first_microbatch is not None:
                accumulate_wgrad_into_param_main_grad = (
                    ctx.fuse_wgrad_accumulation and not ctx.is_first_microbatch
                )
            else:
                accumulate_wgrad_into_param_main_grad = ctx.fuse_wgrad_accumulation

            if ctx.fp8:
                fp8_dtype_forward = get_fp8_te_dtype(
                    ctx.fp8_meta["recipe"], fprop_tensor=True
                )
                fp8_dtype_backward = get_fp8_te_dtype(
                    ctx.fp8_meta["recipe"], fprop_tensor=False
                )

                ub_algo = tex.UbufOverlapAlgo.SPLIT_PIPELINED_AG if ctx.ub_split_ag else None
                ub_algo = tex.UbufOverlapAlgo.ATOMIC_GEMM_AG if ctx.ub_atomic_gemm_ag else ub_algo
                # FC2 DGRAD; Unconditional
                fc2_dgrad, _ = tex.fp8_gemm(
                    fc2_weight_t_fp8._data,
                    fwd_scale_inverses,
                    tex.FP8FwdTensors.GEMM2_WEIGHT,
                    fp8_dtype_forward,
                    grad_output_c,
                    ctx.fp8_meta["scaling_bwd"].scale_inv,
                    tex.FP8BwdTensors.GRAD_OUTPUT1,
                    fp8_dtype_backward,
                    ctx.activation_dtype,
                    get_workspace(),
                    use_split_accumulator=_2X_ACC_DGRAD,
                    ub_algo=ub_algo,
                    ub=ctx.ub_obj_gradout if ub_overlap_ag else None,
                )
                if ub_overlap_ag:
                    grad_output_t = tex.fp8_transpose(grad_output_c, fp8_dtype_backward)
                clear_tensor_data(grad_output_c)

                # FC2 WGRAD
                if not ctx.fp8_meta["recipe"].override_linear_precision.wgrad:
                    if fc2_weight.requires_grad:
                        gelu_out_t = tex.fp8_transpose(gelu_out, fp8_dtype_forward)
                        clear_tensor_data(gelu_out)
                        fc2_wgrad, _ = tex.fp8_gemm(
                            gelu_out_t,
                            fwd_scale_inverses,
                            tex.FP8FwdTensors.GEMM2_INPUT,
                            fp8_dtype_forward,
                            grad_output_t,
                            ctx.fp8_meta["scaling_bwd"].scale_inv,
                            tex.FP8BwdTensors.GRAD_OUTPUT1,
                            fp8_dtype_backward,
                            ctx.activation_dtype,
                            get_workspace(),
                            accumulate=accumulate_wgrad_into_param_main_grad,
                            out=fc2_weight.main_grad
                            if ctx.fuse_wgrad_accumulation
                            else None,
                            use_split_accumulator=_2X_ACC_WGRAD,
                        )
                        clear_tensor_data(gelu_out_t, grad_output_t)

                    if ctx.activation == 'gelu':
                        fc1_bias_grad, dgelu, dgelu_t = tex.fp8_cast_transpose_bgrad_dgelu_fused(
                            fc2_dgrad,
                            fc1_out,
                            ctx.fp8_meta["scaling_bwd"],
                            tex.FP8BwdTensors.GRAD_OUTPUT2,
                            fp8_dtype_backward,
                        )
                    else:
                        dgelu = activation_func(fc2_dgrad, fc1_out,
                                                TE_DType[fc2_dgrad.dtype])
                        fc1_bias_grad, dgelu, dgelu_t = tex.fp8_cast_transpose_bgrad_fused(
                            dgelu,
                            ctx.fp8_meta["scaling_bwd"],
                            tex.FP8BwdTensors.GRAD_OUTPUT2,
                            fp8_dtype_backward,
                        )
                    clear_tensor_data(fc1_out)
                else:
                    if fc2_weight.requires_grad:
                        gelu_out_c = tex.cast_from_fp8(
                            gelu_out,
                            ctx.fp8_meta["scaling_fwd"],
                            tex.FP8FwdTensors.GEMM2_INPUT,
                            fp8_dtype_forward,
                            TE_DType[ctx.activation_dtype],
                        )
                        clear_tensor_data(gelu_out)
                        fc2_wgrad, _, _ = tex.gemm(
                            gelu_out_c,
                            grad_output,
                            ctx.activation_dtype,
                            get_workspace(),
                            layout="NT",
                            grad=True,
                            use_bias=False,
                            accumulate=accumulate_wgrad_into_param_main_grad,
                            out=fc2_weight.main_grad
                            if ctx.fuse_wgrad_accumulation
                            else None,
                        )
                        clear_tensor_data(gelu_out_c)

                    if ctx.activation == 'gelu':
                        fc1_bias_grad, dgelu_no_fp8 = bgrad_dgelu_fused(
                            fc2_dgrad, fc1_out, fc1_bias
                        )
                    else:
                        dgelu_no_fp8 = activation_func(fc2_dgrad,
                                                       fc1_out,
                                                       TE_DType[fc2_dgrad.dtype])
                        fc1_bias_grad = dgelu_no_fp8.sum(dim=0)
                    clear_tensor_data(fc1_out)

                    dgelu = tex.cast_to_fp8(
                        dgelu_no_fp8,
                        ctx.fp8_meta["scaling_bwd"],
                        tex.FP8BwdTensors.GRAD_OUTPUT2,
                        fp8_dtype_backward,
                    )
                    dgelu_t = None

                out_index, meta_tensor, out_te_type, out_type = (
                    None, None, None, ctx.activation_dtype)
                fc1_dgrad_size = list(dgelu.size())
                fc1_dgrad_size[1] = fc1_weight.size(1)
                if ctx.ub_bulk_wgrad: # allocate dgrad output
                    ub_obj_dgrad = get_ub("fc1_wgrad")
                    fc1_dgrad = ub_obj_dgrad.get_ubuf_output(1) # AllGather output
                    if ub_obj_dgrad.is_fp8_ubuf():
                        out_index = tex.FP8BwdTensors.GRAD_INPUT2
                        meta_tensor = ctx.fp8_meta["scaling_bwd"]
                        out_te_type = fp8_dtype_backward
                        out_type = torch.uint8
                        ub_obj_dgrad.set_ubuf_scale_inv(meta_tensor.scale_inv[out_index])
                else:
                    fc1_dgrad = torch.empty(
                        fc1_dgrad_size, dtype=ctx.activation_dtype, device=fc1_weight.device
                    )
                # FC1 DGRAD: Unconditional
                _ = tex.fp8_gemm(
                    fc1_weight_t_fp8._data,
                    fwd_scale_inverses,
                    tex.FP8FwdTensors.GEMM1_WEIGHT,
                    fp8_dtype_forward,
                    dgelu,
                    ctx.fp8_meta["scaling_bwd"].scale_inv,
                    tex.FP8BwdTensors.GRAD_OUTPUT2,
                    fp8_dtype_backward,
                    out_type,
                    get_workspace(),
                    out=fc1_dgrad,
                    use_split_accumulator=_2X_ACC_DGRAD,
                    ub_algo=tex.UbufOverlapAlgo.BULK_OVERLAP_AG if ctx.ub_bulk_dgrad else None,
                    ub=ub_obj_lnout if ctx.ub_bulk_dgrad else None,
                    out_index=out_index,
                    fp8_meta_tensor = meta_tensor,
                    D_dtype = out_te_type,
                )
            else:
                # FC2 DGRAD; Unconditional
                fc2_dgrad, _, _ = tex.gemm(
                    fc2_weight,
                    grad_output,
                    ctx.activation_dtype,
                    get_workspace(),
                    layout="NN",
                    gelu=(not ctx.bias_gelu_nvfusion) and (ctx.activation == 'gelu'),
                    grad=True,
                    gelu_input=fc1_out,
                    ub_algo=tex.UbufOverlapAlgo.SPLIT_PIPELINED_AG if ctx.ub_split_ag else None,
                    ub=ctx.ub_obj_gradout if ctx.ub_split_ag else None,
                )

                # FC2 WGRAD
                if fc2_weight.requires_grad:
                    fc2_wgrad, fc2_bias_grad, _ = tex.gemm(
                        gelu_out,
                        grad_output,
                        ctx.activation_dtype,
                        get_workspace(),
                        layout="NT",
                        grad=True,
                        use_bias=ctx.use_fc2_bias,
                        accumulate=accumulate_wgrad_into_param_main_grad,
                        out=fc2_weight.main_grad if ctx.fuse_wgrad_accumulation else None,
                    )
                clear_tensor_data(gelu_out)

                if ctx.bias_gelu_nvfusion and ctx.activation == 'gelu':
                    fc1_bias_grad, fc2_dgrad = bgrad_dgelu_fused(fc2_dgrad, fc1_out, fc1_bias)
                else:
                    if ctx.activation != 'gelu':
                        fc2_dgrad = activation_func(fc2_dgrad,
                                                    fc1_out,
                                                    TE_DType[fc2_dgrad.dtype])

                    # For non-fp8 execution, FC1 bias gradient is fused with FC1 wgrad GEMM
                    # and will not be calculated in case wgrad is not required.
                    if not fc1_weight.requires_grad:
                        fc1_bias_grad = fc2_dgrad.sum(dim=0)

                # Overwrite data. Deleting the tensor does not release underlying memory.
                clear_tensor_data(fc1_out)
                dgelu = fc2_dgrad

                fc1_dgrad_size = list(dgelu.size())
                fc1_dgrad_size[1] = fc1_weight.size(1)
                if ctx.ub_bulk_wgrad: # allocate dgrad output
                    ub_obj_dgrad = get_ub("fc1_wgrad")
                    fc1_dgrad = ub_obj_dgrad.get_ubuf_output(1) # AllGather output
                else:
                    fc1_dgrad = torch.empty(
                        fc1_dgrad_size, dtype=ctx.activation_dtype, device=fc1_weight.device
                    )

                # FC1 DGRAD: Unconditional
                _ = tex.gemm(
                    fc1_weight,
                    dgelu,
                    ctx.activation_dtype,
                    get_workspace(),
                    out=fc1_dgrad,
                    layout="NN",
                    grad=True,
                    ub_algo=tex.UbufOverlapAlgo.BULK_OVERLAP_AG if ctx.ub_bulk_dgrad else None,
                    ub=ub_obj_lnout if ctx.ub_bulk_dgrad else None
                )

            if ctx.ub_bulk_dgrad:
                ln_out_total = ub_obj_lnout.get_ubuf_output(1)
            # Overlap dgrad-RS/AR with wgrad
            if ctx.set_parallel_mode and ctx.sequence_parallel:
                if not ctx.ub_bulk_dgrad and handle is not None:
                    handle.wait()
                if not ctx.ub_bulk_wgrad:
                    fc1_dgrad, handle = reduce_scatter_along_first_dim(
                        fc1_dgrad, ctx.tp_group, async_op=True
                    )
            elif ctx.set_parallel_mode and ctx.tensor_parallel:
                fc1_dgrad, handle = allreduce(fc1_dgrad, ctx.tp_group, async_op=True)

            if fc1_weight.requires_grad:
                if ctx.fp8:
                    # FC1 WGRAD
                    extra_output_tensor = None
                    if ctx.ub_bulk_wgrad:
                        if ub_obj_dgrad.is_fp8_ubuf():
                            dim_size = list(ub_obj_dgrad.get_ubuf_output(0).size()) # RS output
                            extra_output_tensor = torch.empty(
                                dim_size, dtype=ctx.activation_dtype, device=fc1_dgrad.device)
                            fc1_dgrad = extra_output_tensor
                        else:
                            fc1_dgrad = ub_obj_dgrad.get_ubuf_output(0)
                    if not ctx.fp8_meta["recipe"].override_linear_precision.wgrad:
                        ln_out_total_t = tex.fp8_transpose(ln_out_total, fp8_dtype_forward)
                        fc1_wgrad, _ = tex.fp8_gemm(
                            ln_out_total_t,
                            fwd_scale_inverses,
                            tex.FP8FwdTensors.GEMM1_INPUT,
                            fp8_dtype_forward,
                            dgelu_t,
                            ctx.fp8_meta["scaling_bwd"].scale_inv,
                            tex.FP8BwdTensors.GRAD_OUTPUT2,
                            fp8_dtype_backward,
                            ctx.activation_dtype,
                            get_workspace(),
                            accumulate=accumulate_wgrad_into_param_main_grad,
                            out=fc1_weight.main_grad
                            if ctx.fuse_wgrad_accumulation
                            else None,
                            use_split_accumulator=_2X_ACC_WGRAD,
                            ub_algo=tex.UbufOverlapAlgo.BULK_OVERLAP_RS
                            if ctx.ub_bulk_wgrad else None,
                            ub=ub_obj_dgrad if ctx.ub_bulk_wgrad else None,
                            extra_output_tensor=extra_output_tensor,
                        )
                        clear_tensor_data(ln_out_total_t, dgelu_t)
                    else:
                        ln_out_total_c = tex.cast_from_fp8(
                            ln_out_total,
                            ctx.fp8_meta["scaling_fwd"],
                            tex.FP8FwdTensors.GEMM1_INPUT,
                            fp8_dtype_forward,
                            TE_DType[ctx.activation_dtype],
                        )
                        fc1_wgrad, _, _ = tex.gemm(
                            ln_out_total_c,
                            dgelu_no_fp8,
                            ctx.activation_dtype,
                            get_workspace(),
                            layout="NT",
                            grad=True,
                            accumulate=accumulate_wgrad_into_param_main_grad,
                            out=fc1_weight.main_grad
                            if ctx.fuse_wgrad_accumulation
                            else None,
                            ub_algo=tex.UbufOverlapAlgo.BULK_OVERLAP_RS
                            if ctx.ub_bulk_wgrad else None,
                            ub=ub_obj_dgrad if ctx.ub_bulk_wgrad else None,
                            extra_output_tensor=extra_output_tensor,
                        )
                        clear_tensor_data(ln_out_total_c, dgelu_no_fp8)
                else:
                    # FC1 WGRAD
                    fc1_wgrad_outputs = tex.gemm(
                        ln_out_total,
                        dgelu,
                        ctx.activation_dtype,
                        get_workspace(),
                        layout="NT",
                        grad=True,
                        use_bias=not ctx.bias_gelu_nvfusion,
                        accumulate=accumulate_wgrad_into_param_main_grad,
                        out=fc1_weight.main_grad if ctx.fuse_wgrad_accumulation else None,
                        ub_algo=tex.UbufOverlapAlgo.BULK_OVERLAP_RS if ctx.ub_bulk_wgrad else None,
                        ub=ub_obj_dgrad if ctx.ub_bulk_wgrad else None
                    )
                    clear_tensor_data(ln_out_total, dgelu)

                    if ctx.bias_gelu_nvfusion:
                        fc1_wgrad, _, _ = fc1_wgrad_outputs
                    else:
                        fc1_wgrad, fc1_bias_grad, _ = fc1_wgrad_outputs
                    if ctx.ub_bulk_wgrad:
                        fc1_dgrad = ub_obj_dgrad.get_ubuf_output(0) # Reduce-scatter output

            # Column Parallel Linear
            if ((not ctx.ub_bulk_wgrad)
                and ctx.set_parallel_mode
                and ctx.tensor_parallel
                and handle is not None):
                handle.wait()

            # LayerNorm gradient
            dgrad = fc1_dgrad.view(inputmat.shape)

            # Residual gradient
            if ctx.return_layernorm_output:
                dgrad = dgrad + grad_outputs[1].view_as(dgrad)

            if ctx.normalization == "LayerNorm":
                dgrad, dgamma, dbeta = tex.layernorm_bwd(
                    dgrad, inputmat, mu, rsigma, ln_weight,
                    ctx.bwd_ln_sm_margin, ctx.zero_centered_gamma
                )
            elif ctx.normalization == "RMSNorm":
                dgrad, dgamma = tex.rmsnorm_bwd(
                    dgrad, inputmat, rsigma, ln_weight,
                    ctx.bwd_ln_sm_margin, ctx.zero_centered_gamma
                )
                dbeta = None

        if fc1_weight.requires_grad:
            # Handle custom DDP from mcore.
            if ctx.fuse_wgrad_accumulation and hasattr(fc1_weight, 'grad_added_to_main_grad'):
                fc1_weight.grad_added_to_main_grad = True
                if getattr(fc1_weight, 'zero_out_wgrad', False):
                    fc1_wgrad = torch.zeros(fc1_weight.main_grad.shape,
                                            dtype=fc1_weight.dtype,
                                            device=torch.cuda.current_device(),
                                            requires_grad=False
                                           )
                else:
                    fc1_wgrad = torch.empty(fc1_weight.main_grad.shape,
                                            dtype=fc1_weight.dtype,
                                            device=torch.cuda.current_device(),
                                            requires_grad=False
                                           )
            elif ctx.fuse_wgrad_accumulation:
                fc1_wgrad = None
        else:
            fc1_wgrad = None

        if fc2_weight.requires_grad:
            # Handle custom DDP from mcore.
            if ctx.fuse_wgrad_accumulation and hasattr(fc2_weight, 'grad_added_to_main_grad'):
                fc2_weight.grad_added_to_main_grad = True
                if getattr(fc2_weight, 'zero_out_wgrad', False):
                    fc2_wgrad = torch.zeros(fc2_weight.main_grad.shape,
                                            dtype=fc2_weight.dtype,
                                            device=torch.cuda.current_device(),
                                            requires_grad=False
                                           )
                else:
                    fc2_wgrad = torch.empty(fc2_weight.main_grad.shape,
                                            dtype=fc2_weight.dtype,
                                            device=torch.cuda.current_device(),
                                            requires_grad=False
                                           )
            elif ctx.fuse_wgrad_accumulation:
                fc2_wgrad = None
        else:
            fc2_wgrad = None

        return (
            dgrad.view(ctx.inp_shape) if ctx.requires_dgrad else None,
            dgamma,
            dbeta,
            fc1_wgrad,
            None,
            None,
            fc1_bias_grad if ctx.use_fc1_bias else None,
            None,
            fc2_wgrad,
            None,
            None,
            fc2_bias_grad if ctx.use_fc2_bias else None,
            None,
            None,
            None,
            None,
            None,
            None,
            None,
            None,
            None,
            None,
            None,
            None,
            None,
            None,
            None,
            None,
            None,
            None,
            None,
            None,
            None,
            None,
            None,
            None,
            None,
            None,
            None,
            None,
            None,
        )


class LayerNormMLP(TransformerEngineBaseModule):
    r"""
    Applies layer normalization on the input followed by the MLP module, consisting of
    2 successive linear transformations, separated by the GeLU activation.

    Parameters
    ----------
    hidden_size : int
                 size of each input sample.
    ffn_hidden_size : int
                     intermediate size to which input samples are projected.
    eps : float, default = 1e-5
         a value added to the denominator of layer normalization for numerical stability.
    bias : bool, default = `True`
          if set to `False`, the FC1 and FC2 layers will not learn an additive bias.
    normalization : { 'LayerNorm', 'RMSNorm' }, default = 'LayerNorm'
                   type of normalization applied.
    activation : str, default = 'gelu'
          activation function used.
          Options: 'gelu', 'geglu', 'relu', 'reglu', 'squared_relu', 'swiglu'.
    init_method : Callable, default = `None`
                 used for initializing FC1 weights in the following way: `init_method(weight)`.
                 When set to `None`, defaults to `torch.nn.init.normal_(mean=0.0, std=0.023)`.
    output_layer_init_method : Callable, default = `None`
                              used for initializing FC2 weights in the following way:
                              `output_layer_init_method(weight)`. When set to `None`, defaults to
                              `torch.nn.init.normal_(mean=0.0, std=0.023)`.
    return_layernorm_output : bool, default = `False`
                             if set to `True`, output of layernorm is returned from the forward
                             together with the output of the linear transformation.
                             Example use case: residual connection for transformer module
                             is taken post layernorm.
    zero_centered_gamma : bool, default = 'False'
                         if set to 'True', gamma parameter in LayerNorm is initialized to 0 and
                         the LayerNorm formula changes to

                         .. math::
                            y = \frac{x - \mathrm{E}[x]}{ \sqrt{\mathrm{Var}[x] + \varepsilon}} *
                            (1 + \gamma) + \beta
    device : Union[torch.device, str], default = "cuda"
          The device on which the parameters of the model will allocated. It is the user's
          responsibility to ensure all parameters are moved to the GPU before running the
          forward pass.

    Parallelism parameters
    ----------------------
    set_parallel_mode : bool, default = `False`
                      if set to `True`, FC1 is used as Column Parallel and FC2 is used as Row
                      Parallel as described `here <https://arxiv.org/pdf/1909.08053.pdf>`_.
    sequence_parallel : bool, default = `False`
                       if set to `True`, uses sequence parallelism.
    tp_group : ProcessGroup, default = `None`
              tensor parallel process group.
    tp_size : int, default = 1
             used as TP (tensor parallel) world size when TP groups are not formed during
             initialization. In this case, users must call the
             `set_tensor_parallel_group(tp_group)` method on the initialized module before the
             forward pass to supply the tensor parallel group needed for tensor and sequence
             parallel collectives.

    Optimization parameters
    -----------------------
    fuse_wgrad_accumulation : bool, default = 'False'
                             if set to `True`, enables fusing of creation and accumulation of
                             the weight gradient. When enabled, it is assumed that the weights
                             have an additional `main_grad` attribute (used instead of the
                             regular `grad`) which is a pre-allocated buffer of the correct
                             size to accumulate gradients in.
    return_bias : bool, default = `False`
                 when set to `True`, this module will not apply the additive bias for FC2, but
                 instead return the bias value during the forward pass together with the
                 output of the linear transformation :math:`y = xA^T`. This is useful when
                 the bias addition can be fused to subsequent operations.
    params_dtype : torch.dtype, default = `torch.get_default_dtype()`
                  it controls the type used to allocate the initial parameters. Useful when
                  the model is trained with lower precision and the original FP32 parameters
                  would not fit in GPU memory.
    seq_length: int
               sequence length of input samples. Needed for JIT Warmup, a technique where jit fused
               functions are warmed up before training to ensure same kernels are used for forward
               propogation and activation recompute phase.
    micro_batch_size: int
                     batch size per training step. Needed for JIT Warmup, a technique where jit
                     fused functions are warmed up before training to ensure same kernels are
                     used for forward propogation and activation recompute phase.
    """

    def __init__(
        self,
        hidden_size: int,
        ffn_hidden_size: int,
        eps: float = 1e-5,
        sequence_parallel: bool = False,
        return_bias: bool = False,
        get_rng_state_tracker: Optional[Callable] = None,
        tp_group: Optional[dist_group_type] = None,
        tp_size: int = 1,
        init_method: Optional[Callable] = None,
        bias: bool = True,
        normalization: str = 'LayerNorm',
        activation : str = "gelu",
        output_layer_init_method: Optional[Callable] = None,
        fuse_wgrad_accumulation: bool = False,
        params_dtype: Optional[torch.dtype] = None,
        return_layernorm_output: bool = False,
        seq_length: Optional[int] = None,
        micro_batch_size: Optional[int] = None,
        set_parallel_mode: bool = False,
        zero_centered_gamma: bool = False,
        device: Union[torch.device, str] = "cuda",
        ub_bulk_wgrad: bool = False,
        ub_bulk_dgrad: bool = False,
        ub_split_rs: bool = False,
        ub_atomic_gemm_rs: bool = False,
        ub_split_ag: bool = False,
        ub_atomic_gemm_ag: bool = False,
    ) -> None:
        super().__init__()

        params_dtype = torch.get_default_dtype() if params_dtype is None else params_dtype
        self.fuse_wgrad_accumulation = fuse_wgrad_accumulation
        self.normalization = normalization
        assert normalization in ['LayerNorm', 'RMSNorm'], "Unsupported normalization type!"
        self.use_bias = bias
        self.activation = activation
        self.return_bias = return_bias
        self.apply_bias = bias and not return_bias
        self.return_layernorm_output = return_layernorm_output
        self.bias_gelu_nvfusion = (bool(int(os.getenv("NVTE_BIAS_GELU_NVFUSION", "1"))) and
                                   self.activation == 'gelu')
        self.set_parallel_mode = set_parallel_mode
        self.zero_centered_gamma = zero_centered_gamma
        self.primary_weights_in_fp8 = FP8GlobalStateManager.with_fp8_parameters()
        self.ub_bulk_wgrad = ub_bulk_wgrad
        self.ub_bulk_dgrad = ub_bulk_dgrad
        self.ub_split_rs = ub_split_rs
        self.ub_split_ag = ub_split_ag
        self.ub_atomic_gemm_rs = ub_atomic_gemm_rs
        self.ub_atomic_gemm_ag = ub_atomic_gemm_ag

        if (ub_bulk_wgrad # pylint: disable=too-many-boolean-expressions
            or ub_bulk_dgrad
            or ub_split_rs
            or ub_split_ag
            or ub_atomic_gemm_rs
            or ub_atomic_gemm_ag):
            assert (
                tex.userbuf_comm_available()
            ), "Userbuffer communication backend not available."

        if ub_atomic_gemm_rs or ub_atomic_gemm_ag:
            warnings.warn(
                "Atomic gemm uses a beta API from cublas and is not tested for all use cases."
            )

        if tp_group is None:
            self.tp_size = tp_size
            if tp_size == 1:
                self.set_tensor_parallel_group(tp_group)
        else:
            self.tp_size = get_distributed_world_size(tp_group)
            self.set_tensor_parallel_group(tp_group)
        self.set_nccl_overlap_warning_if_tp()

        if init_method is None:
            init_method = get_default_init_method()
        if output_layer_init_method is None:
            output_layer_init_method = get_default_init_method()

        self.sequence_parallel = (self.tp_size > 1) and sequence_parallel
        self.size_per_partition = divide(ffn_hidden_size, self.tp_size)

        # LN init
        self.eps = eps
        layer_norm_weight = Parameter(
            torch.empty(hidden_size, device=device, dtype=params_dtype)
        )
        self.register_parameter('layer_norm_weight', layer_norm_weight,
                                init_fn=init_method_constant(float(not self.zero_centered_gamma)))
        if self.normalization != "RMSNorm":
            layer_norm_bias = Parameter(
                torch.empty(hidden_size, device=device, dtype=params_dtype)
            )
            self.register_parameter('layer_norm_bias', layer_norm_bias,
                                    init_fn=init_method_constant(0.0))
        else:
            self.layer_norm_bias = None

        # FC1 init
        if self.activation in ['reglu', 'geglu', 'swiglu']:
            fc1_output_features = 2 * self.size_per_partition
        else:
            fc1_output_features = self.size_per_partition

        fc1_weight = Parameter(
            torch.empty(
                fc1_output_features, hidden_size, device=device, dtype=params_dtype
            )
        )
        self.register_parameter('fc1_weight', fc1_weight,
                                init_fn=init_method,
                                get_rng_state_tracker=get_rng_state_tracker,
                                fp8_meta_index=tex.FP8FwdTensors.GEMM1_WEIGHT)
        self.fp8_weight_shapes.append(self.fc1_weight.shape)

        if self.use_bias:
            fc1_bias = Parameter(
                torch.empty(fc1_output_features, device=device, dtype=params_dtype)
            )
            self.register_parameter('fc1_bias', fc1_bias,
                                    init_fn=init_method_constant(0.0))
        else:
            self.fc1_bias = torch.Tensor().to(dtype=params_dtype, device=device)

        # FC2 init
        fc2_weight = Parameter(
            torch.empty(hidden_size, self.size_per_partition, device=device, dtype=params_dtype)
        )
        self.register_parameter('fc2_weight', fc2_weight,
                                init_fn=output_layer_init_method,
                                get_rng_state_tracker=get_rng_state_tracker,
                                fp8_meta_index=tex.FP8FwdTensors.GEMM2_WEIGHT)
        self.fp8_weight_shapes.append(self.fc2_weight.shape)

        if self.use_bias:
            fc2_bias = Parameter(
                torch.empty(hidden_size, device=device, dtype=params_dtype)
            )
            self.register_parameter('fc2_bias', fc2_bias,
                                    init_fn=init_method_constant(0.0))
        else:
            self.fc2_bias = torch.Tensor().to(dtype=params_dtype, device=device)

        if self.primary_weights_in_fp8:
            self.init_fp8_metadata(num_gemms=2)
            self.fp8_meta["update_amax_and_scale_fwd"] = True

        self.reset_parameters(defer_init=(device == 'meta'))

        # For RPL, bias has to be added after TP collectives
        # So it cannot be fused with the GEMM
        if self.set_parallel_mode and self.apply_bias:
            self.gemm_bias_unfused_add = True
        else:
            self.gemm_bias_unfused_add = False

        if self.bias_gelu_nvfusion:
            set_jit_fusion_options()
            if seq_length and micro_batch_size:
                warmup_jit_bias_gelu_all_dtypes(
                    self.size_per_partition, seq_length, micro_batch_size
                )

        # These many SMs are subtracted from the total SM count when calling forward
        # and backward LayerNorm C APIs. These envvars can be used to prevent the LN
        # kernels from using all SMs in the device. This is useful for cases such as
        # communication overlap with LN.
        self.fwd_ln_sm_margin = int(os.getenv("NVTE_FWD_LAYERNORM_SM_MARGIN", "0"))
        self.bwd_ln_sm_margin = int(os.getenv("NVTE_BWD_LAYERNORM_SM_MARGIN", "0"))

    def reset_layer_norm_parameters(self) -> None:
        """Init LN params"""
        warnings.warn(
            ("This method will be deprecated in an upcoming release. "
             "Update your code to use LayerNormMLP.reset_parameters() instead."),
            DeprecationWarning,
            stacklevel=2
        )
        if not self.zero_centered_gamma:
            init.ones_(self.layer_norm_weight)
        else:
            init.zeros_(self.layer_norm_weight)
        if self.layer_norm_bias is not None:
            init.zeros_(self.layer_norm_bias)

    def reset_parameters(self, defer_init=False):
        super().reset_parameters(defer_init=defer_init)

        if not defer_init:
            # Set parallel attributes for layer norm parameters
            setattr(self.layer_norm_weight, "sequence_parallel", self.sequence_parallel)
            if self.normalization != "RMSNorm":
                setattr(self.layer_norm_bias, "sequence_parallel", self.sequence_parallel)

            # Set parallel attributes for linear parameters
            set_tensor_model_parallel_attributes(self.fc1_weight, True, 0, 1)
            set_tensor_model_parallel_attributes(self.fc2_weight, True, 1, 1)
            if self.use_bias:
                set_tensor_model_parallel_attributes(self.fc1_bias, True, 0, 1)
                if self.set_parallel_mode:
                    setattr(self.fc2_bias, "sequence_parallel", self.sequence_parallel)

    def get_fp8_weights_scratchpad(
        self,
        is_first_microbatch: Union[bool, None],
    ) -> List[torch.Tensor]:
        """
        Fetch the fp8 weight tensor placeholders if they exist (when
        `is_first_microbatch` is not `None`) or return empty fp8 weight
        tensors (if `is_first_microbatch is None`)
        """
        if not self.fp8 or self.primary_weights_in_fp8:
            return [None, None, None, None]

        if is_first_microbatch is None:
            # Return empty weight placeholders for each fwd/bwd pass
            fp8_weight_tensors = self.get_fp8_weights_empty_tensors(
                is_first_microbatch
            )
        else:
            # These persistent weight placeholders should've been created in
            # `set_fp8_weights` method
            fp8_weight_tensors = [self.weight1_fp8, self.weight1_t_fp8,
                                  self.weight2_fp8, self.weight2_t_fp8]

        return fp8_weight_tensors

    @no_torch_dynamo()
    def forward(
        self, inp: torch.Tensor, is_first_microbatch: Optional[bool] = None
    ) -> Union[torch.Tensor, Tuple[torch.Tensor, ...]]:
        """
        Apply layer normalization to the input followed by a feedforward network (MLP Block).

        Parameters
        ----------
        inp : torch.Tensor
             Input tensor.
        is_first_microbatch : {True, False, None}, default = None
                             During training using either gradient accumulation or
                             pipeline parallelism a minibatch of data is further split
                             into microbatches. Between the microbatches of the same minibatch
                             the model weights are not updated. Setting this parameter indicates
                             whether the current microbatch is the first in a minibatch or not.
                             When set, this parameter enables additional optimizations:

                             * during FP8 training, it allows caching of the FP8 versions of
                               the weights
                             * it also allows skipping gradient accumulation during the
                               first microbatch (since it is the first gradient being
                               produced)
        """

        with self.prepare_forward(inp, is_first_microbatch, num_gemms=2) as inp:
            assert self.fp8 or not self.primary_weights_in_fp8, \
                   "Need to run inside fp8_autocast region when weights are stored in FP8."
            # Fetch the fp8 weights placeholders (for linear/gemm)
            weight1_fp8, weight1_t_fp8, weight2_fp8, weight2_t_fp8 = \
                self.get_fp8_weights_scratchpad(
                        is_first_microbatch
                )

            from ..cpu_offload import CPUOffloadEnabled

            if torch.is_grad_enabled():
                fwd_fn = _LayerNormMLP.apply
                args = []
            else:
                fwd_fn = _LayerNormMLP.forward
                args = [None]
            args += (
                inp,
                self.layer_norm_weight,
                self.layer_norm_bias,
                self.fc1_weight,
                weight1_fp8,
                weight1_t_fp8,
                self.fc1_bias,
                self.use_bias,
                self.fc2_weight,
                weight2_fp8,
                weight2_t_fp8,
                self.fc2_bias,
                self.apply_bias and not self.gemm_bias_unfused_add,
                self.eps,
                is_first_microbatch,
                self.fp8,
                self.fp8_calibration,
                self.fp8_meta,
                self.fuse_wgrad_accumulation,
                CPUOffloadEnabled,
                self.tp_group,
                self.tp_size,
                self.sequence_parallel,
                self.tp_size > 1,
                self.activation_dtype,
                self.return_layernorm_output,
                self.bias_gelu_nvfusion,
                self.set_parallel_mode,
                torch.is_grad_enabled(),
                self.fwd_ln_sm_margin,
                self.bwd_ln_sm_margin,
                self.zero_centered_gamma,
                self.activation,
                self.normalization,
                self.primary_weights_in_fp8,
                self.ub_bulk_wgrad,
                self.ub_bulk_dgrad,
                self.ub_split_rs,
                self.ub_atomic_gemm_rs,
                self.ub_split_ag,
                self.ub_atomic_gemm_ag,
            )
            out = fwd_fn(*args)

        if self.return_layernorm_output:
            out, ln_out = out

        if self.gemm_bias_unfused_add:
            out = out + cast_if_needed(self.fc2_bias, self.activation_dtype)

        if self.return_bias:
            if self.return_layernorm_output:
                return out, cast_if_needed(self.fc2_bias, self.activation_dtype), ln_out
            return out, cast_if_needed(self.fc2_bias, self.activation_dtype)
        if self.return_layernorm_output:
            return out, ln_out
        return out<|MERGE_RESOLUTION|>--- conflicted
+++ resolved
@@ -424,14 +424,9 @@
                 if fuse_wgrad_accumulation:
                     fc1_weight.main_grad.weight_offloading = True
                     fc2_weight.main_grad.weight_offloading = True
-<<<<<<< HEAD
                 if fp8 and fc1_weight_t_fp8 is not None:
                     fc1_weight_t_fp8.weight_offloading = True
                 if fp8 and fc2_weight_t_fp8 is not None:
-=======
-                if fp8:
-                    fc1_weight_t_fp8.weight_offloading = True
->>>>>>> f5412e5f
                     fc2_weight_t_fp8.weight_offloading = True
                 ln_weight.weight_offloading = True
                 fc1_weight.weight_offloading = True
@@ -439,12 +434,8 @@
                 fc1_bias.weight_offloading = True
 
                 inputmat.activation_offloading = True
-<<<<<<< HEAD
-                mu.activation_offloading = True
-=======
                 if normalization == "LayerNorm":
                     mu.activation_offloading = True
->>>>>>> f5412e5f
                 rsigma.activation_offloading = True
                 ln_out.activation_offloading = True
                 fc1_out.activation_offloading = True
