--- conflicted
+++ resolved
@@ -1364,11 +1364,8 @@
         ub_overlap_rs_dgrad: bool = False,
         ub_bulk_dgrad: bool = False,
         ub_bulk_wgrad: bool = False,
-<<<<<<< HEAD
         split_bw: bool = False,
-=======
         symmetric_ar_type: Optional[str] = None,
->>>>>>> 39c0e709
     ) -> None:
         super().__init__()
 
