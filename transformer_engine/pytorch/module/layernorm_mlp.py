--- conflicted
+++ resolved
@@ -65,13 +65,8 @@
 )
 from ..tensor.mxfp8_tensor import MXFP8Quantizer
 from ..tensor.float8_blockwise_tensor import Float8BlockQuantizer
-<<<<<<< HEAD
-from ._common import apply_normalization, _fix_gathered_fp8_transpose, WeightGradStore
+from ._common import apply_normalization, WeightGradStore
 from ..cpu_offload import is_cpu_offload_enabled, start_offload_if_offload_enabled, mark_is_weight
-=======
-from ._common import apply_normalization, WeightGradStore
-from ..cpu_offload import is_cpu_offload_enabled, mark_activation_offload
->>>>>>> 2f25d121
 from ..tensor.quantized_tensor import (
     QuantizedTensor,
     QuantizedTensorBase,
@@ -513,17 +508,6 @@
                 fc1_weight_final.update_usage(columnwise_usage=True)
             if isinstance(fc2_weight_final, QuantizedTensorBase):
                 fc2_weight_final.update_usage(columnwise_usage=True)
-
-<<<<<<< HEAD
-        if not is_grad_enabled:
-            clear_tensor_data(act_out, fc1_out_without_bias, fc1_out)
-        else:
-=======
-            if cpu_offloading:
-                mark_activation_offload(
-                    inputmat, mu, rsigma, ln_out, fc1_out, fc1_out_without_bias, act_out
-                )
->>>>>>> 2f25d121
 
             # Scatter intermediate/activation tensors saved for the backward pass
             # NOTE: weight_fp8 = weight when ctx.fp8 == False and torch.disttributed.FSDP already
