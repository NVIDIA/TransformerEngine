--- conflicted
+++ resolved
@@ -67,11 +67,8 @@
 from ..tensor.float8_tensor import Float8CurrentScalingQuantizer, Float8Quantizer
 from ..tensor.mxfp8_tensor import MXFP8Quantizer
 from ..tensor._internal.mxfp8_tensor_base import MXFP8TensorBase
-<<<<<<< HEAD
+from ..tensor._internal.float8_blockwise_tensor_base import Float8BlockwiseQTensorBase
 from ..export import is_in_onnx_export_mode, assert_warmed_up
-=======
-from ..tensor._internal.float8_blockwise_tensor_base import Float8BlockwiseQTensorBase
->>>>>>> 031c6cf6
 from ..cpu_offload import is_cpu_offload_enabled, mark_activation_offload
 
 from ..cpp_extensions import (
@@ -1476,16 +1473,7 @@
         ) as inp:
 
             # Get concatenated weight and bias tensors
-<<<<<<< HEAD
             weight_tensor, bias_tensor = self._get_weight_and_bias_tensors()
-=======
-            unfused_weights = self._get_weight_tensors()
-            weight_tensor = noop_cat(unfused_weights)
-            if self.use_bias:
-                bias_tensor = noop_cat([getattr(self, name) for name in self.bias_names])
-            else:
-                bias_tensor = getattr(self, self.bias_names[0])  # Unused
->>>>>>> 031c6cf6
 
             quantizers = (
                 self._get_quantizers(fp8_output, fp8_grad)
@@ -1740,22 +1728,6 @@
                     tex.FP8BwdTensors.GRAD_OUTPUT1
                 ].amax_reduction_group = self.tp_group
 
-    def _get_weight_tensors(self) -> List[Union[torch.Tensor, QuantizedTensorBase]]:
-        """Get the weight tensors of the module."""
-        unfused_weights = [getattr(self, name) for name in self.weight_names]
-        if any(isinstance(w, QuantizedTensor) for w in unfused_weights):
-            if self.fp8:
-                if len(unfused_weights) != 1:
-                    raise RuntimeError(
-                        "Splitting QuantizedTensor into multiple params is not supported"
-                    )
-            else:
-                warnings.warn(
-                    "You are using quantized weights without quantized compute. "
-                    "Please make sure this is intentional."
-                )
-                unfused_weights = [w.dequantize() for w in unfused_weights]
-        return unfused_weights
 
     def _get_weight_quantizers(self) -> List[Quantizer]:
         """Get the weight quantizers of the module."""
