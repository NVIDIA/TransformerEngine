--- conflicted
+++ resolved
@@ -60,12 +60,6 @@
     prepare_for_saving,
     restore_from_saved,
 )
-<<<<<<< HEAD
-from ..tensor.float8_tensor import Float8CurrentScalingQuantizer, Float8Quantizer
-from ..tensor.mxfp8_tensor import MXFP8Quantizer
-from ..tensor._internal.mxfp8_tensor_base import MXFP8TensorBase
-from ..cpu_offload import is_cpu_offload_enabled, set_offloading_param
-=======
 from ...debug.pytorch.debug_state import TEDebugState
 from ...debug.pytorch.utils import any_feature_enabled
 from ..tensor.float8_tensor import Float8CurrentScalingQuantizer, Float8Quantizer
@@ -74,7 +68,6 @@
 from ..tensor._internal.mxfp8_tensor_base import MXFP8TensorBase
 from ..cpu_offload import is_cpu_offload_enabled, mark_activation_offload
 
->>>>>>> 5de3e148
 from ..cpp_extensions import (
     general_gemm,
 )
@@ -157,11 +150,6 @@
             ln_bias = cast_if_needed(ln_bias, activation_dtype)
         nvtx_range_pop(f"{nvtx_label}.norm_input_cast")
 
-        # Avoid quantized norm kernel if norm output will be returned
-        with_quantized_norm = (
-            fp8 and not return_layernorm_output and not return_layernorm_output_gathered
-        )
-
         tp_world_size = get_distributed_world_size(tp_group)
         ub_overlap_ag_fprop = (
             ub_overlap_ag_fprop and is_grad_enabled and not return_layernorm_output
@@ -193,8 +181,6 @@
             ):
                 columnwise_usage = False
             input_quantizer.set_usage(rowwise=True, columnwise=columnwise_usage)
-<<<<<<< HEAD
-=======
 
         # Avoid quantized norm kernel if norm output will be returned
         # or if a gather of ln_out must be in high precision.
@@ -207,7 +193,6 @@
             and not return_layernorm_output_gathered
             and not force_hp_blockwise_ln_out_gather
         )
->>>>>>> 5de3e148
 
         # Apply normalization
         nvtx_range_push(f"{nvtx_label}.norm")
@@ -239,22 +224,13 @@
                 # norm output will be returned
                 ln_out_total, _ = gather_along_first_dim(ln_out, tp_group)
                 ln_out_return = ln_out_total
-<<<<<<< HEAD
-                if fp8:
-=======
                 if fp8 or debug:
->>>>>>> 5de3e148
                     ln_out = input_quantizer(ln_out)
                     input_quantizer.set_usage(rowwise=True, columnwise=False)
                     ln_out_total = input_quantizer(ln_out_total)
             else:
-<<<<<<< HEAD
-                if fp8:
-                    if not with_quantized_norm:
-=======
                 if fp8 or debug:
                     if not with_quantized_norm and not force_hp_blockwise_ln_out_gather:
->>>>>>> 5de3e148
                         ln_out = input_quantizer(ln_out)
                     input_quantizer.set_usage(rowwise=True, columnwise=False)
                 if ub_overlap_ag_fprop:
@@ -267,32 +243,19 @@
                     ln_out_total, _ = gather_along_first_dim(
                         ln_out,
                         tp_group,
-<<<<<<< HEAD
-                        quantizer=(input_quantizer if fp8 else None),
-                    )
-        else:
-            if fp8 and not with_quantized_norm:
-=======
                         quantizer=(input_quantizer if fp8 or debug else None),
                     )
         else:
             if (fp8 or debug) and not with_quantized_norm:
->>>>>>> 5de3e148
                 ln_out = input_quantizer(ln_out)
             ln_out_total = ln_out
         nvtx_range_pop(f"{nvtx_label}.gemm_input_cast_comm")
 
         # Cast weight to expected dtype
-<<<<<<< HEAD
-        if not fp8:
-            quantized_weight = False
-            weightmat = cast_if_needed(weight, activation_dtype)
-=======
         weightmat = weight
         quantized_weight = False
         if not fp8 and not debug:
             weightmat = cast_if_needed(weightmat, activation_dtype)
->>>>>>> 5de3e148
         else:
             quantized_weight = not isinstance(weight, QuantizedTensor)
 
@@ -302,10 +265,7 @@
 
             # FP8 cast to workspace buffer
             update_workspace = is_first_microbatch is None or is_first_microbatch
-<<<<<<< HEAD
-=======
-
->>>>>>> 5de3e148
+
             weightmat = module.get_weight_workspace(
                 tensor=weight,
                 quantizer=weight_quantizer,
@@ -313,10 +273,7 @@
                 update_workspace=update_workspace,
                 skip_update_flag=skip_fp8_weight_update,
                 fsdp_group=fsdp_group,
-<<<<<<< HEAD
-=======
                 workspace_dtype=activation_dtype,
->>>>>>> 5de3e148
             )
 
         # Cast bias to expected dtype
@@ -394,21 +351,9 @@
                     if isinstance(ln_out, MXFP8TensorBase) or not ctx.ln_out_needs_gather:
                         ln_out.update_usage(rowwise_usage=False)
 
-<<<<<<< HEAD
-            # Weight with column-wise usage is needed for dgrad GEMM.
-            if isinstance(weightmat, QuantizedTensor):
-                weightmat.update_usage(columnwise_usage=True)
-
-            if cpu_offloading:
-                if fp8 and weightmat is not None:
-                    set_offloading_param(weightmat, "weight_offloading", True)
-                set_offloading_param(ln_weight, "weight_offloading", True)
-                set_offloading_param(weight, "weight_offloading", True)
-=======
                     # For force_hp_blockwise_ln_out_gather, we should
                     # be saving the unquantized ln_out to ctx.
                     assert not force_hp_blockwise_ln_out_gather
->>>>>>> 5de3e148
 
             # Weight with column-wise usage is needed for dgrad GEMM.
             if isinstance(weightmat, QuantizedTensor):
@@ -779,8 +724,6 @@
                 if ln_out_total_work is not None:
                     ln_out_total_work.wait()
                     ln_out_total_work = None
-<<<<<<< HEAD
-=======
                 if ctx.input_quantizer is not None and not isinstance(
                     ln_out_total, QuantizedTensor
                 ):
@@ -788,7 +731,6 @@
                     # call quantizer after gather.
                     ctx.input_quantizer.set_usage(rowwise=False, columnwise=True)
                     ln_out_total = ctx.input_quantizer(ln_out_total)
->>>>>>> 5de3e148
 
                 # Make sure GEMM inputs have required data
                 if isinstance(ln_out_total, QuantizedTensor):
@@ -813,17 +755,8 @@
                 # wgrad GEMM
                 # Note: Fuse with bgrad computation if needed
                 nvtx_range_push(f"{nvtx_label}.wgrad_gemm")
-<<<<<<< HEAD
-                wgrad, grad_bias_, *_, rs_out = general_gemm(
-                    ln_out_total,
-                    grad_output,
-                    get_workspace(),
-                    layout="NT",
-                    grad=True,
-=======
                 general_gemm_wgrad = functools.partial(
                     general_gemm,
->>>>>>> 5de3e148
                     out_dtype=(
                         main_grad.dtype if ctx.fuse_wgrad_accumulation else ctx.activation_dtype
                     ),
@@ -866,7 +799,7 @@
             if not ctx.use_bias:
                 grad_bias = None
 
-            # Make sure all tensor-parallel communication is finished
+            # Synchronize tensor parallel communication
             if ln_out_total_work is not None:
                 ln_out_total_work.wait()
                 ln_out_total_work = None
@@ -1488,13 +1421,9 @@
                 weight_quantizer,
                 output_quantizer,
                 grad_input_quantizer,
-<<<<<<< HEAD
-            ) = self._get_quantizers(fp8_output, fp8_grad)
-=======
                 grad_weight_quantizer,
                 grad_output_quantizer,
             ) = quantizers
->>>>>>> 5de3e148
 
             if torch.is_grad_enabled():
                 fwd_fn = _LayerNormLinear.apply
