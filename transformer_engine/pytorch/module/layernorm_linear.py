# Copyright (c) 2022-2025, NVIDIA CORPORATION & AFFILIATES. All rights reserved.
#
# See LICENSE for license information.

"""LayerNormLinear API"""
import os
import warnings
from typing import Callable, Dict, Optional, Tuple, Union
from functools import reduce
from operator import mul as multiply_op

import torch
from torch.nn import init

import transformer_engine_torch as tex

from transformer_engine.common.recipe import Recipe
from .base import (
    get_workspace,
    get_ub,
    TransformerEngineBaseModule,
    get_dummy_wgrad,
    _2X_ACC_FPROP,
    _2X_ACC_DGRAD,
    _2X_ACC_WGRAD,
)
from ..fp8 import FP8GlobalStateManager
from ..utils import (
    assert_dim_for_fp8_exec,
    cast_if_needed,
    clear_tensor_data,
    divide,
    get_default_init_method,
    init_method_constant,
    nvtx_range_pop,
    nvtx_range_push,
    requires_grad,
    needs_quantized_gemm,
)
from ..distributed import (
    set_tensor_model_parallel_attributes,
    get_distributed_world_size,
    allreduce,
    reduce_scatter_along_first_dim,
    gather_along_first_dim,
    in_fp8_activation_recompute_phase,
    _fsdp_scatter_tensors,
    _fsdp_gather_tensors,
)
from ..constants import GemmParallelModes, dist_group_type
from ..jit import no_torch_dynamo
from ..graph import is_graph_capturing
from ._common import apply_normalization, noop_cat, _fix_gathered_fp8_transpose
from ..tensor.quantized_tensor import (
    QuantizedTensor,
    Quantizer,
    prepare_for_saving,
    restore_from_saved,
)
from ...debug.pytorch.debug_state import TEDebugState
from ...debug.pytorch.utils import any_feature_enabled
from ..tensor.float8_tensor import Float8CurrentScalingQuantizer, Float8Quantizer
from ..tensor.float8_blockwise_tensor import Float8BlockQuantizer
from ..tensor.mxfp8_tensor import MXFP8Quantizer
from ..tensor._internal.mxfp8_tensor_base import MXFP8TensorBase
from ..cpu_offload import is_cpu_offload_enabled, mark_activation_offload

from ..cpp_extensions import (
    general_gemm,
)

__all__ = ["LayerNormLinear"]


class _LayerNormLinear(torch.autograd.Function):
    """LayerNormLinear semi-top level module
    Calls custom cuda extensions.
    """

    @staticmethod
    def forward(
        ctx,
        inp: torch.Tensor,
        ln_weight: torch.Tensor,
        ln_bias: Union[torch.Tensor, None],
        weight: torch.Tensor,
        bias: torch.Tensor,
        eps: float,
        is_first_microbatch: Union[bool, None],
        fp8: bool,
        fp8_calibration: bool,
        fuse_wgrad_accumulation: bool,
        input_quantizer: Optional[Quantizer],
        weight_quantizer: Optional[Quantizer],
        output_quantizer: Optional[Quantizer],
        grad_input_quantizer: Optional[Quantizer],
        grad_weight_quantizer: Optional[Quantizer],
        grad_output_quantizer: Optional[Quantizer],
        cpu_offloading: bool,
        tp_group: Union[dist_group_type, None],
        tp_size: int,
        sequence_parallel: bool,
        tensor_parallel: bool,
        activation_dtype: torch.dtype,
        parallel_mode: Union[str, None],
        return_layernorm_output: bool,
        return_layernorm_output_gathered: bool,
        is_grad_enabled: bool,
        fwd_ln_sm_margin: int,
        bwd_ln_sm_margin: int,
        zero_centered_gamma: bool,
        normalization: str,
        ub_overlap_ag_fprop: bool,
        ub_overlap_rs_fprop: bool,
        ub_overlap_ag_dgrad: bool,
        ub_overlap_rs_dgrad: bool,
        ub_bulk_wgrad: bool,
        ub_bulk_dgrad: bool,
        ub_name: str,
        fsdp_group: Union[dist_group_type, None],
        module: torch.nn.Module,
        skip_fp8_weight_update: bool,
        debug: Optional[bool] = False,
    ) -> Union[Tuple[torch.Tensor, ...], torch.Tensor]:
        # pylint: disable=missing-function-docstring

        # NVTX label for profiling
        nvtx_label = "transformer_engine._LayerNormLinear.forward"
        if ub_name is not None:
            nvtx_label = f"{nvtx_label}.{ub_name}"

        # Make sure input dimensions are compatible
        out_features, in_features = weight.shape
        inp_shape = inp.shape
        assert inp_shape[-1] == in_features, "GEMM not possible"
        inputmat = inp.view((-1, in_features))
        if fp8:
            assert_dim_for_fp8_exec(inputmat, weight)

        # Cast for native AMP
        nvtx_range_push(f"{nvtx_label}.norm_input_cast")
        inputmat = cast_if_needed(inputmat, activation_dtype)
        ln_weight = cast_if_needed(ln_weight, activation_dtype)
        if ln_bias is not None:
            ln_bias = cast_if_needed(ln_bias, activation_dtype)
        nvtx_range_pop(f"{nvtx_label}.norm_input_cast")

        tp_world_size = get_distributed_world_size(tp_group)
        ub_overlap_ag_fprop = (
            ub_overlap_ag_fprop and is_grad_enabled and not return_layernorm_output
        )

        weight_requires_grad = weight.requires_grad
        backward_needs_input = is_grad_enabled and weight_requires_grad
        with_input_all_gather = parallel_mode == "column" and sequence_parallel

        # Check if Userbuffers is supported
        if fp8:
            if any([ub_overlap_ag_fprop, ub_overlap_rs_fprop]) and not (
                FP8GlobalStateManager.get_fp8_recipe().float8_per_tensor_scaling()
            ):
                raise NotImplementedError(
                    "Comm+GEMM overlap is only supported with FP8 delayed scaling or per-tensor"
                    " current scaling"
                )

        # Configure quantizer for norm output
        if fp8:
            if input_quantizer is None:
                raise ValueError("Missing quantizer for input tensor")
            columnwise_usage = backward_needs_input
            if (
                columnwise_usage
                and with_input_all_gather
                and not isinstance(input_quantizer, MXFP8Quantizer)
            ):
                columnwise_usage = False
            input_quantizer.set_usage(rowwise=True, columnwise=columnwise_usage)

        # Avoid quantized norm kernel if norm output will be returned
        # or if a gather of ln_out must be in high precision.
        force_hp_blockwise_ln_out_gather = (
            fp8 and with_input_all_gather and isinstance(input_quantizer, Float8BlockQuantizer)
        )  # Perform TP communication in high precision.
        with_quantized_norm = (
            fp8
            and not return_layernorm_output
            and not return_layernorm_output_gathered
            and not force_hp_blockwise_ln_out_gather
        )

        # Apply normalization
        nvtx_range_push(f"{nvtx_label}.norm")
        ln_out, mu, rsigma = apply_normalization(
            inputmat,
            None,  # ln_out
            ln_weight,
            ln_bias,
            eps,
            input_quantizer if with_quantized_norm else None,
            inputmat.dtype,
            normalization,
            fwd_ln_sm_margin,
            zero_centered_gamma,
        )
        ln_out_return = None
        if return_layernorm_output or return_layernorm_output_gathered:
            ln_out_return = ln_out
        nvtx_range_pop(f"{nvtx_label}.norm")

        # Prepare GEMM input
        # Note: Cast to expected dtype and perform tensor-parallel communication
        nvtx_range_push(f"{nvtx_label}.gemm_input_cast_comm")
        ln_out_total = None
        ub_obj_fprop = None
        if with_input_all_gather:
            if return_layernorm_output_gathered:
                # Perform all-gather in high precision if gathered
                # norm output will be returned
                ln_out_total, _ = gather_along_first_dim(ln_out, tp_group)
                ln_out_return = ln_out_total
                if fp8 or debug:
                    ln_out = input_quantizer(ln_out)
                    input_quantizer.set_usage(rowwise=True, columnwise=False)
                    ln_out_total = input_quantizer(ln_out_total)
            else:
                if fp8 or debug:
                    if not with_quantized_norm and not force_hp_blockwise_ln_out_gather:
                        ln_out = input_quantizer(ln_out)
                    input_quantizer.set_usage(rowwise=True, columnwise=False)
                if ub_overlap_ag_fprop:
                    # Copy into Userbuffers buffer
                    ub_obj_fprop = get_ub(ub_name + "_fprop")
                    ub_obj_fprop.get_buffer(input_quantizer, local_chunk=True).copy_(ln_out)
                    ln_out_total = ub_obj_fprop.get_buffer(input_quantizer)
                else:
                    # All-gather with NCCL
                    ln_out_total, _ = gather_along_first_dim(
                        ln_out,
                        tp_group,
                        quantizer=(input_quantizer if fp8 or debug else None),
                    )
        else:
            if (fp8 or debug) and not with_quantized_norm:
                ln_out = input_quantizer(ln_out)
            ln_out_total = ln_out
        nvtx_range_pop(f"{nvtx_label}.gemm_input_cast_comm")

        # Cast weight to expected dtype
        weightmat = weight
        quantized_weight = False
        if not fp8 and not debug:
            weightmat = cast_if_needed(weightmat, activation_dtype)
        else:
            quantized_weight = not isinstance(weight, QuantizedTensor)

            # Configure quantizer
            if weight_quantizer is not None:
                weight_quantizer.set_usage(rowwise=True, columnwise=True)

            # FP8 cast to workspace buffer
            update_workspace = is_first_microbatch is None or is_first_microbatch

            weightmat = module.get_weight_workspace(
                tensor=weight,
                quantizer=weight_quantizer,
                cache_name=(None if is_first_microbatch is None else "weight"),
                update_workspace=update_workspace,
                skip_update_flag=skip_fp8_weight_update,
                fsdp_group=fsdp_group,
                workspace_dtype=activation_dtype,
            )

        # Cast bias to expected dtype
        bias_dtype = activation_dtype
        if needs_quantized_gemm(ln_out_total) and activation_dtype == torch.float32:
            bias_dtype = torch.bfloat16
        bias = cast_if_needed(bias, bias_dtype) if bias is not None else bias

        # Configure output quantizer
        if output_quantizer is not None:
            output_quantizer.set_usage(rowwise=True, columnwise=False)

        # Calibrate quantizers if needed
        if not fp8 and fp8_calibration:
            if input_quantizer is not None:
                input_quantizer.calibrate(ln_out_total)
            if weight_quantizer is not None:
                weight_quantizer.calibrate(weight)

        ub_obj = None
        ub_type = None
        rs_out = None
        if ub_overlap_rs_fprop:
            ub_obj = get_ub(ub_name + "_fprop")
            ub_type = tex.CommOverlapType.RS
            out_shape = [reduce(multiply_op, inp_shape[:-1]) // tp_world_size, out_features]
            rs_out = torch.empty(out_shape, dtype=activation_dtype, device=ln_out_total.device)

        elif ub_overlap_ag_fprop:
            ub_obj = get_ub(ub_name + "_fprop")
            ub_type = tex.CommOverlapType.AG
            if fp8:
                assert ub_obj.is_fp8_ubuf(), "AG overlap with FP8 GEMM inputs requires FP8 buffer."
            ln_out_total = ub_obj.get_buffer(input_quantizer)

        nvtx_range_push(f"{nvtx_label}.gemm")
        fprop_gemm_use_split_accumulator = _2X_ACC_FPROP
        if fp8:
            recipe = FP8GlobalStateManager.get_fp8_recipe()
            if hasattr(recipe, "fp8_gemm_fprop"):
                fprop_gemm_use_split_accumulator = recipe.fp8_gemm_fprop.use_split_accumulator

        out, *_, rs_out = general_gemm(
            weightmat,
            ln_out_total,
            get_workspace(),
            quantization_params=output_quantizer,
            out_dtype=activation_dtype,
            bias=bias,
            use_split_accumulator=fprop_gemm_use_split_accumulator,
            ub=ub_obj,
            ub_type=ub_type,
            extra_output=rs_out,
        )
        nvtx_range_pop(f"{nvtx_label}.gemm")

        if not weight.requires_grad:
            if not return_layernorm_output:
                ln_out = ln_out_total = None
                clear_tensor_data(ln_out, ln_out_total)

        if is_grad_enabled:
            ctx.weight_quantizer = weight_quantizer
            ctx.ln_out_needs_gather = (
                weight.requires_grad and parallel_mode == "column" and sequence_parallel
            )
            ctx.force_hp_blockwise_ln_out_gather = force_hp_blockwise_ln_out_gather

            # Input with column-wise usage is needed for wgrad GEMM.
            if backward_needs_input:
                if isinstance(ln_out, QuantizedTensor):
                    # For sequence parallel in vanilla FP8, rowwise data is
                    # to gather the input. For MXFP8, columnwise only data
                    # can be allgathered.
                    if isinstance(ln_out, MXFP8TensorBase) or not ctx.ln_out_needs_gather:
                        ln_out.update_usage(rowwise_usage=False)

                    # For force_hp_blockwise_ln_out_gather, we should
                    # be saving the unquantized ln_out to ctx.
                    assert not force_hp_blockwise_ln_out_gather

            # Weight with column-wise usage is needed for dgrad GEMM.
            if isinstance(weightmat, QuantizedTensor):
                weightmat.update_usage(columnwise_usage=True)

            if cpu_offloading:
                mark_activation_offload(inputmat, mu, rsigma, ln_out)

            # Scatter intermediate/activation tensors saved for the backward pass
            # NOTE: weight_fp8 = weight when ctx.fp8 == False and torch.disttributed.FSDP already
            #       shards/unshards the base weights so we don't do it ourselves
            nvtx_range_push(f"{nvtx_label}.fsdp_scatter")
            ctx.fsdp_group = fsdp_group
            ctx.fsdp_shapes = _fsdp_scatter_tensors(
                fsdp_group,
                mu,
                rsigma,
                weightmat if quantized_weight else None,
                ln_out if weight.requires_grad else None,
            )
            nvtx_range_pop(f"{nvtx_label}.fsdp_scatter")

            if cpu_offloading:
                ctx.grad_added_to_main_grad = hasattr(weight, "grad_added_to_main_grad")

                if ctx.grad_added_to_main_grad:
                    # If you are passing torch.nn.Parameter through the Torch hooks, you will
                    # get back torch.Tensor. Torch rips off the Parameter wrapper.
                    # You need to preserve the weight object to have all the attributes user
                    # sets for the weights. Because of this, it is not recommended to offload
                    # weights if weights are externally touched outside this module
                    ctx.weight_object = weight

            tensors_to_save, tensor_objects = prepare_for_saving(
                inputmat,
                weightmat,
                weight,
                bias,
                ln_weight,
                ln_out,
                mu,
                rsigma,
            )
            ctx.save_for_backward(*tensors_to_save)
            ctx.tensor_objects = tensor_objects
            ctx.requires_dgrad = inp.requires_grad
            ctx.requires_wgrad = weight.requires_grad
            ctx.quantized_weight = quantized_weight
            if fuse_wgrad_accumulation and weight.requires_grad:
                ctx.main_grad = weight.main_grad
            ctx.grad_input_quantizer = grad_input_quantizer
            ctx.grad_weight_quantizer = grad_weight_quantizer
            ctx.grad_output_quantizer = grad_output_quantizer
            ctx.input_quantizer = input_quantizer
            ctx.owns_input = inputmat is not inp
            ctx.weight = weight
            ctx.activation_dtype = activation_dtype
            ctx.fp8 = fp8
            ctx.fp8_recipe = FP8GlobalStateManager.get_fp8_recipe() if fp8 else None
            ctx.fuse_wgrad_accumulation = fuse_wgrad_accumulation
            ctx.cpu_offloading = cpu_offloading
            ctx.is_first_microbatch = is_first_microbatch
            ctx.use_bias = bias is not None
            ctx.sequence_parallel = sequence_parallel
            ctx.tensor_parallel = tensor_parallel
            ctx.inp_shape = inp_shape
            ctx.parallel_mode = parallel_mode
            ctx.tp_group = tp_group
            ctx.tp_size = tp_size
            ctx.return_layernorm_output = return_layernorm_output
            ctx.return_layernorm_output_gathered = return_layernorm_output_gathered
            ctx.bwd_ln_sm_margin = bwd_ln_sm_margin
            ctx.zero_centered_gamma = zero_centered_gamma
            ctx.ub_overlap_ag = ub_overlap_ag_dgrad
            ctx.ub_overlap_rs_dgrad = ub_overlap_rs_dgrad
            ctx.ub_bulk_wgrad = ub_bulk_wgrad
            ctx.ub_bulk_dgrad = ub_bulk_dgrad
            ctx.ub_name = ub_name
            ctx.requires_dgrad = inp.requires_grad
            ctx.normalization = normalization
            ctx.reduce_and_update_bwd_fp8_tensors = False
            if ctx.fp8 and requires_grad(inp, ln_weight, ln_bias, weight, bias):
                _first_fp8_module = FP8GlobalStateManager.IS_FIRST_FP8_MODULE
                ctx.reduce_and_update_bwd_fp8_tensors = FP8GlobalStateManager.is_first_fp8_module()
                if in_fp8_activation_recompute_phase():
                    FP8GlobalStateManager.IS_FIRST_FP8_MODULE = _first_fp8_module
            ctx.debug = debug

        # Row Parallel Linear
        if ub_overlap_rs_fprop:
            out = rs_out
        elif parallel_mode == "row":
            nvtx_range_push(f"{nvtx_label}.row_parallel_comm")
            if sequence_parallel:
                out, _ = reduce_scatter_along_first_dim(out, tp_group)
            elif tensor_parallel:
                out, _ = allreduce(out, tp_group)
            nvtx_range_pop(f"{nvtx_label}.row_parallel_comm")

        # [*, in_features] -> [*, out_features] except first dimension changes for SP
        out = out.view(-1, *inp_shape[1:-1], out_features)

        if return_layernorm_output:
            if return_layernorm_output_gathered:
                shape = list(inp.shape)
                shape[0] *= tp_size
                return out, ln_out_return.view(shape)
            return out, ln_out_return.view_as(inp)
        return out

    @staticmethod
    def backward(
        ctx, *grad_outputs: Tuple[torch.Tensor, ...]
    ) -> Tuple[Union[torch.Tensor, None], ...]:
        # pylint: disable=missing-function-docstring

        # NVTX label for profiling
        nvtx_label = "transformer_engine._LayerNormLinear.backward"
        if ctx.ub_name is not None:
            nvtx_label = f"{nvtx_label}.{ctx.ub_name}"

        with torch.cuda.nvtx.range("_LayerNormLinear_backward"):
            if (
                ctx.fp8
                and any(
                    [
                        ctx.ub_overlap_ag,
                        ctx.ub_overlap_rs_dgrad,
                        ctx.ub_bulk_dgrad,
                        ctx.ub_bulk_wgrad,
                    ]
                )
                and (ctx.fp8_recipe is not None)
            ):
                if not ctx.fp8_recipe.float8_per_tensor_scaling():
                    raise NotImplementedError(
                        "Comm+GEMM overlap is only supported with FP8 delayed scaling or per-tensor"
                        " current scaling"
                    )

            saved_tensors = ctx.saved_tensors
            (  # pylint: disable=unbalanced-tuple-unpacking
                inputmat,
                weight,
                origin_weight,
                bias,
                ln_weight,
                ln_out,
                mu,
                rsigma,
            ) = restore_from_saved(ctx.tensor_objects, saved_tensors)
            # Delete the references to tensor objects once they've been consumed
            # by the `restore_from_saved` method to construct back the actual tensors.
            ctx.tensor_objects = None

            # Since main_grad can be modified inplace, it should not be a part of saved_tensors
            main_grad = (
                ctx.main_grad
                if weight is not None and ctx.fuse_wgrad_accumulation and ctx.requires_wgrad
                else None
            )

            # Gather intermediate/activation tensors if needed
            # NOTE: weight_fp8 = weight when ctx.fp8 == False and torch.disttributed.FSDP already
            #       shards/unshards the base weights so we don't do it ourselves
            nvtx_range_push(f"{nvtx_label}.fsdp_gather")
            _fsdp_gather_tensors(
                ctx.fsdp_group,
                ctx.fsdp_shapes,
                mu,
                rsigma,
                weight if ctx.fp8 and ctx.quantized_weight else None,
                ln_out,
            )
            nvtx_range_pop(f"{nvtx_label}.fsdp_gather")

            # For CPU offloading, we offloaded weight and weight.main_grad to different tensors,
            # we need to connect them into one.
            if ctx.cpu_offloading:
                if ctx.grad_added_to_main_grad:
                    origin_weight = ctx.weight_object
                if ctx.requires_wgrad and ctx.fuse_wgrad_accumulation:
                    origin_weight.main_grad = main_grad

            ctx.ub_obj_gradout = None
            ub_obj_dgrad = None
            ub_obj_wgrad = None
            ub_type_dgrad = None
            ub_type_wgrad = None
            dgrad_shape = [reduce(multiply_op, ctx.inp_shape[:-1]), ctx.inp_shape[-1]]
            rs_out = None
            dgrad_bulk = None
            if ctx.ub_overlap_ag:
                # Overlap grad_output all-gather with dgrad compute
                ctx.ub_obj_gradout = get_ub(ctx.ub_name + "_dgrad")
                ub_obj_dgrad = ctx.ub_obj_gradout
                ub_type_dgrad = tex.CommOverlapType.AG

            elif ctx.ub_overlap_rs_dgrad:
                # Overlap dgrad reduce-scatter with dgrad compute
                ctx.ub_obj_gradout = get_ub(ctx.ub_name + "_dgrad")
                ub_obj_dgrad = ctx.ub_obj_gradout
                ub_type_dgrad = tex.CommOverlapType.RS
                rs_out = torch.empty(
                    dgrad_shape, dtype=ctx.activation_dtype, device=inputmat.device
                )

            else:
                if ctx.ub_bulk_dgrad:
                    # Overlap inputmat all-gather with dgrad compute
                    # NOTE: Copying into communication buffer will always prefer rowwise data,
                    #       and will copy columnwise data if rowwise does not exist. In that case,
                    #       the all-gather will apply to the leading dimension of the transpose,
                    #       which then needs to be interleaved correctly before WGRAD.
                    ctx.ub_obj_gradout = get_ub(ctx.ub_name + "_dgrad")
                    ub_obj_dgrad = ctx.ub_obj_gradout
                    ub_type_dgrad = tex.CommOverlapType.AG
                    ub_obj_dgrad.copy_into_buffer(ln_out, ctx.input_quantizer, local_chunk=True)

                if ctx.ub_bulk_wgrad:
                    # Overlap dgrad reduce-scatter with wgrad compute
                    ub_obj_wgrad = get_ub(ctx.ub_name + "_wgrad")
                    ub_type_wgrad = tex.CommOverlapType.RS
                    ub_obj_wgrad.set_buffer_params(ctx.grad_input_quantizer)
                    dgrad_bulk = ub_obj_wgrad.get_buffer(ctx.grad_input_quantizer)

            # Configure quantizer for grad output tensor
            # Note: dgrad GEMM requires row-wise usage, wgrad GEMM
            # requires column-wise usage
            if ctx.grad_output_quantizer is not None:
                rowwise_usage = True
                columnwise_usage = True
                if ctx.ub_overlap_ag and isinstance(
                    ctx.grad_output_quantizer,
                    (Float8Quantizer, Float8CurrentScalingQuantizer),
                ):
                    # If data is in FP8 and communication is handled
                    # with Userbuffers, we compute FP8 transposes
                    # manually
                    columnwise_usage = False
                ctx.grad_output_quantizer.set_usage(
                    rowwise=rowwise_usage,
                    columnwise=columnwise_usage,
                )

            # Prepare grad output tensor
            # Note: Cast to expected dtype and perform tensor-parallel communication
            nvtx_range_push(f"{nvtx_label}.grad_output_preprocess")
            (
                grad_output,
                grad_bias,
            ) = TransformerEngineBaseModule.grad_output_preprocess(
                ctx,
                grad_outputs[0],
                ctx.parallel_mode == "row",
                ctx.grad_output_quantizer,
            )
            nvtx_range_pop(f"{nvtx_label}.grad_output_preprocess")

            # Launch tensor-parallel communication for LayerNorm out tensor
            ln_out_total = None
            ln_out_total_work = None
            if ctx.ln_out_needs_gather and not ctx.ub_bulk_dgrad:
                quantizer = None
                if ctx.input_quantizer is not None:
                    quantizer = ctx.input_quantizer
<<<<<<< HEAD
                    quantizer.set_usage(rowwise=False, columnwise=True)
=======
                    if isinstance(quantizer, (Float8Quantizer, Float8CurrentScalingQuantizer)):
                        # If data is in FP8, we compute FP8 transposes manually
                        quantizer.set_usage(rowwise=True, columnwise=False)
                    else:
                        # wgrad GEMM requires input with column-wise usage
                        quantizer.set_usage(rowwise=False, columnwise=True)
>>>>>>> 61f1bf6f
                nvtx_range_push(f"{nvtx_label}.column_parallel_comm_input")
                # async_op is not compatible with high precision gather since
                # gather_along_first_dim does not offer callback chaining.
                gather_quantizer = None if ctx.force_hp_blockwise_ln_out_gather else quantizer
                ln_out_total, ln_out_total_work = gather_along_first_dim(
                    ln_out,
                    ctx.tp_group,
                    async_op=True,
                    quantizer=gather_quantizer,
                )
                nvtx_range_pop(f"{nvtx_label}.column_parallel_comm_input")
            else:
                ln_out_total = ln_out

            # Check whether to output wgrad GEMM directly into main grad
            if ctx.is_first_microbatch is not None:
                accumulate_wgrad_into_param_main_grad = (
                    ctx.fuse_wgrad_accumulation and not ctx.is_first_microbatch
                )
            else:
                accumulate_wgrad_into_param_main_grad = ctx.fuse_wgrad_accumulation

            # dgrad GEMM
            if ctx.grad_input_quantizer is not None:
                ctx.grad_input_quantizer.set_usage(rowwise=True, columnwise=False)

            nvtx_range_push(f"{nvtx_label}.dgrad_gemm")
            dgrad_gemm_use_split_accumulator = _2X_ACC_DGRAD
            if ctx.fp8:
                recipe = ctx.fp8_recipe
                if hasattr(recipe, "fp8_gemm_dgrad"):
                    dgrad_gemm_use_split_accumulator = recipe.fp8_gemm_dgrad.use_split_accumulator

            if ctx.weight_quantizer is not None and isinstance(weight, QuantizedTensor):
                weight.update_usage(
                    rowwise_usage=ctx.weight_quantizer.rowwise_usage,
                    columnwise_usage=ctx.weight_quantizer.columnwise_usage,
                )
            dgrad, *_ = general_gemm(
                weight,
                grad_output,
                get_workspace(),
                layout="NN",
                grad=True,
                quantization_params=ctx.grad_input_quantizer,
                out=dgrad_bulk,
                out_dtype=ctx.activation_dtype,
                use_split_accumulator=dgrad_gemm_use_split_accumulator,
                ub=ub_obj_dgrad,
                ub_type=ub_type_dgrad,
                extra_output=rs_out,
                bulk_overlap=ctx.ub_bulk_dgrad,
            )
            nvtx_range_pop(f"{nvtx_label}.dgrad_gemm")

            # Launch tensor-parallel communication
            dgrad_work = None
            if ctx.ub_overlap_rs_dgrad:
                dgrad = rs_out
            elif ctx.parallel_mode == "column" and not ctx.ub_bulk_wgrad:
                nvtx_range_push(f"{nvtx_label}.column_parallel_comm_dgrad")
                if ctx.sequence_parallel:
                    if ctx.return_layernorm_output and ctx.return_layernorm_output_gathered:
                        dgrad = dgrad + grad_outputs[1].view_as(dgrad)
                    dgrad, dgrad_work = reduce_scatter_along_first_dim(
                        dgrad,
                        ctx.tp_group,
                        async_op=True,
                    )
                else:
                    dgrad, dgrad_work = allreduce(dgrad, ctx.tp_group, async_op=True)
                nvtx_range_pop(f"{nvtx_label}.column_parallel_comm_dgrad")

            # Compute grad weight tensor
            wgrad = None
            if ctx.requires_wgrad:

                # Synchronize tensor-parallel communication for input tensor
                if ctx.ub_bulk_dgrad:
                    ln_out_total = ub_obj_dgrad.get_buffer(ctx.input_quantizer)
                    if ctx.fp8:
                        # FP8 GEMM on Hopper only supports TN layout so the gathered input must have
                        # a valid transpose.
                        if ln_out._data is None:
                            # All-gather executed on columnwise data and result is in rowwise data,
                            # so we need to fix the interleaving before WGRAD.
                            ln_out_total = _fix_gathered_fp8_transpose(ln_out_total, ctx.tp_size)
                        else:
                            # FP8 GEMM on Hopper only supports TN layout so the gathered input must
                            # have a valid transpose.
                            ln_out_total._create_transpose()
                if ln_out_total_work is not None:
                    ln_out_total_work.wait()
                    ln_out_total_work = None
                if ctx.input_quantizer is not None and not isinstance(
                    ln_out_total, QuantizedTensor
                ):
                    # Async gather may have been done in BF16
                    # call quantizer after gather.
                    ctx.input_quantizer.set_usage(rowwise=False, columnwise=True)
                    ln_out_total = ctx.input_quantizer(ln_out_total)

                # Make sure GEMM inputs have required data
                if isinstance(ln_out_total, QuantizedTensor):
                    ln_out_total.update_usage(columnwise_usage=True)
                if isinstance(grad_output, QuantizedTensor):
                    grad_output.update_usage(columnwise_usage=True)

                # Figure out whether to use split accumulator
                use_split_accumulator = _2X_ACC_WGRAD
                if ctx.fp8:
                    recipe = ctx.fp8_recipe
                    if hasattr(recipe, "fp8_gemm_wgrad"):
                        use_split_accumulator = recipe.fp8_gemm_wgrad.use_split_accumulator

                # Output buffer for overlapping grad input
                # reduce-scatter with wgrad GEMM
                if ctx.ub_bulk_wgrad and ub_obj_wgrad.is_fp8_ubuf():
                    rs_out = torch.empty(
                        dgrad_shape, dtype=ctx.activation_dtype, device=inputmat.device
                    )

                # wgrad GEMM
                # Note: Fuse with bgrad computation if needed
                nvtx_range_push(f"{nvtx_label}.wgrad_gemm")
                wgrad, grad_bias_, *_, rs_out = general_gemm(
                    ln_out_total,
                    grad_output,
                    get_workspace(),
                    layout="NT",
                    grad=True,
                    out_dtype=(
                        main_grad.dtype if ctx.fuse_wgrad_accumulation else ctx.activation_dtype
                    ),
                    bias=(bias if (grad_bias is None and not ctx.fp8) else None),
                    out=main_grad if ctx.fuse_wgrad_accumulation else None,
                    use_split_accumulator=use_split_accumulator,
                    accumulate=accumulate_wgrad_into_param_main_grad,
                    quantization_params=ctx.grad_weight_quantizer,
                    ub=ub_obj_wgrad,
                    ub_type=ub_type_wgrad,
                    extra_output=rs_out,
                    bulk_overlap=ctx.ub_bulk_wgrad,
                )
                nvtx_range_pop(f"{nvtx_label}.wgrad_gemm")

                if ctx.ub_bulk_wgrad:
                    if ub_obj_wgrad.is_fp8_ubuf():
                        dgrad = rs_out
                    else:
                        dgrad = ub_obj_wgrad.get_buffer(None, local_chunk=True)

                if grad_bias is None:
                    grad_bias = grad_bias_
                del grad_bias_

                # Deallocate input tensor
                if not ctx.return_layernorm_output:
                    # TODO (pgadzinski) - deallocate transpose only  # pylint: disable=fixme
                    clear_tensor_data(ln_out_total)

            # Make sure all tensor-parallel communication is finished
            if ln_out_total_work is not None:
                ln_out_total_work.wait()
                ln_out_total_work = None
            if dgrad_work is not None:
                dgrad_work.wait()
                dgrad_work = None

            # Residual gradient
            dgrad = dgrad.view(inputmat.shape)
            if ctx.return_layernorm_output and not ctx.return_layernorm_output_gathered:
                dgrad = dgrad + grad_outputs[1].view_as(dgrad)

            # Norm gradient
            dgamma = None
            dbeta = None
            nvtx_range_push(f"{nvtx_label}.norm")
            if ctx.normalization == "LayerNorm":
                dgrad, dgamma, dbeta = tex.layernorm_bwd(
                    dgrad,
                    inputmat,
                    mu,
                    rsigma,
                    ln_weight,
                    ctx.bwd_ln_sm_margin,
                    ctx.zero_centered_gamma,
                )
                dgrad = dgrad.reshape(inputmat.size())
            elif ctx.normalization == "RMSNorm":
                dgrad, dgamma = tex.rmsnorm_bwd(
                    dgrad,
                    inputmat,
                    rsigma,
                    ln_weight,
                    ctx.bwd_ln_sm_margin,
                    ctx.zero_centered_gamma,
                )
                dgrad = dgrad.reshape(inputmat.size())
                dbeta = None
            nvtx_range_pop(f"{nvtx_label}.norm")
            clear_tensor_data(mu)
            clear_tensor_data(rsigma)

        if ctx.requires_wgrad:
            # Handle custom DDP from mcore.
            if ctx.fuse_wgrad_accumulation and hasattr(origin_weight, "grad_added_to_main_grad"):
                origin_weight.grad_added_to_main_grad = True
                if getattr(origin_weight, "zero_out_wgrad", False):
                    wgrad = get_dummy_wgrad(
                        list(origin_weight.main_grad.shape),
                        origin_weight.dtype,
                        zero=True,
                    )
                else:
                    wgrad = get_dummy_wgrad(
                        list(origin_weight.main_grad.shape),
                        origin_weight.dtype,
                    )
            elif ctx.fuse_wgrad_accumulation:
                wgrad = None
        else:
            wgrad = None

        if ctx.reduce_and_update_bwd_fp8_tensors and not is_graph_capturing():
            nvtx_range_push(f"{nvtx_label}.reduce_and_update_fp8_tensors")
            FP8GlobalStateManager.reduce_and_update_fp8_tensors(forward=False)
            nvtx_range_pop(f"{nvtx_label}.reduce_and_update_fp8_tensors")

        # Scatter fp8 weight buffers
        # if ctx.fp8 and not isinstance(weight, QuantizedTensor):
        #    _fsdp_scatter_tensors(ctx.fsdp_group, weight_fp8)

        return (
            dgrad.view(ctx.inp_shape) if ctx.requires_dgrad else None,
            dgamma,
            dbeta,
            wgrad,
            grad_bias,
            None,  # eps
            None,  # is_first_microbatch
            None,  # fp8
            None,  # fp8_calibration
            None,  # fuse_wgrad_accumulation
            None,  # input_quantizer
            None,  # weight_quantizer
            None,  # output_quantizer
            None,  # grad_input_quantizer
            None,  # grad_weight_quantizer
            None,  # grad_output_quantizer
            None,  # cpu_offloading
            None,  # tp_group
            None,  # tp_size
            None,  # sequence_parallel
            None,  # tensor_parallel
            None,  # activation_dtype
            None,  # parallel_mode
            None,  # return_layernorm_output
            None,  # return_layernorm_output_gathered
            None,  # is_grad_enabled
            None,  # fwd_ln_sm_margin
            None,  # bwd_ln_sm_margin
            None,  # zero_centered_gamma
            None,  # normalization
            None,  # ub_overlap_ag_fprop
            None,  # ub_overlap_rs_fprop
            None,  # ub_overlap_ag_dgrad
            None,  # ub_overlap_rs_dgrad
            None,  # ub_bulk_dgrad
            None,  # ub_bulk_wgrad
            None,  # ub_name
            None,  # fsdp_group
            None,  # debug
            None,  # module
            None,  # skip_fp8_weight_update
        )


class LayerNormLinear(TransformerEngineBaseModule):
    r"""
    Applies layer normalization followed by linear transformation to the incoming data.

    Parameters
    ----------
    in_features : int
                 size of each input sample.
    out_features : int
                  size of each output sample.
    eps : float, default = 1e-5
         a value added to the denominator of layer normalization for numerical stability.
    bias : bool, default = `True`
          if set to `False`, the layer will not learn an additive bias.
    normalization : { 'LayerNorm', 'RMSNorm' }, default = 'LayerNorm'
                   type of normalization applied.
    init_method : Callable, default = `None`
                 used for initializing weights in the following way: `init_method(weight)`.
                 When set to `None`, defaults to `torch.nn.init.normal_(mean=0.0, std=0.023)`.
    return_layernorm_output : bool, default = `False`
                             if set to `True`, output of layernorm is returned from the forward
                             together with the output of the linear transformation.
                             Example use case: residual connection for transformer module is
                             taken post layernorm.
    return_layernorm_output_gathered : bool, default = `False`
                             if set to `True`, output of layernorm is returned after the all
                             gather operation. Ignored if return_layernorm_output is False.
                             Example use case: with sequence parallel, input to residual connection
                             for transformer module (e.g. LoRA) will need to be gathered.
                             Returning layernorm output gathered will prevent a redundant gather.
    parameters_split : Optional[Union[Tuple[str, ...], Dict[str, int]]], default = None
                      Configuration for splitting the weight and bias tensors along dim 0 into
                      multiple PyTorch parameters. If a list or tuple of strings is provided,
                      they are used to make the names of equally-sized parameters. If a dict
                      (preferably an OrderedDict) is provided, the keys are used as names and
                      values as split sizes along dim 0. The resulting parameters will have
                      names that end in `_weight` or `_bias`, so trailing underscores are
                      stripped from any provided names.
    zero_centered_gamma : bool, default = 'False'
                         if set to 'True', gamma parameter in LayerNorm is initialized to 0 and
                         the LayerNorm formula changes to

                         .. math::
                            y = \frac{x - \mathrm{E}[x]}{ \sqrt{\mathrm{Var}[x] + \varepsilon}} *
                            (1 + \gamma) + \beta
    device : Union[torch.device, str], default = "cuda"
          The device on which the parameters of the model will be allocated. It is the user's
          responsibility to ensure all parameters are moved to the GPU before running the
          forward pass.
    name: str, default = `None`
        name of the module, currently used for debugging purposes.

    Parallelism parameters
    ----------------------
    sequence_parallel : bool, default = `False`
                       if set to `True`, uses sequence parallelism.
    tp_group : ProcessGroup, default = `None`
              tensor parallel process group.
    tp_size : int, default = 1
             used as TP (tensor parallel) world size when TP groups are not formed during
             initialization. In this case, users must call the
             `set_tensor_parallel_group(tp_group)` method on the initialized module before the
             forward pass to supply the tensor parallel group needed for tensor and sequence
             parallel collectives.
    parallel_mode : {None, 'column', 'row'}, default = `None`
                   used to decide whether this Linear layer is Column Parallel Linear or Row
                   Parallel Linear as described `here <https://arxiv.org/pdf/1909.08053.pdf>`_.
                   When set to `None`, no communication is performed.

    Optimization parameters
    -----------------------
    fuse_wgrad_accumulation : bool, default = 'False'
                             if set to `True`, enables fusing of creation and accumulation of
                             the weight gradient. When enabled, it is assumed that the weights
                             have an additional `main_grad` attribute (used instead of the
                             regular `grad`) which is a pre-allocated buffer of the correct
                             size to accumulate gradients in.
    return_bias : bool, default = `False`
                 when set to `True`, this module will not apply the additive bias itself, but
                 instead return the bias value during the forward pass together with the
                 output of the linear transformation :math:`y = xA^T`. This is useful when
                 the bias addition can be fused to subsequent operations.
    params_dtype : torch.dtype, default = `torch.get_default_dtype()`
                  it controls the type used to allocate the initial parameters. Useful when
                  the model is trained with lower precision and the original FP32 parameters
                  would not fit in GPU memory.
    """

    def __init__(
        self,
        in_features: int,
        out_features: int,
        eps: float = 1e-5,
        sequence_parallel: bool = False,
        fuse_wgrad_accumulation: bool = False,
        tp_group: Optional[dist_group_type] = None,
        tp_size: int = 1,
        get_rng_state_tracker: Optional[Callable] = None,
        init_method: Optional[Callable] = None,
        bias: bool = True,
        normalization: str = "LayerNorm",
        return_bias: bool = False,
        params_dtype: Optional[torch.dtype] = None,
        parallel_mode: Optional[str] = None,
        return_layernorm_output: bool = False,
        return_layernorm_output_gathered: bool = False,
        parameters_split: Optional[Union[Tuple[str, ...], Dict[str, int]]] = None,
        zero_centered_gamma: bool = False,
        device: Union[torch.device, str] = "cuda",
        ub_overlap_ag: bool = False,
        ub_overlap_rs: bool = False,
        ub_overlap_rs_dgrad: bool = False,
        ub_bulk_wgrad: bool = False,
        ub_bulk_dgrad: bool = False,
        ub_name: Optional[str] = None,
        name: str = None,
    ) -> None:
        super().__init__()

        params_dtype = torch.get_default_dtype() if params_dtype is None else params_dtype
        self.in_features = in_features
        self.out_features = out_features
        self.fuse_wgrad_accumulation = fuse_wgrad_accumulation
        self.normalization = normalization
        assert normalization in ["LayerNorm", "RMSNorm"], "Unsupported normalization type!"
        self.use_bias = bias
        self.return_bias = return_bias
        self.apply_bias = self.use_bias and not return_bias
        self.return_layernorm_output = return_layernorm_output
        self.return_layernorm_output_gathered = return_layernorm_output_gathered
        self.zero_centered_gamma = zero_centered_gamma

        self.name = name
        if TEDebugState.debug_enabled:
            self._turn_off_unsupported_features_in_debug()  # turn off userbuffers

        if tp_group is None:
            self.tp_size = tp_size
            if tp_size == 1:
                self.set_tensor_parallel_group(tp_group)
        else:
            self.tp_size = get_distributed_world_size(tp_group)
            self.set_tensor_parallel_group(tp_group)
        self.set_nccl_overlap_warning_if_tp()

        self.parallel_mode = parallel_mode
        assert (
            self.parallel_mode in GemmParallelModes
        ), f"parallel_mode {parallel_mode} not supported"

        if self.parallel_mode == "column":
            self.out_features = divide(self.out_features, self.tp_size)
        elif self.parallel_mode == "row":
            self.in_features = divide(self.in_features, self.tp_size)

        if init_method is None:
            init_method = get_default_init_method()

        self.sequence_parallel = (self.tp_size > 1) and sequence_parallel

        # Column-parallel overlaps
        self.ub_overlap_ag_fprop = (
            ub_overlap_ag and self.sequence_parallel and self.parallel_mode == "column"
        )
        self.ub_overlap_rs_dgrad = (
            ub_overlap_rs_dgrad and self.sequence_parallel and self.parallel_mode == "column"
        )
        self.ub_bulk_wgrad = (
            ub_bulk_wgrad
            and self.sequence_parallel
            and self.parallel_mode == "column"
            and not self.ub_overlap_rs_dgrad
        )
        self.ub_bulk_dgrad = (
            ub_bulk_dgrad
            and self.sequence_parallel
            and self.parallel_mode == "column"
            and not self.ub_overlap_rs_dgrad
        )

        # Row-parallel overlaps
        self.ub_overlap_rs_fprop = (
            ub_overlap_rs and self.sequence_parallel and self.parallel_mode == "row"
        )
        self.ub_overlap_ag_dgrad = (
            ub_overlap_ag and self.sequence_parallel and self.parallel_mode == "row"
        )
        if any(
            [
                self.ub_overlap_ag_fprop,
                self.ub_overlap_rs_dgrad,
                self.ub_bulk_dgrad,
                self.ub_bulk_wgrad,
                self.ub_overlap_rs_fprop,
                self.ub_overlap_ag_dgrad,
            ]
        ):
            assert ub_name is not None, "Userbuffer name [string] is not set."
        self.ub_name = ub_name

        self.eps = eps
        layer_norm_weight = torch.nn.Parameter(
            torch.empty(self.in_features, device=device, dtype=params_dtype)
        )
        self.register_parameter(
            "layer_norm_weight",
            layer_norm_weight,
            init_fn=init_method_constant(float(not self.zero_centered_gamma)),
        )
        if self.normalization != "RMSNorm":
            layer_norm_bias = torch.nn.Parameter(
                torch.empty(self.in_features, device=device, dtype=params_dtype)
            )
            self.register_parameter(
                "layer_norm_bias", layer_norm_bias, init_fn=init_method_constant(0.0)
            )
        else:
            self.layer_norm_bias = None

        # Initialize params in FP8
        with_fp8_params = FP8GlobalStateManager.with_fp8_parameters()

        # Contiguous buffers for params
        weight_tensor = torch.empty(
            self.out_features,
            self.in_features,
            device=device,
            dtype=params_dtype,
        )
        bias_tensor = None
        if self.use_bias:
            bias_tensor = torch.empty(
                self.out_features,
                device=device,
                dtype=params_dtype,
            )

        # Configure parameter splits
        self.weight_names = []
        self.bias_names = []
        self.parameter_split_sizes = []
        if parameters_split is None:
            # Split into a single parameter by default
            self.weight_names = ["weight"]
            self.bias_names = ["bias"]
            self.parameter_split_sizes = [out_features]
        elif not parameters_split:
            raise ValueError("Cannot split weight buffer into 0 parameters")
        elif isinstance(parameters_split, dict):
            # Split parameters with provided sizes
            for name, split_size in parameters_split.items():
                self.weight_names.append(f"{name.rstrip('_')}_weight")
                self.bias_names.append(f"{name.rstrip('_')}_bias")
                self.parameter_split_sizes.append(split_size)
        elif all(isinstance(name, str) for name in parameters_split):
            # Split parameters evenly
            split_size = out_features // len(parameters_split)
            for name in parameters_split:
                self.weight_names.append(f"{name.rstrip('_')}_weight")
                self.bias_names.append(f"{name.rstrip('_')}_bias")
                self.parameter_split_sizes.append(split_size)
        else:
            raise TypeError("Invalid configuration for parameters split")

        # Make sure parameter splits are valid
        if sum(self.parameter_split_sizes) != out_features:
            raise ValueError(
                f"Trying to split weight buffer ({out_features=}) "
                f"with split sizes {self.parameter_split_sizes}"
            )

        # Adjust parameter splits for tensor-parallel distribution
        if self.parallel_mode == "column":
            for i, size in enumerate(self.parameter_split_sizes):
                if size % self.tp_size != 0:
                    raise RuntimeError(
                        f"Attempting to distribute a parameter with out_features={size} "
                        f"between {self.tp_size} tensor-parallel processes"
                    )
                self.parameter_split_sizes[i] = size // self.tp_size

        # Construct weight parameters
        # Note: Register weights together so that they are adjacent to
        # each other in LayerNormLinear.parameters(). This makes it
        # more likely that they will stay contiguous if the weights
        # are manipulated externally, e.g. by FSDP.
        offset = 0
        for i, split_size in enumerate(self.parameter_split_sizes):
            split_start = offset
            offset += split_size
            split_end = offset

            # Check if parameters are subviews of buffers
            is_subview = (split_start, split_end) != (0, self.out_features)
            if is_subview and with_fp8_params:
                raise RuntimeError(
                    "Splitting QuantizedTensor into multiple params is not supported"
                )

            # Construct weight parameter
            self.register_parameter(
                self.weight_names[i],
                torch.nn.Parameter(weight_tensor[split_start:split_end]),
                init_fn=init_method,
                get_rng_state_tracker=get_rng_state_tracker,
                fp8_meta_index=tex.FP8FwdTensors.GEMM1_WEIGHT,
            )

        # Construct bias parameters if needed
        if self.use_bias:
            offset = 0
            for i, split_size in enumerate(self.parameter_split_sizes):
                split_start = offset
                offset += split_size
                split_end = offset
                self.register_parameter(
                    self.bias_names[i],
                    torch.nn.Parameter(bias_tensor[split_start:split_end]),
                    init_fn=init_method_constant(0.0),
                )
        else:
            for name in self.bias_names:
                bias = torch.Tensor().to(dtype=params_dtype, device=device)
                setattr(self, name, bias)

        if with_fp8_params:
            self.init_fp8_metadata()

        self.reset_parameters(defer_init=device == "meta")

        # For RPL, bias has to be added after TP collectives
        # So it cannot be fused with the GEMM
        if self.parallel_mode == "row" and self.apply_bias:
            self.gemm_bias_unfused_add = True
        else:
            self.gemm_bias_unfused_add = False

        # These many SMs are subtracted from the total SM count when calling forward
        # and backward LayerNorm C APIs. These envvars can be used to prevent the LN
        # kernels from using all SMs in the device. This is useful for cases such as
        # communication overlap with LN.
        self.fwd_ln_sm_margin = int(os.getenv("NVTE_FWD_LAYERNORM_SM_MARGIN", "0"))
        self.bwd_ln_sm_margin = int(os.getenv("NVTE_BWD_LAYERNORM_SM_MARGIN", "0"))
        self.inf_ln_sm_margin = int(os.getenv("NVTE_INF_LAYERNORM_SM_MARGIN", "0"))

    def set_meta_tensor(self, fwd: bool, recipe: Recipe) -> None:
        """Init scales and amaxes for fwd | bwd."""
        super().set_meta_tensor(fwd, recipe)

        # customize quantizers based on each recipe & layer configs
        recipe = FP8GlobalStateManager.get_fp8_recipe()
        if recipe.float8_current_scaling():
            self._customize_quantizers_float8_current_scaling(fwd, recipe)
        # elif other recipes (mxfp8, etc)

    def reset_layer_norm_parameters(self) -> None:
        """Init LN params"""
        warnings.warn(
            "This method will be deprecated in an upcoming release. "
            "Update your code to use LayerNormLinear.reset_parameters() instead.",
            DeprecationWarning,
            stacklevel=2,
        )
        if not self.zero_centered_gamma:
            init.ones_(self.layer_norm_weight)
        else:
            init.zeros_(self.layer_norm_weight)
        if self.layer_norm_bias is not None:
            init.zeros_(self.layer_norm_bias)

    def reset_parameters(self, defer_init=False):
        super().reset_parameters(defer_init=defer_init)

        if not defer_init:
            # Set parallelism attributes for layer norm parameters
            setattr(self.layer_norm_weight, "sequence_parallel", self.sequence_parallel)
            if self.normalization != "RMSNorm":
                setattr(self.layer_norm_bias, "sequence_parallel", self.sequence_parallel)

            # Set parallelism attributes for linear weights
            for weight in self.weight_names:
                set_tensor_model_parallel_attributes(
                    tensor=getattr(self, weight),
                    is_parallel=True,
                    dim=1 if self.parallel_mode == "row" else 0,
                    stride=1,
                )

            # Set parallelism attributes for linear biases
            if self.use_bias:
                for bias in self.bias_names:
                    if self.parallel_mode == "row":
                        setattr(getattr(self, bias), "sequence_parallel", self.sequence_parallel)
                    elif self.parallel_mode == "column":
                        set_tensor_model_parallel_attributes(getattr(self, bias), True, 0, 1)

    @no_torch_dynamo()
    def forward(
        self,
        inp: torch.Tensor,
        is_first_microbatch: Optional[bool] = None,
        fp8_output: Optional[bool] = False,
        fp8_grad: Optional[bool] = False,
    ) -> Union[torch.Tensor, Tuple[torch.Tensor, ...]]:
        """
        Apply layer normalization to the input followed by a linear transformation.

        Parameters
        ----------
        inp : torch.Tensor
             Input tensor.
        is_first_microbatch : {True, False, None}, default = None
                             During training using either gradient accumulation or
                             pipeline parallelism a minibatch of data is further split
                             into microbatches. Between the microbatches of the same minibatch
                             the model weights are not updated. Setting this parameter indicates
                             whether the current microbatch is the first in a minibatch or not.
                             When set, this parameter enables additional optimizations:

                             * during FP8 training, it allows caching of the FP8 versions of
                               the weights
                             * it also allows skipping gradient accumulation during the
                               first microbatch (since it is the first gradient being
                               produced)
        """
        debug = TEDebugState.debug_enabled
        if debug:
            self._validate_name()

        if FP8GlobalStateManager.fp8_graph_capturing():
            skip_fp8_weight_update = FP8GlobalStateManager.get_skip_fp8_weight_update_tensor()
        else:
            skip_fp8_weight_update = None
        if skip_fp8_weight_update is not None:
            is_first_microbatch = False

        if self.ub_overlap_rs_fprop:
            if get_ub(self.ub_name + "_fprop").is_fp8_ubuf():
                fp8_output = True
        if self.ub_overlap_rs_dgrad:
            if get_ub(self.ub_name + "_dgrad").is_fp8_ubuf():
                fp8_grad = True

        with self.prepare_forward(
            inp, allow_non_contiguous=False  # removed .contiguous from inside the layer
        ) as inp:

            # Get concatenated weight and bias tensors
            unfused_weights = [getattr(self, name) for name in self.weight_names]
            if any(isinstance(w, QuantizedTensor) for w in unfused_weights):
                if self.fp8:
                    if len(unfused_weights) != 1:
                        raise RuntimeError(
                            "Splitting QuantizedTensor into multiple params is not supported"
                        )
                else:
                    unfused_weights = [w.dequantize() for w in unfused_weights]

            weight_tensor = noop_cat(unfused_weights)
            if self.use_bias:
                bias_tensor = noop_cat([getattr(self, name) for name in self.bias_names])
            else:
                bias_tensor = getattr(self, self.bias_names[0])  # Unused

            quantizers = (
                self._get_quantizers(fp8_output, fp8_grad)
                if not debug
                else self._get_debug_quantizers(fp8_output, fp8_grad)
            )
            if debug:
                if not any_feature_enabled(quantizers):
                    # If no feature is used, then run faster implementation with debug = False.
                    quantizers = self._get_quantizers(fp8_output, fp8_grad)
                    debug = False

                if isinstance(weight_tensor, QuantizedTensor):
                    raise RuntimeError("FP8 weights are not supported in debug mode.")

            (
                input_quantizer,
                weight_quantizer,
                output_quantizer,
                grad_input_quantizer,
                grad_weight_quantizer,
                grad_output_quantizer,
            ) = quantizers

            if torch.is_grad_enabled():
                fwd_fn = _LayerNormLinear.apply
                args = []
            else:
                fwd_fn = _LayerNormLinear.forward
                args = [None]
            args += (
                inp,
                self.layer_norm_weight,
                self.layer_norm_bias,
                weight_tensor,
                bias_tensor if self.apply_bias and not self.gemm_bias_unfused_add else None,
                self.eps,
                is_first_microbatch,
                self.fp8,
                self.fp8_calibration,
                self.fuse_wgrad_accumulation,
                input_quantizer,
                weight_quantizer,
                output_quantizer,
                grad_input_quantizer,
                grad_weight_quantizer,
                grad_output_quantizer,
                is_cpu_offload_enabled(),
                self.tp_group,
                self.tp_size,
                self.sequence_parallel,
                self.tp_size > 1,
                self.activation_dtype,
                self.parallel_mode,
                self.return_layernorm_output,
                self.return_layernorm_output_gathered,
                torch.is_grad_enabled(),
                self.fwd_ln_sm_margin if torch.is_grad_enabled() else self.inf_ln_sm_margin,
                self.bwd_ln_sm_margin,
                self.zero_centered_gamma,
                self.normalization,
                self.ub_overlap_ag_fprop,
                self.ub_overlap_rs_fprop,
                self.ub_overlap_ag_dgrad,
                self.ub_overlap_rs_dgrad,
                self.ub_bulk_wgrad,
                self.ub_bulk_dgrad,
                self.ub_name,
                self.fsdp_group,
                self,
                skip_fp8_weight_update,
                debug,
            )
            out = fwd_fn(*args)

        if self.return_layernorm_output:
            out, ln_out = out

        if self.gemm_bias_unfused_add:
            out = out + cast_if_needed(bias_tensor, self.activation_dtype)

        if self.return_bias:
            if self.return_layernorm_output:
                return out, cast_if_needed(bias_tensor, self.activation_dtype), ln_out
            return out, cast_if_needed(bias_tensor, self.activation_dtype)
        if self.return_layernorm_output:
            return out, ln_out
        return out

    def _get_quantizers(self, fp8_output, fp8_grad):
        if not self.fp8:
            return [None] * 6
        grad_input_quantizer = None
        grad_weight_quantizer = None
        grad_output_quantizer = None
        output_quantizer = None
        input_quantizer = self.quantizers["scaling_fwd"][tex.FP8FwdTensors.GEMM1_INPUT]
        input_quantizer.internal = False
        weight_quantizer = self.quantizers["scaling_fwd"][tex.FP8FwdTensors.GEMM1_WEIGHT]
        weight_quantizer.internal = True
        if fp8_output:
            output_quantizer = self.quantizers["scaling_fwd"][tex.FP8FwdTensors.GEMM1_OUTPUT]
        if torch.is_grad_enabled():
            grad_output_quantizer = self.quantizers["scaling_bwd"][tex.FP8BwdTensors.GRAD_OUTPUT1]
            grad_output_quantizer.internal = True
            if fp8_grad:
                grad_input_quantizer = self.quantizers["scaling_bwd"][tex.FP8BwdTensors.GRAD_INPUT1]

        return (
            input_quantizer,
            weight_quantizer,
            output_quantizer,
            grad_input_quantizer,
            grad_weight_quantizer,
            grad_output_quantizer,
        )

    def _get_debug_quantizers(self, fp8_output, fp8_grad):
        original_quantizers = self._get_quantizers(fp8_output, fp8_grad)
        assert TEDebugState.debug_enabled
        from ...debug.pytorch.debug_quantization import DebugQuantizer

        names = ["activation", "weight", "output", "dgrad", "wgrad", "gradient"]
        return tuple(
            DebugQuantizer(self.name, name, q, self.tp_group)
            for name, q in zip(names, original_quantizers)
        )

    def _customize_quantizers_float8_current_scaling(self, fwd: bool, recipe: Recipe) -> None:
        """Customize quantizers based on current scaling recipe + layernorm_linear."""
        assert (
            recipe.float8_current_scaling()
        ), "current scaling recipe quantizer customization here"
        if fwd:
            # set configs about amax epsilon and power_2_scale
            self.quantizers["scaling_fwd"][
                tex.FP8FwdTensors.GEMM1_INPUT
            ].force_pow_2_scales = recipe.fp8_quant_fwd_inp.power_2_scale
            self.quantizers["scaling_fwd"][
                tex.FP8FwdTensors.GEMM1_INPUT
            ].amax_epsilon = recipe.fp8_quant_fwd_inp.amax_epsilon
            # also set weight quantizer with same amax_epsilon & power_2_scale
            self.quantizers["scaling_fwd"][
                tex.FP8FwdTensors.GEMM1_WEIGHT
            ].force_pow_2_scales = recipe.fp8_quant_fwd_weight.power_2_scale
            self.quantizers["scaling_fwd"][
                tex.FP8FwdTensors.GEMM1_WEIGHT
            ].amax_epsilon = recipe.fp8_quant_fwd_weight.amax_epsilon
            # parallel related
            if self.sequence_parallel and self.parallel_mode == "column":
                # set input_quantizer with amax reduction TP group
                self.quantizers["scaling_fwd"][
                    tex.FP8FwdTensors.GEMM1_INPUT
                ].with_amax_reduction = True
                self.quantizers["scaling_fwd"][
                    tex.FP8FwdTensors.GEMM1_INPUT
                ].amax_reduction_group = self.tp_group
        else:
            # set grad_output_quantizer with amax epsilon and power_2_scale (no amax reduction here)
            self.quantizers["scaling_bwd"][
                tex.FP8BwdTensors.GRAD_OUTPUT1
            ].force_pow_2_scales = recipe.fp8_quant_bwd_grad.power_2_scale
            self.quantizers["scaling_bwd"][
                tex.FP8BwdTensors.GRAD_OUTPUT1
            ].amax_epsilon = recipe.fp8_quant_bwd_grad.amax_epsilon<|MERGE_RESOLUTION|>--- conflicted
+++ resolved
@@ -615,16 +615,12 @@
                 quantizer = None
                 if ctx.input_quantizer is not None:
                     quantizer = ctx.input_quantizer
-<<<<<<< HEAD
-                    quantizer.set_usage(rowwise=False, columnwise=True)
-=======
                     if isinstance(quantizer, (Float8Quantizer, Float8CurrentScalingQuantizer)):
                         # If data is in FP8, we compute FP8 transposes manually
                         quantizer.set_usage(rowwise=True, columnwise=False)
                     else:
                         # wgrad GEMM requires input with column-wise usage
                         quantizer.set_usage(rowwise=False, columnwise=True)
->>>>>>> 61f1bf6f
                 nvtx_range_push(f"{nvtx_label}.column_parallel_comm_input")
                 # async_op is not compatible with high precision gather since
                 # gather_along_first_dim does not offer callback chaining.
