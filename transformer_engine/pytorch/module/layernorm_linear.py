--- conflicted
+++ resolved
@@ -67,12 +67,8 @@
 from ..tensor.float8_tensor import Float8CurrentScalingQuantizer, Float8Quantizer
 from ..tensor.mxfp8_tensor import MXFP8Quantizer
 from ..tensor._internal.mxfp8_tensor_base import MXFP8TensorBase
-<<<<<<< HEAD
+from ..tensor._internal.float8_blockwise_tensor_base import Float8BlockwiseQTensorBase
 from ..cpu_offload import is_cpu_offload_enabled, start_offload_if_offload_enabled
-=======
-from ..tensor._internal.float8_blockwise_tensor_base import Float8BlockwiseQTensorBase
-from ..cpu_offload import is_cpu_offload_enabled, mark_activation_offload
->>>>>>> 2f25d121
 
 from ..cpp_extensions import (
     general_gemm,
@@ -213,13 +209,10 @@
             fwd_ln_sm_margin,
             zero_centered_gamma,
         )
-<<<<<<< HEAD
         start_offload_if_offload_enabled(ln_out)
-=======
         nvtx_range_pop(f"{nvtx_label}.norm")
 
         # Store unquantized layer norm output if we need to return it
->>>>>>> 2f25d121
         ln_out_return = None
         if return_layernorm_output or return_layernorm_output_gathered:
             ln_out_return = ln_out
@@ -558,18 +551,7 @@
             )
             nvtx_range_pop(f"{nvtx_label}.fsdp_gather")
 
-<<<<<<< HEAD
-=======
-            # For CPU offloading, we offloaded weight and weight.main_grad to different tensors,
-            # we need to connect them into one.
-            if ctx.cpu_offloading:
-                if ctx.grad_added_to_main_grad:
-                    origin_weight = ctx.weight_object
-                if ctx.requires_wgrad and ctx.fuse_wgrad_accumulation:
-                    origin_weight.main_grad = main_grad
-
             # Configure Userbuffers communication (comm+GEMM overlap)
->>>>>>> 2f25d121
             ctx.ub_obj_gradout = None
             ub_obj_dgrad = None
             ub_obj_wgrad = None
