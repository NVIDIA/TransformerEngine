# Copyright (c) 2022-2025, NVIDIA CORPORATION & AFFILIATES. All rights reserved.
#
# See LICENSE for license information.

"""LayerNormLinear API"""
import os
import warnings
from typing import Callable, Dict, Optional, Tuple, Union
from functools import reduce
from operator import mul as multiply_op

import torch
from torch.nn import init

import transformer_engine_torch as tex

from transformer_engine.common.recipe import Recipe
from .base import (
    get_workspace,
    get_ub,
    TransformerEngineBaseModule,
    get_dummy_wgrad,
    _2X_ACC_FPROP,
    _2X_ACC_DGRAD,
    _2X_ACC_WGRAD,
)
from ..fp8 import FP8GlobalStateManager
from ..utils import (
    assert_dim_for_fp8_exec,
    cast_if_needed,
    clear_tensor_data,
    divide,
    get_default_init_method,
    init_method_constant,
    nvtx_range_pop,
    nvtx_range_push,
    requires_grad,
    needs_quantized_gemm,
)
from ..distributed import (
    set_tensor_model_parallel_attributes,
    get_distributed_world_size,
    allreduce,
    reduce_scatter_along_first_dim,
    gather_along_first_dim,
    in_fp8_activation_recompute_phase,
    _fsdp_scatter_tensors,
    _fsdp_gather_tensors,
)
from ..constants import GemmParallelModes, dist_group_type
from ..jit import no_torch_dynamo
from ..graph import is_graph_capturing
from ._common import apply_normalization, noop_cat, _fix_gathered_fp8_transpose
from ..tensor.quantized_tensor import (
    QuantizedTensor,
    Quantizer,
    prepare_for_saving,
    restore_from_saved,
)
from ...debug.pytorch.debug_state import TEDebugState
from ...debug.pytorch.utils import any_feature_enabled
from ..tensor.float8_tensor import Float8CurrentScalingQuantizer, Float8Quantizer
from ..tensor.float8_blockwise_tensor import Float8BlockQuantizer
from ..tensor.mxfp8_tensor import MXFP8Quantizer
from ..tensor._internal.mxfp8_tensor_base import MXFP8TensorBase
from ..cpu_offload import is_cpu_offload_enabled, mark_activation_offload

from ..cpp_extensions import (
    general_gemm,
)

__all__ = ["LayerNormLinear"]


class _LayerNormLinear(torch.autograd.Function):
    """LayerNormLinear semi-top level module
    Calls custom cuda extensions.
    """

    @staticmethod
    def forward(
        ctx,
        inp: torch.Tensor,
        ln_weight: torch.Tensor,
        ln_bias: Union[torch.Tensor, None],
        weight: torch.Tensor,
        bias: torch.Tensor,
        eps: float,
        is_first_microbatch: Union[bool, None],
        fp8: bool,
        fp8_calibration: bool,
        fuse_wgrad_accumulation: bool,
        input_quantizer: Optional[Quantizer],
        weight_quantizer: Optional[Quantizer],
        output_quantizer: Optional[Quantizer],
        grad_input_quantizer: Optional[Quantizer],
        grad_weight_quantizer: Optional[Quantizer],
        grad_output_quantizer: Optional[Quantizer],
        cpu_offloading: bool,
        tp_group: Union[dist_group_type, None],
        tp_size: int,
        sequence_parallel: bool,
        tensor_parallel: bool,
        activation_dtype: torch.dtype,
        parallel_mode: Union[str, None],
        return_layernorm_output: bool,
        return_layernorm_output_gathered: bool,
        is_grad_enabled: bool,
        fwd_ln_sm_margin: int,
        bwd_ln_sm_margin: int,
        zero_centered_gamma: bool,
        normalization: str,
        ub_overlap_ag_fprop: bool,
        ub_overlap_rs_fprop: bool,
        ub_overlap_ag_dgrad: bool,
        ub_overlap_rs_dgrad: bool,
        ub_bulk_wgrad: bool,
        ub_bulk_dgrad: bool,
        ub_name: str,
        fsdp_group: Union[dist_group_type, None],
        module: torch.nn.Module,
        skip_fp8_weight_update: bool,
        debug: Optional[bool] = False,
    ) -> Union[Tuple[torch.Tensor, ...], torch.Tensor]:
        # pylint: disable=missing-function-docstring

        # NVTX label for profiling
        nvtx_label = "transformer_engine._LayerNormLinear.forward"
        if ub_name is not None:
            nvtx_label = f"{nvtx_label}.{ub_name}"

        # Make sure input dimensions are compatible
        out_features, in_features = weight.shape
        inp_shape = inp.shape
        assert inp_shape[-1] == in_features, "GEMM not possible"
        inputmat = inp.view((-1, in_features))
        if fp8:
            assert_dim_for_fp8_exec(inputmat, weight)

        # Cast for native AMP
        nvtx_range_push(f"{nvtx_label}.norm_input_cast")
        inputmat = cast_if_needed(inputmat, activation_dtype)
        ln_weight = cast_if_needed(ln_weight, activation_dtype)
        if ln_bias is not None:
            ln_bias = cast_if_needed(ln_bias, activation_dtype)
        nvtx_range_pop(f"{nvtx_label}.norm_input_cast")

        tp_world_size = get_distributed_world_size(tp_group)
        ub_overlap_ag_fprop = (
            ub_overlap_ag_fprop and is_grad_enabled and not return_layernorm_output
        )

        weight_requires_grad = weight.requires_grad
        backward_needs_input = is_grad_enabled and weight_requires_grad
        with_input_all_gather = parallel_mode == "column" and sequence_parallel

        # Check if Userbuffers is supported
        if fp8:
            if any([ub_overlap_ag_fprop, ub_overlap_rs_fprop]) and not (
                FP8GlobalStateManager.get_fp8_recipe().float8_per_tensor_scaling()
            ):
                raise NotImplementedError(
                    "Comm+GEMM overlap is only supported with FP8 delayed scaling or per-tensor"
                    " current scaling"
                )

        # Configure quantizer for norm output
        if fp8:
            if input_quantizer is None:
                raise ValueError("Missing quantizer for input tensor")
            columnwise_usage = backward_needs_input
            if (
                columnwise_usage
                and with_input_all_gather
                and not isinstance(input_quantizer, MXFP8Quantizer)
            ):
                columnwise_usage = False
            input_quantizer.set_usage(rowwise=True, columnwise=columnwise_usage)

        # Avoid quantized norm kernel if norm output will be returned
        # or if a gather of ln_out must be in high precision.
        force_hp_blockwise_ln_out_gather = (
            fp8 and with_input_all_gather and isinstance(input_quantizer, Float8BlockQuantizer)
        )  # Perform TP communication in high precision.
        with_quantized_norm = (
            fp8
            and not return_layernorm_output
            and not return_layernorm_output_gathered
            and not force_hp_blockwise_ln_out_gather
        )

        # Apply normalization
        nvtx_range_push(f"{nvtx_label}.norm")
        ln_out, mu, rsigma = apply_normalization(
            inputmat,
            None,  # ln_out
            ln_weight,
            ln_bias,
            eps,
            input_quantizer if with_quantized_norm else None,
            inputmat.dtype,
            normalization,
            fwd_ln_sm_margin,
            zero_centered_gamma,
        )
        ln_out_return = None
        if return_layernorm_output or return_layernorm_output_gathered:
            ln_out_return = ln_out
        nvtx_range_pop(f"{nvtx_label}.norm")

        # Prepare GEMM input
        # Note: Cast to expected dtype and perform tensor-parallel communication
        nvtx_range_push(f"{nvtx_label}.gemm_input_cast_comm")
        ln_out_total = None
        ub_obj_fprop = None
        if with_input_all_gather:
            if return_layernorm_output_gathered:
                # Perform all-gather in high precision if gathered
                # norm output will be returned
                ln_out_total, _ = gather_along_first_dim(ln_out, tp_group)
                ln_out_return = ln_out_total
                if fp8 or debug:
                    ln_out = input_quantizer(ln_out)
                    input_quantizer.set_usage(rowwise=True, columnwise=False)
                    ln_out_total = input_quantizer(ln_out_total)
            else:
                if fp8 or debug:
                    if not with_quantized_norm and not force_hp_blockwise_ln_out_gather:
                        ln_out = input_quantizer(ln_out)
                    input_quantizer.set_usage(rowwise=True, columnwise=False)
                if ub_overlap_ag_fprop:
                    # Copy into Userbuffers buffer
                    ub_obj_fprop = get_ub(ub_name + "_fprop")
                    ub_obj_fprop.get_buffer(input_quantizer, local_chunk=True).copy_(ln_out)
                    ln_out_total = ub_obj_fprop.get_buffer(input_quantizer)
                else:
                    # All-gather with NCCL
                    ln_out_total, _ = gather_along_first_dim(
                        ln_out,
                        tp_group,
                        quantizer=(input_quantizer if fp8 or debug else None),
                    )
        else:
            if (fp8 or debug) and not with_quantized_norm:
                ln_out = input_quantizer(ln_out)
            ln_out_total = ln_out
        nvtx_range_pop(f"{nvtx_label}.gemm_input_cast_comm")

        # Cast weight to expected dtype
        weightmat = weight
        quantized_weight = False
        if not fp8 and not debug:
            weightmat = cast_if_needed(weightmat, activation_dtype)
        else:
            quantized_weight = not isinstance(weight, QuantizedTensor)

            # Configure quantizer
            if weight_quantizer is not None:
                weight_quantizer.set_usage(rowwise=True, columnwise=True)

            # FP8 cast to workspace buffer
            update_workspace = is_first_microbatch is None or is_first_microbatch

            weightmat = module.get_weight_workspace(
                tensor=weight,
                quantizer=weight_quantizer,
                cache_name=(None if is_first_microbatch is None else "weight"),
                update_workspace=update_workspace,
                skip_update_flag=skip_fp8_weight_update,
                fsdp_group=fsdp_group,
                workspace_dtype=activation_dtype,
            )

        # Cast bias to expected dtype
        bias_dtype = activation_dtype
        if needs_quantized_gemm(ln_out_total) and activation_dtype == torch.float32:
            bias_dtype = torch.bfloat16
        bias = cast_if_needed(bias, bias_dtype) if bias is not None else bias

        # Configure output quantizer
        if output_quantizer is not None:
            output_quantizer.set_usage(rowwise=True, columnwise=False)

        # Calibrate quantizers if needed
        if not fp8 and fp8_calibration:
            if input_quantizer is not None:
                input_quantizer.calibrate(ln_out_total)
            if weight_quantizer is not None:
                weight_quantizer.calibrate(weight)

        ub_obj = None
        ub_type = None
        rs_out = None
        if ub_overlap_rs_fprop:
            ub_obj = get_ub(ub_name + "_fprop")
            ub_type = tex.CommOverlapType.RS
            out_shape = [reduce(multiply_op, inp_shape[:-1]) // tp_world_size, out_features]
            rs_out = torch.empty(out_shape, dtype=activation_dtype, device=ln_out_total.device)

        elif ub_overlap_ag_fprop:
            ub_obj = get_ub(ub_name + "_fprop")
            ub_type = tex.CommOverlapType.AG
            if fp8:
                assert ub_obj.is_fp8_ubuf(), "AG overlap with FP8 GEMM inputs requires FP8 buffer."
            ln_out_total = ub_obj.get_buffer(input_quantizer)

        nvtx_range_push(f"{nvtx_label}.gemm")
        fprop_gemm_use_split_accumulator = _2X_ACC_FPROP
        if fp8:
            recipe = FP8GlobalStateManager.get_fp8_recipe()
            if hasattr(recipe, "fp8_gemm_fprop"):
                fprop_gemm_use_split_accumulator = recipe.fp8_gemm_fprop.use_split_accumulator

        out, *_, rs_out = general_gemm(
            weightmat,
            ln_out_total,
            get_workspace(),
            quantization_params=output_quantizer,
            out_dtype=activation_dtype,
            bias=bias,
            use_split_accumulator=fprop_gemm_use_split_accumulator,
            ub=ub_obj,
            ub_type=ub_type,
            extra_output=rs_out,
        )
        nvtx_range_pop(f"{nvtx_label}.gemm")

        if not weight.requires_grad:
            if not return_layernorm_output:
                ln_out = ln_out_total = None
                clear_tensor_data(ln_out, ln_out_total)

        if is_grad_enabled:
            ctx.weight_quantizer = weight_quantizer
            ctx.ln_out_needs_gather = (
                weight.requires_grad and parallel_mode == "column" and sequence_parallel
            )
            ctx.force_hp_blockwise_ln_out_gather = force_hp_blockwise_ln_out_gather

            # Input with column-wise usage is needed for wgrad GEMM.
            if backward_needs_input:
                if isinstance(ln_out, QuantizedTensor):
                    # For sequence parallel in vanilla FP8, rowwise data is
                    # to gather the input. For MXFP8, columnwise only data
                    # can be allgathered.
                    if isinstance(ln_out, MXFP8TensorBase) or not ctx.ln_out_needs_gather:
                        ln_out.update_usage(rowwise_usage=False)

                    # For force_hp_blockwise_ln_out_gather, we should
                    # be saving the unquantized ln_out to ctx.
                    assert not force_hp_blockwise_ln_out_gather

            # Weight with column-wise usage is needed for dgrad GEMM.
            if isinstance(weightmat, QuantizedTensor):
                weightmat.update_usage(columnwise_usage=True)

            if cpu_offloading:
<<<<<<< HEAD
                if fp8 and weightmat is not None:
                    set_offloading_param(weightmat, "weight_offloading", True)
                set_offloading_param(ln_weight, "weight_offloading", True)
                set_offloading_param(weight, "weight_offloading", True)

                set_offloading_param(inputmat, "activation_offloading", True)
                set_offloading_param(ln_out, "activation_offloading", True)
=======
                mark_activation_offload(inputmat, mu, rsigma, ln_out)
>>>>>>> a0cabb71

            # Scatter intermediate/activation tensors saved for the backward pass
            # NOTE: weight_fp8 = weight when ctx.fp8 == False and torch.disttributed.FSDP already
            #       shards/unshards the base weights so we don't do it ourselves
            nvtx_range_push(f"{nvtx_label}.fsdp_scatter")
            ctx.fsdp_group = fsdp_group
            ctx.fsdp_shapes = _fsdp_scatter_tensors(
                fsdp_group,
                mu,
                rsigma,
                weightmat if quantized_weight else None,
                ln_out if weight.requires_grad else None,
            )
            nvtx_range_pop(f"{nvtx_label}.fsdp_scatter")

            if cpu_offloading:
                ctx.grad_added_to_main_grad = hasattr(weight, "grad_added_to_main_grad")

                if ctx.grad_added_to_main_grad:
                    # If you are passing torch.nn.Parameter through the Torch hooks, you will
                    # get back torch.Tensor. Torch rips off the Parameter wrapper.
                    # You need to preserve the weight object to have all the attributes user
                    # sets for the weights. Because of this, it is not recommended to offload
                    # weights if weights are externally touched outside this module
                    ctx.weight_object = weight

            tensors_to_save, tensor_objects = prepare_for_saving(
                inputmat,
                weightmat,
                weight,
                bias,
                ln_weight,
                ln_out,
                mu,
                rsigma,
            )
            ctx.save_for_backward(*tensors_to_save)
            ctx.tensor_objects = tensor_objects
            ctx.requires_dgrad = inp.requires_grad
            ctx.requires_wgrad = weight.requires_grad
            ctx.quantized_weight = quantized_weight
            if fuse_wgrad_accumulation and weight.requires_grad:
                ctx.main_grad = weight.main_grad
            ctx.grad_input_quantizer = grad_input_quantizer
            ctx.grad_weight_quantizer = grad_weight_quantizer
            ctx.grad_output_quantizer = grad_output_quantizer
            ctx.input_quantizer = input_quantizer
            ctx.owns_input = inputmat is not inp
            ctx.weight = weight
            ctx.activation_dtype = activation_dtype
            ctx.fp8 = fp8
            ctx.fp8_recipe = FP8GlobalStateManager.get_fp8_recipe() if fp8 else None
            ctx.fuse_wgrad_accumulation = fuse_wgrad_accumulation
            ctx.cpu_offloading = cpu_offloading
            ctx.is_first_microbatch = is_first_microbatch
            ctx.use_bias = bias is not None
            ctx.sequence_parallel = sequence_parallel
            ctx.tensor_parallel = tensor_parallel
            ctx.inp_shape = inp_shape
            ctx.parallel_mode = parallel_mode
            ctx.tp_group = tp_group
            ctx.tp_size = tp_size
            ctx.return_layernorm_output = return_layernorm_output
            ctx.return_layernorm_output_gathered = return_layernorm_output_gathered
            ctx.bwd_ln_sm_margin = bwd_ln_sm_margin
            ctx.zero_centered_gamma = zero_centered_gamma
            ctx.ub_overlap_ag = ub_overlap_ag_dgrad
            ctx.ub_overlap_rs_dgrad = ub_overlap_rs_dgrad
            ctx.ub_bulk_wgrad = ub_bulk_wgrad
            ctx.ub_bulk_dgrad = ub_bulk_dgrad
            ctx.ub_name = ub_name
            ctx.requires_dgrad = inp.requires_grad
            ctx.normalization = normalization
            ctx.reduce_and_update_bwd_fp8_tensors = False
            if ctx.fp8 and requires_grad(inp, ln_weight, ln_bias, weight, bias):
                _first_fp8_module = FP8GlobalStateManager.IS_FIRST_FP8_MODULE
                ctx.reduce_and_update_bwd_fp8_tensors = FP8GlobalStateManager.is_first_fp8_module()
                if in_fp8_activation_recompute_phase():
                    FP8GlobalStateManager.IS_FIRST_FP8_MODULE = _first_fp8_module
            ctx.debug = debug

        # Row Parallel Linear
        if ub_overlap_rs_fprop:
            out = rs_out
        elif parallel_mode == "row":
            nvtx_range_push(f"{nvtx_label}.row_parallel_comm")
            if sequence_parallel:
                out, _ = reduce_scatter_along_first_dim(out, tp_group)
            elif tensor_parallel:
                out, _ = allreduce(out, tp_group)
            nvtx_range_pop(f"{nvtx_label}.row_parallel_comm")

        # [*, in_features] -> [*, out_features] except first dimension changes for SP
        out = out.view(-1, *inp_shape[1:-1], out_features)

        if return_layernorm_output:
            if return_layernorm_output_gathered:
                shape = list(inp.shape)
                shape[0] *= tp_size
                return out, ln_out_return.view(shape)
            return out, ln_out_return.view_as(inp)
        return out

    @staticmethod
    def backward(
        ctx, *grad_outputs: Tuple[torch.Tensor, ...]
    ) -> Tuple[Union[torch.Tensor, None], ...]:
        # pylint: disable=missing-function-docstring

        # NVTX label for profiling
        nvtx_label = "transformer_engine._LayerNormLinear.backward"
        if ctx.ub_name is not None:
            nvtx_label = f"{nvtx_label}.{ctx.ub_name}"

        with torch.cuda.nvtx.range("_LayerNormLinear_backward"):
            if (
                ctx.fp8
                and any(
                    [
                        ctx.ub_overlap_ag,
                        ctx.ub_overlap_rs_dgrad,
                        ctx.ub_bulk_dgrad,
                        ctx.ub_bulk_wgrad,
                    ]
                )
                and (ctx.fp8_recipe is not None)
            ):
                if not ctx.fp8_recipe.float8_per_tensor_scaling():
                    raise NotImplementedError(
                        "Comm+GEMM overlap is only supported with FP8 delayed scaling or per-tensor"
                        " current scaling"
                    )

            saved_tensors = ctx.saved_tensors
            (  # pylint: disable=unbalanced-tuple-unpacking
                inputmat,
                weight,
                origin_weight,
                bias,
                ln_weight,
                ln_out,
                mu,
                rsigma,
            ) = restore_from_saved(ctx.tensor_objects, saved_tensors)
            # Delete the references to tensor objects once they've been consumed
            # by the `restore_from_saved` method to construct back the actual tensors.
            ctx.tensor_objects = None

            # Since main_grad can be modified inplace, it should not be a part of saved_tensors
            main_grad = (
                ctx.main_grad
                if weight is not None and ctx.fuse_wgrad_accumulation and ctx.requires_wgrad
                else None
            )

            # Gather intermediate/activation tensors if needed
            # NOTE: weight_fp8 = weight when ctx.fp8 == False and torch.disttributed.FSDP already
            #       shards/unshards the base weights so we don't do it ourselves
            nvtx_range_push(f"{nvtx_label}.fsdp_gather")
            _fsdp_gather_tensors(
                ctx.fsdp_group,
                ctx.fsdp_shapes,
                mu,
                rsigma,
                weight if ctx.fp8 and ctx.quantized_weight else None,
                ln_out,
            )
            nvtx_range_pop(f"{nvtx_label}.fsdp_gather")

            # For CPU offloading, we offloaded weight and weight.main_grad to different tensors,
            # we need to connect them into one.
            if ctx.cpu_offloading:
                if ctx.grad_added_to_main_grad:
                    origin_weight = ctx.weight_object
                if ctx.requires_wgrad and ctx.fuse_wgrad_accumulation:
                    origin_weight.main_grad = main_grad

            ctx.ub_obj_gradout = None
            ub_obj_dgrad = None
            ub_obj_wgrad = None
            ub_type_dgrad = None
            ub_type_wgrad = None
            dgrad_shape = [reduce(multiply_op, ctx.inp_shape[:-1]), ctx.inp_shape[-1]]
            rs_out = None
            dgrad_bulk = None
            if ctx.ub_overlap_ag:
                # Overlap grad_output all-gather with dgrad compute
                ctx.ub_obj_gradout = get_ub(ctx.ub_name + "_dgrad")
                ub_obj_dgrad = ctx.ub_obj_gradout
                ub_type_dgrad = tex.CommOverlapType.AG

            elif ctx.ub_overlap_rs_dgrad:
                # Overlap dgrad reduce-scatter with dgrad compute
                ctx.ub_obj_gradout = get_ub(ctx.ub_name + "_dgrad")
                ub_obj_dgrad = ctx.ub_obj_gradout
                ub_type_dgrad = tex.CommOverlapType.RS
                rs_out = torch.empty(
                    dgrad_shape, dtype=ctx.activation_dtype, device=inputmat.device
                )

            else:
                if ctx.ub_bulk_dgrad:
                    # Overlap inputmat all-gather with dgrad compute
                    # NOTE: Copying into communication buffer will always prefer rowwise data,
                    #       and will copy columnwise data if rowwise does not exist. In that case,
                    #       the all-gather will apply to the leading dimension of the transpose,
                    #       which then needs to be interleaved correctly before WGRAD.
                    ctx.ub_obj_gradout = get_ub(ctx.ub_name + "_dgrad")
                    ub_obj_dgrad = ctx.ub_obj_gradout
                    ub_type_dgrad = tex.CommOverlapType.AG
                    ub_obj_dgrad.copy_into_buffer(ln_out, ctx.input_quantizer, local_chunk=True)

                if ctx.ub_bulk_wgrad:
                    # Overlap dgrad reduce-scatter with wgrad compute
                    ub_obj_wgrad = get_ub(ctx.ub_name + "_wgrad")
                    ub_type_wgrad = tex.CommOverlapType.RS
                    ub_obj_wgrad.set_buffer_params(ctx.grad_input_quantizer)
                    dgrad_bulk = ub_obj_wgrad.get_buffer(ctx.grad_input_quantizer)

            # Configure quantizer for grad output tensor
            # Note: dgrad GEMM requires row-wise usage, wgrad GEMM
            # requires column-wise usage
            if ctx.grad_output_quantizer is not None:
                rowwise_usage = True
                columnwise_usage = True
                if ctx.ub_overlap_ag and isinstance(
                    ctx.grad_output_quantizer,
                    (Float8Quantizer, Float8CurrentScalingQuantizer),
                ):
                    # If data is in FP8 and communication is handled
                    # with Userbuffers, we compute FP8 transposes
                    # manually
                    columnwise_usage = False
                ctx.grad_output_quantizer.set_usage(
                    rowwise=rowwise_usage,
                    columnwise=columnwise_usage,
                )

            # Prepare grad output tensor
            # Note: Cast to expected dtype and perform tensor-parallel communication
            nvtx_range_push(f"{nvtx_label}.grad_output_preprocess")
            (
                grad_output,
                grad_bias,
            ) = TransformerEngineBaseModule.grad_output_preprocess(
                ctx,
                grad_outputs[0],
                ctx.parallel_mode == "row",
                ctx.grad_output_quantizer,
            )
            nvtx_range_pop(f"{nvtx_label}.grad_output_preprocess")

            # Launch tensor-parallel communication for LayerNorm out tensor
            ln_out_total = None
            ln_out_total_work = None
            if ctx.ln_out_needs_gather and not ctx.ub_bulk_dgrad:
                quantizer = None
                if ctx.input_quantizer is not None:
                    quantizer = ctx.input_quantizer
                    if isinstance(quantizer, (Float8Quantizer, Float8CurrentScalingQuantizer)):
                        # If data is in FP8, we compute FP8 transposes manually
                        quantizer.set_usage(rowwise=True, columnwise=False)
                    else:
                        # wgrad GEMM requires input with column-wise usage
                        quantizer.set_usage(rowwise=False, columnwise=True)
                nvtx_range_push(f"{nvtx_label}.column_parallel_comm_input")
                # async_op is not compatible with high precision gather since
                # gather_along_first_dim does not offer callback chaining.
                gather_quantizer = None if ctx.force_hp_blockwise_ln_out_gather else quantizer
                ln_out_total, ln_out_total_work = gather_along_first_dim(
                    ln_out,
                    ctx.tp_group,
                    async_op=True,
                    quantizer=gather_quantizer,
                )
                nvtx_range_pop(f"{nvtx_label}.column_parallel_comm_input")
            else:
                ln_out_total = ln_out

            # Check whether to output wgrad GEMM directly into main grad
            if ctx.is_first_microbatch is not None:
                accumulate_wgrad_into_param_main_grad = (
                    ctx.fuse_wgrad_accumulation and not ctx.is_first_microbatch
                )
            else:
                accumulate_wgrad_into_param_main_grad = ctx.fuse_wgrad_accumulation

            # dgrad GEMM
            if ctx.grad_input_quantizer is not None:
                ctx.grad_input_quantizer.set_usage(rowwise=True, columnwise=False)

            nvtx_range_push(f"{nvtx_label}.dgrad_gemm")
            dgrad_gemm_use_split_accumulator = _2X_ACC_DGRAD
            if ctx.fp8:
                recipe = ctx.fp8_recipe
                if hasattr(recipe, "fp8_gemm_dgrad"):
                    dgrad_gemm_use_split_accumulator = recipe.fp8_gemm_dgrad.use_split_accumulator

            if ctx.weight_quantizer is not None and isinstance(weight, QuantizedTensor):
                weight.update_usage(
                    rowwise_usage=ctx.weight_quantizer.rowwise_usage,
                    columnwise_usage=ctx.weight_quantizer.columnwise_usage,
                )
            dgrad, *_ = general_gemm(
                weight,
                grad_output,
                get_workspace(),
                layout="NN",
                grad=True,
                quantization_params=ctx.grad_input_quantizer,
                out=dgrad_bulk,
                out_dtype=ctx.activation_dtype,
                use_split_accumulator=dgrad_gemm_use_split_accumulator,
                ub=ub_obj_dgrad,
                ub_type=ub_type_dgrad,
                extra_output=rs_out,
                bulk_overlap=ctx.ub_bulk_dgrad,
            )
            nvtx_range_pop(f"{nvtx_label}.dgrad_gemm")

            # Launch tensor-parallel communication
            dgrad_work = None
            if ctx.ub_overlap_rs_dgrad:
                dgrad = rs_out
            elif ctx.parallel_mode == "column" and not ctx.ub_bulk_wgrad:
                nvtx_range_push(f"{nvtx_label}.column_parallel_comm_dgrad")
                if ctx.sequence_parallel:
                    if ctx.return_layernorm_output and ctx.return_layernorm_output_gathered:
                        dgrad = dgrad + grad_outputs[1].view_as(dgrad)
                    dgrad, dgrad_work = reduce_scatter_along_first_dim(
                        dgrad,
                        ctx.tp_group,
                        async_op=True,
                    )
                else:
                    dgrad, dgrad_work = allreduce(dgrad, ctx.tp_group, async_op=True)
                nvtx_range_pop(f"{nvtx_label}.column_parallel_comm_dgrad")

            # Compute grad weight tensor
            wgrad = None
            if ctx.requires_wgrad:

                # Synchronize tensor-parallel communication for input tensor
                if ctx.ub_bulk_dgrad:
                    ln_out_total = ub_obj_dgrad.get_buffer(ctx.input_quantizer)
                    if ctx.fp8:
                        # FP8 GEMM on Hopper only supports TN layout so the gathered input must have
                        # a valid transpose.
                        if ln_out._data is None:
                            # All-gather executed on columnwise data and result is in rowwise data,
                            # so we need to fix the interleaving before WGRAD.
                            ln_out_total = _fix_gathered_fp8_transpose(ln_out_total, ctx.tp_size)
                        else:
                            # FP8 GEMM on Hopper only supports TN layout so the gathered input must
                            # have a valid transpose.
                            ln_out_total._create_transpose()
                if ln_out_total_work is not None:
                    ln_out_total_work.wait()
                    ln_out_total_work = None
                if ctx.input_quantizer is not None and not isinstance(
                    ln_out_total, QuantizedTensor
                ):
                    # Async gather may have been done in BF16
                    # call quantizer after gather.
                    ctx.input_quantizer.set_usage(rowwise=False, columnwise=True)
                    ln_out_total = ctx.input_quantizer(ln_out_total)

                # Make sure GEMM inputs have required data
                if isinstance(ln_out_total, QuantizedTensor):
                    ln_out_total.update_usage(columnwise_usage=True)
                if isinstance(grad_output, QuantizedTensor):
                    grad_output.update_usage(columnwise_usage=True)

                # Figure out whether to use split accumulator
                use_split_accumulator = _2X_ACC_WGRAD
                if ctx.fp8:
                    recipe = ctx.fp8_recipe
                    if hasattr(recipe, "fp8_gemm_wgrad"):
                        use_split_accumulator = recipe.fp8_gemm_wgrad.use_split_accumulator

                # Output buffer for overlapping grad input
                # reduce-scatter with wgrad GEMM
                if ctx.ub_bulk_wgrad and ub_obj_wgrad.is_fp8_ubuf():
                    rs_out = torch.empty(
                        dgrad_shape, dtype=ctx.activation_dtype, device=inputmat.device
                    )

                # wgrad GEMM
                # Note: Fuse with bgrad computation if needed
                nvtx_range_push(f"{nvtx_label}.wgrad_gemm")
                wgrad, grad_bias_, *_, rs_out = general_gemm(
                    ln_out_total,
                    grad_output,
                    get_workspace(),
                    layout="NT",
                    grad=True,
                    out_dtype=(
                        main_grad.dtype if ctx.fuse_wgrad_accumulation else ctx.activation_dtype
                    ),
                    bias=(bias if (grad_bias is None and not ctx.fp8) else None),
                    out=main_grad if ctx.fuse_wgrad_accumulation else None,
                    use_split_accumulator=use_split_accumulator,
                    accumulate=accumulate_wgrad_into_param_main_grad,
                    quantization_params=ctx.grad_weight_quantizer,
                    ub=ub_obj_wgrad,
                    ub_type=ub_type_wgrad,
                    extra_output=rs_out,
                    bulk_overlap=ctx.ub_bulk_wgrad,
                )
                nvtx_range_pop(f"{nvtx_label}.wgrad_gemm")

                if ctx.ub_bulk_wgrad:
                    if ub_obj_wgrad.is_fp8_ubuf():
                        dgrad = rs_out
                    else:
                        dgrad = ub_obj_wgrad.get_buffer(None, local_chunk=True)

                if grad_bias is None:
                    grad_bias = grad_bias_
                del grad_bias_

                # Deallocate input tensor
                if not ctx.return_layernorm_output:
                    # TODO (pgadzinski) - deallocate transpose only  # pylint: disable=fixme
                    clear_tensor_data(ln_out_total)

            # Make sure all tensor-parallel communication is finished
            if ln_out_total_work is not None:
                ln_out_total_work.wait()
                ln_out_total_work = None
            if dgrad_work is not None:
                dgrad_work.wait()
                dgrad_work = None

            # Residual gradient
            dgrad = dgrad.view(inputmat.shape)
            if ctx.return_layernorm_output and not ctx.return_layernorm_output_gathered:
                dgrad = dgrad + grad_outputs[1].view_as(dgrad)

            # Norm gradient
            dgamma = None
            dbeta = None
            nvtx_range_push(f"{nvtx_label}.norm")
            if ctx.normalization == "LayerNorm":
                dgrad, dgamma, dbeta = tex.layernorm_bwd(
                    dgrad,
                    inputmat,
                    mu,
                    rsigma,
                    ln_weight,
                    ctx.bwd_ln_sm_margin,
                    ctx.zero_centered_gamma,
                )
                dgrad = dgrad.reshape(inputmat.size())
            elif ctx.normalization == "RMSNorm":
                dgrad, dgamma = tex.rmsnorm_bwd(
                    dgrad,
                    inputmat,
                    rsigma,
                    ln_weight,
                    ctx.bwd_ln_sm_margin,
                    ctx.zero_centered_gamma,
                )
                dgrad = dgrad.reshape(inputmat.size())
                dbeta = None
            nvtx_range_pop(f"{nvtx_label}.norm")
            clear_tensor_data(mu)
            clear_tensor_data(rsigma)

        if ctx.requires_wgrad:
            # Handle custom DDP from mcore.
            if ctx.fuse_wgrad_accumulation and hasattr(origin_weight, "grad_added_to_main_grad"):
                origin_weight.grad_added_to_main_grad = True
                if getattr(origin_weight, "zero_out_wgrad", False):
                    wgrad = get_dummy_wgrad(
                        list(origin_weight.main_grad.shape),
                        origin_weight.dtype,
                        zero=True,
                    )
                else:
                    wgrad = get_dummy_wgrad(
                        list(origin_weight.main_grad.shape),
                        origin_weight.dtype,
                    )
            elif ctx.fuse_wgrad_accumulation:
                wgrad = None
        else:
            wgrad = None

        if ctx.reduce_and_update_bwd_fp8_tensors and not is_graph_capturing():
            nvtx_range_push(f"{nvtx_label}.reduce_and_update_fp8_tensors")
            FP8GlobalStateManager.reduce_and_update_fp8_tensors(forward=False)
            nvtx_range_pop(f"{nvtx_label}.reduce_and_update_fp8_tensors")

        # Scatter fp8 weight buffers
        # if ctx.fp8 and not isinstance(weight, QuantizedTensor):
        #    _fsdp_scatter_tensors(ctx.fsdp_group, weight_fp8)

        return (
            dgrad.view(ctx.inp_shape) if ctx.requires_dgrad else None,
            dgamma,
            dbeta,
            wgrad,
            grad_bias,
            None,  # eps
            None,  # is_first_microbatch
            None,  # fp8
            None,  # fp8_calibration
            None,  # fuse_wgrad_accumulation
            None,  # input_quantizer
            None,  # weight_quantizer
            None,  # output_quantizer
            None,  # grad_input_quantizer
            None,  # grad_weight_quantizer
            None,  # grad_output_quantizer
            None,  # cpu_offloading
            None,  # tp_group
            None,  # tp_size
            None,  # sequence_parallel
            None,  # tensor_parallel
            None,  # activation_dtype
            None,  # parallel_mode
            None,  # return_layernorm_output
            None,  # return_layernorm_output_gathered
            None,  # is_grad_enabled
            None,  # fwd_ln_sm_margin
            None,  # bwd_ln_sm_margin
            None,  # zero_centered_gamma
            None,  # normalization
            None,  # ub_overlap_ag_fprop
            None,  # ub_overlap_rs_fprop
            None,  # ub_overlap_ag_dgrad
            None,  # ub_overlap_rs_dgrad
            None,  # ub_bulk_dgrad
            None,  # ub_bulk_wgrad
            None,  # ub_name
            None,  # fsdp_group
            None,  # debug
            None,  # module
            None,  # skip_fp8_weight_update
        )


class LayerNormLinear(TransformerEngineBaseModule):
    r"""
    Applies layer normalization followed by linear transformation to the incoming data.

    Parameters
    ----------
    in_features : int
                 size of each input sample.
    out_features : int
                  size of each output sample.
    eps : float, default = 1e-5
         a value added to the denominator of layer normalization for numerical stability.
    bias : bool, default = `True`
          if set to `False`, the layer will not learn an additive bias.
    normalization : { 'LayerNorm', 'RMSNorm' }, default = 'LayerNorm'
                   type of normalization applied.
    init_method : Callable, default = `None`
                 used for initializing weights in the following way: `init_method(weight)`.
                 When set to `None`, defaults to `torch.nn.init.normal_(mean=0.0, std=0.023)`.
    return_layernorm_output : bool, default = `False`
                             if set to `True`, output of layernorm is returned from the forward
                             together with the output of the linear transformation.
                             Example use case: residual connection for transformer module is
                             taken post layernorm.
    return_layernorm_output_gathered : bool, default = `False`
                             if set to `True`, output of layernorm is returned after the all
                             gather operation. Ignored if return_layernorm_output is False.
                             Example use case: with sequence parallel, input to residual connection
                             for transformer module (e.g. LoRA) will need to be gathered.
                             Returning layernorm output gathered will prevent a redundant gather.
    parameters_split : Optional[Union[Tuple[str, ...], Dict[str, int]]], default = None
                      Configuration for splitting the weight and bias tensors along dim 0 into
                      multiple PyTorch parameters. If a list or tuple of strings is provided,
                      they are used to make the names of equally-sized parameters. If a dict
                      (preferably an OrderedDict) is provided, the keys are used as names and
                      values as split sizes along dim 0. The resulting parameters will have
                      names that end in `_weight` or `_bias`, so trailing underscores are
                      stripped from any provided names.
    zero_centered_gamma : bool, default = 'False'
                         if set to 'True', gamma parameter in LayerNorm is initialized to 0 and
                         the LayerNorm formula changes to

                         .. math::
                            y = \frac{x - \mathrm{E}[x]}{ \sqrt{\mathrm{Var}[x] + \varepsilon}} *
                            (1 + \gamma) + \beta
    device : Union[torch.device, str], default = "cuda"
          The device on which the parameters of the model will be allocated. It is the user's
          responsibility to ensure all parameters are moved to the GPU before running the
          forward pass.
    name: str, default = `None`
        name of the module, currently used for debugging purposes.

    Parallelism parameters
    ----------------------
    sequence_parallel : bool, default = `False`
                       if set to `True`, uses sequence parallelism.
    tp_group : ProcessGroup, default = `None`
              tensor parallel process group.
    tp_size : int, default = 1
             used as TP (tensor parallel) world size when TP groups are not formed during
             initialization. In this case, users must call the
             `set_tensor_parallel_group(tp_group)` method on the initialized module before the
             forward pass to supply the tensor parallel group needed for tensor and sequence
             parallel collectives.
    parallel_mode : {None, 'column', 'row'}, default = `None`
                   used to decide whether this Linear layer is Column Parallel Linear or Row
                   Parallel Linear as described `here <https://arxiv.org/pdf/1909.08053.pdf>`_.
                   When set to `None`, no communication is performed.

    Optimization parameters
    -----------------------
    fuse_wgrad_accumulation : bool, default = 'False'
                             if set to `True`, enables fusing of creation and accumulation of
                             the weight gradient. When enabled, it is assumed that the weights
                             have an additional `main_grad` attribute (used instead of the
                             regular `grad`) which is a pre-allocated buffer of the correct
                             size to accumulate gradients in.
    return_bias : bool, default = `False`
                 when set to `True`, this module will not apply the additive bias itself, but
                 instead return the bias value during the forward pass together with the
                 output of the linear transformation :math:`y = xA^T`. This is useful when
                 the bias addition can be fused to subsequent operations.
    params_dtype : torch.dtype, default = `torch.get_default_dtype()`
                  it controls the type used to allocate the initial parameters. Useful when
                  the model is trained with lower precision and the original FP32 parameters
                  would not fit in GPU memory.
    """

    def __init__(
        self,
        in_features: int,
        out_features: int,
        eps: float = 1e-5,
        sequence_parallel: bool = False,
        fuse_wgrad_accumulation: bool = False,
        tp_group: Optional[dist_group_type] = None,
        tp_size: int = 1,
        get_rng_state_tracker: Optional[Callable] = None,
        init_method: Optional[Callable] = None,
        bias: bool = True,
        normalization: str = "LayerNorm",
        return_bias: bool = False,
        params_dtype: Optional[torch.dtype] = None,
        parallel_mode: Optional[str] = None,
        return_layernorm_output: bool = False,
        return_layernorm_output_gathered: bool = False,
        parameters_split: Optional[Union[Tuple[str, ...], Dict[str, int]]] = None,
        zero_centered_gamma: bool = False,
        device: Union[torch.device, str] = "cuda",
        ub_overlap_ag: bool = False,
        ub_overlap_rs: bool = False,
        ub_overlap_rs_dgrad: bool = False,
        ub_bulk_wgrad: bool = False,
        ub_bulk_dgrad: bool = False,
        ub_name: Optional[str] = None,
        name: str = None,
    ) -> None:
        super().__init__()

        params_dtype = torch.get_default_dtype() if params_dtype is None else params_dtype
        self.in_features = in_features
        self.out_features = out_features
        self.fuse_wgrad_accumulation = fuse_wgrad_accumulation
        self.normalization = normalization
        assert normalization in ["LayerNorm", "RMSNorm"], "Unsupported normalization type!"
        self.use_bias = bias
        self.return_bias = return_bias
        self.apply_bias = self.use_bias and not return_bias
        self.return_layernorm_output = return_layernorm_output
        self.return_layernorm_output_gathered = return_layernorm_output_gathered
        self.zero_centered_gamma = zero_centered_gamma

        self.name = name
        if TEDebugState.debug_enabled:
            self._turn_off_unsupported_features_in_debug()  # turn off userbuffers

        if tp_group is None:
            self.tp_size = tp_size
            if tp_size == 1:
                self.set_tensor_parallel_group(tp_group)
        else:
            self.tp_size = get_distributed_world_size(tp_group)
            self.set_tensor_parallel_group(tp_group)
        self.set_nccl_overlap_warning_if_tp()

        self.parallel_mode = parallel_mode
        assert (
            self.parallel_mode in GemmParallelModes
        ), f"parallel_mode {parallel_mode} not supported"

        if self.parallel_mode == "column":
            self.out_features = divide(self.out_features, self.tp_size)
        elif self.parallel_mode == "row":
            self.in_features = divide(self.in_features, self.tp_size)

        if init_method is None:
            init_method = get_default_init_method()

        self.sequence_parallel = (self.tp_size > 1) and sequence_parallel

        # Column-parallel overlaps
        self.ub_overlap_ag_fprop = (
            ub_overlap_ag and self.sequence_parallel and self.parallel_mode == "column"
        )
        self.ub_overlap_rs_dgrad = (
            ub_overlap_rs_dgrad and self.sequence_parallel and self.parallel_mode == "column"
        )
        self.ub_bulk_wgrad = (
            ub_bulk_wgrad
            and self.sequence_parallel
            and self.parallel_mode == "column"
            and not self.ub_overlap_rs_dgrad
        )
        self.ub_bulk_dgrad = (
            ub_bulk_dgrad
            and self.sequence_parallel
            and self.parallel_mode == "column"
            and not self.ub_overlap_rs_dgrad
        )

        # Row-parallel overlaps
        self.ub_overlap_rs_fprop = (
            ub_overlap_rs and self.sequence_parallel and self.parallel_mode == "row"
        )
        self.ub_overlap_ag_dgrad = (
            ub_overlap_ag and self.sequence_parallel and self.parallel_mode == "row"
        )
        if any(
            [
                self.ub_overlap_ag_fprop,
                self.ub_overlap_rs_dgrad,
                self.ub_bulk_dgrad,
                self.ub_bulk_wgrad,
                self.ub_overlap_rs_fprop,
                self.ub_overlap_ag_dgrad,
            ]
        ):
            assert ub_name is not None, "Userbuffer name [string] is not set."
        self.ub_name = ub_name

        self.eps = eps
        layer_norm_weight = torch.nn.Parameter(
            torch.empty(self.in_features, device=device, dtype=params_dtype)
        )
        self.register_parameter(
            "layer_norm_weight",
            layer_norm_weight,
            init_fn=init_method_constant(float(not self.zero_centered_gamma)),
        )
        if self.normalization != "RMSNorm":
            layer_norm_bias = torch.nn.Parameter(
                torch.empty(self.in_features, device=device, dtype=params_dtype)
            )
            self.register_parameter(
                "layer_norm_bias", layer_norm_bias, init_fn=init_method_constant(0.0)
            )
        else:
            self.layer_norm_bias = None

        # Initialize params in FP8
        with_fp8_params = FP8GlobalStateManager.with_fp8_parameters()

        # Contiguous buffers for params
        weight_tensor = torch.empty(
            self.out_features,
            self.in_features,
            device=device,
            dtype=params_dtype,
        )
        bias_tensor = None
        if self.use_bias:
            bias_tensor = torch.empty(
                self.out_features,
                device=device,
                dtype=params_dtype,
            )

        # Configure parameter splits
        self.weight_names = []
        self.bias_names = []
        self.parameter_split_sizes = []
        if parameters_split is None:
            # Split into a single parameter by default
            self.weight_names = ["weight"]
            self.bias_names = ["bias"]
            self.parameter_split_sizes = [out_features]
        elif not parameters_split:
            raise ValueError("Cannot split weight buffer into 0 parameters")
        elif isinstance(parameters_split, dict):
            # Split parameters with provided sizes
            for name, split_size in parameters_split.items():
                self.weight_names.append(f"{name.rstrip('_')}_weight")
                self.bias_names.append(f"{name.rstrip('_')}_bias")
                self.parameter_split_sizes.append(split_size)
        elif all(isinstance(name, str) for name in parameters_split):
            # Split parameters evenly
            split_size = out_features // len(parameters_split)
            for name in parameters_split:
                self.weight_names.append(f"{name.rstrip('_')}_weight")
                self.bias_names.append(f"{name.rstrip('_')}_bias")
                self.parameter_split_sizes.append(split_size)
        else:
            raise TypeError("Invalid configuration for parameters split")

        # Make sure parameter splits are valid
        if sum(self.parameter_split_sizes) != out_features:
            raise ValueError(
                f"Trying to split weight buffer ({out_features=}) "
                f"with split sizes {self.parameter_split_sizes}"
            )

        # Adjust parameter splits for tensor-parallel distribution
        if self.parallel_mode == "column":
            for i, size in enumerate(self.parameter_split_sizes):
                if size % self.tp_size != 0:
                    raise RuntimeError(
                        f"Attempting to distribute a parameter with out_features={size} "
                        f"between {self.tp_size} tensor-parallel processes"
                    )
                self.parameter_split_sizes[i] = size // self.tp_size

        # Construct weight parameters
        # Note: Register weights together so that they are adjacent to
        # each other in LayerNormLinear.parameters(). This makes it
        # more likely that they will stay contiguous if the weights
        # are manipulated externally, e.g. by FSDP.
        offset = 0
        for i, split_size in enumerate(self.parameter_split_sizes):
            split_start = offset
            offset += split_size
            split_end = offset

            # Check if parameters are subviews of buffers
            is_subview = (split_start, split_end) != (0, self.out_features)
            if is_subview and with_fp8_params:
                raise RuntimeError(
                    "Splitting QuantizedTensor into multiple params is not supported"
                )

            # Construct weight parameter
            self.register_parameter(
                self.weight_names[i],
                torch.nn.Parameter(weight_tensor[split_start:split_end]),
                init_fn=init_method,
                get_rng_state_tracker=get_rng_state_tracker,
                fp8_meta_index=tex.FP8FwdTensors.GEMM1_WEIGHT,
            )

        # Construct bias parameters if needed
        if self.use_bias:
            offset = 0
            for i, split_size in enumerate(self.parameter_split_sizes):
                split_start = offset
                offset += split_size
                split_end = offset
                self.register_parameter(
                    self.bias_names[i],
                    torch.nn.Parameter(bias_tensor[split_start:split_end]),
                    init_fn=init_method_constant(0.0),
                )
        else:
            for name in self.bias_names:
                bias = torch.Tensor().to(dtype=params_dtype, device=device)
                setattr(self, name, bias)

        if with_fp8_params:
            self.init_fp8_metadata()

        self.reset_parameters(defer_init=device == "meta")

        # For RPL, bias has to be added after TP collectives
        # So it cannot be fused with the GEMM
        if self.parallel_mode == "row" and self.apply_bias:
            self.gemm_bias_unfused_add = True
        else:
            self.gemm_bias_unfused_add = False

        # These many SMs are subtracted from the total SM count when calling forward
        # and backward LayerNorm C APIs. These envvars can be used to prevent the LN
        # kernels from using all SMs in the device. This is useful for cases such as
        # communication overlap with LN.
        self.fwd_ln_sm_margin = int(os.getenv("NVTE_FWD_LAYERNORM_SM_MARGIN", "0"))
        self.bwd_ln_sm_margin = int(os.getenv("NVTE_BWD_LAYERNORM_SM_MARGIN", "0"))
        self.inf_ln_sm_margin = int(os.getenv("NVTE_INF_LAYERNORM_SM_MARGIN", "0"))

    def set_meta_tensor(self, fwd: bool, recipe: Recipe) -> None:
        """Init scales and amaxes for fwd | bwd."""
        super().set_meta_tensor(fwd, recipe)

        # customize quantizers based on each recipe & layer configs
        recipe = FP8GlobalStateManager.get_fp8_recipe()
        if recipe.float8_current_scaling():
            self._customize_quantizers_float8_current_scaling(fwd, recipe)
        # elif other recipes (mxfp8, etc)

    def reset_layer_norm_parameters(self) -> None:
        """Init LN params"""
        warnings.warn(
            "This method will be deprecated in an upcoming release. "
            "Update your code to use LayerNormLinear.reset_parameters() instead.",
            DeprecationWarning,
            stacklevel=2,
        )
        if not self.zero_centered_gamma:
            init.ones_(self.layer_norm_weight)
        else:
            init.zeros_(self.layer_norm_weight)
        if self.layer_norm_bias is not None:
            init.zeros_(self.layer_norm_bias)

    def reset_parameters(self, defer_init=False):
        super().reset_parameters(defer_init=defer_init)

        if not defer_init:
            # Set parallelism attributes for layer norm parameters
            setattr(self.layer_norm_weight, "sequence_parallel", self.sequence_parallel)
            if self.normalization != "RMSNorm":
                setattr(self.layer_norm_bias, "sequence_parallel", self.sequence_parallel)

            # Set parallelism attributes for linear weights
            for weight in self.weight_names:
                set_tensor_model_parallel_attributes(
                    tensor=getattr(self, weight),
                    is_parallel=True,
                    dim=1 if self.parallel_mode == "row" else 0,
                    stride=1,
                )

            # Set parallelism attributes for linear biases
            if self.use_bias:
                for bias in self.bias_names:
                    if self.parallel_mode == "row":
                        setattr(getattr(self, bias), "sequence_parallel", self.sequence_parallel)
                    elif self.parallel_mode == "column":
                        set_tensor_model_parallel_attributes(getattr(self, bias), True, 0, 1)

    @no_torch_dynamo()
    def forward(
        self,
        inp: torch.Tensor,
        is_first_microbatch: Optional[bool] = None,
        fp8_output: Optional[bool] = False,
        fp8_grad: Optional[bool] = False,
    ) -> Union[torch.Tensor, Tuple[torch.Tensor, ...]]:
        """
        Apply layer normalization to the input followed by a linear transformation.

        Parameters
        ----------
        inp : torch.Tensor
             Input tensor.
        is_first_microbatch : {True, False, None}, default = None
                             During training using either gradient accumulation or
                             pipeline parallelism a minibatch of data is further split
                             into microbatches. Between the microbatches of the same minibatch
                             the model weights are not updated. Setting this parameter indicates
                             whether the current microbatch is the first in a minibatch or not.
                             When set, this parameter enables additional optimizations:

                             * during FP8 training, it allows caching of the FP8 versions of
                               the weights
                             * it also allows skipping gradient accumulation during the
                               first microbatch (since it is the first gradient being
                               produced)
        """
        debug = TEDebugState.debug_enabled
        if debug:
            self._validate_name()

        if FP8GlobalStateManager.fp8_graph_capturing():
            skip_fp8_weight_update = FP8GlobalStateManager.get_skip_fp8_weight_update_tensor()
        else:
            skip_fp8_weight_update = None
        if skip_fp8_weight_update is not None:
            is_first_microbatch = False

        if self.ub_overlap_rs_fprop:
            if get_ub(self.ub_name + "_fprop").is_fp8_ubuf():
                fp8_output = True
        if self.ub_overlap_rs_dgrad:
            if get_ub(self.ub_name + "_dgrad").is_fp8_ubuf():
                fp8_grad = True

        with self.prepare_forward(
            inp, allow_non_contiguous=False  # removed .contiguous from inside the layer
        ) as inp:

            # Get concatenated weight and bias tensors
            unfused_weights = [getattr(self, name) for name in self.weight_names]
            if any(isinstance(w, QuantizedTensor) for w in unfused_weights):
                if self.fp8:
                    if len(unfused_weights) != 1:
                        raise RuntimeError(
                            "Splitting QuantizedTensor into multiple params is not supported"
                        )
                else:
                    unfused_weights = [w.dequantize() for w in unfused_weights]

            weight_tensor = noop_cat(unfused_weights)
            if self.use_bias:
                bias_tensor = noop_cat([getattr(self, name) for name in self.bias_names])
            else:
                bias_tensor = getattr(self, self.bias_names[0])  # Unused

            quantizers = (
                self._get_quantizers(fp8_output, fp8_grad)
                if not debug
                else self._get_debug_quantizers(fp8_output, fp8_grad)
            )
            if debug:
                if not any_feature_enabled(quantizers):
                    # If no feature is used, then run faster implementation with debug = False.
                    quantizers = self._get_quantizers(fp8_output, fp8_grad)
                    debug = False

                if isinstance(weight_tensor, QuantizedTensor):
                    raise RuntimeError("FP8 weights are not supported in debug mode.")

            (
                input_quantizer,
                weight_quantizer,
                output_quantizer,
                grad_input_quantizer,
                grad_weight_quantizer,
                grad_output_quantizer,
            ) = quantizers

            if torch.is_grad_enabled():
                fwd_fn = _LayerNormLinear.apply
                args = []
            else:
                fwd_fn = _LayerNormLinear.forward
                args = [None]
            args += (
                inp,
                self.layer_norm_weight,
                self.layer_norm_bias,
                weight_tensor,
                bias_tensor if self.apply_bias and not self.gemm_bias_unfused_add else None,
                self.eps,
                is_first_microbatch,
                self.fp8,
                self.fp8_calibration,
                self.fuse_wgrad_accumulation,
                input_quantizer,
                weight_quantizer,
                output_quantizer,
                grad_input_quantizer,
                grad_weight_quantizer,
                grad_output_quantizer,
                is_cpu_offload_enabled(),
                self.tp_group,
                self.tp_size,
                self.sequence_parallel,
                self.tp_size > 1,
                self.activation_dtype,
                self.parallel_mode,
                self.return_layernorm_output,
                self.return_layernorm_output_gathered,
                torch.is_grad_enabled(),
                self.fwd_ln_sm_margin if torch.is_grad_enabled() else self.inf_ln_sm_margin,
                self.bwd_ln_sm_margin,
                self.zero_centered_gamma,
                self.normalization,
                self.ub_overlap_ag_fprop,
                self.ub_overlap_rs_fprop,
                self.ub_overlap_ag_dgrad,
                self.ub_overlap_rs_dgrad,
                self.ub_bulk_wgrad,
                self.ub_bulk_dgrad,
                self.ub_name,
                self.fsdp_group,
                self,
                skip_fp8_weight_update,
                debug,
            )
            out = fwd_fn(*args)

        if self.return_layernorm_output:
            out, ln_out = out

        if self.gemm_bias_unfused_add:
            out = out + cast_if_needed(bias_tensor, self.activation_dtype)

        if self.return_bias:
            if self.return_layernorm_output:
                return out, cast_if_needed(bias_tensor, self.activation_dtype), ln_out
            return out, cast_if_needed(bias_tensor, self.activation_dtype)
        if self.return_layernorm_output:
            return out, ln_out
        return out

    def _get_quantizers(self, fp8_output, fp8_grad):
        if not self.fp8:
            return [None] * 6
        grad_input_quantizer = None
        grad_weight_quantizer = None
        grad_output_quantizer = None
        output_quantizer = None
        input_quantizer = self.quantizers["scaling_fwd"][tex.FP8FwdTensors.GEMM1_INPUT]
        input_quantizer.internal = False
        weight_quantizer = self.quantizers["scaling_fwd"][tex.FP8FwdTensors.GEMM1_WEIGHT]
        weight_quantizer.internal = True
        if fp8_output:
            output_quantizer = self.quantizers["scaling_fwd"][tex.FP8FwdTensors.GEMM1_OUTPUT]
        if torch.is_grad_enabled():
            grad_output_quantizer = self.quantizers["scaling_bwd"][tex.FP8BwdTensors.GRAD_OUTPUT1]
            grad_output_quantizer.internal = True
            if fp8_grad:
                grad_input_quantizer = self.quantizers["scaling_bwd"][tex.FP8BwdTensors.GRAD_INPUT1]

        return (
            input_quantizer,
            weight_quantizer,
            output_quantizer,
            grad_input_quantizer,
            grad_weight_quantizer,
            grad_output_quantizer,
        )

    def _get_debug_quantizers(self, fp8_output, fp8_grad):
        original_quantizers = self._get_quantizers(fp8_output, fp8_grad)
        assert TEDebugState.debug_enabled
        from ...debug.pytorch.debug_quantization import DebugQuantizer

        names = ["activation", "weight", "output", "dgrad", "wgrad", "gradient"]
        return tuple(
            DebugQuantizer(self.name, name, q, self.tp_group)
            for name, q in zip(names, original_quantizers)
        )

    def _customize_quantizers_float8_current_scaling(self, fwd: bool, recipe: Recipe) -> None:
        """Customize quantizers based on current scaling recipe + layernorm_linear."""
        assert (
            recipe.float8_current_scaling()
        ), "current scaling recipe quantizer customization here"
        if fwd:
            # set configs about amax epsilon and power_2_scale
            self.quantizers["scaling_fwd"][
                tex.FP8FwdTensors.GEMM1_INPUT
            ].force_pow_2_scales = recipe.fp8_quant_fwd_inp.power_2_scale
            self.quantizers["scaling_fwd"][
                tex.FP8FwdTensors.GEMM1_INPUT
            ].amax_epsilon = recipe.fp8_quant_fwd_inp.amax_epsilon
            # also set weight quantizer with same amax_epsilon & power_2_scale
            self.quantizers["scaling_fwd"][
                tex.FP8FwdTensors.GEMM1_WEIGHT
            ].force_pow_2_scales = recipe.fp8_quant_fwd_weight.power_2_scale
            self.quantizers["scaling_fwd"][
                tex.FP8FwdTensors.GEMM1_WEIGHT
            ].amax_epsilon = recipe.fp8_quant_fwd_weight.amax_epsilon
            # parallel related
            if self.sequence_parallel and self.parallel_mode == "column":
                # set input_quantizer with amax reduction TP group
                self.quantizers["scaling_fwd"][
                    tex.FP8FwdTensors.GEMM1_INPUT
                ].with_amax_reduction = True
                self.quantizers["scaling_fwd"][
                    tex.FP8FwdTensors.GEMM1_INPUT
                ].amax_reduction_group = self.tp_group
        else:
            # set grad_output_quantizer with amax epsilon and power_2_scale (no amax reduction here)
            self.quantizers["scaling_bwd"][
                tex.FP8BwdTensors.GRAD_OUTPUT1
            ].force_pow_2_scales = recipe.fp8_quant_bwd_grad.power_2_scale
            self.quantizers["scaling_bwd"][
                tex.FP8BwdTensors.GRAD_OUTPUT1
            ].amax_epsilon = recipe.fp8_quant_bwd_grad.amax_epsilon<|MERGE_RESOLUTION|>--- conflicted
+++ resolved
@@ -355,7 +355,6 @@
                 weightmat.update_usage(columnwise_usage=True)
 
             if cpu_offloading:
-<<<<<<< HEAD
                 if fp8 and weightmat is not None:
                     set_offloading_param(weightmat, "weight_offloading", True)
                 set_offloading_param(ln_weight, "weight_offloading", True)
@@ -363,9 +362,6 @@
 
                 set_offloading_param(inputmat, "activation_offloading", True)
                 set_offloading_param(ln_out, "activation_offloading", True)
-=======
-                mark_activation_offload(inputmat, mu, rsigma, ln_out)
->>>>>>> a0cabb71
 
             # Scatter intermediate/activation tensors saved for the backward pass
             # NOTE: weight_fp8 = weight when ctx.fp8 == False and torch.disttributed.FSDP already
