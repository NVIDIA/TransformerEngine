--- conflicted
+++ resolved
@@ -163,18 +163,14 @@
                 raise ValueError("Missing quantizer for input tensor")
 
         # Configure quantizer for normalization output
-<<<<<<< HEAD
         if fp8 and input_quantizer is None:
             raise ValueError("Missing quantizer for input tensor")
         with_quantized_norm = fp8 and not return_layernorm_output and not debug
-=======
-        with_quantized_norm = fp8 and not return_layernorm_output
         # for Float8CurrentScalingQuantizer, layernorm/rmsnorm has not been fused with quantizer
         # so we need to set with_quantized_norm to False
         if isinstance(input_quantizer, Float8CurrentScalingQuantizer):
             with_quantized_norm = False
 
->>>>>>> f3a009da
         if with_quantized_norm:
             if with_input_all_gather:
                 input_quantizer.set_usage(rowwise=True, columnwise=False)
@@ -1416,7 +1412,6 @@
             weight_quantizer,
             output_quantizer,
             grad_input_quantizer,
-<<<<<<< HEAD
             grad_weight_quantizer,
             grad_output_quantizer,
         )
@@ -1430,8 +1425,6 @@
         return tuple(
             DebugQuantizer(self.name, name, q, self.tp_group)
             for name, q in zip(names, original_quantizers)
-        )
-=======
         )
 
     def _customize_quantizers_float8_current_scaling(self, fwd: bool, recipe: Recipe) -> None:
@@ -1473,5 +1466,4 @@
             ].force_pow_2_scales = recipe.fp8_quant_bwd_grad.power_2_scale
             self.quantizers["scaling_bwd"][
                 tex.FP8BwdTensors.GRAD_OUTPUT1
-            ].amax_epsilon = recipe.fp8_quant_bwd_grad.amax_epsilon
->>>>>>> f3a009da
+            ].amax_epsilon = recipe.fp8_quant_bwd_grad.amax_epsilon