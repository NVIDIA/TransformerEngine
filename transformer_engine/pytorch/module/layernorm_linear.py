--- conflicted
+++ resolved
@@ -157,30 +157,6 @@
             if input_quantizer is None:
                 raise ValueError("Missing quantizer for input tensor")
 
-<<<<<<< HEAD
-        tp_world_size = get_distributed_world_size(tp_group)
-        ub_overlap_ag_fprop = (
-            ub_overlap_ag_fprop and is_grad_enabled and not return_layernorm_output
-        )
-
-        weight_requires_grad = weight.requires_grad
-        backward_needs_input = is_grad_enabled and weight_requires_grad
-        with_input_all_gather = parallel_mode == "column" and sequence_parallel
-
-        if fp8:
-            if (
-                any([ub_overlap_ag_fprop, ub_overlap_rs_fprop])
-                and not FP8GlobalStateManager.get_fp8_recipe().delayed()
-            ):
-                raise NotImplementedError(
-                    "Comm+GEMM overlap is only supported with FP8 delayed scaling"
-                )
-
-            if input_quantizer is None:
-                raise ValueError("Missing quantizer for input tensor")
-
-=======
->>>>>>> 450146ae
         # Configure quantizer for normalization output
         with_quantized_norm = fp8 and not return_layernorm_output
         if with_quantized_norm:
@@ -209,10 +185,7 @@
             )
 
         # Apply normalization
-<<<<<<< HEAD
-=======
         nvtx_range_push(f"{nvtx_label}.norm")
->>>>>>> 450146ae
         ln_out, mu, rsigma = apply_normalization(
             inputmat,
             ln_out,
@@ -226,17 +199,11 @@
             zero_centered_gamma,
         )
         ln_out_return = ln_out if return_layernorm_output else None
-<<<<<<< HEAD
-
-        # Prepare GEMM input
-        # Note: Cast to expected dtype and perform tensor-parallel communication
-=======
         nvtx_range_pop(f"{nvtx_label}.norm")
 
         # Prepare GEMM input
         # Note: Cast to expected dtype and perform tensor-parallel communication
         nvtx_range_push(f"{nvtx_label}.gemm_input_cast_comm")
->>>>>>> 450146ae
         if with_input_all_gather and not ub_overlap_ag_fprop:
             with_quantized_all_gather = fp8
             if return_layernorm_output and return_layernorm_output_gathered:
@@ -263,10 +230,7 @@
                     elif backward_needs_input:
                         ln_out.update_usage(rowwise_usage=True, columnwise_usage=True)
                 ln_out_total = ln_out
-<<<<<<< HEAD
-=======
         nvtx_range_pop(f"{nvtx_label}.gemm_input_cast_comm")
->>>>>>> 450146ae
 
         # Cast weight to expected dtype
         weightmat = weight
@@ -325,10 +289,7 @@
                 assert ub_obj.is_fp8_ubuf(), "AG overlap with FP8 GEMM inputs requires FP8 buffer."
             ln_out_total = ub_obj.get_buffer(input_quantizer)
 
-<<<<<<< HEAD
-=======
         nvtx_range_push(f"{nvtx_label}.gemm")
->>>>>>> 450146ae
         out, *_, rs_out = general_gemm(
             weightmat,
             ln_out_total,
@@ -341,11 +302,8 @@
             ub_type=ub_type,
             extra_output=rs_out,
         )
-<<<<<<< HEAD
-=======
         nvtx_range_pop(f"{nvtx_label}.gemm")
 
->>>>>>> 450146ae
         if not weight.requires_grad:
             if not return_layernorm_output:
                 ln_out = ln_out_total = None
@@ -433,18 +391,12 @@
         if ub_overlap_rs_fprop:
             out = rs_out
         elif parallel_mode == "row":
-<<<<<<< HEAD
-=======
             nvtx_range_push(f"{nvtx_label}.row_parallel_comm")
->>>>>>> 450146ae
             if sequence_parallel:
                 out, _ = reduce_scatter_along_first_dim(out, tp_group)
             elif tensor_parallel:
                 out, _ = allreduce(out, tp_group)
-<<<<<<< HEAD
-=======
             nvtx_range_pop(f"{nvtx_label}.row_parallel_comm")
->>>>>>> 450146ae
 
         # [*, in_features] -> [*, out_features] except first dimension changes for SP
         out = out.view(-1, *inp_shape[1:-1], out_features)
@@ -462,14 +414,11 @@
         ctx, *grad_outputs: Tuple[torch.Tensor, ...]
     ) -> Tuple[Union[torch.Tensor, None], ...]:
         # pylint: disable=missing-function-docstring
-<<<<<<< HEAD
-=======
 
         # NVTX label for profiling
         nvtx_label = "transformer_engine._LayerNormLinear.backward"
         if ctx.ub_name is not None:
             nvtx_label = f"{nvtx_label}.{ctx.ub_name}"
->>>>>>> 450146ae
 
         with torch.cuda.nvtx.range("_LayerNormLinear_backward"):
             if (
@@ -492,23 +441,16 @@
             (  # pylint: disable=unbalanced-tuple-unpacking
                 inputmat,
                 weight,
-<<<<<<< HEAD
-                _,
-=======
                 origin_weight,
->>>>>>> 450146ae
                 bias,
                 ln_weight,
                 ln_out,
                 mu,
                 rsigma,
             ) = restore_from_saved(ctx.tensor_objects, saved_tensors)
-<<<<<<< HEAD
-=======
             # Delete the references to tensor objects once they've been consumed
             # by the `restore_from_saved` method to construct back the actual tensors.
             ctx.tensor_objects = None
->>>>>>> 450146ae
 
             # Since main_grad can be modified inplace, it should not be a part of saved_tensors
             main_grad = (
@@ -604,20 +546,14 @@
                 if ctx.fp8:
                     quantizer = ctx.input_quantizer
                     quantizer.set_usage(rowwise=True, columnwise=True)
-<<<<<<< HEAD
-=======
                 nvtx_range_push(f"{nvtx_label}.column_parallel_comm_input")
->>>>>>> 450146ae
                 ln_out_total, ln_out_total_work = gather_along_first_dim(
                     ln_out,
                     ctx.tp_group,
                     async_op=True,
                     quantizer=quantizer,
                 )
-<<<<<<< HEAD
-=======
                 nvtx_range_pop(f"{nvtx_label}.column_parallel_comm_input")
->>>>>>> 450146ae
             else:
                 ln_out_total = ln_out
 
@@ -633,10 +569,7 @@
             if ctx.grad_input_quantizer is not None:
                 ctx.grad_input_quantizer.set_usage(rowwise=True, columnwise=False)
 
-<<<<<<< HEAD
-=======
             nvtx_range_push(f"{nvtx_label}.dgrad_gemm")
->>>>>>> 450146ae
             dgrad, *_ = general_gemm(
                 weight,
                 grad_output,
@@ -652,20 +585,14 @@
                 extra_output=rs_out,
                 bulk_overlap=ctx.ub_bulk_dgrad,
             )
-<<<<<<< HEAD
-=======
             nvtx_range_pop(f"{nvtx_label}.dgrad_gemm")
->>>>>>> 450146ae
 
             # Launch tensor-parallel communication
             dgrad_work = None
             if ctx.ub_overlap_rs_dgrad:
                 dgrad = rs_out
             elif ctx.parallel_mode == "column" and not ctx.ub_bulk_wgrad:
-<<<<<<< HEAD
-=======
                 nvtx_range_push(f"{nvtx_label}.column_parallel_comm_dgrad")
->>>>>>> 450146ae
                 if ctx.sequence_parallel:
                     if ctx.return_layernorm_output and ctx.return_layernorm_output_gathered:
                         dgrad = dgrad + grad_outputs[1].view_as(dgrad)
@@ -676,10 +603,7 @@
                     )
                 else:
                     dgrad, dgrad_work = allreduce(dgrad, ctx.tp_group, async_op=True)
-<<<<<<< HEAD
-=======
                 nvtx_range_pop(f"{nvtx_label}.column_parallel_comm_dgrad")
->>>>>>> 450146ae
 
             # Compute grad weight tensor
             wgrad = None
@@ -716,10 +640,7 @@
 
                 # wgrad GEMM
                 # Note: Fuse with bgrad computation if needed
-<<<<<<< HEAD
-=======
                 nvtx_range_push(f"{nvtx_label}.wgrad_gemm")
->>>>>>> 450146ae
                 wgrad, grad_bias_, *_, rs_out = general_gemm(
                     ln_out_total,
                     grad_output,
@@ -738,10 +659,7 @@
                     extra_output=rs_out,
                     bulk_overlap=ctx.ub_bulk_wgrad,
                 )
-<<<<<<< HEAD
-=======
                 nvtx_range_pop(f"{nvtx_label}.wgrad_gemm")
->>>>>>> 450146ae
 
                 if ctx.ub_bulk_wgrad:
                     if ub_obj_wgrad.is_fp8_ubuf():
@@ -817,16 +735,12 @@
                         requires_grad=False,
                     )
                 else:
-<<<<<<< HEAD
-                    wgrad = None
-=======
                     wgrad = torch.empty(
                         origin_weight.main_grad.shape,
                         dtype=origin_weight.dtype,
                         device=torch.cuda.current_device(),
                         requires_grad=False,
                     )
->>>>>>> 450146ae
             elif ctx.fuse_wgrad_accumulation:
                 wgrad = None
         else:
