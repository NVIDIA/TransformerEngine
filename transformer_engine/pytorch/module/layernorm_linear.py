--- conflicted
+++ resolved
@@ -717,25 +717,8 @@
                 # wgrad GEMM
                 # Note: Fuse with bgrad computation if needed
                 nvtx_range_push(f"{nvtx_label}.wgrad_gemm")
-<<<<<<< HEAD
-                wgrad_gemm_use_split_accumulator = _2X_ACC_WGRAD
-                if ctx.fp8:
-                    recipe = ctx.fp8_recipe
-                    if hasattr(recipe, "fp8_gemm_wgrad"):
-                        wgrad_gemm_use_split_accumulator = (
-                            recipe.fp8_gemm_wgrad.use_split_accumulator
-                        )
-
                 general_gemm_wgrad = functools.partial(
                     general_gemm,
-=======
-                wgrad, grad_bias_, *_, rs_out = general_gemm(
-                    ln_out_total,
-                    grad_output,
-                    get_workspace(),
-                    layout="NT",
-                    grad=True,
->>>>>>> e3e0375d
                     out_dtype=(
                         main_grad.dtype if ctx.fuse_wgrad_accumulation else ctx.activation_dtype
                     ),
@@ -773,24 +756,11 @@
                     else:
                         dgrad = ub_obj_wgrad.get_buffer(None, local_chunk=True)
 
-<<<<<<< HEAD
             # Don't return grad bias if not needed
             if not ctx.use_bias or ctx.wgrad_store.split_bw():
                 grad_bias = None
 
             # Synchronize tensor parallel communication
-=======
-                if grad_bias is None:
-                    grad_bias = grad_bias_
-                del grad_bias_
-
-                # Deallocate input tensor
-                if not ctx.return_layernorm_output:
-                    # TODO (pgadzinski) - deallocate transpose only  # pylint: disable=fixme
-                    clear_tensor_data(ln_out_total)
-
-            # Make sure all tensor-parallel communication is finished
->>>>>>> e3e0375d
             if ln_out_total_work is not None:
                 ln_out_total_work.wait()
                 ln_out_total_work = None
