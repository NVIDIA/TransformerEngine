# Copyright (c) 2022-2025, NVIDIA CORPORATION & AFFILIATES. All rights reserved.
#
# See LICENSE for license information.

"""LayerNormLinear API"""
import os
import warnings
from typing import Callable, Dict, Optional, Tuple, Union, List
from functools import reduce
from operator import mul as multiply_op

import torch
from torch.nn import init

import transformer_engine_torch as tex

from transformer_engine.common.recipe import Recipe
from transformer_engine.pytorch import torch_version
from transformer_engine.pytorch.tensor.utils import is_experimental
from .base import (
    fill_userbuffers_buffer_for_all_gather,
    get_workspace,
    get_ub,
    TransformerEngineBaseModule,
    get_dummy_wgrad,
    _2X_ACC_FPROP,
    _2X_ACC_DGRAD,
    _2X_ACC_WGRAD,
)
from ..fp8 import FP8GlobalStateManager
from ..utils import (
    assert_dim_for_fp8_exec,
    assert_dim_for_all_gather,
    cast_if_needed,
    clear_tensor_data,
    divide,
    get_default_init_method,
    init_method_constant,
    nvtx_range_pop,
    nvtx_range_push,
    requires_grad,
    needs_quantized_gemm,
)
from ..distributed import (
    set_tensor_model_parallel_attributes,
    get_distributed_world_size,
    allreduce,
    symmetric_all_reduce,
    reduce_scatter_along_first_dim,
    gather_along_first_dim,
    in_fp8_activation_recompute_phase,
    _fsdp_scatter_tensors,
    _fsdp_gather_tensors,
)
from ..constants import GemmParallelModes, dist_group_type
from ..jit import no_torch_dynamo
from ..graph import is_graph_capturing
from ._common import apply_normalization, noop_cat, WeightGradStore, get_module_quantizers
from ..tensor.quantized_tensor import (
    QuantizedTensor,
    QuantizedTensorStorage,
    Quantizer,
    prepare_for_saving,
    restore_from_saved,
)
from ...debug.pytorch.debug_state import TEDebugState
from ..tensor.float8_blockwise_tensor import Float8BlockQuantizer
from ..tensor.mxfp8_tensor import MXFP8Quantizer
from ..tensor.storage.float8_blockwise_tensor_storage import Float8BlockwiseQTensorStorage
from ..tensor.storage.mxfp8_tensor_storage import MXFP8TensorStorage
from ..export import is_in_onnx_export_mode, assert_warmed_up
from ..cpu_offload import is_cpu_offload_enabled, mark_activation_offload

from ..cpp_extensions import (
    general_gemm,
)

__all__ = ["LayerNormLinear"]


class _LayerNormLinear(torch.autograd.Function):
    """LayerNormLinear semi-top level module
    Calls custom cuda extensions.
    """

    @staticmethod
    def forward(
        ctx,
        inp: torch.Tensor,
        ln_weight: torch.Tensor,
        ln_bias: Union[torch.Tensor, None],
        weight: torch.Tensor,
        bias: torch.Tensor,
        eps: float,
        is_first_microbatch: Union[bool, None],
        fp8: bool,
        fp8_calibration: bool,
        wgrad_store: WeightGradStore,
        fuse_wgrad_accumulation: bool,
        input_quantizer: Optional[Quantizer],
        weight_quantizer: Optional[Quantizer],
        output_quantizer: Optional[Quantizer],
        grad_input_quantizer: Optional[Quantizer],
        grad_weight_quantizer: Optional[Quantizer],
        grad_output_quantizer: Optional[Quantizer],
        cpu_offloading: bool,
        tp_group: Union[dist_group_type, None],
        tp_size: int,
        sequence_parallel: bool,
        tensor_parallel: bool,
        activation_dtype: torch.dtype,
        parallel_mode: Union[str, None],
        return_layernorm_output: bool,
        return_layernorm_output_gathered: bool,
        is_grad_enabled: bool,
        fwd_ln_sm_margin: int,
        bwd_ln_sm_margin: int,
        zero_centered_gamma: bool,
        normalization: str,
        ub_overlap_ag_fprop: bool,
        ub_overlap_rs_fprop: bool,
        ub_overlap_ag_dgrad: bool,
        ub_overlap_rs_dgrad: bool,
        ub_bulk_wgrad: bool,
        ub_bulk_dgrad: bool,
        ub_name: str,
        fsdp_group: Union[dist_group_type, None],
        module: torch.nn.Module,
        skip_fp8_weight_update: bool,
        symmetric_ar_type: str,
        debug: Optional[bool] = False,
    ) -> Union[Tuple[torch.Tensor, ...], torch.Tensor]:
        # pylint: disable=missing-function-docstring

        # NVTX label for profiling
        nvtx_label = "transformer_engine._LayerNormLinear.forward"
        if ub_name is not None:
            nvtx_label = f"{nvtx_label}.{ub_name}"

        with_input_all_gather = parallel_mode == "column" and sequence_parallel

        # Make sure input dimensions are compatible
        out_features, in_features = weight.shape
        inp_shape = inp.shape
        inp_requires_grad = inp.requires_grad
        assert inp_shape[-1] == in_features, "GEMM not possible"
        inp = inp.view((-1, in_features))
        inputmat = inp
        if fp8:
            assert_dim_for_fp8_exec(inputmat, weight)
            assert_dim_for_all_gather(inputmat, with_input_all_gather, input_quantizer)

        # Cast for native AMP
        nvtx_range_push(f"{nvtx_label}.norm_input_cast")
        inputmat = cast_if_needed(inputmat, activation_dtype)
        ln_weight = cast_if_needed(ln_weight, activation_dtype)
        if ln_bias is not None:
            ln_bias = cast_if_needed(ln_bias, activation_dtype)
        nvtx_range_pop(f"{nvtx_label}.norm_input_cast")

        tp_world_size = get_distributed_world_size(tp_group)

        weight_requires_grad = weight.requires_grad
        backward_needs_input = is_grad_enabled and weight_requires_grad

        # Configure Userbuffers communication (comm+GEMM overlap)
        if debug:  # turn off userbuffers in debug mode
            ub_overlap_ag_fprop = False
            ub_overlap_rs_fprop = False
            ub_overlap_ag_dgrad = False
            ub_overlap_rs_dgrad = False
            ub_bulk_wgrad = False
            ub_bulk_dgrad = False
        ub_obj = None
        ub_type = None
        ub_overlap_ag_fprop = (
            ub_overlap_ag_fprop and is_grad_enabled and not return_layernorm_output
        )
        if ub_overlap_rs_fprop:
            ub_obj = get_ub(ub_name + "_fprop", fp8)
            ub_type = tex.CommOverlapType.RS
        elif ub_overlap_ag_fprop:
            ub_obj = get_ub(ub_name + "_fprop", fp8)
            ub_type = tex.CommOverlapType.AG

        # Configure quantizer for norm output
        if fp8:
            if input_quantizer is None:
                raise ValueError("Missing quantizer for input tensor")
            input_quantizer.set_usage(rowwise=True, columnwise=backward_needs_input)
            if with_input_all_gather and input_quantizer.supports_only_rowwise_all_gather():
                # All-gather is not supported with FP8 column-wise data
                input_quantizer.set_usage(columnwise=False)

        # Avoid quantized norm kernel if norm output will be returned
        # or if a gather of ln_out must be in high precision.
        experimental = is_experimental(input_quantizer)
        with_quantized_norm = (
            fp8
            and not debug
            and not return_layernorm_output
            and not return_layernorm_output_gathered
<<<<<<< HEAD
            and not FP8GlobalStateManager.get_fp8_recipe().custom()
=======
            and not experimental
>>>>>>> 3f5b4754
        )

        # Apply normalization
        nvtx_range_push(f"{nvtx_label}.norm")
        ln_out, mu, rsigma = apply_normalization(
            inputmat,
            None,  # ln_out
            ln_weight,
            ln_bias,
            eps,
            input_quantizer if with_quantized_norm else None,
            inputmat.dtype,
            normalization,
            fwd_ln_sm_margin,
            zero_centered_gamma,
        )
        nvtx_range_pop(f"{nvtx_label}.norm")

        # Store unquantized layer norm output if we need to return it
        ln_out_return = None
        if return_layernorm_output or return_layernorm_output_gathered:
            ln_out_return = ln_out

        # ------------------------------------------------------
        # Prepare GEMM input tensor
        # Note: Cast to expected dtype and perform tensor-parallel communication
        # ------------------------------------------------------
        nvtx_range_push(f"{nvtx_label}.gemm_input_cast_comm")
        ln_out_total = None
        if with_input_all_gather:
            if return_layernorm_output_gathered:
                # Perform all-gather in high precision if gathered
                # norm output will be returned
                ln_out_total, _ = gather_along_first_dim(ln_out, tp_group)
                ln_out_return = ln_out_total
                if fp8 or debug:
                    ln_out = input_quantizer(ln_out)
                    input_quantizer.set_usage(rowwise=True, columnwise=False)
                    if isinstance(input_quantizer, Float8BlockQuantizer):
                        input_quantizer.all_gather_usage = False
                    ln_out_total = input_quantizer(ln_out_total)
            else:
                quantizer = None
                if fp8 or debug:
                    quantizer = input_quantizer
                    # experimental recipe doesn't need to support quantized AG
                    if not with_quantized_norm and not experimental:
                        ln_out = quantizer(ln_out)
                    quantizer.set_usage(rowwise=True, columnwise=False)
                if ub_overlap_ag_fprop:  # Initialize Userbuffers all-gather
                    ln_out_total, _ = fill_userbuffers_buffer_for_all_gather(
                        ub_obj,
                        ln_out,
                        quantizer,
                        tp_group,
                    )
                else:  # Perform NCCL all-gather
                    ln_out_total, _ = gather_along_first_dim(
                        ln_out,
                        tp_group,
                        quantizer=quantizer,
                    )
        else:
            if (fp8 or debug) and not with_quantized_norm:
                ln_out = input_quantizer(ln_out)
            ln_out_total = ln_out
        nvtx_range_pop(f"{nvtx_label}.gemm_input_cast_comm")
        # ------------------------------------------------------
        # GEMM input tensor is ready...
        # ------------------------------------------------------

        # ------------------------------------------------------
        # Prepare weight tensor
        # ------------------------------------------------------
        weightmat = weight
        quantized_weight = False
        if fp8 or debug:
            quantized_weight = not isinstance(weight, QuantizedTensorStorage)

            # Configure quantizer
            if weight_quantizer is not None:
                weight_quantizer.set_usage(rowwise=True, columnwise=is_grad_enabled)

            # Get quantized weight
            update_workspace = is_first_microbatch is None or is_first_microbatch
            weightmat = module.get_weight_workspace(
                tensor=weight,
                quantizer=weight_quantizer,
                cache_name=(None if is_first_microbatch is None else "weight"),
                update_workspace=update_workspace,
                skip_update_flag=skip_fp8_weight_update,
                fsdp_group=fsdp_group,
                workspace_dtype=activation_dtype,
            )
            weightmat.update_usage(rowwise_usage=True)

        else:
            weightmat = cast_if_needed(weightmat, activation_dtype)  # Cast for AMP
        # ------------------------------------------------------
        # Weight tensor is ready for GEMM...
        # ------------------------------------------------------

        # Cast bias to expected dtype
        bias_dtype = activation_dtype
        if needs_quantized_gemm(ln_out_total) and activation_dtype == torch.float32:
            # cuBLAS does not support FP8 GEMM with FP32 bias, so we cast to BF16
            bias_dtype = torch.bfloat16
        bias = cast_if_needed(bias, bias_dtype) if bias is not None else bias

        # Calibrate quantizers if needed
        if not fp8 and fp8_calibration:
            if input_quantizer is not None:
                input_quantizer.calibrate(ln_out_total)
            if weight_quantizer is not None:
                weight_quantizer.calibrate(weight)

        # Choose whether to use GEMM kernel with split accumulator
        use_split_accumulator = _2X_ACC_FPROP
        if fp8:
            recipe = FP8GlobalStateManager.get_fp8_recipe()
            if hasattr(recipe, "fp8_gemm_fprop"):
                use_split_accumulator = recipe.fp8_gemm_fprop.use_split_accumulator

        # Configure output quantizer
        if output_quantizer is not None:
            output_quantizer.set_usage(rowwise=True, columnwise=False)

        # Output buffer for Userbuffers reduce-scatter
        reduce_scatter_out = None
        if ub_overlap_rs_fprop:
            out_shape = list(inp_shape)
            out_shape[0] //= tp_world_size
            out_shape[-1] = out_features
            reduce_scatter_out = torch.empty(out_shape, dtype=activation_dtype, device=inp.device)

        # ------------------------------------------------------
        # Forward GEMM
        # Note: y = x * w^T
        # ------------------------------------------------------
        nvtx_range_push(f"{nvtx_label}.gemm")
        gemm_out, *_, reduce_scatter_out = general_gemm(
            weightmat,
            ln_out_total,
            get_workspace(),
            quantization_params=output_quantizer,
            out_dtype=activation_dtype,
            bias=bias,
            use_split_accumulator=use_split_accumulator,
            ub=ub_obj,
            ub_type=ub_type,
            extra_output=reduce_scatter_out,
        )
        nvtx_range_pop(f"{nvtx_label}.gemm")
        # ------------------------------------------------------
        # Finished forward GEMM...
        # ------------------------------------------------------

        # Deallocate GEMM input tensor if no longer needed
        if not weight.requires_grad and not return_layernorm_output:
            clear_tensor_data(ln_out, ln_out_total)
            ln_out = ln_out_total = None
        elif with_input_all_gather and not return_layernorm_output_gathered:
            clear_tensor_data(ln_out_total)
            ln_out_total = None

        # ------------------------------------------------------
        # Prepare output tensor
        # Note: Perform tensor-parallel communication
        # ------------------------------------------------------
        out = None
        if ub_overlap_rs_fprop:
            out = reduce_scatter_out
        elif parallel_mode == "row" and tp_size > 1:
            nvtx_range_push(f"{nvtx_label}.row_parallel_comm")
            out = gemm_out
            if sequence_parallel:
                out, _ = reduce_scatter_along_first_dim(out, tp_group)
            elif tensor_parallel:
                if symmetric_ar_type is not None:
                    out, _ = symmetric_all_reduce(out, tp_group, all_reduce_type=symmetric_ar_type)
                else:
                    out, _ = allreduce(out, tp_group)
            nvtx_range_pop(f"{nvtx_label}.row_parallel_comm")
        else:
            out = gemm_out
        out = out.view(-1, *inp_shape[1:-1], out_features)
        # ------------------------------------------------------
        # Output tensor is ready to return...
        # ------------------------------------------------------

        # ------------------------------------------------------
        # Cache state for backward pass
        # ------------------------------------------------------

        if is_grad_enabled:
            ctx.weight_quantizer = weight_quantizer
            ctx.ln_out_needs_gather = (
                weight.requires_grad and parallel_mode == "column" and sequence_parallel
            )

            # Input with column-wise usage is needed for wgrad GEMM.
            if backward_needs_input:
                if isinstance(ln_out, QuantizedTensorStorage):
                    # For sequence parallel in vanilla FP8, rowwise data is
                    # to gather the input. For MXFP8, columnwise only data
                    # can be allgathered.
                    if (
                        isinstance(ln_out, (MXFP8TensorStorage, Float8BlockwiseQTensorStorage))
                        or not ctx.ln_out_needs_gather
                    ):
                        ln_out.update_usage(rowwise_usage=False)

            # Weight with column-wise usage is needed for dgrad GEMM.
            if isinstance(weightmat, QuantizedTensorStorage):
                weightmat.update_usage(columnwise_usage=True)

            if cpu_offloading:
                mark_activation_offload(inputmat, mu, rsigma, ln_out)

            # Scatter intermediate/activation tensors saved for the backward pass
            # NOTE: weight_fp8 = weight when ctx.fp8 == False and torch.disttributed.FSDP already
            #       shards/unshards the base weights so we don't do it ourselves
            nvtx_range_push(f"{nvtx_label}.fsdp_scatter")
            ctx.fsdp_group = fsdp_group
            ctx.fsdp_shapes = _fsdp_scatter_tensors(
                fsdp_group,
                mu,
                rsigma,
                weightmat if quantized_weight else None,
                ln_out if weight.requires_grad else None,
            )
            nvtx_range_pop(f"{nvtx_label}.fsdp_scatter")

            if cpu_offloading:
                ctx.grad_added_to_main_grad = hasattr(weight, "grad_added_to_main_grad")

                if ctx.grad_added_to_main_grad:
                    # If you are passing torch.nn.Parameter through the Torch hooks, you will
                    # get back torch.Tensor. Torch rips off the Parameter wrapper.
                    # You need to preserve the weight object to have all the attributes user
                    # sets for the weights. Because of this, it is not recommended to offload
                    # weights if weights are externally touched outside this module
                    ctx.weight_object = weight

            tensors_to_save, tensor_objects = prepare_for_saving(
                inputmat,
                weightmat,
                weight,
                bias,
                ln_weight,
                ln_out,
                mu,
                rsigma,
            )
            ctx.save_for_backward(*tensors_to_save)
            ctx.tensor_objects = tensor_objects
            ctx.requires_dgrad = inp_requires_grad
            ctx.requires_wgrad = weight.requires_grad
            ctx.quantized_weight = quantized_weight
            if fuse_wgrad_accumulation and weight.requires_grad:
                # This check is needed to ensure that main_grad is not created
                # during the forward pass when using MCore FSDP as it creates
                # the main_grad buffer lazily before backprop
                if hasattr(weight, "__fsdp_param__"):
                    # MCore FSDP creates main_grad lazily before backward
                    ctx.main_grad_func = weight.get_main_grad
                else:
                    ctx.main_grad_func = lambda: weight.main_grad
            ctx.grad_input_quantizer = grad_input_quantizer
            ctx.grad_weight_quantizer = grad_weight_quantizer
            ctx.grad_output_quantizer = grad_output_quantizer
            ctx.input_quantizer = input_quantizer
            ctx.owns_input = inputmat is not inp
            ctx.weight = weight
            ctx.activation_dtype = activation_dtype
            ctx.fp8 = fp8
            ctx.fp8_recipe = FP8GlobalStateManager.get_fp8_recipe() if fp8 else None
            ctx.fuse_wgrad_accumulation = fuse_wgrad_accumulation
            ctx.cpu_offloading = cpu_offloading
            ctx.is_first_microbatch = is_first_microbatch
            ctx.use_bias = bias is not None
            ctx.sequence_parallel = sequence_parallel
            ctx.tensor_parallel = tensor_parallel
            ctx.inp_shape = inp_shape
            ctx.parallel_mode = parallel_mode
            ctx.tp_group = tp_group
            ctx.tp_size = tp_size
            ctx.return_layernorm_output = return_layernorm_output
            ctx.return_layernorm_output_gathered = return_layernorm_output_gathered
            ctx.bwd_ln_sm_margin = bwd_ln_sm_margin
            ctx.zero_centered_gamma = zero_centered_gamma
            ctx.ub_overlap_ag = ub_overlap_ag_dgrad
            ctx.ub_overlap_rs_dgrad = ub_overlap_rs_dgrad
            ctx.ub_bulk_wgrad = ub_bulk_wgrad
            ctx.ub_bulk_dgrad = ub_bulk_dgrad
            ctx.ub_name = ub_name
            ctx.requires_dgrad = inp_requires_grad
            ctx.normalization = normalization
            ctx.reduce_and_update_bwd_fp8_tensors = False
            if ctx.fp8 and requires_grad(inp, ln_weight, ln_bias, weight, bias):
                _first_fp8_module = FP8GlobalStateManager.IS_FIRST_FP8_MODULE
                ctx.reduce_and_update_bwd_fp8_tensors = FP8GlobalStateManager.is_first_fp8_module()
                if in_fp8_activation_recompute_phase():
                    FP8GlobalStateManager.IS_FIRST_FP8_MODULE = _first_fp8_module
            ctx.wgrad_store = wgrad_store
            ctx.debug = debug

        # ------------------------------------------------------
        # Cached state for backward pass is ready...
        # ------------------------------------------------------

        if return_layernorm_output:
            if return_layernorm_output_gathered:
                shape = list(inp_shape)
                shape[0] *= tp_size if with_input_all_gather else 1
                return out, ln_out_return.view(shape)
            return out, ln_out_return.view(inp_shape)
        return out

    @staticmethod
    def backward(
        ctx, *grad_outputs: Tuple[torch.Tensor, ...]
    ) -> Tuple[Union[torch.Tensor, None], ...]:
        # pylint: disable=missing-function-docstring

        # NVTX label for profiling
        nvtx_label = "transformer_engine._LayerNormLinear.backward"
        if ctx.ub_name is not None:
            nvtx_label = f"{nvtx_label}.{ctx.ub_name}"

        with torch.cuda.nvtx.range("_LayerNormLinear_backward"):
            saved_tensors = ctx.saved_tensors
            (  # pylint: disable=unbalanced-tuple-unpacking
                inputmat,
                weight,
                origin_weight,
                bias,
                ln_weight,
                ln_out,
                mu,
                rsigma,
            ) = restore_from_saved(ctx.tensor_objects, saved_tensors)
            # Delete the references to tensor objects once they've been consumed
            # by the `restore_from_saved` method to construct back the actual tensors.
            ctx.tensor_objects = None

            # Since main_grad can be modified inplace, it should not be a part of saved_tensors
            main_grad = (
                ctx.main_grad_func()
                if weight is not None and ctx.fuse_wgrad_accumulation and ctx.requires_wgrad
                else None
            )

            # Gather intermediate/activation tensors if needed
            # NOTE: weight_fp8 = weight when ctx.fp8 == False and torch.disttributed.FSDP already
            #       shards/unshards the base weights so we don't do it ourselves
            nvtx_range_push(f"{nvtx_label}.fsdp_gather")
            _fsdp_gather_tensors(
                ctx.fsdp_group,
                ctx.fsdp_shapes,
                mu,
                rsigma,
                weight if ctx.fp8 and ctx.quantized_weight else None,
                ln_out,
            )
            nvtx_range_pop(f"{nvtx_label}.fsdp_gather")

            # For CPU offloading, we offloaded weight and weight.main_grad to different tensors,
            # we need to connect them into one.
            if ctx.cpu_offloading:
                if ctx.grad_added_to_main_grad:
                    origin_weight = ctx.weight_object
                if ctx.requires_wgrad and ctx.fuse_wgrad_accumulation:
                    origin_weight.main_grad = main_grad

            # Configure Userbuffers communication (comm+GEMM overlap)
            ctx.ub_obj_gradout = None
            ub_obj_dgrad = None
            ub_obj_wgrad = None
            ub_type_dgrad = None
            ub_type_wgrad = None
            dgrad_shape = [reduce(multiply_op, ctx.inp_shape[:-1]), ctx.inp_shape[-1]]
            if ctx.ub_overlap_ag:
                # Overlap grad_output all-gather with dgrad compute
                ctx.ub_obj_gradout = get_ub(ctx.ub_name + "_dgrad", ctx.fp8)
                ub_obj_dgrad = ctx.ub_obj_gradout
                ub_type_dgrad = tex.CommOverlapType.AG
            elif ctx.ub_overlap_rs_dgrad:
                # Overlap dgrad reduce-scatter with dgrad compute
                ctx.ub_obj_gradout = get_ub(ctx.ub_name + "_dgrad", ctx.fp8)
                ub_obj_dgrad = ctx.ub_obj_gradout
                ub_type_dgrad = tex.CommOverlapType.RS
            else:
                if ctx.ub_bulk_dgrad:
                    # Overlap inputmat all-gather with dgrad compute
                    ctx.ub_obj_gradout = get_ub(ctx.ub_name + "_dgrad", ctx.fp8)
                    ub_obj_dgrad = ctx.ub_obj_gradout
                    ub_type_dgrad = tex.CommOverlapType.AG
                if ctx.ub_bulk_wgrad:
                    # Overlap dgrad reduce-scatter with wgrad compute
                    ub_obj_wgrad = get_ub(ctx.ub_name + "_wgrad", ctx.fp8)
                    ub_type_wgrad = tex.CommOverlapType.RS

            # --------------------------------------------------
            # Prepare grad output tensor
            # Note: Cast to expected dtype and perform tensor-parallel communication
            # --------------------------------------------------

            # Configure quantizer for grad output tensor
            # Note: dgrad GEMM requires row-wise usage, wgrad GEMM
            # requires column-wise usage
            if ctx.grad_output_quantizer is not None:
                quantizer = ctx.grad_output_quantizer
                quantizer.set_usage(rowwise=True, columnwise=True)
                if ctx.ub_overlap_ag:
                    # Userbuffers only supports communication for one
                    # tensor usage at a time. Configure quantizer with
                    # usage for only dgrad GEMM.
                    quantizer.set_usage(columnwise=False)

            # Prepare grad output tensor
            # Note: Cast to expected dtype and perform tensor-parallel communication
            nvtx_range_push(f"{nvtx_label}.grad_output_preprocess")
            (
                grad_output,
                grad_bias,
            ) = TransformerEngineBaseModule.grad_output_preprocess(
                ctx,
                grad_outputs[0],
                ctx.parallel_mode == "row",
                ctx.grad_output_quantizer,
            )
            nvtx_range_pop(f"{nvtx_label}.grad_output_preprocess")

            # --------------------------------------------------
            # Grad output tensor is ready for computing grad input...
            # --------------------------------------------------

            # --------------------------------------------------
            # Prepare GEMM input tensor
            # Note: Input tensor is needed for wgrad GEMM.
            # Tensor-parallel communication is overlapped with dgrad
            # GEMM.
            # --------------------------------------------------
            ln_out_total = None
            ln_out_total_work = None
            if ctx.ln_out_needs_gather:
                quantizer = None
                if ctx.input_quantizer is not None:
                    quantizer = ctx.input_quantizer
                    if quantizer.supports_only_rowwise_all_gather():
                        # If data is in FP8, we compute FP8 transposes manually
                        quantizer.set_usage(rowwise=True, columnwise=False)
                    else:
                        # wgrad GEMM requires input with column-wise usage
                        quantizer.set_usage(rowwise=False, columnwise=True)
                if ctx.ub_bulk_dgrad:
                    ln_out_total, _ = fill_userbuffers_buffer_for_all_gather(
                        ub_obj_dgrad,
                        ln_out,
                        quantizer,
                        ctx.tp_group,
                    )
                else:
                    nvtx_range_push(f"{nvtx_label}.column_parallel_comm_input")
                    ln_out_total, ln_out_total_work = gather_along_first_dim(
                        ln_out,
                        ctx.tp_group,
                        async_op=True,
                        quantizer=quantizer,
                    )
                    nvtx_range_pop(f"{nvtx_label}.column_parallel_comm_input")
            else:
                ln_out_total = ln_out
            # --------------------------------------------------
            # Input tensor is ready for computing grad weight...
            # --------------------------------------------------

            # --------------------------------------------------
            # Compute grad input tensor
            # Note: Gradient w.r.t. GEMM input (i.e. norm output).
            # --------------------------------------------------

            # Make sure required data is available
            if isinstance(grad_output, QuantizedTensorStorage):
                grad_output.update_usage(rowwise_usage=True)
            if ctx.weight_quantizer is not None and isinstance(weight, QuantizedTensorStorage):
                weight.update_usage(columnwise_usage=True)

            # Choose whether to use GEMM kernel with split accumulator
            use_split_accumulator = _2X_ACC_DGRAD
            if ctx.fp8:
                recipe = ctx.fp8_recipe
                if hasattr(recipe, "fp8_gemm_dgrad"):
                    use_split_accumulator = recipe.fp8_gemm_dgrad.use_split_accumulator

            # Update grad input quantizer
            if ctx.grad_input_quantizer is not None:
                ctx.grad_input_quantizer.set_usage(rowwise=True, columnwise=False)

            # Output buffers for Userbuffers reduce-scatter
            gemm_out = None
            reduce_scatter_out = None
            if ctx.ub_overlap_rs_dgrad:
                reduce_scatter_out = torch.empty(
                    dgrad_shape, dtype=ctx.activation_dtype, device=grad_outputs[0].device
                )
            elif ctx.ub_bulk_wgrad:
                gemm_out = ub_obj_wgrad.get_buffer(local_chunk=False)

            # dgrad GEMM
            # Note: dx = dy * w
            nvtx_range_push(f"{nvtx_label}.dgrad_gemm")
            gemm_out, *_, reduce_scatter_out = general_gemm(
                weight,
                grad_output,
                get_workspace(),
                layout="NN",
                grad=True,
                quantization_params=ctx.grad_input_quantizer,
                out=gemm_out,
                out_dtype=ctx.activation_dtype,
                use_split_accumulator=use_split_accumulator,
                ub=ub_obj_dgrad,
                ub_type=ub_type_dgrad,
                extra_output=reduce_scatter_out,
                bulk_overlap=ctx.ub_bulk_dgrad,
            )
            nvtx_range_pop(f"{nvtx_label}.dgrad_gemm")

            # Prepare grad input tensor
            # Note: Perform tensor-parallel communication
            dgrad = None
            dgrad_work = None
            if ctx.ub_overlap_rs_dgrad:
                dgrad = reduce_scatter_out
            elif ctx.ub_bulk_wgrad:
                dgrad = ub_obj_wgrad.get_buffer(local_chunk=True)
            elif ctx.parallel_mode == "column" and ctx.tp_size > 1:
                nvtx_range_push(f"{nvtx_label}.column_parallel_comm_dgrad")
                dgrad = gemm_out
                if ctx.sequence_parallel:
                    dgrad, dgrad_work = reduce_scatter_along_first_dim(
                        dgrad,
                        ctx.tp_group,
                        async_op=True,
                    )
                else:
                    dgrad, dgrad_work = allreduce(dgrad, ctx.tp_group, async_op=True)
                nvtx_range_pop(f"{nvtx_label}.column_parallel_comm_dgrad")
            else:
                dgrad = gemm_out

            # --------------------------------------------------
            # Grad input tensor has been computed...
            # --------------------------------------------------

            # --------------------------------------------------
            # Compute grad weight
            # --------------------------------------------------

            wgrad = None
            if ctx.requires_wgrad:
                # Prepare grad output tensor
                # Note: Synchronize tensor-parallel communication and
                # make sure required data is available
                if ctx.ub_overlap_ag and isinstance(ctx.grad_output_quantizer, MXFP8Quantizer):
                    # UB does not support pipelined overlapping grad output
                    # all-gather with wgrad GEMM. Also, we can't
                    # convert row-scaled MXFP8 to column-scaled, so we
                    # can't reuse the grad output that was gathered
                    # for the dgrad GEMM. We work around by explicitly
                    # overlapping the AG operation with the dgrad GEMM.

                    # Get the communication stream from the dgrad GEMM to use for the AG
                    dgrad_send_stream, dgrad_recv_stream = ub_obj_dgrad.get_communication_stream()

                    # This object is separate from the ub_obj_wgrad object which is passed to the GEMM
                    ub_obj_overlap_wgrad = get_ub(ctx.ub_name + "_wgrad", ctx.fp8)

                    ctx.grad_output_quantizer.set_usage(rowwise=False, columnwise=True)

                    # We use the send stream to copy into the userbuffers.
                    # This is the same stream that we will use to access the data in the AG,
                    # so we dont need to add any syncs yet.
                    with torch.cuda.stream(dgrad_send_stream):
                        grad_output, _ = fill_userbuffers_buffer_for_all_gather(
                            ub_obj_overlap_wgrad,
                            grad_outputs[0],
                            ctx.grad_output_quantizer,
                            ctx.tp_group,
                        )

                    # Allgather grad_outputs[0] using the dgrad streams so we can overlap with the fc2_dgrad gemm
                    tex.bulk_overlap_ag_with_external_gemm(
                        ub_obj_overlap_wgrad, dgrad_send_stream, dgrad_recv_stream
                    )

                # Prepare input tensor
                # Note: Synchronize tensor-parallel communication and
                # make sure required data is available
                if ln_out_total_work is not None:
                    ln_out_total_work.wait()
                    ln_out_total_work = None
                if ctx.fp8 or ctx.debug:
                    if isinstance(ln_out_total, QuantizedTensorStorage):
                        ln_out_total.update_usage(columnwise_usage=True)
                    else:
                        ctx.input_quantizer.set_usage(rowwise=False, columnwise=True)
                        ln_out_total = ctx.input_quantizer(ln_out_total)

                if ctx.fp8 or ctx.debug:
                    if isinstance(grad_output, QuantizedTensorStorage):
                        grad_output.update_usage(columnwise_usage=True)
                    else:
                        ctx.grad_output_quantizer.set_usage(rowwise=False, columnwise=True)
                        grad_output = ctx.grad_output_quantizer(grad_output)

                # Figure out whether to use split accumulator
                use_split_accumulator = _2X_ACC_WGRAD
                if ctx.fp8:
                    recipe = ctx.fp8_recipe
                    if hasattr(recipe, "fp8_gemm_wgrad"):
                        use_split_accumulator = recipe.fp8_gemm_wgrad.use_split_accumulator

                # Figure out whether to output wgrad GEMM directly into main grad
                if ctx.is_first_microbatch is not None:
                    accumulate_wgrad_into_param_main_grad = (
                        ctx.fuse_wgrad_accumulation and not ctx.is_first_microbatch
                    )
                else:
                    accumulate_wgrad_into_param_main_grad = ctx.fuse_wgrad_accumulation

                # Output buffer for overlapping FP8 grad input
                # reduce-scatter with wgrad GEMM
                reduce_scatter_out = None
                if ctx.ub_bulk_wgrad and ub_obj_wgrad.is_fp8_ubuf():
                    reduce_scatter_out = torch.empty(
                        dgrad_shape, dtype=ctx.activation_dtype, device=grad_outputs[0].device
                    )

                # Arguments to include in wgrad GEMM closure
                wgrad_gemm_kwargs = {
                    "workspace": get_workspace(),
                    "out_dtype": (
                        main_grad.dtype if ctx.fuse_wgrad_accumulation else ctx.activation_dtype
                    ),
                    "quantization_params": ctx.grad_weight_quantizer,
                    "accumulate": accumulate_wgrad_into_param_main_grad,
                    "layout": "NT",
                    "out": main_grad if ctx.fuse_wgrad_accumulation else None,
                    "bias": (bias if (grad_bias is None and not ctx.fp8) else None),
                    "use_split_accumulator": use_split_accumulator,
                    "grad": True,
                    "ub": ub_obj_wgrad,
                    "ub_type": ub_type_wgrad,
                    "extra_output": reduce_scatter_out,
                    "bulk_overlap": ctx.ub_bulk_wgrad,
                }

                def wgrad_gemm(
                    x: torch.Tensor,
                    dy: torch.Tensor,
                ) -> Tuple[torch.Tensor, torch.Tensor, torch.Tensor]:
                    """Perform wgrad GEMM: dw = dy^T * x

                    May be fused with bgrad computation.

                    May be called outside of this function to enable
                    some advanced communication/compute overlapping.

                    """
                    nvtx_range_push(f"{nvtx_label}.wgrad_gemm")
                    dw, db, *_ = general_gemm(x, dy, **wgrad_gemm_kwargs)
                    nvtx_range_pop(f"{nvtx_label}.wgrad_gemm")
                    return dw, db

                # Choose whether to call wgrad GEMM now or delay
                if ctx.wgrad_store is not None and ctx.wgrad_store.delay_wgrad_compute():
                    if (
                        wgrad_gemm_kwargs["ub"] is not None
                        or wgrad_gemm_kwargs["ub_type"] is not None
                        or wgrad_gemm_kwargs["extra_output"] is not None
                        or wgrad_gemm_kwargs["bulk_overlap"]
                    ):
                        raise NotImplementedError(
                            "Delayed weight grad computation is not supported "
                            "with Userbuffers (tensor-parallel communication overlapping)"
                        )
                    ctx.wgrad_store.put([ln_out_total, grad_output], wgrad_gemm)
                else:

                    # Call wgrad GEMM now
                    wgrad, grad_bias_ = wgrad_gemm(ln_out_total, grad_output)

                    # Update grad bias if needed
                    if grad_bias is None:
                        grad_bias = grad_bias_
                    del grad_bias_

                    # Deallocate input tensors if permitted
                    if not ctx.return_layernorm_output and not ctx.return_layernorm_output_gathered:
                        # Input tensors have not been exposed externally
                        clear_tensor_data(ln_out)
                    elif ctx.ln_out_needs_gather and ctx.return_layernorm_output_gathered:
                        # Non-gathered input has not been exposed externally
                        clear_tensor_data(ln_out)
                    if ctx.ln_out_needs_gather:
                        # Gathered input is internal
                        clear_tensor_data(ln_out_total)
                    if ctx.parallel_mode == "row" and ctx.sequence_parallel:
                        # Gathered grad output tensor is internal
                        clear_tensor_data(grad_output)

                # Update grad input if overlapping reduce-scatter with wgrad GEMM
                if ctx.ub_bulk_wgrad:
                    if ub_obj_wgrad.is_fp8_ubuf():
                        dgrad = reduce_scatter_out
                    else:
                        dgrad = ub_obj_wgrad.get_buffer(local_chunk=True).clone()

            # --------------------------------------------------
            # Grad weight has been computed...
            # --------------------------------------------------

            # Don't return grad bias if not needed
            if not ctx.use_bias:
                grad_bias = None

            # Synchronize tensor parallel communication
            if ln_out_total_work is not None:
                ln_out_total_work.wait()
                ln_out_total_work = None
            if dgrad_work is not None:
                dgrad_work.wait()
                dgrad_work = None

            # Residual gradient
            dgrad = dgrad.view(inputmat.shape)
            if ctx.return_layernorm_output and not ctx.return_layernorm_output_gathered:
                dgrad = dgrad + grad_outputs[1].view_as(dgrad)

            # Norm gradient
            dgamma = None
            dbeta = None
            nvtx_range_push(f"{nvtx_label}.norm")
            if ctx.normalization == "LayerNorm":
                dgrad, dgamma, dbeta = tex.layernorm_bwd(
                    dgrad,
                    inputmat,
                    mu,
                    rsigma,
                    ln_weight,
                    ctx.bwd_ln_sm_margin,
                    ctx.zero_centered_gamma,
                )
                dgrad = dgrad.reshape(inputmat.size())
            elif ctx.normalization == "RMSNorm":
                dgrad, dgamma = tex.rmsnorm_bwd(
                    dgrad,
                    inputmat,
                    rsigma,
                    ln_weight,
                    ctx.bwd_ln_sm_margin,
                    ctx.zero_centered_gamma,
                )
                dgrad = dgrad.reshape(inputmat.size())
                dbeta = None
            nvtx_range_pop(f"{nvtx_label}.norm")
            clear_tensor_data(mu)
            clear_tensor_data(rsigma)

        if ctx.requires_wgrad:
            # Handle custom DDP from mcore.
            if ctx.fuse_wgrad_accumulation and hasattr(origin_weight, "grad_added_to_main_grad"):
                origin_weight.grad_added_to_main_grad = True
                if getattr(origin_weight, "zero_out_wgrad", False):
                    wgrad = get_dummy_wgrad(
                        list(origin_weight.main_grad.shape),
                        origin_weight.dtype,
                        zero=True,
                    )
                else:
                    wgrad = get_dummy_wgrad(
                        list(origin_weight.main_grad.shape),
                        origin_weight.dtype,
                    )
            elif ctx.fuse_wgrad_accumulation:
                wgrad = None
        else:
            wgrad = None

        if ctx.reduce_and_update_bwd_fp8_tensors and not is_graph_capturing():
            nvtx_range_push(f"{nvtx_label}.reduce_and_update_fp8_tensors")
            FP8GlobalStateManager.reduce_and_update_fp8_tensors(forward=False)
            nvtx_range_pop(f"{nvtx_label}.reduce_and_update_fp8_tensors")

        # Scatter fp8 weight buffers
        # if ctx.fp8 and not isinstance(weight, QuantizedTensorStorage):
        #    _fsdp_scatter_tensors(ctx.fsdp_group, weight_fp8)

        return (
            dgrad.view(ctx.inp_shape) if ctx.requires_dgrad else None,
            dgamma,
            dbeta,
            wgrad,
            grad_bias,
            None,  # eps
            None,  # is_first_microbatch
            None,  # fp8
            None,  # fp8_calibration
            None,  # wgrad_store
            None,  # fuse_wgrad_accumulation
            None,  # input_quantizer
            None,  # weight_quantizer
            None,  # output_quantizer
            None,  # grad_input_quantizer
            None,  # grad_weight_quantizer
            None,  # grad_output_quantizer
            None,  # cpu_offloading
            None,  # tp_group
            None,  # tp_size
            None,  # sequence_parallel
            None,  # tensor_parallel
            None,  # activation_dtype
            None,  # parallel_mode
            None,  # return_layernorm_output
            None,  # return_layernorm_output_gathered
            None,  # is_grad_enabled
            None,  # fwd_ln_sm_margin
            None,  # bwd_ln_sm_margin
            None,  # zero_centered_gamma
            None,  # normalization
            None,  # ub_overlap_ag_fprop
            None,  # ub_overlap_rs_fprop
            None,  # ub_overlap_ag_dgrad
            None,  # ub_overlap_rs_dgrad
            None,  # ub_bulk_dgrad
            None,  # ub_bulk_wgrad
            None,  # ub_name
            None,  # fsdp_group
            None,  # debug
            None,  # module
            None,  # skip_fp8_weight_update
            None,  # symmetric_ar_type
        )


class LayerNormLinear(TransformerEngineBaseModule):
    r"""
    Applies layer normalization followed by linear transformation to the incoming data.

    Parameters
    ----------
    in_features : int
                 size of each input sample.
    out_features : int
                  size of each output sample.
    eps : float, default = 1e-5
         a value added to the denominator of layer normalization for numerical stability.
    bias : bool, default = `True`
          if set to `False`, the layer will not learn an additive bias.
    normalization : { 'LayerNorm', 'RMSNorm' }, default = 'LayerNorm'
                   type of normalization applied.
    init_method : Callable, default = `None`
                 used for initializing weights in the following way: `init_method(weight)`.
                 When set to `None`, defaults to `torch.nn.init.normal_(mean=0.0, std=0.023)`.
    return_layernorm_output : bool, default = `False`
                             if set to `True`, output of layernorm is returned from the forward
                             together with the output of the linear transformation.
                             Example use case: residual connection for transformer module is
                             taken post layernorm.
    return_layernorm_output_gathered : bool, default = `False`
                             if set to `True`, output of layernorm is returned after the all
                             gather operation. Ignored if return_layernorm_output is False.
                             Example use case: with sequence parallel, input to residual connection
                             for transformer module (e.g. LoRA) will need to be gathered.
                             Returning layernorm output gathered will prevent a redundant gather.
    parameters_split : Optional[Union[Tuple[str, ...], Dict[str, int]]], default = None
                      Configuration for splitting the weight and bias tensors along dim 0 into
                      multiple PyTorch parameters. If a list or tuple of strings is provided,
                      they are used to make the names of equally-sized parameters. If a dict
                      (preferably an OrderedDict) is provided, the keys are used as names and
                      values as split sizes along dim 0. The resulting parameters will have
                      names that end in `_weight` or `_bias`, so trailing underscores are
                      stripped from any provided names.
    zero_centered_gamma : bool, default = 'False'
                         if set to 'True', gamma parameter in LayerNorm is initialized to 0 and
                         the LayerNorm formula changes to

                         .. math::
                            y = \frac{x - \mathrm{E}[x]}{ \sqrt{\mathrm{Var}[x] + \varepsilon}} *
                            (1 + \gamma) + \beta
    device : Union[torch.device, str], default = "cuda"
          The device on which the parameters of the model will be allocated. It is the user's
          responsibility to ensure all parameters are moved to the GPU before running the
          forward pass.
    name: str, default = `None`
        name of the module, currently used for debugging purposes.

    Parallelism parameters
    ----------------------
    sequence_parallel : bool, default = `False`
                       if set to `True`, uses sequence parallelism.
    tp_group : ProcessGroup, default = `None`
              tensor parallel process group.
    tp_size : int, default = 1
             used as TP (tensor parallel) world size when TP groups are not formed during
             initialization. In this case, users must call the
             `set_tensor_parallel_group(tp_group)` method on the initialized module before the
             forward pass to supply the tensor parallel group needed for tensor and sequence
             parallel collectives.
    parallel_mode : {None, 'column', 'row'}, default = `None`
                   used to decide whether this Linear layer is Column Parallel Linear or Row
                   Parallel Linear as described `here <https://arxiv.org/pdf/1909.08053.pdf>`_.
                   When set to `None`, no communication is performed.

    Optimization parameters
    -----------------------
    fuse_wgrad_accumulation : bool, default = 'False'
                             if set to `True`, enables fusing of creation and accumulation of
                             the weight gradient. When enabled, it is assumed that the weights
                             have an additional `main_grad` attribute (used instead of the
                             regular `grad`) which is a pre-allocated buffer of the correct
                             size to accumulate gradients in.
    return_bias : bool, default = `False`
                 when set to `True`, this module will not apply the additive bias itself, but
                 instead return the bias value during the forward pass together with the
                 output of the linear transformation :math:`y = xA^T`. This is useful when
                 the bias addition can be fused to subsequent operations.
    params_dtype : torch.dtype, default = `torch.get_default_dtype()`
                  it controls the type used to allocate the initial parameters. Useful when
                  the model is trained with lower precision and the original FP32 parameters
                  would not fit in GPU memory.
    delay_wgrad_compute : bool, default = `False`
                         Whether or not to delay weight gradient computation. If set to `True`,
                         it's the user's responsibility to call `module.backward_dw` to compute
                         weight gradients.
    symmetric_ar_type : {None, 'multimem_all_reduce', 'two_shot', 'one_shot'}, default = None
                   Type of symmetric memory all-reduce to use during the forward pass.
                   This can help in latency bound communication situations.
                   Requires PyTorch version 2.7.0 or higher. When set to None, standard all-reduce
                   is used.
    """

    def __init__(
        self,
        in_features: int,
        out_features: int,
        eps: float = 1e-5,
        sequence_parallel: bool = False,
        fuse_wgrad_accumulation: bool = False,
        tp_group: Optional[dist_group_type] = None,
        tp_size: int = 1,
        get_rng_state_tracker: Optional[Callable] = None,
        init_method: Optional[Callable] = None,
        bias: bool = True,
        normalization: str = "LayerNorm",
        return_bias: bool = False,
        params_dtype: Optional[torch.dtype] = None,
        parallel_mode: Optional[str] = None,
        return_layernorm_output: bool = False,
        return_layernorm_output_gathered: bool = False,
        parameters_split: Optional[Union[Tuple[str, ...], Dict[str, int]]] = None,
        zero_centered_gamma: bool = False,
        device: Union[torch.device, str] = "cuda",
        ub_overlap_ag: bool = False,
        ub_overlap_rs: bool = False,
        ub_overlap_rs_dgrad: bool = False,
        ub_bulk_wgrad: bool = False,
        ub_bulk_dgrad: bool = False,
        ub_name: Optional[str] = None,
        delay_wgrad_compute: bool = False,
        symmetric_ar_type: Optional[str] = None,
        name: str = None,
    ) -> None:
        super().__init__()

        params_dtype = torch.get_default_dtype() if params_dtype is None else params_dtype
        self.in_features = in_features
        self.out_features = out_features
        self.fuse_wgrad_accumulation = fuse_wgrad_accumulation
        self.normalization = normalization
        assert normalization in ["LayerNorm", "RMSNorm"], "Unsupported normalization type!"
        self.use_bias = bias
        self.return_bias = return_bias
        self.apply_bias = self.use_bias and not return_bias
        self.return_layernorm_output = return_layernorm_output
        self.return_layernorm_output_gathered = (
            return_layernorm_output_gathered if return_layernorm_output else False
        )
        self.zero_centered_gamma = zero_centered_gamma
        self.symmetric_ar_type = symmetric_ar_type

        self.wgrad_store = WeightGradStore(delay_wgrad_compute, ub_bulk_wgrad)
        self.name = name

        if tp_group is None:
            self.tp_size = tp_size
            if tp_size == 1:
                self.set_tensor_parallel_group(tp_group)
        else:
            self.tp_size = get_distributed_world_size(tp_group)
            self.set_tensor_parallel_group(tp_group)
        self.set_nccl_overlap_warning_if_tp()

        self.parallel_mode = parallel_mode
        assert (
            self.parallel_mode in GemmParallelModes
        ), f"parallel_mode {parallel_mode} not supported"

        if self.parallel_mode == "column":
            self.out_features = divide(self.out_features, self.tp_size)
        elif self.parallel_mode == "row":
            self.in_features = divide(self.in_features, self.tp_size)

        if init_method is None:
            init_method = get_default_init_method()

        self.sequence_parallel = (self.tp_size > 1) and sequence_parallel

        # Column-parallel overlaps
        self.ub_overlap_ag_fprop = (
            ub_overlap_ag and self.sequence_parallel and self.parallel_mode == "column"
        )
        self.ub_overlap_rs_dgrad = (
            ub_overlap_rs_dgrad and self.sequence_parallel and self.parallel_mode == "column"
        )
        self.ub_bulk_wgrad = (
            ub_bulk_wgrad
            and self.sequence_parallel
            and self.parallel_mode == "column"
            and not self.ub_overlap_rs_dgrad
        )
        self.ub_bulk_dgrad = (
            ub_bulk_dgrad
            and self.sequence_parallel
            and self.parallel_mode == "column"
            and not self.ub_overlap_rs_dgrad
        )

        # Row-parallel overlaps
        self.ub_overlap_rs_fprop = (
            ub_overlap_rs and self.sequence_parallel and self.parallel_mode == "row"
        )
        self.ub_overlap_ag_dgrad = (
            ub_overlap_ag and self.sequence_parallel and self.parallel_mode == "row"
        )
        if any(
            [
                self.ub_overlap_ag_fprop,
                self.ub_overlap_rs_dgrad,
                self.ub_bulk_dgrad,
                self.ub_bulk_wgrad,
                self.ub_overlap_rs_fprop,
                self.ub_overlap_ag_dgrad,
            ]
        ):
            assert ub_name is not None, "Userbuffer name [string] is not set."
        self.ub_name = ub_name

        if self.symmetric_ar_type is not None:
            assert torch_version() >= (
                2,
                7,
                0,
            ), "Torch version must be at least 2.7 to use symmetric memory"

        self.eps = eps
        layer_norm_weight = torch.nn.Parameter(
            torch.empty(self.in_features, device=device, dtype=params_dtype)
        )
        self.register_parameter(
            "layer_norm_weight",
            layer_norm_weight,
            init_fn=init_method_constant(float(not self.zero_centered_gamma)),
        )
        if self.normalization != "RMSNorm":
            layer_norm_bias = torch.nn.Parameter(
                torch.empty(self.in_features, device=device, dtype=params_dtype)
            )
            self.register_parameter(
                "layer_norm_bias", layer_norm_bias, init_fn=init_method_constant(0.0)
            )
        else:
            self.layer_norm_bias = None

        # Initialize params in FP8
        with_fp8_params = FP8GlobalStateManager.with_fp8_parameters()

        # Contiguous buffers for params
        weight_tensor = torch.empty(
            self.out_features,
            self.in_features,
            device=device,
            dtype=params_dtype,
        )
        bias_tensor = None
        if self.use_bias:
            bias_tensor = torch.empty(
                self.out_features,
                device=device,
                dtype=params_dtype,
            )

        # Configure parameter splits
        self.weight_names = []
        self.bias_names = []
        self.parameter_split_sizes = []
        if parameters_split is None:
            # Split into a single parameter by default
            self.weight_names = ["weight"]
            self.bias_names = ["bias"]
            self.parameter_split_sizes = [out_features]
        elif not parameters_split:
            raise ValueError("Cannot split weight buffer into 0 parameters")
        elif isinstance(parameters_split, dict):
            # Split parameters with provided sizes
            for name, split_size in parameters_split.items():
                self.weight_names.append(f"{name.rstrip('_')}_weight")
                self.bias_names.append(f"{name.rstrip('_')}_bias")
                self.parameter_split_sizes.append(split_size)
        elif all(isinstance(name, str) for name in parameters_split):
            # Split parameters evenly
            split_size = out_features // len(parameters_split)
            for name in parameters_split:
                self.weight_names.append(f"{name.rstrip('_')}_weight")
                self.bias_names.append(f"{name.rstrip('_')}_bias")
                self.parameter_split_sizes.append(split_size)
        else:
            raise TypeError("Invalid configuration for parameters split")

        # Make sure parameter splits are valid
        if sum(self.parameter_split_sizes) != out_features:
            raise ValueError(
                f"Trying to split weight buffer ({out_features=}) "
                f"with split sizes {self.parameter_split_sizes}"
            )

        # Adjust parameter splits for tensor-parallel distribution
        if self.parallel_mode == "column":
            for i, size in enumerate(self.parameter_split_sizes):
                if size % self.tp_size != 0:
                    raise RuntimeError(
                        f"Attempting to distribute a parameter with out_features={size} "
                        f"between {self.tp_size} tensor-parallel processes"
                    )
                self.parameter_split_sizes[i] = size // self.tp_size

        # Construct weight parameters
        # Note: Register weights together so that they are adjacent to
        # each other in LayerNormLinear.parameters(). This makes it
        # more likely that they will stay contiguous if the weights
        # are manipulated externally, e.g. by FSDP.
        offset = 0
        for i, split_size in enumerate(self.parameter_split_sizes):
            split_start = offset
            offset += split_size
            split_end = offset

            # Check if parameters are subviews of buffers
            is_subview = (split_start, split_end) != (0, self.out_features)
            if is_subview and with_fp8_params:
                raise RuntimeError(
                    "Splitting QuantizedTensor into multiple params is not supported"
                )

            # Construct weight parameter
            self.register_parameter(
                self.weight_names[i],
                torch.nn.Parameter(weight_tensor[split_start:split_end]),
                init_fn=init_method,
                get_rng_state_tracker=get_rng_state_tracker,
                fp8_meta_index=tex.FP8FwdTensors.GEMM1_WEIGHT,
            )

        # Construct bias parameters if needed
        if self.use_bias:
            offset = 0
            for i, split_size in enumerate(self.parameter_split_sizes):
                split_start = offset
                offset += split_size
                split_end = offset
                self.register_parameter(
                    self.bias_names[i],
                    torch.nn.Parameter(bias_tensor[split_start:split_end]),
                    init_fn=init_method_constant(0.0),
                )
        else:
            for name in self.bias_names:
                bias = torch.Tensor().to(dtype=params_dtype, device=device)
                setattr(self, name, bias)

        if with_fp8_params:
            self.init_fp8_metadata()

        self.reset_parameters(defer_init=device == "meta")

        # For RPL, bias has to be added after TP collectives
        # So it cannot be fused with the GEMM
        if self.parallel_mode == "row" and self.apply_bias:
            self.gemm_bias_unfused_add = True
        else:
            self.gemm_bias_unfused_add = False

        # These many SMs are subtracted from the total SM count when calling forward
        # and backward LayerNorm C APIs. These envvars can be used to prevent the LN
        # kernels from using all SMs in the device. This is useful for cases such as
        # communication overlap with LN.
        self.fwd_ln_sm_margin = int(os.getenv("NVTE_FWD_LAYERNORM_SM_MARGIN", "0"))
        self.bwd_ln_sm_margin = int(os.getenv("NVTE_BWD_LAYERNORM_SM_MARGIN", "0"))
        self.inf_ln_sm_margin = int(os.getenv("NVTE_INF_LAYERNORM_SM_MARGIN", "0"))

        if self.wgrad_store.delay_wgrad_compute():
            for name, param in self.named_parameters():
                if name in self.weight_names or name in self.bias_names:
                    param.skip_backward_post_hook = True

    def set_meta_tensor(self, fwd: bool, recipe: Recipe) -> None:
        """Init scales and amaxes for fwd | bwd."""
        super().set_meta_tensor(fwd, recipe)

        # customize quantizers based on each recipe & layer configs
        recipe = FP8GlobalStateManager.get_fp8_recipe()
        if recipe.float8_current_scaling():
            self._customize_quantizers_float8_current_scaling(fwd, recipe)
        elif recipe.float8_block_scaling():
            self._customize_quantizers_float8_blockwise_scaling(fwd, recipe)
        elif recipe.nvfp4():
            self._customize_quantizers_nvfp4(fwd, recipe)
        # elif other recipes (mxfp8, etc)

    def reset_layer_norm_parameters(self) -> None:
        """Init LN params"""
        warnings.warn(
            "This method will be deprecated in an upcoming release. "
            "Update your code to use LayerNormLinear.reset_parameters() instead.",
            DeprecationWarning,
            stacklevel=2,
        )
        if not self.zero_centered_gamma:
            init.ones_(self.layer_norm_weight)
        else:
            init.zeros_(self.layer_norm_weight)
        if self.layer_norm_bias is not None:
            init.zeros_(self.layer_norm_bias)

    def reset_parameters(self, defer_init=False):
        super().reset_parameters(defer_init=defer_init)

        if not defer_init:
            # Set parallelism attributes for layer norm parameters
            setattr(self.layer_norm_weight, "sequence_parallel", self.sequence_parallel)
            if self.normalization != "RMSNorm":
                setattr(self.layer_norm_bias, "sequence_parallel", self.sequence_parallel)

            # Set parallelism attributes for linear weights
            for weight in self.weight_names:
                set_tensor_model_parallel_attributes(
                    tensor=getattr(self, weight),
                    is_parallel=True,
                    dim=1 if self.parallel_mode == "row" else 0,
                    stride=1,
                )

            # Set parallelism attributes for linear biases
            if self.use_bias:
                for bias in self.bias_names:
                    if self.parallel_mode == "row":
                        setattr(getattr(self, bias), "sequence_parallel", self.sequence_parallel)
                    elif self.parallel_mode == "column":
                        set_tensor_model_parallel_attributes(getattr(self, bias), True, 0, 1)

    @no_torch_dynamo()
    def forward(
        self,
        inp: torch.Tensor,
        is_first_microbatch: Optional[bool] = None,
        fp8_output: Optional[bool] = False,
        fp8_grad: Optional[bool] = False,
    ) -> Union[torch.Tensor, Tuple[torch.Tensor, ...]]:
        """
        Apply layer normalization to the input followed by a linear transformation.

        Parameters
        ----------
        inp : torch.Tensor
             Input tensor.
        is_first_microbatch : {True, False, None}, default = None
                             During training using either gradient accumulation or
                             pipeline parallelism a minibatch of data is further split
                             into microbatches. Between the microbatches of the same minibatch
                             the model weights are not updated. Setting this parameter indicates
                             whether the current microbatch is the first in a minibatch or not.
                             When set, this parameter enables additional optimizations:

                             * during FP8 training, it allows caching of the FP8 versions of
                               the weights
                             * it also allows skipping gradient accumulation during the
                               first microbatch (since it is the first gradient being
                               produced)
        """
        if is_in_onnx_export_mode():
            return self.onnx_forward(inp, fp8_output)

        debug = self.is_debug_iter()

        if FP8GlobalStateManager.fp8_graph_capturing():
            skip_fp8_weight_update = FP8GlobalStateManager.get_skip_fp8_weight_update_tensor()
        else:
            skip_fp8_weight_update = None
        if skip_fp8_weight_update is not None:
            is_first_microbatch = False

        if self.ub_overlap_rs_fprop:
            if get_ub(
                self.ub_name + "_fprop", FP8GlobalStateManager.is_fp8_enabled()
            ).is_fp8_ubuf():
                fp8_output = True
        if self.ub_overlap_rs_dgrad:
            if get_ub(
                self.ub_name + "_dgrad", FP8GlobalStateManager.is_fp8_enabled()
            ).is_fp8_ubuf():
                fp8_grad = True

        with torch.cuda.device(
            getattr(self, list(self.named_parameters())[0][0]).device
        ), self.prepare_forward(
            inp, allow_non_contiguous=False  # removed .contiguous from inside the layer
        ) as inp:

            # Get concatenated weight and bias tensors
            weight_tensor, bias_tensor = self._get_weight_and_bias_tensors()

            quantizers = get_module_quantizers(self, fp8_output, fp8_grad, debug)
            if debug:
                if self.no_debug_features_active(quantizers):
                    debug = False
                    quantizers = self._get_quantizers(fp8_output, fp8_grad)

            (
                input_quantizer,
                weight_quantizer,
                output_quantizer,
                grad_input_quantizer,
                grad_weight_quantizer,
                grad_output_quantizer,
            ) = quantizers

            if torch.is_grad_enabled():
                fwd_fn = _LayerNormLinear.apply
                args = []
            else:
                fwd_fn = _LayerNormLinear.forward
                args = [None]
            args += (
                inp,
                self.layer_norm_weight,
                self.layer_norm_bias,
                weight_tensor,
                bias_tensor if self.apply_bias and not self.gemm_bias_unfused_add else None,
                self.eps,
                is_first_microbatch,
                self.fp8,
                self.fp8_calibration,
                self.wgrad_store,
                self.fuse_wgrad_accumulation,
                input_quantizer,
                weight_quantizer,
                output_quantizer,
                grad_input_quantizer,
                grad_weight_quantizer,
                grad_output_quantizer,
                is_cpu_offload_enabled(),
                self.tp_group,
                self.tp_size,
                self.sequence_parallel,
                self.tp_size > 1,
                self.activation_dtype,
                self.parallel_mode,
                self.return_layernorm_output,
                self.return_layernorm_output_gathered,
                torch.is_grad_enabled(),
                self.fwd_ln_sm_margin if torch.is_grad_enabled() else self.inf_ln_sm_margin,
                self.bwd_ln_sm_margin,
                self.zero_centered_gamma,
                self.normalization,
                self.ub_overlap_ag_fprop,
                self.ub_overlap_rs_fprop,
                self.ub_overlap_ag_dgrad,
                self.ub_overlap_rs_dgrad,
                self.ub_bulk_wgrad,
                self.ub_bulk_dgrad,
                self.ub_name,
                self.fsdp_group,
                self,
                skip_fp8_weight_update,
                self.symmetric_ar_type,
                debug,
            )
            out = fwd_fn(*args)

        if self.return_layernorm_output:
            out, ln_out = out

        if self.gemm_bias_unfused_add:
            out = out + cast_if_needed(bias_tensor, self.activation_dtype)

        if self.return_bias:
            if self.return_layernorm_output:
                return out, cast_if_needed(bias_tensor, self.activation_dtype), ln_out
            return out, cast_if_needed(bias_tensor, self.activation_dtype)
        if self.return_layernorm_output:
            return out, ln_out
        return out

    def _get_quantizers(self, fp8_output, fp8_grad):
        if not self.fp8:
            return [None] * 6
        grad_input_quantizer = None
        grad_weight_quantizer = None
        grad_output_quantizer = None
        output_quantizer = None
        input_quantizer = self.quantizers["scaling_fwd"][tex.FP8FwdTensors.GEMM1_INPUT]
        input_quantizer.internal = True
        (weight_quantizer,) = self._get_weight_quantizers()
        if fp8_output:
            output_quantizer = self.quantizers["scaling_fwd"][tex.FP8FwdTensors.GEMM1_OUTPUT]
        if torch.is_grad_enabled():
            grad_output_quantizer = self.quantizers["scaling_bwd"][tex.FP8BwdTensors.GRAD_OUTPUT1]
            grad_output_quantizer.internal = True
            if fp8_grad:
                grad_input_quantizer = self.quantizers["scaling_bwd"][tex.FP8BwdTensors.GRAD_INPUT1]

        return (
            input_quantizer,
            weight_quantizer,
            output_quantizer,
            grad_input_quantizer,
            grad_weight_quantizer,
            grad_output_quantizer,
        )

    def _get_debug_quantizers(self, fp8_output, fp8_grad):
        original_quantizers = self._get_quantizers(fp8_output, fp8_grad)
        assert TEDebugState.debug_enabled
        from ...debug.pytorch.debug_quantization import DebugQuantizer

        names = ["activation", "weight", "output", "dgrad", "wgrad", "gradient"]
        return tuple(
            DebugQuantizer(self.name, name, q, self.tp_group)
            for name, q in zip(names, original_quantizers)
        )

    def _get_weight_and_bias_tensors(self):
        # Get concatenated weight and bias tensors
        unfused_weights = self._get_weight_tensors()

        weight_tensor = noop_cat(unfused_weights)
        if self.use_bias:
            bias_tensor = noop_cat([getattr(self, name) for name in self.bias_names])
        else:
            bias_tensor = getattr(self, self.bias_names[0])  # Unused
        return weight_tensor, bias_tensor

    def onnx_forward(
        self,
        inp: torch.Tensor,
        fp8_output: bool,
    ) -> torch.Tensor:
        """
        ONNX-compatible version of the forward function that provides numerical equivalence
        while only using operations that have defined ONNX symbolic translations.
        This simplified implementation is designed specifically for inference scenarios.
        """
        from ..export import onnx_layernorm, onnx_gemm

        assert not TEDebugState.debug_enabled, "Debug mode is not supported in ONNX export"
        assert_warmed_up(self)
        (
            input_quantizer,
            weight_quantizer,
            output_quantizer,
            *_,
        ) = self._get_quantizers(fp8_output, fp8_grad=False)
        inp_dtype = inp.dtype

        weight_tensor, bias_tensor = self._get_weight_and_bias_tensors()
        ln_out, ln_out_return = onnx_layernorm(
            inp,
            self.layer_norm_weight,
            self.layer_norm_bias,
            self.eps,
            self.normalization,
            self.zero_centered_gamma,
            inp_dtype,
            self.return_layernorm_output,
            input_quantizer,
        )

        if weight_quantizer is not None:
            weight_tensor_quantized = weight_quantizer.onnx_quantize(weight_tensor)
            weight_tensor = weight_quantizer.onnx_dequantize(weight_tensor_quantized)
        weight_tensor = weight_tensor.to(inp_dtype)

        if bias_tensor is not None:
            bias_tensor = bias_tensor.to(inp_dtype)

        output = onnx_gemm(weight_tensor, ln_out, bias_tensor if self.apply_bias else None)

        if output_quantizer is not None:
            raise NotImplementedError("ONNX export of quantized output is not supported")
        if self.return_layernorm_output and self.return_bias:
            return output, bias_tensor.to(inp_dtype), ln_out_return
        if self.return_layernorm_output:
            return output, ln_out_return
        if self.return_bias:
            return output, bias_tensor.to(inp_dtype)
        return output

    def _customize_quantizers_float8_current_scaling(self, fwd: bool, recipe: Recipe) -> None:
        """Customize quantizers based on current scaling recipe + layernorm_linear."""
        assert (
            recipe.float8_current_scaling()
        ), "current scaling recipe quantizer customization here"
        if fwd:
            # set configs about amax epsilon and power_2_scale
            self.quantizers["scaling_fwd"][
                tex.FP8FwdTensors.GEMM1_INPUT
            ].force_pow_2_scales = recipe.fp8_quant_fwd_inp.power_2_scale
            self.quantizers["scaling_fwd"][
                tex.FP8FwdTensors.GEMM1_INPUT
            ].amax_epsilon = recipe.fp8_quant_fwd_inp.amax_epsilon
            # also set weight quantizer with same amax_epsilon & power_2_scale
            self.quantizers["scaling_fwd"][
                tex.FP8FwdTensors.GEMM1_WEIGHT
            ].force_pow_2_scales = recipe.fp8_quant_fwd_weight.power_2_scale
            self.quantizers["scaling_fwd"][
                tex.FP8FwdTensors.GEMM1_WEIGHT
            ].amax_epsilon = recipe.fp8_quant_fwd_weight.amax_epsilon
            # parallel related
            if self.sequence_parallel and self.parallel_mode == "column":
                # set input_quantizer with amax reduction TP group
                self.quantizers["scaling_fwd"][
                    tex.FP8FwdTensors.GEMM1_INPUT
                ].with_amax_reduction = True
                self.quantizers["scaling_fwd"][
                    tex.FP8FwdTensors.GEMM1_INPUT
                ].amax_reduction_group = self.tp_group
        else:
            # set grad_output_quantizer with amax epsilon and power_2_scale (no amax reduction here)
            self.quantizers["scaling_bwd"][
                tex.FP8BwdTensors.GRAD_OUTPUT1
            ].force_pow_2_scales = recipe.fp8_quant_bwd_grad.power_2_scale
            self.quantizers["scaling_bwd"][
                tex.FP8BwdTensors.GRAD_OUTPUT1
            ].amax_epsilon = recipe.fp8_quant_bwd_grad.amax_epsilon
            # parallel related
            if self.sequence_parallel and self.parallel_mode == "row":
                # customize grad_output_quantizer with amax reduction TP group
                self.quantizers["scaling_bwd"][
                    tex.FP8BwdTensors.GRAD_OUTPUT1
                ].with_amax_reduction = True
                self.quantizers["scaling_bwd"][
                    tex.FP8BwdTensors.GRAD_OUTPUT1
                ].amax_reduction_group = self.tp_group

<<<<<<< HEAD
    def _get_weight_tensors(self) -> List[Union[torch.Tensor, QuantizedTensorStorage]]:
=======
    def _customize_quantizers_nvfp4(self, fwd: bool, recipe: Recipe) -> None:
        """Customize quantizers based on current scaling recipe + layernorm_linear."""
        assert recipe.nvfp4(), "Incorrect recipe."
        if fwd:
            if self.sequence_parallel and self.parallel_mode == "column":
                # set input_quantizer with amax reduction TP group
                self.quantizers["scaling_fwd"][
                    tex.FP8FwdTensors.GEMM1_INPUT
                ].with_amax_reduction = True
                self.quantizers["scaling_fwd"][
                    tex.FP8FwdTensors.GEMM1_INPUT
                ].amax_reduction_group = self.tp_group
        else:
            if self.sequence_parallel and self.parallel_mode == "row":
                # customize grad_output_quantizer with amax reduction TP group
                self.quantizers["scaling_bwd"][
                    tex.FP8BwdTensors.GRAD_OUTPUT1
                ].with_amax_reduction = True
                self.quantizers["scaling_bwd"][
                    tex.FP8BwdTensors.GRAD_OUTPUT1
                ].amax_reduction_group = self.tp_group

    def _get_weight_tensors(self) -> List[Union[torch.Tensor, QuantizedTensorBase]]:
>>>>>>> 3f5b4754
        """Get the weight tensors of the module."""
        unfused_weights = [getattr(self, name) for name in self.weight_names]
        if any(isinstance(w, QuantizedTensor) for w in unfused_weights):
            if self.fp8:
                if len(unfused_weights) != 1:
                    raise RuntimeError(
                        "Splitting QuantizedTensor into multiple params is not supported"
                    )
            else:
                warnings.warn(
                    "You are using quantized weights without quantized compute. "
                    "Please make sure this is intentional."
                )
                unfused_weights = [w.dequantize() for w in unfused_weights]
        return unfused_weights

    def _get_weight_quantizers(self) -> List[Quantizer]:
        """Get the weight quantizers of the module."""
        if not self.fp8 and not self.fp8_calibration:
            return [None]
        weight_quantizer = self.quantizers["scaling_fwd"][tex.FP8FwdTensors.GEMM1_WEIGHT]
        weight_quantizer.internal = True
        return [weight_quantizer]

    def _customize_quantizers_float8_blockwise_scaling(self, fwd: bool, recipe: Recipe) -> None:
        """Customize quantizers based on blockwise scaling recipe + layernorm_linear."""
        assert (
            recipe.float8_block_scaling()
        ), "blockwise scaling recipe quantizer customization here"
        if fwd:
            if self.sequence_parallel and self.parallel_mode == "column":
                self.quantizers["scaling_fwd"][
                    tex.FP8FwdTensors.GEMM1_INPUT
                ].all_gather_usage = True<|MERGE_RESOLUTION|>--- conflicted
+++ resolved
@@ -200,11 +200,7 @@
             and not debug
             and not return_layernorm_output
             and not return_layernorm_output_gathered
-<<<<<<< HEAD
-            and not FP8GlobalStateManager.get_fp8_recipe().custom()
-=======
-            and not experimental
->>>>>>> 3f5b4754
+            and not experimental  # TODO(negvet): and not FP8GlobalStateManager.get_fp8_recipe().custom()
         )
 
         # Apply normalization
@@ -1772,9 +1768,6 @@
                     tex.FP8BwdTensors.GRAD_OUTPUT1
                 ].amax_reduction_group = self.tp_group
 
-<<<<<<< HEAD
-    def _get_weight_tensors(self) -> List[Union[torch.Tensor, QuantizedTensorStorage]]:
-=======
     def _customize_quantizers_nvfp4(self, fwd: bool, recipe: Recipe) -> None:
         """Customize quantizers based on current scaling recipe + layernorm_linear."""
         assert recipe.nvfp4(), "Incorrect recipe."
@@ -1797,8 +1790,7 @@
                     tex.FP8BwdTensors.GRAD_OUTPUT1
                 ].amax_reduction_group = self.tp_group
 
-    def _get_weight_tensors(self) -> List[Union[torch.Tensor, QuantizedTensorBase]]:
->>>>>>> 3f5b4754
+    def _get_weight_tensors(self) -> List[Union[torch.Tensor, QuantizedTensorStorage]]:
         """Get the weight tensors of the module."""
         unfused_weights = [getattr(self, name) for name in self.weight_names]
         if any(isinstance(w, QuantizedTensor) for w in unfused_weights):
