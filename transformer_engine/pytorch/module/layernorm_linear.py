# Copyright (c) 2022-2025, NVIDIA CORPORATION & AFFILIATES. All rights reserved.
#
# See LICENSE for license information.

"""LayerNormLinear API"""
import os
import warnings
from typing import Callable, Dict, Optional, Tuple, Union
from functools import reduce
from operator import mul as multiply_op

import torch
from torch.nn import init

import transformer_engine_torch as tex

from transformer_engine.common.recipe import Recipe
from .base import (
    get_workspace,
    get_ub,
    TransformerEngineBaseModule,
    get_dummy_wgrad,
    _2X_ACC_FPROP,
    _2X_ACC_DGRAD,
    _2X_ACC_WGRAD,
)
from ..fp8 import FP8GlobalStateManager
from ..utils import (
    assert_dim_for_fp8_exec,
    cast_if_needed,
    clear_tensor_data,
    divide,
    get_default_init_method,
    init_method_constant,
    nvtx_range_pop,
    nvtx_range_push,
    requires_grad,
    needs_quantized_gemm,
)
from ..distributed import (
    set_tensor_model_parallel_attributes,
    get_distributed_world_size,
    allreduce,
    symmetric_all_reduce,
    reduce_scatter_along_first_dim,
    gather_along_first_dim,
    in_fp8_activation_recompute_phase,
    _fsdp_scatter_tensors,
    _fsdp_gather_tensors,
)
from ..constants import GemmParallelModes, dist_group_type
from ..jit import no_torch_dynamo
from ..graph import is_graph_capturing
from ._common import apply_normalization, noop_cat, _fix_gathered_fp8_transpose
from ..tensor.quantized_tensor import (
    QuantizedTensor,
    Quantizer,
    prepare_for_saving,
    restore_from_saved,
)
from ...debug.pytorch.debug_state import TEDebugState
from ...debug.pytorch.utils import any_feature_enabled
from ..tensor.float8_tensor import Float8CurrentScalingQuantizer, Float8Quantizer
from ..tensor.float8_blockwise_tensor import Float8BlockQuantizer
from ..tensor.mxfp8_tensor import MXFP8Quantizer
from ..tensor._internal.mxfp8_tensor_base import MXFP8TensorBase
from ..cpu_offload import is_cpu_offload_enabled, set_offloading_param

from ..cpp_extensions import (
    general_gemm,
)

from transformer_engine.pytorch import torch_version

__all__ = ["LayerNormLinear"]


class _LayerNormLinear(torch.autograd.Function):
    """LayerNormLinear semi-top level module
    Calls custom cuda extensions.
    """

    @staticmethod
    def forward(
        ctx,
        inp: torch.Tensor,
        ln_weight: torch.Tensor,
        ln_bias: Union[torch.Tensor, None],
        weight: torch.Tensor,
        bias: torch.Tensor,
        eps: float,
        is_first_microbatch: Union[bool, None],
        fp8: bool,
        fp8_calibration: bool,
        fuse_wgrad_accumulation: bool,
        input_quantizer: Optional[Quantizer],
        weight_quantizer: Optional[Quantizer],
        output_quantizer: Optional[Quantizer],
        grad_input_quantizer: Optional[Quantizer],
        grad_weight_quantizer: Optional[Quantizer],
        grad_output_quantizer: Optional[Quantizer],
        cpu_offloading: bool,
        tp_group: Union[dist_group_type, None],
        tp_size: int,
        sequence_parallel: bool,
        tensor_parallel: bool,
        activation_dtype: torch.dtype,
        parallel_mode: Union[str, None],
        return_layernorm_output: bool,
        return_layernorm_output_gathered: bool,
        is_grad_enabled: bool,
        fwd_ln_sm_margin: int,
        bwd_ln_sm_margin: int,
        zero_centered_gamma: bool,
        normalization: str,
        ub_overlap_ag_fprop: bool,
        ub_overlap_rs_fprop: bool,
        ub_overlap_ag_dgrad: bool,
        ub_overlap_rs_dgrad: bool,
        ub_bulk_wgrad: bool,
        ub_bulk_dgrad: bool,
        ub_name: str,
        fsdp_group: Union[dist_group_type, None],
        module: torch.nn.Module,
        skip_fp8_weight_update: bool,
<<<<<<< HEAD
        symmetric_ar_type: str,
=======
        debug: Optional[bool] = False,
>>>>>>> beaecf84
    ) -> Union[Tuple[torch.Tensor, ...], torch.Tensor]:
        # pylint: disable=missing-function-docstring

        # NVTX label for profiling
        nvtx_label = "transformer_engine._LayerNormLinear.forward"
        if ub_name is not None:
            nvtx_label = f"{nvtx_label}.{ub_name}"

        # Make sure input dimensions are compatible
        out_features, in_features = weight.shape
        inp_shape = inp.shape
        assert inp_shape[-1] == in_features, "GEMM not possible"
        inputmat = inp.view((-1, in_features))
        if fp8:
            assert_dim_for_fp8_exec(inputmat, weight)

        # Cast for native AMP
        nvtx_range_push(f"{nvtx_label}.norm_input_cast")
        inputmat = cast_if_needed(inputmat, activation_dtype)
        ln_weight = cast_if_needed(ln_weight, activation_dtype)
        if ln_bias is not None:
            ln_bias = cast_if_needed(ln_bias, activation_dtype)
        nvtx_range_pop(f"{nvtx_label}.norm_input_cast")

        tp_world_size = get_distributed_world_size(tp_group)
        ub_overlap_ag_fprop = (
            ub_overlap_ag_fprop and is_grad_enabled and not return_layernorm_output
        )

        weight_requires_grad = weight.requires_grad
        backward_needs_input = is_grad_enabled and weight_requires_grad
        with_input_all_gather = parallel_mode == "column" and sequence_parallel

        # Check if Userbuffers is supported
        if fp8:
            if any([ub_overlap_ag_fprop, ub_overlap_rs_fprop]) and not (
                FP8GlobalStateManager.get_fp8_recipe().float8_per_tensor_scaling()
            ):
                raise NotImplementedError(
                    "Comm+GEMM overlap is only supported with FP8 delayed scaling or per-tensor"
                    " current scaling"
                )

        # Configure quantizer for norm output
        if fp8:
            if input_quantizer is None:
                raise ValueError("Missing quantizer for input tensor")
            columnwise_usage = backward_needs_input
            if (
                columnwise_usage
                and with_input_all_gather
                and not isinstance(input_quantizer, MXFP8Quantizer)
            ):
                columnwise_usage = False
            input_quantizer.set_usage(rowwise=True, columnwise=columnwise_usage)

        # Avoid quantized norm kernel if norm output will be returned
        # or if a gather of ln_out must be in high precision.
        force_hp_blockwise_ln_out_gather = (
            fp8 and with_input_all_gather and isinstance(input_quantizer, Float8BlockQuantizer)
        )  # Perform TP communication in high precision.
        with_quantized_norm = (
            fp8
            and not return_layernorm_output
            and not return_layernorm_output_gathered
            and not force_hp_blockwise_ln_out_gather
        )

        # Apply normalization
        nvtx_range_push(f"{nvtx_label}.norm")
        ln_out, mu, rsigma = apply_normalization(
            inputmat,
            None,  # ln_out
            ln_weight,
            ln_bias,
            eps,
            input_quantizer if with_quantized_norm else None,
            inputmat.dtype,
            normalization,
            fwd_ln_sm_margin,
            zero_centered_gamma,
        )
        ln_out_return = None
        if return_layernorm_output or return_layernorm_output_gathered:
            ln_out_return = ln_out
        nvtx_range_pop(f"{nvtx_label}.norm")

        # Prepare GEMM input
        # Note: Cast to expected dtype and perform tensor-parallel communication
        nvtx_range_push(f"{nvtx_label}.gemm_input_cast_comm")
        ln_out_total = None
        ub_obj_fprop = None
        if with_input_all_gather:
            if return_layernorm_output_gathered:
                # Perform all-gather in high precision if gathered
                # norm output will be returned
                ln_out_total, _ = gather_along_first_dim(ln_out, tp_group)
                ln_out_return = ln_out_total
                if fp8 or debug:
                    ln_out = input_quantizer(ln_out)
                    input_quantizer.set_usage(rowwise=True, columnwise=False)
                    ln_out_total = input_quantizer(ln_out_total)
            else:
                if fp8 or debug:
                    if not with_quantized_norm and not force_hp_blockwise_ln_out_gather:
                        ln_out = input_quantizer(ln_out)
                    input_quantizer.set_usage(rowwise=True, columnwise=False)
                if ub_overlap_ag_fprop:
                    # Copy into Userbuffers buffer
                    ub_obj_fprop = get_ub(ub_name + "_fprop")
                    ub_obj_fprop.get_buffer(input_quantizer, local_chunk=True).copy_(ln_out)
                    ln_out_total = ub_obj_fprop.get_buffer(input_quantizer)
                else:
                    # All-gather with NCCL
                    ln_out_total, _ = gather_along_first_dim(
                        ln_out,
                        tp_group,
                        quantizer=(input_quantizer if fp8 or debug else None),
                    )
        else:
            if (fp8 or debug) and not with_quantized_norm:
                ln_out = input_quantizer(ln_out)
            ln_out_total = ln_out
        nvtx_range_pop(f"{nvtx_label}.gemm_input_cast_comm")

        # Cast weight to expected dtype
        weightmat = weight
        quantized_weight = False
        if not fp8 and not debug:
            weightmat = cast_if_needed(weightmat, activation_dtype)
        else:
            quantized_weight = not isinstance(weight, QuantizedTensor)

            # Configure quantizer
            if weight_quantizer is not None:
                weight_quantizer.set_usage(rowwise=True, columnwise=True)

            # FP8 cast to workspace buffer
            update_workspace = is_first_microbatch is None or is_first_microbatch

            weightmat = module.get_weight_workspace(
                tensor=weight,
                quantizer=weight_quantizer,
                cache_name=(None if is_first_microbatch is None else "weight"),
                update_workspace=update_workspace,
                skip_update_flag=skip_fp8_weight_update,
                fsdp_group=fsdp_group,
                workspace_dtype=activation_dtype,
            )

        # Cast bias to expected dtype
        bias_dtype = activation_dtype
        if needs_quantized_gemm(ln_out_total) and activation_dtype == torch.float32:
            bias_dtype = torch.bfloat16
        bias = cast_if_needed(bias, bias_dtype) if bias is not None else bias

        # Configure output quantizer
        if output_quantizer is not None:
            output_quantizer.set_usage(rowwise=True, columnwise=False)

        # Calibrate quantizers if needed
        if not fp8 and fp8_calibration:
            if input_quantizer is not None:
                input_quantizer.calibrate(ln_out_total)
            if weight_quantizer is not None:
                weight_quantizer.calibrate(weight)

        ub_obj = None
        ub_type = None
        rs_out = None
        if ub_overlap_rs_fprop:
            ub_obj = get_ub(ub_name + "_fprop")
            ub_type = tex.CommOverlapType.RS
            out_shape = [reduce(multiply_op, inp_shape[:-1]) // tp_world_size, out_features]
            rs_out = torch.empty(out_shape, dtype=activation_dtype, device=ln_out_total.device)

        elif ub_overlap_ag_fprop:
            ub_obj = get_ub(ub_name + "_fprop")
            ub_type = tex.CommOverlapType.AG
            if fp8:
                assert ub_obj.is_fp8_ubuf(), "AG overlap with FP8 GEMM inputs requires FP8 buffer."
            ln_out_total = ub_obj.get_buffer(input_quantizer)

        nvtx_range_push(f"{nvtx_label}.gemm")
        fprop_gemm_use_split_accumulator = _2X_ACC_FPROP
        if fp8:
            recipe = FP8GlobalStateManager.get_fp8_recipe()
            if hasattr(recipe, "fp8_gemm_fprop"):
                fprop_gemm_use_split_accumulator = recipe.fp8_gemm_fprop.use_split_accumulator

        out, *_, rs_out = general_gemm(
            weightmat,
            ln_out_total,
            get_workspace(),
            quantization_params=output_quantizer,
            out_dtype=activation_dtype,
            bias=bias,
            use_split_accumulator=fprop_gemm_use_split_accumulator,
            ub=ub_obj,
            ub_type=ub_type,
            extra_output=rs_out,
        )
        nvtx_range_pop(f"{nvtx_label}.gemm")

        if not weight.requires_grad:
            if not return_layernorm_output:
                ln_out = ln_out_total = None
                clear_tensor_data(ln_out, ln_out_total)

        if is_grad_enabled:
            ctx.weight_quantizer = weight_quantizer
            ctx.ln_out_needs_gather = (
                weight.requires_grad and parallel_mode == "column" and sequence_parallel
            )
            ctx.force_hp_blockwise_ln_out_gather = force_hp_blockwise_ln_out_gather

            # Input with column-wise usage is needed for wgrad GEMM.
            if backward_needs_input:
                if isinstance(ln_out, QuantizedTensor):
                    # For sequence parallel in vanilla FP8, rowwise data is
                    # to gather the input. For MXFP8, columnwise only data
                    # can be allgathered.
                    if isinstance(ln_out, MXFP8TensorBase) or not ctx.ln_out_needs_gather:
                        ln_out.update_usage(rowwise_usage=False)

                    # For force_hp_blockwise_ln_out_gather, we should
                    # be saving the unquantized ln_out to ctx.
                    assert not force_hp_blockwise_ln_out_gather

            # Weight with column-wise usage is needed for dgrad GEMM.
            if isinstance(weightmat, QuantizedTensor):
                weightmat.update_usage(columnwise_usage=True)

            if cpu_offloading:
                if fp8 and weightmat is not None:
                    set_offloading_param(weightmat, "weight_offloading", True)
                set_offloading_param(ln_weight, "weight_offloading", True)
                set_offloading_param(weight, "weight_offloading", True)

                set_offloading_param(inputmat, "activation_offloading", True)
                set_offloading_param(mu, "activation_offloading", True)
                set_offloading_param(rsigma, "activation_offloading", True)
                set_offloading_param(ln_out, "activation_offloading", True)

            # Scatter intermediate/activation tensors saved for the backward pass
            # NOTE: weight_fp8 = weight when ctx.fp8 == False and torch.disttributed.FSDP already
            #       shards/unshards the base weights so we don't do it ourselves
            nvtx_range_push(f"{nvtx_label}.fsdp_scatter")
            ctx.fsdp_group = fsdp_group
            ctx.fsdp_shapes = _fsdp_scatter_tensors(
                fsdp_group,
                mu,
                rsigma,
                weightmat if quantized_weight else None,
                ln_out if weight.requires_grad else None,
            )
            nvtx_range_pop(f"{nvtx_label}.fsdp_scatter")

            if cpu_offloading:
                ctx.grad_added_to_main_grad = hasattr(weight, "grad_added_to_main_grad")

                if ctx.grad_added_to_main_grad:
                    # If you are passing torch.nn.Parameter through the Torch hooks, you will
                    # get back torch.Tensor. Torch rips off the Parameter wrapper.
                    # You need to preserve the weight object to have all the attributes user
                    # sets for the weights. Because of this, it is not recommended to offload
                    # weights if weights are externally touched outside this module
                    ctx.weight_object = weight

            tensors_to_save, tensor_objects = prepare_for_saving(
                inputmat,
                weightmat,
                weight,
                bias,
                ln_weight,
                ln_out,
                mu,
                rsigma,
            )
            ctx.save_for_backward(*tensors_to_save)
            ctx.tensor_objects = tensor_objects
            ctx.requires_dgrad = inp.requires_grad
            ctx.requires_wgrad = weight.requires_grad
            ctx.quantized_weight = quantized_weight
            if fuse_wgrad_accumulation and weight.requires_grad:
                ctx.main_grad = weight.main_grad
            ctx.grad_input_quantizer = grad_input_quantizer
            ctx.grad_weight_quantizer = grad_weight_quantizer
            ctx.grad_output_quantizer = grad_output_quantizer
            ctx.input_quantizer = input_quantizer
            ctx.owns_input = inputmat is not inp
            ctx.weight = weight
            ctx.activation_dtype = activation_dtype
            ctx.fp8 = fp8
            ctx.fp8_recipe = FP8GlobalStateManager.get_fp8_recipe() if fp8 else None
            ctx.fuse_wgrad_accumulation = fuse_wgrad_accumulation
            ctx.cpu_offloading = cpu_offloading
            ctx.is_first_microbatch = is_first_microbatch
            ctx.use_bias = bias is not None
            ctx.sequence_parallel = sequence_parallel
            ctx.tensor_parallel = tensor_parallel
            ctx.inp_shape = inp_shape
            ctx.parallel_mode = parallel_mode
            ctx.tp_group = tp_group
            ctx.tp_size = tp_size
            ctx.return_layernorm_output = return_layernorm_output
            ctx.return_layernorm_output_gathered = return_layernorm_output_gathered
            ctx.bwd_ln_sm_margin = bwd_ln_sm_margin
            ctx.zero_centered_gamma = zero_centered_gamma
            ctx.ub_overlap_ag = ub_overlap_ag_dgrad
            ctx.ub_overlap_rs_dgrad = ub_overlap_rs_dgrad
            ctx.ub_bulk_wgrad = ub_bulk_wgrad
            ctx.ub_bulk_dgrad = ub_bulk_dgrad
            ctx.ub_name = ub_name
            ctx.requires_dgrad = inp.requires_grad
            ctx.normalization = normalization
            ctx.reduce_and_update_bwd_fp8_tensors = False
            if ctx.fp8 and requires_grad(inp, ln_weight, ln_bias, weight, bias):
                _first_fp8_module = FP8GlobalStateManager.IS_FIRST_FP8_MODULE
                ctx.reduce_and_update_bwd_fp8_tensors = FP8GlobalStateManager.is_first_fp8_module()
                if in_fp8_activation_recompute_phase():
                    FP8GlobalStateManager.IS_FIRST_FP8_MODULE = _first_fp8_module
            ctx.debug = debug

        # Row Parallel Linear
        if ub_overlap_rs_fprop:
            out = rs_out
        elif parallel_mode == "row":
            nvtx_range_push(f"{nvtx_label}.row_parallel_comm")
            if sequence_parallel:
                out, _ = reduce_scatter_along_first_dim(out, tp_group)
            elif tensor_parallel:
                if symmetric_ar_type is not None:
                    out, _ = symmetric_all_reduce(out, tp_group, all_reduce_type=symmetric_ar_type)
                else:
                    out, _ = allreduce(out, tp_group)
            nvtx_range_pop(f"{nvtx_label}.row_parallel_comm")

        # [*, in_features] -> [*, out_features] except first dimension changes for SP
        out = out.view(-1, *inp_shape[1:-1], out_features)

        if return_layernorm_output:
            if return_layernorm_output_gathered:
                shape = list(inp.shape)
                shape[0] *= tp_size
                return out, ln_out_return.view(shape)
            return out, ln_out_return.view_as(inp)
        return out

    @staticmethod
    def backward(
        ctx, *grad_outputs: Tuple[torch.Tensor, ...]
    ) -> Tuple[Union[torch.Tensor, None], ...]:
        # pylint: disable=missing-function-docstring

        # NVTX label for profiling
        nvtx_label = "transformer_engine._LayerNormLinear.backward"
        if ctx.ub_name is not None:
            nvtx_label = f"{nvtx_label}.{ctx.ub_name}"

        with torch.cuda.nvtx.range("_LayerNormLinear_backward"):
            if (
                ctx.fp8
                and any(
                    [
                        ctx.ub_overlap_ag,
                        ctx.ub_overlap_rs_dgrad,
                        ctx.ub_bulk_dgrad,
                        ctx.ub_bulk_wgrad,
                    ]
                )
                and (ctx.fp8_recipe is not None)
            ):
                if not ctx.fp8_recipe.float8_per_tensor_scaling():
                    raise NotImplementedError(
                        "Comm+GEMM overlap is only supported with FP8 delayed scaling or per-tensor"
                        " current scaling"
                    )

            saved_tensors = ctx.saved_tensors
            (  # pylint: disable=unbalanced-tuple-unpacking
                inputmat,
                weight,
                origin_weight,
                bias,
                ln_weight,
                ln_out,
                mu,
                rsigma,
            ) = restore_from_saved(ctx.tensor_objects, saved_tensors)
            # Delete the references to tensor objects once they've been consumed
            # by the `restore_from_saved` method to construct back the actual tensors.
            ctx.tensor_objects = None

            # Since main_grad can be modified inplace, it should not be a part of saved_tensors
            main_grad = (
                ctx.main_grad
                if weight is not None and ctx.fuse_wgrad_accumulation and ctx.requires_wgrad
                else None
            )

            # Gather intermediate/activation tensors if needed
            # NOTE: weight_fp8 = weight when ctx.fp8 == False and torch.disttributed.FSDP already
            #       shards/unshards the base weights so we don't do it ourselves
            nvtx_range_push(f"{nvtx_label}.fsdp_gather")
            _fsdp_gather_tensors(
                ctx.fsdp_group,
                ctx.fsdp_shapes,
                mu,
                rsigma,
                weight if ctx.fp8 and ctx.quantized_weight else None,
                ln_out,
            )
            nvtx_range_pop(f"{nvtx_label}.fsdp_gather")

            # For CPU offloading, we offloaded weight and weight.main_grad to different tensors,
            # we need to connect them into one.
            if ctx.cpu_offloading:
                if ctx.grad_added_to_main_grad:
                    origin_weight = ctx.weight_object
                if ctx.requires_wgrad and ctx.fuse_wgrad_accumulation:
                    origin_weight.main_grad = main_grad

            ctx.ub_obj_gradout = None
            ub_obj_dgrad = None
            ub_obj_wgrad = None
            ub_type_dgrad = None
            ub_type_wgrad = None
            dgrad_shape = [reduce(multiply_op, ctx.inp_shape[:-1]), ctx.inp_shape[-1]]
            rs_out = None
            dgrad_bulk = None
            if ctx.ub_overlap_ag:
                # Overlap grad_output all-gather with dgrad compute
                ctx.ub_obj_gradout = get_ub(ctx.ub_name + "_dgrad")
                ub_obj_dgrad = ctx.ub_obj_gradout
                ub_type_dgrad = tex.CommOverlapType.AG

            elif ctx.ub_overlap_rs_dgrad:
                # Overlap dgrad reduce-scatter with dgrad compute
                ctx.ub_obj_gradout = get_ub(ctx.ub_name + "_dgrad")
                ub_obj_dgrad = ctx.ub_obj_gradout
                ub_type_dgrad = tex.CommOverlapType.RS
                rs_out = torch.empty(
                    dgrad_shape, dtype=ctx.activation_dtype, device=inputmat.device
                )

            else:
                if ctx.ub_bulk_dgrad:
                    # Overlap inputmat all-gather with dgrad compute
                    # NOTE: Copying into communication buffer will always prefer rowwise data,
                    #       and will copy columnwise data if rowwise does not exist. In that case,
                    #       the all-gather will apply to the leading dimension of the transpose,
                    #       which then needs to be interleaved correctly before WGRAD.
                    ctx.ub_obj_gradout = get_ub(ctx.ub_name + "_dgrad")
                    ub_obj_dgrad = ctx.ub_obj_gradout
                    ub_type_dgrad = tex.CommOverlapType.AG
                    ub_obj_dgrad.copy_into_buffer(ln_out, ctx.input_quantizer, local_chunk=True)

                if ctx.ub_bulk_wgrad:
                    # Overlap dgrad reduce-scatter with wgrad compute
                    ub_obj_wgrad = get_ub(ctx.ub_name + "_wgrad")
                    ub_type_wgrad = tex.CommOverlapType.RS
                    ub_obj_wgrad.set_buffer_params(ctx.grad_input_quantizer)
                    dgrad_bulk = ub_obj_wgrad.get_buffer(ctx.grad_input_quantizer)

            # Configure quantizer for grad output tensor
            # Note: dgrad GEMM requires row-wise usage, wgrad GEMM
            # requires column-wise usage
            if ctx.grad_output_quantizer is not None:
                rowwise_usage = True
                columnwise_usage = True
                if ctx.ub_overlap_ag and isinstance(
                    ctx.grad_output_quantizer,
                    (Float8Quantizer, Float8CurrentScalingQuantizer),
                ):
                    # If data is in FP8 and communication is handled
                    # with Userbuffers, we compute FP8 transposes
                    # manually
                    columnwise_usage = False
                ctx.grad_output_quantizer.set_usage(
                    rowwise=rowwise_usage,
                    columnwise=columnwise_usage,
                )

            # Prepare grad output tensor
            # Note: Cast to expected dtype and perform tensor-parallel communication
            nvtx_range_push(f"{nvtx_label}.grad_output_preprocess")
            (
                grad_output,
                grad_bias,
            ) = TransformerEngineBaseModule.grad_output_preprocess(
                ctx,
                grad_outputs[0],
                ctx.parallel_mode == "row",
                ctx.grad_output_quantizer,
            )
            nvtx_range_pop(f"{nvtx_label}.grad_output_preprocess")

            # Launch tensor-parallel communication for LayerNorm out tensor
            ln_out_total = None
            ln_out_total_work = None
            if ctx.ln_out_needs_gather and not ctx.ub_bulk_dgrad:
                quantizer = None
                if ctx.input_quantizer is not None:
                    quantizer = ctx.input_quantizer
                    if isinstance(quantizer, (Float8Quantizer, Float8CurrentScalingQuantizer)):
                        # If data is in FP8, we compute FP8 transposes manually
                        quantizer.set_usage(rowwise=True, columnwise=False)
                    else:
                        # wgrad GEMM requires input with column-wise usage
                        quantizer.set_usage(rowwise=False, columnwise=True)
                nvtx_range_push(f"{nvtx_label}.column_parallel_comm_input")
                # async_op is not compatible with high precision gather since
                # gather_along_first_dim does not offer callback chaining.
                gather_quantizer = None if ctx.force_hp_blockwise_ln_out_gather else quantizer
                ln_out_total, ln_out_total_work = gather_along_first_dim(
                    ln_out,
                    ctx.tp_group,
                    async_op=True,
                    quantizer=gather_quantizer,
                )
                nvtx_range_pop(f"{nvtx_label}.column_parallel_comm_input")
            else:
                ln_out_total = ln_out

            # Check whether to output wgrad GEMM directly into main grad
            if ctx.is_first_microbatch is not None:
                accumulate_wgrad_into_param_main_grad = (
                    ctx.fuse_wgrad_accumulation and not ctx.is_first_microbatch
                )
            else:
                accumulate_wgrad_into_param_main_grad = ctx.fuse_wgrad_accumulation

            # dgrad GEMM
            if ctx.grad_input_quantizer is not None:
                ctx.grad_input_quantizer.set_usage(rowwise=True, columnwise=False)

            nvtx_range_push(f"{nvtx_label}.dgrad_gemm")
            dgrad_gemm_use_split_accumulator = _2X_ACC_DGRAD
            if ctx.fp8:
                recipe = ctx.fp8_recipe
                if hasattr(recipe, "fp8_gemm_dgrad"):
                    dgrad_gemm_use_split_accumulator = recipe.fp8_gemm_dgrad.use_split_accumulator

            if ctx.weight_quantizer is not None and isinstance(weight, QuantizedTensor):
                weight.update_usage(
                    rowwise_usage=ctx.weight_quantizer.rowwise_usage,
                    columnwise_usage=ctx.weight_quantizer.columnwise_usage,
                )
            dgrad, *_ = general_gemm(
                weight,
                grad_output,
                get_workspace(),
                layout="NN",
                grad=True,
                quantization_params=ctx.grad_input_quantizer,
                out=dgrad_bulk,
                out_dtype=ctx.activation_dtype,
                use_split_accumulator=dgrad_gemm_use_split_accumulator,
                ub=ub_obj_dgrad,
                ub_type=ub_type_dgrad,
                extra_output=rs_out,
                bulk_overlap=ctx.ub_bulk_dgrad,
            )
            nvtx_range_pop(f"{nvtx_label}.dgrad_gemm")

            # Launch tensor-parallel communication
            dgrad_work = None
            if ctx.ub_overlap_rs_dgrad:
                dgrad = rs_out
            elif ctx.parallel_mode == "column" and not ctx.ub_bulk_wgrad:
                nvtx_range_push(f"{nvtx_label}.column_parallel_comm_dgrad")
                if ctx.sequence_parallel:
                    if ctx.return_layernorm_output and ctx.return_layernorm_output_gathered:
                        dgrad = dgrad + grad_outputs[1].view_as(dgrad)
                    dgrad, dgrad_work = reduce_scatter_along_first_dim(
                        dgrad,
                        ctx.tp_group,
                        async_op=True,
                    )
                else:
                    dgrad, dgrad_work = allreduce(dgrad, ctx.tp_group, async_op=True)
                nvtx_range_pop(f"{nvtx_label}.column_parallel_comm_dgrad")

            # Compute grad weight tensor
            wgrad = None
            if ctx.requires_wgrad:

                # Synchronize tensor-parallel communication for input tensor
                if ctx.ub_bulk_dgrad:
                    ln_out_total = ub_obj_dgrad.get_buffer(ctx.input_quantizer)
                    if ctx.fp8:
                        # FP8 GEMM on Hopper only supports TN layout so the gathered input must have
                        # a valid transpose.
                        if ln_out._data is None:
                            # All-gather executed on columnwise data and result is in rowwise data,
                            # so we need to fix the interleaving before WGRAD.
                            ln_out_total = _fix_gathered_fp8_transpose(ln_out_total, ctx.tp_size)
                        else:
                            # FP8 GEMM on Hopper only supports TN layout so the gathered input must
                            # have a valid transpose.
                            ln_out_total._create_transpose()
                if ln_out_total_work is not None:
                    ln_out_total_work.wait()
                    ln_out_total_work = None
                if ctx.input_quantizer is not None and not isinstance(
                    ln_out_total, QuantizedTensor
                ):
                    # Async gather may have been done in BF16
                    # call quantizer after gather.
                    ctx.input_quantizer.set_usage(rowwise=False, columnwise=True)
                    ln_out_total = ctx.input_quantizer(ln_out_total)

                # Make sure GEMM inputs have required data
                if isinstance(ln_out_total, QuantizedTensor):
                    ln_out_total.update_usage(columnwise_usage=True)
                if isinstance(grad_output, QuantizedTensor):
                    grad_output.update_usage(columnwise_usage=True)

                # Figure out whether to use split accumulator
                use_split_accumulator = _2X_ACC_WGRAD
                if ctx.fp8:
                    recipe = ctx.fp8_recipe
                    if hasattr(recipe, "fp8_gemm_wgrad"):
                        use_split_accumulator = recipe.fp8_gemm_wgrad.use_split_accumulator

                # Output buffer for overlapping grad input
                # reduce-scatter with wgrad GEMM
                if ctx.ub_bulk_wgrad and ub_obj_wgrad.is_fp8_ubuf():
                    rs_out = torch.empty(
                        dgrad_shape, dtype=ctx.activation_dtype, device=inputmat.device
                    )

                # wgrad GEMM
                # Note: Fuse with bgrad computation if needed
                nvtx_range_push(f"{nvtx_label}.wgrad_gemm")
                wgrad, grad_bias_, *_, rs_out = general_gemm(
                    ln_out_total,
                    grad_output,
                    get_workspace(),
                    layout="NT",
                    grad=True,
                    out_dtype=(
                        main_grad.dtype if ctx.fuse_wgrad_accumulation else ctx.activation_dtype
                    ),
                    bias=(bias if (grad_bias is None and not ctx.fp8) else None),
                    out=main_grad if ctx.fuse_wgrad_accumulation else None,
                    use_split_accumulator=use_split_accumulator,
                    accumulate=accumulate_wgrad_into_param_main_grad,
                    quantization_params=ctx.grad_weight_quantizer,
                    ub=ub_obj_wgrad,
                    ub_type=ub_type_wgrad,
                    extra_output=rs_out,
                    bulk_overlap=ctx.ub_bulk_wgrad,
                )
                nvtx_range_pop(f"{nvtx_label}.wgrad_gemm")

                if ctx.ub_bulk_wgrad:
                    if ub_obj_wgrad.is_fp8_ubuf():
                        dgrad = rs_out
                    else:
                        dgrad = ub_obj_wgrad.get_buffer(None, local_chunk=True)

                if grad_bias is None:
                    grad_bias = grad_bias_
                del grad_bias_

                # Deallocate input tensor
                if not ctx.return_layernorm_output:
                    # TODO (pgadzinski) - deallocate transpose only  # pylint: disable=fixme
                    clear_tensor_data(ln_out_total)

            # Make sure all tensor-parallel communication is finished
            if ln_out_total_work is not None:
                ln_out_total_work.wait()
                ln_out_total_work = None
            if dgrad_work is not None:
                dgrad_work.wait()
                dgrad_work = None

            # Residual gradient
            dgrad = dgrad.view(inputmat.shape)
            if ctx.return_layernorm_output and not ctx.return_layernorm_output_gathered:
                dgrad = dgrad + grad_outputs[1].view_as(dgrad)

            # Norm gradient
            dgamma = None
            dbeta = None
            nvtx_range_push(f"{nvtx_label}.norm")
            if ctx.normalization == "LayerNorm":
                dgrad, dgamma, dbeta = tex.layernorm_bwd(
                    dgrad,
                    inputmat,
                    mu,
                    rsigma,
                    ln_weight,
                    ctx.bwd_ln_sm_margin,
                    ctx.zero_centered_gamma,
                )
                dgrad = dgrad.reshape(inputmat.size())
            elif ctx.normalization == "RMSNorm":
                dgrad, dgamma = tex.rmsnorm_bwd(
                    dgrad,
                    inputmat,
                    rsigma,
                    ln_weight,
                    ctx.bwd_ln_sm_margin,
                    ctx.zero_centered_gamma,
                )
                dgrad = dgrad.reshape(inputmat.size())
                dbeta = None
            nvtx_range_pop(f"{nvtx_label}.norm")
            clear_tensor_data(mu)
            clear_tensor_data(rsigma)

        if ctx.requires_wgrad:
            # Handle custom DDP from mcore.
            if ctx.fuse_wgrad_accumulation and hasattr(origin_weight, "grad_added_to_main_grad"):
                origin_weight.grad_added_to_main_grad = True
                if getattr(origin_weight, "zero_out_wgrad", False):
                    wgrad = get_dummy_wgrad(
                        list(origin_weight.main_grad.shape),
                        origin_weight.dtype,
                        zero=True,
                    )
                else:
                    wgrad = get_dummy_wgrad(
                        list(origin_weight.main_grad.shape),
                        origin_weight.dtype,
                    )
            elif ctx.fuse_wgrad_accumulation:
                wgrad = None
        else:
            wgrad = None

        if ctx.reduce_and_update_bwd_fp8_tensors and not is_graph_capturing():
            nvtx_range_push(f"{nvtx_label}.reduce_and_update_fp8_tensors")
            FP8GlobalStateManager.reduce_and_update_fp8_tensors(forward=False)
            nvtx_range_pop(f"{nvtx_label}.reduce_and_update_fp8_tensors")

        # Scatter fp8 weight buffers
        # if ctx.fp8 and not isinstance(weight, QuantizedTensor):
        #    _fsdp_scatter_tensors(ctx.fsdp_group, weight_fp8)

        return (
            dgrad.view(ctx.inp_shape) if ctx.requires_dgrad else None,
            dgamma,
            dbeta,
            wgrad,
            grad_bias,
            None,  # eps
            None,  # is_first_microbatch
            None,  # fp8
            None,  # fp8_calibration
            None,  # fuse_wgrad_accumulation
            None,  # input_quantizer
            None,  # weight_quantizer
            None,  # output_quantizer
            None,  # grad_input_quantizer
            None,  # grad_weight_quantizer
            None,  # grad_output_quantizer
            None,  # cpu_offloading
            None,  # tp_group
            None,  # tp_size
            None,  # sequence_parallel
            None,  # tensor_parallel
            None,  # activation_dtype
            None,  # parallel_mode
            None,  # return_layernorm_output
            None,  # return_layernorm_output_gathered
            None,  # is_grad_enabled
            None,  # fwd_ln_sm_margin
            None,  # bwd_ln_sm_margin
            None,  # zero_centered_gamma
            None,  # normalization
            None,  # ub_overlap_ag_fprop
            None,  # ub_overlap_rs_fprop
            None,  # ub_overlap_ag_dgrad
            None,  # ub_overlap_rs_dgrad
            None,  # ub_bulk_dgrad
            None,  # ub_bulk_wgrad
            None,  # ub_name
            None,  # fsdp_group
            None,  # debug
            None,  # module
            None,  # skip_fp8_weight_update
            None,  # symmetric_ar_type
        )


class LayerNormLinear(TransformerEngineBaseModule):
    r"""
    Applies layer normalization followed by linear transformation to the incoming data.

    Parameters
    ----------
    in_features : int
                 size of each input sample.
    out_features : int
                  size of each output sample.
    eps : float, default = 1e-5
         a value added to the denominator of layer normalization for numerical stability.
    bias : bool, default = `True`
          if set to `False`, the layer will not learn an additive bias.
    normalization : { 'LayerNorm', 'RMSNorm' }, default = 'LayerNorm'
                   type of normalization applied.
    init_method : Callable, default = `None`
                 used for initializing weights in the following way: `init_method(weight)`.
                 When set to `None`, defaults to `torch.nn.init.normal_(mean=0.0, std=0.023)`.
    return_layernorm_output : bool, default = `False`
                             if set to `True`, output of layernorm is returned from the forward
                             together with the output of the linear transformation.
                             Example use case: residual connection for transformer module is
                             taken post layernorm.
    return_layernorm_output_gathered : bool, default = `False`
                             if set to `True`, output of layernorm is returned after the all
                             gather operation. Ignored if return_layernorm_output is False.
                             Example use case: with sequence parallel, input to residual connection
                             for transformer module (e.g. LoRA) will need to be gathered.
                             Returning layernorm output gathered will prevent a redundant gather.
    parameters_split : Optional[Union[Tuple[str, ...], Dict[str, int]]], default = None
                      Configuration for splitting the weight and bias tensors along dim 0 into
                      multiple PyTorch parameters. If a list or tuple of strings is provided,
                      they are used to make the names of equally-sized parameters. If a dict
                      (preferably an OrderedDict) is provided, the keys are used as names and
                      values as split sizes along dim 0. The resulting parameters will have
                      names that end in `_weight` or `_bias`, so trailing underscores are
                      stripped from any provided names.
    zero_centered_gamma : bool, default = 'False'
                         if set to 'True', gamma parameter in LayerNorm is initialized to 0 and
                         the LayerNorm formula changes to

                         .. math::
                            y = \frac{x - \mathrm{E}[x]}{ \sqrt{\mathrm{Var}[x] + \varepsilon}} *
                            (1 + \gamma) + \beta
    device : Union[torch.device, str], default = "cuda"
          The device on which the parameters of the model will be allocated. It is the user's
          responsibility to ensure all parameters are moved to the GPU before running the
          forward pass.
    name: str, default = `None`
        name of the module, currently used for debugging purposes.

    Parallelism parameters
    ----------------------
    sequence_parallel : bool, default = `False`
                       if set to `True`, uses sequence parallelism.
    tp_group : ProcessGroup, default = `None`
              tensor parallel process group.
    tp_size : int, default = 1
             used as TP (tensor parallel) world size when TP groups are not formed during
             initialization. In this case, users must call the
             `set_tensor_parallel_group(tp_group)` method on the initialized module before the
             forward pass to supply the tensor parallel group needed for tensor and sequence
             parallel collectives.
    parallel_mode : {None, 'column', 'row'}, default = `None`
                   used to decide whether this Linear layer is Column Parallel Linear or Row
                   Parallel Linear as described `here <https://arxiv.org/pdf/1909.08053.pdf>`_.
                   When set to `None`, no communication is performed.

    Optimization parameters
    -----------------------
    fuse_wgrad_accumulation : bool, default = 'False'
                             if set to `True`, enables fusing of creation and accumulation of
                             the weight gradient. When enabled, it is assumed that the weights
                             have an additional `main_grad` attribute (used instead of the
                             regular `grad`) which is a pre-allocated buffer of the correct
                             size to accumulate gradients in.
    return_bias : bool, default = `False`
                 when set to `True`, this module will not apply the additive bias itself, but
                 instead return the bias value during the forward pass together with the
                 output of the linear transformation :math:`y = xA^T`. This is useful when
                 the bias addition can be fused to subsequent operations.
    params_dtype : torch.dtype, default = `torch.get_default_dtype()`
                  it controls the type used to allocate the initial parameters. Useful when
                  the model is trained with lower precision and the original FP32 parameters
                  would not fit in GPU memory.
    """

    def __init__(
        self,
        in_features: int,
        out_features: int,
        eps: float = 1e-5,
        sequence_parallel: bool = False,
        fuse_wgrad_accumulation: bool = False,
        tp_group: Optional[dist_group_type] = None,
        tp_size: int = 1,
        get_rng_state_tracker: Optional[Callable] = None,
        init_method: Optional[Callable] = None,
        bias: bool = True,
        normalization: str = "LayerNorm",
        return_bias: bool = False,
        params_dtype: Optional[torch.dtype] = None,
        parallel_mode: Optional[str] = None,
        return_layernorm_output: bool = False,
        return_layernorm_output_gathered: bool = False,
        parameters_split: Optional[Union[Tuple[str, ...], Dict[str, int]]] = None,
        zero_centered_gamma: bool = False,
        device: Union[torch.device, str] = "cuda",
        ub_overlap_ag: bool = False,
        ub_overlap_rs: bool = False,
        ub_overlap_rs_dgrad: bool = False,
        ub_bulk_wgrad: bool = False,
        ub_bulk_dgrad: bool = False,
        ub_name: Optional[str] = None,
<<<<<<< HEAD
        symmetric_ar_type: Optional[str] = None,
=======
        name: str = None,
>>>>>>> beaecf84
    ) -> None:
        super().__init__()

        params_dtype = torch.get_default_dtype() if params_dtype is None else params_dtype
        self.in_features = in_features
        self.out_features = out_features
        self.fuse_wgrad_accumulation = fuse_wgrad_accumulation
        self.normalization = normalization
        assert normalization in ["LayerNorm", "RMSNorm"], "Unsupported normalization type!"
        self.use_bias = bias
        self.return_bias = return_bias
        self.apply_bias = self.use_bias and not return_bias
        self.return_layernorm_output = return_layernorm_output
        self.return_layernorm_output_gathered = return_layernorm_output_gathered
        self.zero_centered_gamma = zero_centered_gamma
        self.symmetric_ar_type = symmetric_ar_type

        self.name = name
        if TEDebugState.debug_enabled:
            self._turn_off_unsupported_features_in_debug()  # turn off userbuffers

        if tp_group is None:
            self.tp_size = tp_size
            if tp_size == 1:
                self.set_tensor_parallel_group(tp_group)
        else:
            self.tp_size = get_distributed_world_size(tp_group)
            self.set_tensor_parallel_group(tp_group)
        self.set_nccl_overlap_warning_if_tp()

        self.parallel_mode = parallel_mode
        assert (
            self.parallel_mode in GemmParallelModes
        ), f"parallel_mode {parallel_mode} not supported"

        if self.parallel_mode == "column":
            self.out_features = divide(self.out_features, self.tp_size)
        elif self.parallel_mode == "row":
            self.in_features = divide(self.in_features, self.tp_size)

        if init_method is None:
            init_method = get_default_init_method()

        self.sequence_parallel = (self.tp_size > 1) and sequence_parallel

        # Column-parallel overlaps
        self.ub_overlap_ag_fprop = (
            ub_overlap_ag and self.sequence_parallel and self.parallel_mode == "column"
        )
        self.ub_overlap_rs_dgrad = (
            ub_overlap_rs_dgrad and self.sequence_parallel and self.parallel_mode == "column"
        )
        self.ub_bulk_wgrad = (
            ub_bulk_wgrad
            and self.sequence_parallel
            and self.parallel_mode == "column"
            and not self.ub_overlap_rs_dgrad
        )
        self.ub_bulk_dgrad = (
            ub_bulk_dgrad
            and self.sequence_parallel
            and self.parallel_mode == "column"
            and not self.ub_overlap_rs_dgrad
        )

        # Row-parallel overlaps
        self.ub_overlap_rs_fprop = (
            ub_overlap_rs and self.sequence_parallel and self.parallel_mode == "row"
        )
        self.ub_overlap_ag_dgrad = (
            ub_overlap_ag and self.sequence_parallel and self.parallel_mode == "row"
        )
        if any(
            [
                self.ub_overlap_ag_fprop,
                self.ub_overlap_rs_dgrad,
                self.ub_bulk_dgrad,
                self.ub_bulk_wgrad,
                self.ub_overlap_rs_fprop,
                self.ub_overlap_ag_dgrad,
            ]
        ):
            assert ub_name is not None, "Userbuffer name [string] is not set."
        self.ub_name = ub_name

        if self.symmetric_ar_type is not None:
            assert torch_version() >= (
                2,
                7,
                0,
            ), "Torch version must be at least 2.7 to use symmetric memory"

        self.eps = eps
        layer_norm_weight = torch.nn.Parameter(
            torch.empty(self.in_features, device=device, dtype=params_dtype)
        )
        self.register_parameter(
            "layer_norm_weight",
            layer_norm_weight,
            init_fn=init_method_constant(float(not self.zero_centered_gamma)),
        )
        if self.normalization != "RMSNorm":
            layer_norm_bias = torch.nn.Parameter(
                torch.empty(self.in_features, device=device, dtype=params_dtype)
            )
            self.register_parameter(
                "layer_norm_bias", layer_norm_bias, init_fn=init_method_constant(0.0)
            )
        else:
            self.layer_norm_bias = None

        # Initialize params in FP8
        with_fp8_params = FP8GlobalStateManager.with_fp8_parameters()

        # Contiguous buffers for params
        weight_tensor = torch.empty(
            self.out_features,
            self.in_features,
            device=device,
            dtype=params_dtype,
        )
        bias_tensor = None
        if self.use_bias:
            bias_tensor = torch.empty(
                self.out_features,
                device=device,
                dtype=params_dtype,
            )

        # Configure parameter splits
        self.weight_names = []
        self.bias_names = []
        self.parameter_split_sizes = []
        if parameters_split is None:
            # Split into a single parameter by default
            self.weight_names = ["weight"]
            self.bias_names = ["bias"]
            self.parameter_split_sizes = [out_features]
        elif not parameters_split:
            raise ValueError("Cannot split weight buffer into 0 parameters")
        elif isinstance(parameters_split, dict):
            # Split parameters with provided sizes
            for name, split_size in parameters_split.items():
                self.weight_names.append(f"{name.rstrip('_')}_weight")
                self.bias_names.append(f"{name.rstrip('_')}_bias")
                self.parameter_split_sizes.append(split_size)
        elif all(isinstance(name, str) for name in parameters_split):
            # Split parameters evenly
            split_size = out_features // len(parameters_split)
            for name in parameters_split:
                self.weight_names.append(f"{name.rstrip('_')}_weight")
                self.bias_names.append(f"{name.rstrip('_')}_bias")
                self.parameter_split_sizes.append(split_size)
        else:
            raise TypeError("Invalid configuration for parameters split")

        # Make sure parameter splits are valid
        if sum(self.parameter_split_sizes) != out_features:
            raise ValueError(
                f"Trying to split weight buffer ({out_features=}) "
                f"with split sizes {self.parameter_split_sizes}"
            )

        # Adjust parameter splits for tensor-parallel distribution
        if self.parallel_mode == "column":
            for i, size in enumerate(self.parameter_split_sizes):
                if size % self.tp_size != 0:
                    raise RuntimeError(
                        f"Attempting to distribute a parameter with out_features={size} "
                        f"between {self.tp_size} tensor-parallel processes"
                    )
                self.parameter_split_sizes[i] = size // self.tp_size

        # Construct weight parameters
        # Note: Register weights together so that they are adjacent to
        # each other in LayerNormLinear.parameters(). This makes it
        # more likely that they will stay contiguous if the weights
        # are manipulated externally, e.g. by FSDP.
        offset = 0
        for i, split_size in enumerate(self.parameter_split_sizes):
            split_start = offset
            offset += split_size
            split_end = offset

            # Check if parameters are subviews of buffers
            is_subview = (split_start, split_end) != (0, self.out_features)
            if is_subview and with_fp8_params:
                raise RuntimeError(
                    "Splitting QuantizedTensor into multiple params is not supported"
                )

            # Construct weight parameter
            self.register_parameter(
                self.weight_names[i],
                torch.nn.Parameter(weight_tensor[split_start:split_end]),
                init_fn=init_method,
                get_rng_state_tracker=get_rng_state_tracker,
                fp8_meta_index=tex.FP8FwdTensors.GEMM1_WEIGHT,
            )

        # Construct bias parameters if needed
        if self.use_bias:
            offset = 0
            for i, split_size in enumerate(self.parameter_split_sizes):
                split_start = offset
                offset += split_size
                split_end = offset
                self.register_parameter(
                    self.bias_names[i],
                    torch.nn.Parameter(bias_tensor[split_start:split_end]),
                    init_fn=init_method_constant(0.0),
                )
        else:
            for name in self.bias_names:
                bias = torch.Tensor().to(dtype=params_dtype, device=device)
                setattr(self, name, bias)

        if with_fp8_params:
            self.init_fp8_metadata()

        self.reset_parameters(defer_init=device == "meta")

        # For RPL, bias has to be added after TP collectives
        # So it cannot be fused with the GEMM
        if self.parallel_mode == "row" and self.apply_bias:
            self.gemm_bias_unfused_add = True
        else:
            self.gemm_bias_unfused_add = False

        # These many SMs are subtracted from the total SM count when calling forward
        # and backward LayerNorm C APIs. These envvars can be used to prevent the LN
        # kernels from using all SMs in the device. This is useful for cases such as
        # communication overlap with LN.
        self.fwd_ln_sm_margin = int(os.getenv("NVTE_FWD_LAYERNORM_SM_MARGIN", "0"))
        self.bwd_ln_sm_margin = int(os.getenv("NVTE_BWD_LAYERNORM_SM_MARGIN", "0"))
        self.inf_ln_sm_margin = int(os.getenv("NVTE_INF_LAYERNORM_SM_MARGIN", "0"))

    def set_meta_tensor(self, fwd: bool, recipe: Recipe) -> None:
        """Init scales and amaxes for fwd | bwd."""
        super().set_meta_tensor(fwd, recipe)

        # customize quantizers based on each recipe & layer configs
        recipe = FP8GlobalStateManager.get_fp8_recipe()
        if recipe.float8_current_scaling():
            self._customize_quantizers_float8_current_scaling(fwd, recipe)
        # elif other recipes (mxfp8, etc)

    def reset_layer_norm_parameters(self) -> None:
        """Init LN params"""
        warnings.warn(
            "This method will be deprecated in an upcoming release. "
            "Update your code to use LayerNormLinear.reset_parameters() instead.",
            DeprecationWarning,
            stacklevel=2,
        )
        if not self.zero_centered_gamma:
            init.ones_(self.layer_norm_weight)
        else:
            init.zeros_(self.layer_norm_weight)
        if self.layer_norm_bias is not None:
            init.zeros_(self.layer_norm_bias)

    def reset_parameters(self, defer_init=False):
        super().reset_parameters(defer_init=defer_init)

        if not defer_init:
            # Set parallelism attributes for layer norm parameters
            setattr(self.layer_norm_weight, "sequence_parallel", self.sequence_parallel)
            if self.normalization != "RMSNorm":
                setattr(self.layer_norm_bias, "sequence_parallel", self.sequence_parallel)

            # Set parallelism attributes for linear weights
            for weight in self.weight_names:
                set_tensor_model_parallel_attributes(
                    tensor=getattr(self, weight),
                    is_parallel=True,
                    dim=1 if self.parallel_mode == "row" else 0,
                    stride=1,
                )

            # Set parallelism attributes for linear biases
            if self.use_bias:
                for bias in self.bias_names:
                    if self.parallel_mode == "row":
                        setattr(getattr(self, bias), "sequence_parallel", self.sequence_parallel)
                    elif self.parallel_mode == "column":
                        set_tensor_model_parallel_attributes(getattr(self, bias), True, 0, 1)

    @no_torch_dynamo()
    def forward(
        self,
        inp: torch.Tensor,
        is_first_microbatch: Optional[bool] = None,
        fp8_output: Optional[bool] = False,
        fp8_grad: Optional[bool] = False,
    ) -> Union[torch.Tensor, Tuple[torch.Tensor, ...]]:
        """
        Apply layer normalization to the input followed by a linear transformation.

        Parameters
        ----------
        inp : torch.Tensor
             Input tensor.
        is_first_microbatch : {True, False, None}, default = None
                             During training using either gradient accumulation or
                             pipeline parallelism a minibatch of data is further split
                             into microbatches. Between the microbatches of the same minibatch
                             the model weights are not updated. Setting this parameter indicates
                             whether the current microbatch is the first in a minibatch or not.
                             When set, this parameter enables additional optimizations:

                             * during FP8 training, it allows caching of the FP8 versions of
                               the weights
                             * it also allows skipping gradient accumulation during the
                               first microbatch (since it is the first gradient being
                               produced)
        """
        debug = TEDebugState.debug_enabled
        if debug:
            self._validate_name()

        if FP8GlobalStateManager.fp8_graph_capturing():
            skip_fp8_weight_update = FP8GlobalStateManager.get_skip_fp8_weight_update_tensor()
        else:
            skip_fp8_weight_update = None
        if skip_fp8_weight_update is not None:
            is_first_microbatch = False

        if self.ub_overlap_rs_fprop:
            if get_ub(self.ub_name + "_fprop").is_fp8_ubuf():
                fp8_output = True
        if self.ub_overlap_rs_dgrad:
            if get_ub(self.ub_name + "_dgrad").is_fp8_ubuf():
                fp8_grad = True

        with self.prepare_forward(
            inp, allow_non_contiguous=False  # removed .contiguous from inside the layer
        ) as inp:

            # Get concatenated weight and bias tensors
            unfused_weights = [getattr(self, name) for name in self.weight_names]
            if any(isinstance(w, QuantizedTensor) for w in unfused_weights):
                if self.fp8:
                    if len(unfused_weights) != 1:
                        raise RuntimeError(
                            "Splitting QuantizedTensor into multiple params is not supported"
                        )
                else:
                    unfused_weights = [w.dequantize() for w in unfused_weights]

            weight_tensor = noop_cat(unfused_weights)
            if self.use_bias:
                bias_tensor = noop_cat([getattr(self, name) for name in self.bias_names])
            else:
                bias_tensor = getattr(self, self.bias_names[0])  # Unused

            quantizers = (
                self._get_quantizers(fp8_output, fp8_grad)
                if not debug
                else self._get_debug_quantizers(fp8_output, fp8_grad)
            )
            if debug:
                if not any_feature_enabled(quantizers):
                    # If no feature is used, then run faster implementation with debug = False.
                    quantizers = self._get_quantizers(fp8_output, fp8_grad)
                    debug = False

                if isinstance(weight_tensor, QuantizedTensor):
                    raise RuntimeError("FP8 weights are not supported in debug mode.")

            (
                input_quantizer,
                weight_quantizer,
                output_quantizer,
                grad_input_quantizer,
                grad_weight_quantizer,
                grad_output_quantizer,
            ) = quantizers

            if torch.is_grad_enabled():
                fwd_fn = _LayerNormLinear.apply
                args = []
            else:
                fwd_fn = _LayerNormLinear.forward
                args = [None]
            args += (
                inp,
                self.layer_norm_weight,
                self.layer_norm_bias,
                weight_tensor,
                bias_tensor if self.apply_bias and not self.gemm_bias_unfused_add else None,
                self.eps,
                is_first_microbatch,
                self.fp8,
                self.fp8_calibration,
                self.fuse_wgrad_accumulation,
                input_quantizer,
                weight_quantizer,
                output_quantizer,
                grad_input_quantizer,
                grad_weight_quantizer,
                grad_output_quantizer,
                is_cpu_offload_enabled(),
                self.tp_group,
                self.tp_size,
                self.sequence_parallel,
                self.tp_size > 1,
                self.activation_dtype,
                self.parallel_mode,
                self.return_layernorm_output,
                self.return_layernorm_output_gathered,
                torch.is_grad_enabled(),
                self.fwd_ln_sm_margin if torch.is_grad_enabled() else self.inf_ln_sm_margin,
                self.bwd_ln_sm_margin,
                self.zero_centered_gamma,
                self.normalization,
                self.ub_overlap_ag_fprop,
                self.ub_overlap_rs_fprop,
                self.ub_overlap_ag_dgrad,
                self.ub_overlap_rs_dgrad,
                self.ub_bulk_wgrad,
                self.ub_bulk_dgrad,
                self.ub_name,
                self.fsdp_group,
                self,
                skip_fp8_weight_update,
<<<<<<< HEAD
                self.symmetric_ar_type,
=======
                debug,
>>>>>>> beaecf84
            )
            out = fwd_fn(*args)

        if self.return_layernorm_output:
            out, ln_out = out

        if self.gemm_bias_unfused_add:
            out = out + cast_if_needed(bias_tensor, self.activation_dtype)

        if self.return_bias:
            if self.return_layernorm_output:
                return out, cast_if_needed(bias_tensor, self.activation_dtype), ln_out
            return out, cast_if_needed(bias_tensor, self.activation_dtype)
        if self.return_layernorm_output:
            return out, ln_out
        return out

    def _get_quantizers(self, fp8_output, fp8_grad):
        if not self.fp8:
            return [None] * 6
        grad_input_quantizer = None
        grad_weight_quantizer = None
        grad_output_quantizer = None
        output_quantizer = None
        input_quantizer = self.quantizers["scaling_fwd"][tex.FP8FwdTensors.GEMM1_INPUT]
        input_quantizer.internal = False
        weight_quantizer = self.quantizers["scaling_fwd"][tex.FP8FwdTensors.GEMM1_WEIGHT]
        weight_quantizer.internal = True
        if fp8_output:
            output_quantizer = self.quantizers["scaling_fwd"][tex.FP8FwdTensors.GEMM1_OUTPUT]
        if torch.is_grad_enabled():
            grad_output_quantizer = self.quantizers["scaling_bwd"][tex.FP8BwdTensors.GRAD_OUTPUT1]
            grad_output_quantizer.internal = True
            if fp8_grad:
                grad_input_quantizer = self.quantizers["scaling_bwd"][tex.FP8BwdTensors.GRAD_INPUT1]

        return (
            input_quantizer,
            weight_quantizer,
            output_quantizer,
            grad_input_quantizer,
            grad_weight_quantizer,
            grad_output_quantizer,
        )

    def _get_debug_quantizers(self, fp8_output, fp8_grad):
        original_quantizers = self._get_quantizers(fp8_output, fp8_grad)
        assert TEDebugState.debug_enabled
        from ...debug.pytorch.debug_quantization import DebugQuantizer

        names = ["activation", "weight", "output", "dgrad", "wgrad", "gradient"]
        return tuple(
            DebugQuantizer(self.name, name, q, self.tp_group)
            for name, q in zip(names, original_quantizers)
        )

    def _customize_quantizers_float8_current_scaling(self, fwd: bool, recipe: Recipe) -> None:
        """Customize quantizers based on current scaling recipe + layernorm_linear."""
        assert (
            recipe.float8_current_scaling()
        ), "current scaling recipe quantizer customization here"
        if fwd:
            # set configs about amax epsilon and power_2_scale
            self.quantizers["scaling_fwd"][
                tex.FP8FwdTensors.GEMM1_INPUT
            ].force_pow_2_scales = recipe.fp8_quant_fwd_inp.power_2_scale
            self.quantizers["scaling_fwd"][
                tex.FP8FwdTensors.GEMM1_INPUT
            ].amax_epsilon = recipe.fp8_quant_fwd_inp.amax_epsilon
            # also set weight quantizer with same amax_epsilon & power_2_scale
            self.quantizers["scaling_fwd"][
                tex.FP8FwdTensors.GEMM1_WEIGHT
            ].force_pow_2_scales = recipe.fp8_quant_fwd_weight.power_2_scale
            self.quantizers["scaling_fwd"][
                tex.FP8FwdTensors.GEMM1_WEIGHT
            ].amax_epsilon = recipe.fp8_quant_fwd_weight.amax_epsilon
            # parallel related
            if self.sequence_parallel and self.parallel_mode == "column":
                # set input_quantizer with amax reduction TP group
                self.quantizers["scaling_fwd"][
                    tex.FP8FwdTensors.GEMM1_INPUT
                ].with_amax_reduction = True
                self.quantizers["scaling_fwd"][
                    tex.FP8FwdTensors.GEMM1_INPUT
                ].amax_reduction_group = self.tp_group
        else:
            # set grad_output_quantizer with amax epsilon and power_2_scale (no amax reduction here)
            self.quantizers["scaling_bwd"][
                tex.FP8BwdTensors.GRAD_OUTPUT1
            ].force_pow_2_scales = recipe.fp8_quant_bwd_grad.power_2_scale
            self.quantizers["scaling_bwd"][
                tex.FP8BwdTensors.GRAD_OUTPUT1
            ].amax_epsilon = recipe.fp8_quant_bwd_grad.amax_epsilon<|MERGE_RESOLUTION|>--- conflicted
+++ resolved
@@ -15,6 +15,7 @@
 import transformer_engine_torch as tex
 
 from transformer_engine.common.recipe import Recipe
+from transformer_engine.pytorch import torch_version
 from .base import (
     get_workspace,
     get_ub,
@@ -70,8 +71,6 @@
     general_gemm,
 )
 
-from transformer_engine.pytorch import torch_version
-
 __all__ = ["LayerNormLinear"]
 
 
@@ -123,11 +122,8 @@
         fsdp_group: Union[dist_group_type, None],
         module: torch.nn.Module,
         skip_fp8_weight_update: bool,
-<<<<<<< HEAD
         symmetric_ar_type: str,
-=======
         debug: Optional[bool] = False,
->>>>>>> beaecf84
     ) -> Union[Tuple[torch.Tensor, ...], torch.Tensor]:
         # pylint: disable=missing-function-docstring
 
@@ -1033,11 +1029,8 @@
         ub_bulk_wgrad: bool = False,
         ub_bulk_dgrad: bool = False,
         ub_name: Optional[str] = None,
-<<<<<<< HEAD
         symmetric_ar_type: Optional[str] = None,
-=======
         name: str = None,
->>>>>>> beaecf84
     ) -> None:
         super().__init__()
 
@@ -1464,11 +1457,8 @@
                 self.fsdp_group,
                 self,
                 skip_fp8_weight_update,
-<<<<<<< HEAD
                 self.symmetric_ar_type,
-=======
                 debug,
->>>>>>> beaecf84
             )
             out = fwd_fn(*args)
 
