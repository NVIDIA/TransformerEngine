--- conflicted
+++ resolved
@@ -55,7 +55,7 @@
 from ..constants import GemmParallelModes, dist_group_type
 from ..jit import no_torch_dynamo
 from ..graph import is_graph_capturing
-from ._common import apply_normalization, noop_cat, WeightGradStore, get_module_quantizers
+from ._common import apply_normalization, noop_cat, WeightGradStore
 from ..tensor.quantized_tensor import (
     QuantizedTensor,
     QuantizedTensorStorage,
@@ -200,11 +200,7 @@
             and not debug
             and not return_layernorm_output
             and not return_layernorm_output_gathered
-<<<<<<< HEAD
-            and not experimental
-=======
             and not experimental  # TODO(negvet): and not FP8GlobalStateManager.get_fp8_recipe().custom()
->>>>>>> 70f53666
         )
 
         # Apply normalization
@@ -1545,7 +1541,11 @@
             # Get concatenated weight and bias tensors
             weight_tensor, bias_tensor = self._get_weight_and_bias_tensors()
 
-            quantizers = get_module_quantizers(self, fp8_output, fp8_grad, debug)
+            quantizers = (
+                self._get_quantizers(fp8_output, fp8_grad)
+                if not debug
+                else self._get_debug_quantizers(fp8_output, fp8_grad)
+            )
             if debug:
                 if self.no_debug_features_active(quantizers):
                     debug = False
@@ -1800,11 +1800,7 @@
                     tex.FP8BwdTensors.GRAD_OUTPUT1
                 ].amax_reduction_group = self.tp_group
 
-<<<<<<< HEAD
-    def _get_weight_tensors(self) -> List[Union[torch.Tensor, QuantizedTensorBase]]:
-=======
     def _get_weight_tensors(self) -> List[Union[torch.Tensor, QuantizedTensorStorage]]:
->>>>>>> 70f53666
         """Get the weight tensors of the module."""
         unfused_weights = [getattr(self, name) for name in self.weight_names]
         if any(isinstance(w, QuantizedTensor) for w in unfused_weights):
