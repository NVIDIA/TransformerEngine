--- conflicted
+++ resolved
@@ -206,19 +206,6 @@
     return output, permuted_probs
 
 
-<<<<<<< HEAD
-@triton.autotune(
-    configs=[
-        triton.Config({"BLOCK_SIZE": 64}),
-        triton.Config({"BLOCK_SIZE": 128}),
-        triton.Config({"BLOCK_SIZE": 256}),
-        triton.Config({"BLOCK_SIZE": 512}),
-        triton.Config({"BLOCK_SIZE": 1024}),
-    ],
-    key=["hidden_size"],
-)
-=======
->>>>>>> c55e425a
 @triton.jit
 def _unpermute_kernel(
     # pointers
@@ -371,19 +358,6 @@
     return output, unpermuted_probs
 
 
-<<<<<<< HEAD
-@triton.autotune(
-    configs=[
-        triton.Config({"BLOCK_SIZE": 64}),
-        triton.Config({"BLOCK_SIZE": 128}),
-        triton.Config({"BLOCK_SIZE": 256}),
-        triton.Config({"BLOCK_SIZE": 512}),
-        triton.Config({"BLOCK_SIZE": 1024}),
-    ],
-    key=["hidden_size"],
-)
-=======
->>>>>>> c55e425a
 @triton.jit
 def _unpermute_bwd_with_merging_probs_kernel(
     # pointers
@@ -476,8 +450,6 @@
             tl.store(merging_probs_grad_ptr + probs_grad_off, 0.0)
 
 
-<<<<<<< HEAD
-=======
 try:
     _unpermute_bwd_with_merging_probs_kernel = triton.autotune(
         configs=[
@@ -493,7 +465,6 @@
     pass
 
 
->>>>>>> c55e425a
 def unpermute_with_mask_map_bwd_with_merging_probs(
     fwd_output_grad: torch.Tensor,
     row_id_map: torch.Tensor,
@@ -544,19 +515,6 @@
     return act_grad, merging_probs_grad
 
 
-<<<<<<< HEAD
-@triton.autotune(
-    configs=[
-        triton.Config({"BLOCK_SIZE": 64}),
-        triton.Config({"BLOCK_SIZE": 128}),
-        triton.Config({"BLOCK_SIZE": 256}),
-        triton.Config({"BLOCK_SIZE": 512}),
-        triton.Config({"BLOCK_SIZE": 1024}),
-    ],
-    key=["hidden_size"],
-)
-=======
->>>>>>> c55e425a
 @triton.jit
 def _sort_chunks_by_idxs_kernel(
     # pointers
@@ -635,8 +593,6 @@
         permuted_prob_off = dst_row * stride_permuted_probs_token
         tl.store(permuted_probs_ptr + permuted_prob_off, prob)
 
-<<<<<<< HEAD
-=======
 
 try:
     _sort_chunks_by_idxs_kernel = triton.autotune(
@@ -652,7 +608,6 @@
 except RuntimeError:
     pass
 
->>>>>>> c55e425a
 
 def sort_chunks_by_idx(
     inp: torch.Tensor,
@@ -693,19 +648,6 @@
     return output, row_id_map, permuted_probs
 
 
-<<<<<<< HEAD
-@triton.autotune(
-    configs=[
-        triton.Config({"BLOCK_SIZE": 64}),
-        triton.Config({"BLOCK_SIZE": 128}),
-        triton.Config({"BLOCK_SIZE": 256}),
-        triton.Config({"BLOCK_SIZE": 512}),
-        triton.Config({"BLOCK_SIZE": 1024}),
-    ],
-    key=["hidden_size"],
-)
-=======
->>>>>>> c55e425a
 @triton.jit
 def _sort_chunks_by_map_kernel(
     # pointers
@@ -743,8 +685,6 @@
         prob = tl.load(probs_ptr + prob_off)
         permuted_prob_off = pid * stride_permuted_probs_token
         tl.store(permuted_probs_ptr + permuted_prob_off, prob)
-<<<<<<< HEAD
-=======
 
 
 try:
@@ -760,7 +700,6 @@
     )(_sort_chunks_by_map_kernel)
 except RuntimeError:
     pass
->>>>>>> c55e425a
 
 
 def sort_chunks_by_map(
