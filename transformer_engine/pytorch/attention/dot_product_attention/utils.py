# Copyright (c) 2022-2025, NVIDIA CORPORATION & AFFILIATES. All rights reserved.
#
# See LICENSE for license information.

"""
Utils/Helper classes and methods for attention
"""
import math
import os
from typing import Any, Dict, List, Optional, Tuple, Union
import warnings
import logging
import functools

from dataclasses import dataclass, fields
import numpy as np
from packaging.version import Version as PkgVersion

import torch
import torch.distributed as dist
import torch.nn.functional as F
import transformer_engine_torch as tex
import transformer_engine as te
from transformer_engine.pytorch.cpp_extensions.fused_attn import (
    QKVLayout,
    AttnBiasType,
    AttnMaskType,
    SoftmaxType,
    FusedAttnBackend,
    META_QKV,
    META_DQKV,
    META_O,
    META_DO,
    META_S,
    META_DP,
)
from transformer_engine.pytorch.attention.inference import InferenceParams
<<<<<<< HEAD
from transformer_engine.pytorch.float8_tensor import Float8Tensor
from transformer_engine.pytorch.tensor.float8_tensor import (
    Float8Quantizer,
    Float8CurrentScalingQuantizer,
)
from transformer_engine.pytorch.fp8 import get_fp8_te_dtype
=======
from transformer_engine.pytorch.tensor.float8_tensor import (
    Float8Tensor,
    Float8Quantizer,
    Float8CurrentScalingQuantizer,
)
from transformer_engine.pytorch.quantization import get_fp8_te_dtype
>>>>>>> 70f53666
from transformer_engine.pytorch.constants import TE_DType


from transformer_engine.pytorch.utils import (
    get_device_compute_capability,
    get_cudnn_version,
    SplitAlongDim,
    combine_tensors,
)
from transformer_engine.pytorch.export import is_in_onnx_export_mode

from transformer_engine.pytorch.jit import jit_fuser

# NVTE_DEBUG = 0/1 # disables/enables debug mode, default = 0
_NVTE_DEBUG = int(os.getenv("NVTE_DEBUG", "0"))
# NVTE_DEBUG_LEVEL = 0/1/2 # enables more and more verbose debug mode, default = 0
_NVTE_DEBUG_LEVEL = int(os.getenv("NVTE_DEBUG_LEVEL", "0"))
_NVTE_FLASH_ATTN = int(os.getenv("NVTE_FLASH_ATTN", "1"))
# print quantizer info for a particular layer on a particular rank
_print_layer = int(os.getenv("NVTE_PRINT_LAYER_NUMBER", "1"))
_print_rank = int(os.getenv("NVTE_PRINT_RANK", "0"))

_cu_seqlens_cache = {}


class AttentionLogging:
    """
    Manage logging for attention module
    """

    _log_level = _NVTE_DEBUG * _NVTE_DEBUG_LEVEL
    _formatter = logging.Formatter("[%(levelname)-8s | %(name)-19s]: %(message)s")
    _stream_handler = logging.StreamHandler()
    fa_logger = logging.getLogger(__name__)
    _is_logging_setup = False

    @staticmethod
    def setup_logging():
        """
        Set up log levels, logger and handlers
        """
        _log_levels = {0: logging.WARNING, 1: logging.INFO, 2: logging.DEBUG}
        AttentionLogging._log_level = _log_levels[
            AttentionLogging._log_level if AttentionLogging._log_level in [0, 1, 2] else 2
        ]
        AttentionLogging._stream_handler.setFormatter(AttentionLogging._formatter)
        AttentionLogging.fa_logger.setLevel(AttentionLogging._log_level)
        if not AttentionLogging.fa_logger.hasHandlers():
            AttentionLogging.fa_logger.addHandler(AttentionLogging._stream_handler)
        AttentionLogging._is_logging_setup = True


@functools.lru_cache(maxsize=None)
def _get_supported_versions(version_min, version_max):
    """
    Calculate version info based on min and max numbers
    """
    return ">= " + str(version_min) + ", " + "<= " + str(version_max)


def maybe_contiguous(tensor: torch.Tensor) -> torch.Tensor:
    """Make tensor contiguous if final stride is not 1."""
    return tensor.contiguous() if tensor.stride(-1) != 1 else tensor


class FlashAttentionUtils:
    """
    Manage Flash Attention versioning information
    """

    is_installed = False
    version = PkgVersion("0")
    version_required = PkgVersion("2.1.1")
    version_required_blackwell = PkgVersion("2.7.3")
    max_version = PkgVersion("2.8.1")
    v2_plus = False
    v2_1_plus = False
    v2_3_plus = False
    v2_4_plus = False
    v2_4_1_plus = False
    v2_5_plus = False
    v2_5_7_plus = False
    v2_6_0_plus = False
    v2_7_0_plus = False
    warning_printed = False

    v3_is_installed = False
    fa3_version = PkgVersion("0")
    v3_0_0_beta = False
    use_v3 = False
    # FA3 from FA 2.7.3+/hopper has different APIs than FA3 from 2.7.2/hopper
    # Please follow these instructions to install FA3
    v3_installation_steps = """\
(1) git clone https://github.com/Dao-AILab/flash-attention.git
(2) cd flash-attention/ && git checkout 3ba6f82 && git submodule update --init && cd hopper/ && python setup.py install
(3) python_path=`python -c "import site; print(site.getsitepackages()[0])"`
(4) mkdir -p $python_path/flash_attn_3
(5) cp flash_attn_interface.py $python_path/flash_attn_3/flash_attn_interface.py"""
    v3_warning_printed = False

    @staticmethod
    def set_flash_attention_version():
        """
        Setup version info for FA v2.x
        """
        FlashAttentionUtils.is_installed = True
        FlashAttentionUtils.v2_plus = FlashAttentionUtils.version >= PkgVersion("2")
        FlashAttentionUtils.v2_1_plus = FlashAttentionUtils.version >= PkgVersion("2.1")
        FlashAttentionUtils.v2_3_plus = FlashAttentionUtils.version >= PkgVersion("2.3")
        FlashAttentionUtils.v2_4_plus = FlashAttentionUtils.version >= PkgVersion("2.4")
        FlashAttentionUtils.v2_4_1_plus = FlashAttentionUtils.version >= PkgVersion("2.4.1")
        FlashAttentionUtils.v2_5_plus = FlashAttentionUtils.version >= PkgVersion("2.5.0")
        FlashAttentionUtils.v2_5_7_plus = FlashAttentionUtils.version >= PkgVersion("2.5.7")
        FlashAttentionUtils.v2_6_0_plus = FlashAttentionUtils.version >= PkgVersion("2.6.0")
        FlashAttentionUtils.v2_7_0_plus = FlashAttentionUtils.version >= PkgVersion("2.7.0")

    @staticmethod
    def set_flash_attention_3_params():
        """
        Setup version info for FA v3.x
        """
        FlashAttentionUtils.v3_is_installed = True
        FlashAttentionUtils.v3_0_0_beta = (
            PkgVersion("3.0.0b") < FlashAttentionUtils.fa3_version < PkgVersion("3.0.0")
        )


@dataclass(eq=True)
class AttentionParams:
    """
    Attention parameters used to determine which backend to be used.

    Parameters
    ----------
    qkv_type: Union[torch.Tensor, Float8Tensor], default = `torch.Tensor`
        Type of query/key/value tensors, {`torch.Tensor`, `Float8Tensor`}.
    qkv_dtype: torch.dtype, default = `torch.bfloat16`
        Data type of query/key/value tensors.
    qkv_layout: str, default = "sbh3d"
        Query/key/value tensor memory layout.
    batch_size: int, default = 1
        Batch size.
    num_heads: int, default = 16
        Number of attention heads in the query tensor.
    num_gqa_groups: int, default = 16
        Number of attention heads in key and value tensors.
    max_seqlen_q: int, default = 128
        Maximum sequence length of the query tensor.
    max_seqlen_kv: int, default = 128
        Maximum sequence length of the key and value tensors.
    head_dim_qk: int, default = 64
        The size of each attention head in query and key tensors.
    head_dim_v: int, default = 64
        The size of each attention head in the value tensor.
    attn_mask_type: str, default = `no_mask`
        Attention mask type, {`no_mask`, `padding`, `causal`, `padding_causal`,
        `causal_bottom_right`, `padding_causal_bottom_right`, `arbitrary`}
    window_size: Tuple[int, int], default = None
        Sliding window attention size.
    alibi_slopes_shape: Optional[Union[torch.Size, List]], default = `None`
        Tensor shape of :attr:`alibi_slopes` in `DotProductAttention`.
    core_attention_bias_type: str, default = `no_bias`
        Attention bias type, {`no_bias`, `pre_scale_bias`, `post_scale_bias`, `alibi`}.
    core_attention_bias_shape: str, default = `1hss`
        Attention bias shape, {`1hss`, `b1ss`, `bhss`}.
    core_attention_bias_requires_grad: bool, default = `True`
        Whether attention bias requires gradient.
    pad_between_seqs: bool, default = `False`
        Whether there is padding between sequences in a batch.
        This only applies to `qkv_format=thd`.
    attention_dropout: float, default = 0.0
        Attention dropout.
    context_parallel: bool, default = `False`
        Whether context parallelism is used or not.
    cp_comm_type: str, default = "p2p"
        The communication type of context parallelism.
    deterministic: bool, default = `False`
        Whether to run `DotProductAttention` with determinism or not.
    is_training: bool, default = `True`
        Whether in training mode (`True`) or inference mode (`False`)
    fp8: bool, default = `False`
        Whether `DotProductAttention` is in an `autocast` region.
    fp8_meta: Optional[Dict[str Any]], default = `None`
        The FP8 metadata tensor of `DotProductAttention`.
    inference_params: Optional[InferenceParams], default = `None`
        Inference-related parameters. See InferenceParams for details.
    softmax_type: str, default = "vanilla"
        The type of softmax operation. See DotProductAttention for details.
<<<<<<< HEAD
=======
    return_max_logit: bool, default = `False`
        Whether to output max_logit.
>>>>>>> 70f53666
    """

    qkv_type: Union[torch.Tensor, Float8Tensor] = torch.Tensor
    qkv_dtype: torch.dtype = torch.bfloat16
    qkv_layout: str = "sbh3d"
    batch_size: int = 1
    num_heads: int = 16
    num_gqa_groups: int = 16
    max_seqlen_q: int = 128
    max_seqlen_kv: int = 128
    head_dim_qk: int = 64
    head_dim_v: int = 64
    attn_mask_type: str = "no_mask"
    window_size: Union[Tuple[int, int], None] = None
    alibi_slopes_shape: Union[torch.Size, List, None] = None
    core_attention_bias_type: str = "no_bias"
    core_attention_bias_shape: str = "1hss"
    core_attention_bias_requires_grad: bool = True
    pad_between_seqs: bool = False
    attention_dropout: float = 0.0
    context_parallel: bool = False
    cp_comm_type: str = "p2p"
    deterministic: bool = False
    is_training: bool = True
    fp8: bool = False
    fp8_meta: Union[Dict[str, Any], None] = None
    inference_params: Optional[InferenceParams] = None
    softmax_type: str = "vanilla"
<<<<<<< HEAD
=======
    return_max_logit: bool = False
>>>>>>> 70f53666

    def __eq__(self, other):
        """
        Overwrite dataclass.__eq__ so that only fp8_meta["recipe"] is compared,
        since all other entries of fp8_meta are unused in get_attention_backend.
        """
        if not isinstance(other, self.__class__):
            return NotImplemented
        for field in fields(self):
            fname = field.name
            sf = getattr(self, fname)
            of = getattr(other, fname)
            if fname != "fp8_meta":
                if sf != of:
                    return False
            elif sf.get("recipe", None) != of.get("recipe", None):
                return False
        return True


def get_attention_backend(
    attention_params: AttentionParams = None,
):
    """
    Select the appropriate attention backend/sub-backend based on user input and runtime environment.

    Parameters
    ----------
    See `AttentionParams`.

    Returns
    ----------
    use_flash_attention: bool
        Whether the `FlashAttention` backend has been selected.
    use_fused_attention: bool
        Whether the `FusedAttention` backend has been selected.
    fused_attention_backend: tex.NVTE_Fused_Attn_Backend
        If `use_fused_attention = True`, one of `FusedAttention` three sub-backends, else `None`.
    use_unfused_attention: bool
        Whether the `UnfusedDotProductAttention` backend has been selected.
    available_backends: List[bool]
        All available backends that could support the provided input. A list of Booleans
        in the form of [use_flash_attention, use_fused_attention, use_unfused_attention].
    """
    # NOTE: As part of refactoring attention.py, populating the _attention_backends cache in attention
    # is no longer performed at the end of get_attention_backend(), but the responsibility of doing so
    # is shifted over to the caller of this function
    qkv_type = attention_params.qkv_type
    qkv_dtype = attention_params.qkv_dtype
    qkv_layout = attention_params.qkv_layout
    batch_size = attention_params.batch_size
    num_heads = attention_params.num_heads
    num_gqa_groups = attention_params.num_gqa_groups
    max_seqlen_q = attention_params.max_seqlen_q
    max_seqlen_kv = attention_params.max_seqlen_kv
    head_dim_qk = attention_params.head_dim_qk
    head_dim_v = attention_params.head_dim_v
    attn_mask_type = attention_params.attn_mask_type
    window_size = attention_params.window_size
    alibi_slopes_shape = attention_params.alibi_slopes_shape
    core_attention_bias_type = attention_params.core_attention_bias_type
    core_attention_bias_shape = attention_params.core_attention_bias_shape
    core_attention_bias_requires_grad = attention_params.core_attention_bias_requires_grad
    pad_between_seqs = attention_params.pad_between_seqs
    attention_dropout = attention_params.attention_dropout
    context_parallel = attention_params.context_parallel
    cp_comm_type = attention_params.cp_comm_type
    deterministic = attention_params.deterministic
    is_training = attention_params.is_training
    fp8 = attention_params.fp8
    fp8_meta = attention_params.fp8_meta
    inference_params = attention_params.inference_params
    softmax_type = attention_params.softmax_type
<<<<<<< HEAD
=======
    return_max_logit = attention_params.return_max_logit
>>>>>>> 70f53666

    # Run config
    logger = logging.getLogger("DotProductAttention")
    logger.setLevel(AttentionLogging._log_level)
    if not logger.hasHandlers():
        logger.addHandler(AttentionLogging._stream_handler)
    device_compute_capability = get_device_compute_capability()
    cudnn_version = get_cudnn_version()
    run_config = {
        "transformer_engine_version": te.__version__,
        "compute_capability": "sm"
        + str(10 * device_compute_capability[0] + device_compute_capability[1]),
        "flash_attn_version": (
            str(FlashAttentionUtils.version)
            if FlashAttentionUtils.is_installed
            else "not installed"
        ),
        "flash_attn_3_version": (
            str(FlashAttentionUtils.fa3_version)
            if FlashAttentionUtils.v3_is_installed
            else "not installed"
        ),
        "cudnn_version": ".".join([str(i) for i in cudnn_version]),
    }
    attention_params_dict = {
        field.name: getattr(attention_params, field.name) for field in fields(attention_params)
    }
    run_config.update(attention_params_dict)
    # Add FP8 environment variables to config
    if fp8:
        # all FP8 recipes: 1: (FP8 fwd, FP8 bwd), 0: (FP8 fwd, F16 bwd)
        run_config["NVTE_FP8_DPA_BWD"] = int(os.getenv("NVTE_FP8_DPA_BWD", "1"))
        # Float8CurrentScaling: 1: use F16 O in bwd, 0: use FP8 O in bwd
        run_config["NVTE_DPA_FP8CS_O_in_F16"] = int(os.getenv("NVTE_DPA_FP8CS_O_in_F16", "1"))
        # switch recipe to "F16", "DelayedScaling", or "Float8CurrentScaling"
        _dpa_fp8_recipe = os.getenv("NVTE_DPA_FP8_RECIPE", "")
        run_config["NVTE_DPA_FP8_RECIPE"] = _dpa_fp8_recipe
        if _dpa_fp8_recipe != "":
            # config new recipe if switched
            run_config["NVTE_DPA_FP8_FORMAT"] = os.getenv("NVTE_DPA_FP8_FORMAT", "HYBRID")
            run_config["NVTE_DPA_FP8DS_AMAX_ALGO"] = os.getenv(
                "NVTE_DPA_FP8DS_AMAX_ALGO", "most_recent"
            )
            run_config["NVTE_DPA_FP8DS_AMAX_HISTLEN"] = int(
                os.getenv("NVTE_DPA_FP8DS_AMAX_HISTLEN", "1")
            )
            run_config["NVTE_DPA_FP8DS_REDUCE_AMAX"] = int(
                os.getenv("NVTE_DPA_FP8DS_REDUCE_AMAX", "1")
            )
        # UnfusedDotProductAttention: 1: allow FP8 emulation, 0: do not allow
        run_config["NVTE_UnfusedDPA_Emulate_FP8"] = int(
            os.getenv("NVTE_UnfusedDPA_Emulate_FP8", "0")
        )
    logger.debug("Running with config=%s", run_config)

    # The following sections check if `FlashAttention` supports the provided attention params,
    # regardless of whether FA2 or FA3 is installed. If FA2 or FA3 is not installed but is
    # necessary for performance/functionality, a warning will be issued to prompt users to
    # install an appropriate FA version.
    qkv_format, q_format, _ = get_qkv_format(qkv_layout, inference_params)

    # Filter: Environment variables
    use_flash_attention = int(os.getenv("NVTE_FLASH_ATTN", "1"))
    use_flash_attention_2 = use_flash_attention
    use_flash_attention_3 = use_flash_attention
    flash_attention_backend = None
    use_fused_attention = int(os.getenv("NVTE_FUSED_ATTN", "1"))
    use_unfused_attention = int(os.getenv("NVTE_UNFUSED_ATTN", "1"))
    if not use_flash_attention_2 and FlashAttentionUtils.is_installed:
        logger.debug("Disabling FlashAttention 2 due to NVTE_FLASH_ATTN=0")
    if not use_flash_attention_3 and FlashAttentionUtils.v3_is_installed:
        logger.debug("Disabling FlashAttention 3 due to NVTE_FLASH_ATTN=0")
    if not use_fused_attention:
        logger.debug("Disabling FusedAttention due to NVTE_FUSED_ATTN=0")
    if not use_unfused_attention:
        logger.debug("Disabling UnfusedDotProductAttention due to NVTE_UNFUSED_ATTN=0")

    # Filter: Compute capability
    if device_compute_capability < (8, 0):
        if use_flash_attention_2 and FlashAttentionUtils.is_installed:
            logger.debug("Disabling FlashAttention 2 for compute capability < sm80")
        use_flash_attention_2 = False
        if use_fused_attention:
            logger.debug("Disabling FusedAttention for compute capability < sm80")
            use_fused_attention = False
    if device_compute_capability != (9, 0):
        if use_flash_attention_3 and FlashAttentionUtils.v3_is_installed:
            logger.debug("Disabling FlashAttention 3 for compute capability != sm90")
        use_flash_attention_3 = False

    # Filter: Data type
    if qkv_dtype not in [torch.bfloat16, torch.float16]:
        if use_flash_attention_2 and FlashAttentionUtils.is_installed:
            logger.debug(
                "Disabling FlashAttention 2 for unsupported qkv_dtype = %s. "
                "Supported: qkv_dtype = {torch.bfloat16, torch.float16}. ",
                qkv_dtype,
            )
        use_flash_attention_2 = False
    if qkv_dtype not in [torch.bfloat16, torch.float16, torch.float8_e4m3fn] or qkv_type not in [
        torch.Tensor,
        Float8Tensor,
    ]:
        if use_flash_attention_3 and FlashAttentionUtils.v3_is_installed:
            logger.debug(
                "Disabling FlashAttention 3 for unsupported qkv_dtype = %s, qkv_type = %s. "
                "Supported: qkv_dtype = {torch.bfloat16, torch.float16, torch.float8_e4m3fn}, "
                "qkv_type = {torch.Tensor, Float8Tensor}. ",
                qkv_dtype,
                qkv_type,
            )
        use_flash_attention_3 = False
        if use_fused_attention:
            logger.debug(
                "Disabling FusedAttention for unsupported qkv_dtype = %s, qkv_type = %s. "
                "Supported: qkv_dtype = {torch.bfloat16, torch.float16, torch.float8_e4m3fn}, "
                "qkv_type = {torch.Tensor, Float8Tensor}. ",
                qkv_dtype,
                qkv_type,
            )
            use_fused_attention = False

    # Filter: Execution type
    if fp8 and fp8_meta["recipe"].fp8_dpa:
        if use_flash_attention_2 and FlashAttentionUtils.is_installed:
            logger.debug("Disabling FlashAttention 2 for FP8 attention")
        use_flash_attention_2 = False
        if use_flash_attention_3 and is_training:
            if FlashAttentionUtils.v3_is_installed:
                logger.debug("Disabling FlashAttention 3 for FP8 training")
            use_flash_attention_3 = False
        if use_unfused_attention:
            allow_emulation = os.getenv("NVTE_UnfusedDPA_Emulate_FP8", "0") == "1"
            if not allow_emulation:
                logger.debug("Disabling UnfusedDotProductAttention for FP8 attention")
                use_unfused_attention = False
        fp8_recipe = fp8_meta["recipe"]
        if fp8_meta.get("local_recipes", None) is not None:
            fp8_recipe = fp8_meta["local_recipes"][0]
<<<<<<< HEAD
        if (
            use_fused_attention
            and fp8_recipe.float8_current_scaling()
            and device_compute_capability < (10, 0)
        ):
            logger.debug("Disabling FusedAttention for FP8 current scaling on arch < sm100")
            use_fused_attention = False
=======
        if use_fused_attention and fp8_recipe.float8_current_scaling():
            if device_compute_capability < (10, 0):
                logger.debug("Disabling FusedAttention for FP8 current scaling on arch < sm100")
                use_fused_attention = False
            # TODO(cyanguwa): Modify the min cuDNN version supporting FP8 current scaling
            # determinism for Blackwell
            else:
                if cudnn_version < (9, 14, 0):
                    logger.debug(
                        "Disabling FusedAttention for FP8 current scaling with cuDNN < 9.14.0"
                    )
                    use_fused_attention = False
                else:
                    if deterministic and cudnn_version < (9, 18, 0):
                        logger.debug(
                            "Disabling FusedAttention for FP8 current scaling requiring determinism"
                            " with cuDNN < 9.18.0"
                        )
                        use_fused_attention = False

        if device_compute_capability == (12, 0):
            if use_flash_attention:
                logger.debug(
                    "Disabling FlashAttention as FP8 is not supported"
                    " for compute capability = sm120"
                )
            if use_fused_attention:
                logger.debug(
                    "Disabling FusedAttention as FP8 is not supported"
                    " for compute capability = sm120"
                )
            use_flash_attention = False
            use_fused_attention = False

    # Filter: Return max_logit
    if return_max_logit:
        if use_flash_attention:
            use_flash_attention = False
            logger.debug("Disabling FlashAttention for max_logit")
        if use_fused_attention and qkv_format == "thd":
            use_fused_attention = False
            logger.debug("Disabling FusedAttention for max_logit with qkv_format = thd")
        if fp8 and fp8_meta["recipe"].fp8_dpa:
            use_flash_attention = False
            use_fused_attention = False
            use_unfused_attention = False
            logger.debug("Disabling all backends for max_logit with FP8 attention")
>>>>>>> 70f53666

    # Filter: KV cache
    # backend  | precision      |    KV cache     | architecture | qkv_format    | page_size
    # ---------------------------------------------------------------------------------------
    # Fused    | FP16/BF16      | non-paged/paged | sm80+        | bshd,sbhd,thd | >= 1
    # Flash v2 | FP16/BF16      | non-paged/paged | sm80+        | bshd,sbhd,thd | >= 256
    # Flash v3 | FP16/BF16      | non-paged/paged | sm90         | bshd,sbhd,thd | >= 1
    #          | FP8            | non-paged/paged | sm90         | thd           | >= 1
    # Unfused  | FP32/FP16/BF16 | non-paged/paged | all          | bshd,sbhd,thd | >= 1
    if inference_params is not None:
        # Temporarily disabling fused attention for kv caching for sm89 irrespective of cuDNN version
        # until the cuDNN bug is resolved
        if device_compute_capability == (8, 9):
            logger.debug("Disabling FusedAttention for KV caching for sm89")
            use_fused_attention = False
        if context_parallel:
            logger.debug("Disabling all backends for KV caching with context parallelism")
            use_flash_attention = False
            use_fused_attention = False
            use_unfused_attention = False
        if fp8 and fp8_meta["recipe"].fp8_dpa:
            if fp8_meta["recipe"].fp8_mha:
                logger.debug("Disabling all backends for KV caching with FP8 MHA")
                use_flash_attention = False
                use_fused_attention = False
                use_unfused_attention = False
            if use_flash_attention_3 and q_format != "thd":
                if FlashAttentionUtils.v3_is_installed:
                    logger.debug("Disabling FlashAttention 3 for FP8 KV caching and non-THD")
                use_flash_attention_3 = False
            if use_fused_attention:
                logger.debug("Disabling FusedAttention for FP8 KV caching")
                use_fused_attention = False
        else:
            if q_format == "thd" and pad_between_seqs:
                logger.debug("Disabling all backends for pad_between_seqs = True and KV caching")
                use_flash_attention = False
                use_fused_attention = False
                use_unfused_attention = False
        if inference_params.is_paged:
            if use_flash_attention_2 and inference_params.page_size < 256:
                if FlashAttentionUtils.is_installed:
                    logger.debug("Disabling FlashAttention 2 for page size < 256")
                use_flash_attention_2 = False
            if use_flash_attention_2:
                if not FlashAttentionUtils.is_installed:
                    FlashAttentionUtils.version_required = PkgVersion("2.5")
                elif not FlashAttentionUtils.v2_5_plus:
                    logger.debug(
                        "Disabling FlashAttention 2 as paged attention requires flash-attn 2.5+"
                    )
                    use_flash_attention_2 = False

    # Filter: Head dimension
    if head_dim_qk != head_dim_v:
        if use_flash_attention_2 and FlashAttentionUtils.is_installed:
            logger.debug("Disabling FlashAttention 2 as it does not support MLA.")
            use_flash_attention_2 = False

        qkv_layout_group = qkv_layout.replace("b", "").replace("s", "").replace("t", "")
        if use_fused_attention and qkv_layout_group != "hd_hd_hd":
            logger.debug(
                "Disabling FusedAttention as MLA is not supported with qkv_layout = %s",
                qkv_layout,
            )
            use_fused_attention = False
        if (
            device_compute_capability == (12, 0)
            and (head_dim_qk > 128 or head_dim_qk % 8 != 0)
            and is_training
        ):
            if use_fused_attention:
                logger.debug(
                    "Disabling FusedAttention as MLA for backward pass is not supported for compute"
                    " capability = sm120 for a head_dim_qk > 128 or head_dim_qk %%8 != 0. Found:"
                    " head_dim_qk = %s",
                    head_dim_qk,
                )
            use_fused_attention = False

    if use_flash_attention_2 and (
        head_dim_qk > 256
        or head_dim_qk % 8 != 0
        or (
            head_dim_qk > 192
            and device_compute_capability not in ((8, 0), (9, 0), (10, 0), (12, 0))
        )
    ):
        if FlashAttentionUtils.is_installed:
            logger.debug(
                "Disabling FlashAttention 2 due to unsupported head_dim_qk and head_dim_v. "
                "Supported: head_dim_qk = head_dim_v, head_dim_qk %%8 = 0, "
                "head_dim_qk <= 256 (>192 requires sm80/90/100+). "
                "Found: head_dim_qk = %s, head_dim_v = %s, on sm%s.",
                head_dim_qk,
                head_dim_v,
                ".".join([str(i) for i in device_compute_capability]),
            )
        use_flash_attention_2 = False
    if use_flash_attention_3:

        def _is_fa3_supported(num_heads, num_gqa_groups, head_dim_qk, head_dim_v, qkv_dtype):
            if head_dim_qk > 256 or num_heads % num_gqa_groups != 0:
                return False
            if head_dim_qk != head_dim_v:
                cond1 = 128 < head_dim_qk <= 192
                cond2 = 96 < head_dim_v <= 128
                cond3 = head_dim_qk <= 64 and head_dim_v <= 512
                if not ((cond1 and cond2) or cond3):
                    return False
                if head_dim_v > 256 and qkv_dtype not in (torch.bfloat16, torch.float16):
                    return False
            return True

        if not _is_fa3_supported(num_heads, num_gqa_groups, head_dim_qk, head_dim_v, qkv_dtype):
            if FlashAttentionUtils.v3_is_installed:
                logger.debug(
                    "Disabling FlashAttention 3 due to unsupported num_heads, num_gqa_groups, "
                    "head_dim_qk, head_dim_v or qkv_dtype. "
                    "Supported: head_dim_qk <= 256, and num_heads %% num_gqa_groups = 0, and "
                    "if head_dim_qk is different from head_dim_v, then "
                    "(head_dim_qk must in (128, 192] and head_dim_v in (96, 128]) or "
                    "(head_dim_qk <= 64 and head_dim_v <= 512), and "
                    "if head_dim_qk is different from head_dim_v and head_dim_v > 256, then "
                    "qkv_dtype requires fp16 and bf16 data type. "
                    "Found: num_heads = %s, num_gqa_groups = %s, "
                    "head_dim_qk = %s, head_dim_v = %s and qkv_dtype = %s.",
                    num_heads,
                    num_gqa_groups,
                    head_dim_qk,
                    head_dim_v,
                    qkv_dtype,
                )
            use_flash_attention_3 = False

    # Filter: QKV layout
    if qkv_format == "thd":
        if use_unfused_attention:
            logger.debug("Disabling UnfusedDotProductAttention for qkv_format = thd")
            use_unfused_attention = False
        if pad_between_seqs:
            if (use_flash_attention_2 and FlashAttentionUtils.is_installed) or (
                use_flash_attention_3 and FlashAttentionUtils.v3_is_installed
            ):
                logger.debug(
                    "Disabling FlashAttention for qkv_format = thd when there is "
                    "padding between sequences, i.e. [a, a, PAD, b, b, b, PAD, c, PAD]"
                )
            use_flash_attention = False
        if device_compute_capability == (12, 0):
            if use_fused_attention:
                logger.debug(
                    "Disabling FusedAttention as qkv_format = thd is"
                    " not supported for compute capability = sm120"
                )
            use_fused_attention = False

    # Filter: Dropout
    if attention_dropout != 0.0 and use_flash_attention_3:
        logger.debug("Disabling FlashAttention 3 for dropout")
        use_flash_attention_3 = False

    # Filter: Softmax type
    # context_parallel | softmax_type | supported backends
    # ----------------------------------------------------------------------------------------------------
    # no               | vanilla      | All
    # no               | off-by-one   | FusedAttention, UnfusedDotProductAttention
    # no               | learnable    | FusedAttention, UnfusedDotProductAttention
    # yes              | vanilla      | FusedAttention, FlashAttention
    # yes              | off-by-one   | FusedAttention
    # yes              | learnable    | FusedAttention
    if softmax_type != "vanilla":
        logger.debug("Disabling FlashAttention for softmax_type = %s", softmax_type)
        use_flash_attention = False
        if fp8 and fp8_meta["recipe"].fp8_dpa:
            logger.debug("Disabling FusedAttention for softmax_type = %s in FP8", softmax_type)
            use_fused_attention = False
            logger.debug(
                "Disabling UnfusedDotProductAttention for softmax_type = %s in FP8", softmax_type
            )
            use_unfused_attention = False
        if qkv_format == "thd":
            logger.debug(
                "Disabling FusedAttention for softmax_type = %s and qkv_format = thd", softmax_type
            )
            use_fused_attention = False
            logger.debug(
                "Disabling UnfusedDotProductAttention for softmax_type = %s and qkv_format = thd",
                softmax_type,
            )
            use_unfused_attention = False
        if context_parallel:
            logger.debug(
                "Disabling UnfusedDotProductAttention for context parallelism with softmax_type"
                " = %s",
                softmax_type,
            )
            use_unfused_attention = False
            if cp_comm_type != "a2a":
                logger.debug(
                    "Disabling FusedAttention for context parallelism with softmax_type = %s and"
                    " cp_comm_type = %s",
                    softmax_type,
                    cp_comm_type,
                )
                use_fused_attention = False

    # Filter: Context parallelism
    # qkv_format | attn_mask_type              | attn_bias_type           | supported backends
    # ----------------------------------------------------------------------------------------------------
    # bshd, sbhd | self-attention:             | no_bias, post_scale_bias | FlashAttention, FusedAttention
    #            |     no_mask, causal         |                          |
    #            | cross-attention:            |                          |
    #            |     no_mask                 |                          |
    # thd        | self-attention:             | no_bias                  | FlashAttention, FusedAttention
    #            |     padding, padding_causal |                          | if no padding between sequences,
    #            | cross-attention:            |                          | FusedAttention
    #            |     padding                 |                          | if there is padding between sequences
    # Note: context parallelism requires seq_len % (cp_size * 2) == 0 for each sequence in q, k, v.
    if context_parallel and use_unfused_attention:
        logger.debug(
            "Disabling UnfusedDotProductAttention as it does not support context parallelism"
        )
        use_unfused_attention = False
    if context_parallel and (use_flash_attention_2 or use_flash_attention_3):
        if FlashAttentionUtils.is_installed or FlashAttentionUtils.v3_is_installed:
            if fp8 and fp8_meta["recipe"].fp8_dpa:
                logger.debug(
                    "Disabling FlashAttention as it does not support context parallelism with FP8"
                )
                use_flash_attention = False
            if "bottom_right" in attn_mask_type:
                logger.debug(
                    "Disabling FlashAttention as it does not support context parallelism with"
                    " causal_bottom_right masking"
                )
                use_flash_attention = False
            elif "causal" in attn_mask_type and max_seqlen_q != max_seqlen_kv:
                logger.debug(
                    "Disabling FlashAttention as it does not support context parallelism with"
                    " causal masking for cross-attention"
                )
                use_flash_attention = False
            elif core_attention_bias_type not in ["no_bias", "post_scale_bias"]:
                logger.debug(
                    "Disabling FlashAttention as it does not support context parallelism with bias"
                    " type of %s",
                    core_attention_bias_type,
                )
                use_flash_attention = False
            elif qkv_format == "thd" and core_attention_bias_type != "no_bias":
                logger.debug(
                    "Disabling FlashAttention as it does not support context parallelism with"
                    " attention bias for THD format"
                )
                use_flash_attention = False

    if context_parallel and use_fused_attention:
        if "bottom_right" in attn_mask_type:
            logger.debug(
                "Disabling FusedAttention as it does not support context parallelism with"
                " causal_bottom_right masking"
            )
            use_fused_attention = False
        elif "causal" in attn_mask_type and max_seqlen_q != max_seqlen_kv:
            logger.debug(
                "Disabling FusedAttention as it does not support context parallelism with causal"
                " masking for cross-attention"
            )
            use_fused_attention = False
        elif core_attention_bias_type not in ["no_bias", "post_scale_bias"]:
            logger.debug(
                "Disabling FusedAttention as it does not support context parallelism with bias type"
                " of %s",
                core_attention_bias_type,
            )
            use_fused_attention = False
        elif qkv_format == "thd" and core_attention_bias_type != "no_bias":
            logger.debug(
                "Disabling FusedAttention as it does not support context parallelism with attention"
                " bias for THD format"
            )
            use_fused_attention = False
        elif fp8 and fp8_meta["recipe"].fp8_dpa and head_dim_qk != head_dim_v:
            logger.debug(
                "Disabling FusedAttention as it does not support context parallelism with FP8"
                " MLA attention"
            )
            use_fused_attention = False

    # Filter: Attention mask
    # attn_mask_type              | attention_mask                       | supported backends
    # ----------------------------------------------------------------------------------------
    # no_mask                     | None                                 | All
    # padding                     |                                      | All
    #     self-attention          | One tensor in shape [b, 1, 1, sq]    |
    #     cross-attention         | Tuple of two tensors in shapes       |
    #                             | [b, 1, 1, sq] and [b, 1, 1, skv]     |
    # causal                      | None                                 |
    #     self-attention          |                                      | All
    #     cross-attention         |                                      | FusedAttention, UnfusedDotProductAttention
    # padding_causal              | Same as "padding"                    |
    #     self-attention          |                                      | All
    #     cross-attention         |                                      | FusedAttention, UnfusedDotProductAttention
    # causal_bottom_right         | None                                 | All
    # padding_causal_bottom_right | Same as "padding"                    | All
    # arbitrary                   | One tensor in shape broadcastable to | UnfusedDotProductAttention
    #                             | [b, h, sq, skv]                      |
    if attn_mask_type == "arbitrary":
        if (use_flash_attention_2 and FlashAttentionUtils.is_installed) or (
            use_flash_attention_3 and FlashAttentionUtils.v3_is_installed
        ):
            logger.debug("Disabling FlashAttention for arbitrary mask")
        use_flash_attention = False
        if use_fused_attention:
            logger.debug("Disabling FusedAttention for arbitrary mask")
        use_fused_attention = False
    if (
        (use_flash_attention_2 or use_flash_attention_3)
        and attn_mask_type in ["causal", "padding_causal"]
        and max_seqlen_q != max_seqlen_kv
    ):
        logger.warning(
            "Disabling FlashAttention as it only supports bottom-right-diagonal "
            "causal mask since flash-attn 2.1 (our minimum supported version). See "
            "https://github.com/Dao-AILab/flash-attention#21-change-behavior-of-causal-flag"
        )
        use_flash_attention = False

    # Filter: Sliding window attention
    #    backend                 |      window_size       | diagonal alignment
    # ---------------------------------------------------------------------------------
    # FlashAttention             | (-1, -1) or (>=0, >=0) | bottom right
    # FusedAttention             | (-1,  0) or (>=0, 0)   | top left
    # UnfusedDotProductAttention | (-1, -1) or (>=0, >=0) | both;
    #                            |                        | converts window_size to an 'arbitrary' mask
    if window_size is None:
        window_size = check_set_window_size(attn_mask_type, window_size)
    else:
        if use_fused_attention and (window_size[0] != -1 or window_size[1] not in [-1, 0]):
            if fp8 and (fp8_meta["recipe"].fp8_dpa or fp8_meta["recipe"].fp8_mha):
                logger.debug(
                    "Disabling FusedAttention as it does not support sliding window attention"
                    " for FP8"
                )
                use_fused_attention = False
            elif window_size[1] != 0 or attention_dropout != 0.0:
                logger.debug(
                    "Disabling FusedAttention as it only supports sliding window attention "
                    "with (left, 0) and no dropout"
                )
                use_fused_attention = False
            elif max_seqlen_q > max_seqlen_kv:
                logger.debug(
                    "Disabling FusedAttention as it does not support sliding window attention "
                    "with s_q > s_kv for cross-attention"
                )
                use_fused_attention = False
        if use_flash_attention_2 and (window_size[0] != -1 or window_size[1] not in [-1, 0]):
            if not FlashAttentionUtils.is_installed:
                FlashAttentionUtils.version_required = PkgVersion("2.3")
            elif not FlashAttentionUtils.v2_3_plus:
                logger.debug(
                    "Disabling FlashAttention as sliding window attention requires flash-attn 2.3+"
                )
                use_flash_attention_2 = False

    # Filter: Attention bias
    #    backend                 |      bias types              | ALiBi diagonal alignment
    # ---------------------------------------------------------------------------------
    # FlashAttention             | no_bias, alibi/alibi_slopes  | bottom right
    # FusedAttention             | no_bias, post_scale_bias     |
    #                            | alibi/alibi_slopes           | top left,
    #                            |                              | bottom_right (converts to a 'post_scale_bias' bias)
    # UnfusedDotProductAttention | no_bias, pre/post_scale_bias |
    #                            | alibi/alibi_slopes           | both; converts to a 'post_scale_bias' bias
    if core_attention_bias_type == "alibi":
        if use_flash_attention_3:
            if FlashAttentionUtils.v3_is_installed:
                logger.debug("Disabling FlashAttention 3 for ALiBi")
            use_flash_attention_3 = False
        if use_flash_attention_2:
            if not FlashAttentionUtils.is_installed:
                FlashAttentionUtils.version_required = PkgVersion("2.4")
            elif not FlashAttentionUtils.v2_4_plus:
                logger.debug("Disabling FlashAttention as ALiBi requires flash-attn 2.4+")
                use_flash_attention_2 = False

    if (
        core_attention_bias_type not in ["no_bias", "alibi"]
        or core_attention_bias_shape is not None
    ):
        if (use_flash_attention_2 and FlashAttentionUtils.is_installed) or (
            use_flash_attention_3 and FlashAttentionUtils.v3_is_installed
        ):
            logger.debug("Disabling FlashAttention for pre/post_scale_bias")
        use_flash_attention = False

    fu_core_attention_bias_type = core_attention_bias_type
    fu_core_attention_bias_shape = core_attention_bias_shape
    fu_core_attention_bias_requires_grad = core_attention_bias_requires_grad
    if (
        use_fused_attention
        and core_attention_bias_type == "alibi"
        and (alibi_slopes_shape is not None or max_seqlen_q != max_seqlen_kv)
    ):
        fu_core_attention_bias_type = "post_scale_bias"
        fu_core_attention_bias_requires_grad = False
        if alibi_slopes_shape is None:
            fu_core_attention_bias_shape = "1hss"
        elif len(alibi_slopes_shape) == 1 and alibi_slopes_shape[0] == num_heads:
            fu_core_attention_bias_shape = "1hss"
        elif (
            len(alibi_slopes_shape) == 2
            and alibi_slopes_shape[0] == batch_size
            and alibi_slopes_shape[1] == num_heads
        ):
            fu_core_attention_bias_shape = "bhss"

    if (
        use_fused_attention
        and fu_core_attention_bias_type == "post_scale_bias"
        and fu_core_attention_bias_shape != "1hss"
    ):
        if fu_core_attention_bias_requires_grad:
            # remove this line when cuDNN adds bwd support for
            # [1, 1, s, s], [b, 1, s, s] and [b, h, s, s]
            logger.debug("Disabling FusedAttention for dBias in [1, H, S, S] shape")
            use_fused_attention = False
        else:
            # max512 backend will only support [1, h, s, s]
            os.environ["NVTE_FUSED_ATTN_BACKEND"] = "1"

    # Filter: cuDNN support
    fused_attention_backend = None
    if use_fused_attention:
        q_type = TE_DType[qkv_dtype]
        kv_type = q_type
        if fp8 and fp8_meta["recipe"].fp8_dpa:
            q_type = get_fp8_te_dtype(fp8_meta["recipe"], fprop_tensor=True)
            kv_type = q_type
        fused_attention_backend = tex.get_fused_attn_backend(
            is_training,
            q_type,
            kv_type,
            QKVLayout[qkv_layout],
            AttnBiasType[fu_core_attention_bias_type],
            AttnMaskType[attn_mask_type],
            SoftmaxType[softmax_type],
            attention_dropout,
            num_heads,
            num_gqa_groups,
            max_seqlen_q,
            max_seqlen_kv,
            head_dim_qk,
            head_dim_v,
            window_size[0],
            window_size[1],
            return_max_logit,
        )
        if fused_attention_backend == FusedAttnBackend["No_Backend"]:
            logger.debug("Disabling FusedAttention as no backend supports the provided input")
            use_fused_attention = False
            fused_attention_backend = None
        if (
            use_fused_attention
            and window_size is not None
            and window_size[0] != -1
            and fused_attention_backend != FusedAttnBackend["F16_arbitrary_seqlen"]
        ):
            logger.debug(
                "Disabling FusedAttention as only sub-backend %s does not support "
                "slidng window attention",
                int(fused_attention_backend),
            )
            use_fused_attention = False
            fused_attention_backend = None
        if (
            use_fused_attention
            and fused_attention_backend == FusedAttnBackend["F16_max512_seqlen"]
            and fu_core_attention_bias_type == "post_scale_bias"
            and fu_core_attention_bias_shape != "1hss"
        ):
            logger.debug(
                "Disabling FusedAttention as cuDNN sub-backend 0 only supports post_scale_bias in"
                " [1, H, S, S] shape"
            )
            use_fused_attention = False
            fused_attention_backend = None

    # Filter: Determinism
    # backend                      | deterministic
    # ---------------------------------------------
    # FlashAttention               |
    #     flash-attn >=2.0, <2.4.1 | no
    #     flash-attn >=2.4.1       | yes
    # FusedAttention               |
    #     sub-backend 0            | yes
    #     sub-backend 1            | workspace optimization path and sm90: yes;
    #                              | otherwise: no
    #     sub-backend 2            | no
    # UnfusedDotProductAttention   | yes
    if use_flash_attention_2 and deterministic:
        if not FlashAttentionUtils.is_installed:
            FlashAttentionUtils.version_required = PkgVersion("2.4.1")
        elif not FlashAttentionUtils.v2_4_1_plus:
            logger.warning(
                "Disabling FlashAttention as version <2.4.1 does not support deterministic "
                "execution. To use FlashAttention with deterministic behavior, "
                "please install flash-attn >= 2.4.1."
            )
            use_flash_attention_2 = False
    if use_fused_attention and deterministic:
        if fused_attention_backend == FusedAttnBackend["FP8"] and is_training:
            logger.debug("Disabling FusedAttention for determinism reasons with FP8")
            use_fused_attention = False
            fused_attention_backend = None
        if (
            fused_attention_backend == FusedAttnBackend["F16_arbitrary_seqlen"]
            and is_training
            and (
                device_compute_capability < (9, 0)
                or core_attention_bias_requires_grad
                or cudnn_version < (8, 9, 5)
            )
        ):
            logger.debug("Disabling FusedAttention for determinism reasons with post_scale_bias")
            use_fused_attention = False
            fused_attention_backend = None
        if is_training and device_compute_capability >= (10, 0):
            logger.debug("Disabling FusedAttention for determinism reasons on Blackwell")
            use_fused_attention = False
            fused_attention_backend = None

    # use_flash_attention may have been set above
    use_flash_attention_2 = use_flash_attention and use_flash_attention_2
    use_flash_attention_3 = use_flash_attention and use_flash_attention_3

    # `FusedAttention` and `FlashAttention` are faster backends than `UnfusedDotProductAttention`.
    # When `FusedAttention` does not support the provided attention params, and `FlashAttention`
    # does, we recommend users to install flash-attn if not installed already.
    if not use_fused_attention and _NVTE_FLASH_ATTN:
        if (
            use_flash_attention_3
            and not FlashAttentionUtils.v3_is_installed
            and not FlashAttentionUtils.v3_warning_printed
            and torch.cuda.current_device() == 0
        ):
            logger.warning(
                "flash-attn v3 may provide important feature support or performance improvement."
                " Please install flash-attn v3 by \n%s",
                FlashAttentionUtils.v3_installation_steps,
            )
            FlashAttentionUtils.v3_warning_printed = True
        elif (
            use_flash_attention_2
            and not FlashAttentionUtils.is_installed
            and not FlashAttentionUtils.warning_printed
            and torch.cuda.current_device() == 0
        ):
            logger.warning(
                "flash-attn may provide important feature support or performance improvement."
                " Please install flash-attn %s by pip3 install flash-attn==<version>.",
                _get_supported_versions(
                    FlashAttentionUtils.version_required,
                    FlashAttentionUtils.max_version,
                ),
            )
            FlashAttentionUtils.warning_printed = True
    # All available backends
    if use_flash_attention_2 and not FlashAttentionUtils.is_installed:
        use_flash_attention_2 = False
    if use_flash_attention_3 and not FlashAttentionUtils.v3_is_installed:
        use_flash_attention_3 = False
    use_flash_attention = use_flash_attention_2 or use_flash_attention_3
    available_backends = [use_flash_attention, use_fused_attention, use_unfused_attention]
    if use_flash_attention_2:
        flash_attention_backend = FlashAttentionUtils.version
    if use_flash_attention_3:
        flash_attention_backend = FlashAttentionUtils.fa3_version

    logger.debug(
        "Available backends = {FlashAttention=%s%s, FusedAttention=%s%s,"
        " UnfusedDotProductAttention=%s}",
        bool(available_backends[0]),
        (f" ({str(flash_attention_backend)})" if flash_attention_backend is not None else ""),
        bool(available_backends[1]),
        (
            f" (sub-backend {int(fused_attention_backend)})"
            if fused_attention_backend is not None
            else ""
        ),
        bool(available_backends[2]),
    )

    # Select FusedAttention for performance
    if use_flash_attention and use_fused_attention and device_compute_capability >= (9, 0):
        logger.debug(
            "Disabling FlashAttention to give FusedAttention preference on Hopper+ "
            "for performance reasons"
        )
        use_flash_attention = False

    # Selected backend
    if use_flash_attention:
        use_fused_attention = False
        use_unfused_attention = False
    elif use_fused_attention:
        use_unfused_attention = False
    selected_backend = "NoBackend"
    if use_flash_attention:
        selected_backend = f"FlashAttention ({str(flash_attention_backend)})"
    elif use_fused_attention:
        selected_backend = f"FusedAttention (sub-backend {int(fused_attention_backend)})"
    elif use_unfused_attention:
        selected_backend = "UnfusedDotProductAttention"
    logger.debug("Selected backend = %s", selected_backend)

    return (
        use_flash_attention,
        flash_attention_backend,
        use_fused_attention,
        fused_attention_backend,
        use_unfused_attention,
        available_backends,
    )


@torch.no_grad()
def get_padding_mask(
    batch_size: int,
    cu_seqlens_q: torch.Tensor = None,
    cu_seqlens_kv: torch.Tensor = None,
    max_seqlen_q: int = None,
    max_seqlen_kv: int = None,
    attention_type: str = "self",
):
    """Convert cu_seqlens to attention_mask"""
    assert (
        cu_seqlens_q is not None and max_seqlen_q is not None
    ), "cu_seqlens_q and max_seqlen_q are required for self-attention and cross-attention"
    seqlens_q = cu_seqlens_q[1:] - cu_seqlens_q[:-1]
    attention_mask_q = torch.Tensor([]).to(dtype=torch.bool)
    if attention_type == "cross":
        assert (
            cu_seqlens_kv is not None and max_seqlen_kv is not None
        ), "cu_seqlens_kv and max_seqlen_kv are required for cross-attention"
        seqlens_kv = cu_seqlens_kv[1:] - cu_seqlens_kv[:-1]
        attention_mask_kv = torch.Tensor([]).to(dtype=torch.bool)
    for i in range(batch_size):
        attention_mask_q = torch.cat(
            [
                attention_mask_q,
                torch.Tensor([False] * seqlens_q[i] + [True] * (max_seqlen_q - seqlens_q[i]))
                .to(dtype=torch.bool)
                .unsqueeze(0)
                .unsqueeze(0)
                .unsqueeze(0),
            ],
            dim=0,
        )
        if attention_type == "cross":
            attention_mask_kv = torch.cat(
                [
                    attention_mask_kv,
                    torch.Tensor([False] * seqlens_kv[i] + [True] * (max_seqlen_kv - seqlens_kv[i]))
                    .to(dtype=torch.bool)
                    .unsqueeze(0)
                    .unsqueeze(0)
                    .unsqueeze(0),
                ],
                dim=0,
            )
    attention_mask_q = attention_mask_q.to(device="cuda")
    if attention_type == "self":
        attention_mask = attention_mask_q
    else:
        attention_mask = (
            attention_mask_q,
            attention_mask_kv.to(device="cuda"),
        )
    return attention_mask


@torch.no_grad()
def get_full_mask(
    max_seqlen_q: int,
    max_seqlen_kv: int,
    attn_mask_type: str = "no_mask",
    attention_mask: Union[torch.Tensor, Tuple[torch.Tensor, torch.Tensor]] = None,
    window_size: Tuple[int, int] = None,
    attention_type: str = "self",
    bottom_right_alignment: bool = True,
) -> torch.Tensor:
    """
    Get full attention mask in [..., max_seqlen_q, max_seqlen_kv] shape, based on `attn_mask_type`,
    `attention_mask`, and `window_size`. For sliding window attention, the diagonal alignment depends
    on both `attn_mask_type` and `bottom_right_alignment`, as detailed below.::

       attn_mask_type              output shape                                 diagonal alignment
       --------------------------------------------------------------------------------------------
       no_mask                     [1, 1, max_seqlen_q, max_seqlen_kv]          follow bottom_right_alignment
       causal                      [1, 1, max_seqlen_q, max_seqlen_kv]          always top left
       causal_bottom_right         [1, 1, max_seqlen_q, max_seqlen_kv]          always bottom right
       padding                     [batch_size, 1, max_seqlen_q, max_seqlen_kv] follow bottom_right_alignment
       padding_causal              [batch_size, 1, max_seqlen_q, max_seqlen_kv] always top left
       padding_causal_bottom_right [batch_size, 1, max_seqlen_q, max_seqlen_kv] always bottom right
       arbitrary                   same as attention_mask                       follow bottom_right_alignment

    .. note::

    For "padding_bottom_right" mask, or "padding" mask with `bottom_right_alignment` = True, the bottom right
    diagonal comes from the bottom right corner of the [actual_seqlens_q[i], actual_seqlens_kv[i]] matrix,
    i = 0,...,batch_size-1, not the [max_seqlen_q, max_seqlen_kv] matrix. For example, with max_seqlen_q = 4,
    max_seqlen_kv = 4, attn_mask_type = "padding", attention_type = "cross", and attention_mask = (
    [[False, False,  True, True], [False, False, False, False]],
    [[False, False, False, True], [False,  True,  True,  True]]), the returned full attention mask has [2, 4, 4]
    shape and is,::

      [[[False, False, False, True],
        [False, False, False, True],
        [ True,  True,  True, True],
        [ True,  True,  True, True]],
       [[False,  True,  True, True],
        [False,  True,  True, True],
        [False,  True,  True, True],
        [False,  True,  True, True]]]

    Parameters
    ----------
    max_seqlen_q: int
        Maximum sequence length for queries.
    max_seqlen_kv: int
        Maximum sequence length for keys and values.
    attn_mask_type: str, default = `no_mask`
        Attention mask type, {"`no_mask`", "`padding`", "`causal`", "`padding_causal`",
        "`causal_bottom_right`", "`padding_causal_bottom_right`", "`arbitrary`"}
    attention_mask: Union[torch.Tensor, Tuple[torch.Tensor, torch.Tensor]],
        default = `None`
        Boolean tensor(s) used to mask out attention softmax input. Please see DotProductAttention
        for the requirements of `attention_mask` for different `attn_mask_type`s.
    window_size: Tuple[int, int], default = `None`
        Sliding window size for local attention, where query at position i attends to keys
        in [i + seqlen_k - seqlen_q - window_size[0], i + seqlen_k - seqlen_q
        + window_size[1]] inclusive. Special cases (-1, -1) and (-1, 0) mean no sliding
        window and causal mask specifically. Both `causal` and `causal_bottom_right` masks
        map to `window_size = (-1, 0)` and Transformer Engine distinguishes them based on
        `attn_mask_type`.
    attention_type: str, default = "self"
        Attention type, {"self", "cross"}
    bottom_right_alignment: bool, default = `True`
        Whether to align the diagonal of the sliding window attention to the bottom right (`True`)
        or top left (`False`) corner of the softmax matrix. Ignored if `attn_mask_type` explicitly
        specifies "causal" or "causal_bottom_right".

    Returns
    ----------
    attn_mask_type: str
        For sliding window attention (>=0, >0), "arbitrary"; otherwise, the same as input `attn_mask_type`
    attention_mask: torch.Tensor
        The full attention mask based on `attn_mask_type`, `attention_mask` and `window_size`
    actual_seqlens_q: torch.Tensor
        For padding masks, the actual sequence lengths for queries, in shape [batch_size].
        For other masks, `None`.
    actual_seqlens_kv: Optional[torch.Tensor], default = `None`
        For padding masks, the actual sequence lengths for keys and values, in shape [batch_size].
        For other masks, `None`.
    """
    # perform basic checks
    change_type = window_size is not None and (
        window_size[0] != -1 or window_size[1] not in [-1, 0]
    )
    if window_size is None:
        window_size = (-1, -1)
    if "causal" in attn_mask_type:
        window_size = (window_size[0], 0)
    window_size = (
        max_seqlen_kv if window_size[0] == -1 else window_size[0],
        max_seqlen_q if window_size[1] == -1 else window_size[1],
    )

    # apply padding mask
    actual_seqlens_q = None
    actual_seqlens_kv = None
    if "padding" in attn_mask_type:
        if attention_type == "self":
            attention_mask = torch.logical_or(
                attention_mask.squeeze(1).unsqueeze(3), attention_mask
            )
        else:
            attention_mask = torch.logical_or(
                attention_mask[0].squeeze(1).unsqueeze(3), attention_mask[1]
            )
        m = attention_mask.logical_not()
        actual_seqlens_q = m[:, 0, :, 0].sum(dim=1)
        actual_seqlens_kv = m[:, 0, 0, :].sum(dim=1)

    # apply SWA mask
    mask = torch.arange(max_seqlen_q, dtype=torch.int32, device="cuda").view(
        1, 1, max_seqlen_q, 1
    ) - torch.arange(max_seqlen_kv, dtype=torch.int32, device="cuda").view(1, 1, 1, max_seqlen_kv)
    swa_left = None
    swa_right = None
    if attn_mask_type == "causal_bottom_right" or (
        attn_mask_type in ["no_mask", "arbitrary"] and bottom_right_alignment
    ):
        swa_left = mask + max_seqlen_kv - max_seqlen_q - window_size[0]
        swa_right = mask + max_seqlen_kv - max_seqlen_q + window_size[1]
    elif attn_mask_type in ["causal", "padding_causal"] or (
        attn_mask_type in ["no_mask", "padding", "arbitrary"] and not bottom_right_alignment
    ):
        swa_left = mask - window_size[0]
        swa_right = mask + window_size[1]
    elif attn_mask_type == "padding_causal_bottom_right" or (
        attn_mask_type == "padding" and bottom_right_alignment
    ):
        batch_size = attention_mask.shape[0]
        swa_left = mask.expand(batch_size, 1, max_seqlen_q, max_seqlen_kv) + (
            actual_seqlens_kv - actual_seqlens_q - window_size[0]
        ).view(batch_size, 1, 1, 1)
        swa_right = mask.expand(batch_size, 1, max_seqlen_q, max_seqlen_kv) + (
            actual_seqlens_kv - actual_seqlens_q + window_size[1]
        ).view(batch_size, 1, 1, 1)
    swa_mask = torch.logical_not((swa_left <= 0) & ~(swa_right < 0))
    if attention_mask is not None:
        attention_mask = torch.logical_or(swa_mask, attention_mask)
    else:
        attention_mask = swa_mask

    # change mask type
    if change_type:
        attn_mask_type = "arbitrary"

    return attn_mask_type, attention_mask, actual_seqlens_q, actual_seqlens_kv


@torch.no_grad()
def get_alibi(
    _alibi_cache: Dict[str, Any],
    num_heads: int,
    max_seqlen_q: int,
    max_seqlen_kv: int,
    actual_seqlens_q: Optional[torch.Tensor] = None,
    actual_seqlens_kv: Optional[torch.Tensor] = None,
    alibi_slopes: Optional[torch.Tensor] = None,
    bias_dtype: Optional[torch.dtype] = None,
    bottom_right_alignment: bool = True,
) -> Tuple[torch.Tensor, torch.Tensor]:
    """
    Parameters
    ----------
    num_heads: int
        Number of heads.
    max_seqlen_q: int
        Maximum sequence length for queries.
    max_seqlen_kv: int
        Maximum sequence length for keys and values.
    actual_seqlens_q: Optional[torch.Tensor], default = `None`
        Actual sequence lengths for queries, in shape [batch_size].
    actual_seqlens_kv: Optional[torch.Tensor], default = `None`
        Actual sequence lengths for keys and values, in shape [batch_size].
    alibi_slopes: Optional[torch.Tensor], default = `None`
        Custom ALiBi slopes, FP32, CUDA tensor, in shape [num_heads] or [batch_size, num_heads].
    bias_dtype: Optional[torch.dtype], default = `None`
        Dtype of the generated ALiBi bias. If None, use torch.float32.
    bottom_right_alignment: bool, default = `True`
        Whether to align the diagonal of the ALiBi bias to the bottom right corner of
        the matrix (`True`) or top left (`False`).

    Returns
    ----------
    alibi_slopes: torch.Tensor
        ALiBi slopes in FP32 and shape [num_heads] or [batch_size, num_heads].
    alibi_bias: torch.Tensor
        ALiBi bias in FP32 or `bias_dtype`. Its shape is
        (1) [1, num_heads, max_seqlen_q, max_seqlen_kv] if `alibi_slopes` is in [num_heads] shape,
        and `actual_seqlens_q` and `actual_seqlens_kv` are `None`; or
        (2) [batch_size, num_heads, max_seqlen_q, max_seqlen_kv] if `alibi_slopes` is in
        [batch_size, num_heads] shape, or, if `alibi_slopes` is in [num_heads] shape and
        `actual_seqlens_q` and `actual_seqlens_kv` are not `None`.
    """
    # NOTE: As part of refactoring attention.py, get_alibi() now receives the alibi cache from the caller
    # as an additional input arg
    if _alibi_cache["_alibi_slopes_require_update"]:
        if alibi_slopes is not None:
            _alibi_cache["_alibi_slopes"] = alibi_slopes
        else:
            n = 2 ** math.floor(math.log2(num_heads))
            m_0 = 2.0 ** (-8.0 / n)
            m = torch.pow(m_0, torch.arange(1, 1 + n))

            if n < num_heads:
                m_hat_0 = 2.0 ** (-4.0 / n)
                m_hat = torch.pow(m_hat_0, torch.arange(1, 1 + 2 * (num_heads - n), 2))
                m = torch.cat([m, m_hat])

            _alibi_cache["_alibi_slopes"] = m.to(dtype=torch.float32, device="cuda")
        _alibi_cache["_num_heads"] = num_heads
        _alibi_cache["_alibi_slopes_require_update"] = False

    if _alibi_cache["_alibi_bias_require_update"]:
        assert _alibi_cache["_alibi_slopes"] is not None, "ALiBi slopes can not be None!"
        if _alibi_cache["_alibi_slopes"].dim() == 1:
            slopes_shape = torch.Size([1, _alibi_cache["_alibi_slopes"].shape[0], 1, 1])
        elif _alibi_cache["_alibi_slopes"].dim() == 2:
            slopes_shape = torch.Size([*_alibi_cache["_alibi_slopes"].shape[:], 1, 1])
        else:
            raise ValueError("ALiBi slopes cannot exceed 2 dimensions.")

        bias = torch.arange(max_seqlen_q, dtype=torch.int32, device="cuda").view(
            1, 1, max_seqlen_q, 1
        ) - torch.arange(max_seqlen_kv, dtype=torch.int32, device="cuda").view(
            1, 1, 1, max_seqlen_kv
        )
        if actual_seqlens_q is None and actual_seqlens_kv is None:
            if bottom_right_alignment:
                bias = bias + max_seqlen_kv - max_seqlen_q
        elif actual_seqlens_q is not None and actual_seqlens_kv is not None:
            batch_size = actual_seqlens_q.shape[0]
            bias = bias.expand(batch_size, 1, max_seqlen_q, max_seqlen_kv)
            if bottom_right_alignment:
                bias = bias + (actual_seqlens_kv - actual_seqlens_q).view(batch_size, 1, 1, 1)
        else:
            assert (
                False
            ), "actual_seqlens_q and actual_seqlens_kv need to be both None or torch.Tensors!"
        bias = bias.abs().mul(-1)
        bias = bias * _alibi_cache["_alibi_slopes"].view(slopes_shape)
        _alibi_cache["_max_seqlen_q"], _alibi_cache["_max_seqlen_kv"] = max_seqlen_q, max_seqlen_kv
        _alibi_cache["_bottom_right_alignment"] = bottom_right_alignment
        bias_dtype = torch.float32 if bias_dtype is None else bias_dtype
        _alibi_cache["_alibi_bias"] = bias.contiguous().to(dtype=bias_dtype, device="cuda")
        _alibi_cache["_alibi_bias_require_update"] = False

    return _alibi_cache["_alibi_slopes"], _alibi_cache["_alibi_bias"]


def get_cu_seqlens(mask: torch.Tensor) -> torch.Tensor:
    """
    Given a padding mask of shape [batch_size, 1, 1, max_seqlen], returns an int32
    tensor of shape [batch_size + 1] containing the cumulative sequence lengths of
    the samples in a batch.
    """
    mask = mask.squeeze(1).squeeze(1)
    reduced_mask = mask.logical_not().sum(dim=1)
    cu_seqlens = reduced_mask.cumsum(dim=0).to(torch.int32)
    zero = torch.zeros(1, dtype=torch.int32, device="cuda")
    cu_seqlens = torch.cat((zero, cu_seqlens))

    return cu_seqlens


def get_cu_seqlens_and_indices(mask: torch.Tensor) -> Tuple[torch.Tensor, torch.Tensor]:
    """
    Given a padding mask of shape [batch_size, 1, 1, max_seqlen], returns an int32
    tensor of shape [batch_size + 1] containing the cumulative sequence lengths of
    the samples in a batch, and another int32 tensor of shape [batch_size * max_seqlen, 1, 1]
    containing the indices for the valid tokens.
    """
    mask = mask.squeeze(1).squeeze(1)
    bs, seqlen = mask.shape

    reduced_mask = mask.logical_not().sum(dim=1)
    cu_seqlens = reduced_mask.cumsum(dim=0).to(torch.int32)
    zero = torch.zeros(1, dtype=torch.int32, device="cuda")
    cu_seqlens = torch.cat((zero, cu_seqlens))

    mask = mask.reshape(-1)
    indices = mask.logical_not().nonzero()
    indices = indices.unsqueeze(-1)

    num_nonzeros = indices.shape[0]
    pad_amount = bs * seqlen - num_nonzeros
    indices = F.pad(
        input=indices, pad=(0, 0, 0, 0, 0, pad_amount), mode="constant", value=float(bs * seqlen)
    )

    return cu_seqlens, indices


def get_indices(max_seqlen: int, cu_seqlens: torch.Tensor) -> torch.Tensor:
    """
    Given max_seqlen and cu_seqlens of shape [batch_size + 1], returns an int32
    tensor of shape [batch_size * max_seqlen, 1, 1] containing the indices for
    the valid tokens in a batch.
    """
    bs = len(cu_seqlens) - 1
    seqlens = cu_seqlens[1:] - cu_seqlens[:-1]
    indices = [i * max_seqlen + ii for i, j in enumerate(seqlens) for ii in range(j)]
    indices = torch.Tensor(indices).unsqueeze(1).unsqueeze(1).to(dtype=torch.int64, device="cuda")

    num_nonzeros = indices.shape[0]
    pad_amount = bs * max_seqlen - num_nonzeros
    indices = F.pad(
        input=indices,
        pad=(0, 0, 0, 0, 0, pad_amount),
        mode="constant",
        value=float(bs * max_seqlen),
    )

    return indices


def get_full_cu_seqlens(
    batch_size: int,
    max_seqlen: int,
    device: torch.device,
) -> torch.Tensor:
    """Cumulative sequence lengths in full data batch

    All sequences in batch have the maximum sequence length.

    """
    global _cu_seqlens_cache

    def _get_cu_seqlens(batch_size, max_seqlen, device):
        return torch.arange(
            0,
            (batch_size + 1) * max_seqlen,
            step=max_seqlen,
            dtype=torch.int32,
            device=device,
        )

    if is_in_onnx_export_mode():
        return _get_cu_seqlens(batch_size, max_seqlen, device)
    if (batch_size, max_seqlen) not in _cu_seqlens_cache:
        _cu_seqlens_cache[(batch_size, max_seqlen)] = _get_cu_seqlens(
            batch_size, max_seqlen, device
        )
    return _cu_seqlens_cache[(batch_size, max_seqlen)]


@jit_fuser
def _pack_tensor(
    indices: torch.Tensor,
    tensor: torch.Tensor,
) -> torch.Tensor:
    """
    Packs the given tensor using the `indices`.
    """
    padding_indice = torch.zeros(
        1, tensor.shape[1], tensor.shape[2], dtype=tensor.dtype, device=tensor.device
    )
    indices = indices.repeat(1, tensor.shape[1], tensor.shape[2])
    if isinstance(tensor, Float8Tensor):
        tensor_data = torch.cat((tensor._data, padding_indice), dim=0)
        gathered_data = torch.gather(tensor_data, 0, indices)

        packed = Float8Tensor.make_like(tensor, data=gathered_data, shape=gathered_data.shape)
    else:
        tensor = torch.cat((tensor, padding_indice), dim=0)

        packed = torch.gather(tensor, 0, indices)
    return packed


@jit_fuser
def _pack_2_tensors(
    indices: torch.Tensor,
    t1: torch.Tensor,
    t2: torch.Tensor,
) -> Tuple[torch.Tensor, torch.Tensor]:
    """
    Packs the given 2 tensors using the `indices`.
    """
    t1_packed = _pack_tensor(indices, t1)
    t2_packed = _pack_tensor(indices, t2)
    return t1_packed, t2_packed


@jit_fuser
def _pack_3_tensors(
    indices: torch.Tensor,
    t1: torch.Tensor,
    t2: torch.Tensor,
    t3: torch.Tensor,
) -> Tuple[torch.Tensor, torch.Tensor, torch.Tensor]:
    """
    Packs the given 3 tensors using the `indices`.
    """
    t1_packed = _pack_tensor(indices, t1)
    t2_packed = _pack_tensor(indices, t2)
    t3_packed = _pack_tensor(indices, t3)
    return t1_packed, t2_packed, t3_packed


@jit_fuser
def _unpack_tensor(
    indices: torch.Tensor,
    dim0: int,
    tensor: torch.Tensor,
) -> torch.Tensor:
    """
    Inverse of `_pack_tensor`.
    """
    indices = indices.repeat(1, tensor.shape[1], tensor.shape[2])
    unpacked = torch.zeros(
        dim0 + 1, tensor.shape[1], tensor.shape[2], dtype=tensor.dtype, device=tensor.device
    )
    if isinstance(tensor, Float8Tensor):
        unpacked.scatter_(0, indices, tensor._data)
        unpacked_data = unpacked[0:-1, :, :]
        unpacked = Float8Tensor.make_like(tensor, data=unpacked_data, shape=unpacked_data.shape)
    else:
        unpacked.scatter_(0, indices, tensor)
        unpacked = unpacked[0:-1, :, :]
    return unpacked


@jit_fuser
def _unpack_2_tensors(
    indices: torch.Tensor,
    dim0: int,
    t1: torch.Tensor,
    t2: torch.Tensor,
) -> Tuple[torch.Tensor, torch.Tensor]:
    """
    Inverse of `_pack_2_tensors`.
    """
    t1_unpacked = _unpack_tensor(indices, dim0, t1)
    t2_unpacked = _unpack_tensor(indices, dim0, t2)
    return t1_unpacked, t2_unpacked


@jit_fuser
def _unpack_3_tensors(
    indices: torch.Tensor,
    dim0: int,
    t1: torch.Tensor,
    t2: torch.Tensor,
    t3: torch.Tensor,
) -> Tuple[torch.Tensor, torch.Tensor, torch.Tensor]:
    """
    Inverse of `_pack_3_tensors`.
    """
    t1_unpacked = _unpack_tensor(indices, dim0, t1)
    t2_unpacked = _unpack_tensor(indices, dim0, t2)
    t3_unpacked = _unpack_tensor(indices, dim0, t3)
    return t1_unpacked, t2_unpacked, t3_unpacked


class PackTensors(torch.autograd.Function):
    """
    Autograd function to pack a tensor.
    """

    @staticmethod
    def forward(
        ctx, indices: torch.Tensor, *tensors: Tuple[torch.Tensor, ...]
    ) -> Union[Tuple[torch.Tensor, ...], torch.Tensor]:
        # pylint: disable=missing-function-docstring
        assert 1 <= len(tensors) <= 3, f"Packing {len(tensors)} tensors not supported."
        ctx.save_for_backward(indices)
        ctx.dim0 = tensors[0].shape[0]
        if len(tensors) == 1:
            return _pack_tensor(indices, *tensors)
        if len(tensors) == 2:
            return _pack_2_tensors(indices, *tensors)
        return _pack_3_tensors(indices, *tensors)

    @staticmethod
    def backward(ctx, *grad_outputs: Tuple[torch.Tensor, ...]):
        # pylint: disable=missing-function-docstring
        (indices,) = ctx.saved_tensors
        if len(grad_outputs) == 1:
            return None, _unpack_tensor(indices, ctx.dim0, *grad_outputs)
        if len(grad_outputs) == 2:
            return None, *_unpack_2_tensors(indices, ctx.dim0, *grad_outputs)
        return None, *_unpack_3_tensors(indices, ctx.dim0, *grad_outputs)


class UnpackTensor(torch.autograd.Function):
    """
    Autograd function to unpack a tensor.
    """

    @staticmethod
    def forward(
        ctx,
        indices: torch.Tensor,
        dim0: int,
        tensor: torch.Tensor,
    ) -> torch.Tensor:
        # pylint: disable=missing-function-docstring
        ctx.save_for_backward(indices)
        return _unpack_tensor(indices, dim0, tensor)

    @staticmethod
    def backward(ctx, grad_output):
        # pylint: disable=missing-function-docstring
        (indices,) = ctx.saved_tensors
        return None, None, _pack_tensor(indices, grad_output)


class ConvertTHDtoBSHD(torch.autograd.Function):
    """
    Convert a tensor from qkv_format = thd to qkv_format = bshd.
    """

    @staticmethod
    def forward(ctx, thd_tensor, cu_seqlens, max_seqlen):
        # pylint: disable=missing-function-docstring
        batch_size = cu_seqlens.shape[0] - 1
        if not thd_tensor.is_contiguous():
            thd_tensor = thd_tensor.contiguous()
        bshd_tensor = tex.convert_thd_to_bshd(
            thd_tensor,
            cu_seqlens,
            batch_size,
            max_seqlen,
        )
        ctx.save_for_backward(cu_seqlens)
        ctx.num_tokens = thd_tensor.shape[0]
        return bshd_tensor

    @staticmethod
    def backward(ctx, bshd_tensor):
        # pylint: disable=missing-function-docstring
        (cu_seqlens,) = ctx.saved_tensors
        if not bshd_tensor.is_contiguous():
            bshd_tensor = bshd_tensor.contiguous()
        thd_tensor = tex.convert_bshd_to_thd(
            bshd_tensor,
            cu_seqlens,
            ctx.num_tokens,
        )
        return thd_tensor, None, None


class ConvertBSHDtoTHD(torch.autograd.Function):
    """
    Convert a tensor from qkv_format = bshd to qkv_format = thd.
    """

    @staticmethod
    def forward(ctx, bshd_tensor, cu_seqlens):
        # pylint: disable=missing-function-docstring
        num_tokens = cu_seqlens[-1]
        max_seqlen = bshd_tensor.shape[1]
        if not bshd_tensor.is_contiguous():
            bshd_tensor = bshd_tensor.contiguous()
        thd_tensor = tex.convert_bshd_to_thd(
            bshd_tensor,
            cu_seqlens,
            num_tokens,
        )
        ctx.save_for_backward(cu_seqlens)
        ctx.max_seqlen = max_seqlen
        return thd_tensor

    @staticmethod
    def backward(ctx, thd_tensor):
        # pylint: disable=missing-function-docstring
        (cu_seqlens,) = ctx.saved_tensors
        batch_size = cu_seqlens.shape[0] - 1
        if not thd_tensor.is_contiguous():
            thd_tensor = thd_tensor.contiguous()
        bshd_tensor = tex.convert_thd_to_bshd(
            thd_tensor,
            cu_seqlens,
            batch_size,
            ctx.max_seqlen,
        )
        return bshd_tensor, None


def get_qkv_format(
    qkv_layout: str = "bshd_bshd_bshd",
    inference_params: InferenceParams = None,
) -> str:
    """Get qkv format.

    Parameters
    ----------
    qkv_layout: str
       Memory layout of `q`, `k` and `v`. See get_qkv_layout() for more details.
    inference_params: InferenceParams, default = `None`
        InferenceParams related to KV caching.

    Returns
    ----------
    qkv_format: str, default = `sbhd`
        Dimension format for `q`, `k` and `v`, {`sbhd`, `bshd`, `thd`}.
    q_format: str
        Format of the `q` tensor, {`bshd`, `sbhd`, `thd`}.
    kv_format: str
        Format of the `k` and `v` tensors, {`bshd`, `sbhd`, `thd`}.
    """
    splited = qkv_layout.replace("paged_kv_", "").split("_")
    if inference_params is not None:
        q_format = "".join([i for i in splited[0] if i.isalpha()])
        kv_format = "".join([i for i in splited[1] if i.isalpha()])
        qkv_format = q_format + "_2" + kv_format if q_format != kv_format else q_format
    else:
        qkv_format = "".join([i for i in splited[0] if i.isalpha()])
        q_format = qkv_format
        kv_format = qkv_format
    return qkv_format, q_format, kv_format


def get_qkv_layout(
    q: torch.Tensor,
    k: torch.Tensor,
    v: torch.Tensor,
    qkv_format: str = "sbhd",
    inference_params: InferenceParams = None,
) -> str:
    """Get qkv layout.

    Parameters
    ----------
    q: torch.Tensor
        Query tensor.
    k: torch.Tensor
        Key tensor.
    v: torch.Tensor
        Value tensor.
    qkv_format: str, default = `sbhd`
        Dimension format for `q`, `k` and `v`, {`sbhd`, `bshd`, `thd`}. `s` stands for
        the sequence length dimension, `b` batch size, `h` the number of attention heads,
        `d` head size, and `t` the total number of tokens in a batch, i.e.
        `t = sum(s_i) for i = 0...b-1`.
    inference_params: InferenceParams, default = `None`
        InferenceParams related to KV caching.

    Returns
    ----------
    qkv_layout: str
       Memory layout of `q`, `k` and `v`. Each `qkv_layout` maps to a pair of `q_format` and
       `kv_format` in {`bshd`, `sbhd`, `thd`}. The `paged_kv_` prefix is used to indicate that
       paged KV caching is in play. A few examples of the layouts are as follows.

       (1) `sb3hd` means `q`, `k`, `v` are created as one chunk of memory and that they are
       interleaved in the `2`nd dimension. (2) `sbhd_sbh2d` means `q` and `kv` are created in
       two chunks and that `q` itself is contiguous and `k`, `v` are interleaved with each other
       in the `3`rd dimension, `k = kv[:,:,:,0,:]` and `v = kv[:,:,:,1,:]`. `q_format` and
       `kv_format` in this case are still both `sbhd`. (3) `paged_kv_thd_bshd_bshd` means `q` is
       created in `thd` and `k`, `v` are in `sbhd`. This is likely due to the cache format in
       paged KV caching.

       Mapping:
       `sbhd`: {`sb3hd`, `sbh3d`, `sbhd_sb2hd`, `sbhd_sbh2d`, `sbhd_sbhd_sbhd`, `paged_kv_sbhd_sbhd_sbhd`}
       `bshd`: {`bs3hd`, `bsh3d`, `bshd_bs2hd`, `bshd_bsh2d`, `bshd_bshd_bshd`, `paged_kv_bshd_bshd_bshd`}
       `thd` : {`t3hd`, `th3d`, `thd_t2hd`, `thd_th2d`, `thd_thd_thd`}
       `sbhd_2bshd`: {`sbhd_bshd_bshd`, `paged_kv_sbhd_bshd_bshd`}
       `bshd_2sbhd`: {`bshd_sbhd_sbhd`, `paged_kv_bshd_sbhd_sbhd`}
       `thd_2bshd`: {`thd_bshd_bshd`, `paged_kv_thd_bshd_bshd`}
       `thd_2sbhd`: {`thd_sbhd_sbhd`, `paged_kv_thd_sbhd_sbhd`}

    q: torch.Tensor
        Query tensor. It may be different from input `q` as we try to fit tensors to
        a supported layout.
    k: torch.Tensor
        Key tensor. It may be different from input `k` as we try to fit tensors to
        a supported layout.
    v: torch.Tensor
        Value tensor. It may be different from input `v` as we try to fit tensors to
        a supported layout.
    q_format: str
        Format of the query tensor, {`bshd`, `sbhd`, `thd`}.
    kv_format: str
        Format of the key and value tensors, {`bshd`, `sbhd`, `thd`}.
    """

    check_last_dim_contiguous = all(x.stride(-1) == 1 for x in [q, k, v])
    assert check_last_dim_contiguous, "q, k and v must have stride 1 in their last dimension!"
    if "_2" in qkv_format:
        q_format, kv_format = qkv_format.split("_2")
        is_same_q_kv_format = False
    else:
        q_format = qkv_format
        kv_format = qkv_format
        is_same_q_kv_format = True

    def run_iteratively(q, k, v):
        # check data pointers
        if is_in_onnx_export_mode():
            check_ptrs_qkv = False
            check_ptrs_qk = False
            check_ptrs_kv = False
        else:
            data_ptr = q.untyped_storage().data_ptr()
            check_ptrs_qkv = all(x.untyped_storage().data_ptr() == data_ptr for x in [q, k, v])
            check_ptrs_qk = all(x.untyped_storage().data_ptr() == data_ptr for x in [q, k])
            data_ptr = k.untyped_storage().data_ptr()
            check_ptrs_kv = all(x.untyped_storage().data_ptr() == data_ptr for x in [k, v])

        # check tensor shapes
        shape = q.shape
        check_shapes_qkv = all(shape == x.shape for x in [q, k, v])
        shape = k.shape
        check_shapes_kv = shape[:-1] == v.shape[:-1]

        # check tensor strides
        stride = q.stride()
        check_strides_qkv = all(stride == x.stride() for x in [q, k, v])
        check_strides_kv = tuple(sk / k.shape[-1] for sk in k.stride()[:-1]) == tuple(
            sv / v.shape[-1] for sv in v.stride()[:-1]
        )

        # check tensor offsets for h3d and 3hd layouts
        prod_h_d = q.shape[-1] * q.shape[-2]
        check_3hd_offsets = all(x.storage_offset() == i * prod_h_d for i, x in enumerate([q, k, v]))
        check_h3d_offsets = all(
            x.storage_offset() == i * q.shape[-1] for i, x in enumerate([q, k, v])
        )

        # check tensor offsets for hd_h2d and hd_2hd layouts
        prod_all_dims = [np.prod(x.shape) for x in [q, k]]
        offset = prod_all_dims[0] if check_ptrs_qkv else 0
        prod_h_d = k.shape[-1] * k.shape[-2]
        check_2hd_offsets = all(
            x.storage_offset() == (offset + i * prod_h_d) for i, x in enumerate([k, v])
        )
        check_h2d_offsets = all(
            x.storage_offset() == (offset + i * k.shape[-1]) for i, x in enumerate([k, v])
        )

        # check tensor offsets for hd_hd_hd layouts
        check_hd_offsets_qkv = (
            all(x.storage_offset() == sum(prod_all_dims[:i]) for i, x in enumerate([q, k, v]))
            if check_ptrs_qkv
            else all(x.storage_offset() == 0 for i, x in enumerate([q, k, v]))
        )
        check_hd_offsets_qk = (
            all(x.storage_offset() == sum(prod_all_dims[:i]) for i, x in enumerate([q, k]))
            if not check_ptrs_qkv and check_ptrs_qk
            else all(x.storage_offset() == 0 for i, x in enumerate([q, k]))
        )
        check_hd_offsets_kv = (
            all(x.storage_offset() == sum(prod_all_dims[1 : i + 1]) for i, x in enumerate([k, v]))
            if not check_ptrs_qkv and check_ptrs_kv
            else all(x.storage_offset() == 0 for i, x in enumerate([k, v]))
        )

        if check_ptrs_qkv and check_strides_qkv and check_shapes_qkv and check_3hd_offsets:
            # sb3hd, bs3hd, t3hd
            # one chunk of memory, qkv, with q, k, v interleaved at dim=-3 in qkv
            qkv_layout = qkv_format[:-2] + "3" + qkv_format[-2:]
        elif check_ptrs_qkv and check_strides_qkv and check_shapes_qkv and check_h3d_offsets:
            # sbh3d, bsh3d, th3d
            # one chunk of memory, qkv, with q, k, v interleaved at dim=-2 in qkv
            qkv_layout = qkv_format[:-1] + "3" + qkv_format[-1:]
        elif check_ptrs_kv and check_strides_kv and check_shapes_kv and check_2hd_offsets:
            # sbhd_sb2hd, bshd_bs2hd, thd_t2hd
            # two chunks of memory, q and kv, with k, v interleaved at dim=-3 in kv
            # q and kv may be disjoint or consecutive in memory, and when consecutive, they may
            # have the same data pointer, i.e. check_ptrs_qkv=True
            qkv_layout = qkv_format + "_" + qkv_format[:-2] + "2" + qkv_format[-2:]
        elif check_ptrs_kv and check_strides_kv and check_shapes_kv and check_h2d_offsets:
            # sbhd_sbh2d, bshd_bsh2d, thd_th2d
            # two chunks of memory, q and kv, with k, v interleaved at dim=-2 in kv
            # q and kv may be disjoint or consecutive in memory, and when consecutive, they may
            # have the same data pointer, i.e. check_ptrs_qkv=True
            qkv_layout = qkv_format + "_" + qkv_format[:-1] + "2" + qkv_format[-1:]
        elif (
            check_strides_kv
            and check_shapes_kv
            and (check_hd_offsets_qkv or check_hd_offsets_kv or check_hd_offsets_qk)
        ):
            # sbhd_sbhd_sbhd, bshd_bshd_bshd, thd_thd_thd
            # three chunks of memory, q, k and v, which may be disjoint or consecutive, and
            # when consecutive, they may have the same data pointer, i.e. check_ptrs_qkv=True or
            # check_ptrs_qk=True or check_ptrs_kv=True
            if is_same_q_kv_format:
                qkv_layout = "_".join(list([qkv_format]) * 3)
            else:
                qkv_layout = q_format + "_" + kv_format + "_" + kv_format
        else:
            qkv_layout = "not_supported"

        return qkv_layout

    if not is_in_onnx_export_mode():
        qkv_layout = run_iteratively(q, k, v)
    else:
        qkv_layout = "not_supported"
    if qkv_layout == "not_supported":
        # force q,k,v to be contiguous and run get_layout again
        q, k, v = [x.contiguous() for x in [q, k, v]]
        qkv_layout = run_iteratively(q, k, v)
    if qkv_layout == "not_supported":
        raise RuntimeError("The provided qkv memory layout is not supported!")

    if inference_params is not None and inference_params.is_paged:
        qkv_layout = "paged_kv_" + qkv_layout

    return qkv_layout, q, k, v, q_format, kv_format


def check_set_window_size(
    attn_mask_type: str,
    window_size: Tuple[int, int] = None,
):
    """Check if sliding window size is compliant with attention mask type.
    If not, set it to the appropriate size.

         attn_mask_type                              |   window_size
    -------------------------------------------------------------------------
    no_mask, padding, arbitrary                      | (-1, -1) or (>=0, >=0)
    causal, padding_causal                           | (-1,  0) or (>=0, 0)
    causal_bottom_right, padding_causal_bottom_right | (-1,  0) or (>=0, 0)
    """
    orig_window_size = window_size
    if "causal" in attn_mask_type:
        if orig_window_size is None:
            window_size = (-1, 0)
        elif orig_window_size == (-1, -1) or (
            orig_window_size[0] >= 0 and orig_window_size[1] != 0
        ):
            window_size = (orig_window_size[0], 0)
            warnings.warn(
                "window_size should be (-1, 0) or (>=0, 0) for attn_mask_type=" + attn_mask_type
            )
        elif orig_window_size != (-1, 0) and (orig_window_size[0] < 0 or orig_window_size[1] != 0):
            assert False, (
                "window_size should be (-1, 0) or (>=0, 0) for attn_mask_type=" + attn_mask_type
            )
    elif attn_mask_type in ["no_mask", "padding", "arbitrary"]:
        if orig_window_size is None:
            window_size = (-1, -1)
        elif orig_window_size == (-1, 0):
            window_size = (-1, -1)
            warnings.warn(
                "window_size should be (-1, -1) or (>=0, >=0) for attn_mask_type=" + attn_mask_type
            )
        elif orig_window_size != (-1, -1) and (orig_window_size[0] < 0 or orig_window_size[1] < 0):
            assert False, (
                "window_size should be (-1, -1) or (>=0, >=0) for attn_mask_type=" + attn_mask_type
            )
    else:
        assert False, "Invalid attn_mask_type: " + attn_mask_type
    return window_size


def get_attention_quantizers(fp8, quantizers):
    """Get the list of quantizers used in attention from the quantizers list."""
    if not fp8:
        return [None] * 6
    QKV_quantizer = quantizers["scaling_fwd"][META_QKV]
    QKV_quantizer.internal = True
    QKV_quantizer.set_usage(rowwise=True, columnwise=False)
    O_quantizer = quantizers["scaling_fwd"][META_O]
    O_quantizer.set_usage(rowwise=True, columnwise=False)
    S_quantizer = quantizers["scaling_fwd"][META_S]
    S_quantizer.internal = True
    S_quantizer.set_usage(rowwise=True, columnwise=False)

    dQKV_quantizer = quantizers["scaling_bwd"][META_DQKV]
    dQKV_quantizer.interal = True
    dQKV_quantizer.set_usage(rowwise=True, columnwise=False)
    dO_quantizer = quantizers["scaling_bwd"][META_DO]
    dO_quantizer.set_usage(rowwise=True, columnwise=False)
    dO_quantizer.internal = True
    dP_quantizer = quantizers["scaling_bwd"][META_DP]
    dP_quantizer.set_usage(rowwise=True, columnwise=False)
    dP_quantizer.interal = True

    return QKV_quantizer, O_quantizer, S_quantizer, dQKV_quantizer, dO_quantizer, dP_quantizer


def print_quantizers(
    label,
    layer_number,
    QKV_quantizer,
    O_quantizer,
    S_quantizer,
    dQKV_quantizer,
    dO_quantizer,
    dP_quantizer,
):
    """Print the type and scale/amax of attention quantizers"""
    _to_print = _NVTE_DEBUG * _NVTE_DEBUG_LEVEL == 2
    if (
        _to_print
        and _print_layer == layer_number
        and (
            not dist.is_initialized() or (dist.is_initialized() and dist.get_rank() == _print_rank)
        )
    ):
        names = [
            "QKV_quantizer",
            "S_quantizer",
            "O_quantizer",
            "dO_quantizer",
            "dP_quantizer",
            "dQKV_quantizer",
        ]
        quantizers = [
            QKV_quantizer,
            S_quantizer,
            O_quantizer,
            dO_quantizer,
            dP_quantizer,
            dQKV_quantizer,
        ]
        if "forward" in label:
            names = names[:3]
            quantizers = quantizers[:3]
        if "backward" in label:
            names = names[3:]
            quantizers = quantizers[3:]
        for i, q in enumerate(quantizers):
            type_str = ""
            if q is None:
                type_str = "None"
            elif isinstance(q, Float8Quantizer):
                type_str = "DS"
            elif isinstance(q, Float8CurrentScalingQuantizer):
                type_str = "CS"
            print(
                f"{label} >> {names[i]:14s}: {type_str}, {q.scale.item():.4e} x"
                f" {q.amax.item():.4e} = {q.scale.item()*q.amax.item():.4e}"
            )


def combine_and_quantize(qkv_layout, q, k, v, qkv_quantizer):
    """Combine q,k,v based on qkv_layout and quantize them together"""
    # 1: qkv packed, 2: kv packed, 3: qkv separate
    qkv_layout = qkv_layout.replace("paged_kv_", "")
    qkv_group = len(qkv_layout.split("_"))
    src_nominal_dtype = q.dtype
    match qkv_group:
        case 1:
            dim = qkv_layout.find("3")
            qkv = combine_tensors([q, k, v], dim)
            qkv_fp8 = qkv_quantizer(qkv)
            q_data, k_data, v_data = SplitAlongDim.apply(qkv_fp8._data, dim, [1, 1, 1], True)
        case 2:
            dim = qkv_layout.split("_")[1].find("2")
            kv = combine_tensors([k, v], dim)
            tensors = [q, kv]
            num_tensors = len(tensors)
            shapes = [x.shape for x in tensors]
            numels = [x.numel() for x in tensors]
            numels = [sum(numels[:i]) for i in range(num_tensors + 1)]
            qkv = torch.cat([x.view(-1) for x in tensors], dim=0)
            qkv_fp8 = qkv_quantizer(qkv)
            q_data, kv_data = [
                qkv_fp8._data[numels[i] : numels[i + 1]].view(shapes[i]) for i in range(num_tensors)
            ]
            k_data, v_data = SplitAlongDim.apply(kv_data, dim, [1, 1], True)
        case 3:
            tensors = [q, k, v]
            num_tensors = len(tensors)
            shapes = [x.shape for x in tensors]
            numels = [x.numel() for x in tensors]
            numels = [sum(numels[:i]) for i in range(num_tensors + 1)]
            qkv = torch.cat([x.view(-1) for x in tensors], dim=0)
            qkv_fp8 = qkv_quantizer(qkv)
            q_data, k_data, v_data = [
                qkv_fp8._data[numels[i] : numels[i + 1]].view(shapes[i]) for i in range(num_tensors)
            ]
        case _:
            raise RuntimeError("Invalid qkv_layout " + qkv_layout)

    q_fp8, k_fp8, v_fp8 = [
        Float8Tensor.make_like(qkv_fp8, data=x, dtype=src_nominal_dtype)
        for x in [q_data, k_data, v_data]
    ]

    return q_fp8, k_fp8, v_fp8


def combine_and_dequantize(
    qkv_layout, q_fp8, k_fp8, v_fp8, src_nominal_dtype=None, des_nominal_dtype=None
):
    """Combine q,k,v based on qkv_layout and dequantize them together"""
    # 1: qkv packed, 2: kv packed, 3: qkv separate
    qkv_layout = qkv_layout.replace("paged_kv_", "")
    qkv_group = len(qkv_layout.split("_"))
    if all(isinstance(x, Float8Tensor) for x in [q_fp8, k_fp8, v_fp8]):
        src_nominal_dtype = q_fp8.dtype
    else:
        assert src_nominal_dtype is not None, "The nominal dtype of input tensors is required!"
    if des_nominal_dtype is None:
        des_nominal_dtype = src_nominal_dtype

    q_data, k_data, v_data = [x._data for x in [q_fp8, k_fp8, v_fp8]]
    match qkv_group:
        case 1:
            dim = qkv_layout.find("3")
            qkv_data = combine_tensors([q_data, k_data, v_data], dim)
            qkv_fp8 = Float8Tensor.make_like(q_fp8, data=qkv_data)
            qkv = qkv_fp8.dequantize(dtype=des_nominal_dtype)
            q, k, v = SplitAlongDim.apply(qkv, dim, [1, 1, 1], True)
        case 2:
            dim = qkv_layout.split("_")[1].find("2")
            kv_data = combine_tensors([k_data, v_data], dim)
            tensors = [q_data, kv_data]
            num_tensors = len(tensors)
            shapes = [x.shape for x in tensors]
            numels = [x.numel() for x in tensors]
            numels = [sum(numels[:i]) for i in range(num_tensors + 1)]
            qkv_data = torch.cat([x.reshape(-1) for x in tensors], dim=0)
            qkv_fp8 = Float8Tensor.make_like(q_fp8, data=qkv_data, dtype=src_nominal_dtype)
            qkv = qkv_fp8.dequantize(dtype=des_nominal_dtype)
            q, kv = [qkv[numels[i] : numels[i + 1]].view(shapes[i]) for i in range(num_tensors)]
            k, v = SplitAlongDim.apply(kv, dim, [1, 1], True)
        case 3:
            tensors = [q_data, k_data, v_data]
            num_tensors = len(tensors)
            shapes = [x.shape for x in tensors]
            numels = [x.numel() for x in tensors]
            numels = [sum(numels[:i]) for i in range(num_tensors + 1)]
            qkv_data = torch.cat([x.contiguous().reshape(-1) for x in tensors], dim=0)
            qkv_fp8 = Float8Tensor.make_like(q_fp8, data=qkv_data, dtype=src_nominal_dtype)
            qkv = qkv_fp8.dequantize(dtype=des_nominal_dtype)
            q, k, v = [qkv[numels[i] : numels[i + 1]].view(shapes[i]) for i in range(num_tensors)]
        case _:
            raise RuntimeError("Invalid qkv_layout " + qkv_layout)
    return q, k, v<|MERGE_RESOLUTION|>--- conflicted
+++ resolved
@@ -35,21 +35,12 @@
     META_DP,
 )
 from transformer_engine.pytorch.attention.inference import InferenceParams
-<<<<<<< HEAD
-from transformer_engine.pytorch.float8_tensor import Float8Tensor
-from transformer_engine.pytorch.tensor.float8_tensor import (
-    Float8Quantizer,
-    Float8CurrentScalingQuantizer,
-)
-from transformer_engine.pytorch.fp8 import get_fp8_te_dtype
-=======
 from transformer_engine.pytorch.tensor.float8_tensor import (
     Float8Tensor,
     Float8Quantizer,
     Float8CurrentScalingQuantizer,
 )
 from transformer_engine.pytorch.quantization import get_fp8_te_dtype
->>>>>>> 70f53666
 from transformer_engine.pytorch.constants import TE_DType
 
 
@@ -238,11 +229,8 @@
         Inference-related parameters. See InferenceParams for details.
     softmax_type: str, default = "vanilla"
         The type of softmax operation. See DotProductAttention for details.
-<<<<<<< HEAD
-=======
     return_max_logit: bool, default = `False`
         Whether to output max_logit.
->>>>>>> 70f53666
     """
 
     qkv_type: Union[torch.Tensor, Float8Tensor] = torch.Tensor
@@ -271,10 +259,7 @@
     fp8_meta: Union[Dict[str, Any], None] = None
     inference_params: Optional[InferenceParams] = None
     softmax_type: str = "vanilla"
-<<<<<<< HEAD
-=======
     return_max_logit: bool = False
->>>>>>> 70f53666
 
     def __eq__(self, other):
         """
@@ -348,10 +333,7 @@
     fp8_meta = attention_params.fp8_meta
     inference_params = attention_params.inference_params
     softmax_type = attention_params.softmax_type
-<<<<<<< HEAD
-=======
     return_max_logit = attention_params.return_max_logit
->>>>>>> 70f53666
 
     # Run config
     logger = logging.getLogger("DotProductAttention")
@@ -491,15 +473,6 @@
         fp8_recipe = fp8_meta["recipe"]
         if fp8_meta.get("local_recipes", None) is not None:
             fp8_recipe = fp8_meta["local_recipes"][0]
-<<<<<<< HEAD
-        if (
-            use_fused_attention
-            and fp8_recipe.float8_current_scaling()
-            and device_compute_capability < (10, 0)
-        ):
-            logger.debug("Disabling FusedAttention for FP8 current scaling on arch < sm100")
-            use_fused_attention = False
-=======
         if use_fused_attention and fp8_recipe.float8_current_scaling():
             if device_compute_capability < (10, 0):
                 logger.debug("Disabling FusedAttention for FP8 current scaling on arch < sm100")
@@ -547,7 +520,6 @@
             use_fused_attention = False
             use_unfused_attention = False
             logger.debug("Disabling all backends for max_logit with FP8 attention")
->>>>>>> 70f53666
 
     # Filter: KV cache
     # backend  | precision      |    KV cache     | architecture | qkv_format    | page_size
