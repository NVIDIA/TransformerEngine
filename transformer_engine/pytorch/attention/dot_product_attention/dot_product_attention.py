# Copyright (c) 2022-2025, NVIDIA CORPORATION & AFFILIATES. All rights reserved.
#
# See LICENSE for license information.

"""Attention."""
from contextlib import nullcontext
import math
import os
from typing import Any, Callable, Dict, List, Optional, Tuple, Union
import warnings
import logging

import torch
from torch.nn.parameter import Parameter

import transformer_engine_torch as tex
from transformer_engine.common.recipe import (
    Format,
    Recipe,
    DelayedScaling,
    Float8CurrentScaling,
)
from transformer_engine.pytorch.utils import get_cudnn_version
<<<<<<< HEAD
from transformer_engine.pytorch.fp8 import (
=======
from transformer_engine.pytorch.quantization import (
>>>>>>> 70f53666
    get_fp8_te_dtype,
    FP8GlobalStateManager,
    RecipeState,
    DelayedScalingRecipeState,
    MXFP8BlockScalingRecipeState,
    Float8CurrentScalingRecipeState,
    Float8BlockScalingRecipeState,
)
<<<<<<< HEAD
from transformer_engine.pytorch.float8_tensor import Float8Tensor
=======
from transformer_engine.pytorch.tensor.float8_tensor import Float8Tensor
>>>>>>> 70f53666
from transformer_engine.pytorch.module.base import TransformerEngineBaseModule
from transformer_engine.pytorch.export import is_in_onnx_export_mode
from transformer_engine.pytorch.constants import (
    AttnMaskTypes,
    AttnTypes,
    dist_group_type,
)
from transformer_engine.pytorch.distributed import (
    get_distributed_world_size,
    checkpoint,
    set_all_rng_states,
    CudaRNGStatesTracker,
    graph_safe_rng_available,
)
from transformer_engine.pytorch.jit import no_torch_dynamo
from transformer_engine.pytorch.graph import is_graph_capturing
from transformer_engine.pytorch.attention.inference import InferenceParams

# Import attention utils
import transformer_engine.pytorch.attention.dot_product_attention.utils as dpa_utils
from transformer_engine.pytorch.attention.dot_product_attention.utils import (
    AttentionLogging as attn_log,
)

from transformer_engine.pytorch.attention.dot_product_attention.backends import (
    UnfusedDotProductAttention,
    FusedAttention,
    FlashAttention,
)


# Setup Attention Logging
attn_log.setup_logging()

# Global vars for available attention backends and ALiBi cache
_attention_backends = {
    "attention_params": None,
    "use_flash_attention": None,
    "flash_attention_backend": None,
    "use_fused_attention": None,
    "fused_attention_backend": None,
    "use_unfused_attention": None,
    "backend_selection_requires_update": False,
}

_alibi_cache = {
    "_num_heads": None,
    "_alibi_slopes": None,
    "_max_seqlen_q": None,
    "_max_seqlen_kv": None,
    "_bottom_right_alignment": True,
    "_alibi_bias": None,
    "_alibi_slopes_require_update": False,
    "_alibi_bias_require_update": False,
}

"""
This feature is **experimental** and subject to change.

Some models may use different FP8 recipes for their linear layers and attention layers. To support this,
<<<<<<< HEAD
users can either use multiple, nested fp8_autocast() contexts to assign a distinct recipe for each layer,
or use a single fp8_autocast() for the non-attention layers and configure the recipe for the attention
=======
users can either use multiple, nested autocast() contexts to assign a distinct recipe for each layer,
or use a single autocast() for the non-attention layers and configure the recipe for the attention
>>>>>>> 70f53666
layers as follows.

+-------------------+-----------+-----------------------------------------------------------------------------------+
| Linear            | Attention | Configuration                                                                     |
+===================+===========+===================================================================================+
<<<<<<< HEAD
| FP8DS/FP8CS/NVFP4 | FP16/BF16 | Pass FP8DS, FP8CS or NVFP4 to fp8_autocast();                                     |
|                   |           | export NVTE_DPA_FP8_RECIPE="F16"                                                  |
+-------------------+-----------+-----------------------------------------------------------------------------------+
| FP8DS             | FP8DS     | Pass FP8DS to fp8_autocast();                                                     |
+-------------------+-----------+-----------------------------------------------------------------------------------+
| FP8CS             | FP8DS     | Pass FP8CS to fp8_autocast();                                                     |
=======
| FP8DS/FP8CS/NVFP4 | FP16/BF16 | Pass FP8DS, FP8CS or NVFP4 to autocast();                                     |
|                   |           | export NVTE_DPA_FP8_RECIPE="F16"                                                  |
+-------------------+-----------+-----------------------------------------------------------------------------------+
| FP8DS             | FP8DS     | Pass FP8DS to autocast();                                                     |
+-------------------+-----------+-----------------------------------------------------------------------------------+
| FP8CS             | FP8DS     | Pass FP8CS to autocast();                                                     |
>>>>>>> 70f53666
|                   |           | Attention FP8DS reuses the fp8_format, fp8_dpa, fp8_mha values from linear FP8CS; |
|                   |           | export NVTE_DPA_FP8_RECIPE="DelayedScaling"       # switch to DS                  |
|                   |           | export NVTE_DPA_FP8DS_AMAX_ALGO="most_recent"     # or "max"                      |
|                   |           | export NVTE_DPA_FP8DS_AMAX_HISTLEN=1              # or any other integer          |
|                   |           | export NVTE_DPA_FP8DS_REDUCE_AMAX=1               # or 0                          |
+-------------------+-----------+-----------------------------------------------------------------------------------+
<<<<<<< HEAD
| NVFP4             | FP8DS     | Pass NVFP4 to fp8_autocast();                                                     |
=======
| NVFP4             | FP8DS     | Pass NVFP4 to autocast();                                                     |
>>>>>>> 70f53666
|                   |           | Attention FP8DS reuses the fp8_dpa, fp8_mha values from linear NVFP4;             |
|                   |           | export NVTE_DPA_FP8_RECIPE="DelayedScaling"       # switch to DS                  |
|                   |           | export NVTE_DPA_FP8_FORMAT="HYBRID"               # or "E4M3", "E5M2"             |
|                   |           | export NVTE_DPA_FP8DS_AMAX_ALGO="most_recent"     # or "max"                      |
|                   |           | export NVTE_DPA_FP8DS_AMAX_HISTLEN=1              # or any other integer          |
|                   |           | export NVTE_DPA_FP8DS_REDUCE_AMAX=1               # or 0                          |
+-------------------+-----------+-----------------------------------------------------------------------------------+
<<<<<<< HEAD
| FP8DS             | FP8CS     | Pass FP8DS to fp8_autocast();                                                     |
=======
| FP8DS             | FP8CS     | Pass FP8DS to autocast();                                                     |
>>>>>>> 70f53666
|                   |           | Attention uses FP8DS for S, dP tensors, and creates a new FP8CS recipe for QKV, O,|
|                   |           | dO, dQKV tensors based on fp8_format, fp8_dpa, fp8_mha from linear FP8DS;         |
|                   |           | export NVTE_DPA_FP8_RECIPE="Float8CurrentScaling" # switch to CS                  |
+-------------------+-----------+-----------------------------------------------------------------------------------+
<<<<<<< HEAD
| FP8CS             | FP8CS     | Pass FP8CS to fp8_autocast();                                                     |
=======
| FP8CS             | FP8CS     | Pass FP8CS to autocast();                                                     |
>>>>>>> 70f53666
|                   |           | Attention uses FP8CS for QKV, O, dO, dQKV tensors, and creates a new FP8DS recipe |
|                   |           | for S, dP tensors based on fp8_format, fp8_dpa, fp8_mha from linear FP8CS and:    |
|                   |           | export NVTE_DPA_FP8DS_AMAX_ALGO="most_recent"     # or "max"                      |
|                   |           | export NVTE_DPA_FP8DS_AMAX_HISTLEN=1              # or any other integer          |
|                   |           | export NVTE_DPA_FP8DS_REDUCE_AMAX=1               # or 0                          |
+-------------------+-----------+-----------------------------------------------------------------------------------+
<<<<<<< HEAD
| NVFP4             | FP8CS     | Pass NVFP4 to fp8_autocast();                                                     |
=======
| NVFP4             | FP8CS     | Pass NVFP4 to autocast();                                                     |
>>>>>>> 70f53666
|                   |           | Attention creates a new FP8CS recipe for QKV, O, dO, dQKV, and a new FP8DS recipe |
|                   |           | for S, dP, based on the fp8_dpa, fp8_mha values from linear NVFP4 and:            |
|                   |           | export NVTE_DPA_FP8_RECIPE="Float8CurrentScaling" # switch to CS                  |
|                   |           | export NVTE_DPA_FP8_FORMAT="HYBRID"               # or "E4M3", "E5M2"             |
|                   |           | export NVTE_DPA_FP8DS_AMAX_ALGO="most_recent"     # or "max"                      |
|                   |           | export NVTE_DPA_FP8DS_AMAX_HISTLEN=1              # or any other integer          |
|                   |           | export NVTE_DPA_FP8DS_REDUCE_AMAX=1               # or 0                          |
+-------------------+-----------+-----------------------------------------------------------------------------------+
"""
_dpa_fp8_recipe = os.getenv("NVTE_DPA_FP8_RECIPE", "")
formats = {"HYBRID": Format.HYBRID, "E4M3": Format.E4M3, "E5M2": Format.E5M2}
_dpa_fp8_format = formats[os.getenv("NVTE_DPA_FP8_FORMAT", "HYBRID")]
_dpa_fp8ds_amax_algo = os.getenv("NVTE_DPA_FP8DS_AMAX_ALGO", "most_recent")
_dpa_fp8ds_amax_histlen = int(os.getenv("NVTE_DPA_FP8DS_AMAX_HISTLEN", "1"))
_dpa_fp8ds_reduce_amax = os.getenv("NVTE_DPA_FP8DS_REDUCE_AMAX", "1") == "1"


__all__ = ["DotProductAttention"]


class DotProductAttention(TransformerEngineBaseModule):
    """Allows the model to jointly attend to information from different
    representation subspaces as described in the paper:
    `Attention Is All You Need <https://arxiv.org/abs/1706.03762>`_.

    .. note::

        Argument :attr:`attention_mask` in the `forward` call is only used when
        :attr:`attn_mask_type` includes '"padding"' or `"arbitrary"`.

    .. warning::

        FlashAttention uses a non-deterministic algorithm for optimal performance. To observe
        deterministic behavior at the cost of performance, use FlashAttention version >= `2.4.1`
        and set the environment variable :attr:`NVTE_ALLOW_NONDETERMINISTIC_ALGO=0`. In order
        to disable`flash-attn` entirely, set :attr:`NVTE_FLASH_ATTN=0`.

    .. note::

        Transformer Engine stores the FP8 metadata under a `._extra_state` key when checkpointing.
        As the FP8 attention support expands from one backend to multiple backends, the location
        of that key has also shifted (see `FP8 checkpoint compatibility <https://docs.nvidia.com/deeplearning/transformer-engine/user-guide/faq.html#fp8-checkpoint-compatibility>`_).


    Parameters
    ----------
    num_attention_heads : int
                         number of attention heads in the transformer layer.
    kv_channels : Union[int, Tuple[int, int]]
                the head size in key and value tensors. If the same, :attr:`kv_channels` can be
                an integer; if not, :attr:`kv_channels` should be a tuple of two integers.
    num_gqa_groups : Optional[int] = None
                    number of GQA groups in the transformer layer.
                    Grouped Query Attention is described in
                    `this paper <https://arxiv.org/pdf/2305.13245.pdf>`_.
                    This only affects the keys and values, not the queries.
                    GQA-1 is equivalent to Multi-Query Attention
                    (`MQA <https://arxiv.org/pdf/1911.02150.pdf>`_), while GQA-H
                    is equivalent to MHA, i.e. `num_gqa_groups = num_attention_heads`.
    attention_dropout: float, default = 0.0
                      dropout probability for the dropout op during multi-head attention.
    attn_mask_type: str, default = `causal`
                   type of attention mask passed into softmax operation, options are "`no_mask`",
                   "`padding`", "`causal`", "`padding,causal`", "`causal,padding`",
                   "`padding_causal`", "`causal_bottom_right`", "`padding_causal_bottom_right`", and
                   "`arbitrary`", where "`padding,causal`", "`causal,padding`" and "`padding_causal`"
                   are equivalent. This arg can be overridden by :attr:`attn_mask_type` in the
                   `forward` method. It is useful for cases involving compilation/tracing, e.g.
                   ONNX export, and the forward arg is useful for dynamically changing mask types,
                   e.g. a different mask for training and inference.
                   1. For "`no_mask`", no attention mask is applied.
                   2. For "`causal`", "`causal_bottom_right`", or the causal mask in
                   "`padding_causal`" and "`padding_causal_bottom_right`", Transformer Engine
                   calculates and applies an upper triangular mask to the softmax input.
                   No user input is needed. Causal masks without the "`bottom_right`" appendix align
                   the diagonal line to the top left corner of the softmax matrix. With
                   "`bottom_right`", the causal mask is aligned to the bottom right corner, which is
                   often used in inference/KV caching.
                   3. For "`padding`", or the padding mask in "`padding_causal`" and
                   "`padding_causal_bottom_right`", users need to provide the locations of padded
                   tokens, either via :attr:`cu_seqlens_q` and :attr:`cu_seqlens_kv` (both in shape
                   [batch_size + 1]), or via :attr:`attention_mask` (one tensor for self-attention
                   in shape [batch_size, 1, 1, max_seqlen_q], or two tensors in a tuple for
                   cross-attention in shapes [batch_size, 1, 1, max_seqlen_q] and
                   [batch_size, 1, 1, max_seqlen_kv]).
                   4. For "`arbitrary`", users need to provide a mask that is broadcastable to
                   the shape of softmax input [batch_size, num_heads, max_seqlen_q, max_seqlen_kv].
    window_size: Optional[Tuple[int, int]], default = `None`
                sliding window size for local attention, where query at position i attends to keys
                in [i + seqlen_k - seqlen_q - window_size[0], i + seqlen_k - seqlen_q
                + window_size[1]] inclusive. Special cases (-1, -1) and (-1, 0) mean no sliding
                window and causal mask specifically. Both `causal` and `causal_bottom_right` masks
                map to `window_size = (-1, 0)` and Transformer Engine distinguishes them based on
                `attn_mask_type`. Similar to :attr:`attn_mask_type`, `window_size` can
                be overridden by :attr:`window_size` in `forward` as well.
    attention_type: str, default = `self`
                   type of attention, either "`self`" and "`cross`".
    layer_number: int, default = `None`
                 layer number of the current `DotProductAttention` when multiple such modules
                 are concatenated, for instance in consecutive transformer blocks.
    qkv_format: str, default = `sbhd`
               dimension format for `query_layer`, `key_layer` and `value_layer`,
               {`sbhd`, `bshd`, `thd`}. `s` stands for the sequence length, `b` batch size,
               `h` the number of heads, `d` head size, and `t` the total number of tokens
               in a batch, with `t = sum(s_i), for i = 0...b-1`. `sbhd` and `bshd` formats
               are used for when sequences in a batch are of equal length or padded to
               equal length, and the `thd` format is used for when sequences in a batch
               have different lengths. Please note that these formats do not reflect how
               tensors `query_layer`, `key_layer`, `value_layer` are laid out in memory.
               For that, please use `get_qkv_layout` to gain the layout information.
    softmax_scale: Optional[float], default = `None`
                softmax scale for the attention scores. If `None`, defaults to
                `1.0/math.sqrt(kv_channels if isinstance(kv_channels, int) else kv_channels[0])`.
    softmax_type: str = {'vanilla', 'off-by-one', 'learnable'}, default = 'vanilla'
                 softmax type as described in this paper:
                 `Efficient Streaming Language Models with Attention Sinks
                 <https://arxiv.org/pdf/2309.17453v3>`_.
                 For a given attention score S = Q*K^T, of shape [b, h, s_q, s_kv],
                 'vanilla': S[:,:,:,i] = exp(S[:,:,:,i])/sum(exp(S[:,:,:,:]), dim=-1),
                 'off-by-one': S[:,:,:,i] = exp(S[:,:,:,i])/(1 + sum(exp(S[:,:,:,:]), dim=-1)), and
                 'learnable': S[:,j,:,i] = exp(S[:,j,:,i])/(exp(alpha[j]) + sum(exp(S[:,j,:,:]), dim=-1)),
                 where alpha is a learnable parameter in shape [h].
                 'off-by-one' and 'learnable' softmax types are also called sink attention
                 ('zero sink' and 'learnable sink').
<<<<<<< HEAD
=======
    return_max_logit: Optional[bool], default = `False`
                     If true, returns the maximum attention score that can be used in a Muon optimizer to
                     rescale the Q and K projection weights (see `Muon is Scalable for LLM Training
                     <https://arxiv.org/pdf/2502.16982>`_).
                     max_logit = max(S), where S = mask(Q*K^T*softmax_scale + bias) in shape [b, h, s_q, s_kv],
                     and max_logit is in shape [h].
>>>>>>> 70f53666

    Parallelism parameters
    ----------------------
    sequence_parallel : bool, default = `False`
                       if set to `True`, uses sequence parallelism.
    tp_size : int, default = 1
             tensor parallel world size.
    tp_group : ProcessGroup, default = `None`
              tensor parallel process group.
    cp_group : Union[ProcessGroup, List[ProcessGroup]], default = `None`
              context parallel process group.
              ProcessGroup is for cp_comm_type of "p2p", "all_gather", and "a2a".
              List[ProcessGroup] is for cp_comm_type of "a2a+p2p", where cp_group[0]
              and cp_group[1] are for a2a and p2p communications respectively.
    cp_global_ranks : list of global rank IDs, default = `None`
                     global rank IDs of GPUs that are in cp_group.
    cp_stream : CUDA stream, default = `None`
               context parallelism splits flash attention into multiple steps for
               compute and communication overlapping. To address the wave quantization
               issue of each split step, we add an additional CUDA stream so that we
               can overlap two flash attention kernels.
    cp_comm_type : str, default = `p2p`
                  inter-gpu communication type for context parallelism.
                  Can be "p2p" or "all_gather" or "a2a" or "a2a+p2p".
                  "p2p": Exchange KV chunks with P2P communications in ring topology.
                         P2P is async and can be overlapped with attention compute.
                  "all_gather": All-gather to get full sequence of KV before attention.
                                The all-gather is not async, and cannot be overlapped.
                  "a2a": Like DeepSpeed Ulysses, scatter attention heads across the CP
                         group, and gather to get full sequence of QKV.
                  "a2a+p2p": hierarchical CP implementation. First applying a2a to QKV
                  across each CP sub-group (e.g., via NVLink), then exchanging KV with
                  p2p between sub-groups (e.g., via IBLink).
    """

    def __init__(
        self,
        num_attention_heads: int,
        kv_channels: Union[int, Tuple[int, int]],
        num_gqa_groups: Optional[int] = None,
        attention_dropout: float = 0.0,
        qkv_format: str = "sbhd",
        attn_mask_type: str = "causal",
        window_size: Optional[Tuple[int, int]] = None,
        sequence_parallel: bool = False,
        tp_size: int = 1,
        get_rng_state_tracker: Optional[Callable] = None,
        tp_group: Optional[dist_group_type] = None,
        layer_number: Optional[int] = None,
        attention_type: str = "self",
        cp_group: Optional[Union[dist_group_type, List[dist_group_type]]] = None,
        cp_global_ranks: List[int] = None,
        cp_stream: torch.cuda.Stream = None,
        cp_comm_type: str = "p2p",
        softmax_scale: Optional[float] = None,
        softmax_type: str = "vanilla",
<<<<<<< HEAD
=======
        return_max_logit: Optional[bool] = False,
>>>>>>> 70f53666
    ) -> None:
        super().__init__()

        self.logger = logging.getLogger("DotProductAttention")
        self.logger.setLevel(attn_log._log_level)
        if not self.logger.hasHandlers():
            self.logger.addHandler(attn_log._stream_handler)
        self.qkv_format = qkv_format
        attn_mask_type = attn_mask_type.replace(",", "_")
        if attn_mask_type == "causal_padding":
            attn_mask_type = "padding_causal"
        self.attn_mask_type = attn_mask_type
        self.window_size = dpa_utils.check_set_window_size(attn_mask_type, window_size)
        if tp_group is None:
            self.tp_size = tp_size
            if tp_size == 1:
                self.set_tensor_parallel_group(tp_group)
        else:
            self.tp_size = get_distributed_world_size(tp_group)
            self.set_tensor_parallel_group(tp_group)
        self.get_rng_state_tracker = get_rng_state_tracker
        self.num_attention_heads = num_attention_heads
        self.layer_number = 1 if layer_number is None else layer_number
        self.cp_group = cp_group
        self.cp_global_ranks = cp_global_ranks
        self.cp_stream = cp_stream
        self.cp_comm_type = cp_comm_type

        self.hidden_size_per_attention_head_k = (
            kv_channels if isinstance(kv_channels, int) else kv_channels[0]
        )
        self.hidden_size_per_attention_head_v = (
            kv_channels if isinstance(kv_channels, int) else kv_channels[1]
        )

        self.num_gqa_groups = num_attention_heads if num_gqa_groups is None else num_gqa_groups
        self.num_gqa_groups_per_partition = int(self.num_gqa_groups // self.tp_size)

        assert (
            num_attention_heads % self.num_gqa_groups == 0
        ), "The number of attention heads must be divisible by the number of GQA groups!"

        self.rng_states_tracker = None
        if sequence_parallel or get_rng_state_tracker is None:
            attention_dropout_ctx = nullcontext
        else:
            self.rng_states_tracker = get_rng_state_tracker()
            set_all_rng_states(self.rng_states_tracker.get_states())
            attention_dropout_ctx = self.rng_states_tracker.fork

        if softmax_scale is None:
            softmax_scale = 1.0 / math.sqrt(
                kv_channels if isinstance(kv_channels, int) else kv_channels[0]
            )

        self.deterministic = (
            not bool(int(os.getenv("NVTE_ALLOW_NONDETERMINISTIC_ALGO", "1")))
            or torch.are_deterministic_algorithms_enabled()
        )
        # To use the workspace optimization path for determinism, please
        # set NVTE_FUSED_ATTN_FORCE_WORKSPACE_OPT=1 for cuDNN >=8.9.5 and <9.0.0,
        # and set NVTE_ALLOW_NONDETERMINISTIC_ALGO=0 for cuDNN >=9.0.0.
        cudnn_version = get_cudnn_version()
        if (8, 9, 5) <= cudnn_version < (9, 0, 0):
            if self.deterministic:
                os.environ["NVTE_FUSED_ATTN_FORCE_WORKSPACE_OPT"] = "1"

            # CUDNN_FRONTEND_ATTN_DP_WORKSPACE_LIMIT
            # - unset:       enables workspace optimization when required workspace is <= 256MB
            #                or when bias gradient needs to be computed
            # - n:           enables workspace optimization when required workspace is <= n bytes
            # - -1:          enables workspace optimization always
            # - 0:           disables workspace optimization always
            if "NVTE_FUSED_ATTN_FORCE_WORKSPACE_OPT" in os.environ:
                if os.environ["NVTE_FUSED_ATTN_FORCE_WORKSPACE_OPT"] == "0":
                    os.environ["CUDNN_FRONTEND_ATTN_DP_WORKSPACE_LIMIT"] = "0"
                if os.environ["NVTE_FUSED_ATTN_FORCE_WORKSPACE_OPT"] == "1":
                    os.environ["CUDNN_FRONTEND_ATTN_DP_WORKSPACE_LIMIT"] = "-1"

        assert attention_type in AttnTypes, f"attention_type {attention_type} not supported"

        self.attention_type = attention_type
        self.attention_dropout = attention_dropout
        self.return_max_logit = return_max_logit

        self.softmax_type = softmax_type
        if self.softmax_type == "vanilla":
            self.softmax_offset = None
        if self.softmax_type == "off-by-one":
            self.softmax_offset = torch.zeros(
                self.num_attention_heads // self.tp_size, device="cuda"
            )
        if self.softmax_type == "learnable":
            self.register_parameter(
                "softmax_offset",
                Parameter(torch.empty(self.num_attention_heads // self.tp_size, device="cuda")),
                get_rng_state_tracker=get_rng_state_tracker,
            )

        self.softmax_type = softmax_type
        if self.softmax_type == "vanilla":
            self.softmax_offset = None
        if self.softmax_type == "off-by-one":
            self.softmax_offset = torch.zeros(
                self.num_attention_heads // self.tp_size, device="cuda"
            )
        if self.softmax_type == "learnable":
            self.register_parameter(
                "softmax_offset",
                Parameter(torch.empty(self.num_attention_heads // self.tp_size, device="cuda")),
                get_rng_state_tracker=get_rng_state_tracker,
            )

        attn_kwargs = {
            "attention_dropout": attention_dropout,
            "attention_dropout_ctx": attention_dropout_ctx,
        }

        self.flash_attention = FlashAttention(
            softmax_scale,
            attention_type=attention_type,
            layer_number=layer_number,
            deterministic=self.deterministic,
            **attn_kwargs,
        )

        # Instantiating three types since use of flash-attn and FusedAttention
        # might be ruled out due to forward inputs.
        self.fused_attention = FusedAttention(
            softmax_scale,
            attention_type=attention_type,
            layer_number=layer_number,
            deterministic=self.deterministic,
            **attn_kwargs,
            softmax_type=self.softmax_type,
<<<<<<< HEAD
=======
            return_max_logit=self.return_max_logit,
>>>>>>> 70f53666
        )

        self.unfused_attention = UnfusedDotProductAttention(
            softmax_scale,
            attention_type=attention_type,
            **attn_kwargs,
            layer_number=layer_number,
            softmax_type=self.softmax_type,
<<<<<<< HEAD
=======
            return_max_logit=self.return_max_logit,
>>>>>>> 70f53666
        )

        def remove_extra_states_check(self, incompatible_keys):  # pylint: disable=unused-argument
            """
            Temporarily remove core_attention._extra_state as a missing key
            when loading older Transformer Engine checkpoints. Will phase out
            this hook in Transformer Engine 2.0.
            """
            for key in incompatible_keys.missing_keys:
                if "core_attention._extra_state" in key:
                    incompatible_keys.missing_keys.remove(key)

        self.register_load_state_dict_post_hook(remove_extra_states_check)

    def _load_from_state_dict(
        self, state_dict, prefix, local_metadata, strict, missing_keys, unexpected_keys, error_msgs
    ):
        """
        This function helps to load Transformer Engine 1.6 and 1.7 checkpoints, where FP8 attention
        metadata is stored under the `core_attention.fused_attention._extra_state` key and not the
        `core_attention._extra_state` key. Please see `FP8 checkpoint compatibility
        <https://docs.nvidia.com/deeplearning/transformer-engine/user-guide/faq.html#fp8-checkpoint-compatibility>`_ for more details.
        """
        fused_attn_key = False
        dot_product_attn_key = False
        for k in state_dict.keys():
            if "core_attention.fused_attention._extra_state" in k:
                fused_attn_key = True
            if "core_attention._extra_state" in k:
                dot_product_attn_key = True
        if fused_attn_key and not dot_product_attn_key:
            prefix = prefix + "fused_attention."
        super()._load_from_state_dict(
            state_dict, prefix, local_metadata, strict, missing_keys, unexpected_keys, error_msgs
        )

    def _checkpointed_attention_forward(
        self,
        attention_func: Callable,
        *forward_args: Tuple[torch.Tensor, ...],
        **forward_kwargs: Dict[str, Any],
    ) -> torch.Tensor:
        """Forward method with activation checkpointing."""

        def custom_forward(*input_args, **input_kwargs):
            return attention_func(*input_args, **input_kwargs)

        hidden_states = checkpoint(
            custom_forward,
            distribute_saved_activations=False,
            get_rng_state_tracker=self.get_rng_state_tracker,
            tp_group=self.tp_group,
            *forward_args,
            **forward_kwargs,
        )

        return hidden_states

    def set_context_parallel_group(
        self,
        cp_group: Union[dist_group_type, List[dist_group_type], None],
        cp_global_ranks: List[int],
        cp_stream: torch.cuda.Stream,
        cp_comm_type: str = "p2p",
    ) -> None:
        """
        Set the context parallel attributes for the given
        module before executing the forward pass.

        Parameters
        ----------
        cp_group : Union[ProcessGroup, List[ProcessGroup]]
                  context parallel process group.
                  ProcessGroup is for cp_comm_type of "p2p", "all_gather", and "a2a".
                  List[ProcessGroup] is for cp_comm_type of "a2a+p2p", where cp_group[0]
                  and cp_group[1] are for a2a and p2p communications respectively.
        cp_global_ranks : List[int]
                         list of global ranks in the context group.
        cp_stream : torch.cuda.Stream
                   cuda stream for context parallel execution.
        cp_comm_type : str, default = `p2p`
                      inter-gpu communication type for context parallelism.
                      Can be "p2p" or "all_gather" or "a2a" or "a2a+p2p".
                      "p2p": Exchange KV chunks with P2P communications in ring topology.
                             P2P is async and can be overlapped with attention compute.
                      "all_gather": All-gather to get full sequence of KV before attention.
                                    The all-gather is not async, and cannot be overlapped.
                      "a2a": Like DeepSpeed Ulysses, scatter attention heads across the CP
                             group, and gather to get full sequence of QKV.
                      "a2a+p2p": hierarchical CP implementation. First applying a2a to QKV
                      across each CP sub-group (e.g., via NVLink), then exchanging KV with
                      p2p between sub-groups (e.g., via IBLink).
        """
        self.cp_group = cp_group
        self.cp_global_ranks = cp_global_ranks
        self.cp_stream = cp_stream
        self.cp_comm_type = cp_comm_type

    def init_fp8_metadata(self, num_gemms: int = 1) -> None:
        """
        Override TransformerEngineBaseModule.init_fp8_metadata to allow for more flexible recipe support.
        Initialize fp8 related metadata and tensors during fprop.
        """
        _original_recipe = self.fp8_meta.get("recipe", None)

<<<<<<< HEAD
        # global recipe set in fp8_autocast()
        fp8_recipe = FP8GlobalStateManager.get_fp8_recipe()
=======
        # global recipe set in autocast()
        fp8_recipe = FP8GlobalStateManager.get_fp8_recipe()
        if fp8_recipe.custom():
            return
>>>>>>> 70f53666

        # switch/append recipe: fp8_recipe stays unchanged, but DPA.fp8_meta["recipe"] may be set to
        # a different recipe than fp8_recipe. DPA.quantizers may be a mix of different quantizers as well.
        #
        # fp8_recipe                | NVTE_DPA_FP8_RECIPE | self.fp8_meta["recipe"] | self.quantizers
        # --------------------------------------------------------------------------------------------
        # DelayedScaling (DS)       | unset               | DS                      | all DS
        # Float8CurrentScaling (CS) | unset               | DS                      | CS for QKV, O, dO, dQKV; DS for S, dP
        # x={DS, CS}                | y                   | refer to row x=y        | refer to row x=y
        fp8_recipe_dpa = fp8_recipe
        fp8_recipes = fp8_recipe
        if _dpa_fp8_recipe == "F16":
<<<<<<< HEAD
            # ignore the recipe from fp8_autocast, set fp8_dpa = False, fp8_mha = False
=======
            # ignore the recipe from autocast, set fp8_dpa = False, fp8_mha = False
>>>>>>> 70f53666
            fp8_recipe.fp8_dpa = False
            fp8_recipe.fp8_mha = False
        elif fp8_recipe.float8_current_scaling() and _dpa_fp8_recipe == "DelayedScaling":
            # reuse fp8_format, fp8_dpa, fp8_mha from fp8_recipe, and construct a DS recipe
            fake_recipe = DelayedScaling(
                fp8_format=fp8_recipe.fp8_format,
                amax_history_len=_dpa_fp8ds_amax_histlen,
                amax_compute_algo=_dpa_fp8ds_amax_algo,
                fp8_dpa=fp8_recipe.fp8_dpa,
                fp8_mha=fp8_recipe.fp8_mha,
                reduce_amax=_dpa_fp8ds_reduce_amax,
            )
            fp8_recipe_dpa = fake_recipe
            fp8_recipes = fp8_recipe_dpa
        elif fp8_recipe.nvfp4() and _dpa_fp8_recipe == "DelayedScaling":
            # reuse fp8_dpa, fp8_mha from fp8_recipe but not fp8_format; construct a DS recipe
            fake_recipe = DelayedScaling(
                fp8_format=_dpa_fp8_format,
                amax_history_len=_dpa_fp8ds_amax_histlen,
                amax_compute_algo=_dpa_fp8ds_amax_algo,
                fp8_dpa=fp8_recipe.fp8_dpa,
                fp8_mha=fp8_recipe.fp8_mha,
                reduce_amax=_dpa_fp8ds_reduce_amax,
            )
            fp8_recipe_dpa = fake_recipe
            fp8_recipes = fp8_recipe_dpa
        elif fp8_recipe.delayed() and _dpa_fp8_recipe == "Float8CurrentScaling":
            # reuse fp8_format, fp8_dpa, fp8_mha from fp8_recipe, and construct a CS+DS recipe
            fake_recipes = [
                Float8CurrentScaling(
                    fp8_format=fp8_recipe.fp8_format,
                    fp8_dpa=fp8_recipe.fp8_dpa,
                    fp8_mha=fp8_recipe.fp8_mha,
                ),
                fp8_recipe,
            ]
            fp8_recipe_dpa = fake_recipes[1]
            fp8_recipes = fake_recipes
<<<<<<< HEAD
        elif fp8_recipe.float8_current_scaling() and _dpa_fp8_recipe in (
            "",
            "Float8CurrentScaling",
=======
        elif (
            fp8_recipe.float8_current_scaling()
            and _dpa_fp8_recipe in ("", "Float8CurrentScaling")
            and (fp8_recipe.fp8_dpa or fp8_recipe.fp8_mha)
>>>>>>> 70f53666
        ):
            # use fp8_recipe for QKV, O, dO, dQKV, and construct a DS recipe for S, dP
            # reuse fp8_format, fp8_dpa, fp8_mha from fp8_recipe
            fake_recipe = DelayedScaling(
                fp8_format=fp8_recipe.fp8_format,
                amax_history_len=_dpa_fp8ds_amax_histlen,
                amax_compute_algo=_dpa_fp8ds_amax_algo,
                fp8_dpa=fp8_recipe.fp8_dpa,
                fp8_mha=fp8_recipe.fp8_mha,
                reduce_amax=_dpa_fp8ds_reduce_amax,
            )
            fp8_recipe_dpa = fake_recipe
            fp8_recipes = [fp8_recipe, fp8_recipe_dpa]
        elif fp8_recipe.nvfp4() and _dpa_fp8_recipe == "Float8CurrentScaling":
            # reuse fp8_dpa, fp8_mha from fp8_recipe but not fp8_format
            # construct a CS recipe for QKV, O, dO, dQKV and a DS recipe for S, dP
            fake_recipes = [
                Float8CurrentScaling(
                    fp8_format=_dpa_fp8_format,
                    fp8_dpa=fp8_recipe.fp8_dpa,
                    fp8_mha=fp8_recipe.fp8_mha,
                ),
                DelayedScaling(
                    fp8_format=_dpa_fp8_format,
                    amax_history_len=_dpa_fp8ds_amax_histlen,
                    amax_compute_algo=_dpa_fp8ds_amax_algo,
                    fp8_dpa=fp8_recipe.fp8_dpa,
                    fp8_mha=fp8_recipe.fp8_mha,
                    reduce_amax=_dpa_fp8ds_reduce_amax,
                ),
            ]
            fp8_recipe_dpa = fake_recipes[1]
            fp8_recipes = fake_recipes
        # DPA only support DS and CS; other recipes should have fp8_dpa=False, fp8_mha=False
        if not fp8_recipe_dpa.float8_per_tensor_scaling():
            assert not (
                fp8_recipe_dpa.fp8_dpa or fp8_recipe_dpa.fp8_mha
            ), f"DotProductAttention does not support {fp8_recipe_dpa.__class__.__name__} recipe"

        # reduce over TP+CP groups; expect fp8_group to be set up so
        # assume attention uses the same fp8_group as GEMMs
        fp8_group = FP8GlobalStateManager.get_fp8_group()

        self.fp8_parameters = FP8GlobalStateManager.with_fp8_parameters()
        self.fp8 = FP8GlobalStateManager.is_fp8_enabled()
        self.fp8_calibration = FP8GlobalStateManager.is_fp8_calibration()
        fp8_enabled = self.fp8 or self.fp8_calibration
        self.fp8_meta["fp8_checkpoint"] = self.fp8 or self.fp8_calibration
        if self.fp8_parameters or fp8_enabled:
            self.fp8_meta["global_recipe"] = fp8_recipe
            self.fp8_meta["local_recipes"] = (
                fp8_recipes if isinstance(fp8_recipes, List) else [fp8_recipes]
            )

        if self.fp8_parameters or fp8_enabled:
            if self.fp8_initialized and fp8_recipe_dpa == self.fp8_meta["recipe"]:
                # FP8 init has already been run and recipe is the same, don't do anything.
                return
            self.fp8_meta["recipe"] = fp8_recipe_dpa
            if fp8_recipe != fp8_recipe_dpa:
                # fp8_recipe has changed, rehash the key.
                autocast_key = FP8GlobalStateManager.get_unique_autocast_key(
                    fp8_recipe_dpa, fp8_group
                )
                FP8GlobalStateManager.autocast_arguments[autocast_key] = (
                    fp8_recipe_dpa,
                    fp8_group,
                )
        else:
            # If fp8 isn't enabled, turn off and return.
            self.fp8_initialized = False
            return

        if self.fp8_parameters and not self.fp8_initialized:
            self.fp8_meta["num_gemms"] = num_gemms
            self.init_fp8_meta_tensors(fp8_recipes)

        if fp8_enabled:
            # Set FP8 and other FP8 metadata
            self.fp8_meta["num_gemms"] = num_gemms
            self.fp8_meta["fp8_group"] = fp8_group

            # Set FP8_MAX per tensor according to recipe
            self.fp8_meta["fp8_max_fwd"] = self.fp8_meta["recipe"].fp8_format.value.max_fwd
            self.fp8_meta["fp8_max_bwd"] = self.fp8_meta["recipe"].fp8_format.value.max_bwd

            # Allocate scales and amaxes
            self.init_fp8_meta_tensors(fp8_recipes)
            self.fp8_initialized = True

            self.fp8_meta["recipe"] = fp8_recipe_dpa
            if fp8_recipe != fp8_recipe_dpa:
                # fp8_recipe has changed, rehash the key.
                autocast_key = FP8GlobalStateManager.get_unique_autocast_key(
                    fp8_recipe_dpa, fp8_group
                )
                FP8GlobalStateManager.autocast_arguments[autocast_key] = (
                    fp8_recipe_dpa,
                    fp8_group,
                )

        _current_recipe = self.fp8_meta["recipe"]
        if _original_recipe is not None and not (
            issubclass(_current_recipe.__class__, _original_recipe.__class__)
            or issubclass(_original_recipe.__class__, _current_recipe.__class__)
        ):
            warnings.warn(
                f"Recipe type changed from {_original_recipe.__class__.__name__} "
                f"to {_current_recipe.__class__.__name__}. "
                "This may affect model behavior."
            )
            # Clear cached workspaces as they were created with the old recipe/quantizer type
            self._fp8_workspaces.clear()

    def set_meta_tensor(self, fwd: bool, recipe: Union[Recipe, List[Recipe]]) -> None:
        """Override to allow multiple recipes. Init scales and amaxes for fwd | bwd."""
        if isinstance(recipe, Recipe):
            recipe = [recipe]
        fp8_recipe_dpa = recipe[-1]
        fp8_meta_tensor_key = "scaling_fwd" if fwd else "scaling_bwd"

        # Return early if recipe state matches recipe
        if self.fp8_meta_tensors_initialized:
            recipe_state = self.fp8_meta[fp8_meta_tensor_key]
            if fp8_recipe_dpa.delayed() and isinstance(recipe_state, DelayedScalingRecipeState):
                self.adjust_amax_history_length(fp8_recipe_dpa.amax_history_len, fwd=fwd)
                return
            if fp8_recipe_dpa.mxfp8() and isinstance(recipe_state, MXFP8BlockScalingRecipeState):
                return
            if fp8_recipe_dpa.float8_current_scaling() and isinstance(
                recipe_state, Float8CurrentScalingRecipeState
            ):
                return
            if fp8_recipe_dpa.float8_block_scaling() and isinstance(
                recipe_state, Float8BlockScalingRecipeState
            ):
                return

        # When fp8_recipe=Float8CurrentScaling, recipe=[CS, DS], and QKV/dQKV, O/dO use CS quantizers, S/dP use DS quantizers.
        # See table above in init_fp8_metadata for more detail.
        num_gemms = [2, 1] if len(recipe) == 2 else [3]
        # Max. number of fp8 tensors per GEMM = 3 (input, weight, output) for fwd and
        # 2 (grad_output and grad_input) for bwd
        num_fp8_tensors = [x * 3 if fwd else x * 2 for x in num_gemms]

        # Initialize recipe state and quantizers
        recipe_states = [
            RecipeState.create(
                recipe[i],
                mode=("forward" if fwd else "backward"),
                num_quantizers=num_fp8_tensors[i],
            )
            for i in range(len(recipe))
        ]

        self.fp8_meta[fp8_meta_tensor_key] = (
            recipe_states[-1] if len(recipe) == 2 else recipe_states[0]
        )
        self.quantizers[fp8_meta_tensor_key] = []
        for recipe_state in recipe_states:
            self.quantizers[fp8_meta_tensor_key].extend(recipe_state.make_quantizers())

    @no_torch_dynamo(recursive=False)
    def forward(
        self,
        query_layer: torch.Tensor,
        key_layer: torch.Tensor,
        value_layer: torch.Tensor,
        attention_mask: Union[torch.Tensor, Tuple[torch.Tensor, torch.Tensor]] = None,
        qkv_format: str = None,
        cu_seqlens_q: torch.Tensor = None,
        cu_seqlens_kv: torch.Tensor = None,
        cu_seqlens_q_padded: torch.Tensor = None,
        cu_seqlens_kv_padded: torch.Tensor = None,
        max_seqlen_q: int = None,
        max_seqlen_kv: int = None,
        attn_mask_type: Optional[str] = None,
        window_size: Optional[Tuple[int, int]] = None,
        checkpoint_core_attention: bool = False,
        core_attention_bias_type: str = "no_bias",
        core_attention_bias: Optional[torch.Tensor] = None,
        alibi_slopes: Optional[torch.Tensor] = None,
        fast_zero_fill: bool = True,
        inference_params: Optional[InferenceParams] = None,
        pad_between_seqs: Optional[bool] = None,
        fp8_output: Optional[bool] = False,
    ) -> torch.Tensor:
        """
        Dot Product Attention Layer.

        .. note::

            Argument :attr:`attention_mask` is only used when :attr:`attn_mask_type`
            includes '"padding"' or `"arbitrary"`.

        .. note::

            DotProductAttention supports three backends: 1) FlashAttention which calls
            HazyResearch/Dao-AILab's `flash-attn <https://arxiv.org/pdf/2305.13245.pdf>`_
            PyTorch API, 2) FusedAttention which has multiple fused attention implementations
            based on `cuDNN Graph API
            <https://docs.nvidia.com/deeplearning/cudnn/developer-guide/index.html#op-fusion>`_
            (see :attr:`FusedAttention` for more details on FusedAttention backends), and 3)
            UnfusedDotProductAttention which is the native PyTorch implementation
            with fused scaled masked softmax.

        .. note::

            Users can use environment variables :attr:`NVTE_FLASH_ATTN`, :attr:`NVTE_FUSED_ATTN`,
            and :attr:`NVTE_FUSED_ATTN_BACKEND` to control which DotProductAttention backend,
            and FusedAttention backend if applicable, to use. Transformer Engine prioritizes
            FlashAttention over FusedAttention and over UnfusedDotProductAttention.
            If FusedAttention is being used, users can also choose to switch to flash-attn's
            implementation for backward by setting :attr:`NVTE_FUSED_ATTN_USE_FAv2_BWD=1`
            (default: 0), because of the performance differences between various versions of
            flash-attn and FusedAttention. Further, :attr:`NVTE_FUSED_ATTN_FORCE_WORKSPACE_OPT`
            can be used to enable (:attr:`1`) or disable (:attr:`0`) the workspace related
            optimizations in FusedAttention. When unset, Transformer Engine determines the code path
            based on its internal logic. These optimizations trade memory for performance
            and should be used with care.

        .. note::
            .. _cu_seqlens note:

            When training data has variable sequence lengths, users have two options.

            1. Manipulate the data and pad all sequences to the same length. Use
               :attr:`qkv_format` = {"bshd", "sbhd"} and
               :attr:`attn_mask_type` = {"padding", "padding_causal", "padding_causal_bottom_right"}.
               Pass in :attr:`cu_seqlens_q` and :attr:`cu_seqlens_kv`, or :attr:`attention_mask`
               (which will be converted to :attr:`cu_seqlens_q` and :attr:`cu_seqlens_kv`), to provide
               the real sequence length information. For example, a batch of 3 sequences
               [a a a b b c c c c] can be padded to [a a a PAD b b PAD PAD c c c c], and the cumulative
               sequence length tensors would be
               :attr:`cu_seqlens_q` = :attr:`cu_seqlens_kv` = [0, 3, 5, 9] for self-attention.

            2. Do not perform padding on training data. Use :attr:`qkv_format` = "thd" and
               :attr:`attn_mask_type` = {"padding", "padding_causal", "padding_causal_bottom_right"}.
               Pass in :attr:`cu_seqlens_q` and :attr:`cu_seqlens_kv`, or :attr:`attention_mask`,
               as in option 1. For example, a batch of 3 sequences [a a a b b c c c c] can be processed
               without any padding, and the sequence length tensors would be
               :attr:`cu_seqlens_q` = :attr:`cu_seqlens_kv` = [0, 3, 5, 9] for self-attention.

               In certain use cases, a varying number of identifier tokens are inserted between
               sequences. These tokens do not participate in the attention calculation.
               :attr:`cu_seqlens_q_padded` and :attr:`cu_seqlens_kv_padded` must be specified
               in such cases to correctly identify the start and end of each sequence in a batch.
               For example, a batch of 3 sequences [a a a 1 b b 2 2 c c c c 3] would have
               :attr:`cu_seqlens_q` = :attr:`cu_seqlens_kv` = [0, 3, 5, 9], and
               :attr:`cu_seqlens_q_padded` = :attr:`cu_seqlens_kv_padded` = [0, 4, 8, 13]
               for self-attention.

        .. note::
            .. _max_seqlen note:

            When :attr:`qkv_format` = {"bshd", "sbhd"}, sequences are of equal length in a batch.
            :attr:`max_seqlen_q` and :attr:`max_seqlen_kv` should be the same as the "s" dimension of
            :attr:`query_layer` and :attr:`key_layer` tensors. When unset, Transformer Engine will
            infer them as such.

            When :attr:`qkv_format` = "thd", sequences have varying lengths. :attr:`max_seqlen_q` and
            :attr:`max_seqlen_kv` should be the maximum query and key/value sequence length in a batch.
            When unset, Transformer Engine deduces them from :attr:`cu_seqlens_q` and :attr:`cu_seqlens_kv`.
            This deduction costs a small kernel and some CPU-GPU synchronization, and to avoid this
            overhead, users are recommended to obtain the maximum sequence lengths from the data loaders
            and pass them in.

            - As the maximum sequence lengths, batch size, and number of tokens change from batch to batch,
              dynamic shapes need to be supported for tensor construction. FlashAttention and
              UnfusedDotProductAttention naturally do so, while FusedAttention requires parameters to be static
              to create graphs before performance heuristics analysis. To reduce the number of graphs created
              per run, Transformer Engine 1.13+ quantizes relevant parameters: for cuDNN < 9.6, {batch size,
              :attr:`max_seqlen_q`, :attr:`max_seqlen_kv`}, and for cuDNN >= 9.6, {"t" dimension of
              :attr:`query_layer`, "t" dimension of :attr:`key_layer`}.

        Parameters
        ----------
        query_layer : torch.Tensor
                     Query tensor.
        key_layer : torch.Tensor
                   Key tensor.
        value_layer : torch.Tensor
                     Value tensor.
        attention_mask: Optional[Union[torch.Tensor, Tuple[torch.Tensor, torch.Tensor]]],
             default = `None`. Boolean tensor(s) used to mask out attention softmax input.
             It should be `None` for causal masks and "`no_mask`". For padding masks, it should be
             a single tensor of [batch_size, 1, 1, seqlen_q] for self-attention, and a tuple of
             two tensors in shapes [batch_size, 1, 1, seqlen_q] and [batch_size, 1, 1, seqlen_kv]
             for cross-attention. For "`arbitrary`" mask, it should be in a shape broadcastable
             to [batch_size, num_heads, max_seqlen_q, max_seqlen_kv]. A `True` value means
             the corresponding position is masked out and a `False` means that position
             is allowed to participate in attention.
        qkv_format: str, default = `None`
                   If provided, overrides :attr:`qkv_format` from initialization.
        cu_seqlens_q: Optional[torch.Tensor], default = `None`
                   Cumulative sum of sequence lengths (without offset) in a batch for `query_layer`,
                   with shape [batch_size + 1] and dtype torch.int32.
                   See :ref:`note<cu_seqlens note>` for more details.
        cu_seqlens_kv: Optional[torch.Tensor], default = `None`
                   Cumulative sum of sequence lengths (without offset) in a batch for `key_layer`
                   and `value_layer`, with shape [batch_size + 1] and dtype torch.int32.
                   See :ref:`note<cu_seqlens note>` for more details.
        cu_seqlens_q_padded: Optional[torch.Tensor], default = `None`
                   Cumulative sum of sequence lengths (with offset) in a batch for
                   `query_layer`, with shape [batch_size + 1] and dtype torch.int32.
                   When there is no padding between sequences in a batch,
                   `cu_seqlens_q_padded = cu_seqlens_q`.
                   See :ref:`note<cu_seqlens note>` for more details.
        cu_seqlens_kv_padded: Optional[torch.Tensor], default = `None`
                   Cumulative sum of sequence lengths (with offset) in a batch for `key_layer`
                   and `value_layer`, with shape [batch_size + 1] and dtype torch.int32.
                   When there is no padding between sequences in a batch,
                   `cu_seqlens_kv_padded = cu_seqlens_kv`.
                   See :ref:`note<cu_seqlens note>` for more details.
        max_seqlen_q: Optional[int], default = `None`
                      Maximum sequence length in `query_layer`.
                      See :ref:`note<max_seqlen note>` for more details.
        max_seqlen_kv: Optional[int], default = `None`
                       Maximum sequence length in `key_layer` and `value_layer`.
                       See :ref:`note<max_seqlen note>` for more details.
        attn_mask_type: {'no_mask', 'padding', 'causal', 'padding,causal', 'causal,padding',
                       'padding_causal', 'causal_bottom_right', 'padding_causal_bottom_right',
                       'arbitrary'}, default = `None`. Type of attention mask passed into
                       softmax operation. 'padding,causal', 'causal,padding' and 'padding_causal'
                       are equivalent. By default, causal masks are aligned to the top left corner
                       of the softmax matrix. When "`bottom_right`" is specified in the mask type,
                       causal masks are aligned to the bottom right corner.
        window_size: Optional[Tuple[int, int]], default = `None`
                    Sliding window size for local attention.
        checkpoint_core_attention : bool, default = `False`
                                   If true, forward activations for attention are recomputed
                                   during the backward pass in order to save memory that would
                                   otherwise be occupied to store the forward activations until
                                   backprop.
        core_attention_bias_type: str, default = `no_bias`
                    Bias type, {`no_bias`, `pre_scale_bias`, `post_scale_bias`, `alibi`}
        core_attention_bias: Optional[torch.Tensor], default = `None`
                    Bias tensor for Q * K.T, shape [1, num_head, max_seqlen_q, max_seqlen_kv].
                    It should be 'None' for 'no_bias' and 'alibi' bias types.
        alibi_slopes: Optional[torch.Tensor], default = `None`
                     ALiBi slopes in FP32 and shape [nheads] or [batch_size, nheads].
                     It adds a bias of (-alibi_slope * (i + seqlen_k - seqlen_q - j))
                     to the attention score of query i and key j.
        fast_zero_fill: bool, default = `True`
                    Whether to use the fast path to set output tensors to 0 or not.
        inference_params: Optional[InferenceParams], default = `None`
            Optimizes execution performance during inference by caching Keys and Values of the
            current decoding iteration. These cached values are appended to the K and V values
            computed in previous iterations, eliminating the need to recalculate them for the
            entire sequence.
            Initialization of `inference_params` is required prior to use to ensure sufficient
            memory allocation.
            Adjustments of the sequence_len_offset should be done after a complete forward pass.
            If rotary positional embeddings (RoPE) are utilized, they must be prepared beforehand.
            Supports "sbhd" and "bshd" layouts, with the "sbhd" layout being more efficient.
        pad_between_seqs: Optional[bool], default = `None`
            If None, inferred from qkv_format, cu_seqlens and cu_seqlens_padded.
            If true, there are padding tokens between individual sequences in a packed batch.
        fp8_output: Optional[bool], default = `False`
            Whether to enforce output to be in FP8 or not.
        """

        with torch.cuda.device(query_layer.device), self.prepare_forward(
            query_layer,
            num_gemms=3,
            allow_non_contiguous=True,
            allow_different_data_and_param_types=self.softmax_type != "vanilla",
        ) as query_layer:
            # checks for RNG
            if self.rng_states_tracker is not None and is_graph_capturing():
                assert isinstance(
                    self.rng_states_tracker, CudaRNGStatesTracker
                ), "Unsupported RNG states tracker."
                assert (
                    graph_safe_rng_available()
                ), "Upgrade PyTorch version to get RNG manipulation support for cuda graph capture."

            # checks for FP8
            if self.fp8:
                if self.fp8_meta["recipe"].fp8_mha:
                    if not self.fp8_meta["recipe"].fp8_dpa:
                        self.fp8_meta["recipe"].fp8_dpa = True
                        self.logger.warning(
                            """Forcing fp8_meta["recipe"].fp8_dpa=True due to """
                            """fp8_meta["recipe"].fp8_mha=True"""
                        )
            if self.fp8 and self.fp8_meta["recipe"].fp8_dpa:
                forward_dtype = get_fp8_te_dtype(self.fp8_meta["recipe"], fprop_tensor=True)
                backward_dtype = get_fp8_te_dtype(self.fp8_meta["recipe"], fprop_tensor=False)
                assert forward_dtype in [
                    tex.DType.kFloat8E4M3,
                    tex.DType.kFloat8E5M2,
                ] and backward_dtype in [
                    tex.DType.kFloat8E4M3,
                    tex.DType.kFloat8E5M2,
                ], """DotProductAttention only supports "E4M3" and "E5M2" FP8 data types."""
            else:
                fp8_output = False

            # checks for q/k/v shapes
            assert (
                query_layer.is_cuda and key_layer.is_cuda and value_layer.is_cuda
            ), "DotProductAttention only supports CUDA tensors."
            assert (
                query_layer.dtype == key_layer.dtype and query_layer.dtype == value_layer.dtype
            ), "Queries, keys and values must have the same data type!"
            assert (
                key_layer.shape[:-1] == value_layer.shape[:-1]
            ), "Keys and values must have the same batch size, sequence length and number of heads!"
            num_attention_heads = query_layer.shape[-2]
            num_gqa_groups = key_layer.shape[-2]
            assert (
                query_layer.shape[-1] == key_layer.shape[-1]
            ), "Queries and keys must have the same head dimension!"
            head_dim_qk, head_dim_v = query_layer.shape[-1], value_layer.shape[-1]
            assert (
                head_dim_qk == self.hidden_size_per_attention_head_k
            ), f"Keys have head_dim = {head_dim_qk}, "
            "but expected head_dim = {self.hidden_size_per_attention_head_k}!"
            assert (
                head_dim_v == self.hidden_size_per_attention_head_v
            ), f"Values have head_dim = {head_dim_v}, "
            "but expected head_dim = {self.hidden_size_per_attention_head_v}!"
            assert num_gqa_groups == self.num_gqa_groups_per_partition, (
                "Keys and values must have num_gqa_group ="
                f" {self.num_gqa_groups_per_partition} heads! Found {num_gqa_groups}."
            )

            # checks for attention mask
            if attn_mask_type is None:
                attn_mask_type = self.attn_mask_type
            else:
                attn_mask_type = attn_mask_type.replace(",", "_")
                if attn_mask_type == "causal_padding":
                    attn_mask_type = "padding_causal"
            assert (
                attn_mask_type in AttnMaskTypes
            ), f"Attention mask type {attn_mask_type} is not supported!"

            # checks for sliding window
            if window_size is None:
                window_size = self.window_size
            window_size = dpa_utils.check_set_window_size(attn_mask_type, window_size)

            # checks for qkv_format
            if qkv_format is None:
                qkv_format = self.qkv_format
            assert qkv_format in [
                "sbhd",
                "bshd",
                "thd",
            ], "DotProductAttention only supports qkv_format = {'sbhd', 'bshd', 'thd'}!"
            batch_size = None
            if qkv_format in ["sbhd", "bshd"]:
                assert all(
                    len(x.shape) == 4 for x in (query_layer, key_layer, value_layer)
                ), f"Queries, keys and values must be 4D tensors when {qkv_format=}!"
                if qkv_format == "sbhd":
                    batch_size = query_layer.shape[1]
                    max_seqlen_q = query_layer.shape[0] if max_seqlen_q is None else max_seqlen_q
                    max_seqlen_kv = key_layer.shape[0] if max_seqlen_kv is None else max_seqlen_kv
                else:
                    batch_size = query_layer.shape[0]
                    max_seqlen_q = query_layer.shape[1] if max_seqlen_q is None else max_seqlen_q
                    max_seqlen_kv = key_layer.shape[1] if max_seqlen_kv is None else max_seqlen_kv
            if qkv_format == "thd":
                assert all(
                    len(x.shape) == 3 for x in (query_layer, key_layer, value_layer)
                ), "Queries, keys and values must be 3D tensors when qkv_format = thd!"
                assert (
                    "padding" in attn_mask_type
                ), "Attention mask type must be padding or padding_causal for qkv_format=thd!"
                assert (
                    cu_seqlens_q is not None and cu_seqlens_kv is not None
                ), "cu_seqlens_q and cu_seqlens_kv can not be None when qkv_format = thd!"
                assert (
                    cu_seqlens_q.shape == cu_seqlens_kv.shape
                    and len(cu_seqlens_q.shape) == 1
                    and len(cu_seqlens_kv.shape) == 1
                ), "cu_seqlens_q and cu_seqlens_q must both have shape [batch_size + 1]!"
                assert (
                    cu_seqlens_q.dtype == torch.int32 and cu_seqlens_kv.dtype == torch.int32
                ), "cu_seqlens_q and cu_seqlens_q must both be in dtype torch.int32!"
                batch_size = len(cu_seqlens_q) - 1
                if max_seqlen_q is None:
                    if cu_seqlens_q_padded is not None:
                        seqlens_q = cu_seqlens_q_padded[1:] - cu_seqlens_q_padded[:-1]
                    else:
                        seqlens_q = cu_seqlens_q[1:] - cu_seqlens_q[:-1]
                    max_seqlen_q = int((seqlens_q.max().item() + 63) // 64 * 64)
                if max_seqlen_kv is None:
                    if cu_seqlens_kv_padded is not None:
                        seqlens_kv = cu_seqlens_kv_padded[1:] - cu_seqlens_kv_padded[:-1]
                    else:
                        seqlens_kv = cu_seqlens_kv[1:] - cu_seqlens_kv[:-1]
                    max_seqlen_kv = int((seqlens_kv.max().item() + 63) // 64 * 64)

            # update KV cache and retrieve saved tokens from cache for inference
            if inference_params is not None:
                assert self.layer_number is not None, "Layer number must be set!"

                # convert top-left causal to bottom-right causal due to KV caching
                # users can still use the same attention mask for inference as for training
                assert "padding" in attn_mask_type, "KV caching requires padding mask!"
                if attn_mask_type == "padding_causal":
                    attn_mask_type = attn_mask_type + "_bottom_right"

                self.attention_type = "cross"
                self.flash_attention.attention_type = self.attention_type
                self.fused_attention.attention_type = self.attention_type
                self.unfused_attention.attention_type = self.attention_type

                query_layer, key_layer, value_layer = [
                    x.contiguous() if not x.is_contiguous() else x
                    for x in [query_layer, key_layer, value_layer]
                ]

                # get full K/V tensors from cache and adjust cu_seqlens, qkv_format based on the cache
                (
                    key_layer,
                    value_layer,
                    cu_seqlens_q,
                    cu_seqlens_kv,
                    max_seqlen_kv,
                    qkv_format,
                ) = inference_params.step(
                    self.layer_number,
                    key_layer,
                    value_layer,
                    qkv_format,
                )
                cu_seqlens_q_padded = None
                cu_seqlens_kv_padded = None

            # get qkv's memory layout
            if all(isinstance(x, Float8Tensor) for x in [query_layer, key_layer, value_layer]):
                (
                    qkv_layout,
                    query_layer._data,
                    key_layer._data,
                    value_layer._data,
                    q_format,
                    kv_format,
                ) = dpa_utils.get_qkv_layout(
                    query_layer._data,
                    key_layer._data,
                    value_layer._data,
                    qkv_format=qkv_format,
                    inference_params=inference_params,
                )
            else:
                (
                    qkv_layout,
                    query_layer,
                    key_layer,
                    value_layer,
                    q_format,
                    kv_format,
                ) = dpa_utils.get_qkv_layout(
                    query_layer,
                    key_layer,
                    value_layer,
                    qkv_format=qkv_format,
                    inference_params=inference_params,
                )

            # adjust max_seqlen and cu_seqlens for CP
            cp_size = 1
            if isinstance(self.cp_group, dist_group_type):
                cp_size = get_distributed_world_size(self.cp_group)
            elif isinstance(self.cp_group, list):
                for group in self.cp_group:
                    cp_size *= get_distributed_world_size(group)
            context_parallel = cp_size > 1
            if q_format in ["sbhd", "bshd"]:
                max_seqlen_q *= cp_size
                if cu_seqlens_q is None:
                    if "padding" in attn_mask_type:
                        assert (
                            attention_mask is not None
                        ), "Please provide attention_mask for padding!"
                        if self.attention_type == "self":
                            cu_seqlens_q = dpa_utils.get_cu_seqlens(attention_mask)
                        else:
                            cu_seqlens_q = dpa_utils.get_cu_seqlens(attention_mask[0])
                    else:
                        cu_seqlens_q = dpa_utils.get_full_cu_seqlens(
                            batch_size,
                            max_seqlen_q,
                            query_layer.device,
                        )
            if kv_format in ["sbhd", "bshd"]:
                max_seqlen_kv *= cp_size
                if cu_seqlens_kv is None:
                    if "padding" in attn_mask_type:
                        assert (
                            attention_mask is not None
                        ), "Please provide attention_mask for padding!"
                        if self.attention_type == "self":
                            cu_seqlens_kv = dpa_utils.get_cu_seqlens(attention_mask)
                        else:
                            cu_seqlens_kv = dpa_utils.get_cu_seqlens(attention_mask[1])
                    else:
                        cu_seqlens_kv = dpa_utils.get_full_cu_seqlens(
                            batch_size,
                            max_seqlen_kv,
                            key_layer.device,
                        )

            # set ALiBi attributes
            global _alibi_cache
            if alibi_slopes is not None:
                assert (
                    core_attention_bias_type == "alibi"
                ), "core_attention_bias_type must be alibi in order to use alibi_slopes!"
                if self.layer_number == 1:
                    _alibi_cache["_alibi_slopes_require_update"] = True
                    _alibi_cache["_alibi_bias_require_update"] = True
            bottom_right_alignment = (attn_mask_type not in ["causal", "padding_causal"],)
            if core_attention_bias_type == "alibi":
                assert (
                    core_attention_bias is None
                ), "core_attention_bias must be None when core_attention_bias_type is alibi!"
                if (
                    _alibi_cache["_num_heads"] != query_layer.shape[-2]
                    or _alibi_cache["_max_seqlen_q"] != max_seqlen_q
                    or _alibi_cache["_max_seqlen_kv"] != max_seqlen_kv
                    or _alibi_cache["_bottom_right_alignment"] != bottom_right_alignment
                    or _alibi_cache["_alibi_slopes"] is None
                ):
                    _alibi_cache["_alibi_slopes_require_update"] = True
                    _alibi_cache["_alibi_bias_require_update"] = True

            # detect bias shape
            core_attention_bias_shape = None
            if core_attention_bias is not None:
                if (
                    core_attention_bias.shape[0] == batch_size
                    and core_attention_bias.shape[1] == query_layer.shape[-2]
                ):
                    core_attention_bias_shape = "bhss"
                elif (
                    core_attention_bias.shape[0] == 1
                    and core_attention_bias.shape[1] == query_layer.shape[-2]
                ):
                    core_attention_bias_shape = "1hss"
                elif (
                    core_attention_bias.shape[0] == batch_size and core_attention_bias.shape[1] == 1
                ):
                    core_attention_bias_shape = "b1ss"
                elif core_attention_bias.shape[0] == 1 and core_attention_bias.shape[1] == 1:
                    core_attention_bias_shape = "11ss"
                else:
                    assert (
                        False
                    ), "core_attention_bias must be in one of {bhss, 1hss, b1ss, 11ss} shapes"

            # check if there is padding between sequences when qkv_format='thd'
            if pad_between_seqs is None:
                if qkv_format == "thd":
                    pad_between_seqs = (
                        cu_seqlens_q_padded is not None
                        and not torch.equal(cu_seqlens_q_padded[:-1], cu_seqlens_q[:-1])
                    ) or (
                        cu_seqlens_kv_padded is not None
                        and not torch.equal(cu_seqlens_kv_padded[:-1], cu_seqlens_kv[:-1])
                    )
                else:
                    pad_between_seqs = False

            # gather attention params for get_attention_backend
            attention_params = dpa_utils.AttentionParams(
                qkv_type=type(query_layer),
                qkv_dtype=query_layer.dtype,
                qkv_layout=qkv_layout,
                batch_size=batch_size,
                num_heads=num_attention_heads,
                num_gqa_groups=num_gqa_groups,
                max_seqlen_q=max_seqlen_q,
                max_seqlen_kv=max_seqlen_kv,
                head_dim_qk=head_dim_qk,
                head_dim_v=head_dim_v,
                attn_mask_type=attn_mask_type,
                window_size=window_size,
                alibi_slopes_shape=alibi_slopes.shape if alibi_slopes is not None else None,
                core_attention_bias_type=core_attention_bias_type,
                core_attention_bias_shape=core_attention_bias_shape,
                core_attention_bias_requires_grad=(
                    core_attention_bias.requires_grad if core_attention_bias is not None else False
                ),
                pad_between_seqs=pad_between_seqs,
                attention_dropout=self.attention_dropout,
                context_parallel=context_parallel,
                cp_comm_type=self.cp_comm_type,
                deterministic=self.deterministic,
                is_training=self.training,
                fp8=self.fp8,
                fp8_meta=self.fp8_meta,
                inference_params=inference_params,
                softmax_type=self.softmax_type,
<<<<<<< HEAD
=======
                return_max_logit=self.return_max_logit,
>>>>>>> 70f53666
            )
            global _attention_backends
            if is_in_onnx_export_mode():
                # We do not want to call get_attention_backend() in ONNX mode
                # and we want to avoid using any global variables like _attention_backends.
                use_flash_attention = False
                use_fused_attention = False
                use_unfused_attention = True
            else:
                if (
                    _attention_backends["attention_params"] is None
                    or attention_params != _attention_backends["attention_params"]
                ):
                    _attention_backends["attention_params"] = attention_params
                    _attention_backends["backend_selection_requires_update"] = True
                if _attention_backends["backend_selection_requires_update"]:
                    (
                        use_flash_attention,
                        flash_attention_backend,
                        use_fused_attention,
                        fused_attention_backend,
                        use_unfused_attention,
                        _,
                    ) = dpa_utils.get_attention_backend(attention_params)
                    # Set global _attention_backends var using return value
                    # from get_attention_backend()
                    _attention_backends["use_flash_attention"] = use_flash_attention
                    _attention_backends["flash_attention_backend"] = flash_attention_backend
                    _attention_backends["use_fused_attention"] = use_fused_attention
                    _attention_backends["fused_attention_backend"] = fused_attention_backend
                    _attention_backends["use_unfused_attention"] = use_unfused_attention
                    _attention_backends["backend_selection_requires_update"] = False
                    if use_flash_attention:
                        self.logger.info(
                            "Running with FlashAttention backend (version %s)",
                            flash_attention_backend,
                        )
                    elif use_fused_attention:
                        self.logger.info(
                            "Running with FusedAttention backend (sub-backend %s)",
                            int(fused_attention_backend),
                        )
                    elif use_unfused_attention:
                        self.logger.info("Running with UnfusedDotProductAttention backend")
                else:
                    use_flash_attention = _attention_backends["use_flash_attention"]
                    flash_attention_backend = _attention_backends["flash_attention_backend"]
                    use_fused_attention = _attention_backends["use_fused_attention"]
                    fused_attention_backend = _attention_backends["fused_attention_backend"]
                    use_unfused_attention = _attention_backends["use_unfused_attention"]

            # raise exception if no backend is available
            if sum([use_flash_attention, use_fused_attention, use_unfused_attention]) == 0:
                raise ValueError(
                    "No dot product attention backend is available for the provided inputs. Please"
                    " run with NVTE_DEBUG=1 NVTE_DEBUG_LEVEL=2 to find out the reasons for"
                    " disabling all backends."
                )

            # run attention
            softmax_offset = (
                self.softmax_offset.reshape(1, -1, 1, 1).to(torch.float32)
                if self.softmax_offset is not None
                else None
            )

            if use_flash_attention:
                if core_attention_bias_type == "alibi":
                    alibi_slopes, _ = dpa_utils.get_alibi(
                        _alibi_cache,
                        query_layer.shape[-2],
                        max_seqlen_q,
                        max_seqlen_kv,
                        alibi_slopes=alibi_slopes,
                    )
                return self.flash_attention(
                    query_layer,
                    key_layer,
                    value_layer,
                    attention_mask=attention_mask,
                    qkv_layout=qkv_layout,
                    cu_seqlens_q=cu_seqlens_q,
                    cu_seqlens_kv=cu_seqlens_kv,
                    attn_mask_type=attn_mask_type,
                    window_size=window_size,
                    alibi_slopes=alibi_slopes,
                    cp_group=self.cp_group,
                    cp_global_ranks=self.cp_global_ranks,
                    cp_stream=self.cp_stream,
                    cp_comm_type=self.cp_comm_type,
                    max_seqlen_q=max_seqlen_q,
                    max_seqlen_kv=max_seqlen_kv,
                    fp8=self.fp8 and self.fp8_meta["recipe"].fp8_dpa,
                    fp8_meta=self.fp8_meta,
                    quantizers=self.quantizers,
                    inference_params=inference_params,
                    flash_attention_backend=flash_attention_backend,
                    fp8_output=fp8_output,
                )

            if use_fused_attention:
                fu_core_attention_bias_type = core_attention_bias_type
                fu_core_attention_bias = core_attention_bias
                if core_attention_bias_type == "alibi" and (
                    alibi_slopes is not None or max_seqlen_q != max_seqlen_kv
                ):
                    fu_core_attention_bias_type = "post_scale_bias"
                    _, fu_core_attention_bias = dpa_utils.get_alibi(
                        _alibi_cache,
                        query_layer.shape[-2],
                        max_seqlen_q,
                        max_seqlen_kv,
                        alibi_slopes=alibi_slopes,
                        bias_dtype=query_layer.dtype,
                        bottom_right_alignment=attn_mask_type not in ["causal", "padding_causal"],
                    )
                if checkpoint_core_attention:
                    return self._checkpointed_attention_forward(
                        self.fused_attention,
                        query_layer,
                        key_layer,
                        value_layer,
                        qkv_layout=qkv_layout,
                        cu_seqlens_q=cu_seqlens_q,
                        cu_seqlens_kv=cu_seqlens_kv,
                        cu_seqlens_q_padded=cu_seqlens_q_padded,
                        cu_seqlens_kv_padded=cu_seqlens_kv_padded,
                        max_seqlen_q=max_seqlen_q,
                        max_seqlen_kv=max_seqlen_kv,
                        attn_mask_type=attn_mask_type,
                        attention_mask=attention_mask,
                        window_size=window_size,
                        fused_attention_backend=fused_attention_backend,
                        core_attention_bias_type=fu_core_attention_bias_type,
                        core_attention_bias=fu_core_attention_bias,
                        fast_zero_fill=fast_zero_fill,
                        cp_group=self.cp_group,
                        cp_global_ranks=self.cp_global_ranks,
                        cp_stream=self.cp_stream,
                        cp_comm_type=self.cp_comm_type,
                        fp8=self.fp8 and self.fp8_meta["recipe"].fp8_dpa,
                        fp8_meta=self.fp8_meta,
                        quantizers=self.quantizers,
                        pad_between_seqs=pad_between_seqs,
                        inference_params=inference_params,
                        softmax_offset=softmax_offset,
                        fp8_output=fp8_output,
                    )
                return self.fused_attention(
                    query_layer,
                    key_layer,
                    value_layer,
                    qkv_layout=qkv_layout,
                    cu_seqlens_q=cu_seqlens_q,
                    cu_seqlens_kv=cu_seqlens_kv,
                    cu_seqlens_q_padded=cu_seqlens_q_padded,
                    cu_seqlens_kv_padded=cu_seqlens_kv_padded,
                    max_seqlen_q=max_seqlen_q,
                    max_seqlen_kv=max_seqlen_kv,
                    attn_mask_type=attn_mask_type,
                    attention_mask=attention_mask,
                    window_size=window_size,
                    fused_attention_backend=fused_attention_backend,
                    core_attention_bias_type=fu_core_attention_bias_type,
                    core_attention_bias=fu_core_attention_bias,
                    fast_zero_fill=fast_zero_fill,
                    cp_group=self.cp_group,
                    cp_global_ranks=self.cp_global_ranks,
                    cp_stream=self.cp_stream,
                    cp_comm_type=self.cp_comm_type,
                    fp8=self.fp8 and self.fp8_meta["recipe"].fp8_dpa,
                    fp8_meta=self.fp8_meta,
                    quantizers=self.quantizers,
                    pad_between_seqs=pad_between_seqs,
                    inference_params=inference_params,
                    softmax_offset=softmax_offset,
                    fp8_output=fp8_output,
                )

            from transformer_engine.pytorch.cpu_offload import CPUOffloadEnabled

            if CPUOffloadEnabled:
                warnings.warn(
                    "Attention activation Offloading is only implemented"
                    "with Flash Attention and Fused Attention!"
                )

            if use_unfused_attention:
                allow_emulation = os.getenv("NVTE_UnfusedDPA_Emulate_FP8", "0") == "1"
                if checkpoint_core_attention:
                    return self._checkpointed_attention_forward(
                        self.unfused_attention,
                        _alibi_cache,
                        query_layer,
                        key_layer,
                        value_layer,
                        qkv_layout=qkv_layout,
                        cu_seqlens_q=cu_seqlens_q,
                        cu_seqlens_kv=cu_seqlens_kv,
                        max_seqlen_q=max_seqlen_q,
                        max_seqlen_kv=max_seqlen_kv,
                        attn_mask_type=attn_mask_type,
                        attention_mask=attention_mask,
                        window_size=window_size,
                        core_attention_bias_type=core_attention_bias_type,
                        core_attention_bias=core_attention_bias,
                        alibi_slopes=alibi_slopes,
                        inference_params=inference_params,
                        softmax_offset=softmax_offset,
                        fp8=self.fp8 and self.fp8_meta["recipe"].fp8_dpa and allow_emulation,
                        fp8_meta=self.fp8_meta,
                        quantizers=self.quantizers,
                        fp8_output=fp8_output,
                    )
                return self.unfused_attention(
                    _alibi_cache,
                    query_layer,
                    key_layer,
                    value_layer,
                    qkv_layout=qkv_layout,
                    cu_seqlens_q=cu_seqlens_q,
                    cu_seqlens_kv=cu_seqlens_kv,
                    max_seqlen_q=max_seqlen_q,
                    max_seqlen_kv=max_seqlen_kv,
                    attn_mask_type=attn_mask_type,
                    attention_mask=attention_mask,
                    window_size=window_size,
                    core_attention_bias_type=core_attention_bias_type,
                    core_attention_bias=core_attention_bias,
                    alibi_slopes=alibi_slopes,
                    inference_params=inference_params,
                    softmax_offset=softmax_offset,
                    fp8=self.fp8 and self.fp8_meta["recipe"].fp8_dpa and allow_emulation,
                    fp8_meta=self.fp8_meta,
                    quantizers=self.quantizers,
                    fp8_output=fp8_output,
                )
            return None<|MERGE_RESOLUTION|>--- conflicted
+++ resolved
@@ -21,11 +21,7 @@
     Float8CurrentScaling,
 )
 from transformer_engine.pytorch.utils import get_cudnn_version
-<<<<<<< HEAD
-from transformer_engine.pytorch.fp8 import (
-=======
 from transformer_engine.pytorch.quantization import (
->>>>>>> 70f53666
     get_fp8_te_dtype,
     FP8GlobalStateManager,
     RecipeState,
@@ -34,11 +30,7 @@
     Float8CurrentScalingRecipeState,
     Float8BlockScalingRecipeState,
 )
-<<<<<<< HEAD
-from transformer_engine.pytorch.float8_tensor import Float8Tensor
-=======
 from transformer_engine.pytorch.tensor.float8_tensor import Float8Tensor
->>>>>>> 70f53666
 from transformer_engine.pytorch.module.base import TransformerEngineBaseModule
 from transformer_engine.pytorch.export import is_in_onnx_export_mode
 from transformer_engine.pytorch.constants import (
@@ -99,44 +91,26 @@
 This feature is **experimental** and subject to change.
 
 Some models may use different FP8 recipes for their linear layers and attention layers. To support this,
-<<<<<<< HEAD
-users can either use multiple, nested fp8_autocast() contexts to assign a distinct recipe for each layer,
-or use a single fp8_autocast() for the non-attention layers and configure the recipe for the attention
-=======
 users can either use multiple, nested autocast() contexts to assign a distinct recipe for each layer,
 or use a single autocast() for the non-attention layers and configure the recipe for the attention
->>>>>>> 70f53666
 layers as follows.
 
 +-------------------+-----------+-----------------------------------------------------------------------------------+
 | Linear            | Attention | Configuration                                                                     |
 +===================+===========+===================================================================================+
-<<<<<<< HEAD
-| FP8DS/FP8CS/NVFP4 | FP16/BF16 | Pass FP8DS, FP8CS or NVFP4 to fp8_autocast();                                     |
-|                   |           | export NVTE_DPA_FP8_RECIPE="F16"                                                  |
-+-------------------+-----------+-----------------------------------------------------------------------------------+
-| FP8DS             | FP8DS     | Pass FP8DS to fp8_autocast();                                                     |
-+-------------------+-----------+-----------------------------------------------------------------------------------+
-| FP8CS             | FP8DS     | Pass FP8CS to fp8_autocast();                                                     |
-=======
 | FP8DS/FP8CS/NVFP4 | FP16/BF16 | Pass FP8DS, FP8CS or NVFP4 to autocast();                                     |
 |                   |           | export NVTE_DPA_FP8_RECIPE="F16"                                                  |
 +-------------------+-----------+-----------------------------------------------------------------------------------+
 | FP8DS             | FP8DS     | Pass FP8DS to autocast();                                                     |
 +-------------------+-----------+-----------------------------------------------------------------------------------+
 | FP8CS             | FP8DS     | Pass FP8CS to autocast();                                                     |
->>>>>>> 70f53666
 |                   |           | Attention FP8DS reuses the fp8_format, fp8_dpa, fp8_mha values from linear FP8CS; |
 |                   |           | export NVTE_DPA_FP8_RECIPE="DelayedScaling"       # switch to DS                  |
 |                   |           | export NVTE_DPA_FP8DS_AMAX_ALGO="most_recent"     # or "max"                      |
 |                   |           | export NVTE_DPA_FP8DS_AMAX_HISTLEN=1              # or any other integer          |
 |                   |           | export NVTE_DPA_FP8DS_REDUCE_AMAX=1               # or 0                          |
 +-------------------+-----------+-----------------------------------------------------------------------------------+
-<<<<<<< HEAD
-| NVFP4             | FP8DS     | Pass NVFP4 to fp8_autocast();                                                     |
-=======
 | NVFP4             | FP8DS     | Pass NVFP4 to autocast();                                                     |
->>>>>>> 70f53666
 |                   |           | Attention FP8DS reuses the fp8_dpa, fp8_mha values from linear NVFP4;             |
 |                   |           | export NVTE_DPA_FP8_RECIPE="DelayedScaling"       # switch to DS                  |
 |                   |           | export NVTE_DPA_FP8_FORMAT="HYBRID"               # or "E4M3", "E5M2"             |
@@ -144,31 +118,19 @@
 |                   |           | export NVTE_DPA_FP8DS_AMAX_HISTLEN=1              # or any other integer          |
 |                   |           | export NVTE_DPA_FP8DS_REDUCE_AMAX=1               # or 0                          |
 +-------------------+-----------+-----------------------------------------------------------------------------------+
-<<<<<<< HEAD
-| FP8DS             | FP8CS     | Pass FP8DS to fp8_autocast();                                                     |
-=======
 | FP8DS             | FP8CS     | Pass FP8DS to autocast();                                                     |
->>>>>>> 70f53666
 |                   |           | Attention uses FP8DS for S, dP tensors, and creates a new FP8CS recipe for QKV, O,|
 |                   |           | dO, dQKV tensors based on fp8_format, fp8_dpa, fp8_mha from linear FP8DS;         |
 |                   |           | export NVTE_DPA_FP8_RECIPE="Float8CurrentScaling" # switch to CS                  |
 +-------------------+-----------+-----------------------------------------------------------------------------------+
-<<<<<<< HEAD
-| FP8CS             | FP8CS     | Pass FP8CS to fp8_autocast();                                                     |
-=======
 | FP8CS             | FP8CS     | Pass FP8CS to autocast();                                                     |
->>>>>>> 70f53666
 |                   |           | Attention uses FP8CS for QKV, O, dO, dQKV tensors, and creates a new FP8DS recipe |
 |                   |           | for S, dP tensors based on fp8_format, fp8_dpa, fp8_mha from linear FP8CS and:    |
 |                   |           | export NVTE_DPA_FP8DS_AMAX_ALGO="most_recent"     # or "max"                      |
 |                   |           | export NVTE_DPA_FP8DS_AMAX_HISTLEN=1              # or any other integer          |
 |                   |           | export NVTE_DPA_FP8DS_REDUCE_AMAX=1               # or 0                          |
 +-------------------+-----------+-----------------------------------------------------------------------------------+
-<<<<<<< HEAD
-| NVFP4             | FP8CS     | Pass NVFP4 to fp8_autocast();                                                     |
-=======
 | NVFP4             | FP8CS     | Pass NVFP4 to autocast();                                                     |
->>>>>>> 70f53666
 |                   |           | Attention creates a new FP8CS recipe for QKV, O, dO, dQKV, and a new FP8DS recipe |
 |                   |           | for S, dP, based on the fp8_dpa, fp8_mha values from linear NVFP4 and:            |
 |                   |           | export NVTE_DPA_FP8_RECIPE="Float8CurrentScaling" # switch to CS                  |
@@ -293,15 +255,12 @@
                  where alpha is a learnable parameter in shape [h].
                  'off-by-one' and 'learnable' softmax types are also called sink attention
                  ('zero sink' and 'learnable sink').
-<<<<<<< HEAD
-=======
     return_max_logit: Optional[bool], default = `False`
                      If true, returns the maximum attention score that can be used in a Muon optimizer to
                      rescale the Q and K projection weights (see `Muon is Scalable for LLM Training
                      <https://arxiv.org/pdf/2502.16982>`_).
                      max_logit = max(S), where S = mask(Q*K^T*softmax_scale + bias) in shape [b, h, s_q, s_kv],
                      and max_logit is in shape [h].
->>>>>>> 70f53666
 
     Parallelism parameters
     ----------------------
@@ -358,10 +317,7 @@
         cp_comm_type: str = "p2p",
         softmax_scale: Optional[float] = None,
         softmax_type: str = "vanilla",
-<<<<<<< HEAD
-=======
         return_max_logit: Optional[bool] = False,
->>>>>>> 70f53666
     ) -> None:
         super().__init__()
 
@@ -461,20 +417,6 @@
                 get_rng_state_tracker=get_rng_state_tracker,
             )
 
-        self.softmax_type = softmax_type
-        if self.softmax_type == "vanilla":
-            self.softmax_offset = None
-        if self.softmax_type == "off-by-one":
-            self.softmax_offset = torch.zeros(
-                self.num_attention_heads // self.tp_size, device="cuda"
-            )
-        if self.softmax_type == "learnable":
-            self.register_parameter(
-                "softmax_offset",
-                Parameter(torch.empty(self.num_attention_heads // self.tp_size, device="cuda")),
-                get_rng_state_tracker=get_rng_state_tracker,
-            )
-
         attn_kwargs = {
             "attention_dropout": attention_dropout,
             "attention_dropout_ctx": attention_dropout_ctx,
@@ -497,10 +439,7 @@
             deterministic=self.deterministic,
             **attn_kwargs,
             softmax_type=self.softmax_type,
-<<<<<<< HEAD
-=======
             return_max_logit=self.return_max_logit,
->>>>>>> 70f53666
         )
 
         self.unfused_attention = UnfusedDotProductAttention(
@@ -509,10 +448,7 @@
             **attn_kwargs,
             layer_number=layer_number,
             softmax_type=self.softmax_type,
-<<<<<<< HEAD
-=======
             return_max_logit=self.return_max_logit,
->>>>>>> 70f53666
         )
 
         def remove_extra_states_check(self, incompatible_keys):  # pylint: disable=unused-argument
@@ -618,15 +554,10 @@
         """
         _original_recipe = self.fp8_meta.get("recipe", None)
 
-<<<<<<< HEAD
-        # global recipe set in fp8_autocast()
-        fp8_recipe = FP8GlobalStateManager.get_fp8_recipe()
-=======
         # global recipe set in autocast()
         fp8_recipe = FP8GlobalStateManager.get_fp8_recipe()
         if fp8_recipe.custom():
             return
->>>>>>> 70f53666
 
         # switch/append recipe: fp8_recipe stays unchanged, but DPA.fp8_meta["recipe"] may be set to
         # a different recipe than fp8_recipe. DPA.quantizers may be a mix of different quantizers as well.
@@ -639,11 +570,7 @@
         fp8_recipe_dpa = fp8_recipe
         fp8_recipes = fp8_recipe
         if _dpa_fp8_recipe == "F16":
-<<<<<<< HEAD
-            # ignore the recipe from fp8_autocast, set fp8_dpa = False, fp8_mha = False
-=======
             # ignore the recipe from autocast, set fp8_dpa = False, fp8_mha = False
->>>>>>> 70f53666
             fp8_recipe.fp8_dpa = False
             fp8_recipe.fp8_mha = False
         elif fp8_recipe.float8_current_scaling() and _dpa_fp8_recipe == "DelayedScaling":
@@ -682,16 +609,10 @@
             ]
             fp8_recipe_dpa = fake_recipes[1]
             fp8_recipes = fake_recipes
-<<<<<<< HEAD
-        elif fp8_recipe.float8_current_scaling() and _dpa_fp8_recipe in (
-            "",
-            "Float8CurrentScaling",
-=======
         elif (
             fp8_recipe.float8_current_scaling()
             and _dpa_fp8_recipe in ("", "Float8CurrentScaling")
             and (fp8_recipe.fp8_dpa or fp8_recipe.fp8_mha)
->>>>>>> 70f53666
         ):
             # use fp8_recipe for QKV, O, dO, dQKV, and construct a DS recipe for S, dP
             # reuse fp8_format, fp8_dpa, fp8_mha from fp8_recipe
@@ -1392,10 +1313,7 @@
                 fp8_meta=self.fp8_meta,
                 inference_params=inference_params,
                 softmax_type=self.softmax_type,
-<<<<<<< HEAD
-=======
                 return_max_logit=self.return_max_logit,
->>>>>>> 70f53666
             )
             global _attention_backends
             if is_in_onnx_export_mode():
