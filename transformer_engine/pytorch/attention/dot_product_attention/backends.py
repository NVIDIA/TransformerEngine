--- conflicted
+++ resolved
@@ -681,11 +681,8 @@
         inference_params: Optional[InferenceParams] = None,
         flash_attention_backend: Optional[PkgVersion] = PkgVersion("0"),
         fp8_output: bool = False,
-<<<<<<< HEAD
+        num_splits: Optional[int] = 1,
         chunk_size: Optional[int] = None,
-=======
-        num_splits: Optional[int] = 1,
->>>>>>> 15cefbc5
     ) -> torch.Tensor:
         """flash-attn fprop"""
 
