--- conflicted
+++ resolved
@@ -19,15 +19,9 @@
     fused_attn_bwd,
     FusedAttnBackend,
 )
-<<<<<<< HEAD
-from transformer_engine.pytorch.fp8 import FP8GlobalStateManager
-from transformer_engine.pytorch.float8_tensor import Float8Tensor
-from transformer_engine.pytorch.tensor.quantized_tensor import QuantizedTensorBase
-=======
 from transformer_engine.pytorch.quantization import FP8GlobalStateManager
 from transformer_engine.pytorch.tensor.float8_tensor import Float8Tensor
 from transformer_engine.pytorch.tensor.quantized_tensor import QuantizedTensorStorage
->>>>>>> 70f53666
 from transformer_engine.pytorch.jit import jit_fuser
 from transformer_engine.pytorch.constants import (
     dist_group_type,
@@ -623,10 +617,7 @@
     rank,
     step,
     cp_size,
-<<<<<<< HEAD
-=======
     return_max_logit,
->>>>>>> 70f53666
     q_part,
     k_part,
     v_part,
@@ -703,11 +694,7 @@
         fp8_meta_kwargs["s_quantizer"] = S_quantizer_per_step
         fp8_meta_kwargs["o_quantizer"] = O_quantizer_per_step
 
-<<<<<<< HEAD
-    out_per_step, aux_ctx_tensors = fused_attn_fwd(
-=======
     out_per_step, aux_ctx_tensors, *max_logit = fused_attn_fwd(
->>>>>>> 70f53666
         is_training,
         max_seqlen_q_,
         max_seqlen_kv_,
@@ -727,10 +714,7 @@
         cu_seqlens_q_padded=cu_seqlens_q_padded_,
         cu_seqlens_kv_padded=cu_seqlens_kv_padded_,
         **fp8_meta_kwargs,
-<<<<<<< HEAD
-=======
         return_max_logit=return_max_logit,
->>>>>>> 70f53666
     )
 
     if fp8:
@@ -739,13 +723,9 @@
         softmax_lse_per_step, rng_states, *rest = aux_ctx_tensors
         attn_bias = rest[0] if len(rest) > 0 else None
 
-<<<<<<< HEAD
-    return out_per_step, softmax_lse_per_step, rng_states, attn_bias
-=======
     if return_max_logit:
         return out_per_step, softmax_lse_per_step, rng_states, attn_bias, *max_logit
     return out_per_step, softmax_lse_per_step, rng_states, attn_bias, None
->>>>>>> 70f53666
 
 
 def cp_p2p_fwd_flash_attn(
@@ -1181,11 +1161,8 @@
         amax_per_step = None
         S_quantizer_per_step = [None for _ in range(cp_size)]
         O_quantizer_per_step = [None for _ in range(cp_size)]
-<<<<<<< HEAD
-=======
         max_logit_per_step = [None for _ in range(cp_size)]
         max_logit = None
->>>>>>> 70f53666
 
         assert isinstance(k, q.__class__) and isinstance(
             v, q.__class__
@@ -1194,11 +1171,7 @@
         is_input_fp8 = isinstance(q, Float8Tensor)
         is_output_fp8 = fp8_output
         is_bwd_fp8 = int(os.getenv("NVTE_FP8_DPA_BWD", "1"))
-<<<<<<< HEAD
-        # recipe passed in through fp8_autocast or set by NVTE_DPA_FP8_RECIPE;
-=======
         # recipe passed in through autocast or set by NVTE_DPA_FP8_RECIPE;
->>>>>>> 70f53666
         # may be different from fp8_meta["recipe"]
         fp8_recipe = FP8GlobalStateManager.get_fp8_recipe()
         if fp8_meta is not None and fp8_meta.get("local_recipes", None) is not None:
@@ -1456,10 +1429,7 @@
                             rank,
                             i,
                             cp_size,
-<<<<<<< HEAD
-=======
                             return_max_logit,
->>>>>>> 70f53666
                         ]
                     else:
                         flash_attn_inputs = [
@@ -1504,10 +1474,7 @@
                                     softmax_lse_per_step[i],
                                     rng_states[i],
                                     attn_biases[i],
-<<<<<<< HEAD
-=======
                                     max_logit_per_step[i],
->>>>>>> 70f53666
                                 ) = cp_p2p_fwd_fused_attn(
                                     *fused_attn_inputs, *prepare_outputs, section
                                 )
@@ -1534,10 +1501,7 @@
                                     softmax_lse_per_step[i],
                                     rng_states[i],
                                     attn_biases[i],
-<<<<<<< HEAD
-=======
                                     max_logit_per_step[i],
->>>>>>> 70f53666
                                 ) = cp_p2p_fwd_fused_attn(
                                     *fused_attn_inputs, *prepare_outputs, section
                                 )
@@ -1564,10 +1528,7 @@
                                     softmax_lse_per_step[i],
                                     rng_states[i],
                                     attn_biases[i],
-<<<<<<< HEAD
-=======
                                     max_logit_per_step[i],
->>>>>>> 70f53666
                                 ) = cp_p2p_fwd_fused_attn(
                                     *fused_attn_inputs, *prepare_outputs, section
                                 )
@@ -1595,10 +1556,7 @@
                                 softmax_lse_per_step[i],
                                 rng_states[i],
                                 attn_biases[i],
-<<<<<<< HEAD
-=======
                                 max_logit_per_step[i],
->>>>>>> 70f53666
                             ) = cp_p2p_fwd_fused_attn(*fused_attn_inputs, *prepare_outputs, section)
                         else:
                             out_per_step[i], softmax_lse_per_step[i], rng_states[i] = (
@@ -1879,11 +1837,6 @@
             ctx.O_quantizer.scale = O_quantizer.scale.clone()
             ctx.S_quantizer = S_quantizer.copy()
             ctx.S_quantizer.scale = S_quantizer.scale.clone()
-<<<<<<< HEAD
-
-        nvtx_range_pop(f"{nvtx_label}")
-=======
->>>>>>> 70f53666
 
         nvtx_range_pop(f"{nvtx_label}")
 
@@ -1901,11 +1854,7 @@
 
         # dout is expected to be in FP8 if is_output_fp8=True,
         # but in the case it's not, convert it to FP8 before any operation
-<<<<<<< HEAD
-        if ctx.fp8 and ctx.is_output_fp8 and not isinstance(dout, QuantizedTensorBase):
-=======
         if ctx.fp8 and ctx.is_output_fp8 and not isinstance(dout, QuantizedTensorStorage):
->>>>>>> 70f53666
             dout = ctx.dO_quantizer(dout)
             if ctx.use_fused_attention:
                 dout._data = dout._data.contiguous()
@@ -2079,11 +2028,7 @@
                 dQKV_quantizer_per_step[i] = ctx.dQKV_quantizer.copy()
                 dQKV_quantizer_per_step[i].amax = amax_per_step[1][i].reshape((1,))
         else:
-<<<<<<< HEAD
-            if isinstance(dout, QuantizedTensorBase):
-=======
             if isinstance(dout, QuantizedTensorStorage):
->>>>>>> 70f53666
                 dout = dout.dequantize(dtype=bwd_nominal_dtype)
             dq_buffer = torch.empty_like(q)
             p2p_comm_buffers = [
@@ -2274,8 +2219,6 @@
                     if ctx.use_fused_attention:
                         dq_, dk_, dv_, dbias_ = cp_p2p_bwd_fused_attn(
                             *fused_attn_inputs, *prepare_outputs, section
-<<<<<<< HEAD
-=======
                         )
                     else:
                         dq_, dk_, dv_ = cp_p2p_bwd_flash_attn(
@@ -2287,25 +2230,10 @@
                     if ctx.use_fused_attention:
                         dq_, dk_, dv_, dbias_ = cp_p2p_bwd_fused_attn(
                             *fused_attn_inputs, *prepare_outputs, section
->>>>>>> 70f53666
                         )
                     else:
                         dq_, dk_, dv_ = cp_p2p_bwd_flash_attn(
                             *flash_attn_inputs, *prepare_outputs, section
-<<<<<<< HEAD
-                        )
-                elif i >= (cp_size - rank - 1):
-                    section = "lower-triangle"
-                    prepare_outputs = cp_p2p_bwd_prepare_qkv(*prepare_inputs, section)
-                    if ctx.use_fused_attention:
-                        dq_, dk_, dv_, dbias_ = cp_p2p_bwd_fused_attn(
-                            *fused_attn_inputs, *prepare_outputs, section
-                        )
-                    else:
-                        dq_, dk_, dv_ = cp_p2p_bwd_flash_attn(
-                            *flash_attn_inputs, *prepare_outputs, section
-=======
->>>>>>> 70f53666
                         )
                 else:
                     section = "upper-triangle"
@@ -2625,10 +2553,7 @@
             None,
             None,
             None,
-<<<<<<< HEAD
-=======
-            None,
->>>>>>> 70f53666
+            None,
         )
 
 
@@ -3280,21 +3205,14 @@
         is_input_fp8 = isinstance(q, Float8Tensor)
         is_output_fp8 = fp8_output
         is_bwd_fp8 = int(os.getenv("NVTE_FP8_DPA_BWD", "1"))
-<<<<<<< HEAD
-        # recipe passed in through fp8_autocast or set by NVTE_DPA_FP8_RECIPE;
-=======
         # recipe passed in through autocast or set by NVTE_DPA_FP8_RECIPE;
->>>>>>> 70f53666
         # may be different from fp8_meta["recipe"]
         fp8_recipe = FP8GlobalStateManager.get_fp8_recipe()
         if fp8_meta is not None and fp8_meta.get("local_recipes", None) is not None:
             fp8_recipe = fp8_meta["local_recipes"][0]
         fwd_nominal_dtype = q.dtype
         fused_attn_backend = None
-<<<<<<< HEAD
-=======
         max_logit = None
->>>>>>> 70f53666
 
         QKV_quantizer, O_quantizer, S_quantizer, dQKV_quantizer, dO_quantizer, dP_quantizer = (
             dpa_utils.get_attention_quantizers(fp8, quantizers)
@@ -3340,11 +3258,7 @@
                     Float8Tensor.make_like(x, data=y, dtype=fwd_nominal_dtype)
                     for x, y in zip([q_fp8, k_fp8, v_fp8], [q_part, k_part, v_part])
                 ]
-<<<<<<< HEAD
-            out_, aux_ctx_tensors = fused_attn_fwd(
-=======
             out_, aux_ctx_tensors, *max_logit = fused_attn_fwd(
->>>>>>> 70f53666
                 is_training,
                 max_seqlen_q,
                 max_seqlen_kv,
@@ -3367,10 +3281,7 @@
                 **fp8_meta_kwargs,
                 softmax_type=softmax_type,
                 softmax_offset=softmax_offset,
-<<<<<<< HEAD
-=======
                 return_max_logit=return_max_logit,
->>>>>>> 70f53666
             )
             if isinstance(out_, Float8Tensor):
                 out_fp8 = out_
@@ -3547,11 +3458,7 @@
         if ctx.fp8:
             if ctx.use_fused_attention:
                 fused_attn_backend = FusedAttnBackend["FP8"]
-<<<<<<< HEAD
-                if not isinstance(dout, QuantizedTensorBase):
-=======
                 if not isinstance(dout, QuantizedTensorStorage):
->>>>>>> 70f53666
                     dout = ctx.dO_quantizer(dout)
                     dout_fp8 = dout
                 dqkv_te_dtype = dout._fp8_dtype
@@ -3564,11 +3471,7 @@
             else:
                 assert False, "FP8 is only supported with Fused Attention!"
         else:
-<<<<<<< HEAD
-            if isinstance(dout, QuantizedTensorBase):
-=======
             if isinstance(dout, QuantizedTensorStorage):
->>>>>>> 70f53666
                 dout = dout.dequantize(dtype=bwd_nominal_dtype)
             if ctx.use_fused_attention:
                 fp8_meta_kwargs = {}
@@ -3748,10 +3651,7 @@
             None,
             None,
             d_bias,
-<<<<<<< HEAD
-=======
-            None,
->>>>>>> 70f53666
+            None,
             None,
             None,
             None,
@@ -3800,10 +3700,7 @@
     softmax_offset=None,
     fp8_output=False,
     layer_number=1,
-<<<<<<< HEAD
-=======
     return_max_logit=False,
->>>>>>> 70f53666
 ) -> torch.Tensor:
     """
     Attention implementation with context parallelism (CP). CP partitions tensors along the sequence
