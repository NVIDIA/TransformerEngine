/*************************************************************************
 * Copyright (c) 2022-2025, NVIDIA CORPORATION & AFFILIATES. All rights reserved.
 *
 * See LICENSE for license information.
 ************************************************************************/

#include "transformer_engine/cast.h"

#include <cstdint>
#include <memory>
#include <optional>
#include <tuple>
#include <utility>
#include <vector>

#include "../extensions.h"
#include "common.h"
#include "pybind.h"
#include "transformer_engine/transformer_engine.h"

namespace transformer_engine {
namespace pytorch {

namespace {

std::vector<size_t> get_tensor_shape(const TensorWrapper &tensor, bool transpose_shape = false) {
  const auto &shape = tensor.shape();
  if (transpose_shape) {
    std::vector<size_t> shape_transposed(shape.ndim);
    for (size_t i = 0; i + 1 < shape.ndim; ++i) {
      shape_transposed[i + 1] = shape.data[i];
    }
    if (shape.ndim > 0) {
      shape_transposed[0] = shape.data[shape.ndim - 1];
    }
    return shape_transposed;
  }
  return std::vector<size_t>(shape.data, shape.data + shape.ndim);
}

<<<<<<< HEAD
void quantize_impl(const TensorWrapper &input, py::handle &quantizer_py,
                   std::unique_ptr<Quantizer> &quantizer_cpp, TensorWrapper &output,
                   TensorWrapper &noop_flag) {
  // Check tensor dims
  // For blockwise FP8 tensor, if all_gather_usage is true, the columnwise data is not transposed.
  // and if it does not contain the rowwise data, the returned shape is transposed, which is wrong.
  bool need_transpose_shape = false;
  if (detail::IsFloat8BlockwiseQuantizers(quantizer_py.ptr())) {
    auto my_quantizer_bw = static_cast<Float8BlockQuantizer *>(quantizer_cpp.get());
    need_transpose_shape = my_quantizer_bw->all_gather_usage && !my_quantizer_bw->rowwise_usage;
  }
  NVTE_CHECK(get_tensor_shape(input) == get_tensor_shape(output, need_transpose_shape),
             "Input tensor (shape=", get_tensor_shape(input),
             ") and output tensor (shape=", get_tensor_shape(output, need_transpose_shape),
             ") do not match");
  if (input.numel() == 0) {
    return;
  }

  // Recipe-specific configuration
  QuantizationConfigWrapper quant_config;
  quant_config.set_noop_tensor(noop_flag.data());
  if (detail::IsFloat8CurrentScalingQuantizers(quantizer_py.ptr())) {
    auto my_quantizer_cs = static_cast<Float8CurrentScalingQuantizer *>(quantizer_cpp.get());
    NVTE_SCOPED_GIL_RELEASE(
        { nvte_compute_amax(input.data(), output.data(), at::cuda::getCurrentCUDAStream()); });
    // check if we need to do amax reudction (depending on model parallel configs)
    if (my_quantizer_cs->with_amax_reduction) {
      c10::intrusive_ptr<dist_group_type> process_group_ptr = my_quantizer_cs->amax_reduction_group;
      // construct torch tesnor from NVTEBasicTensor without reallocating memory
      at::Tensor &amax_tensor_torch = my_quantizer_cs->amax;
      std::vector<at::Tensor> tensors = {amax_tensor_torch};
      // allreduce amax tensor
      c10d::AllreduceOptions allreduce_opts;
      allreduce_opts.reduceOp = c10d::ReduceOp::MAX;
      process_group_ptr->allreduce(tensors, allreduce_opts)->wait();
    }
    // this config is used for cs scaling factor computation
    // because compute scale is cannot be fused with quantize kernel
    // so in nvte_quantize_v2 with current scaling, the quant config is not used again
    quant_config.set_force_pow_2_scales(my_quantizer_cs->force_pow_2_scales);
    quant_config.set_amax_epsilon(my_quantizer_cs->amax_epsilon);
    NVTE_SCOPED_GIL_RELEASE({
      nvte_compute_scale_from_amax(output.data(), quant_config, at::cuda::getCurrentCUDAStream());
    });
    // set amax ptr to null in output TensorWrapper to avoid atomic amax updates in kernel
    output.set_amax(nullptr, DType::kFloat32, output.defaultShape);
  } else if (detail::IsFloat8BlockwiseQuantizers(quantizer_py.ptr())) {
    auto my_quantizer_bw = static_cast<Float8BlockQuantizer *>(quantizer_cpp.get());
    quant_config.set_force_pow_2_scales(my_quantizer_bw->force_pow_2_scales);
    quant_config.set_amax_epsilon(my_quantizer_bw->amax_epsilon);
    if (my_quantizer_bw->all_gather_usage) {
      quant_config.set_float8_block_scale_tensor_format(Float8BlockScaleTensorFormat::COMPACT);
    }
  }

  // Perform quantization
  NVTE_SCOPED_GIL_RELEASE({
    nvte_quantize_v2(input.data(), output.data(), quant_config, at::cuda::getCurrentCUDAStream());
  });
}

=======
>>>>>>> 858755c0
}  // namespace

py::object quantize(const at::Tensor &tensor, py::handle quantizer, const py::object &output,
                    std::optional<at::Tensor> noop_flag) {
  // Convert quantizer to C++ object
  auto quantizer_cpp = convert_quantizer(quantizer);

  // Convert input tensor to C++ object
  auto input_contiguous = tensor.contiguous();
  const auto input_cpp = makeTransformerEngineTensor(input_contiguous);

  // Initialize output tensor
  TensorWrapper output_cpp;
  py::object output_py;
  if (output.is_none()) {
    const auto shape = get_tensor_shape(input_cpp);
    const auto fake_dtype = input_cpp.dtype();
    std::tie(output_cpp, output_py) = quantizer_cpp->create_tensor(shape, fake_dtype);
  } else {
    std::tie(output_cpp, output_py) = quantizer_cpp->convert_and_update_tensor(output);
  }

  // Initialize no-op flag
  std::optional<TensorWrapper> noop_flag_cpp;
  if (noop_flag.has_value()) {
    noop_flag_cpp = makeTransformerEngineTensor(*noop_flag);
  }

  // Perform quantization
  quantizer_cpp->quantize(input_cpp, output_cpp, noop_flag_cpp);

  return output_py;
}

py::object dequantize(const py::handle &input, transformer_engine::DType otype) {
  init_extension();

  const auto none = py::none();

  const auto &input_tensor = makeTransformerEngineTensor(input, none);

  NoneQuantizer q(none);

  const auto &shape = convertShape(input_tensor.shape());

  auto [out_tensor, out] = q.create_tensor(shape, otype);

  NVTE_SCOPED_GIL_RELEASE({
    nvte_dequantize(input_tensor.data(), out_tensor.data(), at::cuda::getCurrentCUDAStream());
  });

  return out;
}

namespace {

void multi_tensor_quantize_impl(const std::vector<TensorWrapper> &input_list,
                                std::vector<py::handle> &quantizer_py_list,
                                std::vector<std::unique_ptr<Quantizer>> &quantizer_cpp_list,
                                std::vector<TensorWrapper> &output_list) {
  // Check number of tensors
  const size_t num_tensors = input_list.size();
  NVTE_CHECK(quantizer_py_list.size() == num_tensors, "Expected ", num_tensors,
             " Python quantizers, but got ", quantizer_py_list.size());
  NVTE_CHECK(quantizer_cpp_list.size() == num_tensors, "Expected ", num_tensors,
             " C++ quantizers, but got ", quantizer_cpp_list.size());
  NVTE_CHECK(output_list.size() == num_tensors, "Expected ", num_tensors,
             " output tensors, but got ", output_list.size());

  // Choose implementation
  // Note: Currently only have fused kernel for FP8 delayed scaling
  bool with_fused_kernel = true;
  for (size_t i = 0; i < num_tensors; i++) {
    if (!detail::IsFloat8Quantizers(quantizer_py_list[i].ptr())) {
      with_fused_kernel = false;
      break;
    }
    if (nvte_tensor_data(output_list[i].data()) == nullptr ||
        nvte_tensor_columnwise_data(output_list[i].data()) == nullptr) {
      with_fused_kernel = false;
      break;
    }
  }

  // Launch TE kernel
  if (with_fused_kernel) {
    // Fused kernel for multi-tensor quantize
    std::vector<NVTETensor> nvte_tensor_input_list;
    std::vector<NVTETensor> nvte_tensor_output_list;
    for (size_t i = 0; i < num_tensors; ++i) {
      nvte_tensor_input_list.push_back(input_list[i].data());
      nvte_tensor_output_list.push_back(output_list[i].data());
    }
    NVTE_SCOPED_GIL_RELEASE({
      nvte_multi_cast_transpose(nvte_tensor_input_list.size(), nvte_tensor_input_list.data(),
                                nvte_tensor_output_list.data(), at::cuda::getCurrentCUDAStream());
    });
  } else {
    // Quantize kernels individually
    for (size_t i = 0; i < num_tensors; ++i) {
      quantizer_cpp_list[i]->quantize(input_list[i], output_list[i]);
    }
  }
}

}  // namespace

std::vector<py::object> multi_tensor_quantize(const std::vector<at::Tensor> &tensor_list,
                                              std::vector<py::handle> quantizer_list) {
  // Check number of tensors
  const size_t num_tensors = tensor_list.size();
  NVTE_CHECK(quantizer_list.size() == num_tensors, "Expected ", num_tensors,
             " quantizers, but got ", quantizer_list.size());

  // Convert quantizers to C++ objects
  std::vector<std::unique_ptr<Quantizer>> quantizer_cpp_list;
  for (size_t i = 0; i < num_tensors; i++) {
    quantizer_cpp_list.push_back(convert_quantizer(quantizer_list[i]));
  }

  // Initialize input and output tensors
  std::vector<TensorWrapper> input_cpp_list;
  std::vector<TensorWrapper> output_cpp_list;
  std::vector<py::object> output_py_list;
  for (size_t i = 0; i < num_tensors; ++i) {
    // Convert input tensor to C++ object
    const auto &input_py = tensor_list[i];
    NVTE_CHECK(input_py.is_contiguous(), "Input tensor ", i, " is not contiguous");
    input_cpp_list.emplace_back(makeTransformerEngineTensor(input_py));
    const auto &input_cpp = input_cpp_list.back();
    const auto input_shape = input_cpp.shape();
    const auto input_dtype = GetTransformerEngineDType(input_py.scalar_type());

    // Construct output tensor
    std::vector<size_t> output_shape(input_shape.data, input_shape.data + input_shape.ndim);
    auto [output_cpp, output_py] = quantizer_cpp_list[i]->create_tensor(output_shape, input_dtype);
    output_cpp_list.emplace_back(std::move(output_cpp));
    output_py_list.emplace_back(std::move(output_py));
  }

  // Perform multi-tensor quantization
  multi_tensor_quantize_impl(input_cpp_list, quantizer_list, quantizer_cpp_list, output_cpp_list);

  return output_py_list;
}

namespace {

std::tuple<std::vector<py::object>, std::vector<TensorWrapper>> bulk_allocate_fp8_blockwise_tensors(
    std::vector<std::vector<size_t>> &shape_list, std::vector<py::handle> &quantizer_py_list,
    std::vector<Float8BlockQuantizer *> &quantizer_cpp_list) {
  init_extension();
  std::tuple<std::vector<py::object>, std::vector<TensorWrapper>> retval;
  auto &tensor_py_list = std::get<0>(retval);
  auto &tensor_cpp_list = std::get<1>(retval);

  // Number of tensors
  const size_t num_tensors = shape_list.size();
  if (num_tensors == 0) {
    return retval;
  }

  // Quantization parameters
  const auto rowwise_usage = quantizer_cpp_list[0]->rowwise_usage;
  const auto columnwise_usage = quantizer_cpp_list[0]->columnwise_usage;
  const auto scaling_mode = quantizer_cpp_list[0]->get_scaling_mode();
  const auto is_2D_scaled = scaling_mode == NVTE_BLOCK_SCALING_2D;
  const auto fp8_dtype = quantizer_cpp_list[0]->dtype;
  constexpr size_t fp8_elem_size = 1;
  constexpr size_t scale_elem_size = 4;

  // Helper function to construct tensor view
  // Note: Deleter holds a shared_ptr for the buffer, so the buffer
  // will survive until all views are deleted.
  auto make_torch_view = [](std::shared_ptr<at::Tensor> &buffer, const std::vector<size_t> &shape,
                            size_t offset, at::ScalarType dtype) -> at::Tensor {
    std::vector<int64_t> shape_int64(shape.begin(), shape.end());
    // in the case where full buffer is empty because local rank receives no tokens for all the experts
    // then the data_ptr is nullptr, we need to return an empty tensor instead of calling from_blob
    // but in the case where some experts receive tokens, some not, we want to leverage from_blob
    // as much as possible to avoid CPU overhead
    if (buffer->data_ptr<uint8_t>() == nullptr) {
      return at::empty(shape_int64, at::device(at::kCUDA).dtype(dtype));
    }
    return at::from_blob(
        buffer->data_ptr<uint8_t>() + offset, shape_int64,
        [buffer](void *) {},  // deleter holds shared_ptr
        at::device(at::kCUDA).dtype(dtype));
  };

  // Allocate row-wise data
  std::vector<at::Tensor> rowwise_data_list, rowwise_scale_list;
  std::vector<std::vector<size_t>> rowwise_data_shapes, rowwise_scale_shapes;
  if (rowwise_usage) {
    // Tensor sizes
    for (size_t i = 0; i < num_tensors; ++i) {
      rowwise_data_shapes.emplace_back(shape_list[i]);
      rowwise_scale_shapes.emplace_back(
          quantizer_cpp_list[i]->get_scale_shape(shape_list[i], false));
    }

    // Offsets in full buffer
    size_t buffer_size = 0;
    std::vector<size_t> data_offsets, scale_offsets;
    for (size_t i = 0; i < num_tensors; ++i) {
      buffer_size = roundup(buffer_size, 256);  // align to 256B
      data_offsets.push_back(buffer_size);
      buffer_size += product(rowwise_data_shapes[i]) * fp8_elem_size;
    }
    for (size_t i = 0; i < num_tensors; ++i) {
      buffer_size = roundup(buffer_size, 16);  // align to 16B
      scale_offsets.push_back(buffer_size);
      buffer_size += product(rowwise_scale_shapes[i]) * scale_elem_size;
    }

    // Allocate full buffer
    auto buffer = std::make_shared<at::Tensor>(
        at::empty({(int64_t)buffer_size}, at::device(at::kCUDA).dtype(torch::kUInt8)));

    // Construct tensor views
    for (size_t i = 0; i < num_tensors; ++i) {
      rowwise_data_list.emplace_back(
          make_torch_view(buffer, rowwise_data_shapes[i], data_offsets[i], torch::kUInt8));
      rowwise_scale_list.emplace_back(
          make_torch_view(buffer, rowwise_scale_shapes[i], scale_offsets[i], torch::kFloat32));
    }
  }

  // Allocate column-wise data
  std::vector<at::Tensor> columnwise_data_list, columnwise_scale_list;
  std::vector<std::vector<size_t>> columnwise_data_shapes, columnwise_scale_shapes;
  if (columnwise_usage) {
    // Tensor sizes
    for (size_t i = 0; i < num_tensors; ++i) {
      columnwise_data_shapes.emplace_back();
      auto &shape = columnwise_data_shapes.back();
      shape.push_back(shape_list[i].back());
      for (size_t j = 0; j < shape_list[i].size() - 1; ++j) {
        shape.push_back(shape_list[i][j]);
      }
      columnwise_scale_shapes.emplace_back(
          quantizer_cpp_list[i]->get_scale_shape(shape_list[i], true));
    }

    // Offsets in full buffer
    size_t buffer_size = 0;
    std::vector<size_t> data_offsets, scale_offsets;
    for (size_t i = 0; i < num_tensors; ++i) {
      buffer_size = roundup(buffer_size, 256);  // align to 256B
      data_offsets.push_back(buffer_size);
      buffer_size += product(columnwise_data_shapes[i]) * fp8_elem_size;
    }
    for (size_t i = 0; i < num_tensors; ++i) {
      buffer_size = roundup(buffer_size, 16);  // align to 16B
      scale_offsets.push_back(buffer_size);
      buffer_size += product(columnwise_scale_shapes[i]) * scale_elem_size;
    }

    // Allocate full buffer
    auto buffer = std::make_shared<at::Tensor>(
        at::empty({(int64_t)buffer_size}, at::device(at::kCUDA).dtype(torch::kUInt8)));

    // Construct tensor views
    for (size_t i = 0; i < num_tensors; ++i) {
      columnwise_data_list.emplace_back(
          make_torch_view(buffer, columnwise_data_shapes[i], data_offsets[i], torch::kUInt8));
      columnwise_scale_list.emplace_back(
          make_torch_view(buffer, columnwise_scale_shapes[i], scale_offsets[i], torch::kFloat32));
    }
  }

  // Construct FP8 block-wise tensors
  py::handle Float8BlockwiseQTensorClass(
      reinterpret_cast<PyObject *>(Float8BlockwiseQTensorBasePythonClass));
  for (size_t i = 0; i < num_tensors; ++i) {
    // Create tensor objects with proper reference counting
    py::object rowwise_data = rowwise_usage ? py::cast(rowwise_data_list[i]) : py::none();
    py::object rowwise_scale = rowwise_usage ? py::cast(rowwise_scale_list[i]) : py::none();
    py::object columnwise_data =
        (columnwise_usage ? py::cast(columnwise_data_list[i]) : py::none());
    py::object columnwise_scale =
        (columnwise_usage ? py::cast(columnwise_scale_list[i]) : py::none());

    // Construct Python tensor
    tensor_py_list.emplace_back(Float8BlockwiseQTensorClass(
        rowwise_data, rowwise_scale, columnwise_data, columnwise_scale, fp8_dtype,
        quantizer_py_list[i], is_2D_scaled, Float8BlockScaleTensorFormat::GEMM_READY));

    // Construct C++ tensor
    tensor_cpp_list.emplace_back(makeTransformerEngineTensor(
        rowwise_usage ? rowwise_data_list[i].data_ptr() : nullptr,
        columnwise_usage ? columnwise_data_list[i].data_ptr() : nullptr,
        rowwise_usage ? rowwise_data_shapes[i] : std::vector<size_t>{},
        columnwise_usage ? columnwise_data_shapes[i] : std::vector<size_t>{}, fp8_dtype, nullptr,
        nullptr, rowwise_usage ? rowwise_scale_list[i].data_ptr() : nullptr,
        columnwise_usage ? columnwise_scale_list[i].data_ptr() : nullptr,
        rowwise_usage ? rowwise_scale_shapes[i] : std::vector<size_t>{},
        columnwise_usage ? columnwise_scale_shapes[i] : std::vector<size_t>{}, scaling_mode));
  }

  return retval;
}

std::tuple<std::vector<py::object>, std::vector<TensorWrapper>> bulk_allocate_mxfp8_tensors(
    std::vector<std::vector<size_t>> &shape_list, std::vector<py::handle> &quantizer_py_list,
    std::vector<MXFP8Quantizer *> &quantizer_cpp_list) {
  init_extension();
  std::tuple<std::vector<py::object>, std::vector<TensorWrapper>> retval;
  auto &tensor_py_list = std::get<0>(retval);
  auto &tensor_cpp_list = std::get<1>(retval);

  // Number of tensors
  const size_t num_tensors = shape_list.size();
  if (num_tensors == 0) {
    return retval;
  }

  // Quantization parameters
  const auto rowwise_usage = quantizer_cpp_list[0]->rowwise_usage;
  const auto columnwise_usage = quantizer_cpp_list[0]->columnwise_usage;
  const auto scaling_mode = quantizer_cpp_list[0]->get_scaling_mode();
  const auto fp8_dtype = quantizer_cpp_list[0]->dtype;
  constexpr size_t fp8_elem_size = 1;
  constexpr size_t scale_elem_size = 1;

  // Helper function to construct tensor view
  // Note: Deleter holds a shared_ptr for the buffer, so the buffer
  // will survive until all views are deleted.
  auto make_torch_view = [](std::shared_ptr<at::Tensor> &buffer, const std::vector<size_t> &shape,
                            size_t offset, at::ScalarType dtype) -> at::Tensor {
    std::vector<int64_t> shape_int64(shape.begin(), shape.end());
    // in the case where full buffer is empty because local rank receives no tokens for all the experts
    // then the data_ptr is nullptr, we need to return an empty tensor instead of calling from_blob
    // but in the case where some experts receive tokens, some not, we want to leverage from_blob
    // as much as possible to avoid CPU overhead
    if (buffer->data_ptr<uint8_t>() == nullptr) {
      return at::empty(shape_int64, at::device(at::kCUDA).dtype(dtype));
    }
    return at::from_blob(
        buffer->data_ptr<uint8_t>() + offset, shape_int64,
        [buffer](void *) {},  // deleter holds shared_ptr
        at::device(at::kCUDA).dtype(dtype));
  };

  // Allocate row-wise data
  std::vector<at::Tensor> rowwise_data_list, rowwise_scale_list;
  std::vector<std::vector<size_t>> rowwise_data_shapes, rowwise_scale_shapes;
  if (rowwise_usage) {
    // Tensor sizes
    for (size_t i = 0; i < num_tensors; ++i) {
      rowwise_data_shapes.emplace_back(shape_list[i]);
      rowwise_scale_shapes.emplace_back(
          quantizer_cpp_list[i]->get_scale_shape(shape_list[i], false));
    }

    // Offsets in full buffer
    size_t buffer_size = 0;
    std::vector<size_t> data_offsets, scale_offsets;
    for (size_t i = 0; i < num_tensors; ++i) {
      buffer_size = roundup(buffer_size, 256);  // align to 256B
      data_offsets.push_back(buffer_size);
      buffer_size += product(rowwise_data_shapes[i]) * fp8_elem_size;
    }
    for (size_t i = 0; i < num_tensors; ++i) {
      buffer_size = roundup(buffer_size, 16);  // align to 16B
      scale_offsets.push_back(buffer_size);
      buffer_size += product(rowwise_scale_shapes[i]) * scale_elem_size;
    }

    // Allocate full buffer
    // TODO(zhongbo): use torch.empty if zero padding is added to the swizzle kernel
    auto buffer = std::make_shared<at::Tensor>(
        at::zeros({(int64_t)buffer_size}, at::device(at::kCUDA).dtype(torch::kUInt8)));
    // auto buffer = std::make_shared<at::Tensor>(
    //     at::empty({(int64_t)buffer_size}, at::device(at::kCUDA).dtype(torch::kUInt8)));

    // Construct tensor views
    for (size_t i = 0; i < num_tensors; ++i) {
      rowwise_data_list.emplace_back(
          make_torch_view(buffer, rowwise_data_shapes[i], data_offsets[i], torch::kUInt8));
      rowwise_scale_list.emplace_back(
          make_torch_view(buffer, rowwise_scale_shapes[i], scale_offsets[i], torch::kUInt8));
    }
  }

  // Allocate column-wise data
  std::vector<at::Tensor> columnwise_data_list, columnwise_scale_list;
  std::vector<std::vector<size_t>> columnwise_data_shapes, columnwise_scale_shapes;
  if (columnwise_usage) {
    // Tensor sizes
    for (size_t i = 0; i < num_tensors; ++i) {
      // For MXFP8, the columnwise data doesn't need transpose
      // because of TN, NT, NN layout support in SM100
      columnwise_data_shapes.emplace_back(shape_list[i]);
      columnwise_scale_shapes.emplace_back(
          quantizer_cpp_list[i]->get_scale_shape(shape_list[i], true));
    }

    // Offsets in full buffer
    size_t buffer_size = 0;
    std::vector<size_t> data_offsets, scale_offsets;
    for (size_t i = 0; i < num_tensors; ++i) {
      buffer_size = roundup(buffer_size, 256);  // align to 256B
      data_offsets.push_back(buffer_size);
      buffer_size += product(columnwise_data_shapes[i]) * fp8_elem_size;
    }
    for (size_t i = 0; i < num_tensors; ++i) {
      buffer_size = roundup(buffer_size, 16);  // align to 16B
      scale_offsets.push_back(buffer_size);
      buffer_size += product(columnwise_scale_shapes[i]) * scale_elem_size;
    }

    // Allocate full buffer
    // TODO(zhongbo): use torch.empty if zero padding is added to the swizzle kernel
    auto buffer = std::make_shared<at::Tensor>(
        at::zeros({(int64_t)buffer_size}, at::device(at::kCUDA).dtype(torch::kUInt8)));
    // auto buffer = std::make_shared<at::Tensor>(
    //     at::empty({(int64_t)buffer_size}, at::device(at::kCUDA).dtype(torch::kUInt8)));

    // Construct tensor views
    for (size_t i = 0; i < num_tensors; ++i) {
      columnwise_data_list.emplace_back(
          make_torch_view(buffer, columnwise_data_shapes[i], data_offsets[i], torch::kUInt8));
      columnwise_scale_list.emplace_back(
          make_torch_view(buffer, columnwise_scale_shapes[i], scale_offsets[i], torch::kUInt8));
    }
  }

  // Construct mxfp8 tensors
  py::handle MXFP8TensorClass(reinterpret_cast<PyObject *>(MXFP8TensorBasePythonClass));
  for (size_t i = 0; i < num_tensors; ++i) {
    // Create tensor objects with proper reference counting
    py::object rowwise_data = rowwise_usage ? py::cast(rowwise_data_list[i]) : py::none();
    py::object rowwise_scale = rowwise_usage ? py::cast(rowwise_scale_list[i]) : py::none();
    py::object columnwise_data =
        (columnwise_usage ? py::cast(columnwise_data_list[i]) : py::none());
    py::object columnwise_scale =
        (columnwise_usage ? py::cast(columnwise_scale_list[i]) : py::none());

    // Construct Python tensor
    tensor_py_list.emplace_back(MXFP8TensorClass(rowwise_data, rowwise_scale, columnwise_data,
                                                 columnwise_scale, fp8_dtype,
                                                 quantizer_py_list[i]));

    // Construct C++ tensor
    tensor_cpp_list.emplace_back(makeTransformerEngineTensor(
        rowwise_usage ? rowwise_data_list[i].data_ptr() : nullptr,
        columnwise_usage ? columnwise_data_list[i].data_ptr() : nullptr,
        rowwise_usage ? rowwise_data_shapes[i] : std::vector<size_t>{},
        columnwise_usage ? columnwise_data_shapes[i] : std::vector<size_t>{}, fp8_dtype, nullptr,
        nullptr, rowwise_usage ? rowwise_scale_list[i].data_ptr() : nullptr,
        columnwise_usage ? columnwise_scale_list[i].data_ptr() : nullptr,
        rowwise_usage ? rowwise_scale_shapes[i] : std::vector<size_t>{},
        columnwise_usage ? columnwise_scale_shapes[i] : std::vector<size_t>{}, scaling_mode));
  }

  return retval;
}

}  // namespace

std::vector<py::object> split_quantize(const at::Tensor &tensor,
                                       const std::vector<int> &split_sections,
                                       std::vector<py::handle> quantizer_list) {
  init_extension();

  // Check number of tensors
  const size_t num_splits = split_sections.size();
  NVTE_CHECK(quantizer_list.size() == num_splits, "Expected ", num_splits, " quantizers, but got ",
             quantizer_list.size());
  if (num_splits == 0) {
    return {};
  }

  // Input tensor properties
  auto input_py = tensor.contiguous();
  uint8_t *input_dptr = reinterpret_cast<uint8_t *>(input_py.data_ptr());
  auto input_dtype = GetTransformerEngineDType(input_py.scalar_type());
  std::vector<size_t> input_shape;
  size_t input_size = 1;
  for (const auto &d : input_py.sizes()) {
    input_shape.push_back(d);
    input_size *= d;
  }
  NVTE_CHECK(input_shape.size() > 0, "Input tensor has 0 dims");

  // Split input tensor along dim 0
  std::vector<TensorWrapper> input_list;
  std::vector<std::vector<size_t>> split_shapes;
  size_t dim0_offset = 0;
  const size_t dim0_stride =
      input_shape[0] == 0 ? 0 : input_py.element_size() * input_size / input_shape[0];
  for (size_t i = 0; i < num_splits; ++i) {
    NVTE_CHECK(split_sections[i] >= 0, "Attempted to split tensor with shape=", input_shape,
               " along dim 0 with split_sections=", split_sections);
    NVTE_CHECK(dim0_offset + split_sections[i] <= input_shape[0],
               "Attempted to split tensor with shape=", input_shape,
               " along dim 0 with split_sections=", split_sections);
    split_shapes.push_back(input_shape);
    auto &split_shape = split_shapes.back();
    split_shape[0] = split_sections[i];
    void *split_dptr = static_cast<void *>(input_dptr + dim0_offset * dim0_stride);
    input_list.emplace_back(makeTransformerEngineTensor(split_dptr, split_shape, input_dtype));
    dim0_offset += split_sections[i];
  }

  // Convert quantizers to C++ objects
  std::vector<std::unique_ptr<Quantizer>> quantizer_cpp_list;
  for (size_t i = 0; i < num_splits; i++) {
    quantizer_cpp_list.push_back(convert_quantizer(quantizer_list[i]));
  }

  // For FP8 block-scaling, we construct output tensors with bulk allocations
  // For MXFP8, we also use bulk allocations
  bool use_fused_bulk_alloc = true;
  for (size_t i = 0; i < quantizer_list.size(); i++) {
    if (!detail::IsFloat8BlockwiseQuantizers(quantizer_list[i].ptr()) &&
        !detail::IsMXFP8Quantizers(quantizer_list[i].ptr())) {
      use_fused_bulk_alloc = false;
      break;
    }
  }

  // Allocate output tensors
  std::vector<TensorWrapper> output_cpp_list;
  std::vector<py::object> output_py_list;
  if (!use_fused_bulk_alloc) {
    // Allocate output tensors individually
    for (size_t i = 0; i < num_splits; ++i) {
      auto [output_cpp, output_py] =
          quantizer_cpp_list[i]->create_tensor(split_shapes[i], input_dtype);
      output_cpp_list.emplace_back(std::move(output_cpp));
      output_py_list.emplace_back(std::move(output_py));
    }
  } else {
    // TODO(zhongbo): make a better api to make this part less hacky
    bool is_fp8_blockwise = detail::IsFloat8BlockwiseQuantizers(quantizer_list[0].ptr());
    bool is_mxfp8 = detail::IsMXFP8Quantizers(quantizer_list[0].ptr());
    if (is_fp8_blockwise) {
      // FP8 block-scaling: construct output tensors with bulk allocations
      std::vector<Float8BlockQuantizer *> blockwise_quantizers;
      for (auto &quantizer : quantizer_cpp_list) {
        blockwise_quantizers.push_back(static_cast<Float8BlockQuantizer *>(quantizer.get()));
      }
      std::tie(output_py_list, output_cpp_list) =
          bulk_allocate_fp8_blockwise_tensors(split_shapes, quantizer_list, blockwise_quantizers);
    } else if (is_mxfp8) {
      // MXFP8: construct output tensors with bulk allocations
      std::vector<MXFP8Quantizer *> mxfp8_quantizers;
      for (auto &quantizer : quantizer_cpp_list) {
        mxfp8_quantizers.push_back(static_cast<MXFP8Quantizer *>(quantizer.get()));
      }
      std::tie(output_py_list, output_cpp_list) =
          bulk_allocate_mxfp8_tensors(split_shapes, quantizer_list, mxfp8_quantizers);
    } else {
      NVTE_CHECK(false, "Expected either FP8 block-scaling or MXFP8 quantizer");
    }
  }

  // Perform multi-tensor quantization
  multi_tensor_quantize_impl(input_list, quantizer_list, quantizer_cpp_list, output_cpp_list);

  return output_py_list;
}

template <void (*func)(const NVTETensor, const NVTETensor, NVTETensor, NVTETensor, NVTETensor,
                       cudaStream_t)>
std::vector<py::object> dbias_dact(const at::Tensor &grad_output, const at::Tensor &act_input,
                                   py::handle quantizer) {
  init_extension();
  auto my_quantizer = convert_quantizer(quantizer);

  auto grad_tensor = makeTransformerEngineTensor(grad_output);

  auto grad_bias = allocateTorchTensor(grad_output.size(-1), grad_tensor.dtype());
  auto act_input_tensor = makeTransformerEngineTensor(act_input);

  const auto &shape = convertShape(grad_tensor.shape());
  auto [dact_tensor, dact] = my_quantizer->create_tensor(shape, act_input_tensor.dtype());

  auto dbias_tensor = makeTransformerEngineTensor(grad_bias);

  // Query workspace size and allocate workspace
  transformer_engine::TensorWrapper workspace;
  NVTE_SCOPED_GIL_RELEASE({
    func(grad_tensor.data(), act_input_tensor.data(), dact_tensor.data(), dbias_tensor.data(),
         workspace.data(), at::cuda::getCurrentCUDAStream());
  });
  auto workspace_data = allocateSpace(workspace.shape(), workspace.dtype());
  workspace =
      makeTransformerEngineTensor(workspace_data.data_ptr(), workspace.shape(), workspace.dtype());

  // Launch kernel
  NVTE_SCOPED_GIL_RELEASE({
    func(grad_tensor.data(), act_input_tensor.data(), dact_tensor.data(), dbias_tensor.data(),
         workspace.data(), at::cuda::getCurrentCUDAStream());
  });

  return {py::cast(grad_bias), dact};
}

std::vector<py::object> dbias_dgelu(const at::Tensor &grad_output, const at::Tensor &act_input,
                                    py::handle quantizer) {
  return dbias_dact<nvte_quantize_dbias_dgelu>(grad_output, act_input, quantizer);
}

std::vector<py::object> dbias_dsilu(const at::Tensor &grad_output, const at::Tensor &act_input,
                                    py::handle quantizer) {
  return dbias_dact<nvte_quantize_dbias_dsilu>(grad_output, act_input, quantizer);
}

std::vector<py::object> dbias_drelu(const at::Tensor &grad_output, const at::Tensor &act_input,
                                    py::handle quantizer) {
  return dbias_dact<nvte_quantize_dbias_drelu>(grad_output, act_input, quantizer);
}

std::vector<py::object> dbias_dqgelu(const at::Tensor &grad_output, const at::Tensor &act_input,
                                     py::handle quantizer) {
  return dbias_dact<nvte_quantize_dbias_dqgelu>(grad_output, act_input, quantizer);
}

std::vector<py::object> dbias_dsrelu(const at::Tensor &grad_output, const at::Tensor &act_input,
                                     py::handle quantizer) {
  return dbias_dact<nvte_quantize_dbias_dsrelu>(grad_output, act_input, quantizer);
}

}  // namespace pytorch
}  // namespace transformer_engine<|MERGE_RESOLUTION|>--- conflicted
+++ resolved
@@ -23,86 +23,11 @@
 
 namespace {
 
-std::vector<size_t> get_tensor_shape(const TensorWrapper &tensor, bool transpose_shape = false) {
+std::vector<size_t> get_tensor_shape(const TensorWrapper &tensor) {
   const auto &shape = tensor.shape();
-  if (transpose_shape) {
-    std::vector<size_t> shape_transposed(shape.ndim);
-    for (size_t i = 0; i + 1 < shape.ndim; ++i) {
-      shape_transposed[i + 1] = shape.data[i];
-    }
-    if (shape.ndim > 0) {
-      shape_transposed[0] = shape.data[shape.ndim - 1];
-    }
-    return shape_transposed;
-  }
   return std::vector<size_t>(shape.data, shape.data + shape.ndim);
 }
 
-<<<<<<< HEAD
-void quantize_impl(const TensorWrapper &input, py::handle &quantizer_py,
-                   std::unique_ptr<Quantizer> &quantizer_cpp, TensorWrapper &output,
-                   TensorWrapper &noop_flag) {
-  // Check tensor dims
-  // For blockwise FP8 tensor, if all_gather_usage is true, the columnwise data is not transposed.
-  // and if it does not contain the rowwise data, the returned shape is transposed, which is wrong.
-  bool need_transpose_shape = false;
-  if (detail::IsFloat8BlockwiseQuantizers(quantizer_py.ptr())) {
-    auto my_quantizer_bw = static_cast<Float8BlockQuantizer *>(quantizer_cpp.get());
-    need_transpose_shape = my_quantizer_bw->all_gather_usage && !my_quantizer_bw->rowwise_usage;
-  }
-  NVTE_CHECK(get_tensor_shape(input) == get_tensor_shape(output, need_transpose_shape),
-             "Input tensor (shape=", get_tensor_shape(input),
-             ") and output tensor (shape=", get_tensor_shape(output, need_transpose_shape),
-             ") do not match");
-  if (input.numel() == 0) {
-    return;
-  }
-
-  // Recipe-specific configuration
-  QuantizationConfigWrapper quant_config;
-  quant_config.set_noop_tensor(noop_flag.data());
-  if (detail::IsFloat8CurrentScalingQuantizers(quantizer_py.ptr())) {
-    auto my_quantizer_cs = static_cast<Float8CurrentScalingQuantizer *>(quantizer_cpp.get());
-    NVTE_SCOPED_GIL_RELEASE(
-        { nvte_compute_amax(input.data(), output.data(), at::cuda::getCurrentCUDAStream()); });
-    // check if we need to do amax reudction (depending on model parallel configs)
-    if (my_quantizer_cs->with_amax_reduction) {
-      c10::intrusive_ptr<dist_group_type> process_group_ptr = my_quantizer_cs->amax_reduction_group;
-      // construct torch tesnor from NVTEBasicTensor without reallocating memory
-      at::Tensor &amax_tensor_torch = my_quantizer_cs->amax;
-      std::vector<at::Tensor> tensors = {amax_tensor_torch};
-      // allreduce amax tensor
-      c10d::AllreduceOptions allreduce_opts;
-      allreduce_opts.reduceOp = c10d::ReduceOp::MAX;
-      process_group_ptr->allreduce(tensors, allreduce_opts)->wait();
-    }
-    // this config is used for cs scaling factor computation
-    // because compute scale is cannot be fused with quantize kernel
-    // so in nvte_quantize_v2 with current scaling, the quant config is not used again
-    quant_config.set_force_pow_2_scales(my_quantizer_cs->force_pow_2_scales);
-    quant_config.set_amax_epsilon(my_quantizer_cs->amax_epsilon);
-    NVTE_SCOPED_GIL_RELEASE({
-      nvte_compute_scale_from_amax(output.data(), quant_config, at::cuda::getCurrentCUDAStream());
-    });
-    // set amax ptr to null in output TensorWrapper to avoid atomic amax updates in kernel
-    output.set_amax(nullptr, DType::kFloat32, output.defaultShape);
-  } else if (detail::IsFloat8BlockwiseQuantizers(quantizer_py.ptr())) {
-    auto my_quantizer_bw = static_cast<Float8BlockQuantizer *>(quantizer_cpp.get());
-    quant_config.set_force_pow_2_scales(my_quantizer_bw->force_pow_2_scales);
-    quant_config.set_amax_epsilon(my_quantizer_bw->amax_epsilon);
-    if (my_quantizer_bw->all_gather_usage) {
-      quant_config.set_float8_block_scale_tensor_format(Float8BlockScaleTensorFormat::COMPACT);
-    }
-  }
-
-  // Perform quantization
-  NVTE_SCOPED_GIL_RELEASE({
-    nvte_quantize_v2(input.data(), output.data(), quant_config, at::cuda::getCurrentCUDAStream());
-  });
-}
-
-=======
->>>>>>> 858755c0
 }  // namespace
 
 py::object quantize(const at::Tensor &tensor, py::handle quantizer, const py::object &output,
