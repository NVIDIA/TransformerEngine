/*************************************************************************
 * Copyright (c) 2022-2025, NVIDIA CORPORATION & AFFILIATES. All rights reserved.
 *
 * See LICENSE for license information.
 ************************************************************************/

#include "transformer_engine/cast.h"

#include <algorithm>
#include <cstdint>
#include <memory>
#include <optional>
#include <tuple>
#include <utility>
#include <vector>

#include "../extensions.h"
#include "common.h"
#include "common/util/system.h"
#include "pybind.h"
#include "transformer_engine/transformer_engine.h"

namespace transformer_engine {
namespace pytorch {

namespace {

std::vector<size_t> get_tensor_shape(const TensorWrapper &tensor) {
  const auto &shape = tensor.shape();
  return std::vector<size_t>(shape.data, shape.data + shape.ndim);
}

}  // namespace

py::object quantize(const at::Tensor &tensor, py::handle quantizer, const py::object &output,
                    std::optional<at::Tensor> noop_flag) {
  // Convert quantizer to C++ object
  auto quantizer_cpp = convert_quantizer(quantizer);

  // Convert input tensor to C++ object
  auto input_contiguous = tensor.contiguous();
  auto input_cpp = makeTransformerEngineTensor(input_contiguous);

  // Set amax if use_existing_amax = true (only valid for CS)
  bool use_existing_amax = false;
  if (detail::IsFloat8CurrentScalingQuantizers(quantizer.ptr())) {
    use_existing_amax = quantizer.attr("use_existing_amax").cast<bool>();
    if (use_existing_amax) {
      const at::Tensor &amax = quantizer.attr("amax").cast<at::Tensor>();
      input_cpp.set_amax(amax.data_ptr(), GetTransformerEngineDType(amax.scalar_type()),
                         getTensorShape(amax));
    }
  }

  // Initialize output tensor
  TensorWrapper output_cpp;
  py::object output_py;
  if (output.is_none()) {
    const auto shape = get_tensor_shape(input_cpp);
    const auto fake_dtype = input_cpp.dtype();
    std::tie(output_cpp, output_py) = quantizer_cpp->create_tensor(shape, fake_dtype);
  } else {
    std::tie(output_cpp, output_py) = quantizer_cpp->convert_and_update_tensor(output);
  }

  // Initialize no-op flag
  std::optional<TensorWrapper> noop_flag_cpp;
  if (noop_flag.has_value()) {
    noop_flag_cpp = makeTransformerEngineTensor(*noop_flag);
  }

  // Perform quantization
  if (use_existing_amax) {
    auto *quantizer_cs = dynamic_cast<Float8CurrentScalingQuantizer *>(quantizer_cpp.get());
    quantizer_cs->quantize_with_amax(input_cpp, output_cpp, noop_flag_cpp);
  } else {
    quantizer_cpp->quantize(input_cpp, output_cpp, noop_flag_cpp);
  }

  return output_py;
}

py::object dequantize(const py::handle &input, transformer_engine::DType otype) {
  init_extension();

  const auto none = py::none();

  const auto &input_tensor = makeTransformerEngineTensor(input, none);

  NoneQuantizer q(none);

  const auto &shape = convertShape(input_tensor.shape());

  auto [out_tensor, out] = q.create_tensor(shape, otype);

  NVTE_SCOPED_GIL_RELEASE({
    nvte_dequantize(input_tensor.data(), out_tensor.data(), at::cuda::getCurrentCUDAStream());
  });

  return out;
}

namespace {

void multi_tensor_quantize_impl(const std::vector<TensorWrapper> &input_list,
                                std::vector<py::handle> &quantizer_py_list,
                                std::vector<std::unique_ptr<Quantizer>> &quantizer_cpp_list,
                                std::vector<TensorWrapper> &output_list) {
  // Check number of tensors
  const size_t num_tensors = input_list.size();
  NVTE_CHECK(quantizer_py_list.size() == num_tensors, "Expected ", num_tensors,
             " Python quantizers, but got ", quantizer_py_list.size());
  NVTE_CHECK(quantizer_cpp_list.size() == num_tensors, "Expected ", num_tensors,
             " C++ quantizers, but got ", quantizer_cpp_list.size());
  NVTE_CHECK(output_list.size() == num_tensors, "Expected ", num_tensors,
             " output tensors, but got ", output_list.size());

  // Choose implementation
  // Note: Currently only have fused kernel for FP8 delayed scaling
  bool with_fused_kernel = true;
  for (size_t i = 0; i < num_tensors; i++) {
    if (!detail::IsFloat8Quantizers(quantizer_py_list[i].ptr())) {
      with_fused_kernel = false;
      break;
    }
    if (nvte_tensor_data(output_list[i].data()) == nullptr ||
        nvte_tensor_columnwise_data(output_list[i].data()) == nullptr) {
      with_fused_kernel = false;
      break;
    }
  }

  // Launch TE kernel
  if (with_fused_kernel) {
    // Fused kernel for multi-tensor quantize
    std::vector<NVTETensor> nvte_tensor_input_list;
    std::vector<NVTETensor> nvte_tensor_output_list;
    for (size_t i = 0; i < num_tensors; ++i) {
      nvte_tensor_input_list.push_back(input_list[i].data());
      nvte_tensor_output_list.push_back(output_list[i].data());
    }
    NVTE_SCOPED_GIL_RELEASE({
      nvte_multi_cast_transpose(nvte_tensor_input_list.size(), nvte_tensor_input_list.data(),
                                nvte_tensor_output_list.data(), at::cuda::getCurrentCUDAStream());
    });
  } else {
    // Quantize kernels individually
    for (size_t i = 0; i < num_tensors; ++i) {
      quantizer_cpp_list[i]->quantize(input_list[i], output_list[i]);
    }
  }
}

}  // namespace

std::vector<py::object> multi_tensor_quantize(const std::vector<at::Tensor> &tensor_list,
                                              std::vector<py::handle> quantizer_list) {
  // Check number of tensors
  const size_t num_tensors = tensor_list.size();
  NVTE_CHECK(quantizer_list.size() == num_tensors, "Expected ", num_tensors,
             " quantizers, but got ", quantizer_list.size());

  // Convert quantizers to C++ objects
  std::vector<std::unique_ptr<Quantizer>> quantizer_cpp_list;
  for (size_t i = 0; i < num_tensors; i++) {
    quantizer_cpp_list.push_back(convert_quantizer(quantizer_list[i]));
  }

  // Initialize input and output tensors
  std::vector<TensorWrapper> input_cpp_list;
  std::vector<TensorWrapper> output_cpp_list;
  std::vector<py::object> output_py_list;
  for (size_t i = 0; i < num_tensors; ++i) {
    // Convert input tensor to C++ object
    const auto &input_py = tensor_list[i];
    NVTE_CHECK(input_py.is_contiguous(), "Input tensor ", i, " is not contiguous");
    input_cpp_list.emplace_back(makeTransformerEngineTensor(input_py));
    const auto &input_cpp = input_cpp_list.back();
    const auto input_shape = input_cpp.shape();
    const auto input_dtype = GetTransformerEngineDType(input_py.scalar_type());

    // Construct output tensor
    std::vector<size_t> output_shape(input_shape.data, input_shape.data + input_shape.ndim);
    auto [output_cpp, output_py] = quantizer_cpp_list[i]->create_tensor(output_shape, input_dtype);
    output_cpp_list.emplace_back(std::move(output_cpp));
    output_py_list.emplace_back(std::move(output_py));
  }

  // Perform multi-tensor quantization
  multi_tensor_quantize_impl(input_cpp_list, quantizer_list, quantizer_cpp_list, output_cpp_list);

  return output_py_list;
}

namespace {

std::tuple<std::vector<py::object>, std::vector<TensorWrapper>> bulk_allocate_fp8_blockwise_tensors(
    std::vector<std::vector<size_t>> &shape_list, std::vector<py::handle> &quantizer_py_list,
    std::vector<Float8BlockQuantizer *> &quantizer_cpp_list) {
  init_extension();
  std::tuple<std::vector<py::object>, std::vector<TensorWrapper>> retval;
  auto &tensor_py_list = std::get<0>(retval);
  auto &tensor_cpp_list = std::get<1>(retval);

  // Number of tensors
  const size_t num_tensors = shape_list.size();
  if (num_tensors == 0) {
    return retval;
  }

  // Quantization parameters
  const auto rowwise_usage = quantizer_cpp_list[0]->rowwise_usage;
  const auto columnwise_usage = quantizer_cpp_list[0]->columnwise_usage;
  const auto scaling_mode = quantizer_cpp_list[0]->get_scaling_mode();
  const auto is_2D_scaled = scaling_mode == NVTE_BLOCK_SCALING_2D;
  const auto fp8_dtype = quantizer_cpp_list[0]->dtype;
  constexpr size_t fp8_elem_size = 1;
  constexpr size_t scale_elem_size = 4;

  // Helper function to construct tensor view
  // Note: Deleter holds a shared_ptr for the buffer, so the buffer
  // will survive until all views are deleted.
  auto make_torch_view = [](std::shared_ptr<at::Tensor> &buffer, const std::vector<size_t> &shape,
                            size_t offset, at::ScalarType dtype) -> at::Tensor {
    std::vector<int64_t> shape_int64(shape.begin(), shape.end());
    bool is_empty_shape = product(shape) == 0;
    if (buffer->data_ptr<uint8_t>() == nullptr || is_empty_shape) {
      return at::empty(shape_int64, at::device(at::kCUDA).dtype(dtype));
    }
    return at::from_blob(
        buffer->data_ptr<uint8_t>() + offset, shape_int64,
        [buffer](void *) {},  // deleter holds shared_ptr
        at::device(at::kCUDA).dtype(dtype));
  };

  // Allocate row-wise data
  std::vector<at::Tensor> rowwise_data_list, rowwise_scale_list;
  std::vector<std::vector<size_t>> rowwise_data_shapes, rowwise_scale_shapes;
  if (rowwise_usage) {
    // Tensor sizes
    for (size_t i = 0; i < num_tensors; ++i) {
      rowwise_data_shapes.emplace_back(shape_list[i]);
      rowwise_scale_shapes.emplace_back(
          quantizer_cpp_list[i]->get_scale_shape(shape_list[i], false));
    }

    // Offsets in full buffer
    size_t buffer_size = 0;
    std::vector<size_t> data_offsets, scale_offsets;
    for (size_t i = 0; i < num_tensors; ++i) {
      buffer_size = roundup(buffer_size, 256);  // align to 256B
      data_offsets.push_back(buffer_size);
      buffer_size += product(rowwise_data_shapes[i]) * fp8_elem_size;
    }
    for (size_t i = 0; i < num_tensors; ++i) {
      buffer_size = roundup(buffer_size, 16);  // align to 16B
      scale_offsets.push_back(buffer_size);
      buffer_size += product(rowwise_scale_shapes[i]) * scale_elem_size;
    }

    // Allocate full buffer
    auto buffer = std::make_shared<at::Tensor>(
        at::empty({(int64_t)buffer_size}, at::device(at::kCUDA).dtype(torch::kUInt8)));

    // Construct tensor views
    for (size_t i = 0; i < num_tensors; ++i) {
      rowwise_data_list.emplace_back(
          make_torch_view(buffer, rowwise_data_shapes[i], data_offsets[i], torch::kUInt8));
      rowwise_scale_list.emplace_back(
          make_torch_view(buffer, rowwise_scale_shapes[i], scale_offsets[i], torch::kFloat32));
    }
  }

  // Allocate column-wise data
  std::vector<at::Tensor> columnwise_data_list, columnwise_scale_list;
  std::vector<std::vector<size_t>> columnwise_data_shapes, columnwise_scale_shapes;
  if (columnwise_usage) {
    // Tensor sizes
    for (size_t i = 0; i < num_tensors; ++i) {
      columnwise_data_shapes.emplace_back();
      auto &shape = columnwise_data_shapes.back();
      shape.push_back(shape_list[i].back());
      for (size_t j = 0; j < shape_list[i].size() - 1; ++j) {
        shape.push_back(shape_list[i][j]);
      }
      columnwise_scale_shapes.emplace_back(
          quantizer_cpp_list[i]->get_scale_shape(shape_list[i], true));
    }

    // Offsets in full buffer
    size_t buffer_size = 0;
    std::vector<size_t> data_offsets, scale_offsets;
    for (size_t i = 0; i < num_tensors; ++i) {
      buffer_size = roundup(buffer_size, 256);  // align to 256B
      data_offsets.push_back(buffer_size);
      buffer_size += product(columnwise_data_shapes[i]) * fp8_elem_size;
    }
    for (size_t i = 0; i < num_tensors; ++i) {
      buffer_size = roundup(buffer_size, 16);  // align to 16B
      scale_offsets.push_back(buffer_size);
      buffer_size += product(columnwise_scale_shapes[i]) * scale_elem_size;
    }

    // Allocate full buffer
    auto buffer = std::make_shared<at::Tensor>(
        at::empty({(int64_t)buffer_size}, at::device(at::kCUDA).dtype(torch::kUInt8)));

    // Construct tensor views
    for (size_t i = 0; i < num_tensors; ++i) {
      columnwise_data_list.emplace_back(
          make_torch_view(buffer, columnwise_data_shapes[i], data_offsets[i], torch::kUInt8));
      columnwise_scale_list.emplace_back(
          make_torch_view(buffer, columnwise_scale_shapes[i], scale_offsets[i], torch::kFloat32));
    }
  }

  // Construct FP8 block-wise tensors
  py::handle Float8BlockwiseQTensorClass(
      reinterpret_cast<PyObject *>(Float8BlockwiseQTensorStoragePythonClass));
  for (size_t i = 0; i < num_tensors; ++i) {
    // Create tensor objects with proper reference counting
    py::object rowwise_data = rowwise_usage ? py::cast(rowwise_data_list[i]) : py::none();
    py::object rowwise_scale = rowwise_usage ? py::cast(rowwise_scale_list[i]) : py::none();
    py::object columnwise_data =
        (columnwise_usage ? py::cast(columnwise_data_list[i]) : py::none());
    py::object columnwise_scale =
        (columnwise_usage ? py::cast(columnwise_scale_list[i]) : py::none());

    // Construct Python tensor
    tensor_py_list.emplace_back(Float8BlockwiseQTensorClass(
        rowwise_data, rowwise_scale, columnwise_data, columnwise_scale, fp8_dtype,
        quantizer_py_list[i], is_2D_scaled, Float8BlockScaleTensorFormat::GEMM_READY));

    // Construct C++ tensor
    tensor_cpp_list.emplace_back(makeTransformerEngineTensor(
        rowwise_usage ? rowwise_data_list[i].data_ptr() : nullptr,
        columnwise_usage ? columnwise_data_list[i].data_ptr() : nullptr,
<<<<<<< HEAD
        rowwise_usage ? nvte_make_shape(rowwise_data_shapes[i].data(), rowwise_data_shapes[i].size()) : NVTEShape{},
        columnwise_usage ? nvte_make_shape(columnwise_data_shapes[i].data(), columnwise_data_shapes[i].size()) : NVTEShape{}, fp8_dtype, nullptr,
        nullptr, rowwise_usage ? rowwise_scale_list[i].data_ptr() : nullptr,
        columnwise_usage ? columnwise_scale_list[i].data_ptr() : nullptr,
        rowwise_usage ? nvte_make_shape(rowwise_scale_shapes[i].data(), rowwise_scale_shapes[i].size()) : NVTEShape{},
        columnwise_usage ? nvte_make_shape(columnwise_scale_shapes[i].data(), columnwise_scale_shapes[i].size()) : NVTEShape{}, scaling_mode));
=======
        rowwise_usage ? rowwise_data_shapes[i] : std::vector<size_t>{0},
        columnwise_usage ? columnwise_data_shapes[i] : std::vector<size_t>{0}, fp8_dtype, nullptr,
        nullptr, rowwise_usage ? rowwise_scale_list[i].data_ptr() : nullptr,
        columnwise_usage ? columnwise_scale_list[i].data_ptr() : nullptr,
        rowwise_usage ? rowwise_scale_shapes[i] : std::vector<size_t>{0},
        columnwise_usage ? columnwise_scale_shapes[i] : std::vector<size_t>{0}, scaling_mode));
>>>>>>> 97a09c29
  }

  return retval;
}

std::tuple<std::vector<py::object>, std::vector<TensorWrapper>> bulk_allocate_mxfp8_tensors(
    std::vector<std::vector<size_t>> &shape_list, std::vector<py::handle> &quantizer_py_list,
    std::vector<MXFP8Quantizer *> &quantizer_cpp_list) {
  init_extension();
  std::tuple<std::vector<py::object>, std::vector<TensorWrapper>> retval;
  auto &tensor_py_list = std::get<0>(retval);
  auto &tensor_cpp_list = std::get<1>(retval);

  // Number of tensors
  const size_t num_tensors = shape_list.size();
  if (num_tensors == 0) {
    return retval;
  }

  // Quantization parameters
  const auto rowwise_usage = quantizer_cpp_list[0]->rowwise_usage;
  const auto columnwise_usage = quantizer_cpp_list[0]->columnwise_usage;
  const auto scaling_mode = quantizer_cpp_list[0]->get_scaling_mode();
  const auto fp8_dtype = quantizer_cpp_list[0]->dtype;
  constexpr size_t fp8_elem_size = 1;
  constexpr size_t scale_elem_size = 1;

  // Helper function to construct tensor view
  // Note: Deleter holds a shared_ptr for the buffer, so the buffer
  // will survive until all views are deleted.
  auto make_torch_view = [](std::shared_ptr<at::Tensor> &buffer, const std::vector<size_t> &shape,
                            size_t offset, at::ScalarType dtype) -> at::Tensor {
    std::vector<int64_t> shape_int64(shape.begin(), shape.end());
    bool is_empty_shape = product(shape) == 0;
    if (buffer->data_ptr<uint8_t>() == nullptr || is_empty_shape) {
      return at::empty(shape_int64, at::device(at::kCUDA).dtype(dtype));
    }
    return at::from_blob(
        buffer->data_ptr<uint8_t>() + offset, shape_int64,
        [buffer](void *) {},  // deleter holds shared_ptr
        at::device(at::kCUDA).dtype(dtype));
  };

  // Allocate row-wise data
  std::vector<at::Tensor> rowwise_data_list, rowwise_scale_list;
  std::vector<std::vector<size_t>> rowwise_data_shapes, rowwise_scale_shapes;
  if (rowwise_usage) {
    // Tensor sizes
    for (size_t i = 0; i < num_tensors; ++i) {
      rowwise_data_shapes.emplace_back(shape_list[i]);
      rowwise_scale_shapes.emplace_back(
          quantizer_cpp_list[i]->get_scale_shape(shape_list[i], false));
    }

    // Offsets in full buffer
    size_t buffer_size = 0;
    std::vector<size_t> data_offsets, scale_offsets;
    for (size_t i = 0; i < num_tensors; ++i) {
      buffer_size = roundup(buffer_size, 256);  // align to 256B
      data_offsets.push_back(buffer_size);
      buffer_size += product(rowwise_data_shapes[i]) * fp8_elem_size;
    }
    for (size_t i = 0; i < num_tensors; ++i) {
      buffer_size = roundup(buffer_size, 16);  // align to 16B
      scale_offsets.push_back(buffer_size);
      buffer_size += product(rowwise_scale_shapes[i]) * scale_elem_size;
    }

    // Allocate full buffer
    auto buffer = std::make_shared<at::Tensor>(
        at::empty({(int64_t)buffer_size}, at::device(at::kCUDA).dtype(torch::kUInt8)));

    // Construct tensor views
    for (size_t i = 0; i < num_tensors; ++i) {
      rowwise_data_list.emplace_back(
          make_torch_view(buffer, rowwise_data_shapes[i], data_offsets[i], torch::kUInt8));
      rowwise_scale_list.emplace_back(
          make_torch_view(buffer, rowwise_scale_shapes[i], scale_offsets[i], torch::kUInt8));
    }
  }

  // Allocate column-wise data
  std::vector<at::Tensor> columnwise_data_list, columnwise_scale_list;
  std::vector<std::vector<size_t>> columnwise_data_shapes, columnwise_scale_shapes;
  if (columnwise_usage) {
    // Tensor sizes
    for (size_t i = 0; i < num_tensors; ++i) {
      // For MXFP8, the columnwise data doesn't need transpose
      // because of TN, NT, NN layout support in SM100
      columnwise_data_shapes.emplace_back(shape_list[i]);
      columnwise_scale_shapes.emplace_back(
          quantizer_cpp_list[i]->get_scale_shape(shape_list[i], true));
    }

    // Offsets in full buffer
    size_t buffer_size = 0;
    std::vector<size_t> data_offsets, scale_offsets;
    for (size_t i = 0; i < num_tensors; ++i) {
      buffer_size = roundup(buffer_size, 256);  // align to 256B
      data_offsets.push_back(buffer_size);
      buffer_size += product(columnwise_data_shapes[i]) * fp8_elem_size;
    }
    for (size_t i = 0; i < num_tensors; ++i) {
      buffer_size = roundup(buffer_size, 16);  // align to 16B
      scale_offsets.push_back(buffer_size);
      buffer_size += product(columnwise_scale_shapes[i]) * scale_elem_size;
    }

    // Allocate full buffer
    auto buffer = std::make_shared<at::Tensor>(
        at::empty({(int64_t)buffer_size}, at::device(at::kCUDA).dtype(torch::kUInt8)));

    // Construct tensor views
    for (size_t i = 0; i < num_tensors; ++i) {
      columnwise_data_list.emplace_back(
          make_torch_view(buffer, columnwise_data_shapes[i], data_offsets[i], torch::kUInt8));
      columnwise_scale_list.emplace_back(
          make_torch_view(buffer, columnwise_scale_shapes[i], scale_offsets[i], torch::kUInt8));
    }
  }

  // Construct mxfp8 tensors
  py::handle MXFP8TensorClass(reinterpret_cast<PyObject *>(MXFP8TensorStoragePythonClass));
  for (size_t i = 0; i < num_tensors; ++i) {
    // Create tensor objects with proper reference counting
    py::object rowwise_data = rowwise_usage ? py::cast(rowwise_data_list[i]) : py::none();
    py::object rowwise_scale = rowwise_usage ? py::cast(rowwise_scale_list[i]) : py::none();
    py::object columnwise_data =
        (columnwise_usage ? py::cast(columnwise_data_list[i]) : py::none());
    py::object columnwise_scale =
        (columnwise_usage ? py::cast(columnwise_scale_list[i]) : py::none());

    // Construct Python tensor
    tensor_py_list.emplace_back(MXFP8TensorClass(rowwise_data, rowwise_scale, columnwise_data,
                                                 columnwise_scale, fp8_dtype,
                                                 quantizer_py_list[i]));

    // Construct C++ tensor
    tensor_cpp_list.emplace_back(makeTransformerEngineTensor(
        rowwise_usage ? rowwise_data_list[i].data_ptr() : nullptr,
        columnwise_usage ? columnwise_data_list[i].data_ptr() : nullptr,
        rowwise_usage ? rowwise_data_shapes[i] : std::vector<size_t>{0},
        columnwise_usage ? columnwise_data_shapes[i] : std::vector<size_t>{0}, fp8_dtype, nullptr,
        nullptr, rowwise_usage ? rowwise_scale_list[i].data_ptr() : nullptr,
        columnwise_usage ? columnwise_scale_list[i].data_ptr() : nullptr,
        rowwise_usage ? rowwise_scale_shapes[i] : std::vector<size_t>{0},
        columnwise_usage ? columnwise_scale_shapes[i] : std::vector<size_t>{0}, scaling_mode));
  }

  return retval;
}

// allocate fp4 data, fp8 scalings, and amax values
// layout: [fp4_data0, ..., fp4_dataN, fp8_scaling0, ..., fp8_scalingN, amax0, ..., amaxN]
// amax buffer will be zeroed out by later amax kernels, so we can use empty to allocate
std::tuple<std::vector<py::object>, std::vector<TensorWrapper>, bool> bulk_allocate_nvfp4_tensors(
    std::vector<std::vector<size_t>> &shape_list, std::vector<py::handle> &quantizer_py_list,
    std::vector<NVFP4Quantizer *> &quantizer_cpp_list) {
  init_extension();
  std::tuple<std::vector<py::object>, std::vector<TensorWrapper>, bool> retval;
  auto &tensor_py_list = std::get<0>(retval);
  auto &tensor_cpp_list = std::get<1>(retval);
  auto &contiguous_data_and_scale = std::get<2>(retval);
  contiguous_data_and_scale = true;

  // Number of tensors
  const size_t num_tensors = shape_list.size();
  if (num_tensors == 0) {
    return retval;
  }

  // Quantization parameters
  const auto rowwise_usage = quantizer_cpp_list[0]->rowwise_usage;
  const auto columnwise_usage = quantizer_cpp_list[0]->columnwise_usage;
  const auto scaling_mode = quantizer_cpp_list[0]->get_scaling_mode();
  const auto fp4_dtype = quantizer_cpp_list[0]->dtype;
  constexpr size_t scale_elem_size = 1;

  // Helper function to construct tensor view
  // Note: Deleter holds a shared_ptr for the buffer, so the buffer
  // will survive until all views are deleted.
  auto make_torch_view = [](std::shared_ptr<at::Tensor> &buffer, const std::vector<size_t> &shape,
                            size_t offset, at::ScalarType dtype) -> at::Tensor {
    std::vector<int64_t> shape_int64(shape.begin(), shape.end());
    bool is_empty_shape = product(shape) == 0;
    if (buffer->data_ptr<uint8_t>() == nullptr || is_empty_shape) {
      return at::empty(shape_int64, at::device(at::kCUDA).dtype(dtype));
    }
    return at::from_blob(
        buffer->data_ptr<uint8_t>() + offset, shape_int64,
        [buffer](void *) {},  // deleter holds shared_ptr
        at::device(at::kCUDA).dtype(dtype));
  };

  // Lambda function for converting std::vector<size_t> shape to NVFP4 shape (last dim divided by 2)
  auto to_fp4_shape = [](const std::vector<size_t> &shape) {
    std::vector<size_t> fp4_shape(shape.begin(), shape.end());
    if (!fp4_shape.empty()) {
      fp4_shape.back() /= 2;
    }
    return fp4_shape;
  };

  // Allocate row-wise data
  std::vector<at::Tensor> rowwise_data_list, rowwise_scale_list, amax_rowwise_list;
  std::vector<std::vector<size_t>> rowwise_data_shapes, rowwise_scale_shapes;
  if (rowwise_usage) {
    // Tensor sizes
    for (size_t i = 0; i < num_tensors; ++i) {
      rowwise_data_shapes.emplace_back(shape_list[i]);
      rowwise_scale_shapes.emplace_back(
          quantizer_cpp_list[i]->get_scale_shape(shape_list[i], false));
    }

    // Offsets in full buffer
    size_t buffer_size = 0;
    std::vector<size_t> data_offsets, scale_offsets, amax_offsets;
    for (size_t i = 0; i < num_tensors; ++i) {
      // FP4 data is aligned to 256B
      const auto offset = roundup(buffer_size, 256);
      if (offset != buffer_size) {
        contiguous_data_and_scale = false;
      }
      data_offsets.push_back(offset);
      buffer_size = offset + (product(rowwise_data_shapes[i]) + 1) / 2;
    }
    for (size_t i = 0; i < num_tensors; ++i) {
      // Scales are aligned to 16B
      const auto offset = roundup(buffer_size, 16);
      if (offset != buffer_size) {
        contiguous_data_and_scale = false;
      }
      scale_offsets.push_back(offset);
      buffer_size = offset + product(rowwise_scale_shapes[i]) * scale_elem_size;
    }
    for (size_t i = 0; i < num_tensors; ++i) {
      // Amaxes (FP32) are aligned to 16B
      // Note: Multi-quantize kernel does not require contiguous amaxes.
      const auto offset = roundup(buffer_size, 16);
      amax_offsets.push_back(offset);
      buffer_size = offset + 4;
    }

    // Allocate full buffer
    auto buffer = std::make_shared<at::Tensor>(
        at::empty({(int64_t)buffer_size}, at::device(at::kCUDA).dtype(torch::kUInt8)));

    // Construct tensor views
    for (size_t i = 0; i < num_tensors; ++i) {
      rowwise_data_list.emplace_back(make_torch_view(buffer, to_fp4_shape(rowwise_data_shapes[i]),
                                                     data_offsets[i], torch::kUInt8));
      rowwise_scale_list.emplace_back(
          make_torch_view(buffer, rowwise_scale_shapes[i], scale_offsets[i], torch::kUInt8));
      amax_rowwise_list.emplace_back(
          make_torch_view(buffer, std::vector<size_t>{1}, amax_offsets[i], torch::kFloat32));
    }
  }

  // Allocate column-wise data
  std::vector<at::Tensor> columnwise_data_list, columnwise_scale_list, amax_columnwise_list;
  std::vector<std::vector<size_t>> columnwise_data_shapes, columnwise_scale_shapes;
  if (columnwise_usage) {
    // Tensor sizes
    for (size_t i = 0; i < num_tensors; ++i) {
      // push the transposed shape into NVFP4 columnwise shape
      // NVFP4 on SM100 is TN only
      columnwise_data_shapes.emplace_back();
      auto &shape = columnwise_data_shapes.back();
      shape.push_back(shape_list[i].back());
      for (size_t j = 0; j < shape_list[i].size() - 1; ++j) {
        shape.push_back(shape_list[i][j]);
      }
      columnwise_scale_shapes.emplace_back(
          quantizer_cpp_list[i]->get_scale_shape(shape_list[i], true));
    }

    // Offsets in full buffer
    size_t buffer_size = 0;
    std::vector<size_t> data_offsets, scale_offsets, amax_offsets;
    for (size_t i = 0; i < num_tensors; ++i) {
      // FP4 data is aligned to 256B
      const auto offset = roundup(buffer_size, 256);
      if (offset != buffer_size) {
        contiguous_data_and_scale = false;
      }
      data_offsets.push_back(offset);
      buffer_size = offset + (product(columnwise_data_shapes[i]) + 1) / 2;
    }
    for (size_t i = 0; i < num_tensors; ++i) {
      // Scales are aligned to 16B
      const auto offset = roundup(buffer_size, 16);
      if (offset != buffer_size) {
        contiguous_data_and_scale = false;
      }
      scale_offsets.push_back(offset);
      buffer_size = offset + product(columnwise_scale_shapes[i]) * scale_elem_size;
    }
    for (size_t i = 0; i < num_tensors; ++i) {
      // Amaxes (FP32) are aligned to 16B
      // Note: Multi-quantize kernel does not require contiguous amaxes.
      const auto offset = roundup(buffer_size, 16);
      amax_offsets.push_back(offset);
      buffer_size = offset + 4;
    }

    // Allocate full buffer
    auto buffer = std::make_shared<at::Tensor>(
        at::empty({(int64_t)buffer_size}, at::device(at::kCUDA).dtype(torch::kUInt8)));

    // Construct tensor views
    for (size_t i = 0; i < num_tensors; ++i) {
      columnwise_data_list.emplace_back(make_torch_view(
          buffer, to_fp4_shape(columnwise_data_shapes[i]), data_offsets[i], torch::kUInt8));
      columnwise_scale_list.emplace_back(
          make_torch_view(buffer, columnwise_scale_shapes[i], scale_offsets[i], torch::kUInt8));
      amax_columnwise_list.emplace_back(
          make_torch_view(buffer, std::vector<size_t>{1}, amax_offsets[i], torch::kFloat32));
    }
  }

  // Construct nvfp4 tensors
  py::handle NVFP4TensorClass(reinterpret_cast<PyObject *>(NVFP4TensorStoragePythonClass));
  for (size_t i = 0; i < num_tensors; ++i) {
    // Create tensor objects with proper reference counting
    py::object rowwise_data = rowwise_usage ? py::cast(rowwise_data_list[i]) : py::none();
    py::object rowwise_scale = rowwise_usage ? py::cast(rowwise_scale_list[i]) : py::none();
    py::object columnwise_data =
        (columnwise_usage ? py::cast(columnwise_data_list[i]) : py::none());
    py::object columnwise_scale =
        (columnwise_usage ? py::cast(columnwise_scale_list[i]) : py::none());
    py::object amax_rowwise = rowwise_usage ? py::cast(amax_rowwise_list[i]) : py::none();
    py::object amax_columnwise = columnwise_usage ? py::cast(amax_columnwise_list[i]) : py::none();

    // Construct Python tensor
    tensor_py_list.emplace_back(NVFP4TensorClass(rowwise_data, rowwise_scale, columnwise_data,
                                                 columnwise_scale, amax_rowwise, amax_columnwise,
                                                 fp4_dtype, quantizer_py_list[i]));

    // Construct C++ tensor
    // Use a TensorWrapper variable to hold the output of makeTransformerEngineTensor,
    // then set the amax and amax_columnwise values.
    {
      auto tensor_wrapper = makeTransformerEngineTensor(
          rowwise_usage ? rowwise_data_list[i].data_ptr() : nullptr,
          columnwise_usage ? columnwise_data_list[i].data_ptr() : nullptr,
          rowwise_usage ? rowwise_data_shapes[i] : std::vector<size_t>{0},
          columnwise_usage ? columnwise_data_shapes[i] : std::vector<size_t>{0}, fp4_dtype,
          /*amax_ptr=*/nullptr,
          /*scale_ptr=*/nullptr, rowwise_usage ? rowwise_scale_list[i].data_ptr() : nullptr,
          columnwise_usage ? columnwise_scale_list[i].data_ptr() : nullptr,
          rowwise_usage ? rowwise_scale_shapes[i] : std::vector<size_t>{0},
          columnwise_usage ? columnwise_scale_shapes[i] : std::vector<size_t>{0}, scaling_mode);

      // Set the amax rowwise and amax columnwise if available
      if (rowwise_usage) {
        tensor_wrapper.set_amax(amax_rowwise_list[i].data_ptr(), DType::kFloat32,
                                std::vector<size_t>{1});
      }
      if (columnwise_usage) {
        tensor_wrapper.set_columnwise_amax(amax_columnwise_list[i].data_ptr(), DType::kFloat32,
                                           std::vector<size_t>{1});
      }
      tensor_cpp_list.emplace_back(std::move(tensor_wrapper));
    }
  }

  return retval;
}

// Owns all allocations/wrappers backing quant_config_list[*].set_rng_state(...).
struct StochasticRngStateResources {
  at::Tensor rng_states_tensor;          // [2 * num_tensors], int64, CUDA
  at::Tensor rng_states_tensor_colwise;  // optional, same shape/dtype/device
  std::vector<TensorWrapper> te_rng_state_list;
  std::vector<TensorWrapper> te_rng_state_list_colwise;

  bool enabled{false};
  bool need_separate_rng_states{false};
  bool with_bulk_generate_rng_states{false};
};

// Populates quant_config_list (+ optional colwise list) with rng_state pointers and stochastic flag.
static StochasticRngStateResources setup_stochastic_rounding_rng_states_helper(
    size_t num_tensors, bool stochastic_rounding, bool with_bulk_generate_rng_states,
    bool need_separate_rng_states,
    std::vector<QuantizationConfigWrapper> &quant_config_list_rowwise,
    std::vector<QuantizationConfigWrapper> &quant_config_list_colwise) {
  // the return object will be used to keep rng states alive
  StochasticRngStateResources res;
  res.enabled = stochastic_rounding;
  res.need_separate_rng_states = need_separate_rng_states;
  res.with_bulk_generate_rng_states = with_bulk_generate_rng_states;

  if (!stochastic_rounding) return res;

  // Basic sanity: caller usually pre-sizes these to num_tensors.
  TORCH_CHECK(quant_config_list_rowwise.size() == num_tensors,
              "quant_config_list_rowwise must be sized to num_tensors");
  if (need_separate_rng_states) {
    TORCH_CHECK(quant_config_list_colwise.size() == num_tensors,
                "quant_config_list_colwise must be sized to num_tensors when "
                "need_separate_rng_states=true");
  }

  const size_t rng_elts_per_thread =
      res.with_bulk_generate_rng_states ? (1024 * num_tensors) : 1024;

  auto opts = at::TensorOptions().dtype(torch::kInt64).device(torch::kCUDA);
  res.rng_states_tensor = torch::empty({static_cast<int64_t>(2 * num_tensors)}, opts);
  if (need_separate_rng_states) {
    res.rng_states_tensor_colwise = torch::empty({static_cast<int64_t>(2 * num_tensors)}, opts);
  }

  res.te_rng_state_list.reserve(num_tensors);
  if (need_separate_rng_states) res.te_rng_state_list_colwise.reserve(num_tensors);

  for (size_t i = 0; i < num_tensors; ++i) {
    auto gen = at::get_generator_or_default<at::CUDAGeneratorImpl>(
        std::nullopt, at::cuda::detail::getDefaultCUDAGenerator());

    // Rowwise RNG state
    at::PhiloxCudaState philox_args = init_philox_state(gen, rng_elts_per_thread);
    int64_t *rng_state_ptr = static_cast<int64_t *>(res.rng_states_tensor.data_ptr()) + i * 2;
    philox_unpack(philox_args, rng_state_ptr);

    res.te_rng_state_list.push_back(makeTransformerEngineTensor(
        static_cast<void *>(rng_state_ptr), std::vector<size_t>{2}, DType::kInt64));
    quant_config_list_rowwise[i].set_rng_state(res.te_rng_state_list[i].data());
    quant_config_list_rowwise[i].set_stochastic_rounding(true);

    // Colwise RNG state (only if you truly need a different sequence)
    if (need_separate_rng_states) {
      // re-initialize philox_args for colwise RNG state
      at::PhiloxCudaState philox_args_col = init_philox_state(gen, rng_elts_per_thread);
      int64_t *rng_state_ptr_colwise =
          static_cast<int64_t *>(res.rng_states_tensor_colwise.data_ptr()) + i * 2;

      philox_unpack(philox_args_col, rng_state_ptr_colwise);

      res.te_rng_state_list_colwise.push_back(makeTransformerEngineTensor(
          static_cast<void *>(rng_state_ptr_colwise), std::vector<size_t>{2}, DType::kInt64));
      quant_config_list_colwise[i].set_rng_state(res.te_rng_state_list_colwise[i].data());
      quant_config_list_colwise[i].set_stochastic_rounding(true);
    }

    // break the loop if we are using bulk generate rng states
    if (res.with_bulk_generate_rng_states) break;
  }

  return res;
}

// Implements split-quantize NVFP4 with Row/Column-wise Hadamard Transform (RHT)
void split_quantize_nvfp4_impl_with_rht_helper(const TensorWrapper &input,
                                               const std::vector<TensorWrapper> &input_list,
                                               std::vector<TensorWrapper> &output_list,
                                               const std::vector<size_t> &split_sections,
                                               const std::vector<NVFP4Quantizer *> &quantizers,
                                               cudaStream_t stream) {
  const size_t num_tensors = split_sections.size();
  const auto &quantizer = *quantizers.front();

  std::vector<NVTETensor> nvte_tensor_input_list;
  std::vector<NVTETensor> nvte_tensor_output_list;
  for (size_t i = 0; i < num_tensors; ++i) {
    nvte_tensor_input_list.push_back(input_list[i].data());
    nvte_tensor_output_list.push_back(output_list[i].data());
  }

  // trigger the row-col fusion when the split-sections shapes are all 128 aligned for max performance
  bool all_aligned_token_dim =
      std::all_of(split_sections.begin(), split_sections.end(),
                  [](size_t split_section) { return split_section % 128 == 0; });

  // in the case when rowwise and colwise cannot be fused, we have to generate the RNG states twice
  // so that rowwise and colwise will have different random numbers
  bool need_separate_rng_states =
      (!all_aligned_token_dim) && quantizer.rowwise_usage && quantizer.columnwise_usage;

  // Objects for TE C API
  std::vector<QuantizationConfigWrapper> quant_config_list;
  std::vector<QuantizationConfigWrapper> quant_config_list_colwise;
  for (size_t i = 0; i < num_tensors; ++i) {
    quant_config_list.emplace_back(QuantizationConfigWrapper());
    quant_config_list_colwise.emplace_back(QuantizationConfigWrapper());
  }

  // this is true because we have already built grouped kernels for rowwise and colwise quantization with RHT
  bool with_bulk_generate_rng_states = true;

  // Stochastic rounding
  bool need_stochastic_rounding = quantizer.stochastic_rounding;
  auto stochastic_rng_state_resources = setup_stochastic_rounding_rng_states_helper(
      num_tensors, need_stochastic_rounding, with_bulk_generate_rng_states,
      need_separate_rng_states, quant_config_list, quant_config_list_colwise);

  // Enable NVFP4 kernels to use math operations that sacrifice
  // accuracy for performance. These optimizations are experimental
  // and inconsistently implemented.
  const auto use_fast_math = transformer_engine::getenv<bool>("NVTE_USE_FAST_MATH");
  if (use_fast_math) {
    for (auto &config : quant_config_list) {
      config.set_use_fast_math(true);
    }
    for (auto &config : quant_config_list_colwise) {
      config.set_use_fast_math(true);
    }
  }

  auto &quant_config_list_colwise_to_use =
      need_separate_rng_states ? quant_config_list_colwise : quant_config_list;

  // Compute amaxes
  if (quantizer.with_post_rht_amax) {
    // We need:
    // 1. Rowwise amax = amax for input
    // 2. Columnwise amax = amax for RHT(input.t)
    nvte_group_hadamard_transform_amax(
        input.data(), reinterpret_cast<NVTETensor *>(nvte_tensor_output_list.data()),
        split_sections.data(), num_tensors, 0, quantizer.rht_matrix_random_sign_mask_t, stream);
  } else {
    // RHT is enabled, but amax is pre-RHT amax
    NVTE_ERROR("NVFP4 split-quantize does not yet support pre-RHT amax");
  }

  // Check that RHT matrix is available
  NVTE_CHECK(quantizer.rht_matrix.defined() && quantizer.rht_matrix.numel() > 0,
             "RHT matrix is not available.");
  auto rht_matrix_nvte = makeTransformerEngineTensor(quantizer.rht_matrix);

  if (all_aligned_token_dim) {
    // call the fully-fused grouped kernel for rowwise quantization & colwise RHT quantization transpose
    nvte_group_hadamard_transform_cast_fusion(
        input.data(), reinterpret_cast<NVTETensor *>(nvte_tensor_output_list.data()),
        rht_matrix_nvte.data(), split_sections.data(), num_tensors, quant_config_list[0], stream);
  } else {
    // Separate quantization for rowwise usage and columnwise usage
    // Rowwise quantization fusion with grouped version
    if (quantizer.rowwise_usage) {
      std::vector<TensorWrapper> out_identity_list;
      std::vector<NVTETensor> nvte_tensor_out_identity_list;
      for (size_t i = 0; i < num_tensors; i++) {
        bool is_empty_split = input_list[i].numel() == 0;
        TensorWrapper out_identity(output_list[i].scaling_mode());
        auto out_identity_data = output_list[i].get_rowwise_data();
        auto out_identity_scale_inv = output_list[i].get_rowwise_scale_inv();
        auto out_identity_amax = output_list[i].get_amax();
        if (!is_empty_split) {
          out_identity.set_rowwise_data(out_identity_data.data_ptr,
                                        static_cast<DType>(out_identity_data.dtype),
                                        out_identity_data.shape);
          out_identity.set_rowwise_scale_inv(out_identity_scale_inv.data_ptr,
                                             static_cast<DType>(out_identity_scale_inv.dtype),
                                             out_identity_scale_inv.shape);
          out_identity.set_amax(out_identity_amax.data_ptr,
                                static_cast<DType>(out_identity_amax.dtype),
                                out_identity_amax.shape);
        }
        out_identity_list.emplace_back(std::move(out_identity));
        nvte_tensor_out_identity_list.push_back(out_identity_list.back().data());
      }
      nvte_group_nvfp4_quantize_with_amax(input.data(), nvte_tensor_out_identity_list.data(),
                                          split_sections.data(), num_tensors, quant_config_list[0],
                                          stream);
    }

    // Columnwise RHT quantization fusion with grouped version
    if (quantizer.columnwise_usage) {
      std::vector<TensorWrapper> out_transpose_list;
      std::vector<NVTETensor> nvte_tensor_out_transpose_list;
      for (size_t i = 0; i < num_tensors; i++) {
        bool is_empty_split = input_list[i].numel() == 0;
        auto out_columnwise_data = output_list[i].get_columnwise_data();
        auto out_columnwise_scale_inv = output_list[i].get_columnwise_scale_inv();
        auto out_columnwise_amax = output_list[i].get_columnwise_amax();

        // Create a wrapper for the columnwise output, as the rowwise output. Input is in transposed layout.
        TensorWrapper out_transpose(output_list[i].scaling_mode());
        if (!is_empty_split) {
          auto colwise_data_shape = out_columnwise_data.shape;
          std::vector<size_t> colwise_data_shape_2d;
          colwise_data_shape_2d.push_back(colwise_data_shape.data[0]);
          size_t last_dim = 1;
          for (size_t j = 1; j < colwise_data_shape.ndim; ++j) {
            last_dim *= colwise_data_shape.data[j];
          }
          colwise_data_shape_2d.push_back(last_dim);

          out_transpose.set_rowwise_data(out_columnwise_data.data_ptr,
                                         static_cast<DType>(out_columnwise_data.dtype),
                                         colwise_data_shape_2d);
          out_transpose.set_rowwise_scale_inv(out_columnwise_scale_inv.data_ptr,
                                              static_cast<DType>(out_columnwise_scale_inv.dtype),
                                              out_columnwise_scale_inv.shape);
          out_transpose.set_amax(out_columnwise_amax.data_ptr,
                                 static_cast<DType>(out_columnwise_amax.dtype),
                                 out_columnwise_amax.shape);
        }
        out_transpose_list.emplace_back(std::move(out_transpose));
        nvte_tensor_out_transpose_list.push_back(out_transpose_list.back().data());
      }
      nvte_group_hadamard_transform_cast_fusion_columnwise(
          input.data(), reinterpret_cast<NVTETensor *>(nvte_tensor_out_transpose_list.data()),
          rht_matrix_nvte.data(), split_sections.data(), num_tensors,
          quant_config_list_colwise_to_use[0], stream);
    }
  }
}

void split_quantize_nvfp4_impl_helper(const TensorWrapper &input,
                                      const std::vector<TensorWrapper> &input_list,
                                      std::vector<TensorWrapper> &output_list,
                                      const std::vector<size_t> &split_sections,
                                      const std::vector<NVFP4Quantizer *> &quantizers,
                                      cudaStream_t stream) {
  const size_t num_tensors = input_list.size();
  const auto &quantizer = *quantizers.front();

  std::vector<NVTETensor> nvte_tensor_input_list;
  std::vector<NVTETensor> nvte_tensor_output_list;
  for (size_t i = 0; i < num_tensors; ++i) {
    nvte_tensor_input_list.push_back(input_list[i].data());
    nvte_tensor_output_list.push_back(output_list[i].data());
  }

  // In this case without RHT, the rowwise and colwise quantization are fused
  // we don't need separate rng states for rowwise and colwise
  bool need_separate_rng_states = false;

  // Objects for TE C API
  std::vector<QuantizationConfigWrapper> quant_config_list;
  for (size_t i = 0; i < num_tensors; ++i) {
    quant_config_list.emplace_back(QuantizationConfigWrapper());
  }

  // TODO: this is only true because the non-RHT path doesn't have grouped kernels yet, which we can be optimized
  // so that we can generate all rng states at once
  bool with_bulk_generate_rng_states = false;

  bool need_stochastic_rounding = quantizer.stochastic_rounding;

  // place holder for colwise rng states, which are not needed in this case
  std::vector<QuantizationConfigWrapper> dummy_quant_config_list_colwise;

  auto stochastic_rng_state_resources = setup_stochastic_rounding_rng_states_helper(
      num_tensors, need_stochastic_rounding, with_bulk_generate_rng_states,
      need_separate_rng_states, quant_config_list,
      dummy_quant_config_list_colwise);  // colwise rng states are not needed in this case

  // We need:
  // 1. Rowwise amax = amax for input
  // 2. Columnwise amax = amax for input too
  // Columnwise amax will be filled with a fused D2D copy from rowwise amax
  // Note that the multi compute amax API expects rowwise amax pointer to be not null
  // So we need to set the pointer accordingly to make colwise-only quantization work
  std::vector<void *> orig_amax_ptr_list;
  for (size_t i = 0; i < num_tensors; i++) {
    auto rowwise_amax_ptr = output_list[i].get_amax().data_ptr;
    orig_amax_ptr_list.push_back(rowwise_amax_ptr);
    auto columnwise_amax_ptr = output_list[i].get_columnwise_amax().data_ptr;
    void *amax_ptr = rowwise_amax_ptr != nullptr ? rowwise_amax_ptr : columnwise_amax_ptr;
    NVTE_CHECK(amax_ptr != nullptr, "Could not find amax pointer");
    output_list[i].set_amax(amax_ptr, DType::kFloat32, std::vector<size_t>{1});
  }
  nvte_group_amax(input.data(), reinterpret_cast<NVTETensor *>(nvte_tensor_output_list.data()),
                  split_sections.data(), num_tensors, stream);
  for (size_t i = 0; i < num_tensors; i++) {
    output_list[i].set_amax(orig_amax_ptr_list[i], DType::kFloat32, std::vector<size_t>{1});
  }

  // Quantize tensors individually
  for (size_t i = 0; i < num_tensors; i++) {
    // skip this round if input is empty
    if (input_list[i].numel() == 0) {
      continue;
    }
    nvte_quantize_v2(input_list[i].data(), output_list[i].data(), quant_config_list[i], stream);
  }
}

void split_quantize_nvfp4_impl(const TensorWrapper &input,
                               const std::vector<TensorWrapper> &input_list,
                               std::vector<TensorWrapper> &output_list,
                               const std::vector<size_t> &split_sections,
                               const std::vector<NVFP4Quantizer *> &quantizers) {
  // Check tensor lists
  const size_t num_tensors = split_sections.size();
  NVTE_CHECK(input_list.size() == num_tensors, "Expected ", num_tensors, " input tensors, but got ",
             input_list.size(), ".");
  NVTE_CHECK(output_list.size() == num_tensors, "Expected ", num_tensors,
             " output tensors, but got ", output_list.size(), ".");
  NVTE_CHECK(quantizers.size() == num_tensors, "Expected ", num_tensors,
             " NVFP4 quantizers, but got ", quantizers.size(), ".");

  // sanity check all the quantizers have the same scaling mode
  bool all_same_scaling_mode =
      std::all_of(quantizers.begin(), quantizers.end(), [&](const NVFP4Quantizer *quantizer) {
        return quantizer->get_scaling_mode() == quantizers.front()->get_scaling_mode();
      });
  NVTE_CHECK(all_same_scaling_mode, "All quantizers must have the same scaling mode");

  // Trivial cases
  if (num_tensors == 0) {
    return;
  }
  if (input.numel() == 0) {
    for (const auto &tensor : input_list) {
      NVTE_CHECK(tensor.numel() == 0,
                 "Input tensor has zero elements but got split with non-zero elements");
    }
    return;
  }

  // Assume all quantizers have identical config
  const auto &quantizer = *quantizers.front();
  NVTE_CHECK(!quantizer.with_2d_quantization,
             "NVFP4 split-quantize does not support 2D quantization");
  NVTE_CHECK(!quantizer.with_amax_reduction,
             "NVFP4 split-quantize does not support amax reduction");

  // Check input tensor shape
  const size_t input_last_dim = input.ndim() > 0 ? input.size(input.ndim() - 1) : 1;
  NVTE_CHECK(input_last_dim % 128 == 0,
             "NVFP4 multi-quantize requires inner dim to be multiple of 128.");

  // CUDA stream
  auto stream = at::cuda::getCurrentCUDAStream();

  // Perform multi-tensor quantization
  NVTE_SCOPED_GIL_RELEASE({
    if (quantizer.with_rht) {  // Quantize row-wise data, RHT+quantize column-wise data
      // Check that config is supported
      NVTE_CHECK(input.dtype() == DType::kBFloat16, "RHT is only supported for bfloat16 input");
      // Fuse the rowwise and colwise into one when the kernel is ready
      split_quantize_nvfp4_impl_with_rht_helper(input, input_list, output_list, split_sections,
                                                quantizers, stream);
    } else {  // NVFP4 quantize
      // Fuse the rowwise and colwise into one when the kernel is ready
      split_quantize_nvfp4_impl_helper(input, input_list, output_list, split_sections, quantizers,
                                       stream);
    }
  });
}

}  // namespace

std::vector<py::object> split_quantize(const at::Tensor &tensor,
                                       const std::vector<size_t> &split_sections,
                                       std::vector<py::handle> quantizer_list) {
  init_extension();

  // Check number of tensors
  const size_t num_splits = split_sections.size();
  NVTE_CHECK(quantizer_list.size() == num_splits, "Expected ", num_splits, " quantizers, but got ",
             quantizer_list.size());
  if (num_splits == 0) {
    return {};
  }

  // Input tensor properties
  auto input_py = tensor.contiguous();
  uint8_t *input_dptr = reinterpret_cast<uint8_t *>(input_py.data_ptr());
  auto input_dtype = GetTransformerEngineDType(input_py.scalar_type());
  std::vector<size_t> input_shape;
  size_t input_size = 1;
  for (const auto &d : input_py.sizes()) {
    input_shape.push_back(d);
    input_size *= d;
  }
  NVTE_CHECK(input_shape.size() > 0, "Input tensor has 0 dims");

  // Split input tensor along dim 0
  std::vector<TensorWrapper> input_list;
  std::vector<std::vector<size_t>> split_shapes;
  size_t dim0_offset = 0;
  const size_t dim0_stride =
      input_shape[0] == 0 ? 0 : input_py.element_size() * input_size / input_shape[0];
  for (size_t i = 0; i < num_splits; ++i) {
    NVTE_CHECK(dim0_offset + split_sections[i] <= input_shape[0],
               "Attempted to split tensor with shape=", input_shape,
               " along dim 0 with split_sections=", split_sections);
    split_shapes.push_back(input_shape);
    auto &split_shape = split_shapes.back();
    split_shape[0] = split_sections[i];
    void *split_dptr = static_cast<void *>(input_dptr + dim0_offset * dim0_stride);
    input_list.emplace_back(makeTransformerEngineTensor(split_dptr, split_shape, input_dtype));
    dim0_offset += split_sections[i];
  }

  // Convert quantizers to C++ objects
  std::vector<std::unique_ptr<Quantizer>> quantizer_cpp_list;
  for (size_t i = 0; i < num_splits; i++) {
    quantizer_cpp_list.push_back(convert_quantizer(quantizer_list[i]));
  }

  // Choose implementation for allocating and populating tensors
  enum class AllocationMethod { UNFUSED, BULK_FP8_BLOCKWISE, BULK_MXFP8, BULK_NVFP4 };
  enum class QuantizationMethod { UNFUSED, FUSED_NVFP4 };
  AllocationMethod allocation_method = AllocationMethod::UNFUSED;
  QuantizationMethod quantization_method = QuantizationMethod::UNFUSED;
  if (std::all_of(quantizer_list.begin(), quantizer_list.end(),
                  [](const py::handle &quantizer) -> bool {
                    return detail::IsFloat8BlockwiseQuantizers(quantizer.ptr());
                  })) {
    allocation_method = AllocationMethod::BULK_FP8_BLOCKWISE;
  } else if (std::all_of(quantizer_list.begin(), quantizer_list.end(),
                         [](const py::handle &quantizer) -> bool {
                           return detail::IsMXFP8Quantizers(quantizer.ptr());
                         })) {
    allocation_method = AllocationMethod::BULK_MXFP8;
  } else if (std::all_of(quantizer_list.begin(), quantizer_list.end(),
                         [](const py::handle &quantizer) -> bool {
                           return detail::IsNVFP4Quantizers(quantizer.ptr());
                         })) {
    allocation_method = AllocationMethod::BULK_NVFP4;
    quantization_method = QuantizationMethod::FUSED_NVFP4;
  }

  // Allocate output tensors
  std::vector<TensorWrapper> output_cpp_list;
  std::vector<py::object> output_py_list;
  switch (allocation_method) {
    case AllocationMethod::BULK_FP8_BLOCKWISE: {
      // Bulk allocation for FP8 block-scaling tensors
      std::vector<Float8BlockQuantizer *> blockwise_quantizers;
      for (auto &quantizer : quantizer_cpp_list) {
        blockwise_quantizers.push_back(static_cast<Float8BlockQuantizer *>(quantizer.get()));
      }
      std::tie(output_py_list, output_cpp_list) =
          bulk_allocate_fp8_blockwise_tensors(split_shapes, quantizer_list, blockwise_quantizers);
      break;
    }
    case AllocationMethod::BULK_MXFP8: {
      // Bulk allocation for MXFP8 tensors
      std::vector<MXFP8Quantizer *> mxfp8_quantizers;
      for (auto &quantizer : quantizer_cpp_list) {
        mxfp8_quantizers.push_back(static_cast<MXFP8Quantizer *>(quantizer.get()));
      }
      std::tie(output_py_list, output_cpp_list) =
          bulk_allocate_mxfp8_tensors(split_shapes, quantizer_list, mxfp8_quantizers);
      break;
    }
    case AllocationMethod::BULK_NVFP4: {
      // Bulk allocation for NVFP4 tensors
      std::vector<NVFP4Quantizer *> nvfp4_quantizers;
      for (auto &quantizer : quantizer_cpp_list) {
        nvfp4_quantizers.push_back(static_cast<NVFP4Quantizer *>(quantizer.get()));
      }
      bool contiguous_data_and_scale;
      std::tie(output_py_list, output_cpp_list, contiguous_data_and_scale) =
          bulk_allocate_nvfp4_tensors(split_shapes, quantizer_list, nvfp4_quantizers);
      if (!contiguous_data_and_scale) {
        // Avoid fused quantize kernel if data is not contiguous
        quantization_method = QuantizationMethod::UNFUSED;
      }
      break;
    }
    default: {
      // Allocate output tensors individually
      for (size_t i = 0; i < num_splits; ++i) {
        auto [output_cpp, output_py] =
            quantizer_cpp_list[i]->create_tensor(split_shapes[i], input_dtype);
        output_cpp_list.emplace_back(std::move(output_cpp));
        output_py_list.emplace_back(std::move(output_py));
      }
    }
  }

  // Quantize into output tensors
  switch (quantization_method) {
    case QuantizationMethod::FUSED_NVFP4: {
      // Fused NVFP4 quantize kernel
      auto input_nvte = makeTransformerEngineTensor(input_dptr, input_shape, input_dtype);
      std::vector<NVFP4Quantizer *> nvfp4_quantizers;
      for (auto &quantizer : quantizer_cpp_list) {
        nvfp4_quantizers.push_back(static_cast<NVFP4Quantizer *>(quantizer.get()));
      }
      split_quantize_nvfp4_impl(input_nvte, input_list, output_cpp_list, split_sections,
                                nvfp4_quantizers);
      break;
    }
    default:
      // General multi-tensor quantization
      multi_tensor_quantize_impl(input_list, quantizer_list, quantizer_cpp_list, output_cpp_list);
  }

  return output_py_list;
}

}  // namespace pytorch
}  // namespace transformer_engine<|MERGE_RESOLUTION|>--- conflicted
+++ resolved
@@ -335,21 +335,12 @@
     tensor_cpp_list.emplace_back(makeTransformerEngineTensor(
         rowwise_usage ? rowwise_data_list[i].data_ptr() : nullptr,
         columnwise_usage ? columnwise_data_list[i].data_ptr() : nullptr,
-<<<<<<< HEAD
-        rowwise_usage ? nvte_make_shape(rowwise_data_shapes[i].data(), rowwise_data_shapes[i].size()) : NVTEShape{},
-        columnwise_usage ? nvte_make_shape(columnwise_data_shapes[i].data(), columnwise_data_shapes[i].size()) : NVTEShape{}, fp8_dtype, nullptr,
-        nullptr, rowwise_usage ? rowwise_scale_list[i].data_ptr() : nullptr,
-        columnwise_usage ? columnwise_scale_list[i].data_ptr() : nullptr,
-        rowwise_usage ? nvte_make_shape(rowwise_scale_shapes[i].data(), rowwise_scale_shapes[i].size()) : NVTEShape{},
-        columnwise_usage ? nvte_make_shape(columnwise_scale_shapes[i].data(), columnwise_scale_shapes[i].size()) : NVTEShape{}, scaling_mode));
-=======
         rowwise_usage ? rowwise_data_shapes[i] : std::vector<size_t>{0},
         columnwise_usage ? columnwise_data_shapes[i] : std::vector<size_t>{0}, fp8_dtype, nullptr,
         nullptr, rowwise_usage ? rowwise_scale_list[i].data_ptr() : nullptr,
         columnwise_usage ? columnwise_scale_list[i].data_ptr() : nullptr,
         rowwise_usage ? rowwise_scale_shapes[i] : std::vector<size_t>{0},
         columnwise_usage ? columnwise_scale_shapes[i] : std::vector<size_t>{0}, scaling_mode));
->>>>>>> 97a09c29
   }
 
   return retval;
