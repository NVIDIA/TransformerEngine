/*************************************************************************
 * Copyright (c) 2022-2023, NVIDIA CORPORATION & AFFILIATES. All rights reserved.
 *
 * See LICENSE for license information.
 ************************************************************************/

#include "extensions.h"

constexpr int block_size = 512;
constexpr int ctas_per_sm = 4;

// get the fused attention backend
NVTE_Fused_Attn_Backend get_fused_attn_backend(
                const transformer_engine::DType q_dtype,
                const transformer_engine::DType kv_dtype,
                NVTE_QKV_Layout qkv_layout,
                NVTE_Bias_Type bias_type,
                NVTE_Mask_Type attn_mask_type,
                float p_dropout, size_t max_seqlen_q,
                size_t max_seqlen_kv, size_t head_dim) {
  NVTE_Fused_Attn_Backend fused_attention_backend =
          nvte_get_fused_attn_backend(
                          static_cast<NVTEDType>(q_dtype), static_cast<NVTEDType>(kv_dtype),
                          qkv_layout, bias_type, attn_mask_type,
                          p_dropout, max_seqlen_q, max_seqlen_kv, head_dim);
  return fused_attention_backend;
}

// fast zero-fills of tensors
template <typename scalar_t>
__global__ void __launch_bounds__(block_size) mha_fill_kernel(scalar_t* out_tensor,
                const int32_t* const start_row,
                const size_t num_rows) {
  size_t row_stride = gridDim.y * blockDim.x;
  size_t row_index = blockIdx.x + static_cast<size_t>(start_row[0]);
  size_t col_index = blockIdx.y * blockDim.x + threadIdx.x;
  while (row_index < num_rows) {
    out_tensor[row_index*row_stride + col_index] = 0;
    row_index += gridDim.x;
  }
}

// fast zero-fills of tensors
void mha_fill(const at::Tensor &self, const at::Tensor &start_index) {
  auto max_tokens = self.size(0);
  auto self_2d = self.view({max_tokens, -1});
  auto fcd_size = self_2d.size(1);
  TORCH_CHECK(self.is_contiguous(), "input not contiguous");
  TORCH_CHECK(fcd_size % block_size == 0, "input size not aligned to block size");
  const int num_mp = at::cuda::getCurrentDeviceProperties()->multiProcessorCount;
  uint64_t num_blk_y = (uint64_t)(fcd_size / block_size);
  uint64_t num_blk_x = (uint64_t)((num_mp * ctas_per_sm + num_blk_y - 1) / num_blk_y);
  dim3 dim_grid(num_blk_x, num_blk_y);
  dim3 dim_block(block_size);
  AT_DISPATCH_ALL_TYPES_AND_COMPLEX_AND2(
          at::ScalarType::Half, at::ScalarType::BFloat16,
          self_2d.scalar_type(), "mha_fill", [&]() {
          mha_fill_kernel<<<dim_grid, dim_block, 0, at::cuda::getCurrentCUDAStream()>>>(
                  self_2d.data_ptr<scalar_t>(),
                  static_cast<int32_t*>(start_index.data_ptr()),
                  max_tokens);
          C10_CUDA_KERNEL_LAUNCH_CHECK();
          });
}

// extract seed and offset from PhiloxCudaState
__global__ void unpack(at::PhiloxCudaState arg, int64_t* rng_state_ptr) {
  if (arg.captured_) {
    rng_state_ptr[0] = static_cast<int64_t>(*arg.seed_.ptr);
    rng_state_ptr[1] = static_cast<int64_t>(
                    *(arg.offset_.ptr) + static_cast<int64_t>(arg.offset_intragraph_));
  } else {
    rng_state_ptr[0] = static_cast<int64_t>(arg.seed_.val);
    rng_state_ptr[1] = static_cast<int64_t>(arg.offset_.val);
  }
}

// extract PhiloxCudaState from CUDA random number generator
at::PhiloxCudaState init_philox_state(
                at::CUDAGeneratorImpl* gen,
                size_t elts_per_thread) {
  at::PhiloxCudaState philox_args;
  std::lock_guard<std::mutex> lock(gen->mutex_);
  philox_args = gen->philox_cuda_state(elts_per_thread);
  return philox_args;
}

// fused attention FWD with packed QKV
std::vector<at::Tensor> fused_attn_fwd_qkvpacked(
                size_t b, size_t max_seqlen, size_t total_seqs,
                size_t h, size_t d,
                bool is_training, float attn_scale, float p_dropout, bool set_zero,
                NVTE_QKV_Layout qkv_layout, NVTE_Bias_Type bias_type, NVTE_Mask_Type attn_mask_type,
                const at::Tensor cu_seqlens,
                const at::Tensor QKV,
                const transformer_engine::DType qkv_type,
                const c10::optional<at::Tensor> descale_QKV,
                const c10::optional<at::Tensor> scale_S,
                const c10::optional<at::Tensor> scale_O,
                c10::optional<at::Tensor> amax_S,
                c10::optional<at::Tensor> amax_O,
                const c10::optional<at::Tensor> Bias,
                const c10::optional<at::Generator> rng_gen,
                size_t rng_elts_per_thread) {
  using namespace transformer_engine;

  // create output tensor O
  auto options = torch::TensorOptions().dtype(GetATenDType(qkv_type)).device(torch::kCUDA);
  auto O = torch::empty({static_cast<int64_t>(total_seqs),
                  static_cast<int64_t>(h), static_cast<int64_t>(d)}, options);

  // construct NVTE tensors
  TensorWrapper te_QKV, te_S, te_O, te_Bias, te_cu_seqlens;
  if (qkv_type == DType::kFloat8E4M3 || qkv_type == DType::kFloat8E5M2) {
    // FP8
<<<<<<< HEAD
    if (set_zero && ((h * d) % block_size == 0)) {
=======
    if (set_zero && (h * d % block_size == 0)) {
>>>>>>> a150d286
      mha_fill(O, cu_seqlens.index({torch::indexing::Slice(-1, torch::indexing::None)}));
    } else {
      O.fill_(0);
    }
    if ((!descale_QKV.has_value()) || (!scale_S.has_value()) || (!scale_O.has_value())
                    || (!amax_S.has_value()) || (!amax_O.has_value())) {
      std::string err_tensors = "descale_QKV, scale_S, scale_O, amax_S and amax_O";
      NVTE_ERROR(err_tensors + std::string("are required for FP8 operation. \n"));
    }
    te_QKV = makeTransformerEngineTensor(QKV.data_ptr(), {total_seqs, 3, h, d},
                    qkv_type, nullptr, nullptr, descale_QKV.value().data_ptr());
    at::Tensor descale_S = torch::empty_like(scale_S.value());
    te_S = makeTransformerEngineTensor(nullptr, {0},
                    DType::kFloat32, amax_S.value().data_ptr(),
                    scale_S.value().data_ptr(), descale_S.data_ptr());
    te_O = makeTransformerEngineTensor(O.data_ptr(), {total_seqs, h, d},
                    qkv_type, amax_O.value().data_ptr(), scale_O.value().data_ptr(), nullptr);
  } else if (qkv_type == DType::kBFloat16 || qkv_type == DType::kFloat16) {
    // BF16 or FP16
    te_QKV = makeTransformerEngineTensor(QKV.data_ptr(), {total_seqs, 3, h, d},
                    qkv_type, nullptr, nullptr, nullptr);
    te_S = makeTransformerEngineTensor(nullptr, {0},
                    DType::kFloat32, nullptr, nullptr, nullptr);
    te_O = makeTransformerEngineTensor(O.data_ptr(), {total_seqs, h, d},
                    qkv_type, nullptr, nullptr, nullptr);
  } else {
    NVTE_ERROR("Fused attention only supports FP8 and BF16/FP16 data types. \n");
  }
  if ((bias_type != NVTE_NO_BIAS) && (Bias.has_value())) {
    auto bias_shape = Bias.value().sizes().vec();
    std::vector<size_t> shape{bias_shape.begin(), bias_shape.end()};
    te_Bias = makeTransformerEngineTensor(Bias.value().data_ptr(), shape,
                    DType::kFloat32, nullptr, nullptr, nullptr);
  }
  te_cu_seqlens = makeTransformerEngineTensor(cu_seqlens.data_ptr(), {b+1},
                    DType::kInt32, nullptr, nullptr, nullptr);

  // extract random number generator seed and offset
  auto gen = at::get_generator_or_default<at::CUDAGeneratorImpl>(
                  rng_gen, at::cuda::detail::getDefaultCUDAGenerator());
  at::PhiloxCudaState philox_args = init_philox_state(gen, rng_elts_per_thread);
  auto rng_state = torch::empty({2}, options.dtype(torch::kInt64));
  unpack<<<1, 1, 0, at::cuda::getCurrentCUDAStream()>>>(
                  philox_args, static_cast<int64_t*>(rng_state.data_ptr()));
  auto te_rng_state = makeTransformerEngineTensor(rng_state);

  // create auxiliary output tensors
  NVTETensorPack nvte_aux_tensor_pack;
  nvte_tensor_pack_create(&nvte_aux_tensor_pack);

  // create workspace
  TensorWrapper workspace;

  // populate tensors with appropriate shapes and dtypes
  nvte_fused_attn_fwd_qkvpacked(
                  te_QKV.data(),
                  te_Bias.data(),
                  te_S.data(),
                  te_O.data(),
                  &nvte_aux_tensor_pack,
                  te_cu_seqlens.data(),
                  te_rng_state.data(),
                  max_seqlen,
                  is_training, attn_scale, p_dropout,
                  qkv_layout, bias_type, attn_mask_type,
                  workspace.data(),
                  at::cuda::getCurrentCUDAStream());

  // allocate memory for workspace and auxiliary output tensors
  auto workspace_data = allocateSpace(workspace.shape(), workspace.dtype());
  workspace = makeTransformerEngineTensor(
                  workspace_data.data_ptr(),
                  workspace.shape(), workspace.dtype());

  // output_tensors = [O, nvte_aux_tensor_pack.tensors]
  std::vector<at::Tensor> output_tensors;
  output_tensors.push_back(O);
  for (size_t i = 0; i < nvte_aux_tensor_pack.size; ++i) {
    auto tensor = reinterpret_cast<transformer_engine::Tensor*>(nvte_aux_tensor_pack.tensors[i]);
    // allocate memory for nvte_aux_tensor_pack.tensors
    at::Tensor output_tensor;
    if (nvte_aux_tensor_pack.size >= 2) {
        output_tensor = (i < nvte_aux_tensor_pack.size-1)
            ? allocateSpace(tensor->data.shape, tensor->data.dtype, false) : rng_state;
    } else {
        output_tensor = allocateSpace(tensor->data.shape, tensor->data.dtype, false);
    }
    output_tensors.push_back(output_tensor);
    tensor->data.dptr = output_tensor.data_ptr();
  }

  // execute the kernel
  nvte_fused_attn_fwd_qkvpacked(
                  te_QKV.data(),
                  te_Bias.data(),
                  te_S.data(),
                  te_O.data(),
                  &nvte_aux_tensor_pack,
                  te_cu_seqlens.data(),
                  te_rng_state.data(),
                  max_seqlen,
                  is_training, attn_scale, p_dropout,
                  qkv_layout, bias_type, attn_mask_type,
                  workspace.data(),
                  at::cuda::getCurrentCUDAStream());

  // destroy tensor wrappers, but not allocated memory
  nvte_tensor_pack_destroy(&nvte_aux_tensor_pack);

  // if training, [O, softmax-related tensors, rng_state]; if inference, [O]
  return output_tensors;
}

// fused attention BWD with packed QKV
std::vector<at::Tensor> fused_attn_bwd_qkvpacked(
                size_t b, size_t max_seqlen, size_t total_seqs,
                size_t h, size_t d,
                float attn_scale, float p_dropout, bool set_zero,
                NVTE_QKV_Layout qkv_layout, NVTE_Bias_Type bias_type, NVTE_Mask_Type attn_mask_type,
                const at::Tensor cu_seqlens,
                const at::Tensor QKV,
                const at::Tensor O,
                const at::Tensor dO,
                const transformer_engine::DType qkv_type,
                const std::vector<at::Tensor> Aux_CTX_Tensors,
                const c10::optional<at::Tensor> descale_QKV,
                const c10::optional<at::Tensor> descale_S,
                const c10::optional<at::Tensor> descale_O,
                const c10::optional<at::Tensor> descale_dO,
                const c10::optional<at::Tensor> scale_S,
                const c10::optional<at::Tensor> scale_dP,
                const c10::optional<at::Tensor> scale_dQKV,
                c10::optional<at::Tensor> amax_dP,
                c10::optional<at::Tensor> amax_dQKV) {
  using namespace transformer_engine;

  // create output tensor dQKV
  at::Tensor dQKV = torch::empty_like(QKV);
  auto options = torch::TensorOptions().dtype(GetATenDType(qkv_type)).device(torch::kCUDA);
  at::Tensor dBias;
  TensorWrapper te_dBias;
  if (bias_type != NVTE_NO_BIAS) {
    dBias = torch::empty({1, static_cast<int64_t>(h),
                    static_cast<int64_t>(max_seqlen),
                    static_cast<int64_t>(max_seqlen)}, options);
    te_dBias = makeTransformerEngineTensor(dBias);
  }

  // construct NVTE tensors
  TensorWrapper te_QKV, te_O, te_dO, te_S, te_dP, te_dQKV;
  if (qkv_type == DType::kFloat8E4M3 || qkv_type == DType::kFloat8E5M2) {
    // FP8
    auto max_tokens = dQKV.size(0);
    auto self_2d = dQKV.view({max_tokens, -1});
    auto fcd_size = self_2d.size(1);
    if (set_zero && (fcd_size % block_size == 0)) {
      mha_fill(dQKV, cu_seqlens.index({torch::indexing::Slice(-1, torch::indexing::None)}));
    } else {
      dQKV.fill_(0);
    }
    if ((!descale_QKV.has_value()) || (!descale_S.has_value())
                    || (!descale_O.has_value()) || (!descale_dO.has_value())
                    || (!scale_S.has_value()) || (!scale_dP.has_value())
                    || (!scale_dQKV.has_value())
                    || (!amax_dP.has_value()) || (!amax_dQKV.has_value())) {
      std::string err_tensors = "descale_QKV, descale_S, descale_O, scale_S, scale_dP, ";
      err_tensors = err_tensors + std::string("scale_dQKV, amax_dP and amax_dQKV");
      NVTE_ERROR(err_tensors + std::string("are required for FP8 operation. \n"));
    }
    te_QKV = makeTransformerEngineTensor(QKV.data_ptr(), {total_seqs, 3, h, d},
                    qkv_type, nullptr, nullptr, descale_QKV.value().data_ptr());
    te_O = makeTransformerEngineTensor(O.data_ptr(), {total_seqs, h, d},
                    qkv_type, nullptr, nullptr, descale_O.value().data_ptr());
    te_dO = makeTransformerEngineTensor(dO.data_ptr(), {total_seqs, h, d},
                    qkv_type, nullptr, nullptr, descale_dO.value().data_ptr());
    te_S = makeTransformerEngineTensor(nullptr, {0},
                    DType::kFloat32,
                    nullptr, scale_S.value().data_ptr(), descale_S.value().data_ptr());
    at::Tensor descale_dP = torch::empty_like(scale_dP.value());
    te_dP = makeTransformerEngineTensor(nullptr, {0},
                    DType::kFloat32, amax_dP.value().data_ptr(), scale_dP.value().data_ptr(),
                    descale_dP.data_ptr());
    te_dQKV = makeTransformerEngineTensor(dQKV.data_ptr(), {total_seqs, 3, h, d},
                    qkv_type,
                    amax_dQKV.value().data_ptr(), scale_dQKV.value().data_ptr(), nullptr);
  } else if (qkv_type == DType::kBFloat16 || qkv_type == DType::kFloat16) {
    // BF16 or FP16
    te_QKV = makeTransformerEngineTensor(QKV.data_ptr(), {total_seqs, 3, h, d},
                    qkv_type, nullptr, nullptr, nullptr);
    te_O = makeTransformerEngineTensor(O.data_ptr(), {total_seqs, h, d},
                    qkv_type, nullptr, nullptr, nullptr);
    te_dO = makeTransformerEngineTensor(dO.data_ptr(), {total_seqs, h, d},
                    qkv_type, nullptr, nullptr, nullptr);
    te_S = makeTransformerEngineTensor(nullptr, {0},
                    DType::kFloat32, nullptr, nullptr, nullptr);
    te_dP = makeTransformerEngineTensor(nullptr, {0},
                    DType::kFloat32, nullptr, nullptr, nullptr);
    te_dQKV = makeTransformerEngineTensor(dQKV.data_ptr(), {total_seqs, 3, h, d},
                    qkv_type, nullptr, nullptr, nullptr);
  } else {
    NVTE_ERROR("Fused attention only supports FP8 and BF16/FP16 data types. \n");
  }

  // convert auxiliary tensors from forward into NVTETensors
  NVTETensorPack nvte_aux_tensor_pack;
  nvte_tensor_pack_create(&nvte_aux_tensor_pack);
  nvte_aux_tensor_pack.size = Aux_CTX_Tensors.size();
  for (size_t i = 0; i < nvte_aux_tensor_pack.size; ++i) {
    auto tensor = reinterpret_cast<transformer_engine::Tensor*>(nvte_aux_tensor_pack.tensors[i]);
    tensor->data.dptr = Aux_CTX_Tensors[i].data_ptr();
    std::vector<int64_t> tmp(Aux_CTX_Tensors[i].sizes().vec());
    tensor->data.shape = std::vector<size_t>(tmp.begin(), tmp.end());
    tensor->data.dtype = GetTransformerEngineDType(Aux_CTX_Tensors[i].scalar_type());
  }

  // create cu_seqlens tensorwrappers
  TensorWrapper te_cu_seqlens;
  te_cu_seqlens = makeTransformerEngineTensor(cu_seqlens.data_ptr(), {b+1},
                    DType::kInt32, nullptr, nullptr, nullptr);

  // create workspace
  TensorWrapper workspace;

  // populate tensors with appropriate shapes and dtypes
  nvte_fused_attn_bwd_qkvpacked(
                  te_QKV.data(),
                  te_O.data(),
                  te_dO.data(),
                  te_S.data(),
                  te_dP.data(),
                  &nvte_aux_tensor_pack,
                  te_dQKV.data(),
                  te_dBias.data(),
                  te_cu_seqlens.data(),
                  max_seqlen,
                  attn_scale, p_dropout,
                  qkv_layout, bias_type, attn_mask_type,
                  workspace.data(),
                  at::cuda::getCurrentCUDAStream());

  // allocate memory for workspace
  auto workspace_data = allocateSpace(workspace.shape(), workspace.dtype());
  workspace = makeTransformerEngineTensor(
                  workspace_data.data_ptr(),
                  workspace.shape(), workspace.dtype());

  // execute kernel
  nvte_fused_attn_bwd_qkvpacked(
                  te_QKV.data(),
                  te_O.data(),
                  te_dO.data(),
                  te_S.data(),
                  te_dP.data(),
                  &nvte_aux_tensor_pack,
                  te_dQKV.data(),
                  te_dBias.data(),
                  te_cu_seqlens.data(),
                  max_seqlen,
                  attn_scale, p_dropout,
                  qkv_layout, bias_type, attn_mask_type,
                  workspace.data(),
                  at::cuda::getCurrentCUDAStream());

  // destroy tensor wrappers
  nvte_tensor_pack_destroy(&nvte_aux_tensor_pack);

  return {dQKV, dBias};
}

// fused attention FWD with packed KV
std::vector<at::Tensor> fused_attn_fwd_kvpacked(
                size_t b, size_t max_seqlen_q, size_t max_seqlen_kv,
                size_t total_seqs_q, size_t total_seqs_kv,
                size_t h, size_t d,
                bool is_training, float attn_scale, float p_dropout, bool set_zero,
                NVTE_QKV_Layout qkv_layout, NVTE_Bias_Type bias_type, NVTE_Mask_Type attn_mask_type,
                const at::Tensor cu_seqlens_q,
                const at::Tensor cu_seqlens_kv,
                const at::Tensor Q,
                const at::Tensor KV,
                const transformer_engine::DType qkv_type,
                const c10::optional<at::Tensor> descale_QKV,
                const c10::optional<at::Tensor> scale_S,
                const c10::optional<at::Tensor> scale_O,
                c10::optional<at::Tensor> amax_S,
                c10::optional<at::Tensor> amax_O,
                const c10::optional<at::Tensor> Bias,
                const c10::optional<at::Generator> rng_gen,
                size_t rng_elts_per_thread) {
  using namespace transformer_engine;

  // create output tensor O
  auto options = torch::TensorOptions().dtype(GetATenDType(qkv_type)).device(torch::kCUDA);
  auto O = torch::empty({static_cast<int64_t>(total_seqs_q),
                  static_cast<int64_t>(h), static_cast<int64_t>(d)}, options);

  // construct NVTE tensors
  TensorWrapper te_Q, te_KV, te_S, te_O, te_Bias, te_cu_seqlens_q, te_cu_seqlens_kv;
  if (qkv_type == DType::kFloat8E4M3 || qkv_type == DType::kFloat8E5M2) {
    // FP8
<<<<<<< HEAD
    if (set_zero && ((h * d) % block_size == 0)) {
=======
    if (set_zero && (h * d % block_size == 0)) {
>>>>>>> a150d286
      mha_fill(O, cu_seqlens_q.index({torch::indexing::Slice(-1, torch::indexing::None)}));
    } else {
      O.fill_(0);
    }
    if ((!descale_QKV.has_value()) || (!scale_S.has_value()) || (!scale_O.has_value())
                    || (!amax_S.has_value()) || (!amax_O.has_value())) {
      std::string err_tensors = "descale_QKV, scale_S, scale_O, amax_S and amax_O";
      NVTE_ERROR(err_tensors + std::string("are required for FP8 operation. \n"));
    }
    te_Q = makeTransformerEngineTensor(Q.data_ptr(), {total_seqs_q, h, d},
                    qkv_type, nullptr, nullptr, descale_QKV.value().data_ptr());
    te_KV = makeTransformerEngineTensor(KV.data_ptr(), {total_seqs_kv, 2, h, d},
                    qkv_type, nullptr, nullptr, descale_QKV.value().data_ptr());
    at::Tensor descale_S = torch::empty_like(scale_S.value());
    te_S = makeTransformerEngineTensor(nullptr, {0},
                    DType::kFloat32, amax_S.value().data_ptr(),
                    scale_S.value().data_ptr(), descale_S.data_ptr());
    te_O = makeTransformerEngineTensor(O.data_ptr(), {total_seqs_q, h, d},
                    qkv_type, amax_O.value().data_ptr(), scale_O.value().data_ptr(), nullptr);
  } else if (qkv_type == DType::kBFloat16 || qkv_type == DType::kFloat16) {
    // BF16 or FP16
    te_Q = makeTransformerEngineTensor(Q.data_ptr(), {total_seqs_q, h, d},
                    qkv_type, nullptr, nullptr, nullptr);
    te_KV = makeTransformerEngineTensor(KV.data_ptr(), {total_seqs_kv, 2, h, d},
                    qkv_type, nullptr, nullptr, nullptr);
    te_S = makeTransformerEngineTensor(nullptr, {0},
                    DType::kFloat32, nullptr, nullptr, nullptr);
    te_O = makeTransformerEngineTensor(O.data_ptr(), {total_seqs_q, h, d},
                    qkv_type, nullptr, nullptr, nullptr);
  } else {
    NVTE_ERROR("Fused attention only supports FP8 and BF16/FP16 data types. \n");
  }
  if ((bias_type != NVTE_NO_BIAS) && (Bias.has_value())) {
    auto bias_shape = Bias.value().sizes().vec();
    std::vector<size_t> shape{bias_shape.begin(), bias_shape.end()};
    te_Bias = makeTransformerEngineTensor(Bias.value().data_ptr(), shape,
                    DType::kFloat32, nullptr, nullptr, nullptr);
  }
  te_cu_seqlens_q = makeTransformerEngineTensor(cu_seqlens_q.data_ptr(), {b+1},
                    DType::kInt32, nullptr, nullptr, nullptr);
  te_cu_seqlens_kv = makeTransformerEngineTensor(cu_seqlens_kv.data_ptr(), {b+1},
                    DType::kInt32, nullptr, nullptr, nullptr);

  // extract rng seed and offset
  auto gen = at::get_generator_or_default<at::CUDAGeneratorImpl>(
                  rng_gen, at::cuda::detail::getDefaultCUDAGenerator());
  at::PhiloxCudaState philox_args = init_philox_state(gen, rng_elts_per_thread);
  auto rng_state = torch::empty({2}, options.dtype(torch::kInt64));
  unpack<<<1, 1, 0, at::cuda::getCurrentCUDAStream()>>>(
                  philox_args, static_cast<int64_t*>(rng_state.data_ptr()));
  auto te_rng_state = makeTransformerEngineTensor(rng_state);

  // create auxiliary output tensors
  NVTETensorPack nvte_aux_tensor_pack;
  nvte_tensor_pack_create(&nvte_aux_tensor_pack);

  // create workspace
  TensorWrapper workspace;

  // populate tensors with appropriate shapes and dtypes
  nvte_fused_attn_fwd_kvpacked(
                  te_Q.data(),
                  te_KV.data(),
                  te_Bias.data(),
                  te_S.data(),
                  te_O.data(),
                  &nvte_aux_tensor_pack,
                  te_cu_seqlens_q.data(),
                  te_cu_seqlens_kv.data(),
                  te_rng_state.data(),
                  max_seqlen_q, max_seqlen_kv,
                  is_training, attn_scale, p_dropout,
                  qkv_layout, bias_type, attn_mask_type,
                  workspace.data(),
                  at::cuda::getCurrentCUDAStream());

  // allocate memory for workspace and auxiliary output tensors
  auto workspace_data = allocateSpace(workspace.shape(), workspace.dtype());
  workspace = makeTransformerEngineTensor(
                  workspace_data.data_ptr(),
                  workspace.shape(), workspace.dtype());

  // output_tensors = [O, nvte_aux_tensor_pack.tensors]
  std::vector<at::Tensor> output_tensors;
  output_tensors.push_back(O);
  for (size_t i = 0; i < nvte_aux_tensor_pack.size; ++i) {
    auto tensor = reinterpret_cast<transformer_engine::Tensor*>(nvte_aux_tensor_pack.tensors[i]);
    // allocate memory for nvte_aux_tensor_pack.tensors
    at::Tensor output_tensor;
    if (nvte_aux_tensor_pack.size >= 2) {
        output_tensor = (i < nvte_aux_tensor_pack.size-1)
            ? allocateSpace(tensor->data.shape, tensor->data.dtype, false) : rng_state;
    } else {
        output_tensor = allocateSpace(tensor->data.shape, tensor->data.dtype, false);
    }
    output_tensors.push_back(output_tensor);
    tensor->data.dptr = output_tensor.data_ptr();
  }

  // execute the kernel
  nvte_fused_attn_fwd_kvpacked(
                  te_Q.data(),
                  te_KV.data(),
                  te_Bias.data(),
                  te_S.data(),
                  te_O.data(),
                  &nvte_aux_tensor_pack,
                  te_cu_seqlens_q.data(),
                  te_cu_seqlens_kv.data(),
                  te_rng_state.data(),
                  max_seqlen_q, max_seqlen_kv,
                  is_training, attn_scale, p_dropout,
                  qkv_layout, bias_type, attn_mask_type,
                  workspace.data(),
                  at::cuda::getCurrentCUDAStream());

  // destroy tensor wrappers, but not allocated memory
  nvte_tensor_pack_destroy(&nvte_aux_tensor_pack);

  // if training, [O, softmax-related tensors, rng_state]; if inference, [O]
  return output_tensors;
}

// fused attention BWD with packed KV
std::vector<at::Tensor> fused_attn_bwd_kvpacked(
                size_t b, size_t max_seqlen_q, size_t max_seqlen_kv,
                size_t total_seqs_q, size_t total_seqs_kv,
                size_t h, size_t d,
                float attn_scale, float p_dropout, bool set_zero,
                NVTE_QKV_Layout qkv_layout, NVTE_Bias_Type bias_type, NVTE_Mask_Type attn_mask_type,
                const at::Tensor cu_seqlens_q,
                const at::Tensor cu_seqlens_kv,
                const at::Tensor Q,
                const at::Tensor KV,
                const at::Tensor O,
                const at::Tensor dO,
                const transformer_engine::DType qkv_type,
                const std::vector<at::Tensor> Aux_CTX_Tensors,
                const c10::optional<at::Tensor> descale_QKV,
                const c10::optional<at::Tensor> descale_S,
                const c10::optional<at::Tensor> descale_O,
                const c10::optional<at::Tensor> descale_dO,
                const c10::optional<at::Tensor> scale_S,
                const c10::optional<at::Tensor> scale_dP,
                const c10::optional<at::Tensor> scale_dQKV,
                c10::optional<at::Tensor> amax_dP,
                c10::optional<at::Tensor> amax_dQKV) {
  using namespace transformer_engine;

  // create output tensors dQ and dKV
  at::Tensor dQ = torch::empty_like(Q);
  at::Tensor dKV = torch::empty_like(KV);
  auto options = torch::TensorOptions().dtype(GetATenDType(qkv_type)).device(torch::kCUDA);
  at::Tensor dBias;
  TensorWrapper te_dBias;
  if (bias_type != NVTE_NO_BIAS) {
    dBias = torch::empty({1, static_cast<int64_t>(h),
                    static_cast<int64_t>(max_seqlen_q),
                    static_cast<int64_t>(max_seqlen_kv)}, options);
    te_dBias = makeTransformerEngineTensor(dBias);
  }

  // construct NVTE tensors
  TensorWrapper te_Q, te_KV, te_O, te_dO, te_S, te_dP, te_dQ, te_dKV;
  if (qkv_type == DType::kFloat8E4M3 || qkv_type == DType::kFloat8E5M2) {
    // FP8
    auto max_tokens_q = dQ.size(0);
    auto self_2d_q = dQ.view({max_tokens_q, -1});
    auto fcd_size_q = self_2d_q.size(1);
    auto max_tokens_kv = dQ.size(0);
    auto self_2d_kv = dQ.view({max_tokens_kv, -1});
    auto fcd_size_kv = self_2d_kv.size(1);
    if (set_zero && (fcd_size_q % block_size == 0) && (fcd_size_kv % block_size == 0)) {
      mha_fill(dQ, cu_seqlens_q.index({torch::indexing::Slice(-1, torch::indexing::None)}));
      mha_fill(dKV, cu_seqlens_kv.index({torch::indexing::Slice(-1, torch::indexing::None)}));
    } else {
      dQ.fill_(0);
      dKV.fill_(0);
    }
    if ((!descale_QKV.has_value()) || (!descale_S.has_value())
                    || (!descale_O.has_value()) || (!descale_dO.has_value())
                    || (!scale_S.has_value()) || (!scale_dP.has_value())
                    || (!scale_dQKV.has_value())
                    || (!amax_dP.has_value()) || (!amax_dQKV.has_value())) {
      std::string err_tensors = "descale_QKV, descale_S, descale_O, scale_S, scale_dP, ";
      err_tensors = err_tensors + std::string("scale_dQKV, amax_dP and amax_dQKV");
      NVTE_ERROR(err_tensors + std::string("are required for FP8 operation. \n"));
    }
    te_Q = makeTransformerEngineTensor(Q.data_ptr(), {total_seqs_q, h, d},
                    qkv_type, nullptr, nullptr, descale_QKV.value().data_ptr());
    te_KV = makeTransformerEngineTensor(KV.data_ptr(), {total_seqs_kv, 2, h, d},
                    qkv_type, nullptr, nullptr, descale_QKV.value().data_ptr());
    te_O = makeTransformerEngineTensor(O.data_ptr(), {total_seqs_q, h, d},
                    qkv_type, nullptr, nullptr, descale_O.value().data_ptr());
    te_dO = makeTransformerEngineTensor(dO.data_ptr(), {total_seqs_q, h, d},
                    qkv_type, nullptr, nullptr, descale_dO.value().data_ptr());
    te_S = makeTransformerEngineTensor(nullptr, {0}, DType::kFloat32, nullptr,
                    scale_S.value().data_ptr(), descale_S.value().data_ptr());
    at::Tensor descale_dP = torch::empty_like(scale_dP.value());
    te_dP = makeTransformerEngineTensor(nullptr, {0}, DType::kFloat32,
                    amax_dP.value().data_ptr(), scale_dP.value().data_ptr(),
                    descale_dP.data_ptr());
    te_dQ = makeTransformerEngineTensor(dQ.data_ptr(), {total_seqs_q, h, d}, qkv_type,
                    amax_dQKV.value().data_ptr(), scale_dQKV.value().data_ptr(), nullptr);
    te_dKV = makeTransformerEngineTensor(dKV.data_ptr(), {total_seqs_kv, 2, h, d}, qkv_type,
                    amax_dQKV.value().data_ptr(), scale_dQKV.value().data_ptr(), nullptr);
  } else if (qkv_type == DType::kBFloat16 || qkv_type == DType::kFloat16) {
    // BF16 or FP16
    te_Q = makeTransformerEngineTensor(Q.data_ptr(), {total_seqs_q, h, d},
                    qkv_type, nullptr, nullptr, nullptr);
    te_KV = makeTransformerEngineTensor(KV.data_ptr(), {total_seqs_kv, 2, h, d},
                    qkv_type, nullptr, nullptr, nullptr);
    te_O = makeTransformerEngineTensor(O.data_ptr(), {total_seqs_q, h, d},
                    qkv_type, nullptr, nullptr, nullptr);
    te_dO = makeTransformerEngineTensor(dO.data_ptr(), {total_seqs_q, h, d},
                    qkv_type, nullptr, nullptr, nullptr);
    te_S = makeTransformerEngineTensor(nullptr, {0},
                    DType::kFloat32, nullptr, nullptr, nullptr);
    te_dP = makeTransformerEngineTensor(nullptr, {0},
                    DType::kFloat32, nullptr, nullptr, nullptr);
    te_dQ = makeTransformerEngineTensor(dQ.data_ptr(), {total_seqs_q, h, d},
                    qkv_type, nullptr, nullptr, nullptr);
    te_dKV = makeTransformerEngineTensor(dKV.data_ptr(), {total_seqs_kv, 2, h, d},
                    qkv_type, nullptr, nullptr, nullptr);
  } else {
    NVTE_ERROR("Fused attention only supports FP8 and BF16/FP16 data types. \n");
  }

  // create cu_seqlens tensorwrappers
  TensorWrapper te_cu_seqlens_q, te_cu_seqlens_kv;
  te_cu_seqlens_q = makeTransformerEngineTensor(cu_seqlens_q.data_ptr(), {b+1},
                    DType::kInt32, nullptr, nullptr, nullptr);
  te_cu_seqlens_kv = makeTransformerEngineTensor(cu_seqlens_kv.data_ptr(), {b+1},
                    DType::kInt32, nullptr, nullptr, nullptr);

  // convert auxiliary tensors from forward to NVTETensors
  NVTETensorPack nvte_aux_tensor_pack;
  nvte_tensor_pack_create(&nvte_aux_tensor_pack);
  nvte_aux_tensor_pack.size = Aux_CTX_Tensors.size();
  for (size_t i = 0; i < nvte_aux_tensor_pack.size; ++i) {
    auto tensor = reinterpret_cast<transformer_engine::Tensor*>(nvte_aux_tensor_pack.tensors[i]);
    tensor->data.dptr = Aux_CTX_Tensors[i].data_ptr();
    std::vector<int64_t> tmp(Aux_CTX_Tensors[i].sizes().vec());
    tensor->data.shape = std::vector<size_t>(tmp.begin(), tmp.end());
    tensor->data.dtype = GetTransformerEngineDType(Aux_CTX_Tensors[i].scalar_type());
  }

  // create workspace
  TensorWrapper workspace;

  // populate tensors with appropriate shapes and dtypes
  nvte_fused_attn_bwd_kvpacked(
                  te_Q.data(),
                  te_KV.data(),
                  te_O.data(),
                  te_dO.data(),
                  te_S.data(),
                  te_dP.data(),
                  &nvte_aux_tensor_pack,
                  te_dQ.data(),
                  te_dKV.data(),
                  te_dBias.data(),
                  te_cu_seqlens_q.data(),
                  te_cu_seqlens_kv.data(),
                  max_seqlen_q, max_seqlen_kv,
                  attn_scale, p_dropout,
                  qkv_layout, bias_type, attn_mask_type,
                  workspace.data(),
                  at::cuda::getCurrentCUDAStream());

  // allocate memory for workspace
  auto workspace_data = allocateSpace(workspace.shape(), workspace.dtype());
  workspace = makeTransformerEngineTensor(
                  workspace_data.data_ptr(),
                  workspace.shape(), workspace.dtype());

  // execute kernel
  nvte_fused_attn_bwd_kvpacked(
                  te_Q.data(),
                  te_KV.data(),
                  te_O.data(),
                  te_dO.data(),
                  te_S.data(),
                  te_dP.data(),
                  &nvte_aux_tensor_pack,
                  te_dQ.data(),
                  te_dKV.data(),
                  te_dBias.data(),
                  te_cu_seqlens_q.data(),
                  te_cu_seqlens_kv.data(),
                  max_seqlen_q, max_seqlen_kv,
                  attn_scale, p_dropout,
                  qkv_layout, bias_type, attn_mask_type,
                  workspace.data(),
                  at::cuda::getCurrentCUDAStream());

  // destroy tensor wrappers
  nvte_tensor_pack_destroy(&nvte_aux_tensor_pack);

  return {dQ, dKV, dBias};
}

// fused attention FWD with separate Q, K and V tensors
std::vector<at::Tensor> fused_attn_fwd_q_k_v(
                size_t max_seqlen_q, size_t max_seqlen_kv,
                bool is_training, float attn_scale, float p_dropout, bool set_zero,
                NVTE_QKV_Layout qkv_layout, NVTE_Bias_Type bias_type, NVTE_Mask_Type attn_mask_type,
                const at::Tensor cu_seqlens_q,
                const at::Tensor cu_seqlens_kv,
                const at::Tensor Q,
                const at::Tensor K,
                const at::Tensor V,
                const transformer_engine::DType qkv_type,
                const c10::optional<at::Tensor> descale_QKV,
                const c10::optional<at::Tensor> scale_S,
                const c10::optional<at::Tensor> scale_O,
                c10::optional<at::Tensor> amax_S,
                c10::optional<at::Tensor> amax_O,
                const c10::optional<at::Tensor> Bias,
                const c10::optional<at::Generator> rng_gen,
                size_t rng_elts_per_thread) {
  using namespace transformer_engine;

  auto q_sizes = Q.sizes().vec();
  std::vector<size_t> q_shape{q_sizes.begin(), q_sizes.end()};
  auto k_sizes = K.sizes().vec();
  std::vector<size_t> k_shape{k_sizes.begin(), k_sizes.end()};
  auto v_sizes = V.sizes().vec();
  std::vector<size_t> v_shape{v_sizes.begin(), v_sizes.end()};

  // create output tensor O
  auto O = torch::empty_like(Q);

  // construct NVTE tensors
  TensorWrapper te_Q, te_K, te_V, te_S, te_O, te_Bias;
  TensorWrapper te_cu_seqlens_q, te_cu_seqlens_kv;
  if (qkv_type == DType::kFloat8E4M3 || qkv_type == DType::kFloat8E5M2) {
    // FP8
    auto h = Q.size(-2);
    auto d = Q.size(-1);
    if (set_zero && ((h * d) % block_size == 0)) {
      mha_fill(O, cu_seqlens_q.index({torch::indexing::Slice(-1, torch::indexing::None)}));
    } else {
      O.fill_(0);
    }
    if ((!descale_QKV.has_value()) || (!scale_S.has_value()) || (!scale_O.has_value())
                    || (!amax_S.has_value()) || (!amax_O.has_value())) {
      std::string err_tensors = "descale_QKV, scale_S, scale_O, amax_S and amax_O";
      NVTE_ERROR(err_tensors + std::string("are required for FP8 operation. \n"));
    }
    te_Q = makeTransformerEngineTensor(Q.data_ptr(), q_shape,
                    qkv_type, nullptr, nullptr, descale_QKV.value().data_ptr());
    te_K = makeTransformerEngineTensor(K.data_ptr(), k_shape,
                    qkv_type, nullptr, nullptr, descale_QKV.value().data_ptr());
    te_V = makeTransformerEngineTensor(V.data_ptr(), v_shape,
                    qkv_type, nullptr, nullptr, descale_QKV.value().data_ptr());
    at::Tensor descale_S = torch::empty_like(scale_S.value());
    te_S = makeTransformerEngineTensor(nullptr, {0},
                    DType::kFloat32, amax_S.value().data_ptr(),
                    scale_S.value().data_ptr(), descale_S.data_ptr());
    te_O = makeTransformerEngineTensor(O.data_ptr(), q_shape,
                    qkv_type, amax_O.value().data_ptr(), scale_O.value().data_ptr(), nullptr);
  } else if (qkv_type == DType::kBFloat16 || qkv_type == DType::kFloat16) {
    // BF16 or FP16
    te_Q = makeTransformerEngineTensor(Q.data_ptr(), q_shape,
                    qkv_type, nullptr, nullptr, nullptr);
    te_K = makeTransformerEngineTensor(K.data_ptr(), k_shape,
                    qkv_type, nullptr, nullptr, nullptr);
    te_V = makeTransformerEngineTensor(V.data_ptr(), v_shape,
                    qkv_type, nullptr, nullptr, nullptr);
    te_S = makeTransformerEngineTensor(nullptr, {0},
                    DType::kFloat32, nullptr, nullptr, nullptr);
    te_O = makeTransformerEngineTensor(O.data_ptr(), q_shape,
                    qkv_type, nullptr, nullptr, nullptr);
  } else {
    NVTE_ERROR("Fused attention only supports FP8 and BF16/FP16 data types. \n");
  }
  if ((bias_type != NVTE_NO_BIAS) && (Bias.has_value())) {
    auto bias_sizes = Bias.value().sizes().vec();
    std::vector<size_t> bias_shape{bias_sizes.begin(), bias_sizes.end()};
    te_Bias = makeTransformerEngineTensor(Bias.value().data_ptr(), bias_shape,
                    DType::kFloat32, nullptr, nullptr, nullptr);
  }
  auto cu_seqlens_q_sizes = cu_seqlens_q.sizes().vec();
  std::vector<size_t> cu_seqlens_q_shape{cu_seqlens_q_sizes.begin(), cu_seqlens_q_sizes.end()};
  auto cu_seqlens_kv_sizes = cu_seqlens_kv.sizes().vec();
  std::vector<size_t> cu_seqlens_kv_shape{cu_seqlens_kv_sizes.begin(), cu_seqlens_kv_sizes.end()};
  te_cu_seqlens_q = makeTransformerEngineTensor(cu_seqlens_q.data_ptr(), cu_seqlens_q_shape,
                    DType::kInt32, nullptr, nullptr, nullptr);
  te_cu_seqlens_kv = makeTransformerEngineTensor(cu_seqlens_kv.data_ptr(), cu_seqlens_kv_shape,
                    DType::kInt32, nullptr, nullptr, nullptr);

  // extract rng seed and offset
  auto gen = at::get_generator_or_default<at::CUDAGeneratorImpl>(
                  rng_gen, at::cuda::detail::getDefaultCUDAGenerator());
  at::PhiloxCudaState philox_args = init_philox_state(gen, rng_elts_per_thread);
  auto options = torch::TensorOptions().dtype(torch::kInt64).device(torch::kCUDA);
  auto rng_state = torch::empty({2}, options);
  unpack<<<1, 1, 0, at::cuda::getCurrentCUDAStream()>>>(
                  philox_args, static_cast<int64_t*>(rng_state.data_ptr()));
  auto te_rng_state = makeTransformerEngineTensor(rng_state);

  // create auxiliary output tensors
  NVTETensorPack nvte_aux_tensor_pack;
  nvte_tensor_pack_create(&nvte_aux_tensor_pack);

  // create workspace
  TensorWrapper workspace;

  // populate tensors with appropriate shapes and dtypes
  nvte_fused_attn_fwd_q_k_v(
                  te_Q.data(),
                  te_K.data(),
                  te_V.data(),
                  te_Bias.data(),
                  te_S.data(),
                  te_O.data(),
                  &nvte_aux_tensor_pack,
                  te_cu_seqlens_q.data(),
                  te_cu_seqlens_kv.data(),
                  te_rng_state.data(),
                  max_seqlen_q, max_seqlen_kv,
                  is_training, attn_scale, p_dropout,
                  qkv_layout, bias_type, attn_mask_type,
                  workspace.data(),
                  at::cuda::getCurrentCUDAStream());

  // allocate memory for workspace and auxiliary output tensors
  auto workspace_data = allocateSpace(workspace.shape(), workspace.dtype());
  workspace = makeTransformerEngineTensor(
                  workspace_data.data_ptr(),
                  workspace.shape(), workspace.dtype());

  // output_tensors = [O, nvte_aux_tensor_pack.tensors]
  std::vector<at::Tensor> output_tensors;
  output_tensors.push_back(O);
  for (size_t i = 0; i < nvte_aux_tensor_pack.size; ++i) {
    auto tensor = reinterpret_cast<transformer_engine::Tensor*>(nvte_aux_tensor_pack.tensors[i]);
    // allocate memory for nvte_aux_tensor_pack.tensors
    at::Tensor output_tensor;
    if (nvte_aux_tensor_pack.size >= 2) {
        output_tensor = (i < nvte_aux_tensor_pack.size-1)
            ? allocateSpace(tensor->data.shape, tensor->data.dtype, false) : rng_state;
    } else {
        output_tensor = allocateSpace(tensor->data.shape, tensor->data.dtype, false);
    }
    output_tensors.push_back(output_tensor);
    tensor->data.dptr = output_tensor.data_ptr();
  }

  // execute the kernel
  nvte_fused_attn_fwd_q_k_v(
                  te_Q.data(),
                  te_K.data(),
                  te_V.data(),
                  te_Bias.data(),
                  te_S.data(),
                  te_O.data(),
                  &nvte_aux_tensor_pack,
                  te_cu_seqlens_q.data(),
                  te_cu_seqlens_kv.data(),
                  te_rng_state.data(),
                  max_seqlen_q, max_seqlen_kv,
                  is_training, attn_scale, p_dropout,
                  qkv_layout, bias_type, attn_mask_type,
                  workspace.data(),
                  at::cuda::getCurrentCUDAStream());

  // destroy tensor wrappers, but not allocated memory
  nvte_tensor_pack_destroy(&nvte_aux_tensor_pack);

  // if training, [O, softmax-related tensors, rng_state]; if inference, [O]
  return output_tensors;
}

// fused attention BWD with separate Q, K and V
std::vector<at::Tensor> fused_attn_bwd_q_k_v(
                size_t max_seqlen_q, size_t max_seqlen_kv,
                float attn_scale, float p_dropout, bool set_zero,
                NVTE_QKV_Layout qkv_layout, NVTE_Bias_Type bias_type, NVTE_Mask_Type attn_mask_type,
                const at::Tensor cu_seqlens_q,
                const at::Tensor cu_seqlens_kv,
                const at::Tensor Q,
                const at::Tensor K,
                const at::Tensor V,
                const at::Tensor O,
                const at::Tensor dO,
                const transformer_engine::DType qkv_type,
                const std::vector<at::Tensor> Aux_CTX_Tensors,
                const c10::optional<at::Tensor> descale_QKV,
                const c10::optional<at::Tensor> descale_S,
                const c10::optional<at::Tensor> descale_O,
                const c10::optional<at::Tensor> descale_dO,
                const c10::optional<at::Tensor> scale_S,
                const c10::optional<at::Tensor> scale_dP,
                const c10::optional<at::Tensor> scale_dQKV,
                c10::optional<at::Tensor> amax_dP,
                c10::optional<at::Tensor> amax_dQKV) {
  using namespace transformer_engine;

  auto q_sizes = Q.sizes().vec();
  std::vector<size_t> q_shape{q_sizes.begin(), q_sizes.end()};
  auto k_sizes = K.sizes().vec();
  std::vector<size_t> k_shape{k_sizes.begin(), k_sizes.end()};
  auto v_sizes = V.sizes().vec();
  std::vector<size_t> v_shape{v_sizes.begin(), v_sizes.end()};
  auto options = torch::TensorOptions().dtype(GetATenDType(qkv_type)).device(torch::kCUDA);

  at::Tensor dQ;
  at::Tensor dK;
  at::Tensor dV;
  at::Tensor dQKV, dKV;
  NVTE_QKV_Layout_Group layout_group = map_layout_to_group(qkv_layout);
  std::vector<int64_t> tmp_shape;
  switch (layout_group) {
      case NVTE_QKV_Layout_Group::NVTE_3HD:
          tmp_shape = std::vector<int64_t>{q_sizes.begin(), q_sizes.end()};
          tmp_shape.insert(tmp_shape.begin() + tmp_shape.size() - 2, int64_t(3));
          dQKV = torch::empty(c10::IntArrayRef(tmp_shape), options);
          dQ = dQKV.index({"...", torch::indexing::Slice(0, 1, 1),
              torch::indexing::Slice(0, torch::indexing::None, 1),
              torch::indexing::Slice(0, torch::indexing::None, 1)}).squeeze(tmp_shape.size() - 3);
          dK = dQKV.index({"...", torch::indexing::Slice(1, 2, 1),
              torch::indexing::Slice(0, torch::indexing::None, 1),
              torch::indexing::Slice(0, torch::indexing::None, 1)}).squeeze(tmp_shape.size() - 3);
          dV = dQKV.index({"...", torch::indexing::Slice(2, torch::indexing::None, 1),
              torch::indexing::Slice(0, torch::indexing::None, 1),
              torch::indexing::Slice(0, torch::indexing::None, 1)}).squeeze(tmp_shape.size() - 3);
          break;
      case NVTE_QKV_Layout_Group::NVTE_H3D:
          tmp_shape = std::vector<int64_t>{q_sizes.begin(), q_sizes.end()};
          tmp_shape.insert(tmp_shape.begin() + tmp_shape.size() - 1, int64_t(3));
          dQKV = torch::empty(c10::IntArrayRef(tmp_shape), options);
          dQ = dQKV.index({"...", torch::indexing::Slice(0, 1, 1),
              torch::indexing::Slice(0, torch::indexing::None, 1)}).squeeze(tmp_shape.size() - 2);
          dK = dQKV.index({"...", torch::indexing::Slice(1, 2, 1),
              torch::indexing::Slice(0, torch::indexing::None, 1)}).squeeze(tmp_shape.size() - 2);
          dV = dQKV.index({"...", torch::indexing::Slice(2, torch::indexing::None, 1),
              torch::indexing::Slice(0, torch::indexing::None, 1)}).squeeze(tmp_shape.size() - 2);
          break;
      case NVTE_QKV_Layout_Group::NVTE_HD_2HD:
          dQ = torch::empty_like(Q);
          tmp_shape = std::vector<int64_t>{k_sizes.begin(), k_sizes.end()};
          tmp_shape.insert(tmp_shape.begin() + tmp_shape.size() - 2, int64_t(2));
          dKV = torch::empty(c10::IntArrayRef(tmp_shape), options);
          dK = dKV.index({"...", torch::indexing::Slice(0, 1, 1),
              torch::indexing::Slice(0, torch::indexing::None, 1),
              torch::indexing::Slice(0, torch::indexing::None, 1)}).squeeze(tmp_shape.size() - 3);
          dV = dKV.index({"...", torch::indexing::Slice(1, torch::indexing::None, 1),
              torch::indexing::Slice(0, torch::indexing::None, 1),
              torch::indexing::Slice(0, torch::indexing::None, 1)}).squeeze(tmp_shape.size() - 3);
          break;
      case NVTE_QKV_Layout_Group::NVTE_HD_H2D:
          dQ = torch::empty_like(Q);
          tmp_shape = std::vector<int64_t>{k_sizes.begin(), k_sizes.end()};
          tmp_shape.insert(tmp_shape.begin() + tmp_shape.size() - 1, int64_t(2));
          dKV = torch::empty(c10::IntArrayRef(tmp_shape), options);
          dK = dKV.index({"...", torch::indexing::Slice(0, 1, 1),
              torch::indexing::Slice(0, torch::indexing::None, 1)}).squeeze(tmp_shape.size() - 2);
          dV = dKV.index({"...", torch::indexing::Slice(1, torch::indexing::None, 1),
              torch::indexing::Slice(0, torch::indexing::None, 1)}).squeeze(tmp_shape.size() - 2);
          break;
      case NVTE_QKV_Layout_Group::NVTE_HD_HD_HD:
          dQ = torch::empty_like(Q);
          dK = torch::empty_like(K);
          dV = torch::empty_like(V);
          break;
      default:
          NVTE_ERROR("QKV layout not supported!");
    }

  at::Tensor dBias;
  TensorWrapper te_dBias;
  if (bias_type != NVTE_NO_BIAS) {
    dBias = torch::empty({1, static_cast<int64_t>(Q.size(-2)),
                    static_cast<int64_t>(max_seqlen_q),
                    static_cast<int64_t>(max_seqlen_kv)}, options);
    te_dBias = makeTransformerEngineTensor(dBias);
  }

  // construct NVTE tensors
  TensorWrapper te_Q, te_K, te_V, te_O, te_dO, te_S, te_dP, te_dQ, te_dK, te_dV;
  if (qkv_type == DType::kFloat8E4M3 || qkv_type == DType::kFloat8E5M2) {
    // FP8
    auto h_q = Q.size(-2);
    auto h_kv = K.size(-2);
    auto d = Q.size(-1);
    if (set_zero
          && ((h_q * d) % block_size == 0)
          && ((h_kv * d) % block_size == 0)
          && dQ.is_contiguous()
          && dK.is_contiguous()
          && dV.is_contiguous()) {
      mha_fill(dQ, cu_seqlens_q.index({torch::indexing::Slice(-1, torch::indexing::None)}));
      mha_fill(dK, cu_seqlens_kv.index({torch::indexing::Slice(-1, torch::indexing::None)}));
      mha_fill(dV, cu_seqlens_kv.index({torch::indexing::Slice(-1, torch::indexing::None)}));
    } else {
      dQ.fill_(0);
      dK.fill_(0);
      dV.fill_(0);
    }
    if ((!descale_QKV.has_value()) || (!descale_S.has_value())
                    || (!descale_O.has_value()) || (!descale_dO.has_value())
                    || (!scale_S.has_value()) || (!scale_dP.has_value())
                    || (!scale_dQKV.has_value())
                    || (!amax_dP.has_value()) || (!amax_dQKV.has_value())) {
      std::string err_tensors = "descale_QKV, descale_S, descale_O, scale_S, scale_dP, ";
      err_tensors = err_tensors + std::string("scale_dQKV, amax_dP and amax_dQKV");
      NVTE_ERROR(err_tensors + std::string("are required for FP8 operation. \n"));
    }
    te_Q = makeTransformerEngineTensor(Q.data_ptr(), q_shape,
                    qkv_type, nullptr, nullptr, descale_QKV.value().data_ptr());
    te_K = makeTransformerEngineTensor(K.data_ptr(), k_shape,
                    qkv_type, nullptr, nullptr, descale_QKV.value().data_ptr());
    te_V = makeTransformerEngineTensor(V.data_ptr(), v_shape,
                    qkv_type, nullptr, nullptr, descale_QKV.value().data_ptr());
    te_O = makeTransformerEngineTensor(O.data_ptr(), q_shape,
                    qkv_type, nullptr, nullptr, descale_O.value().data_ptr());
    te_dO = makeTransformerEngineTensor(dO.data_ptr(), q_shape,
                    qkv_type, nullptr, nullptr, descale_dO.value().data_ptr());
    te_S = makeTransformerEngineTensor(nullptr, {0}, DType::kFloat32, nullptr,
                    scale_S.value().data_ptr(), descale_S.value().data_ptr());
    at::Tensor descale_dP = torch::empty_like(scale_dP.value());
    te_dP = makeTransformerEngineTensor(nullptr, {0}, DType::kFloat32,
                    amax_dP.value().data_ptr(), scale_dP.value().data_ptr(),
                    descale_dP.data_ptr());
    te_dQ = makeTransformerEngineTensor(dQ.data_ptr(), q_shape, qkv_type,
                    amax_dQKV.value().data_ptr(), scale_dQKV.value().data_ptr(), nullptr);
    te_dK = makeTransformerEngineTensor(dK.data_ptr(), k_shape, qkv_type,
                    amax_dQKV.value().data_ptr(), scale_dQKV.value().data_ptr(), nullptr);
    te_dV = makeTransformerEngineTensor(dV.data_ptr(), v_shape, qkv_type,
                    amax_dQKV.value().data_ptr(), scale_dQKV.value().data_ptr(), nullptr);
  } else if (qkv_type == DType::kBFloat16 || qkv_type == DType::kFloat16) {
    // BF16 or FP16
    te_Q = makeTransformerEngineTensor(Q.data_ptr(), q_shape,
                    qkv_type, nullptr, nullptr, nullptr);
    te_K = makeTransformerEngineTensor(K.data_ptr(), k_shape,
                    qkv_type, nullptr, nullptr, nullptr);
    te_V = makeTransformerEngineTensor(V.data_ptr(), v_shape,
                    qkv_type, nullptr, nullptr, nullptr);
    te_O = makeTransformerEngineTensor(O.data_ptr(), q_shape,
                    qkv_type, nullptr, nullptr, nullptr);
    te_dO = makeTransformerEngineTensor(dO.data_ptr(), q_shape,
                    qkv_type, nullptr, nullptr, nullptr);
    te_S = makeTransformerEngineTensor(nullptr, {0},
                    DType::kFloat32, nullptr, nullptr, nullptr);
    te_dP = makeTransformerEngineTensor(nullptr, {0},
                    DType::kFloat32, nullptr, nullptr, nullptr);
    te_dQ = makeTransformerEngineTensor(dQ.data_ptr(), q_shape,
                    qkv_type, nullptr, nullptr, nullptr);
    te_dK = makeTransformerEngineTensor(dK.data_ptr(), k_shape,
                    qkv_type, nullptr, nullptr, nullptr);
    te_dV = makeTransformerEngineTensor(dV.data_ptr(), v_shape,
                    qkv_type, nullptr, nullptr, nullptr);
  } else {
    NVTE_ERROR("Fused attention only supports FP8 and BF16/FP16 data types. \n");
  }

  // create cu_seqlens tensorwrappers
  auto cu_seqlens_q_sizes = cu_seqlens_q.sizes().vec();
  std::vector<size_t> cu_seqlens_q_shape{cu_seqlens_q_sizes.begin(), cu_seqlens_q_sizes.end()};
  auto cu_seqlens_kv_sizes = cu_seqlens_kv.sizes().vec();
  std::vector<size_t> cu_seqlens_kv_shape{cu_seqlens_kv_sizes.begin(), cu_seqlens_kv_sizes.end()};
  TensorWrapper te_cu_seqlens_q, te_cu_seqlens_kv, te_qkvso_strides;
  te_cu_seqlens_q = makeTransformerEngineTensor(cu_seqlens_q.data_ptr(), cu_seqlens_q_shape,
                    DType::kInt32, nullptr, nullptr, nullptr);
  te_cu_seqlens_kv = makeTransformerEngineTensor(cu_seqlens_kv.data_ptr(), cu_seqlens_kv_shape,
                    DType::kInt32, nullptr, nullptr, nullptr);

  // convert auxiliary tensors from forward to NVTETensors
  NVTETensorPack nvte_aux_tensor_pack;
  nvte_tensor_pack_create(&nvte_aux_tensor_pack);
  nvte_aux_tensor_pack.size = Aux_CTX_Tensors.size();
  for (size_t i = 0; i < nvte_aux_tensor_pack.size; ++i) {
    auto tensor = reinterpret_cast<transformer_engine::Tensor*>(nvte_aux_tensor_pack.tensors[i]);
    tensor->data.dptr = Aux_CTX_Tensors[i].data_ptr();
    std::vector<int64_t> tmp(Aux_CTX_Tensors[i].sizes().vec());
    tensor->data.shape = std::vector<size_t>(tmp.begin(), tmp.end());
    tensor->data.dtype = GetTransformerEngineDType(Aux_CTX_Tensors[i].scalar_type());
  }

  // create workspace
  TensorWrapper workspace;

  // populate tensors with appropriate shapes and dtypes
  nvte_fused_attn_bwd_q_k_v(
                  te_Q.data(),
                  te_K.data(),
                  te_V.data(),
                  te_O.data(),
                  te_dO.data(),
                  te_S.data(),
                  te_dP.data(),
                  &nvte_aux_tensor_pack,
                  te_dQ.data(),
                  te_dK.data(),
                  te_dV.data(),
                  te_dBias.data(),
                  te_cu_seqlens_q.data(),
                  te_cu_seqlens_kv.data(),
                  max_seqlen_q, max_seqlen_kv,
                  attn_scale, p_dropout,
                  qkv_layout, bias_type, attn_mask_type,
                  workspace.data(),
                  at::cuda::getCurrentCUDAStream());

  // allocate memory for workspace
  auto workspace_data = allocateSpace(workspace.shape(), workspace.dtype());
  workspace = makeTransformerEngineTensor(
                  workspace_data.data_ptr(),
                  workspace.shape(), workspace.dtype());

  // execute kernel
  nvte_fused_attn_bwd_q_k_v(
                  te_Q.data(),
                  te_K.data(),
                  te_V.data(),
                  te_O.data(),
                  te_dO.data(),
                  te_S.data(),
                  te_dP.data(),
                  &nvte_aux_tensor_pack,
                  te_dQ.data(),
                  te_dK.data(),
                  te_dV.data(),
                  te_dBias.data(),
                  te_cu_seqlens_q.data(),
                  te_cu_seqlens_kv.data(),
                  max_seqlen_q, max_seqlen_kv,
                  attn_scale, p_dropout,
                  qkv_layout, bias_type, attn_mask_type,
                  workspace.data(),
                  at::cuda::getCurrentCUDAStream());

  // destroy tensor wrappers
  nvte_tensor_pack_destroy(&nvte_aux_tensor_pack);

  return {dQ, dK, dV, dBias};
}

namespace flash_attention {

constexpr int warp_size = 32;
constexpr int type_size = 2;  // FP16 or BF16
constexpr int nvec = sizeof(uint64_t) / type_size;
constexpr int load_size = warp_size * nvec;
constexpr int block_size = 512;

template <typename T>
__launch_bounds__(block_size)
__global__ void prepare_kernel_fwd(const T *qkvi,
                                   T *qkv,
                                   const size_t B,
                                   const size_t S,
                                   const size_t Z,
                                   const size_t W) {
    const int warpid = (blockDim.x * blockIdx.x + threadIdx.x) / warp_size;
    const int id_in_warp = threadIdx.x % warp_size;
    const size_t offset_input = blockIdx.y * W + warpid * 3 * W * Z + id_in_warp * nvec;
    const T *my_input = qkvi + offset_input;

    const size_t s = warpid / B;
    if (s >= S) return;

    const size_t b = warpid % B;

    const size_t offset_output = blockIdx.y * B * S * Z * W +
                                 (s + b * S) * W * Z +
                                 id_in_warp * nvec;

    T *my_output = qkv + offset_output;

    for (int i = 0; i < Z; ++i) {
        uint64_t *out = reinterpret_cast<uint64_t*>(my_output + i * load_size);
        *out = *reinterpret_cast<const uint64_t*>(my_input + i * load_size * 3);
    }
}

template <typename T>
__launch_bounds__(block_size)
__global__ void prepare_kernel_bwd(const T *q, const T *k, const T *v,
                                   T *qkv, const size_t B, const size_t S,
                                   const size_t Z, const size_t W) {
    const T *input = blockIdx.y == 0 ? q : (blockIdx.y == 1 ? k : v);

    const int warpid = (blockDim.x * blockIdx.x + threadIdx.x) / warp_size;
    const int id_in_warp = threadIdx.x % warp_size;
    const size_t offset_input = warpid * W * Z + id_in_warp * nvec;
    const T *my_input = input + offset_input;

    const size_t b = warpid / S;
    if (b >= B) return;

    const size_t s = warpid % S;

    const size_t offset_output = (b + s * B) * 3 * W * Z +
                                 id_in_warp * nvec + blockIdx.y * W;

    T *my_output = qkv + offset_output;

    for (int i = 0; i < Z; ++i) {
        uint64_t *out = reinterpret_cast<uint64_t*>(my_output + i * load_size * 3);
        *out = *reinterpret_cast<const uint64_t*>(my_input + i * load_size);
    }
}

}  // namespace flash_attention

at::Tensor fa_prepare_fwd(at::Tensor qkvi) {
    NVTE_CHECK(qkvi.dim() == 4, "Expected 4-dim tensor.");
    NVTE_CHECK(qkvi.scalar_type() == at::ScalarType::Half ||
               qkvi.scalar_type() == at::ScalarType::BFloat16);
    NVTE_CHECK(qkvi.size(3) % flash_attention::load_size == 0);
    NVTE_CHECK(qkvi.size(3) == flash_attention::load_size);
    NVTE_CHECK(qkvi.stride(3) == 1, "Wrong stride.");
    NVTE_CHECK(qkvi.stride(2) == 3 * qkvi.size(3), "Wrong stride.");
    NVTE_CHECK(qkvi.stride(1) == 3 * qkvi.size(3) * qkvi.size(2), "Wrong stride.");
    NVTE_CHECK(qkvi.stride(0) == 3 * qkvi.size(3) * qkvi.size(2) * qkvi.size(1), "Wrong stride.");

    // [s, b, n, h * 3] -> [3, b, s, n, h]
    std::vector<int64_t> shape = {3, qkvi.size(1), qkvi.size(0), qkvi.size(2), qkvi.size(3)};
    at::Tensor qkv = at::empty(shape, at::CUDA(qkvi.scalar_type()));

    size_t warps = qkvi.size(0) * qkvi.size(1);
    size_t warps_per_block = flash_attention::block_size / flash_attention::warp_size;
    size_t blocks = (warps + warps_per_block - 1) / warps_per_block;
    dim3 grid(blocks, 3);
    int threads = flash_attention::block_size;
    if (qkvi.scalar_type() == at::ScalarType::Half) {
        using dtype = at::Half;
        flash_attention::prepare_kernel_fwd<dtype><<<grid, threads, 0,
                                                     at::cuda::getCurrentCUDAStream()>>>(
            qkvi.data_ptr<dtype>(),
            qkv.data_ptr<dtype>(),
            shape[1],
            shape[2],
            shape[3],
            shape[4]);
    } else {
        using dtype = at::BFloat16;
        flash_attention::prepare_kernel_fwd<dtype><<<grid, threads, 0,
                                                     at::cuda::getCurrentCUDAStream()>>>(
            qkvi.data_ptr<dtype>(),
            qkv.data_ptr<dtype>(),
            shape[1],
            shape[2],
            shape[3],
            shape[4]);
    }

    return qkv;
}

at::Tensor fa_prepare_bwd(at::Tensor q, at::Tensor k, at::Tensor v) {
    NVTE_CHECK(q.is_contiguous());
    NVTE_CHECK(k.is_contiguous());
    NVTE_CHECK(v.is_contiguous());
    NVTE_CHECK(q.dim() == 4, "Expected 4-dim tensor.");
    NVTE_CHECK(k.dim() == 4, "Expected 4-dim tensor.");
    NVTE_CHECK(v.dim() == 4, "Expected 4-dim tensor.");
    NVTE_CHECK(q.scalar_type() == at::ScalarType::Half ||
               q.scalar_type() == at::ScalarType::BFloat16);
    NVTE_CHECK(k.scalar_type() == q.scalar_type());
    NVTE_CHECK(v.scalar_type() == q.scalar_type());
    NVTE_CHECK(q.size(3) % flash_attention::load_size == 0);
    NVTE_CHECK(q.size(3) == flash_attention::load_size);
    NVTE_CHECK(k.size(3) % flash_attention::load_size == 0);
    NVTE_CHECK(k.size(3) == flash_attention::load_size);
    NVTE_CHECK(v.size(3) % flash_attention::load_size == 0);
    NVTE_CHECK(v.size(3) == flash_attention::load_size);

    // 3 x [s, b, n, h] -> [b, s, n, 3 * h]

    std::vector<int64_t> shape = {q.size(1), q.size(0), q.size(2), 3 * q.size(3)};
    at::Tensor qkv = at::empty(shape, at::CUDA(q.scalar_type()));

    size_t warps = q.size(0) * q.size(1);
    size_t warps_per_block = flash_attention::block_size / flash_attention::warp_size;
    size_t blocks = (warps + warps_per_block - 1) / warps_per_block;
    dim3 grid(blocks, 3);
    int threads = flash_attention::block_size;
    if (q.scalar_type() == at::ScalarType::Half) {
        using dtype = at::Half;
        flash_attention::prepare_kernel_bwd<dtype><<<grid, threads, 0,
                                                 at::cuda::getCurrentCUDAStream()>>>(
            q.data_ptr<dtype>(),
            k.data_ptr<dtype>(),
            v.data_ptr<dtype>(),
            qkv.data_ptr<dtype>(),
            q.size(0),
            q.size(1),
            q.size(2),
            q.size(3));
    } else {
        using dtype = at::BFloat16;
        flash_attention::prepare_kernel_bwd<dtype><<<grid, threads, 0,
                                                 at::cuda::getCurrentCUDAStream()>>>(
            q.data_ptr<dtype>(),
            k.data_ptr<dtype>(),
            v.data_ptr<dtype>(),
            qkv.data_ptr<dtype>(),
            q.size(0),
            q.size(1),
            q.size(2),
            q.size(3));
    }

    return qkv;
}<|MERGE_RESOLUTION|>--- conflicted
+++ resolved
@@ -113,11 +113,7 @@
   TensorWrapper te_QKV, te_S, te_O, te_Bias, te_cu_seqlens;
   if (qkv_type == DType::kFloat8E4M3 || qkv_type == DType::kFloat8E5M2) {
     // FP8
-<<<<<<< HEAD
-    if (set_zero && ((h * d) % block_size == 0)) {
-=======
     if (set_zero && (h * d % block_size == 0)) {
->>>>>>> a150d286
       mha_fill(O, cu_seqlens.index({torch::indexing::Slice(-1, torch::indexing::None)}));
     } else {
       O.fill_(0);
@@ -418,11 +414,7 @@
   TensorWrapper te_Q, te_KV, te_S, te_O, te_Bias, te_cu_seqlens_q, te_cu_seqlens_kv;
   if (qkv_type == DType::kFloat8E4M3 || qkv_type == DType::kFloat8E5M2) {
     // FP8
-<<<<<<< HEAD
-    if (set_zero && ((h * d) % block_size == 0)) {
-=======
     if (set_zero && (h * d % block_size == 0)) {
->>>>>>> a150d286
       mha_fill(O, cu_seqlens_q.index({torch::indexing::Slice(-1, torch::indexing::None)}));
     } else {
       O.fill_(0);
