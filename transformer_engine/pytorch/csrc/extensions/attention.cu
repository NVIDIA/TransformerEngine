--- conflicted
+++ resolved
@@ -80,7 +80,6 @@
 
 // fused attention FWD with packed QKV
 std::vector<at::Tensor> fused_attn_fwd_qkvpacked(
-<<<<<<< HEAD
                 size_t max_seqlen, bool is_training, float attn_scale,
                 float p_dropout, bool set_zero,
                 NVTE_QKV_Layout qkv_layout, NVTE_Bias_Type bias_type, NVTE_Mask_Type attn_mask_type,
@@ -97,18 +96,6 @@
                 const c10::optional<at::Tensor> Bias,
                 const c10::optional<at::Generator> rng_gen,
                 size_t rng_elts_per_thread) {
-=======
-    size_t max_seqlen, bool is_training, float attn_scale, float p_dropout, bool set_zero,
-    NVTE_QKV_Layout qkv_layout, NVTE_Bias_Type bias_type, NVTE_Mask_Type attn_mask_type,
-    const at::Tensor cu_seqlens, const at::Tensor QKV, const transformer_engine::DType qkv_type,
-    const c10::optional<at::Tensor> seq_offsets_q, const c10::optional<at::Tensor> seq_offsets_k,
-    const c10::optional<at::Tensor> seq_offsets_v, const c10::optional<at::Tensor> seq_offsets_o,
-    const c10::optional<at::Tensor> descale_QKV, const c10::optional<at::Tensor> descale_S,
-    const c10::optional<at::Tensor> scale_S, const c10::optional<at::Tensor> scale_O,
-    c10::optional<at::Tensor> amax_S, c10::optional<at::Tensor> amax_O,
-    const c10::optional<at::Tensor> Bias, const c10::optional<at::Generator> rng_gen,
-    size_t rng_elts_per_thread) {
->>>>>>> d71fc946
   using namespace transformer_engine;
 
   auto qkv_sizes = QKV.sizes().vec();
@@ -166,7 +153,6 @@
   auto cu_seqlens_sizes = cu_seqlens.sizes().vec();
   std::vector<size_t> cu_seqlens_shape{cu_seqlens_sizes.begin(), cu_seqlens_sizes.end()};
   te_cu_seqlens = makeTransformerEngineTensor(cu_seqlens.data_ptr(), cu_seqlens_shape,
-<<<<<<< HEAD
                     DType::kInt32, nullptr, nullptr, nullptr);
 
   if (cu_seqlens_padded.has_value()) {
@@ -176,32 +162,6 @@
       te_cu_seqlens_padded = makeTransformerEngineTensor(
                     cu_seqlens_padded.value().data_ptr(),
                     cu_seqlens_padded_shape, DType::kInt32, nullptr, nullptr, nullptr);
-=======
-                                              DType::kInt32, nullptr, nullptr, nullptr);
-
-  if ((seq_offsets_q.has_value()) && (seq_offsets_k.has_value()) && (seq_offsets_v.has_value()) &&
-      (seq_offsets_o.has_value())) {
-    auto seq_offsets_q_sizes = seq_offsets_q.value().sizes().vec();
-    std::vector<size_t> seq_offsets_q_shape{seq_offsets_q_sizes.begin(), seq_offsets_q_sizes.end()};
-    auto seq_offsets_k_sizes = seq_offsets_k.value().sizes().vec();
-    std::vector<size_t> seq_offsets_k_shape{seq_offsets_k_sizes.begin(), seq_offsets_k_sizes.end()};
-    auto seq_offsets_v_sizes = seq_offsets_v.value().sizes().vec();
-    std::vector<size_t> seq_offsets_v_shape{seq_offsets_v_sizes.begin(), seq_offsets_v_sizes.end()};
-    auto seq_offsets_o_sizes = seq_offsets_o.value().sizes().vec();
-    std::vector<size_t> seq_offsets_o_shape{seq_offsets_o_sizes.begin(), seq_offsets_o_sizes.end()};
-    te_seq_offsets_q =
-        makeTransformerEngineTensor(seq_offsets_q.value().data_ptr(), seq_offsets_q_shape,
-                                    DType::kInt32, nullptr, nullptr, nullptr);
-    te_seq_offsets_k =
-        makeTransformerEngineTensor(seq_offsets_k.value().data_ptr(), seq_offsets_k_shape,
-                                    DType::kInt32, nullptr, nullptr, nullptr);
-    te_seq_offsets_v =
-        makeTransformerEngineTensor(seq_offsets_v.value().data_ptr(), seq_offsets_v_shape,
-                                    DType::kInt32, nullptr, nullptr, nullptr);
-    te_seq_offsets_o =
-        makeTransformerEngineTensor(seq_offsets_o.value().data_ptr(), seq_offsets_o_shape,
-                                    DType::kInt32, nullptr, nullptr, nullptr);
->>>>>>> d71fc946
   }
 
   // extract random number generator seed and offset
@@ -222,7 +182,6 @@
 
   // populate tensors with appropriate shapes and dtypes
   nvte_fused_attn_fwd_qkvpacked(
-<<<<<<< HEAD
                   te_QKV.data(),
                   te_Bias.data(),
                   te_S.data(),
@@ -236,13 +195,6 @@
                   qkv_layout, bias_type, attn_mask_type,
                   workspace.data(),
                   at::cuda::getCurrentCUDAStream());
-=======
-      te_QKV.data(), te_Bias.data(), te_S.data(), te_O.data(), &nvte_aux_tensor_pack,
-      te_cu_seqlens.data(), te_seq_offsets_q.data(), te_seq_offsets_k.data(),
-      te_seq_offsets_v.data(), te_seq_offsets_o.data(), te_rng_state.data(), max_seqlen,
-      is_training, attn_scale, p_dropout, qkv_layout, bias_type, attn_mask_type, workspace.data(),
-      at::cuda::getCurrentCUDAStream());
->>>>>>> d71fc946
 
   // allocate memory for workspace and auxiliary output tensors
   auto workspace_data = allocateSpace(workspace.shape(), workspace.dtype());
@@ -279,7 +231,6 @@
 
   // execute the kernel
   nvte_fused_attn_fwd_qkvpacked(
-<<<<<<< HEAD
                   te_QKV.data(),
                   te_Bias.data(),
                   te_S.data(),
@@ -293,13 +244,6 @@
                   qkv_layout, bias_type, attn_mask_type,
                   workspace.data(),
                   at::cuda::getCurrentCUDAStream());
-=======
-      te_QKV.data(), te_Bias.data(), te_S.data(), te_O.data(), &nvte_aux_tensor_pack,
-      te_cu_seqlens.data(), te_seq_offsets_q.data(), te_seq_offsets_k.data(),
-      te_seq_offsets_v.data(), te_seq_offsets_o.data(), te_rng_state.data(), max_seqlen,
-      is_training, attn_scale, p_dropout, qkv_layout, bias_type, attn_mask_type, workspace.data(),
-      at::cuda::getCurrentCUDAStream());
->>>>>>> d71fc946
 
   // destroy tensor wrappers, but not allocated memory
   nvte_tensor_pack_destroy(&nvte_aux_tensor_pack);
@@ -310,7 +254,6 @@
 
 // fused attention BWD with packed QKV
 std::vector<at::Tensor> fused_attn_bwd_qkvpacked(
-<<<<<<< HEAD
                 size_t max_seqlen, float attn_scale, float p_dropout, bool set_zero,
                 NVTE_QKV_Layout qkv_layout, NVTE_Bias_Type bias_type, NVTE_Mask_Type attn_mask_type,
                 const at::Tensor cu_seqlens,
@@ -331,20 +274,6 @@
                 const c10::optional<at::Tensor> scale_dQKV,
                 c10::optional<at::Tensor> amax_dP,
                 c10::optional<at::Tensor> amax_dQKV) {
-=======
-    size_t max_seqlen, float attn_scale, float p_dropout, bool set_zero, NVTE_QKV_Layout qkv_layout,
-    NVTE_Bias_Type bias_type, NVTE_Mask_Type attn_mask_type, const at::Tensor cu_seqlens,
-    const at::Tensor QKV, const at::Tensor O, const at::Tensor dO,
-    const transformer_engine::DType qkv_type, const transformer_engine::DType dqkv_type,
-    const std::vector<at::Tensor> Aux_CTX_Tensors, const c10::optional<at::Tensor> seq_offsets_q,
-    const c10::optional<at::Tensor> seq_offsets_k, const c10::optional<at::Tensor> seq_offsets_v,
-    const c10::optional<at::Tensor> seq_offsets_o, const c10::optional<at::Tensor> descale_QKV,
-    const c10::optional<at::Tensor> descale_S, const c10::optional<at::Tensor> descale_O,
-    const c10::optional<at::Tensor> descale_dO, const c10::optional<at::Tensor> descale_dP,
-    const c10::optional<at::Tensor> scale_S, const c10::optional<at::Tensor> scale_dP,
-    const c10::optional<at::Tensor> scale_dQKV, c10::optional<at::Tensor> amax_dP,
-    c10::optional<at::Tensor> amax_dQKV) {
->>>>>>> d71fc946
   using namespace transformer_engine;
 
   auto qkv_sizes = QKV.sizes().vec();
@@ -443,7 +372,6 @@
   TensorWrapper te_cu_seqlens = makeTransformerEngineTensor(
       cu_seqlens.data_ptr(), cu_seqlens_shape, DType::kInt32, nullptr, nullptr, nullptr);
 
-<<<<<<< HEAD
   TensorWrapper te_cu_seqlens_padded;
   if (cu_seqlens_padded.has_value()) {
       auto cu_seqlens_padded_sizes = cu_seqlens_padded.value().sizes().vec();
@@ -452,31 +380,6 @@
       te_cu_seqlens_padded = makeTransformerEngineTensor(
                     cu_seqlens_padded.value().data_ptr(),
                     cu_seqlens_padded_shape, DType::kInt32, nullptr, nullptr, nullptr);
-=======
-  TensorWrapper te_seq_offsets_q, te_seq_offsets_k, te_seq_offsets_v, te_seq_offsets_o;
-  if ((seq_offsets_q.has_value()) && (seq_offsets_k.has_value()) && (seq_offsets_v.has_value()) &&
-      (seq_offsets_o.has_value())) {
-    auto seq_offsets_q_sizes = seq_offsets_q.value().sizes().vec();
-    std::vector<size_t> seq_offsets_q_shape{seq_offsets_q_sizes.begin(), seq_offsets_q_sizes.end()};
-    auto seq_offsets_k_sizes = seq_offsets_k.value().sizes().vec();
-    std::vector<size_t> seq_offsets_k_shape{seq_offsets_k_sizes.begin(), seq_offsets_k_sizes.end()};
-    auto seq_offsets_v_sizes = seq_offsets_v.value().sizes().vec();
-    std::vector<size_t> seq_offsets_v_shape{seq_offsets_v_sizes.begin(), seq_offsets_v_sizes.end()};
-    auto seq_offsets_o_sizes = seq_offsets_o.value().sizes().vec();
-    std::vector<size_t> seq_offsets_o_shape{seq_offsets_o_sizes.begin(), seq_offsets_o_sizes.end()};
-    te_seq_offsets_q =
-        makeTransformerEngineTensor(seq_offsets_q.value().data_ptr(), seq_offsets_q_shape,
-                                    DType::kInt32, nullptr, nullptr, nullptr);
-    te_seq_offsets_k =
-        makeTransformerEngineTensor(seq_offsets_k.value().data_ptr(), seq_offsets_k_shape,
-                                    DType::kInt32, nullptr, nullptr, nullptr);
-    te_seq_offsets_v =
-        makeTransformerEngineTensor(seq_offsets_v.value().data_ptr(), seq_offsets_v_shape,
-                                    DType::kInt32, nullptr, nullptr, nullptr);
-    te_seq_offsets_o =
-        makeTransformerEngineTensor(seq_offsets_o.value().data_ptr(), seq_offsets_o_shape,
-                                    DType::kInt32, nullptr, nullptr, nullptr);
->>>>>>> d71fc946
   }
 
   // create workspace
@@ -484,7 +387,6 @@
 
   // populate tensors with appropriate shapes and dtypes
   nvte_fused_attn_bwd_qkvpacked(
-<<<<<<< HEAD
                   te_QKV.data(),
                   te_O.data(),
                   te_dO.data(),
@@ -500,13 +402,6 @@
                   qkv_layout, bias_type, attn_mask_type,
                   workspace.data(),
                   at::cuda::getCurrentCUDAStream());
-=======
-      te_QKV.data(), te_O.data(), te_dO.data(), te_S.data(), te_dP.data(), &nvte_aux_tensor_pack,
-      te_dQKV.data(), te_dBias.data(), te_cu_seqlens.data(), te_seq_offsets_q.data(),
-      te_seq_offsets_k.data(), te_seq_offsets_v.data(), te_seq_offsets_o.data(), max_seqlen,
-      attn_scale, p_dropout, qkv_layout, bias_type, attn_mask_type, workspace.data(),
-      at::cuda::getCurrentCUDAStream());
->>>>>>> d71fc946
 
   // allocate memory for workspace
   auto workspace_data = allocateSpace(workspace.shape(), workspace.dtype());
@@ -515,7 +410,6 @@
 
   // execute kernel
   nvte_fused_attn_bwd_qkvpacked(
-<<<<<<< HEAD
                   te_QKV.data(),
                   te_O.data(),
                   te_dO.data(),
@@ -531,13 +425,6 @@
                   qkv_layout, bias_type, attn_mask_type,
                   workspace.data(),
                   at::cuda::getCurrentCUDAStream());
-=======
-      te_QKV.data(), te_O.data(), te_dO.data(), te_S.data(), te_dP.data(), &nvte_aux_tensor_pack,
-      te_dQKV.data(), te_dBias.data(), te_cu_seqlens.data(), te_seq_offsets_q.data(),
-      te_seq_offsets_k.data(), te_seq_offsets_v.data(), te_seq_offsets_o.data(), max_seqlen,
-      attn_scale, p_dropout, qkv_layout, bias_type, attn_mask_type, workspace.data(),
-      at::cuda::getCurrentCUDAStream());
->>>>>>> d71fc946
 
   // destroy tensor wrappers
   nvte_tensor_pack_destroy(&nvte_aux_tensor_pack);
@@ -547,7 +434,6 @@
 
 // fused attention FWD with packed KV
 std::vector<at::Tensor> fused_attn_fwd_kvpacked(
-<<<<<<< HEAD
                 size_t max_seqlen_q, size_t max_seqlen_kv,
                 bool is_training, float attn_scale, float p_dropout, bool set_zero,
                 NVTE_QKV_Layout qkv_layout, NVTE_Bias_Type bias_type, NVTE_Mask_Type attn_mask_type,
@@ -567,19 +453,6 @@
                 const c10::optional<at::Tensor> Bias,
                 const c10::optional<at::Generator> rng_gen,
                 size_t rng_elts_per_thread) {
-=======
-    size_t max_seqlen_q, size_t max_seqlen_kv, bool is_training, float attn_scale, float p_dropout,
-    bool set_zero, NVTE_QKV_Layout qkv_layout, NVTE_Bias_Type bias_type,
-    NVTE_Mask_Type attn_mask_type, const at::Tensor cu_seqlens_q, const at::Tensor cu_seqlens_kv,
-    const at::Tensor Q, const at::Tensor KV, const transformer_engine::DType qkv_type,
-    const c10::optional<at::Tensor> seq_offsets_q, const c10::optional<at::Tensor> seq_offsets_k,
-    const c10::optional<at::Tensor> seq_offsets_v, const c10::optional<at::Tensor> seq_offsets_o,
-    const c10::optional<at::Tensor> descale_QKV, const c10::optional<at::Tensor> descale_S,
-    const c10::optional<at::Tensor> scale_S, const c10::optional<at::Tensor> scale_O,
-    c10::optional<at::Tensor> amax_S, c10::optional<at::Tensor> amax_O,
-    const c10::optional<at::Tensor> Bias, const c10::optional<at::Generator> rng_gen,
-    size_t rng_elts_per_thread) {
->>>>>>> d71fc946
   using namespace transformer_engine;
 
   auto q_sizes = Q.sizes().vec();
@@ -641,7 +514,6 @@
   te_cu_seqlens_q = makeTransformerEngineTensor(cu_seqlens_q.data_ptr(), cu_seqlens_q_shape,
                                                 DType::kInt32, nullptr, nullptr, nullptr);
   te_cu_seqlens_kv = makeTransformerEngineTensor(cu_seqlens_kv.data_ptr(), cu_seqlens_kv_shape,
-<<<<<<< HEAD
                     DType::kInt32, nullptr, nullptr, nullptr);
 
   if ((cu_seqlens_q_padded.has_value())
@@ -658,32 +530,6 @@
       te_cu_seqlens_kv_padded = makeTransformerEngineTensor(
                     cu_seqlens_kv_padded.value().data_ptr(),
                     cu_seqlens_kv_padded_shape, DType::kInt32, nullptr, nullptr, nullptr);
-=======
-                                                 DType::kInt32, nullptr, nullptr, nullptr);
-
-  if ((seq_offsets_q.has_value()) && (seq_offsets_k.has_value()) && (seq_offsets_v.has_value()) &&
-      (seq_offsets_o.has_value())) {
-    auto seq_offsets_q_sizes = seq_offsets_q.value().sizes().vec();
-    std::vector<size_t> seq_offsets_q_shape{seq_offsets_q_sizes.begin(), seq_offsets_q_sizes.end()};
-    auto seq_offsets_k_sizes = seq_offsets_k.value().sizes().vec();
-    std::vector<size_t> seq_offsets_k_shape{seq_offsets_k_sizes.begin(), seq_offsets_k_sizes.end()};
-    auto seq_offsets_v_sizes = seq_offsets_v.value().sizes().vec();
-    std::vector<size_t> seq_offsets_v_shape{seq_offsets_v_sizes.begin(), seq_offsets_v_sizes.end()};
-    auto seq_offsets_o_sizes = seq_offsets_o.value().sizes().vec();
-    std::vector<size_t> seq_offsets_o_shape{seq_offsets_o_sizes.begin(), seq_offsets_o_sizes.end()};
-    te_seq_offsets_q =
-        makeTransformerEngineTensor(seq_offsets_q.value().data_ptr(), seq_offsets_q_shape,
-                                    DType::kInt32, nullptr, nullptr, nullptr);
-    te_seq_offsets_k =
-        makeTransformerEngineTensor(seq_offsets_k.value().data_ptr(), seq_offsets_k_shape,
-                                    DType::kInt32, nullptr, nullptr, nullptr);
-    te_seq_offsets_v =
-        makeTransformerEngineTensor(seq_offsets_v.value().data_ptr(), seq_offsets_v_shape,
-                                    DType::kInt32, nullptr, nullptr, nullptr);
-    te_seq_offsets_o =
-        makeTransformerEngineTensor(seq_offsets_o.value().data_ptr(), seq_offsets_o_shape,
-                                    DType::kInt32, nullptr, nullptr, nullptr);
->>>>>>> d71fc946
   }
 
   // extract rng seed and offset
@@ -704,7 +550,6 @@
 
   // populate tensors with appropriate shapes and dtypes
   nvte_fused_attn_fwd_kvpacked(
-<<<<<<< HEAD
                   te_Q.data(),
                   te_KV.data(),
                   te_Bias.data(),
@@ -721,13 +566,6 @@
                   qkv_layout, bias_type, attn_mask_type,
                   workspace.data(),
                   at::cuda::getCurrentCUDAStream());
-=======
-      te_Q.data(), te_KV.data(), te_Bias.data(), te_S.data(), te_O.data(), &nvte_aux_tensor_pack,
-      te_cu_seqlens_q.data(), te_cu_seqlens_kv.data(), te_seq_offsets_q.data(),
-      te_seq_offsets_k.data(), te_seq_offsets_v.data(), te_seq_offsets_o.data(),
-      te_rng_state.data(), max_seqlen_q, max_seqlen_kv, is_training, attn_scale, p_dropout,
-      qkv_layout, bias_type, attn_mask_type, workspace.data(), at::cuda::getCurrentCUDAStream());
->>>>>>> d71fc946
 
   // allocate memory for workspace and auxiliary output tensors
   auto workspace_data = allocateSpace(workspace.shape(), workspace.dtype());
@@ -764,7 +602,6 @@
 
   // execute the kernel
   nvte_fused_attn_fwd_kvpacked(
-<<<<<<< HEAD
                   te_Q.data(),
                   te_KV.data(),
                   te_Bias.data(),
@@ -781,13 +618,6 @@
                   qkv_layout, bias_type, attn_mask_type,
                   workspace.data(),
                   at::cuda::getCurrentCUDAStream());
-=======
-      te_Q.data(), te_KV.data(), te_Bias.data(), te_S.data(), te_O.data(), &nvte_aux_tensor_pack,
-      te_cu_seqlens_q.data(), te_cu_seqlens_kv.data(), te_seq_offsets_q.data(),
-      te_seq_offsets_k.data(), te_seq_offsets_v.data(), te_seq_offsets_o.data(),
-      te_rng_state.data(), max_seqlen_q, max_seqlen_kv, is_training, attn_scale, p_dropout,
-      qkv_layout, bias_type, attn_mask_type, workspace.data(), at::cuda::getCurrentCUDAStream());
->>>>>>> d71fc946
 
   // destroy tensor wrappers, but not allocated memory
   nvte_tensor_pack_destroy(&nvte_aux_tensor_pack);
@@ -798,7 +628,6 @@
 
 // fused attention BWD with packed KV
 std::vector<at::Tensor> fused_attn_bwd_kvpacked(
-<<<<<<< HEAD
                 size_t max_seqlen_q, size_t max_seqlen_kv,
                 float attn_scale, float p_dropout, bool set_zero,
                 NVTE_QKV_Layout qkv_layout, NVTE_Bias_Type bias_type, NVTE_Mask_Type attn_mask_type,
@@ -823,21 +652,6 @@
                 const c10::optional<at::Tensor> scale_dQKV,
                 c10::optional<at::Tensor> amax_dP,
                 c10::optional<at::Tensor> amax_dQKV) {
-=======
-    size_t max_seqlen_q, size_t max_seqlen_kv, float attn_scale, float p_dropout, bool set_zero,
-    NVTE_QKV_Layout qkv_layout, NVTE_Bias_Type bias_type, NVTE_Mask_Type attn_mask_type,
-    const at::Tensor cu_seqlens_q, const at::Tensor cu_seqlens_kv, const at::Tensor Q,
-    const at::Tensor KV, const at::Tensor O, const at::Tensor dO,
-    const transformer_engine::DType qkv_type, const transformer_engine::DType dqkv_type,
-    const std::vector<at::Tensor> Aux_CTX_Tensors, const c10::optional<at::Tensor> seq_offsets_q,
-    const c10::optional<at::Tensor> seq_offsets_k, const c10::optional<at::Tensor> seq_offsets_v,
-    const c10::optional<at::Tensor> seq_offsets_o, const c10::optional<at::Tensor> descale_QKV,
-    const c10::optional<at::Tensor> descale_S, const c10::optional<at::Tensor> descale_O,
-    const c10::optional<at::Tensor> descale_dO, const c10::optional<at::Tensor> descale_dP,
-    const c10::optional<at::Tensor> scale_S, const c10::optional<at::Tensor> scale_dP,
-    const c10::optional<at::Tensor> scale_dQKV, c10::optional<at::Tensor> amax_dP,
-    c10::optional<at::Tensor> amax_dQKV) {
->>>>>>> d71fc946
   using namespace transformer_engine;
 
   auto q_sizes = Q.sizes().vec();
@@ -927,7 +741,6 @@
   te_cu_seqlens_kv = makeTransformerEngineTensor(cu_seqlens_kv.data_ptr(), cu_seqlens_kv_shape,
                                                  DType::kInt32, nullptr, nullptr, nullptr);
 
-<<<<<<< HEAD
   TensorWrapper te_cu_seqlens_q_padded, te_cu_seqlens_kv_padded;
   if ((cu_seqlens_q_padded.has_value())
       && (cu_seqlens_kv_padded.has_value())) {
@@ -943,31 +756,6 @@
       te_cu_seqlens_kv_padded = makeTransformerEngineTensor(
                     cu_seqlens_kv_padded.value().data_ptr(),
                     cu_seqlens_kv_padded_shape, DType::kInt32, nullptr, nullptr, nullptr);
-=======
-  TensorWrapper te_seq_offsets_q, te_seq_offsets_k, te_seq_offsets_v, te_seq_offsets_o;
-  if ((seq_offsets_q.has_value()) && (seq_offsets_k.has_value()) && (seq_offsets_v.has_value()) &&
-      (seq_offsets_o.has_value())) {
-    auto seq_offsets_q_sizes = seq_offsets_q.value().sizes().vec();
-    std::vector<size_t> seq_offsets_q_shape{seq_offsets_q_sizes.begin(), seq_offsets_q_sizes.end()};
-    auto seq_offsets_k_sizes = seq_offsets_k.value().sizes().vec();
-    std::vector<size_t> seq_offsets_k_shape{seq_offsets_k_sizes.begin(), seq_offsets_k_sizes.end()};
-    auto seq_offsets_v_sizes = seq_offsets_v.value().sizes().vec();
-    std::vector<size_t> seq_offsets_v_shape{seq_offsets_v_sizes.begin(), seq_offsets_v_sizes.end()};
-    auto seq_offsets_o_sizes = seq_offsets_o.value().sizes().vec();
-    std::vector<size_t> seq_offsets_o_shape{seq_offsets_o_sizes.begin(), seq_offsets_o_sizes.end()};
-    te_seq_offsets_q =
-        makeTransformerEngineTensor(seq_offsets_q.value().data_ptr(), seq_offsets_q_shape,
-                                    DType::kInt32, nullptr, nullptr, nullptr);
-    te_seq_offsets_k =
-        makeTransformerEngineTensor(seq_offsets_k.value().data_ptr(), seq_offsets_k_shape,
-                                    DType::kInt32, nullptr, nullptr, nullptr);
-    te_seq_offsets_v =
-        makeTransformerEngineTensor(seq_offsets_v.value().data_ptr(), seq_offsets_v_shape,
-                                    DType::kInt32, nullptr, nullptr, nullptr);
-    te_seq_offsets_o =
-        makeTransformerEngineTensor(seq_offsets_o.value().data_ptr(), seq_offsets_o_shape,
-                                    DType::kInt32, nullptr, nullptr, nullptr);
->>>>>>> d71fc946
   }
 
   // convert auxiliary tensors from forward to NVTETensors
@@ -1002,7 +790,6 @@
   TensorWrapper workspace;
 
   // populate tensors with appropriate shapes and dtypes
-<<<<<<< HEAD
   nvte_fused_attn_bwd_kvpacked(
                   te_Q.data(),
                   te_KV.data(),
@@ -1023,15 +810,6 @@
                   qkv_layout, bias_type, attn_mask_type,
                   workspace.data(),
                   at::cuda::getCurrentCUDAStream());
-=======
-  nvte_fused_attn_bwd_kvpacked(te_Q.data(), te_KV.data(), te_O.data(), te_dO.data(), te_S.data(),
-                               te_dP.data(), &nvte_aux_tensor_pack, te_dQ.data(), te_dKV.data(),
-                               te_dBias.data(), te_cu_seqlens_q.data(), te_cu_seqlens_kv.data(),
-                               te_seq_offsets_q.data(), te_seq_offsets_k.data(),
-                               te_seq_offsets_v.data(), te_seq_offsets_o.data(), max_seqlen_q,
-                               max_seqlen_kv, attn_scale, p_dropout, qkv_layout, bias_type,
-                               attn_mask_type, workspace.data(), at::cuda::getCurrentCUDAStream());
->>>>>>> d71fc946
 
   // allocate memory for workspace
   auto workspace_data = allocateSpace(workspace.shape(), workspace.dtype());
@@ -1039,7 +817,6 @@
       makeTransformerEngineTensor(workspace_data.data_ptr(), workspace.shape(), workspace.dtype());
 
   // execute kernel
-<<<<<<< HEAD
   nvte_fused_attn_bwd_kvpacked(
                   te_Q.data(),
                   te_KV.data(),
@@ -1060,15 +837,6 @@
                   qkv_layout, bias_type, attn_mask_type,
                   workspace.data(),
                   at::cuda::getCurrentCUDAStream());
-=======
-  nvte_fused_attn_bwd_kvpacked(te_Q.data(), te_KV.data(), te_O.data(), te_dO.data(), te_S.data(),
-                               te_dP.data(), &nvte_aux_tensor_pack, te_dQ.data(), te_dKV.data(),
-                               te_dBias.data(), te_cu_seqlens_q.data(), te_cu_seqlens_kv.data(),
-                               te_seq_offsets_q.data(), te_seq_offsets_k.data(),
-                               te_seq_offsets_v.data(), te_seq_offsets_o.data(), max_seqlen_q,
-                               max_seqlen_kv, attn_scale, p_dropout, qkv_layout, bias_type,
-                               attn_mask_type, workspace.data(), at::cuda::getCurrentCUDAStream());
->>>>>>> d71fc946
 
   // destroy tensor wrappers
   nvte_tensor_pack_destroy(&nvte_aux_tensor_pack);
@@ -1078,7 +846,6 @@
 
 // fused attention FWD with separate Q, K and V tensors
 std::vector<at::Tensor> fused_attn_fwd(
-<<<<<<< HEAD
                 size_t max_seqlen_q, size_t max_seqlen_kv,
                 bool is_training, float attn_scale, float p_dropout, bool set_zero,
                 NVTE_QKV_Layout qkv_layout, NVTE_Bias_Type bias_type, NVTE_Mask_Type attn_mask_type,
@@ -1099,19 +866,6 @@
                 const c10::optional<at::Tensor> Bias,
                 const c10::optional<at::Generator> rng_gen,
                 size_t rng_elts_per_thread) {
-=======
-    size_t max_seqlen_q, size_t max_seqlen_kv, bool is_training, float attn_scale, float p_dropout,
-    bool set_zero, NVTE_QKV_Layout qkv_layout, NVTE_Bias_Type bias_type,
-    NVTE_Mask_Type attn_mask_type, const at::Tensor cu_seqlens_q, const at::Tensor cu_seqlens_kv,
-    const at::Tensor Q, const at::Tensor K, const at::Tensor V,
-    const transformer_engine::DType qkv_type, const c10::optional<at::Tensor> seq_offsets_q,
-    const c10::optional<at::Tensor> seq_offsets_k, const c10::optional<at::Tensor> seq_offsets_v,
-    const c10::optional<at::Tensor> seq_offsets_o, const c10::optional<at::Tensor> descale_QKV,
-    const c10::optional<at::Tensor> descale_S, const c10::optional<at::Tensor> scale_S,
-    const c10::optional<at::Tensor> scale_O, c10::optional<at::Tensor> amax_S,
-    c10::optional<at::Tensor> amax_O, const c10::optional<at::Tensor> Bias,
-    const c10::optional<at::Generator> rng_gen, size_t rng_elts_per_thread) {
->>>>>>> d71fc946
   using namespace transformer_engine;
 
   auto q_sizes = Q.sizes().vec();
@@ -1176,7 +930,6 @@
   te_cu_seqlens_q = makeTransformerEngineTensor(cu_seqlens_q.data_ptr(), cu_seqlens_q_shape,
                                                 DType::kInt32, nullptr, nullptr, nullptr);
   te_cu_seqlens_kv = makeTransformerEngineTensor(cu_seqlens_kv.data_ptr(), cu_seqlens_kv_shape,
-<<<<<<< HEAD
                     DType::kInt32, nullptr, nullptr, nullptr);
 
   if ((cu_seqlens_q_padded.has_value())
@@ -1193,32 +946,6 @@
       te_cu_seqlens_kv_padded = makeTransformerEngineTensor(
                     cu_seqlens_kv_padded.value().data_ptr(),
                     cu_seqlens_kv_padded_shape, DType::kInt32, nullptr, nullptr, nullptr);
-=======
-                                                 DType::kInt32, nullptr, nullptr, nullptr);
-
-  if ((seq_offsets_q.has_value()) && (seq_offsets_k.has_value()) && (seq_offsets_v.has_value()) &&
-      (seq_offsets_o.has_value())) {
-    auto seq_offsets_q_sizes = seq_offsets_q.value().sizes().vec();
-    std::vector<size_t> seq_offsets_q_shape{seq_offsets_q_sizes.begin(), seq_offsets_q_sizes.end()};
-    auto seq_offsets_k_sizes = seq_offsets_k.value().sizes().vec();
-    std::vector<size_t> seq_offsets_k_shape{seq_offsets_k_sizes.begin(), seq_offsets_k_sizes.end()};
-    auto seq_offsets_v_sizes = seq_offsets_v.value().sizes().vec();
-    std::vector<size_t> seq_offsets_v_shape{seq_offsets_v_sizes.begin(), seq_offsets_v_sizes.end()};
-    auto seq_offsets_o_sizes = seq_offsets_o.value().sizes().vec();
-    std::vector<size_t> seq_offsets_o_shape{seq_offsets_o_sizes.begin(), seq_offsets_o_sizes.end()};
-    te_seq_offsets_q =
-        makeTransformerEngineTensor(seq_offsets_q.value().data_ptr(), seq_offsets_q_shape,
-                                    DType::kInt32, nullptr, nullptr, nullptr);
-    te_seq_offsets_k =
-        makeTransformerEngineTensor(seq_offsets_k.value().data_ptr(), seq_offsets_k_shape,
-                                    DType::kInt32, nullptr, nullptr, nullptr);
-    te_seq_offsets_v =
-        makeTransformerEngineTensor(seq_offsets_v.value().data_ptr(), seq_offsets_v_shape,
-                                    DType::kInt32, nullptr, nullptr, nullptr);
-    te_seq_offsets_o =
-        makeTransformerEngineTensor(seq_offsets_o.value().data_ptr(), seq_offsets_o_shape,
-                                    DType::kInt32, nullptr, nullptr, nullptr);
->>>>>>> d71fc946
   }
 
   // extract rng seed and offset
@@ -1239,7 +966,6 @@
   TensorWrapper workspace;
 
   // populate tensors with appropriate shapes and dtypes
-<<<<<<< HEAD
   nvte_fused_attn_fwd(
                   te_Q.data(),
                   te_K.data(),
@@ -1258,15 +984,6 @@
                   qkv_layout, bias_type, attn_mask_type,
                   workspace.data(),
                   at::cuda::getCurrentCUDAStream());
-=======
-  nvte_fused_attn_fwd(te_Q.data(), te_K.data(), te_V.data(), te_Bias.data(), te_S.data(),
-                      te_O.data(), &nvte_aux_tensor_pack, te_cu_seqlens_q.data(),
-                      te_cu_seqlens_kv.data(), te_seq_offsets_q.data(), te_seq_offsets_k.data(),
-                      te_seq_offsets_v.data(), te_seq_offsets_o.data(), te_rng_state.data(),
-                      max_seqlen_q, max_seqlen_kv, is_training, attn_scale, p_dropout, qkv_layout,
-                      bias_type, attn_mask_type, workspace.data(),
-                      at::cuda::getCurrentCUDAStream());
->>>>>>> d71fc946
 
   // allocate memory for workspace and auxiliary output tensors
   auto workspace_data = allocateSpace(workspace.shape(), workspace.dtype());
@@ -1302,7 +1019,6 @@
   }
 
   // execute the kernel
-<<<<<<< HEAD
   nvte_fused_attn_fwd(
                   te_Q.data(),
                   te_K.data(),
@@ -1321,15 +1037,6 @@
                   qkv_layout, bias_type, attn_mask_type,
                   workspace.data(),
                   at::cuda::getCurrentCUDAStream());
-=======
-  nvte_fused_attn_fwd(te_Q.data(), te_K.data(), te_V.data(), te_Bias.data(), te_S.data(),
-                      te_O.data(), &nvte_aux_tensor_pack, te_cu_seqlens_q.data(),
-                      te_cu_seqlens_kv.data(), te_seq_offsets_q.data(), te_seq_offsets_k.data(),
-                      te_seq_offsets_v.data(), te_seq_offsets_o.data(), te_rng_state.data(),
-                      max_seqlen_q, max_seqlen_kv, is_training, attn_scale, p_dropout, qkv_layout,
-                      bias_type, attn_mask_type, workspace.data(),
-                      at::cuda::getCurrentCUDAStream());
->>>>>>> d71fc946
 
   // destroy tensor wrappers, but not allocated memory
   nvte_tensor_pack_destroy(&nvte_aux_tensor_pack);
@@ -1340,7 +1047,6 @@
 
 // fused attention BWD with separate Q, K and V
 std::vector<at::Tensor> fused_attn_bwd(
-<<<<<<< HEAD
                 size_t max_seqlen_q, size_t max_seqlen_kv,
                 float attn_scale, float p_dropout, bool set_zero,
                 NVTE_QKV_Layout qkv_layout, NVTE_Bias_Type bias_type, NVTE_Mask_Type attn_mask_type,
@@ -1366,21 +1072,6 @@
                 const c10::optional<at::Tensor> scale_dQKV,
                 c10::optional<at::Tensor> amax_dP,
                 c10::optional<at::Tensor> amax_dQKV) {
-=======
-    size_t max_seqlen_q, size_t max_seqlen_kv, float attn_scale, float p_dropout, bool set_zero,
-    NVTE_QKV_Layout qkv_layout, NVTE_Bias_Type bias_type, NVTE_Mask_Type attn_mask_type,
-    const at::Tensor cu_seqlens_q, const at::Tensor cu_seqlens_kv, const at::Tensor Q,
-    const at::Tensor K, const at::Tensor V, const at::Tensor O, const at::Tensor dO,
-    const transformer_engine::DType qkv_type, const transformer_engine::DType dqkv_type,
-    const std::vector<at::Tensor> Aux_CTX_Tensors, const c10::optional<at::Tensor> seq_offsets_q,
-    const c10::optional<at::Tensor> seq_offsets_k, const c10::optional<at::Tensor> seq_offsets_v,
-    const c10::optional<at::Tensor> seq_offsets_o, const c10::optional<at::Tensor> descale_QKV,
-    const c10::optional<at::Tensor> descale_S, const c10::optional<at::Tensor> descale_O,
-    const c10::optional<at::Tensor> descale_dO, const c10::optional<at::Tensor> descale_dP,
-    const c10::optional<at::Tensor> scale_S, const c10::optional<at::Tensor> scale_dP,
-    const c10::optional<at::Tensor> scale_dQKV, c10::optional<at::Tensor> amax_dP,
-    c10::optional<at::Tensor> amax_dQKV) {
->>>>>>> d71fc946
   using namespace transformer_engine;
 
   auto q_sizes = Q.sizes().vec();
@@ -1545,7 +1236,6 @@
   te_cu_seqlens_kv = makeTransformerEngineTensor(cu_seqlens_kv.data_ptr(), cu_seqlens_kv_shape,
                                                  DType::kInt32, nullptr, nullptr, nullptr);
 
-<<<<<<< HEAD
   TensorWrapper te_cu_seqlens_q_padded, te_cu_seqlens_kv_padded;
   if ((cu_seqlens_q_padded.has_value())
       && (cu_seqlens_kv_padded.has_value())) {
@@ -1561,31 +1251,6 @@
       te_cu_seqlens_kv_padded = makeTransformerEngineTensor(
                     cu_seqlens_kv_padded.value().data_ptr(),
                     cu_seqlens_kv_padded_shape, DType::kInt32, nullptr, nullptr, nullptr);
-=======
-  TensorWrapper te_seq_offsets_q, te_seq_offsets_k, te_seq_offsets_v, te_seq_offsets_o;
-  if ((seq_offsets_q.has_value()) && (seq_offsets_k.has_value()) && (seq_offsets_v.has_value()) &&
-      (seq_offsets_o.has_value())) {
-    auto seq_offsets_q_sizes = seq_offsets_q.value().sizes().vec();
-    std::vector<size_t> seq_offsets_q_shape{seq_offsets_q_sizes.begin(), seq_offsets_q_sizes.end()};
-    auto seq_offsets_k_sizes = seq_offsets_k.value().sizes().vec();
-    std::vector<size_t> seq_offsets_k_shape{seq_offsets_k_sizes.begin(), seq_offsets_k_sizes.end()};
-    auto seq_offsets_v_sizes = seq_offsets_v.value().sizes().vec();
-    std::vector<size_t> seq_offsets_v_shape{seq_offsets_v_sizes.begin(), seq_offsets_v_sizes.end()};
-    auto seq_offsets_o_sizes = seq_offsets_o.value().sizes().vec();
-    std::vector<size_t> seq_offsets_o_shape{seq_offsets_o_sizes.begin(), seq_offsets_o_sizes.end()};
-    te_seq_offsets_q =
-        makeTransformerEngineTensor(seq_offsets_q.value().data_ptr(), seq_offsets_q_shape,
-                                    DType::kInt32, nullptr, nullptr, nullptr);
-    te_seq_offsets_k =
-        makeTransformerEngineTensor(seq_offsets_k.value().data_ptr(), seq_offsets_k_shape,
-                                    DType::kInt32, nullptr, nullptr, nullptr);
-    te_seq_offsets_v =
-        makeTransformerEngineTensor(seq_offsets_v.value().data_ptr(), seq_offsets_v_shape,
-                                    DType::kInt32, nullptr, nullptr, nullptr);
-    te_seq_offsets_o =
-        makeTransformerEngineTensor(seq_offsets_o.value().data_ptr(), seq_offsets_o_shape,
-                                    DType::kInt32, nullptr, nullptr, nullptr);
->>>>>>> d71fc946
   }
 
   // convert auxiliary tensors from forward to NVTETensors
@@ -1620,7 +1285,6 @@
   TensorWrapper workspace;
 
   // populate tensors with appropriate shapes and dtypes
-<<<<<<< HEAD
   nvte_fused_attn_bwd(
                   te_Q.data(),
                   te_K.data(),
@@ -1643,15 +1307,6 @@
                   qkv_layout, bias_type, attn_mask_type,
                   workspace.data(),
                   at::cuda::getCurrentCUDAStream());
-=======
-  nvte_fused_attn_bwd(te_Q.data(), te_K.data(), te_V.data(), te_O.data(), te_dO.data(), te_S.data(),
-                      te_dP.data(), &nvte_aux_tensor_pack, te_dQ.data(), te_dK.data(), te_dV.data(),
-                      te_dBias.data(), te_cu_seqlens_q.data(), te_cu_seqlens_kv.data(),
-                      te_seq_offsets_q.data(), te_seq_offsets_k.data(), te_seq_offsets_v.data(),
-                      te_seq_offsets_o.data(), max_seqlen_q, max_seqlen_kv, attn_scale, p_dropout,
-                      qkv_layout, bias_type, attn_mask_type, workspace.data(),
-                      at::cuda::getCurrentCUDAStream());
->>>>>>> d71fc946
 
   // allocate memory for workspace
   auto workspace_data = allocateSpace(workspace.shape(), workspace.dtype());
@@ -1659,7 +1314,6 @@
       makeTransformerEngineTensor(workspace_data.data_ptr(), workspace.shape(), workspace.dtype());
 
   // execute kernel
-<<<<<<< HEAD
   nvte_fused_attn_bwd(
                   te_Q.data(),
                   te_K.data(),
@@ -1682,15 +1336,6 @@
                   qkv_layout, bias_type, attn_mask_type,
                   workspace.data(),
                   at::cuda::getCurrentCUDAStream());
-=======
-  nvte_fused_attn_bwd(te_Q.data(), te_K.data(), te_V.data(), te_O.data(), te_dO.data(), te_S.data(),
-                      te_dP.data(), &nvte_aux_tensor_pack, te_dQ.data(), te_dK.data(), te_dV.data(),
-                      te_dBias.data(), te_cu_seqlens_q.data(), te_cu_seqlens_kv.data(),
-                      te_seq_offsets_q.data(), te_seq_offsets_k.data(), te_seq_offsets_v.data(),
-                      te_seq_offsets_o.data(), max_seqlen_q, max_seqlen_kv, attn_scale, p_dropout,
-                      qkv_layout, bias_type, attn_mask_type, workspace.data(),
-                      at::cuda::getCurrentCUDAStream());
->>>>>>> d71fc946
 
   // destroy tensor wrappers
   nvte_tensor_pack_destroy(&nvte_aux_tensor_pack);
