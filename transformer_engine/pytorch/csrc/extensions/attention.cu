--- conflicted
+++ resolved
@@ -1223,208 +1223,8 @@
 }
 
 /***************************************************************************************************
- * Support BSHD,SBHD,THD format for Context Parallel: Binary search
+ * Support THD(including SBHD and BSHD) format for Context Parallel: Fused out correction in forward
  **************************************************************************************************/
-
-__forceinline__ __device__ int binary_search(int target, int *array, int len) {
-  int left = 1, right = len - 1;
-  while (left < right) {
-    int mid = (left + right) / 2;
-    if (array[mid] <= target) {
-      left = mid + 1;
-    } else {
-      right = mid;
-    }
-  }
-  return left - 1;
-}
-
-/***************************************************************************************************
- * Support BSHD,SBHD,THD format for Context Parallel: Fused out correction in forward
- **************************************************************************************************/
-
-// format of out and lse, ignoring d as it’s always the last dimension.
-enum QKVFormat { SBH, BSH, BHS, HBS, TH, HT };
-
-template <int n>
-struct TensorList {
-  void *addresses_out[n];
-  void *addresses_lse[n];
-  int start_tensor_this_launch;
-};
-
-// describe tensor format for simplified computation.
-template <QKVFormat format>
-struct TensorFormat {
-  // store the bsht order for simplified computation, where bsht corresponds to 0, 1, 2, 3, and store_format[3] marks whether bs is fused into t
-  int8_t store_format[4];
-  int *cu_seqlens_s;
-  // size of tensor, b s h t
-  int size[4];
-  __forceinline__ __device__ TensorFormat(int size_kernel[4], int *cu_seqlens = nullptr) {
-    for (int i = 0; i < 4; i++) {
-      size[i] = size_kernel[i];
-    }
-
-    if constexpr (format == QKVFormat::TH) {
-      cu_seqlens_s = cu_seqlens;
-      store_format[0] = 3;
-      store_format[1] = 2;
-      store_format[3] = 1;
-    } else if constexpr (format == QKVFormat::HT) {
-      cu_seqlens_s = cu_seqlens;
-      store_format[0] = 2;
-      store_format[1] = 3;
-      store_format[3] = 1;
-      size[3] = size[1];
-    } else if constexpr (format == QKVFormat::SBH) {
-      store_format[0] = 1;
-      store_format[1] = 0;
-      store_format[2] = 2;
-      store_format[3] = 0;
-    } else if constexpr (format == QKVFormat::HBS) {
-      store_format[0] = 2;
-      store_format[1] = 0;
-      store_format[2] = 1;
-      store_format[3] = 0;
-    } else if constexpr (format == QKVFormat::BSH) {
-      store_format[0] = 0;
-      store_format[1] = 1;
-      store_format[2] = 2;
-      store_format[3] = 0;
-    } else if constexpr (format == QKVFormat::BHS) {
-      store_format[0] = 0;
-      store_format[1] = 2;
-      store_format[2] = 1;
-      store_format[3] = 0;
-    }
-  }
-
-  // calculate address according to index
-  __forceinline__ __device__ int compute_address(int id[4]) {
-    int address;
-    if (store_format[3] == 1) {
-      address = id[store_format[0]] * size[store_format[1]] + id[store_format[1]];
-    } else {
-      address = id[store_format[0]] * size[store_format[1]] + id[store_format[1]];
-      address = address * size[store_format[2]] + id[store_format[2]];
-    }
-    return address;
-  }
-
-  // compute half right index
-  __forceinline__ __device__ void compute_half_right(int id[4]) {
-    if constexpr (format == QKVFormat::TH) {
-      id[1] -= (cu_seqlens_s[id[0] + 1] - cu_seqlens_s[id[0]]) / 2;
-      id[3] -= cu_seqlens_s[id[0] + 1] / 2;
-    } else if constexpr (format == QKVFormat::BSH || format == QKVFormat::SBH) {
-      id[1] -= size[1] / 2;
-    }
-  }
-};
-
-template <typename dtype, int tile_size, bool causal, QKVFormat out_format, QKVFormat lse_format,
-          int max_tensors>
-__global__ void fused_out_correction_kernel(dtype *out, TensorList<max_tensors> tensors, float *lse,
-                                            int *cu_seqlens, int batch, int num_heads,
-                                            int dim_per_head, int lse_seqlen, int cp_size, int rank,
-                                            int start) {
-  extern __shared__ int cu_seqlens_s[];
-  int full_num;
-  int num_total_tokens;
-
-  if constexpr (out_format == QKVFormat::TH) {
-    for (int i = threadIdx.x; i <= batch; i += blockDim.x) {
-      cu_seqlens_s[i] = cu_seqlens[i];
-    }
-    __syncthreads();
-    num_total_tokens = cu_seqlens_s[batch];
-  } else if constexpr (out_format == QKVFormat::SBH || out_format == QKVFormat::BSH) {
-    num_total_tokens = lse_seqlen * batch;
-  }
-
-  if constexpr (causal) {
-    full_num = min(start + tensors.start_tensor_this_launch, max(rank + 1, start));
-  } else {
-    full_num = start + tensors.start_tensor_this_launch;
-  }
-
-  int size[4] = {batch, lse_seqlen, num_heads, num_total_tokens};
-  TensorFormat<out_format> out_full(size, cu_seqlens_s);
-  TensorFormat<lse_format> lse_full(size);
-
-  int tile_id = (blockIdx.x * blockDim.x + threadIdx.x) / tile_size;
-  int lane_id = threadIdx.x % tile_size;
-  int num_tiles = (blockDim.x * gridDim.x) / tile_size;
-  int num_loops_per_head = dim_per_head * sizeof(dtype) / sizeof(float4);
-
-  size_t idx_out_full, idx_lse_full, idx_out_half, idx_lse_half;
-
-  for (int token_id = tile_id; token_id < num_total_tokens; token_id += num_tiles) {
-    int head_id = blockIdx.y;
-    int id[4];
-    if constexpr (out_format == QKVFormat::TH) {
-      id[0] = binary_search(token_id, cu_seqlens_s, batch + 1);
-      id[1] = token_id - cu_seqlens_s[id[0]];
-    } else if constexpr (out_format == QKVFormat::BSH) {
-      id[0] = token_id / lse_seqlen;
-      id[1] = token_id - id[0] * lse_seqlen;
-    } else if constexpr (out_format == QKVFormat::SBH) {
-      id[1] = token_id / batch;
-      id[0] = token_id - id[1] * batch;
-    }
-    id[2] = head_id;
-    id[3] = token_id;
-
-    idx_out_full = out_full.compute_address(id);
-    idx_lse_full = lse_full.compute_address(id);
-
-    dtype *cur_out = out + idx_out_full * dim_per_head;
-    float lse_temp = lse[idx_lse_full];
-
-    int end = full_num;
-
-    if (start + tensors.start_tensor_this_launch > full_num) {
-      out_full.compute_half_right(id);
-      if (id[1] >= 0) {
-        int size_half[4] = {batch, lse_seqlen / 2, num_heads, num_total_tokens / 2};
-        TensorFormat<out_format> out_half(size_half);
-        TensorFormat<lse_format> lse_half(size_half);
-        idx_out_half = out_half.compute_address(id);
-        idx_lse_half = lse_half.compute_address(id);
-        end = start + tensors.start_tensor_this_launch;
-      }
-    }
-
-    for (int j = lane_id; j < num_loops_per_head; j += tile_size) {
-      size_t idx_out;
-      size_t idx_lse;
-      float4 data = reinterpret_cast<float4 *>(cur_out)[j];
-      dtype *p = reinterpret_cast<dtype *>(&data);
-
-      for (int i = start; i < end; i++) {
-        if (id[1] >= 0 && start + tensors.start_tensor_this_launch > full_num && i > rank) {
-          idx_out = idx_out_half;
-          idx_lse = idx_lse_half;
-        } else {
-          idx_out = idx_out_full;
-          idx_lse = idx_lse_full;
-        }
-
-        dtype *cur_out_per_step =
-            reinterpret_cast<dtype *>(tensors.addresses_out[i]) + idx_out * dim_per_head;
-        float4 data_per_step = reinterpret_cast<float4 *>(cur_out_per_step)[j];
-        float lse_corrected_exp =
-            exp(reinterpret_cast<float *>(tensors.addresses_lse[i])[idx_lse] - lse_temp);
-        dtype *p_per_step = reinterpret_cast<dtype *>(&data_per_step);
-        for (int k = 0; k < sizeof(float4) / sizeof(dtype); k++) {
-          p[k] += (p_per_step[k] == 0 ? 0 : p_per_step[k] * lse_corrected_exp);
-        }
-      }
-      reinterpret_cast<float4 *>(cur_out)[j] = data;
-    }
-  }
-}
 
 template <typename dtype, bool causal>
 void fused_out_correction_helper(at::Tensor out, const std::vector<at::Tensor> &out_per_step,
@@ -1510,7 +1310,7 @@
     } else if (qkv_format == "thd") {
       if (softmax_lse_in_packed_format) {
         fused_out_correction_kernel<dtype, tile, causal, QKVFormat::TH, QKVFormat::HT, max_tensors>
-            <<<grid, block, sizeof(int) * (batch + 1) * 2, at::cuda::getCurrentCUDAStream()>>>(
+            <<<grid, block, sizeof(int) * (batch + 1) , at::cuda::getCurrentCUDAStream()>>>(
                 out.data_ptr<dtype>(), tensors, lse.data_ptr<float>(), cu_seqlens.data_ptr<int>(),
                 batch, num_heads, dim_per_head, lse_seqlen, cp_size, rank, i);
       } else {
@@ -1860,109 +1660,6 @@
 }
 
 /***************************************************************************************************
-<<<<<<< HEAD
-=======
- * Support THD format for Context Parallel: Out correction in forward
- **************************************************************************************************/
-
-template <typename dtype, int only_second_half>
-static void thd_out_correction_helper(at::Tensor out, const at::Tensor &out_per_step,
-                                      const at::Tensor &lse, const at::Tensor &lse_per_step,
-                                      const at::Tensor &cu_seqlens, bool lse_packed) {
-  NVTE_CHECK(out.scalar_type() == out_per_step.scalar_type());
-  NVTE_CHECK(lse.scalar_type() == at::ScalarType::Float);
-  NVTE_CHECK(lse_per_step.scalar_type() == at::ScalarType::Float);
-  NVTE_CHECK(cu_seqlens.scalar_type() == at::ScalarType::Int);
-
-  int total_tokens = out.size(0);
-  int num_heads = out.size(1);
-  int dim_per_head = out.size(2);
-
-  NVTE_CHECK(out_per_step.size(0) == total_tokens / (only_second_half + 1));
-  NVTE_CHECK(out_per_step.size(1) == num_heads);
-  NVTE_CHECK(out_per_step.size(2) == dim_per_head);
-
-  int batch, lse_seqlen;
-  if (lse_packed) {
-    batch = cu_seqlens.size(0) - 1;
-    lse_seqlen = total_tokens;
-
-    NVTE_CHECK(lse.size(0) == num_heads);
-    NVTE_CHECK(lse.size(1) == lse_seqlen);
-    NVTE_CHECK(lse_per_step.size(0) == num_heads);
-    NVTE_CHECK(lse_per_step.size(1) == lse_seqlen / (only_second_half + 1));
-  } else {
-    batch = lse.size(0);
-    lse_seqlen = lse.size(2);
-
-    NVTE_CHECK(lse.size(1) == num_heads);
-    NVTE_CHECK(lse_per_step.size(0) == batch);
-    NVTE_CHECK(lse_per_step.size(1) == num_heads);
-    NVTE_CHECK(lse_per_step.size(2) == lse_seqlen / (only_second_half + 1));
-    NVTE_CHECK(cu_seqlens.size(0) == batch + 1);
-  }
-
-  constexpr int tile = 16;
-  constexpr int block = 512;
-  unsigned int grid_x =
-      (static_cast<size_t>(total_tokens) / (only_second_half + 1) * tile + block - 1) / block;
-  dim3 grid = {grid_x, (unsigned int)num_heads};
-
-  if (lse_packed) {
-    thd_out_correction_kernel<dtype, only_second_half, tile, true>
-        <<<grid, block, sizeof(int) * (batch + 1), at::cuda::getCurrentCUDAStream()>>>(
-            out.data_ptr<dtype>(), out_per_step.data_ptr<dtype>(), lse.data_ptr<float>(),
-            lse_per_step.data_ptr<float>(), cu_seqlens.data_ptr<int>(), batch, num_heads,
-            dim_per_head, lse_seqlen);
-  } else {
-    thd_out_correction_kernel<dtype, only_second_half, tile, false>
-        <<<grid, block, sizeof(int) * (batch + 1), at::cuda::getCurrentCUDAStream()>>>(
-            out.data_ptr<dtype>(), out_per_step.data_ptr<dtype>(), lse.data_ptr<float>(),
-            lse_per_step.data_ptr<float>(), cu_seqlens.data_ptr<int>(), batch, num_heads,
-            dim_per_head, lse_seqlen);
-  }
-}
-
-void thd_out_correction(at::Tensor out, const at::Tensor &out_per_step, const at::Tensor &lse,
-                        const at::Tensor &lse_per_step, const at::Tensor &cu_seqlens,
-                        bool only_second_half, bool lse_packed) {
-  if (only_second_half) {
-    if (out.scalar_type() == at::ScalarType::Half) {
-      using dtype = at::Half;
-      thd_out_correction_helper<dtype, 1>(out, out_per_step, lse, lse_per_step, cu_seqlens,
-                                          lse_packed);
-    } else if (out.scalar_type() == at::ScalarType::BFloat16) {
-      using dtype = at::BFloat16;
-      thd_out_correction_helper<dtype, 1>(out, out_per_step, lse, lse_per_step, cu_seqlens,
-                                          lse_packed);
-    } else if (out.scalar_type() == at::ScalarType::Float) {
-      using dtype = float;
-      thd_out_correction_helper<dtype, 1>(out, out_per_step, lse, lse_per_step, cu_seqlens,
-                                          lse_packed);
-    } else {
-      NVTE_ERROR("Unsupported dtype of out\n");
-    }
-  } else {
-    if (out.scalar_type() == at::ScalarType::Half) {
-      using dtype = at::Half;
-      thd_out_correction_helper<dtype, 0>(out, out_per_step, lse, lse_per_step, cu_seqlens,
-                                          lse_packed);
-    } else if (out.scalar_type() == at::ScalarType::BFloat16) {
-      using dtype = at::BFloat16;
-      thd_out_correction_helper<dtype, 0>(out, out_per_step, lse, lse_per_step, cu_seqlens,
-                                          lse_packed);
-    } else if (out.scalar_type() == at::ScalarType::Float) {
-      using dtype = float;
-      thd_out_correction_helper<dtype, 0>(out, out_per_step, lse, lse_per_step, cu_seqlens,
-                                          lse_packed);
-    } else {
-      NVTE_ERROR("Unsupported dtype of out\n");
-    }
-  }
-}
-
-/***************************************************************************************************
->>>>>>> a132ac49
  * Support THD format for Context Parallel: Gradients correction in backward
  **************************************************************************************************/
 
