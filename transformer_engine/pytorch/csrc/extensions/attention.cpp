/*************************************************************************
 * Copyright (c) 2022-2025, NVIDIA CORPORATION & AFFILIATES. All rights reserved.
 *
 * See LICENSE for license information.
 ************************************************************************/

#include "../extensions.h"
#include "common.h"
#include "pybind.h"

namespace {

constexpr int block_size = 512;

// fast zero-fills of tensors
void mha_fill(const transformer_engine::TensorWrapper &self, const at::Tensor &start_index) {
  std::vector<size_t> shape = transformer_engine::pytorch::convertShape(self.shape());

  auto max_tokens = shape[0];
  auto fcd_size = 1;
  for (size_t i = 1; i <= shape.size(); i++) {
    fcd_size *= shape[i];
  }

  NVTE_CHECK(fcd_size % block_size == 0, "input size not aligned to block size");

  size_t element_size_bits = transformer_engine::pytorch::typeToNumBits(self.dtype());
  int32_t start_row = start_index.data_ptr<int32_t>()[0];
  void *base_ptr = static_cast<char *>(self.get_rowwise_data().data_ptr) +
                   static_cast<size_t>(start_row) * fcd_size * element_size_bits / 8;
  size_t num_rows_to_zero = max_tokens - start_row;
  size_t total_bytes = num_rows_to_zero * fcd_size * element_size_bits / 8;

  NVTE_SCOPED_GIL_RELEASE(
      { nvte_memset(base_ptr, 0, total_bytes, at::cuda::getCurrentCUDAStream()); });
}

}  // namespace

namespace transformer_engine::pytorch {

// get the fused attention backend
NVTE_Fused_Attn_Backend get_fused_attn_backend(
    bool is_training, const DType q_dtype, const DType kv_dtype, NVTE_QKV_Layout qkv_layout,
    NVTE_Bias_Type bias_type, NVTE_Mask_Type attn_mask_type, NVTE_Softmax_Type softmax_type,
    float p_dropout, size_t num_attn_heads, size_t num_gqa_groups, size_t max_seqlen_q,
    size_t max_seqlen_kv, size_t head_dim_qk, size_t head_dim_v, int64_t window_size_left,
    int64_t window_size_right) {
  NVTE_Fused_Attn_Backend fused_attention_backend = nvte_get_fused_attn_backend(
      is_training, static_cast<NVTEDType>(q_dtype), static_cast<NVTEDType>(kv_dtype), qkv_layout,
      bias_type, attn_mask_type, softmax_type, p_dropout, num_attn_heads, num_gqa_groups,
      max_seqlen_q, max_seqlen_kv, head_dim_qk, head_dim_v, window_size_left, window_size_right);
  return fused_attention_backend;
}

// helper function for S and dP quantizers
std::pair<TensorWrapper, py::object> quantizer_helper(py::handle quantizer,
                                                      const std::vector<size_t> &shape, DType dtype,
                                                      bool create_hp_tensor_for_cs,
                                                      std::optional<at::Tensor> data) {
  std::unique_ptr<Quantizer> T_quantizer = convert_quantizer(quantizer);
  TensorWrapper te_T;
  py::object py_T;
  if (quantizer.is_none()) {
    // high precision
    auto *none_quantizer = dynamic_cast<NoneQuantizer *>(T_quantizer.get());
    if (data.has_value()) {
      std::tie(te_T, py_T) = none_quantizer->create_tensor(shape, dtype, data.value());
    } else {
      std::tie(te_T, py_T) = none_quantizer->create_tensor(shape, dtype);
    }
  } else if (detail::IsFloat8Quantizers(quantizer.ptr())) {
    // delayed scaling; this helps initialize scale_inv
    auto *T_quantizer_fp8 = dynamic_cast<Float8Quantizer *>(T_quantizer.get());
    std::tie(te_T, py_T) =
        T_quantizer_fp8->create_tensor(shape, dtype, data, std::nullopt, std::nullopt);
  } else if (detail::IsFloat8CurrentScalingQuantizers(quantizer.ptr())) {
    // current scaling
    auto *T_quantizer_fp8 = dynamic_cast<Float8CurrentScalingQuantizer *>(T_quantizer.get());
    if (create_hp_tensor_for_cs) {
      if (data.has_value()) {
        std::tie(te_T, py_T) =
            T_quantizer_fp8->create_hp_tensor_with_amax(shape, dtype, data.value());
      } else {
        std::tie(te_T, py_T) = T_quantizer_fp8->create_hp_tensor_with_amax(shape, dtype);
      }
    } else {
      std::tie(te_T, py_T) = T_quantizer_fp8->create_tensor(shape, dtype);
      NVTE_CHECK(
          !data.has_value(),
          "Float8CurrentScalingQuantizer::create_tensor() does not take data tensor as input!");
    }
  }
  return {std::move(te_T), std::move(py_T)};
}

// fused attention FWD with separate Q, K and V tensors
std::vector<py::object> fused_attn_fwd(
    size_t max_seqlen_q, size_t max_seqlen_kv, bool is_training, float attn_scale, float p_dropout,
    bool set_zero, NVTE_QKV_Layout qkv_layout, NVTE_Bias_Type bias_type,
    NVTE_Mask_Type attn_mask_type, NVTE_Softmax_Type softmax_type,
    const std::vector<int64_t> window_size, const at::Tensor cu_seqlens_q,
    const at::Tensor cu_seqlens_kv, const py::handle Q, const py::handle K, const py::handle V,
    const at::ScalarType fake_dtype, const std::optional<at::Tensor> cu_seqlens_q_padded,
    const std::optional<at::Tensor> cu_seqlens_kv_padded,
    const std::optional<at::Tensor> page_table_k, const std::optional<at::Tensor> page_table_v,
    py::handle s_quantizer, py::handle o_quantizer, const std::optional<at::Tensor> Bias,
    const std::optional<at::Tensor> SoftmaxOffset, const std::optional<at::Generator> rng_gen,
    size_t rng_elts_per_thread) {
  auto none = py::none();

  // create QKV tensor wrappers
  TensorWrapper te_Q, te_K, te_V;
  te_Q = makeTransformerEngineTensor(Q, none);
  te_K = makeTransformerEngineTensor(K, none);
  te_V = makeTransformerEngineTensor(V, none);
  const DType qkv_type = te_Q.dtype();

  // create S tensor
  TensorWrapper te_S;
  py::object py_S;
  std::tie(te_S, py_S) = quantizer_helper(s_quantizer, {0}, DType::kFloat32, false, std::nullopt);

  // create O tensor
  TensorWrapper te_O;
  py::object py_O;
  std::unique_ptr<Quantizer> O_quantizer = convert_quantizer(o_quantizer);
  std::vector<size_t> q_shape = convertShape(te_Q.shape());
  std::vector<size_t> v_shape = convertShape(te_V.shape());
  auto o_shape = std::vector<size_t>{q_shape.begin(), q_shape.end()};
  o_shape[o_shape.size() - 1] = v_shape[v_shape.size() - 1];
  const DType fake_dtype_te = GetTransformerEngineDType(fake_dtype);
  std::tie(te_O, py_O) = quantizer_helper(o_quantizer, o_shape, fake_dtype_te, true, std::nullopt);

  // construct NVTE tensors
  TensorWrapper te_Bias;
  TensorWrapper te_cu_seqlens_q, te_cu_seqlens_kv;
  TensorWrapper te_cu_seqlens_q_padded, te_cu_seqlens_kv_padded;
  TensorWrapper te_page_table_k, te_page_table_v;
  if (qkv_type == DType::kFloat8E4M3 || qkv_type == DType::kFloat8E5M2) {
    // FP8
    auto h = q_shape[q_shape.size() - 2];
    auto d = q_shape[q_shape.size() - 1];
    if (set_zero && (nvte_get_qkv_format(qkv_layout) == NVTE_QKV_Format::NVTE_THD)) {
      if ((h * d) % block_size == 0) {
        mha_fill(te_O, cu_seqlens_q.index({torch::indexing::Slice(-1, torch::indexing::None)}));
      } else {
        te_O.zero_(at::cuda::getCurrentCUDAStream());
      }
    }
  } else if (qkv_type == DType::kBFloat16 || qkv_type == DType::kFloat16) {
    if (nvte_get_qkv_format(qkv_layout) == NVTE_QKV_Format::NVTE_THD) {
      te_O.zero_(at::cuda::getCurrentCUDAStream());
    }
  } else {
    NVTE_ERROR("Fused attention only supports FP8 and BF16/FP16 data types. \n");
  }
  if ((bias_type != NVTE_NO_BIAS) && (bias_type != NVTE_ALIBI) && (Bias.has_value())) {
    auto bias_sizes = Bias.value().sizes().vec();
    std::vector<size_t> bias_shape{bias_sizes.begin(), bias_sizes.end()};
    te_Bias = makeTransformerEngineTensor(Bias.value().data_ptr(), bias_shape, DType::kFloat32);
  }
  auto cu_seqlens_q_sizes = cu_seqlens_q.sizes().vec();
  std::vector<size_t> cu_seqlens_q_shape{cu_seqlens_q_sizes.begin(), cu_seqlens_q_sizes.end()};
  auto cu_seqlens_kv_sizes = cu_seqlens_kv.sizes().vec();
  std::vector<size_t> cu_seqlens_kv_shape{cu_seqlens_kv_sizes.begin(), cu_seqlens_kv_sizes.end()};
  te_cu_seqlens_q =
      makeTransformerEngineTensor(cu_seqlens_q.data_ptr(), cu_seqlens_q_shape, DType::kInt32);
  te_cu_seqlens_kv =
      makeTransformerEngineTensor(cu_seqlens_kv.data_ptr(), cu_seqlens_kv_shape, DType::kInt32);

  if ((cu_seqlens_q_padded.has_value()) && (cu_seqlens_kv_padded.has_value())) {
    auto cu_seqlens_q_padded_sizes = cu_seqlens_q_padded.value().sizes().vec();
    std::vector<size_t> cu_seqlens_q_padded_shape{cu_seqlens_q_padded_sizes.begin(),
                                                  cu_seqlens_q_padded_sizes.end()};
    auto cu_seqlens_kv_padded_sizes = cu_seqlens_kv_padded.value().sizes().vec();
    std::vector<size_t> cu_seqlens_kv_padded_shape{cu_seqlens_kv_padded_sizes.begin(),
                                                   cu_seqlens_kv_padded_sizes.end()};
    te_cu_seqlens_q_padded = makeTransformerEngineTensor(cu_seqlens_q_padded.value().data_ptr(),
                                                         cu_seqlens_q_padded_shape, DType::kInt32);
    te_cu_seqlens_kv_padded = makeTransformerEngineTensor(
        cu_seqlens_kv_padded.value().data_ptr(), cu_seqlens_kv_padded_shape, DType::kInt32);
  }

  if ((page_table_k.has_value()) && (page_table_v.has_value())) {
    auto page_table_k_sizes = page_table_k.value().sizes().vec();
    std::vector<size_t> page_table_k_shape{page_table_k_sizes.begin(), page_table_k_sizes.end()};
    auto page_table_v_sizes = page_table_v.value().sizes().vec();
    std::vector<size_t> page_table_v_shape{page_table_v_sizes.begin(), page_table_v_sizes.end()};
    te_page_table_k =
        makeTransformerEngineTensor(page_table_k.value().data_ptr(), page_table_k_shape,
                                    DType::kInt32, nullptr, nullptr, nullptr);
    te_page_table_v =
        makeTransformerEngineTensor(page_table_v.value().data_ptr(), page_table_v_shape,
                                    DType::kInt32, nullptr, nullptr, nullptr);
  }

  // softmax offset
  TensorWrapper te_SoftmaxOffset;
  if ((softmax_type != NVTE_VANILLA_SOFTMAX) && (SoftmaxOffset.has_value())) {
    auto SoftmaxOffset_sizes = SoftmaxOffset.value().sizes().vec();
    std::vector<size_t> SoftmaxOffset_shape{SoftmaxOffset_sizes.begin(), SoftmaxOffset_sizes.end()};
    te_SoftmaxOffset =
        makeTransformerEngineTensor(SoftmaxOffset.value().data_ptr(), SoftmaxOffset_shape,
                                    DType::kFloat32, nullptr, nullptr, nullptr);
  }

  // extract rng seed and offset
  auto gen = at::get_generator_or_default<at::CUDAGeneratorImpl>(
      rng_gen, at::cuda::detail::getDefaultCUDAGenerator());
  at::PhiloxCudaState philox_args = init_philox_state(gen, rng_elts_per_thread);
<<<<<<< HEAD
  auto options = torch::TensorOptions().dtype(torch::kInt64).device(torch::kCUDA);
  auto rng_state = torch::empty({2}, options);
  unpack(philox_args, static_cast<int64_t *>(rng_state.data_ptr()));
=======
  auto rng_state = torch::empty({2}, options.dtype(torch::kInt64));
  philox_unpack(philox_args, static_cast<int64_t *>(rng_state.data_ptr()));
>>>>>>> 3f5b4754
  auto te_rng_state = makeTransformerEngineTensor(rng_state);

  // create auxiliary output tensors
  NVTETensorPack nvte_aux_tensor_pack;
  nvte_tensor_pack_create(&nvte_aux_tensor_pack);

  // create workspace
  TensorWrapper workspace;

  // populate tensors with appropriate shapes and dtypes
  NVTE_SCOPED_GIL_RELEASE({
    nvte_fused_attn_fwd(
        te_Q.data(), te_K.data(), te_V.data(), te_Bias.data(), te_SoftmaxOffset.data(), te_S.data(),
        te_O.data(), &nvte_aux_tensor_pack, te_cu_seqlens_q.data(), te_cu_seqlens_kv.data(),
        te_cu_seqlens_q_padded.data(), te_cu_seqlens_kv_padded.data(), te_page_table_k.data(),
        te_page_table_v.data(), te_rng_state.data(), max_seqlen_q, max_seqlen_kv, is_training,
        attn_scale, p_dropout, qkv_layout, bias_type, attn_mask_type, softmax_type, window_size[0],
        window_size[1], workspace.data(), at::cuda::getCurrentCUDAStream());
  });

  // allocate memory for workspace and auxiliary output tensors
  auto workspace_data = allocateSpace(workspace.shape(), workspace.dtype());
  workspace =
      makeTransformerEngineTensor(workspace_data.data_ptr(), workspace.shape(), workspace.dtype());

  // output_tensors = [O, nvte_aux_tensor_pack.tensors]
  std::vector<py::object> output_tensors;
  output_tensors.push_back(py_O);
  auto set_tensor_param = [&](size_t i, const at::Tensor &output_tensor) {
    output_tensors.push_back(py::cast(output_tensor));
    NVTEBasicTensor temp_data = {output_tensor.data_ptr(),
                                 nvte_tensor_type(nvte_aux_tensor_pack.tensors[i]),
                                 nvte_tensor_shape(nvte_aux_tensor_pack.tensors[i])};
    nvte_set_tensor_param(&nvte_aux_tensor_pack.tensors[i], kNVTERowwiseData, &temp_data);
  };
  // allocate memory for nvte_aux_tensor_pack.tensors
  // f16_max512   : S [b, h, sq, skv]
  // f16_arbitrary: S [b, h, sq, 1], rng_state [2], (optional) Bias [1, h, sq, skv], (optional) SoftmaxOffset [1, h, 1, 1]
  // fp8          : M [b, h, sq, 1], ZInv [b, h, sq, 1], rng_state [2]
  size_t i = 0;
  at::Tensor output_tensor;
  // intermediate softmax tensor, S or M
  output_tensor =
      allocateSpace(nvte_shape_to_vector(nvte_tensor_shape(nvte_aux_tensor_pack.tensors[i])),
                    static_cast<DType>(nvte_tensor_type(nvte_aux_tensor_pack.tensors[i])), false);
  set_tensor_param(i++, output_tensor);
  // fp8 has an additional softmax stats tensor, ZInv
  if (qkv_type == DType::kFloat8E4M3 || qkv_type == DType::kFloat8E5M2) {
    output_tensor =
        allocateSpace(nvte_shape_to_vector(nvte_tensor_shape(nvte_aux_tensor_pack.tensors[i])),
                      static_cast<DType>(nvte_tensor_type(nvte_aux_tensor_pack.tensors[i])), false);
    set_tensor_param(i++, output_tensor);
  }
  // rng_state
  if (i < nvte_aux_tensor_pack.size) {
    set_tensor_param(i++, rng_state);
  }
  // bias (optional)
  if ((bias_type != NVTE_NO_BIAS) && (bias_type != NVTE_ALIBI) && (Bias.has_value())) {
    set_tensor_param(i++, Bias.value());
  }
  // softmax_offset (optional)
  if ((softmax_type != NVTE_VANILLA_SOFTMAX) && (SoftmaxOffset.has_value())) {
    set_tensor_param(i++, SoftmaxOffset.value());
  }

  // execute the kernel
  NVTE_SCOPED_GIL_RELEASE({
    nvte_fused_attn_fwd(
        te_Q.data(), te_K.data(), te_V.data(), te_Bias.data(), te_SoftmaxOffset.data(), te_S.data(),
        te_O.data(), &nvte_aux_tensor_pack, te_cu_seqlens_q.data(), te_cu_seqlens_kv.data(),
        te_cu_seqlens_q_padded.data(), te_cu_seqlens_kv_padded.data(), te_page_table_k.data(),
        te_page_table_v.data(), te_rng_state.data(), max_seqlen_q, max_seqlen_kv, is_training,
        attn_scale, p_dropout, qkv_layout, bias_type, attn_mask_type, softmax_type, window_size[0],
        window_size[1], workspace.data(), at::cuda::getCurrentCUDAStream());
  });

  // destroy tensor wrappers, but not allocated memory
  nvte_tensor_pack_destroy(&nvte_aux_tensor_pack);

  // if training, [O, softmax-related tensors, rng_state]; if inference, [O]
  return output_tensors;
}

// fused attention BWD with separate Q, K and V
std::vector<py::object> fused_attn_bwd(
    size_t max_seqlen_q, size_t max_seqlen_kv, float attn_scale, float p_dropout, bool set_zero,
    NVTE_QKV_Layout qkv_layout, NVTE_Bias_Type bias_type, NVTE_Mask_Type attn_mask_type,
    NVTE_Softmax_Type softmax_type, const std::vector<int64_t> window_size, bool deterministic,
    const at::Tensor cu_seqlens_q, const at::Tensor cu_seqlens_kv, const py::handle Q,
    const py::handle K, const py::handle V, const py::handle O, const py::handle dO,
    const at::ScalarType fake_dtype, const DType dqkv_type,
    const std::vector<at::Tensor> Aux_CTX_Tensors,
    const std::optional<at::Tensor> cu_seqlens_q_padded,
    const std::optional<at::Tensor> cu_seqlens_kv_padded, py::handle s_quantizer,
    py::handle dp_quantizer, py::handle dqkv_quantizer) {
  auto none = py::none();

  // create QKV, O, dO tensor wrappers
  TensorWrapper te_Q, te_K, te_V, te_O, te_dO;
  te_Q = makeTransformerEngineTensor(Q, none);
  te_K = makeTransformerEngineTensor(K, none);
  te_V = makeTransformerEngineTensor(V, none);
  te_O = makeTransformerEngineTensor(O, none);
  te_dO = makeTransformerEngineTensor(dO, none);

  // create S and dP tensors
  TensorWrapper te_S, te_dP;
  py::object py_S, py_dP;
  std::tie(te_S, py_S) = quantizer_helper(s_quantizer, {0}, DType::kFloat32, false, std::nullopt);
  std::tie(te_dP, py_dP) =
      quantizer_helper(dp_quantizer, {0}, DType::kFloat32, false, std::nullopt);

  // create dQ, dK, dV tensors
  TensorWrapper te_dQ, te_dK, te_dV;
  py::object py_dQ, py_dK, py_dV;
  std::unique_ptr<Quantizer> dQKV_quantizer = convert_quantizer(dqkv_quantizer);
  std::vector<size_t> q_shape = convertShape(te_Q.shape());
  std::vector<size_t> k_shape = convertShape(te_K.shape());
  std::vector<size_t> v_shape = convertShape(te_V.shape());
  auto h_q = q_shape[q_shape.size() - 2];
  auto h_kv = k_shape[k_shape.size() - 2];
  auto d_qk = q_shape[q_shape.size() - 1];
  const DType fake_dtype_te = GetTransformerEngineDType(fake_dtype);

  at::Tensor dQ, dK, dV, dQKV, dKV;
  NVTE_QKV_Layout_Group layout_group = nvte_get_qkv_layout_group(qkv_layout);
  std::vector<int64_t> tmp_shape;
  auto options = torch::TensorOptions().dtype(GetATenDType(dqkv_type)).device(torch::kCUDA);
  if (dqkv_type == DType::kFloat8E4M3 || dqkv_type == DType::kFloat8E5M2) {
    options = options.dtype(torch::kUInt8);
  }
  if (detail::IsFloat8CurrentScalingQuantizers(dqkv_quantizer.ptr())) {
    options = options.dtype(fake_dtype);
  }

  switch (layout_group) {
    case NVTE_QKV_Layout_Group::NVTE_3HD:
      tmp_shape = std::vector<int64_t>{q_shape.begin(), q_shape.end()};
      tmp_shape.insert(tmp_shape.begin() + tmp_shape.size() - 2, int64_t(3));
      dQKV = torch::empty(c10::IntArrayRef(tmp_shape), options);
      dQ = dQKV.index({"...", torch::indexing::Slice(0, 1, 1),
                       torch::indexing::Slice(0, torch::indexing::None, 1),
                       torch::indexing::Slice(0, torch::indexing::None, 1)})
               .squeeze(tmp_shape.size() - 3);
      dK = dQKV.index({"...", torch::indexing::Slice(1, 2, 1),
                       torch::indexing::Slice(0, torch::indexing::None, 1),
                       torch::indexing::Slice(0, torch::indexing::None, 1)})
               .squeeze(tmp_shape.size() - 3);
      dV = dQKV.index({"...", torch::indexing::Slice(2, torch::indexing::None, 1),
                       torch::indexing::Slice(0, torch::indexing::None, 1),
                       torch::indexing::Slice(0, torch::indexing::None, 1)})
               .squeeze(tmp_shape.size() - 3);
      break;
    case NVTE_QKV_Layout_Group::NVTE_H3D:
      tmp_shape = std::vector<int64_t>{q_shape.begin(), q_shape.end()};
      tmp_shape.insert(tmp_shape.begin() + tmp_shape.size() - 1, int64_t(3));
      dQKV = torch::empty(c10::IntArrayRef(tmp_shape), options);
      dQ = dQKV.index({"...", torch::indexing::Slice(0, 1, 1),
                       torch::indexing::Slice(0, torch::indexing::None, 1)})
               .squeeze(tmp_shape.size() - 2);
      dK = dQKV.index({"...", torch::indexing::Slice(1, 2, 1),
                       torch::indexing::Slice(0, torch::indexing::None, 1)})
               .squeeze(tmp_shape.size() - 2);
      dV = dQKV.index({"...", torch::indexing::Slice(2, torch::indexing::None, 1),
                       torch::indexing::Slice(0, torch::indexing::None, 1)})
               .squeeze(tmp_shape.size() - 2);
      break;
    case NVTE_QKV_Layout_Group::NVTE_HD_2HD:
      tmp_shape = std::vector<int64_t>(q_shape.begin(), q_shape.end());
      dQ = torch::empty(tmp_shape, options);
      tmp_shape = std::vector<int64_t>{k_shape.begin(), k_shape.end()};
      tmp_shape.insert(tmp_shape.begin() + tmp_shape.size() - 2, int64_t(2));
      dKV = torch::empty(c10::IntArrayRef(tmp_shape), options);
      dK = dKV.index({"...", torch::indexing::Slice(0, 1, 1),
                      torch::indexing::Slice(0, torch::indexing::None, 1),
                      torch::indexing::Slice(0, torch::indexing::None, 1)})
               .squeeze(tmp_shape.size() - 3);
      dV = dKV.index({"...", torch::indexing::Slice(1, torch::indexing::None, 1),
                      torch::indexing::Slice(0, torch::indexing::None, 1),
                      torch::indexing::Slice(0, torch::indexing::None, 1)})
               .squeeze(tmp_shape.size() - 3);
      break;
    case NVTE_QKV_Layout_Group::NVTE_HD_H2D:
      tmp_shape = std::vector<int64_t>(q_shape.begin(), q_shape.end());
      dQ = torch::empty(tmp_shape, options);
      tmp_shape = std::vector<int64_t>{k_shape.begin(), k_shape.end()};
      tmp_shape.insert(tmp_shape.begin() + tmp_shape.size() - 1, int64_t(2));
      dKV = torch::empty(c10::IntArrayRef(tmp_shape), options);
      dK = dKV.index({"...", torch::indexing::Slice(0, 1, 1),
                      torch::indexing::Slice(0, torch::indexing::None, 1)})
               .squeeze(tmp_shape.size() - 2);
      dV = dKV.index({"...", torch::indexing::Slice(1, torch::indexing::None, 1),
                      torch::indexing::Slice(0, torch::indexing::None, 1)})
               .squeeze(tmp_shape.size() - 2);
      break;
    case NVTE_QKV_Layout_Group::NVTE_HD_HD_HD:
      tmp_shape = std::vector<int64_t>(q_shape.begin(), q_shape.end());
      dQ = torch::empty(tmp_shape, options);
      tmp_shape = std::vector<int64_t>(k_shape.begin(), k_shape.end());
      dK = torch::empty(tmp_shape, options);
      tmp_shape = std::vector<int64_t>(v_shape.begin(), v_shape.end());
      dV = torch::empty(tmp_shape, options);
      break;
    default:
      NVTE_ERROR("QKV layout not supported!");
  }

  std::tie(te_dQ, py_dQ) = quantizer_helper(dqkv_quantizer, q_shape, fake_dtype_te, true, dQ);
  std::tie(te_dK, py_dK) = quantizer_helper(dqkv_quantizer, k_shape, fake_dtype_te, true, dK);
  std::tie(te_dV, py_dV) = quantizer_helper(dqkv_quantizer, v_shape, fake_dtype_te, true, dV);

  // construct NVTE tensors
  if (dqkv_type == DType::kFloat8E4M3 || dqkv_type == DType::kFloat8E5M2) {
    // FP8
    if (set_zero && (nvte_get_qkv_format(qkv_layout) == NVTE_QKV_Format::NVTE_THD)) {
      if (((h_q * d_qk) % block_size == 0) && ((h_kv * d_qk) % block_size == 0) &&
          dQ.is_contiguous() && dK.is_contiguous() && dV.is_contiguous()) {
        mha_fill(te_dQ, cu_seqlens_q.index({torch::indexing::Slice(-1, torch::indexing::None)}));
        mha_fill(te_dK, cu_seqlens_kv.index({torch::indexing::Slice(-1, torch::indexing::None)}));
        mha_fill(te_dV, cu_seqlens_kv.index({torch::indexing::Slice(-1, torch::indexing::None)}));
      } else {
        dQ.fill_(0);
        dK.fill_(0);
        dV.fill_(0);
      }
    }
  } else if (dqkv_type == DType::kBFloat16 || dqkv_type == DType::kFloat16) {
    if (nvte_get_qkv_format(qkv_layout) == NVTE_QKV_Format::NVTE_THD) {
      dQ.fill_(0);
      dK.fill_(0);
      dV.fill_(0);
    }
  } else {
    NVTE_ERROR("Fused attention only supports FP8 and BF16/FP16 data types. \n");
  }

  // create cu_seqlens tensorwrappers
  auto cu_seqlens_q_sizes = cu_seqlens_q.sizes().vec();
  std::vector<size_t> cu_seqlens_q_shape{cu_seqlens_q_sizes.begin(), cu_seqlens_q_sizes.end()};
  auto cu_seqlens_kv_sizes = cu_seqlens_kv.sizes().vec();
  std::vector<size_t> cu_seqlens_kv_shape{cu_seqlens_kv_sizes.begin(), cu_seqlens_kv_sizes.end()};
  TensorWrapper te_cu_seqlens_q, te_cu_seqlens_kv;
  te_cu_seqlens_q = makeTransformerEngineTensor(cu_seqlens_q.data_ptr(), cu_seqlens_q_shape,
                                                DType::kInt32, nullptr, nullptr, nullptr);
  te_cu_seqlens_kv = makeTransformerEngineTensor(cu_seqlens_kv.data_ptr(), cu_seqlens_kv_shape,
                                                 DType::kInt32, nullptr, nullptr, nullptr);

  TensorWrapper te_cu_seqlens_q_padded, te_cu_seqlens_kv_padded;
  if ((cu_seqlens_q_padded.has_value()) && (cu_seqlens_kv_padded.has_value())) {
    auto cu_seqlens_q_padded_sizes = cu_seqlens_q_padded.value().sizes().vec();
    std::vector<size_t> cu_seqlens_q_padded_shape{cu_seqlens_q_padded_sizes.begin(),
                                                  cu_seqlens_q_padded_sizes.end()};
    auto cu_seqlens_kv_padded_sizes = cu_seqlens_kv_padded.value().sizes().vec();
    std::vector<size_t> cu_seqlens_kv_padded_shape{cu_seqlens_kv_padded_sizes.begin(),
                                                   cu_seqlens_kv_padded_sizes.end()};
    te_cu_seqlens_q_padded = makeTransformerEngineTensor(cu_seqlens_q_padded.value().data_ptr(),
                                                         cu_seqlens_q_padded_shape, DType::kInt32);
    te_cu_seqlens_kv_padded = makeTransformerEngineTensor(
        cu_seqlens_kv_padded.value().data_ptr(), cu_seqlens_kv_padded_shape, DType::kInt32);
  }

  // convert auxiliary tensors from forward to NVTETensors
  NVTETensorPack nvte_aux_tensor_pack;
  nvte_tensor_pack_create(&nvte_aux_tensor_pack);
  nvte_aux_tensor_pack.size = Aux_CTX_Tensors.size();
  for (size_t i = 0; i < nvte_aux_tensor_pack.size; ++i) {
    const std::vector<int64_t> &signed_shape = Aux_CTX_Tensors[i].sizes().vec();
    const std::vector<size_t> tmp(signed_shape.begin(), signed_shape.end());

    NVTEBasicTensor temp_data = {
        Aux_CTX_Tensors[i].data_ptr(),
        static_cast<NVTEDType>(GetTransformerEngineDType(Aux_CTX_Tensors[i].scalar_type())),
        nvte_make_shape(tmp.data(), tmp.size())};
    nvte_set_tensor_param(&nvte_aux_tensor_pack.tensors[i], kNVTERowwiseData, &temp_data);
  }

  // create dBias the same shape as Bias
  at::Tensor dBias;
  TensorWrapper te_dBias;
  if ((bias_type != NVTE_NO_BIAS) && (bias_type != NVTE_ALIBI)) {
    if (nvte_aux_tensor_pack.size >= 2) {
      std::vector<int64_t> bias_shape(Aux_CTX_Tensors[nvte_aux_tensor_pack.size - 1].sizes().vec());
      dBias = torch::empty(bias_shape, options);
      te_dBias = makeTransformerEngineTensor(dBias);
    } else {
      dBias = torch::empty({1, static_cast<int64_t>(h_q), static_cast<int64_t>(max_seqlen_q),
                            static_cast<int64_t>(max_seqlen_kv)},
                           options);
      te_dBias = makeTransformerEngineTensor(dBias);
    }
    if (nvte_get_qkv_format(qkv_layout) == NVTE_QKV_Format::NVTE_THD) {
      dBias.fill_(0);
    }
  }

  // create dSoftmaxOffset in the same shape as SoftmaxOffset
  at::Tensor dSoftmaxOffset;
  TensorWrapper te_dSoftmaxOffset;
  if (softmax_type != NVTE_VANILLA_SOFTMAX) {
    options = torch::TensorOptions().dtype(at::kFloat).device(torch::kCUDA);
    dSoftmaxOffset = torch::empty({1, static_cast<int64_t>(h_q), 1, 1}, options);
    te_dSoftmaxOffset = makeTransformerEngineTensor(dSoftmaxOffset);
  }

  // create workspace
  TensorWrapper workspace;

  // populate tensors with appropriate shapes and dtypes
  NVTE_SCOPED_GIL_RELEASE({
    nvte_fused_attn_bwd(
        te_Q.data(), te_K.data(), te_V.data(), te_O.data(), te_dO.data(), te_S.data(), te_dP.data(),
        &nvte_aux_tensor_pack, te_dQ.data(), te_dK.data(), te_dV.data(), te_dBias.data(),
        te_dSoftmaxOffset.data(), te_cu_seqlens_q.data(), te_cu_seqlens_kv.data(),
        te_cu_seqlens_q_padded.data(), te_cu_seqlens_kv_padded.data(), max_seqlen_q, max_seqlen_kv,
        attn_scale, p_dropout, qkv_layout, bias_type, attn_mask_type, softmax_type, window_size[0],
        window_size[1], deterministic, workspace.data(), at::cuda::getCurrentCUDAStream());
  });

  // allocate memory for workspace
  auto workspace_data = allocateSpace(workspace.shape(), workspace.dtype());
  workspace =
      makeTransformerEngineTensor(workspace_data.data_ptr(), workspace.shape(), workspace.dtype());

  // execute kernel
  NVTE_SCOPED_GIL_RELEASE({
    nvte_fused_attn_bwd(
        te_Q.data(), te_K.data(), te_V.data(), te_O.data(), te_dO.data(), te_S.data(), te_dP.data(),
        &nvte_aux_tensor_pack, te_dQ.data(), te_dK.data(), te_dV.data(), te_dBias.data(),
        te_dSoftmaxOffset.data(), te_cu_seqlens_q.data(), te_cu_seqlens_kv.data(),
        te_cu_seqlens_q_padded.data(), te_cu_seqlens_kv_padded.data(), max_seqlen_q, max_seqlen_kv,
        attn_scale, p_dropout, qkv_layout, bias_type, attn_mask_type, softmax_type, window_size[0],
        window_size[1], deterministic, workspace.data(), at::cuda::getCurrentCUDAStream());
  });

  // destroy tensor wrappers
  nvte_tensor_pack_destroy(&nvte_aux_tensor_pack);

  return {py_dQ, py_dK, py_dV, py::cast(dBias), py::cast(dSoftmaxOffset)};
}

at::Tensor fa_prepare_fwd(at::Tensor qkvi) {
  NVTE_CHECK(qkvi.dim() == 4, "Expected 4-dim tensor.");
  NVTE_CHECK(qkvi.scalar_type() == at::ScalarType::Half ||
             qkvi.scalar_type() == at::ScalarType::BFloat16);
  NVTE_CHECK(qkvi.stride(3) == 1, "Wrong stride.");
  NVTE_CHECK(qkvi.stride(2) == 3 * qkvi.size(3), "Wrong stride.");
  NVTE_CHECK(qkvi.stride(1) == 3 * qkvi.size(3) * qkvi.size(2), "Wrong stride.");
  NVTE_CHECK(qkvi.stride(0) == 3 * qkvi.size(3) * qkvi.size(2) * qkvi.size(1), "Wrong stride.");

  // [s, b, n, h * 3] -> [3, b, s, n, h]
  std::vector<int64_t> shape = {3, qkvi.size(1), qkvi.size(0), qkvi.size(2), qkvi.size(3)};
  at::Tensor qkv = at::empty(shape, at::CUDA(qkvi.scalar_type()));

  auto te_qkvi = makeTransformerEngineTensor(qkvi);
  auto te_qkv = makeTransformerEngineTensor(qkv);

  nvte_prepare_flash_attn_fwd(te_qkvi.data(), te_qkv.data(), at::cuda::getCurrentCUDAStream());

  return qkv;
}

at::Tensor fa_prepare_bwd(at::Tensor q, at::Tensor k, at::Tensor v) {
  NVTE_CHECK(q.is_contiguous());
  NVTE_CHECK(k.is_contiguous());
  NVTE_CHECK(v.is_contiguous());
  NVTE_CHECK(q.dim() == 4, "Expected 4-dim tensor.");
  NVTE_CHECK(k.dim() == 4, "Expected 4-dim tensor.");
  NVTE_CHECK(v.dim() == 4, "Expected 4-dim tensor.");
  NVTE_CHECK(q.scalar_type() == at::ScalarType::Half ||
             q.scalar_type() == at::ScalarType::BFloat16);
  NVTE_CHECK(k.scalar_type() == q.scalar_type());
  NVTE_CHECK(v.scalar_type() == q.scalar_type());

  // 3 x [s, b, n, h] -> [b, s, n, 3 * h]
  std::vector<int64_t> shape = {q.size(1), q.size(0), q.size(2), 3 * q.size(3)};
  at::Tensor qkv = at::empty(shape, at::CUDA(q.scalar_type()));

  auto te_q = makeTransformerEngineTensor(q);
  auto te_k = makeTransformerEngineTensor(k);
  auto te_v = makeTransformerEngineTensor(v);
  auto te_qkv = makeTransformerEngineTensor(qkv);

  nvte_prepare_flash_attn_bwd(te_q.data(), te_k.data(), te_v.data(), te_qkv.data(),
                              at::cuda::getCurrentCUDAStream());

  return qkv;
}

/***************************************************************************************************
 * Support THD format for Context Parallel: Read the half of a THD tensor
 **************************************************************************************************/

at::Tensor thd_read_half_tensor(const at::Tensor &tensor, const at::Tensor &cu_seqlens,
                                int half_idx) {
  NVTE_CHECK(tensor.dim() == 3 || tensor.dim() == 4);
  NVTE_CHECK(cu_seqlens.scalar_type() == at::ScalarType::Int);
  NVTE_CHECK(cu_seqlens.dim() == 1);
  NVTE_CHECK(cu_seqlens.size(0) >= 2);

  // Shapes of q and dq are [t, h, d], so the dimension of "t" is 0
  // Shapes of kv and dkv are [2, t, h, d], so the dimension of "t" is 1
  int seq_dim = tensor.dim() == 3 ? 0 : 1;

  int num_heads = tensor.size(seq_dim + 1);
  int dim_per_head = tensor.size(seq_dim + 2);
  int hidden_size_in_bytes = num_heads * dim_per_head * c10::elementSize(tensor.scalar_type());

  // For 128-bits load/store
  NVTE_CHECK(hidden_size_in_bytes % 16 == 0);

  // Generate output
  std::vector<int64_t> shape(tensor.dim());
  for (size_t i = 0; i < shape.size(); i++) {
    shape[i] = tensor.size(i);
  }
  shape[seq_dim] /= 2;
  at::Tensor half = at::empty(shape, at::CUDA(tensor.scalar_type()));

  auto te_tensor = makeTransformerEngineTensor(tensor);
  auto te_cu_seqlens = makeTransformerEngineTensor(cu_seqlens);
  auto te_half = makeTransformerEngineTensor(half);

  nvte_cp_thd_read_half_tensor(te_tensor.data(), te_cu_seqlens.data(), te_half.data(), half_idx,
                               at::cuda::getCurrentCUDAStream());

  return half;
}

/***************************************************************************************************
 * Support THD format for Context Parallel: softmax_lse related operations
 **************************************************************************************************/

void thd_second_half_lse_correction(at::Tensor lse, const at::Tensor &lse_per_step,
                                    const at::Tensor &cu_seqlens, bool lse_packed) {
  NVTE_CHECK(lse.scalar_type() == at::ScalarType::Float);
  NVTE_CHECK(lse_per_step.scalar_type() == at::ScalarType::Float);
  NVTE_CHECK(cu_seqlens.scalar_type() == at::ScalarType::Int);
  NVTE_CHECK(cu_seqlens.dim() == 1);

  int batch, num_heads, lse_seqlen, second_half_lse_seqlen;

  if (lse_packed) {
    NVTE_CHECK(lse.dim() == 2);
    NVTE_CHECK(lse_per_step.dim() == 2);

    batch = cu_seqlens.size(0) - 1;
    num_heads = lse.size(0);
    lse_seqlen = lse.size(1);
    second_half_lse_seqlen = lse_per_step.size(1);

    NVTE_CHECK(lse_per_step.size(0) == num_heads);
    NVTE_CHECK(second_half_lse_seqlen >= lse_seqlen / 2);
  } else {
    NVTE_CHECK(lse.dim() == 3);
    NVTE_CHECK(lse_per_step.dim() == 3);

    batch = lse.size(0);
    num_heads = lse.size(1);
    lse_seqlen = lse.size(2);
    second_half_lse_seqlen = lse_per_step.size(2);

    NVTE_CHECK(lse_per_step.size(0) == batch);
    NVTE_CHECK(lse_per_step.size(1) == num_heads);
    NVTE_CHECK(second_half_lse_seqlen == lse_seqlen / 2);
    NVTE_CHECK(cu_seqlens.size(0) == batch + 1);
  }

  auto te_lse = makeTransformerEngineTensor(lse);
  auto te_lse_per_step = makeTransformerEngineTensor(lse_per_step);
  auto te_cu_seqlens = makeTransformerEngineTensor(cu_seqlens);

  nvte_cp_thd_second_half_lse_correction(te_lse.data(), te_lse_per_step.data(),
                                         te_cu_seqlens.data(), lse_packed,
                                         at::cuda::getCurrentCUDAStream());
}

at::Tensor thd_read_second_half_lse(const at::Tensor &lse, const at::Tensor &cu_seqlens,
                                    bool lse_packed, int second_half_lse_seqlen) {
  NVTE_CHECK(lse.scalar_type() == at::ScalarType::Float);
  NVTE_CHECK(cu_seqlens.scalar_type() == at::ScalarType::Int);
  NVTE_CHECK(cu_seqlens.dim() == 1);

  int batch, num_heads, lse_seqlen;
  std::vector<int64_t> shape;

  if (lse_packed) {
    NVTE_CHECK(lse.dim() == 2);

    batch = cu_seqlens.size(0) - 1;
    num_heads = lse.size(0);
    lse_seqlen = lse.size(1);

    NVTE_CHECK(second_half_lse_seqlen >= lse_seqlen / 2);

    shape = {num_heads, second_half_lse_seqlen};
  } else {
    NVTE_CHECK(lse.dim() == 3);

    batch = lse.size(0);
    num_heads = lse.size(1);
    lse_seqlen = lse.size(2);

    NVTE_CHECK(cu_seqlens.size(0) == batch + 1);
    NVTE_CHECK(second_half_lse_seqlen == lse_seqlen / 2);

    shape = {batch, num_heads, second_half_lse_seqlen};
  }

  at::Tensor half_lse = at::zeros(shape, at::CUDA(lse.scalar_type()));

  auto te_lse = makeTransformerEngineTensor(lse);
  auto te_cu_seqlens = makeTransformerEngineTensor(cu_seqlens);
  auto te_half_lse = makeTransformerEngineTensor(half_lse);

  nvte_cp_thd_read_second_half_lse(te_lse.data(), te_cu_seqlens.data(), te_half_lse.data(),
                                   lse_packed, second_half_lse_seqlen,
                                   at::cuda::getCurrentCUDAStream());

  return half_lse;
}

/***************************************************************************************************
 * Support THD format for Context Parallel: Out correction in forward
 **************************************************************************************************/

void thd_out_correction(at::Tensor out, const at::Tensor &out_per_step, const at::Tensor &lse,
                        const at::Tensor &lse_per_step, const at::Tensor &cu_seqlens,
                        bool only_second_half, bool lse_packed) {
  auto te_out = makeTransformerEngineTensor(out);
  auto te_out_per_step = makeTransformerEngineTensor(out_per_step);
  auto te_lse = makeTransformerEngineTensor(lse);
  auto te_lse_per_step = makeTransformerEngineTensor(lse_per_step);
  auto te_cu_seqlens = makeTransformerEngineTensor(cu_seqlens);
  nvte_cp_thd_out_correction(te_out.data(), te_out_per_step.data(), te_lse.data(),
                             te_lse_per_step.data(), te_cu_seqlens.data(), only_second_half,
                             lse_packed, at::cuda::getCurrentCUDAStream());
}

/***************************************************************************************************
 * Support THD format for Context Parallel: Gradients correction in backward
 **************************************************************************************************/

void thd_grad_correction(at::Tensor grad, const at::Tensor &grad_per_step,
                         const at::Tensor &cu_seqlens, const std::string &first_half,
                         const std::string &second_half) {
  auto te_grad = makeTransformerEngineTensor(grad);
  auto te_grad_per_step = makeTransformerEngineTensor(grad_per_step);
  auto te_cu_seqlens = makeTransformerEngineTensor(cu_seqlens);
  nvte_cp_thd_grad_correction(te_grad.data(), te_grad_per_step.data(), te_cu_seqlens.data(),
                              first_half.data(), second_half.data(),
                              at::cuda::getCurrentCUDAStream());
}

/***************************************************************************************************
 * Support THD format for Context Parallel: Generate partitioned indices for input tokens
 **************************************************************************************************/

at::Tensor thd_get_partitioned_indices(const at::Tensor &cu_seqlens, int total_tokens,
                                       int world_size, int rank) {
  NVTE_CHECK(cu_seqlens.scalar_type() == at::ScalarType::Int);
  NVTE_CHECK(cu_seqlens.dim() == 1);
  NVTE_CHECK(cu_seqlens.size(0) >= 2);
  NVTE_CHECK(rank >= 0 && rank < world_size);
  NVTE_CHECK(world_size > 0);
  NVTE_CHECK(total_tokens > 0 && total_tokens % (world_size * 2) == 0);

  std::vector<int64_t> shape = {total_tokens / world_size};
  at::Tensor output = at::empty(shape, at::CUDA(at::ScalarType::Int));

  auto te_cu_seqlens = makeTransformerEngineTensor(cu_seqlens);
  auto te_output = makeTransformerEngineTensor(output);

  nvte_cp_thd_get_partitioned_indices(te_cu_seqlens.data(), te_output.data(), total_tokens,
                                      world_size, rank, at::cuda::getCurrentCUDAStream());

  return output;
}

/***************************************************************************************************
 * KV Cache: Convert a tensor from qkv_format = thd to qkv_format = bshd
 **************************************************************************************************/

at::Tensor convert_thd_to_bshd(at::Tensor tensor, at::Tensor cu_seqlens, int b, int max_seq_len) {
  int h = tensor.size(1);
  int d = tensor.size(2);
  std::vector<int64_t> shape = {b, max_seq_len, h, d};
  at::Tensor new_tensor = at::zeros(shape, at::CUDA(tensor.scalar_type()));

  auto te_tensor = makeTransformerEngineTensor(tensor);
  auto te_cu_seqlens = makeTransformerEngineTensor(cu_seqlens);
  auto te_new_tensor = makeTransformerEngineTensor(new_tensor);

  nvte_convert_thd_to_bshd(te_tensor.data(), te_cu_seqlens.data(), te_new_tensor.data(), b,
                           max_seq_len, at::cuda::getCurrentCUDAStream());

  return new_tensor;
}

/***************************************************************************************************
 * KV Cache: Convert a tensor from qkv_format = bshd to qkv_format = thd
 **************************************************************************************************/

at::Tensor convert_bshd_to_thd(at::Tensor tensor, at::Tensor cu_seqlens, int t) {
  int h = tensor.size(2);
  int d = tensor.size(3);
  std::vector<int64_t> shape = {t, h, d};
  at::Tensor new_tensor = at::zeros(shape, at::CUDA(tensor.scalar_type()));

  auto te_tensor = makeTransformerEngineTensor(tensor);
  auto te_cu_seqlens = makeTransformerEngineTensor(cu_seqlens);
  auto te_new_tensor = makeTransformerEngineTensor(new_tensor);

  nvte_convert_bshd_to_thd(te_tensor.data(), te_cu_seqlens.data(), te_new_tensor.data(), t,
                           at::cuda::getCurrentCUDAStream());

  return new_tensor;
}

void copy_to_kv_cache(at::Tensor new_k, at::Tensor new_v, at::Tensor k_cache, at::Tensor v_cache,
                      at::Tensor page_table, at::Tensor cu_new_lens, at::Tensor cu_cached_lens,
                      NVTE_QKV_Format qkv_format, int b, int max_ctx_len, int max_seq_len,
                      int max_pages_per_seq, bool is_non_paged) {
  NVTE_CHECK(k_cache.scalar_type() == v_cache.scalar_type() &&
                 new_k.scalar_type() == new_v.scalar_type() &&
                 new_k.scalar_type() == k_cache.scalar_type(),
             "new_k, new_v, k_cache and v_cache must be of the same data type.");
  NVTE_CHECK(qkv_format == NVTE_QKV_Format::NVTE_BSHD || qkv_format == NVTE_QKV_Format::NVTE_SBHD ||
                 qkv_format == NVTE_QKV_Format::NVTE_THD,
             "qkv_format must be {BSHD, SBHD, THD}.");

  auto te_new_k = makeTransformerEngineTensor(new_k);
  auto te_new_v = makeTransformerEngineTensor(new_v);
  auto te_k_cache = makeTransformerEngineTensor(k_cache);
  auto te_v_cache = makeTransformerEngineTensor(v_cache);
  auto te_page_table = makeTransformerEngineTensor(page_table);
  auto te_cu_new_lens = makeTransformerEngineTensor(cu_new_lens);
  auto te_cu_cached_lens = makeTransformerEngineTensor(cu_cached_lens);

  nvte_copy_to_kv_cache(te_new_k.data(), te_new_v.data(), te_k_cache.data(), te_v_cache.data(),
                        te_page_table.data(), te_cu_new_lens.data(), te_cu_cached_lens.data(),
                        qkv_format, b, max_ctx_len, max_seq_len, max_pages_per_seq, is_non_paged,
                        at::cuda::getCurrentCUDAStream());
}

}  // namespace transformer_engine::pytorch<|MERGE_RESOLUTION|>--- conflicted
+++ resolved
@@ -209,14 +209,8 @@
   auto gen = at::get_generator_or_default<at::CUDAGeneratorImpl>(
       rng_gen, at::cuda::detail::getDefaultCUDAGenerator());
   at::PhiloxCudaState philox_args = init_philox_state(gen, rng_elts_per_thread);
-<<<<<<< HEAD
-  auto options = torch::TensorOptions().dtype(torch::kInt64).device(torch::kCUDA);
-  auto rng_state = torch::empty({2}, options);
-  unpack(philox_args, static_cast<int64_t *>(rng_state.data_ptr()));
-=======
   auto rng_state = torch::empty({2}, options.dtype(torch::kInt64));
   philox_unpack(philox_args, static_cast<int64_t *>(rng_state.data_ptr()));
->>>>>>> 3f5b4754
   auto te_rng_state = makeTransformerEngineTensor(rng_state);
 
   // create auxiliary output tensors
