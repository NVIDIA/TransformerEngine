/*************************************************************************
 * Copyright (c) 2022-2025, NVIDIA CORPORATION & AFFILIATES. All rights reserved.
 *
 * See LICENSE for license information.
 ************************************************************************/

#include <ATen/ATen.h>
#include <ATen/AccumulateType.h>
#include <ATen/cuda/CUDAContext.h>
#include <ATen/cuda/Exceptions.h>
#include <cuda_fp8.h>
// Another possibility:
// #include <torch/all.h>

#include <assert.h>

#include "common/utils.cuh"
#include "multi_tensor_apply.cuh"
#include "type_shim.h"

#define BLOCK_SIZE 512
#define ILP 4
#define THREADS_PER_WARP 32

typedef enum {
  ADAM_MODE_0 = 0,  // L2 regularization mode
  ADAM_MODE_1 = 1   // Decoupled weight decay mode(AdamW)
} adamMode_t;

using MATH_T = float;
using fp8e4m3 = __nv_fp8_e4m3;
using fp8e5m2 = __nv_fp8_e5m2;
using transformer_engine::DType;

template <typename T>
struct is_fp8 : std::false_type {};

template <>
struct is_fp8<fp8e4m3> : std::true_type {};

template <>
struct is_fp8<fp8e5m2> : std::true_type {};

template <bool is_fp8>
struct FP8Data {
  float scale;
  float *amax_ptr;
  float *scale_inv_ptr;
  float max;
  int warp_id;
};

template <>
struct FP8Data<false> {};

template <typename PARAM_T, typename GRAD_T, typename FULL_T, typename index_t>
struct AdamFunctorMaster {
  static constexpr bool is_fp8_type = is_fp8<PARAM_T>::value;

  __device__ __forceinline__ void operator()(index_t chunk_size, volatile int *noop_gmem,
                                             TensorListMetadata<5, is_fp8_type> &tl,  // NOLINT(*)
                                             const float beta1, const float beta2,
                                             const float beta1_correction,
                                             const float beta2_correction, const float epsilon,
                                             const float lr, adamMode_t mode, const float decay) {
    // I'd like this kernel to propagate infs/nans.
    // if(*noop_gmem == 1)
    //   return;

    FP8Data<is_fp8_type> fp8_data;

    index_t tensor_loc = tl.block_to_tensor[blockIdx.x];

    // potentially use to pass in list of scalar
    // int tensor_num = tl.start_tensor_this_launch + tensor_loc;

    index_t chunk_idx = tl.block_to_chunk[blockIdx.x];
    index_t n = tl.sizes[tensor_loc];

    GRAD_T *g = reinterpret_cast<GRAD_T *>(tl.addresses[0][tensor_loc]);
    g += chunk_idx * chunk_size;

    PARAM_T *p = reinterpret_cast<PARAM_T *>(tl.addresses[1][tensor_loc]);
    p += chunk_idx * chunk_size;

    FULL_T *m = reinterpret_cast<FULL_T *>(tl.addresses[2][tensor_loc]);
    m += chunk_idx * chunk_size;

    FULL_T *v = reinterpret_cast<FULL_T *>(tl.addresses[3][tensor_loc]);
    v += chunk_idx * chunk_size;

    FULL_T *p_master = reinterpret_cast<FULL_T *>(tl.addresses[4][tensor_loc]);
    p_master += chunk_idx * chunk_size;

    n -= chunk_idx * chunk_size;

    if constexpr (is_fp8_type) {
      float *scale_ptr = reinterpret_cast<float *>(tl.fp8_meta_addresses[0][tensor_loc]);
      fp8_data.scale = scale_ptr != nullptr ? *scale_ptr : 1;
      fp8_data.amax_ptr = reinterpret_cast<float *>(tl.fp8_meta_addresses[1][tensor_loc]);
      fp8_data.scale_inv_ptr = reinterpret_cast<float *>(tl.fp8_meta_addresses[2][tensor_loc]);
      fp8_data.warp_id = threadIdx.x / THREADS_PER_WARP;
      fp8_data.max = 0;
    }

    // see note in multi_tensor_scale_kernel.cu
    for (index_t i_start = 0; i_start < n && i_start < chunk_size; i_start += blockDim.x * ILP) {
      MATH_T r_g[ILP];
      MATH_T r_p[ILP];
      MATH_T r_m[ILP];
      MATH_T r_v[ILP];
#pragma unroll
      for (int ii = 0; ii < ILP; ii++) {
        int i = i_start + threadIdx.x + ii * blockDim.x;
        if (i < n && i < chunk_size) {
          r_g[ii] = static_cast<MATH_T>(g[i]);
          r_p[ii] = static_cast<MATH_T>(p_master[i]);
          r_m[ii] = static_cast<MATH_T>(m[i]);
          r_v[ii] = static_cast<MATH_T>(v[i]);
        } else {
          r_g[ii] = MATH_T(0);
          r_p[ii] = MATH_T(0);
          r_m[ii] = MATH_T(0);
          r_v[ii] = MATH_T(0);
        }
      }
#pragma unroll
      for (int ii = 0; ii < ILP; ii++) {
        if (mode == ADAM_MODE_0) {  // L2
          r_g[ii] = r_g[ii] + (decay * r_p[ii]);
          r_m[ii] = beta1 * r_m[ii] + (1 - beta1) * r_g[ii];
          r_v[ii] = beta2 * r_v[ii] + (1 - beta2) * r_g[ii] * r_g[ii];
          MATH_T next_m_unbiased = r_m[ii] / beta1_correction;
          MATH_T next_v_unbiased = r_v[ii] / beta2_correction;
          MATH_T denom = sqrtf(next_v_unbiased) + epsilon;
          MATH_T update = next_m_unbiased / denom;
          r_p[ii] = r_p[ii] - (lr * update);
        } else {  // weight decay
          r_m[ii] = beta1 * r_m[ii] + (1 - beta1) * r_g[ii];
          r_v[ii] = beta2 * r_v[ii] + (1 - beta2) * r_g[ii] * r_g[ii];
          MATH_T next_m_unbiased = r_m[ii] / beta1_correction;
          MATH_T next_v_unbiased = r_v[ii] / beta2_correction;
          MATH_T denom = sqrtf(next_v_unbiased) + epsilon;
          MATH_T update = (next_m_unbiased / denom) + (decay * r_p[ii]);
          r_p[ii] = r_p[ii] - (lr * update);
        }
      }

#pragma unroll
      for (int ii = 0; ii < ILP; ii++) {
        int i = i_start + threadIdx.x + ii * blockDim.x;
        if (i < n && i < chunk_size) {
          p_master[i] = static_cast<FULL_T>(r_p[ii]);
          m[i] = static_cast<FULL_T>(r_m[ii]);
          v[i] = static_cast<FULL_T>(r_v[ii]);
          if constexpr (is_fp8_type) {
            __builtin_assume(fp8_data.max >= 0);
            fp8_data.max = fmaxf(fabsf(r_p[ii]), fp8_data.max);
            p[i] = static_cast<PARAM_T>(r_p[ii] * fp8_data.scale);
          } else {
            p[i] = static_cast<PARAM_T>(r_p[ii]);
          }
        }
      }
    }

    if constexpr (is_fp8_type) {
      fp8_data.max = transformer_engine::reduce_max<BLOCK_SIZE / THREADS_PER_WARP>(
          fp8_data.max, fp8_data.warp_id);
      if (threadIdx.x == 0) {
        if (fp8_data.amax_ptr != nullptr) {
          transformer_engine::atomicMaxFloat(fp8_data.amax_ptr, fp8_data.max);
        }
        if (fp8_data.scale_inv_ptr != nullptr) {
          *fp8_data.scale_inv_ptr = __frcp_rn(fp8_data.scale);
        }
      }
    }
  }
};

template <typename GRAD_T, typename FULL_T, typename index_t>
struct AdamFunctorMasterParamRemainder {
  __device__ __forceinline__ void operator()(index_t chunk_size, volatile int *noop_gmem,
                                             TensorListMetadata<5> &tl,  // NOLINT(*)
                                             const float beta1, const float beta2,
                                             const float beta1_correction,
                                             const float beta2_correction, const float epsilon,
                                             const float lr, adamMode_t mode, const float decay) {
    index_t tensor_loc = tl.block_to_tensor[blockIdx.x];

    index_t chunk_idx = tl.block_to_chunk[blockIdx.x];
    index_t n = tl.sizes[tensor_loc];

    GRAD_T *g = reinterpret_cast<GRAD_T *>(tl.addresses[0][tensor_loc]);
    g += chunk_idx * chunk_size;

    int16_t *p = reinterpret_cast<int16_t *>(tl.addresses[1][tensor_loc]);
    p += chunk_idx * chunk_size;

    FULL_T *m = reinterpret_cast<FULL_T *>(tl.addresses[2][tensor_loc]);
    m += chunk_idx * chunk_size;

    FULL_T *v = reinterpret_cast<FULL_T *>(tl.addresses[3][tensor_loc]);
    v += chunk_idx * chunk_size;

    int16_t *p_remainder = reinterpret_cast<int16_t *>(tl.addresses[4][tensor_loc]);
    p_remainder += chunk_idx * chunk_size;

    n -= chunk_idx * chunk_size;

    // see note in multi_tensor_scale_kernel.cu
    for (index_t i_start = 0; i_start < n && i_start < chunk_size; i_start += blockDim.x * ILP) {
      union fp32_or_int162 {
        float fp32;
        int16_t int16[2];
      };
      fp32_or_int162 local_master_param[ILP];
      int16_t local_p[ILP];
      int16_t local_p_rem[ILP];
      MATH_T r_g[ILP];
      MATH_T r_m[ILP];
      MATH_T r_v[ILP];
#pragma unroll
      for (int ii = 0; ii < ILP; ii++) {
        int i = i_start + threadIdx.x + ii * blockDim.x;
        if (i < n && i < chunk_size) {
          r_g[ii] = static_cast<MATH_T>(g[i]);
          r_m[ii] = static_cast<MATH_T>(m[i]);
          r_v[ii] = static_cast<MATH_T>(v[i]);

          local_p[ii] = static_cast<int16_t>(p[i]);
          local_p_rem[ii] = static_cast<int16_t>(p_remainder[i]);
        } else {
          r_g[ii] = MATH_T(0);
          r_m[ii] = MATH_T(0);
          r_v[ii] = MATH_T(0);

          local_p[ii] = int16_t(0);
          local_p_rem[ii] = int16_t(0);
        }
      }
// Reconstruct FP32 params
#pragma unroll
      for (int ii = 0; ii < ILP; ii++) {
        if (local_p_rem[ii] < 0) local_p[ii]--;  // Undo rounding
        local_master_param[ii].int16[1] = local_p[ii];
        local_master_param[ii].int16[0] = local_p_rem[ii];
      }

      MATH_T *r_p = reinterpret_cast<MATH_T *>(local_master_param);

#pragma unroll
      for (int ii = 0; ii < ILP; ii++) {
        if (mode == ADAM_MODE_0) {  // L2
          r_g[ii] = r_g[ii] + (decay * r_p[ii]);
          r_m[ii] = beta1 * r_m[ii] + (1 - beta1) * r_g[ii];
          r_v[ii] = beta2 * r_v[ii] + (1 - beta2) * r_g[ii] * r_g[ii];
          MATH_T next_m_unbiased = r_m[ii] / beta1_correction;
          MATH_T next_v_unbiased = r_v[ii] / beta2_correction;
          MATH_T denom = sqrtf(next_v_unbiased) + epsilon;
          MATH_T update = next_m_unbiased / denom;
          r_p[ii] = r_p[ii] - (lr * update);
        } else {  // weight decay
          r_m[ii] = beta1 * r_m[ii] + (1 - beta1) * r_g[ii];
          r_v[ii] = beta2 * r_v[ii] + (1 - beta2) * r_g[ii] * r_g[ii];
          MATH_T next_m_unbiased = r_m[ii] / beta1_correction;
          MATH_T next_v_unbiased = r_v[ii] / beta2_correction;
          MATH_T denom = sqrtf(next_v_unbiased) + epsilon;
          MATH_T update = (next_m_unbiased / denom) + (decay * r_p[ii]);
          r_p[ii] = r_p[ii] - (lr * update);
        }
      }

// Split into BF16 params (rounded-to-nearest) and remainders
#pragma unroll
      for (int ii = 0; ii < ILP; ii++) {
        local_p[ii] = local_master_param[ii].int16[1];
        local_p_rem[ii] = local_master_param[ii].int16[0];
        if (local_p_rem[ii] < 0) local_p[ii]++;  // Round up
      }

#pragma unroll
      for (int ii = 0; ii < ILP; ii++) {
        int i = i_start + threadIdx.x + ii * blockDim.x;
        if (i < n && i < chunk_size) {
          p_remainder[i] = static_cast<int16_t>(local_p_rem[ii]);
          p[i] = static_cast<int16_t>(local_p[ii]);

          m[i] = static_cast<FULL_T>(r_m[ii]);
          v[i] = static_cast<FULL_T>(r_v[ii]);
        }
      }
    }
  }
};

template <typename PARAM_T, typename GRAD_T, typename FULL_T, typename index_t>
struct AdamFunctor {
  __device__ __forceinline__ void operator()(index_t chunk_size, volatile int *noop_gmem,
                                             TensorListMetadata<4> &tl,  // NOLINT(*)
                                             const float beta1, const float beta2,
                                             const float beta1_correction,
                                             const float beta2_correction, const float epsilon,
                                             const float lr, adamMode_t mode, const float decay) {
    // I'd like this kernel to propagate infs/nans.
    // if(*noop_gmem == 1)
    //   return;

    index_t tensor_loc = tl.block_to_tensor[blockIdx.x];

    // potentially use to pass in list of scalar
    // int tensor_num = tl.start_tensor_this_launch + tensor_loc;

    index_t chunk_idx = tl.block_to_chunk[blockIdx.x];
    index_t n = tl.sizes[tensor_loc];

    GRAD_T *g = reinterpret_cast<GRAD_T *>(tl.addresses[0][tensor_loc]);
    g += chunk_idx * chunk_size;

    PARAM_T *p = reinterpret_cast<PARAM_T *>(tl.addresses[1][tensor_loc]);
    p += chunk_idx * chunk_size;

    FULL_T *m = reinterpret_cast<FULL_T *>(tl.addresses[2][tensor_loc]);
    m += chunk_idx * chunk_size;

    FULL_T *v = reinterpret_cast<FULL_T *>(tl.addresses[3][tensor_loc]);
    v += chunk_idx * chunk_size;

    n -= chunk_idx * chunk_size;

    // see note in multi_tensor_scale_kernel.cu
    for (index_t i_start = 0; i_start < n && i_start < chunk_size; i_start += blockDim.x * ILP) {
      MATH_T r_g[ILP];
      MATH_T r_p[ILP];
      MATH_T r_m[ILP];
      MATH_T r_v[ILP];
#pragma unroll
      for (int ii = 0; ii < ILP; ii++) {
        int i = i_start + threadIdx.x + ii * blockDim.x;
        if (i < n && i < chunk_size) {
          r_g[ii] = static_cast<MATH_T>(g[i]);
          r_p[ii] = static_cast<MATH_T>(p[i]);
          r_m[ii] = static_cast<MATH_T>(m[i]);
          r_v[ii] = static_cast<MATH_T>(v[i]);
        } else {
          r_g[ii] = MATH_T(0);
          r_p[ii] = MATH_T(0);
          r_m[ii] = MATH_T(0);
          r_v[ii] = MATH_T(0);
        }
      }
#pragma unroll
      for (int ii = 0; ii < ILP; ii++) {
        if (mode == ADAM_MODE_0) {  // L2
          r_g[ii] = r_g[ii] + (decay * r_p[ii]);
          r_m[ii] = beta1 * r_m[ii] + (1 - beta1) * r_g[ii];
          r_v[ii] = beta2 * r_v[ii] + (1 - beta2) * r_g[ii] * r_g[ii];
          MATH_T next_m_unbiased = r_m[ii] / beta1_correction;
          MATH_T next_v_unbiased = r_v[ii] / beta2_correction;
          MATH_T denom = sqrtf(next_v_unbiased) + epsilon;
          MATH_T update = next_m_unbiased / denom;
          r_p[ii] = r_p[ii] - (lr * update);
        } else {  // weight decay
          r_m[ii] = beta1 * r_m[ii] + (1 - beta1) * r_g[ii];
          r_v[ii] = beta2 * r_v[ii] + (1 - beta2) * r_g[ii] * r_g[ii];
          MATH_T next_m_unbiased = r_m[ii] / beta1_correction;
          MATH_T next_v_unbiased = r_v[ii] / beta2_correction;
          MATH_T denom = sqrtf(next_v_unbiased) + epsilon;
          MATH_T update = (next_m_unbiased / denom) + (decay * r_p[ii]);
          r_p[ii] = r_p[ii] - (lr * update);
        }
      }
#pragma unroll
      for (int ii = 0; ii < ILP; ii++) {
        int i = i_start + threadIdx.x + ii * blockDim.x;
        if (i < n && i < chunk_size) {
          p[i] = static_cast<PARAM_T>(r_p[ii]);
          m[i] = static_cast<FULL_T>(r_m[ii]);
          v[i] = static_cast<FULL_T>(r_v[ii]);
        }
      }
    }
  }
};

template <typename T, typename FULL_T>
struct AdamCapturableFunctor {
  __device__ __forceinline__ void operator()(int chunk_size, volatile int *noop_gmem,
                                             TensorListMetadata<4> &tl,  // NOLINT(*)
                                             const float beta1, const float beta2, const int *step,
                                             const int bias_correction, const float epsilon,
                                             const float *lr, adamMode_t mode, const float decay,
                                             const float *inv_scale) {
    if (*noop_gmem == 1) return;

    float beta1_correction = 1.0f, beta2_correction = 1.0f;
    if (bias_correction == 1) {
      beta1_correction = 1 - pow(beta1, *step);
      beta2_correction = 1 - pow(beta2, *step);
    }

    int tensor_loc = tl.block_to_tensor[blockIdx.x];

    // potentially use to pass in list of scalar
    // int tensor_num = tl.start_tensor_this_launch + tensor_loc;

    int chunk_idx = tl.block_to_chunk[blockIdx.x];
    int n = tl.sizes[tensor_loc];

    T *g = reinterpret_cast<T *>(tl.addresses[0][tensor_loc]);
    g += chunk_idx * chunk_size;

    T *p = reinterpret_cast<T *>(tl.addresses[1][tensor_loc]);
    p += chunk_idx * chunk_size;

    FULL_T *m = reinterpret_cast<FULL_T *>(tl.addresses[2][tensor_loc]);
    m += chunk_idx * chunk_size;

    FULL_T *v = reinterpret_cast<FULL_T *>(tl.addresses[3][tensor_loc]);
    v += chunk_idx * chunk_size;

    n -= chunk_idx * chunk_size;

    // see note in multi_tensor_scale_kernel.cu
    for (int i_start = 0; i_start < n && i_start < chunk_size; i_start += blockDim.x * ILP) {
      MATH_T r_g[ILP];
      MATH_T r_p[ILP];
      MATH_T r_m[ILP];
      MATH_T r_v[ILP];
#pragma unroll
      for (int ii = 0; ii < ILP; ii++) {
        int i = i_start + threadIdx.x + ii * blockDim.x;
        if (i < n && i < chunk_size) {
          r_g[ii] = static_cast<MATH_T>(g[i]) * (*inv_scale);
          g[i] = static_cast<T>(r_g[ii]);
          r_p[ii] = static_cast<MATH_T>(p[i]);
          r_m[ii] = static_cast<MATH_T>(m[i]);
          r_v[ii] = static_cast<MATH_T>(v[i]);
        } else {
          r_g[ii] = MATH_T(0);
          r_p[ii] = MATH_T(0);
          r_m[ii] = MATH_T(0);
          r_v[ii] = MATH_T(0);
        }
      }
#pragma unroll
      for (int ii = 0; ii < ILP; ii++) {
        if (mode == ADAM_MODE_0) {  // L2
          r_g[ii] = r_g[ii] + (decay * r_p[ii]);
          r_m[ii] = beta1 * r_m[ii] + (1 - beta1) * r_g[ii];
          r_v[ii] = beta2 * r_v[ii] + (1 - beta2) * r_g[ii] * r_g[ii];
          MATH_T next_m_unbiased = r_m[ii] / beta1_correction;
          MATH_T next_v_unbiased = r_v[ii] / beta2_correction;
          MATH_T denom = sqrtf(next_v_unbiased) + epsilon;
          MATH_T update = next_m_unbiased / denom;
          r_p[ii] = r_p[ii] - (*lr * update);
        } else {  // weight decay
          r_m[ii] = beta1 * r_m[ii] + (1 - beta1) * r_g[ii];
          r_v[ii] = beta2 * r_v[ii] + (1 - beta2) * r_g[ii] * r_g[ii];
          MATH_T next_m_unbiased = r_m[ii] / beta1_correction;
          MATH_T next_v_unbiased = r_v[ii] / beta2_correction;
          MATH_T denom = sqrtf(next_v_unbiased) + epsilon;
          MATH_T update = (next_m_unbiased / denom) + (decay * r_p[ii]);
          r_p[ii] = r_p[ii] - (*lr * update);
        }
      }
#pragma unroll
      for (int ii = 0; ii < ILP; ii++) {
        int i = i_start + threadIdx.x + ii * blockDim.x;
        if (i < n && i < chunk_size) {
          p[i] = static_cast<T>(r_p[ii]);
          m[i] = static_cast<T>(r_m[ii]);
          v[i] = static_cast<T>(r_v[ii]);
        }
      }
    }
  }
};

template <typename T, typename FULL_T>
struct AdamCapturableMasterFunctor {
  __device__ __forceinline__ void operator()(int chunk_size, volatile int *noop_gmem,
                                             TensorListMetadata<5> &tl,  // NOLINT(*)
                                             const float beta1, const float beta2, const int *step,
                                             const int bias_correction, const float epsilon,
                                             const float *lr, adamMode_t mode, const float decay,
                                             const float *inv_scale) {
    if (*noop_gmem == 1) return;

    float beta1_correction = 1.0f, beta2_correction = 1.0f;
    if (bias_correction == 1) {
      beta1_correction = 1 - pow(beta1, *step);
      beta2_correction = 1 - pow(beta2, *step);
    }

    int tensor_loc = tl.block_to_tensor[blockIdx.x];

    // potentially use to pass in list of scalar
    // int tensor_num = tl.start_tensor_this_launch + tensor_loc;

    int chunk_idx = tl.block_to_chunk[blockIdx.x];
    int n = tl.sizes[tensor_loc];

    T *g = reinterpret_cast<T *>(tl.addresses[0][tensor_loc]);
    g += chunk_idx * chunk_size;

    T *p = reinterpret_cast<T *>(tl.addresses[1][tensor_loc]);
    p += chunk_idx * chunk_size;

    FULL_T *m = reinterpret_cast<FULL_T *>(tl.addresses[2][tensor_loc]);
    m += chunk_idx * chunk_size;

    FULL_T *v = reinterpret_cast<FULL_T *>(tl.addresses[3][tensor_loc]);
    v += chunk_idx * chunk_size;

    FULL_T *p_master = reinterpret_cast<FULL_T *>(tl.addresses[4][tensor_loc]);
    p_master += chunk_idx * chunk_size;

    n -= chunk_idx * chunk_size;

    // see note in multi_tensor_scale_kernel.cu
    for (int i_start = 0; i_start < n && i_start < chunk_size; i_start += blockDim.x * ILP) {
      MATH_T r_g[ILP];
      MATH_T r_p[ILP];
      MATH_T r_m[ILP];
      MATH_T r_v[ILP];
#pragma unroll
      for (int ii = 0; ii < ILP; ii++) {
        int i = i_start + threadIdx.x + ii * blockDim.x;
        if (i < n && i < chunk_size) {
          r_g[ii] = static_cast<MATH_T>(g[i]) * (*inv_scale);
          g[i] = static_cast<T>(r_g[ii]);
          r_p[ii] = static_cast<MATH_T>(p_master[i]);
          r_m[ii] = static_cast<MATH_T>(m[i]);
          r_v[ii] = static_cast<MATH_T>(v[i]);
        } else {
          r_g[ii] = MATH_T(0);
          r_p[ii] = MATH_T(0);
          r_m[ii] = MATH_T(0);
          r_v[ii] = MATH_T(0);
        }
      }
#pragma unroll
      for (int ii = 0; ii < ILP; ii++) {
        if (mode == ADAM_MODE_0) {  // L2
          r_g[ii] = r_g[ii] + (decay * r_p[ii]);
          r_m[ii] = beta1 * r_m[ii] + (1 - beta1) * r_g[ii];
          r_v[ii] = beta2 * r_v[ii] + (1 - beta2) * r_g[ii] * r_g[ii];
          MATH_T next_m_unbiased = r_m[ii] / beta1_correction;
          MATH_T next_v_unbiased = r_v[ii] / beta2_correction;
          MATH_T denom = sqrtf(next_v_unbiased) + epsilon;
          MATH_T update = next_m_unbiased / denom;
          r_p[ii] = r_p[ii] - (*lr * update);
        } else {  // weight decay
          r_m[ii] = beta1 * r_m[ii] + (1 - beta1) * r_g[ii];
          r_v[ii] = beta2 * r_v[ii] + (1 - beta2) * r_g[ii] * r_g[ii];
          MATH_T next_m_unbiased = r_m[ii] / beta1_correction;
          MATH_T next_v_unbiased = r_v[ii] / beta2_correction;
          MATH_T denom = sqrtf(next_v_unbiased) + epsilon;
          MATH_T update = (next_m_unbiased / denom) + (decay * r_p[ii]);
          r_p[ii] = r_p[ii] - (*lr * update);
        }
      }
#pragma unroll
      for (int ii = 0; ii < ILP; ii++) {
        int i = i_start + threadIdx.x + ii * blockDim.x;
        if (i < n && i < chunk_size) {
          p[i] = static_cast<T>(r_p[ii]);
          p_master[i] = static_cast<FULL_T>(r_p[ii]);
          m[i] = static_cast<FULL_T>(r_m[ii]);
          v[i] = static_cast<FULL_T>(r_v[ii]);
        }
      }
    }
  }
};

void multi_tensor_adam_cuda(int chunk_size, at::Tensor noop_flag,
                            std::vector<std::vector<at::Tensor>> tensor_lists, const float lr,
                            const float beta1, const float beta2, const float epsilon,
                            const int step, const int mode, const int bias_correction,
                            const float weight_decay) {
  using namespace at;

  // Handle bias correction mode
  float bias_correction1 = 1.0f, bias_correction2 = 1.0f;
  if (bias_correction == 1) {
    bias_correction1 = 1 - std::pow(beta1, step);
    bias_correction2 = 1 - std::pow(beta2, step);
  }

  size_t max_size = 0;
  bool requires_64bit_indexing = false;
  for (auto it = tensor_lists.begin(); it != tensor_lists.end(); it++) {
    for (auto it2 = it->begin(); it2 != it->end(); it2++) {
      if (it2->numel() > max_size) {
        max_size = it2->numel();
        if (max_size >= INT_MAX) {
          requires_64bit_indexing = true;
          break;
        }
      }
    }
    if (requires_64bit_indexing) {
      break;
    }
  }

  const auto g_in_type = tensor_lists[0][0].scalar_type();
  const auto p_in_type = tensor_lists[1][0].scalar_type();
  auto tl_size = tensor_lists.size();

  // case 4:  g, p, m, v
  // case 5:  g, p, m, v, p_master
  TORCH_CHECK(tl_size == 4 || tl_size == 5, "tensor list must contain 4 or 5");

  if (requires_64bit_indexing) {
    if (tl_size == 4) {
      // Assume single type across p,g,m1,m2 now
      DISPATCH_DOUBLE_FLOAT_HALF_AND_BFLOAT(
          p_in_type, 0, "adam",
          DISPATCH_DOUBLE_FLOAT_HALF_AND_BFLOAT(
              g_in_type, 1, "adam",
              multi_tensor_apply<4>((int64_t)BLOCK_SIZE, (int64_t)chunk_size, noop_flag,
                                    tensor_lists,
                                    AdamFunctor<scalar_t_0, scalar_t_1, float, int64_t>(), beta1,
                                    beta2, bias_correction1, bias_correction2, epsilon, lr,
                                    (adamMode_t)mode, weight_decay);));
    } else {
      // g, p, m, v, p_master
      DISPATCH_DOUBLE_FLOAT_HALF_AND_BFLOAT(
          p_in_type, 0, "adam",
          DISPATCH_DOUBLE_FLOAT_HALF_AND_BFLOAT(
              g_in_type, 1, "adam",
              multi_tensor_apply<5>((int64_t)BLOCK_SIZE, (int64_t)chunk_size, noop_flag,
                                    tensor_lists,
                                    AdamFunctorMaster<scalar_t_0, scalar_t_1, float, int64_t>(),
                                    beta1, beta2, bias_correction1, bias_correction2, epsilon, lr,
                                    (adamMode_t)mode, weight_decay);));
    }
  } else {
    if (tl_size == 4) {
      // Assume single type across p,g,m1,m2 now
      DISPATCH_DOUBLE_FLOAT_HALF_AND_BFLOAT(
          p_in_type, 0, "adam",
          DISPATCH_DOUBLE_FLOAT_HALF_AND_BFLOAT(
              g_in_type, 1, "adam",
              multi_tensor_apply<4>(BLOCK_SIZE, chunk_size, noop_flag, tensor_lists,
                                    AdamFunctor<scalar_t_0, scalar_t_1, float, int32_t>(), beta1,
                                    beta2, bias_correction1, bias_correction2, epsilon, lr,
                                    (adamMode_t)mode, weight_decay);));
    } else {
      DISPATCH_DOUBLE_FLOAT_HALF_AND_BFLOAT(
          p_in_type, 0, "adam",
          DISPATCH_DOUBLE_FLOAT_HALF_AND_BFLOAT(
              g_in_type, 1, "adam",
              multi_tensor_apply<5>(BLOCK_SIZE, chunk_size, noop_flag, tensor_lists,
                                    AdamFunctorMaster<scalar_t_0, scalar_t_1, float, int32_t>(),
                                    beta1, beta2, bias_correction1, bias_correction2, epsilon, lr,
                                    (adamMode_t)mode, weight_decay);));
    }
  }
  AT_CUDA_CHECK(cudaGetLastError());
}

void multi_tensor_adam_param_remainder_cuda(int chunk_size, at::Tensor noop_flag,
                                            std::vector<std::vector<at::Tensor>> tensor_lists,
                                            const float lr, const float beta1, const float beta2,
                                            const float epsilon, const int step, const int mode,
                                            const int bias_correction, const float weight_decay) {
  using namespace at;

  // Handle bias correction mode
  float bias_correction1 = 1.0f, bias_correction2 = 1.0f;
  if (bias_correction == 1) {
    bias_correction1 = 1 - std::pow(beta1, step);
    bias_correction2 = 1 - std::pow(beta2, step);
  }

  const auto g_in_type = tensor_lists[0][0].scalar_type();
  const auto p_in_type = tensor_lists[1][0].scalar_type();
  auto tl_size = tensor_lists.size();

  // case 5:  g, p, m, v, p_master
  TORCH_CHECK(tl_size == 5, "tensor list must contain 5");
  TORCH_CHECK(p_in_type == at::ScalarType::BFloat16,
              "Adam with BF16 param remainders requires BF16 params");

<<<<<<< HEAD
  // g, p, m, v, p_master
  DISPATCH_DOUBLE_FLOAT_HALF_AND_BFLOAT(
      p_in_type, 0, "adam",
      DISPATCH_DOUBLE_FLOAT_HALF_AND_BFLOAT(
          g_in_type, 1, "adam",
          multi_tensor_apply<5>(
              (int64_t)BLOCK_SIZE, (int64_t)chunk_size, noop_flag, tensor_lists,
              AdamFunctorMasterParamRemainder<scalar_t_1, float, int64_t>(), beta1,
              beta2, bias_correction1, bias_correction2, epsilon, lr, (adamMode_t)mode,
              weight_decay);));
  
=======
  if (requires_64bit_indexing) {
    // g, p, m, v, p_master
    DISPATCH_DOUBLE_FLOAT_HALF_AND_BFLOAT(
        p_in_type, 0, "adam",
        DISPATCH_DOUBLE_FLOAT_HALF_AND_BFLOAT(
            g_in_type, 1, "adam",
            multi_tensor_apply<5>((int64_t)BLOCK_SIZE, (int64_t)chunk_size, noop_flag, tensor_lists,
                                  AdamFunctorMasterParamRemainder<scalar_t_1, float, int64_t>(),
                                  beta1, beta2, bias_correction1, bias_correction2, epsilon, lr,
                                  (adamMode_t)mode, weight_decay);));
  }
>>>>>>> 98cf4fa6
  AT_CUDA_CHECK(cudaGetLastError());
}

void multi_tensor_adam_fp8_cuda(int chunk_size, at::Tensor noop_flag,
                                std::vector<std::vector<at::Tensor>> tensor_lists, const float lr,
                                const float beta1, const float beta2, const float epsilon,
                                const int step, const int mode, const int bias_correction,
                                const float weight_decay, DType fp8_dtype) {
  using namespace at;

  // Handle bias correction mode
  float bias_correction1 = 1.0f, bias_correction2 = 1.0f;
  if (bias_correction == 1) {
    bias_correction1 = 1 - std::pow(beta1, step);
    bias_correction2 = 1 - std::pow(beta2, step);
  }

  size_t max_size = 0;
  bool requires_64bit_indexing = false;
  for (auto it = tensor_lists.begin(); it != tensor_lists.end(); it++) {
    for (auto it2 = it->begin(); it2 != it->end(); it2++) {
      if (it2->numel() > max_size) {
        max_size = it2->numel();
        if (max_size >= INT_MAX) {
          requires_64bit_indexing = true;
          break;
        }
      }
    }
    if (requires_64bit_indexing) {
      break;
    }
  }

  const auto g_in_type = tensor_lists[0][0].scalar_type();
  auto tl_size = tensor_lists.size();

  // case 8:  g, p_fp8, m, v, p_master, scale, amax, scale_inv
  TORCH_CHECK(tl_size == 8, "tensor list must contain 8 tensors");

  if (requires_64bit_indexing) {
    TRANSFORMER_ENGINE_TYPE_SWITCH_FP8ONLY(
        fp8_dtype, FP8_T,
        DISPATCH_DOUBLE_FLOAT_HALF_AND_BFLOAT(
            g_in_type, 0, "adam",
            multi_tensor_apply<5, true>(
                (int64_t)BLOCK_SIZE, (int64_t)chunk_size, noop_flag, tensor_lists,
                AdamFunctorMaster<FP8_T, scalar_t_0, float, int64_t>(), beta1, beta2,
                bias_correction1, bias_correction2, epsilon, lr, (adamMode_t)mode, weight_decay);));
  } else {
    TRANSFORMER_ENGINE_TYPE_SWITCH_FP8ONLY(
        fp8_dtype, FP8_T,
        DISPATCH_DOUBLE_FLOAT_HALF_AND_BFLOAT(
            g_in_type, 0, "adam",
            multi_tensor_apply<5, true>(BLOCK_SIZE, chunk_size, noop_flag, tensor_lists,
                                        AdamFunctorMaster<FP8_T, scalar_t_0, float, int32_t>(),
                                        beta1, beta2, bias_correction1, bias_correction2, epsilon,
                                        lr, (adamMode_t)mode, weight_decay);));
  }
  AT_CUDA_CHECK(cudaGetLastError());
}

void multi_tensor_adam_capturable_cuda(int chunk_size, at::Tensor noop_flag,
                                       std::vector<std::vector<at::Tensor>> tensor_lists,
                                       at::Tensor lr, const float beta1, const float beta2,
                                       const float epsilon, at::Tensor step, const int mode,
                                       const int bias_correction, const float weight_decay,
                                       at::Tensor inv_scale) {
  using namespace at;

  DISPATCH_DOUBLE_FLOAT_HALF_AND_BFLOAT(
      tensor_lists[0][0].scalar_type(), 0, "adam",
      multi_tensor_apply<4>(BLOCK_SIZE, chunk_size, noop_flag, tensor_lists,
                            AdamCapturableFunctor<scalar_t_0, float>(), beta1, beta2,
                            step.data_ptr<int>(), bias_correction, epsilon, lr.data_ptr<float>(),
                            (adamMode_t)mode, weight_decay, inv_scale.data_ptr<float>());)

  AT_CUDA_CHECK(cudaGetLastError());
}

void multi_tensor_adam_capturable_master_cuda(int chunk_size, at::Tensor noop_flag,
                                              std::vector<std::vector<at::Tensor>> tensor_lists,
                                              at::Tensor lr, const float beta1, const float beta2,
                                              const float epsilon, at::Tensor step, const int mode,
                                              const int bias_correction, const float weight_decay,
                                              at::Tensor inv_scale) {
  using namespace at;

  DISPATCH_DOUBLE_FLOAT_HALF_AND_BFLOAT(
      tensor_lists[0][0].scalar_type(), 0, "adam",
      multi_tensor_apply<5>(BLOCK_SIZE, chunk_size, noop_flag, tensor_lists,
                            AdamCapturableMasterFunctor<scalar_t_0, float>(), beta1, beta2,
                            step.data_ptr<int>(), bias_correction, epsilon, lr.data_ptr<float>(),
                            (adamMode_t)mode, weight_decay, inv_scale.data_ptr<float>());)

  AT_CUDA_CHECK(cudaGetLastError());
}<|MERGE_RESOLUTION|>--- conflicted
+++ resolved
@@ -687,31 +687,16 @@
   TORCH_CHECK(p_in_type == at::ScalarType::BFloat16,
               "Adam with BF16 param remainders requires BF16 params");
 
-<<<<<<< HEAD
   // g, p, m, v, p_master
   DISPATCH_DOUBLE_FLOAT_HALF_AND_BFLOAT(
       p_in_type, 0, "adam",
       DISPATCH_DOUBLE_FLOAT_HALF_AND_BFLOAT(
           g_in_type, 1, "adam",
-          multi_tensor_apply<5>(
-              (int64_t)BLOCK_SIZE, (int64_t)chunk_size, noop_flag, tensor_lists,
-              AdamFunctorMasterParamRemainder<scalar_t_1, float, int64_t>(), beta1,
-              beta2, bias_correction1, bias_correction2, epsilon, lr, (adamMode_t)mode,
-              weight_decay);));
+          multi_tensor_apply<5>((int64_t)BLOCK_SIZE, (int64_t)chunk_size, noop_flag, tensor_lists,
+                                AdamFunctorMasterParamRemainder<scalar_t_1, float, int64_t>(),
+                                beta1, beta2, bias_correction1, bias_correction2, epsilon, lr,
+                                (adamMode_t)mode, weight_decay);));
   
-=======
-  if (requires_64bit_indexing) {
-    // g, p, m, v, p_master
-    DISPATCH_DOUBLE_FLOAT_HALF_AND_BFLOAT(
-        p_in_type, 0, "adam",
-        DISPATCH_DOUBLE_FLOAT_HALF_AND_BFLOAT(
-            g_in_type, 1, "adam",
-            multi_tensor_apply<5>((int64_t)BLOCK_SIZE, (int64_t)chunk_size, noop_flag, tensor_lists,
-                                  AdamFunctorMasterParamRemainder<scalar_t_1, float, int64_t>(),
-                                  beta1, beta2, bias_correction1, bias_correction2, epsilon, lr,
-                                  (adamMode_t)mode, weight_decay);));
-  }
->>>>>>> 98cf4fa6
   AT_CUDA_CHECK(cudaGetLastError());
 }
 
