--- conflicted
+++ resolved
@@ -28,11 +28,7 @@
   auto freqs_cu = makeTransformerEngineTensor(freqs);
   auto output_cu = makeTransformerEngineTensor(output);
 
-<<<<<<< HEAD
-  auto start_positions_cu = transformer_engine::TensorWrapper();  // empty start_positions tensor
-=======
-  auto start_positions_cu = TensorWrapper();  // empty cu_seqlens tensor
->>>>>>> 62f5c9ee
+  auto start_positions_cu = TensorWrapper();  // empty start_positions tensor
   if (start_positions) {
     start_positions_cu = makeTransformerEngineTensor(start_positions.value());
     TORCH_CHECK(start_positions_cu.ndim() == 1, "expected 1D tensor");
