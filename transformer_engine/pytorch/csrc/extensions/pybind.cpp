/*************************************************************************
 * Copyright (c) 2022-2024, NVIDIA CORPORATION & AFFILIATES. All rights reserved.
 *
 * See LICENSE for license information.
 ************************************************************************/

#include <pybind11/functional.h>

#include "../comm_gemm_overlap.h"
#include "../extensions.h"

PYBIND11_MODULE(TORCH_EXTENSION_NAME, m) {
  // Softmax functions
  m.def("scaled_softmax_forward", &scaled_softmax_forward, "Scaled Softmax FWD");
  m.def("scaled_softmax_backward", &scaled_softmax_backward, "Scaled Softmax BWD");
  m.def("scaled_masked_softmax_forward", &scaled_masked_softmax_forward,
        "Scaled Masked Softmax FWD");
  m.def("scaled_masked_softmax_backward", &scaled_masked_softmax_backward,
        "Scaled Masked Softmax BWD");
  m.def("scaled_upper_triang_masked_softmax_forward", &scaled_upper_triang_masked_softmax_forward,
        "Scaled Upper-Triangular Masked Softmax FWD");
  m.def("scaled_upper_triang_masked_softmax_backward", &scaled_upper_triang_masked_softmax_backward,
        "Scaled Upper-Triangular Masked Softmax BWD");
  m.def("scaled_aligned_causal_masked_softmax_forward",
        &scaled_aligned_causal_masked_softmax_forward,
        "Scaled Bottom-Right Corner Aligned Masked Softmax FWD");
  m.def("scaled_aligned_causal_masked_softmax_backward",
        &scaled_aligned_causal_masked_softmax_backward,
        "Scaled Bottom-Right Corner Aligned Masked Softmax BWD");

  // Other granular functions
  m.def("layernorm_fwd_fp8", &layernorm_fwd_fp8, "LN FWD FP8", py::arg("input"), py::arg("weight"),
        py::arg("bias"), py::arg("eps"), py::arg("scale"), py::arg("amax"), py::arg("scale_inv"),
        py::arg("otype"), py::arg("sm_margin"), py::arg("zero_centered_gamma"),
        py::arg("scale_offset") = 0, py::arg("amax_offset") = 0, py::arg("scale_inv_offset") = 0);
  m.def("layernorm_fwd_fp8_noalloc", &layernorm_fwd_fp8_noalloc, "LN FWD FP8", py::arg("input"),
        py::arg("weight"), py::arg("bias"), py::arg("eps"), py::arg("scale"), py::arg("ln_out"),
        py::arg("amax"), py::arg("scale_inv"), py::arg("otype"), py::arg("sm_margin"),
        py::arg("zero_centered_gamma"), py::arg("scale_offset") = 0, py::arg("amax_offset") = 0,
        py::arg("scale_inv_offset") = 0);
  m.def("layernorm_bwd", &layernorm_bwd, "LN BWD");
  m.def("layernorm_fwd", &layernorm_fwd, "LN FWD");
  m.def("layernorm_fwd_noalloc", &layernorm_fwd_noalloc, "LN FWD");
  m.def("rmsnorm_fwd_fp8", &rmsnorm_fwd_fp8, "RMSNorm FWD FP8", py::arg("input"), py::arg("weight"),
        py::arg("eps"), py::arg("scale"), py::arg("amax"), py::arg("scale_inv"), py::arg("otype"),
        py::arg("sm_margin"), py::arg("zero_centered_gamma"), py::arg("scale_offset") = 0,
        py::arg("amax_offset") = 0, py::arg("scale_inv_offset") = 0);
  m.def("rmsnorm_fwd_fp8_noalloc", &rmsnorm_fwd_fp8_noalloc, "RMSNorm FWD FP8", py::arg("input"),
        py::arg("weight"), py::arg("eps"), py::arg("scale"), py::arg("ln_out"), py::arg("amax"),
        py::arg("scale_inv"), py::arg("otype"), py::arg("sm_margin"),
        py::arg("zero_centered_gamma"), py::arg("scale_offset") = 0, py::arg("amax_offset") = 0,
        py::arg("scale_inv_offset") = 0);
  m.def("rmsnorm_bwd", &rmsnorm_bwd, "RMSNorm BWD");
  m.def("rmsnorm_fwd", &rmsnorm_fwd, "RMSNorm FWD");
  m.def("rmsnorm_fwd_noalloc", &rmsnorm_fwd_noalloc, "RMSNorm FWD");
  m.def("fused_cast_transpose", &fused_cast_transpose, "Fused Cast + Transpose");
  m.def("fused_cast_transpose_noop", &fused_cast_transpose_noop,
        "Fused Cast + Transpose with noop option", py::arg("input"), py::arg("noop"),
        py::arg("scale"), py::arg("amax"), py::arg("scale_inv"), py::arg("input_cast"),
        py::arg("input_transpose"), py::arg("otype"), py::arg("scale_offset") = 0,
        py::arg("amax_offset") = 0, py::arg("scale_inv_offset") = 0);
  m.def("fused_cast_transpose_bgrad", &fused_cast_transpose_bgrad, "Fused Cast + Transpose + BGRAD",
        py::arg("grad_output"), py::arg("scale"), py::arg("amax"), py::arg("scale_inv"),
        py::arg("otype"), py::arg("scale_offset") = 0, py::arg("amax_offset") = 0,
        py::arg("scale_inv_offset") = 0);
  m.def("fused_fp8_transpose_bgrad", &fused_fp8_transpose_bgrad, "Fused FP8 Transpose + BGRAD",
        py::arg("grad_output"), py::arg("scale"), py::arg("amax"), py::arg("scale_inv"),
        py::arg("otype"), py::arg("grad_bias_type"), py::arg("scale_offset") = 0,
        py::arg("amax_offset") = 0, py::arg("scale_inv_offset") = 0);
  m.def("fused_cast_transpose_bgrad_dgelu", &fused_cast_transpose_bgrad_dgelu,
        "Fused Cast + Transpose + BGRAD + DGELU", py::arg("grad_output"), py::arg("gelu_input"),
        py::arg("scale"), py::arg("amax"), py::arg("scale_inv"), py::arg("otype"),
        py::arg("scale_offset") = 0, py::arg("amax_offset") = 0, py::arg("scale_inv_offset") = 0);
  m.def("fused_multi_cast_transpose", &fused_multi_cast_transpose,
        "Fused Multi-tensor Cast + Transpose");
  m.def("cast_to_fp8", &cast_to_fp8, "Cast to FP8");
  m.def("cast_to_fp8_noalloc", &cast_to_fp8_noalloc, "Cast to FP8");
  m.def("cast_from_fp8", &cast_from_fp8, "Cast from FP8");
  m.def("te_gemm", &te_gemm, "CublasLt GEMM");
  m.def("fused_attn_fwd_qkvpacked", &fused_attn_fwd_qkvpacked,
        "Fused Attention FP8/BF16/FP16 FWD with packed QKV");
  m.def("fused_attn_bwd_qkvpacked", &fused_attn_bwd_qkvpacked,
        "Fused Attention FP8/BF16/FP16 BWD with packed QKV");
  m.def("fused_attn_fwd_kvpacked", &fused_attn_fwd_kvpacked,
        "Fused Attention FP8/BF16/FP16 FWD with packed KV");
  m.def("fused_attn_bwd_kvpacked", &fused_attn_bwd_kvpacked,
        "Fused Attention FP8/BF16/FP16 BWD with packed KV");
  m.def("fused_attn_fwd", &fused_attn_fwd,
        "Fused Attention FP8/BF16/FP16 FWD with separate Q, K and V");
  m.def("fused_attn_bwd", &fused_attn_bwd,
        "Fused Attention FP8/BF16/FP16 BWD with separate Q, K and V");
  m.def("fp8_transpose", &fp8_transpose, "Transpose with FP8 I/O");
  m.def("fp8_transpose_noalloc", &fp8_transpose_noalloc, "Transpose with FP8 I/O");
  m.def("fp8_transpose_noalloc_noop", &fp8_transpose_noalloc_noop,
        "Transpose with FP8 I/O with noop option.");
  m.def("gelu", &gelu, "GeLU with FP8 output");
  m.def("relu", &relu, "ReLU with FP8 output");
  m.def("geglu", &geglu, "GeGLU with FP8 output");
  m.def("reglu", &reglu, "ReGLU with FP8 output");
  m.def("swiglu", &swiglu, "SwiGLU with FP8 output");
  m.def("qgelu", &qgelu, "QuickGELU with FP8 output");
  m.def("srelu", &srelu, "Squared ReLU with FP8 output");
  m.def("dgelu", &dgelu, "Backward of GeLU");
  m.def("drelu", &drelu, "Backward of ReLU");
  m.def("dgeglu", &dgeglu, "Backward of GeGLU");
  m.def("dreglu", &dreglu, "Backward of ReGLU");
  m.def("dswiglu", &dswiglu, "Backward of SwiGLU");
  m.def("dqgelu", &dqgelu, "Backward of QuickGELU");
  m.def("dsrelu", &dsrelu, "Backward of Squared ReLU");
  m.def("fa_prepare_fwd", &fa_prepare_fwd, "Prepare QKV for Flash Attention");
  m.def("fa_prepare_bwd", &fa_prepare_bwd, "Backward of QKV preparation for Flash Attention");
  m.def("get_fused_attn_backend", &get_fused_attn_backend, "Get Fused Attention backend");
  m.def("fused_amax_and_scale_update_after_reduction", &fused_amax_and_scale_update_after_reduction,
        "Update amax history and FP8 scale/scale_inv after reduction");

  // fused apply rope
  m.def("fused_rope_forward", &fused_rope_forward, "Fused Apply RoPE FWD");
  m.def("fused_rope_backward", &fused_rope_backward, "Fused Apply RoPE BWD");
  m.def("fused_rope_thd_forward", &fused_rope_thd_forward, "Fused Apply RoPE FWD for thd format");
  m.def("fused_rope_thd_backward", &fused_rope_thd_backward, "Fused Apply RoPE BWD for thd format");

  // Misc
  m.def("get_cublasLt_version", &get_cublasLt_version, "Get cublasLt version");
  m.def("get_cudnn_version", &get_cudnn_version, "Get cuDNN version");

  // Support THD format for Context Parallel
  m.def("thd_read_half_tensor", &thd_read_half_tensor,
        "Read the first half(half_idx=0) or the second half(half_idx=1) of each sequence in a THD "
        "tensor");
  m.def("thd_second_half_lse_correction", &thd_second_half_lse_correction,
        "Correct the second half of the softmax_lse");
  m.def("thd_read_second_half_lse", &thd_read_second_half_lse,
        "Read the second half of the softmax_lse");
  m.def("thd_out_correction", &thd_out_correction,
        "Correct the THD format output of context parallelism in forward pass");
  m.def("thd_grad_correction", &thd_grad_correction,
        "Correct the THD format gradients of context parallelism in backward pass");
  m.def("thd_get_partitioned_indices", &thd_get_partitioned_indices,
        "Generate partitioned indices for inputs in THD format");

  // multi-tensor functions
  m.def("multi_tensor_scale", &multi_tensor_scale_cuda,
        "Fused overflow check + scale for a list of contiguous tensors");
  m.def("multi_tensor_l2norm", &multi_tensor_l2norm_cuda,
        "Computes L2 norm for a list of contiguous tensors");
  m.def("multi_tensor_unscale_l2norm", &multi_tensor_unscale_l2norm_cuda,
        "Computes L2 norm for a list of contiguous tensors after unscaling (unscaling is only "
        "performed for L2 norm computation, and tensors are not updated)");
  m.def("multi_tensor_adam", &multi_tensor_adam_cuda,
        "Compute and apply gradient update to parameters for Adam optimizer");
  m.def("multi_tensor_adam_capturable", &multi_tensor_adam_capturable_cuda,
        "Compute and apply gradient update to parameters for Adam optimizer with CUDA graph "
        "support and LR scheduling");
  m.def("multi_tensor_adam_capturable_master", &multi_tensor_adam_capturable_master_cuda,
        "Compute and apply gradient update to parameters for Adam optimizer with CUDA graph "
        "support, LR scheduling and FP32 master weights");
  m.def("multi_tensor_sgd", &multi_tensor_sgd_cuda,
        "Fused SGD optimizer for list of contiguous tensors");

  // Data structures
  py::class_<transformer_engine::FP8TensorMeta>(m, "FP8TensorMeta")
      .def(py::init<>())
      .def_readwrite("scale", &transformer_engine::FP8TensorMeta::scale)
      .def_readwrite("scale_inv", &transformer_engine::FP8TensorMeta::scale_inv)
      .def_readwrite("amax_history", &transformer_engine::FP8TensorMeta::amax_history);
<<<<<<< HEAD
=======

  // comm+GEMM overlap w/ userbuffers
  m.def("set_ubuf_bootstrap_callbacks", &ubuf::set_ubuf_bootstrap_callbacks);
>>>>>>> d71fc946

  py::enum_<ubuf::UBOverlapAlgo>(m, "UbufOverlapAlgo")
      .value("BULK_OVERLAP_AG", ubuf::UBOverlapAlgo::BULK_OVERLAP_AG)
      .value("BULK_OVERLAP_RS", ubuf::UBOverlapAlgo::BULK_OVERLAP_RS)
      .value("SPLIT_PIPELINED_RS", ubuf::UBOverlapAlgo::SPLIT_PIPELINED_RS)
      .value("SPLIT_PIPELINED_RS_P2P", ubuf::UBOverlapAlgo::SPLIT_PIPELINED_RS_P2P)
      .value("SPLIT_PIPELINED_AG_P2P", ubuf::UBOverlapAlgo::SPLIT_PIPELINED_AG_P2P)
      .value("ATOMIC_GEMM_RS", ubuf::UBOverlapAlgo::ATOMIC_GEMM_RS)
      .value("ATOMIC_GEMM_AG_P2P", ubuf::UBOverlapAlgo::ATOMIC_GEMM_AG_P2P)
      .value("ATOMIC_GEMM_RS_P2P", ubuf::UBOverlapAlgo::ATOMIC_GEMM_RS_P2P);

  py::class_<ubuf::UbufCommOverlap>(m, "UbufCommOverlap")
<<<<<<< HEAD
      .def(py::init<torch::Tensor&, int, int, int, int, int, bool, int, bool, torch::Tensor>())
=======
      .def(py::init<torch::Tensor&, int, int, int, int, int, int, int, bool, int, bool,
                    torch::Tensor>())
>>>>>>> d71fc946
      .def("bulk_overlap", &ubuf::UbufCommOverlap::bulk_overlap)
      .def("split_overlap_rs", &ubuf::UbufCommOverlap::split_overlap_rs)
      .def("set_ubuf_scale_inv", &ubuf::UbufCommOverlap::set_ubuf_scale_inv)
      .def("atomic_gemm_overlap_rs", &ubuf::UbufCommOverlap::atomic_gemm_overlap_rs)
      .def("is_fp8_ubuf", &ubuf::UbufCommOverlap::is_fp8_ubuf)
      .def("copy_input_to_ubuf", &ubuf::UbufCommOverlap::copy_input_to_ubuf)
      .def("get_ubuf_output", &ubuf::UbufCommOverlap::get_ubuf_output)
      .def("is_atomic_gemm", &ubuf::UbufCommOverlap::is_atomic_gemm)
      .def("is_p2p_overlap", &ubuf::UbufCommOverlap::is_p2p_overlap);

  py::class_<ubuf::UbufP2PCommOverlap>(m, "UbufP2PCommOverlap")
<<<<<<< HEAD
      .def(py::init<torch::Tensor&, int, int, int, int, bool, bool, int, bool, bool, bool,
=======
      .def(py::init<torch::Tensor&, int, int, int, int, int, int, bool, bool, int, bool, bool,
>>>>>>> d71fc946
                    torch::Tensor>())
      .def("split_overlap_ag_p2p", &ubuf::UbufP2PCommOverlap::split_overlap_ag)
      .def("split_overlap_rs_p2p", &ubuf::UbufP2PCommOverlap::split_overlap_rs)
      .def("atomic_gemm_overlap_ag_p2p", &ubuf::UbufP2PCommOverlap::atomic_gemm_overlap_ag)
      .def("atomic_gemm_overlap_rs_p2p", &ubuf::UbufP2PCommOverlap::atomic_gemm_overlap_rs)
      .def("copy_input_to_ubuf", &ubuf::UbufP2PCommOverlap::copy_input_to_ubuf)
      .def("get_ubuf_output", &ubuf::UbufP2PCommOverlap::get_ubuf_output)
      .def("is_fp8_ubuf", &ubuf::UbufP2PCommOverlap::is_fp8_ubuf)
      .def("is_atomic_gemm", &ubuf::UbufP2PCommOverlap::is_atomic_gemm)
      .def("is_p2p_overlap", &ubuf::UbufP2PCommOverlap::is_p2p_overlap)
      .def("set_ubuf_scale_inv", &ubuf::UbufP2PCommOverlap::set_ubuf_scale_inv);
<<<<<<< HEAD
#else   // NVTE_WITH_USERBUFFERS
  m.def("UbufOverlapAlgo", &placeholder, "Dummy function for python side annotations");
  m.def("UbufCommOverlap", &placeholder, "Dummy function for python side annotations");
  m.def("UbufP2PCommOverlap", &placeholder, "Dummy function for python side annotations");
#endif  // NVTE_WITH_USERBUFFERS
=======
>>>>>>> d71fc946

  py::enum_<transformer_engine::DType>(m, "DType", py::module_local())
      .value("kByte", transformer_engine::DType::kByte)
      .value("kInt32", transformer_engine::DType::kInt32)
      .value("kFloat32", transformer_engine::DType::kFloat32)
      .value("kFloat16", transformer_engine::DType::kFloat16)
      .value("kBFloat16", transformer_engine::DType::kBFloat16)
      .value("kFloat8E4M3", transformer_engine::DType::kFloat8E4M3)
      .value("kFloat8E5M2", transformer_engine::DType::kFloat8E5M2);

  py::enum_<transformer_engine::FP8FwdTensors>(m, "FP8FwdTensors")
      .value("GEMM1_INPUT", transformer_engine::FP8FwdTensors::GEMM1_INPUT)
      .value("GEMM1_WEIGHT", transformer_engine::FP8FwdTensors::GEMM1_WEIGHT)
      .value("GEMM1_OUTPUT", transformer_engine::FP8FwdTensors::GEMM1_OUTPUT)
      .value("GEMM2_INPUT", transformer_engine::FP8FwdTensors::GEMM2_INPUT)
      .value("GEMM2_WEIGHT", transformer_engine::FP8FwdTensors::GEMM2_WEIGHT)
      .value("GEMM2_OUTPUT", transformer_engine::FP8FwdTensors::GEMM2_OUTPUT)
      .value("GEMM3_INPUT", transformer_engine::FP8FwdTensors::GEMM3_INPUT)
      .value("GEMM3_WEIGHT", transformer_engine::FP8FwdTensors::GEMM3_WEIGHT)
      .value("GEMM3_OUTPUT", transformer_engine::FP8FwdTensors::GEMM3_OUTPUT);

  py::enum_<transformer_engine::FP8BwdTensors>(m, "FP8BwdTensors")
      .value("GRAD_OUTPUT1", transformer_engine::FP8BwdTensors::GRAD_OUTPUT1)
      .value("GRAD_INPUT1", transformer_engine::FP8BwdTensors::GRAD_INPUT1)
      .value("GRAD_OUTPUT2", transformer_engine::FP8BwdTensors::GRAD_OUTPUT2)
      .value("GRAD_INPUT2", transformer_engine::FP8BwdTensors::GRAD_INPUT2)
      .value("GRAD_OUTPUT3", transformer_engine::FP8BwdTensors::GRAD_OUTPUT3)
      .value("GRAD_INPUT3", transformer_engine::FP8BwdTensors::GRAD_INPUT3);

  py::enum_<NVTE_Bias_Type>(m, "NVTE_Bias_Type")
      .value("NVTE_NO_BIAS", NVTE_Bias_Type::NVTE_NO_BIAS)
      .value("NVTE_PRE_SCALE_BIAS", NVTE_Bias_Type::NVTE_PRE_SCALE_BIAS)
      .value("NVTE_POST_SCALE_BIAS", NVTE_Bias_Type::NVTE_POST_SCALE_BIAS)
      .value("NVTE_ALIBI", NVTE_Bias_Type::NVTE_ALIBI);

  py::enum_<NVTE_Mask_Type>(m, "NVTE_Mask_Type")
      .value("NVTE_NO_MASK", NVTE_Mask_Type::NVTE_NO_MASK)
      .value("NVTE_PADDING_MASK", NVTE_Mask_Type::NVTE_PADDING_MASK)
      .value("NVTE_CAUSAL_MASK", NVTE_Mask_Type::NVTE_CAUSAL_MASK)
      .value("NVTE_PADDING_CAUSAL_MASK", NVTE_Mask_Type::NVTE_PADDING_CAUSAL_MASK);

  py::enum_<NVTE_QKV_Layout>(m, "NVTE_QKV_Layout")
      .value("NVTE_SB3HD", NVTE_QKV_Layout::NVTE_SB3HD)
      .value("NVTE_SBH3D", NVTE_QKV_Layout::NVTE_SBH3D)
      .value("NVTE_SBHD_SB2HD", NVTE_QKV_Layout::NVTE_SBHD_SB2HD)
      .value("NVTE_SBHD_SBH2D", NVTE_QKV_Layout::NVTE_SBHD_SBH2D)
      .value("NVTE_SBHD_SBHD_SBHD", NVTE_QKV_Layout::NVTE_SBHD_SBHD_SBHD)
      .value("NVTE_BS3HD", NVTE_QKV_Layout::NVTE_BS3HD)
      .value("NVTE_BSH3D", NVTE_QKV_Layout::NVTE_BSH3D)
      .value("NVTE_BSHD_BS2HD", NVTE_QKV_Layout::NVTE_BSHD_BS2HD)
      .value("NVTE_BSHD_BSH2D", NVTE_QKV_Layout::NVTE_BSHD_BSH2D)
      .value("NVTE_BSHD_BSHD_BSHD", NVTE_QKV_Layout::NVTE_BSHD_BSHD_BSHD)
      .value("NVTE_T3HD", NVTE_QKV_Layout::NVTE_T3HD)
      .value("NVTE_TH3D", NVTE_QKV_Layout::NVTE_TH3D)
      .value("NVTE_THD_T2HD", NVTE_QKV_Layout::NVTE_THD_T2HD)
      .value("NVTE_THD_TH2D", NVTE_QKV_Layout::NVTE_THD_TH2D)
      .value("NVTE_THD_THD_THD", NVTE_QKV_Layout::NVTE_THD_THD_THD);

  py::enum_<NVTE_Fused_Attn_Backend>(m, "NVTE_Fused_Attn_Backend")
      .value("NVTE_F16_max512_seqlen", NVTE_Fused_Attn_Backend::NVTE_F16_max512_seqlen)
      .value("NVTE_F16_arbitrary_seqlen", NVTE_Fused_Attn_Backend::NVTE_F16_arbitrary_seqlen)
      .value("NVTE_FP8", NVTE_Fused_Attn_Backend::NVTE_FP8)
      .value("NVTE_No_Backend", NVTE_Fused_Attn_Backend::NVTE_No_Backend);
}<|MERGE_RESOLUTION|>--- conflicted
+++ resolved
@@ -163,12 +163,9 @@
       .def_readwrite("scale", &transformer_engine::FP8TensorMeta::scale)
       .def_readwrite("scale_inv", &transformer_engine::FP8TensorMeta::scale_inv)
       .def_readwrite("amax_history", &transformer_engine::FP8TensorMeta::amax_history);
-<<<<<<< HEAD
-=======
 
   // comm+GEMM overlap w/ userbuffers
   m.def("set_ubuf_bootstrap_callbacks", &ubuf::set_ubuf_bootstrap_callbacks);
->>>>>>> d71fc946
 
   py::enum_<ubuf::UBOverlapAlgo>(m, "UbufOverlapAlgo")
       .value("BULK_OVERLAP_AG", ubuf::UBOverlapAlgo::BULK_OVERLAP_AG)
@@ -181,12 +178,8 @@
       .value("ATOMIC_GEMM_RS_P2P", ubuf::UBOverlapAlgo::ATOMIC_GEMM_RS_P2P);
 
   py::class_<ubuf::UbufCommOverlap>(m, "UbufCommOverlap")
-<<<<<<< HEAD
-      .def(py::init<torch::Tensor&, int, int, int, int, int, bool, int, bool, torch::Tensor>())
-=======
       .def(py::init<torch::Tensor&, int, int, int, int, int, int, int, bool, int, bool,
                     torch::Tensor>())
->>>>>>> d71fc946
       .def("bulk_overlap", &ubuf::UbufCommOverlap::bulk_overlap)
       .def("split_overlap_rs", &ubuf::UbufCommOverlap::split_overlap_rs)
       .def("set_ubuf_scale_inv", &ubuf::UbufCommOverlap::set_ubuf_scale_inv)
@@ -198,11 +191,7 @@
       .def("is_p2p_overlap", &ubuf::UbufCommOverlap::is_p2p_overlap);
 
   py::class_<ubuf::UbufP2PCommOverlap>(m, "UbufP2PCommOverlap")
-<<<<<<< HEAD
-      .def(py::init<torch::Tensor&, int, int, int, int, bool, bool, int, bool, bool, bool,
-=======
-      .def(py::init<torch::Tensor&, int, int, int, int, int, int, bool, bool, int, bool, bool,
->>>>>>> d71fc946
+      .def(py::init<torch::Tensor&, int, int, int, int, int, int, bool, bool, int, bool, bool, bool,
                     torch::Tensor>())
       .def("split_overlap_ag_p2p", &ubuf::UbufP2PCommOverlap::split_overlap_ag)
       .def("split_overlap_rs_p2p", &ubuf::UbufP2PCommOverlap::split_overlap_rs)
@@ -214,14 +203,6 @@
       .def("is_atomic_gemm", &ubuf::UbufP2PCommOverlap::is_atomic_gemm)
       .def("is_p2p_overlap", &ubuf::UbufP2PCommOverlap::is_p2p_overlap)
       .def("set_ubuf_scale_inv", &ubuf::UbufP2PCommOverlap::set_ubuf_scale_inv);
-<<<<<<< HEAD
-#else   // NVTE_WITH_USERBUFFERS
-  m.def("UbufOverlapAlgo", &placeholder, "Dummy function for python side annotations");
-  m.def("UbufCommOverlap", &placeholder, "Dummy function for python side annotations");
-  m.def("UbufP2PCommOverlap", &placeholder, "Dummy function for python side annotations");
-#endif  // NVTE_WITH_USERBUFFERS
-=======
->>>>>>> d71fc946
 
   py::enum_<transformer_engine::DType>(m, "DType", py::module_local())
       .value("kByte", transformer_engine::DType::kByte)
