/*************************************************************************
 * Copyright (c) 2022-2025, NVIDIA CORPORATION & AFFILIATES. All rights reserved.
 *
 * See LICENSE for license information.
 ************************************************************************/

#include "pybind.h"

#include <pybind11/cast.h>
#include <pybind11/detail/common.h>
#include <pybind11/functional.h>
#include <pybind11/pybind11.h>
#include <pybind11/stl.h>

#include <memory>
#include <optional>
#include <vector>

#include "../common.h"
#include "../extensions.h"
#include "common.h"

namespace transformer_engine::pytorch {

PyTypeObject *Float8TensorPythonClass = nullptr;  /// TODO Remove
PyTypeObject *Float8TensorStoragePythonClass = nullptr;
PyTypeObject *Float8QuantizerClass = nullptr;
PyTypeObject *Float8CurrentScalingQuantizerClass = nullptr;
PyTypeObject *MXFP8TensorPythonClass = nullptr;  /// TODO Remove
PyTypeObject *MXFP8TensorStoragePythonClass = nullptr;
PyTypeObject *MXFP8QuantizerClass = nullptr;
PyTypeObject *Float8BlockwiseQTensorPythonClass = nullptr;
PyTypeObject *Float8BlockwiseQTensorStoragePythonClass = nullptr;
PyTypeObject *Float8BlockwiseQuantizerClass = nullptr;
PyTypeObject *NVFP4TensorPythonClass = nullptr;
<<<<<<< HEAD
PyTypeObject *NVFP4TensorBasePythonClass = nullptr;
=======
PyTypeObject *NVFP4TensorStoragePythonClass = nullptr;
>>>>>>> 70f53666
PyTypeObject *NVFP4QuantizerClass = nullptr;

void init_float8_extension() {
  if (Float8TensorPythonClass) return;
  auto fp8_module = py::module_::import("transformer_engine.pytorch.tensor.float8_tensor");
  Float8QuantizerClass =
      reinterpret_cast<PyTypeObject *>(PyObject_GetAttrString(fp8_module.ptr(), "Float8Quantizer"));
  Float8CurrentScalingQuantizerClass = reinterpret_cast<PyTypeObject *>(
      PyObject_GetAttrString(fp8_module.ptr(), "Float8CurrentScalingQuantizer"));
  Float8TensorPythonClass =
      reinterpret_cast<PyTypeObject *>(PyObject_GetAttrString(fp8_module.ptr(), "Float8Tensor"));
  auto fp8_base_module =
      py::module_::import("transformer_engine.pytorch.tensor.storage.float8_tensor_storage");
  Float8TensorStoragePythonClass = reinterpret_cast<PyTypeObject *>(
      PyObject_GetAttrString(fp8_base_module.ptr(), "Float8TensorStorage"));
  NVTE_CHECK(Float8TensorPythonClass != nullptr,
             "Internal error: could not initialize pyTorch Float8 extension.");
}

void init_mxfp8_extension() {
  if (MXFP8TensorPythonClass) return;
  auto fp8_module = py::module_::import("transformer_engine.pytorch.tensor.mxfp8_tensor");
  MXFP8QuantizerClass =
      reinterpret_cast<PyTypeObject *>(PyObject_GetAttrString(fp8_module.ptr(), "MXFP8Quantizer"));
  MXFP8TensorPythonClass =
      reinterpret_cast<PyTypeObject *>(PyObject_GetAttrString(fp8_module.ptr(), "MXFP8Tensor"));
  auto fp8_base_module =
      py::module_::import("transformer_engine.pytorch.tensor.storage.mxfp8_tensor_storage");
  MXFP8TensorStoragePythonClass = reinterpret_cast<PyTypeObject *>(
      PyObject_GetAttrString(fp8_base_module.ptr(), "MXFP8TensorStorage"));
  NVTE_CHECK(MXFP8TensorPythonClass != nullptr,
             "Internal error: could not initialize pyTorch MXFP8 extension.");
}

void init_float8blockwise_extension() {
  if (Float8BlockwiseQTensorStoragePythonClass) return;
  auto fp8_module =
      py::module_::import("transformer_engine.pytorch.tensor.float8_blockwise_tensor");
  auto fp8_base_module = py::module_::import(
      "transformer_engine.pytorch.tensor.storage.float8_blockwise_tensor_storage");
  Float8BlockwiseQuantizerClass = reinterpret_cast<PyTypeObject *>(
      PyObject_GetAttrString(fp8_module.ptr(), "Float8BlockQuantizer"));
  Float8BlockwiseQTensorStoragePythonClass = reinterpret_cast<PyTypeObject *>(
      PyObject_GetAttrString(fp8_base_module.ptr(), "Float8BlockwiseQTensorStorage"));
  Float8BlockwiseQTensorPythonClass = reinterpret_cast<PyTypeObject *>(
      PyObject_GetAttrString(fp8_module.ptr(), "Float8BlockwiseQTensor"));

  NVTE_CHECK(Float8BlockwiseQuantizerClass != nullptr,
             "Internal error: could not initialize pyTorch float8blockwise extension.");
  NVTE_CHECK(Float8BlockwiseQTensorStoragePythonClass != nullptr,
             "Internal error: could not initialize pyTorch float8blockwise extension.");
  NVTE_CHECK(Float8BlockwiseQTensorPythonClass != nullptr,
             "Internal error: could not initialize pyTorch float8blockwise extension.");
}

void init_nvfp4_extensions() {
  if (NVFP4TensorPythonClass) return;
  auto nvfp4_module = py::module_::import("transformer_engine.pytorch.tensor.nvfp4_tensor");
  NVFP4QuantizerClass = reinterpret_cast<PyTypeObject *>(
      PyObject_GetAttrString(nvfp4_module.ptr(), "NVFP4Quantizer"));
  NVFP4TensorPythonClass =
      reinterpret_cast<PyTypeObject *>(PyObject_GetAttrString(nvfp4_module.ptr(), "NVFP4Tensor"));
  auto nvfp4_base_module =
<<<<<<< HEAD
      py::module_::import("transformer_engine.pytorch.tensor._internal.nvfp4_tensor_base");
  NVFP4TensorBasePythonClass = reinterpret_cast<PyTypeObject *>(
      PyObject_GetAttrString(nvfp4_base_module.ptr(), "NVFP4TensorBase"));
=======
      py::module_::import("transformer_engine.pytorch.tensor.storage.nvfp4_tensor_storage");
  NVFP4TensorStoragePythonClass = reinterpret_cast<PyTypeObject *>(
      PyObject_GetAttrString(nvfp4_base_module.ptr(), "NVFP4TensorStorage"));
>>>>>>> 70f53666
  NVTE_CHECK(NVFP4TensorPythonClass != nullptr,
             "Internal error: could not initialize pyTorch NVFP4 extension.");
}

void init_extension() {
  init_float8_extension();
  init_mxfp8_extension();
  init_float8blockwise_extension();
  init_nvfp4_extensions();
}

}  // namespace transformer_engine::pytorch

#include "common/util/pybind_helper.h"

PYBIND11_MODULE(TORCH_EXTENSION_NAME, m) {
  NVTE_DECLARE_COMMON_PYBIND11_HANDLES(m)
  m.def("quantize", transformer_engine::pytorch::quantize, py::arg("tensor"), py::arg("quantizer"),
        py::arg("output") = py::none(), py::arg("noop") = py::none());
  m.def("dequantize", &transformer_engine::pytorch::dequantize, "Dequantize", py::arg("input"),
        py::arg("otype"));

  m.def("bgrad_quantize", transformer_engine::pytorch::bgrad_quantize,
        "Compute bias gradient and quantize", py::arg("input"), py::arg("quantizer"));
  m.def("generic_gemm", transformer_engine::pytorch::gemm, "Compute GEMM (matrix-matrix multiply)",
        py::arg("A"), py::arg("transA"), py::arg("B"), py::arg("transB"), py::arg("D"),
        py::arg("quantizer"), py::arg("output_dtype"), py::arg("bias"), py::arg("bias_type"),
        py::arg("gelu"), py::arg("gelu_in"), py::arg("grad"), py::arg("workspace"),
        py::arg("workspace_size"), py::arg("accumulate"), py::arg("use_split_accumulator"),
        py::arg("comm_overlap") = nullptr, py::arg("comm_type") = std::nullopt,
        py::arg("extra_output") = std::nullopt, py::arg("bulk_overlap") = false,
        py::arg("alpha") = 1.0f, py::arg("beta") = std::nullopt);
  /* GELU and variants*/
  m.def("gelu", transformer_engine::pytorch::gelu, "GeLU activation", py::arg("input"),
        py::arg("quantizer"));
  m.def("geglu", transformer_engine::pytorch::geglu, "GeGLU activation", py::arg("input"),
        py::arg("quantizer"));
  m.def("qgelu", transformer_engine::pytorch::qgelu, "QuickGELU activation", py::arg("input"),
        py::arg("quantizer"));
  m.def("qgeglu", transformer_engine::pytorch::qgeglu, "QuickGeGLU activation", py::arg("input"),
        py::arg("quantizer"));
  /* ReLU and variants */
  m.def("relu", transformer_engine::pytorch::relu, "ReLU activation", py::arg("input"),
        py::arg("quantizer"));
  m.def("reglu", transformer_engine::pytorch::reglu, "ReGLU activation", py::arg("input"),
        py::arg("quantizer"));
  m.def("srelu", transformer_engine::pytorch::srelu, "Squared ReLU activation", py::arg("input"),
        py::arg("quantizer"));
  m.def("sreglu", transformer_engine::pytorch::sreglu, "Squared ReGLU activation", py::arg("input"),
        py::arg("quantizer"));
  /* SwiGLU and variants */
  m.def("silu", transformer_engine::pytorch::silu, "SiLU activation", py::arg("input"),
        py::arg("quantizer"));
  m.def("swiglu", transformer_engine::pytorch::swiglu, "SwiGLU activation", py::arg("input"),
        py::arg("quantizer"));
  m.def("clamped_swiglu", transformer_engine::pytorch::clamped_swiglu,
        "SwiGLU activation used in GPT OSS", py::arg("input"), py::arg("quantizer"),
        py::arg("limit") = 7.0f, py::arg("alpha") = 1.702f);
  /* Backward of GELU and variants */
  m.def("dgelu", transformer_engine::pytorch::dgelu, "Backward of GeLU", py::arg("grad"),
        py::arg("fwd_input"), py::arg("quantizer"));
  m.def("dgeglu", transformer_engine::pytorch::dgeglu, "Backward of GeGLU", py::arg("grad"),
        py::arg("fwd_input"), py::arg("quantizer"));
  m.def("dqgelu", transformer_engine::pytorch::dqgelu, "Backward of QuickGELU", py::arg("grad"),
        py::arg("fwd_input"), py::arg("quantizer"));
  m.def("dqgeglu", transformer_engine::pytorch::dqgeglu, "Backward of QuickGeGLU", py::arg("grad"),
        py::arg("fwd_input"), py::arg("quantizer"));
  /* Backward of ReLU and variants */
  m.def("drelu", transformer_engine::pytorch::drelu, "Backward of ReLU", py::arg("grad"),
        py::arg("fwd_input"), py::arg("quantizer"));
  m.def("dreglu", transformer_engine::pytorch::dreglu, "Backward of ReGLU", py::arg("grad"),
        py::arg("fwd_input"), py::arg("quantizer"));
  m.def("dsrelu", transformer_engine::pytorch::dsrelu, "Backward of Squared ReLU", py::arg("grad"),
        py::arg("fwd_input"), py::arg("quantizer"));
  m.def("dsreglu", transformer_engine::pytorch::dsreglu, "Backward of Squared ReGLU",
        py::arg("grad"), py::arg("fwd_input"), py::arg("quantizer"));
  /* Backward of SiLU and variants */
  m.def("dsilu", transformer_engine::pytorch::dsilu, "Backward of SiLU", py::arg("grad"),
        py::arg("fwd_input"), py::arg("quantizer"));
  m.def("dswiglu", transformer_engine::pytorch::dswiglu, "Backward of SwiGLU", py::arg("grad"),
        py::arg("fwd_input"), py::arg("quantizer"));
  m.def("clamped_dswiglu", transformer_engine::pytorch::clamped_dswiglu,
        "Backward of SwiGLU used in GPT OSS", py::arg("grad"), py::arg("fwd_input"),
        py::arg("quantizer"), py::arg("limit") = 7.0f, py::arg("alpha") = 1.702f);
  /* DBias + DAct fusions*/
  m.def("dbias_dgelu", transformer_engine::pytorch::dbias_dgelu, "DGeLU + DBias + Quantize",
        py::arg("grad"), py::arg("fwd_input"), py::arg("quantizer"));
  m.def("dbias_dsilu", transformer_engine::pytorch::dbias_dsilu, "DSiLU + DBias + Quantize",
        py::arg("grad"), py::arg("fwd_input"), py::arg("quantizer"));
  m.def("dbias_drelu", transformer_engine::pytorch::dbias_drelu, "DReLU + DBias + Quantize",
        py::arg("grad"), py::arg("fwd_input"), py::arg("quantizer"));
  m.def("dbias_dqgelu", transformer_engine::pytorch::dbias_dqgelu, "DQGeLU + DBias + Quantize",
        py::arg("grad"), py::arg("fwd_input"), py::arg("quantizer"));
  m.def("dbias_dsrelu", transformer_engine::pytorch::dbias_dsrelu,
        "DSquaredReLU + DBias + Quantize", py::arg("grad"), py::arg("fwd_input"),
        py::arg("quantizer"));

  // Permutation functions
  m.def("moe_permute_fwd", transformer_engine::pytorch::moe_permute_fwd, "MOE permute FWD",
        py::call_guard<py::gil_scoped_release>());
  m.def("moe_permute_bwd", transformer_engine::pytorch::moe_permute_bwd, "MOE permute BWD",
        py::call_guard<py::gil_scoped_release>());
  m.def("moe_unpermute_fwd", transformer_engine::pytorch::moe_unpermute_fwd, "MOE unpermute FWD",
        py::call_guard<py::gil_scoped_release>());
  m.def("moe_unpermute_bwd", transformer_engine::pytorch::moe_unpermute_bwd, "MOE unpermute BWD",
        py::call_guard<py::gil_scoped_release>());

  // Softmax functions
  m.def("scaled_softmax_forward", &transformer_engine::pytorch::scaled_softmax_forward,
        "Scaled Softmax FWD", py::call_guard<py::gil_scoped_release>());
  m.def("scaled_softmax_backward", &transformer_engine::pytorch::scaled_softmax_backward,
        "Scaled Softmax BWD", py::call_guard<py::gil_scoped_release>());
  m.def("scaled_masked_softmax_forward",
        &transformer_engine::pytorch::scaled_masked_softmax_forward, "Scaled Masked Softmax FWD",
        py::call_guard<py::gil_scoped_release>());
  m.def("scaled_masked_softmax_backward",
        &transformer_engine::pytorch::scaled_masked_softmax_backward, "Scaled Masked Softmax BWD",
        py::call_guard<py::gil_scoped_release>());
  m.def("scaled_upper_triang_masked_softmax_forward",
        &transformer_engine::pytorch::scaled_upper_triang_masked_softmax_forward,
        "Scaled Upper-Triangular Masked Softmax FWD", py::call_guard<py::gil_scoped_release>());
  m.def("scaled_upper_triang_masked_softmax_backward",
        &transformer_engine::pytorch::scaled_upper_triang_masked_softmax_backward,
        "Scaled Upper-Triangular Masked Softmax BWD", py::call_guard<py::gil_scoped_release>());
  m.def("scaled_aligned_causal_masked_softmax_forward",
        &transformer_engine::pytorch::scaled_aligned_causal_masked_softmax_forward,
        "Scaled Bottom-Right Corner Aligned Masked Softmax FWD",
        py::call_guard<py::gil_scoped_release>());
  m.def("scaled_aligned_causal_masked_softmax_backward",
        &transformer_engine::pytorch::scaled_aligned_causal_masked_softmax_backward,
        "Scaled Bottom-Right Corner Aligned Masked Softmax BWD",
        py::call_guard<py::gil_scoped_release>());

  // Other granular functions
  m.def("layernorm_fwd", &transformer_engine::pytorch::layernorm_fwd, "LayerNorm", py::arg("input"),
        py::arg("weight"), py::arg("bias"), py::arg("eps"), py::arg("ln_out"), py::arg("quantizer"),
        py::arg("otype"), py::arg("sm_margin"), py::arg("zero_centered_gamma"));
  m.def("layernorm_bwd", &transformer_engine::pytorch::layernorm_bwd, "Backward of LayerNorm");
  m.def("rmsnorm_fwd", &transformer_engine::pytorch::rmsnorm_fwd, "RMSNorm", py::arg("input"),
        py::arg("weight"), py::arg("eps"), py::arg("ln_out"), py::arg("quantizer"),
        py::arg("otype"), py::arg("sm_margin"), py::arg("zero_centered_gamma"));
  m.def("rmsnorm_bwd", &transformer_engine::pytorch::rmsnorm_bwd, "Backward of RMSNorm");
  m.def("rmsnorm_bwd_add", &transformer_engine::pytorch::rmsnorm_bwd_add,
        "Fused backward of RMSNorm + add");
  m.def("multi_tensor_quantize", &transformer_engine::pytorch::multi_tensor_quantize,
        "Multi-tensor quantize", py::arg("tensor_list"), py::arg("quantizer_list"));
  m.def("split_quantize", &transformer_engine::pytorch::split_quantize,
        "Split and multi-tensor quantize", py::arg("tensor"), py::arg("split_sections"),
        py::arg("quantizer_list"));
  m.def("te_general_grouped_gemm", &transformer_engine::pytorch::te_general_grouped_gemm,
        "Grouped GEMM");
  m.def("fp8_transpose", &transformer_engine::pytorch::fp8_transpose, "Transpose with FP8 I/O",
        py::arg("input"), py::arg("dtype"), py::kw_only(), py::arg("out"),
        py::call_guard<py::gil_scoped_release>());
  m.def("swap_first_dims", &transformer_engine::pytorch::swap_first_dims,
        "Swap first two tensor dimensions", py::arg("tensor"), py::kw_only(), py::arg("out"),
        py::call_guard<py::gil_scoped_release>());
  m.def("get_fused_attn_backend", &transformer_engine::pytorch::get_fused_attn_backend,
        "Get Fused Attention backend", py::call_guard<py::gil_scoped_release>());
  m.def("compute_amax", &transformer_engine::pytorch::compute_amax,
        "Compute absolute max value in tensor", py::arg("input"), py::arg("amax"),
        py::call_guard<py::gil_scoped_release>());
  m.def("fused_amax_and_scale_update_after_reduction",
        &transformer_engine::pytorch::fused_amax_and_scale_update_after_reduction,
        "Update amax history and FP8 scale/scale_inv after reduction",
        py::call_guard<py::gil_scoped_release>());
  m.def("fp8_block_scaling_compute_partial_amax",
        &transformer_engine::pytorch::fp8_block_scaling_compute_partial_amax,
        "Compute partial amax from master weights for fp8 block scaling", py::arg("tensor"),
        py::arg("amax"), py::arg("h"), py::arg("w"), py::arg("start_offset"), py::arg("block_len"),
        py::call_guard<py::gil_scoped_release>());
  m.def("fp8_block_scaling_partial_cast",
        &transformer_engine::pytorch::fp8_block_scaling_partial_cast,
        "Partial cast from master weights for fp8 block scaling", py::arg("inp"), py::arg("out"),
        py::arg("scale"), py::arg("h"), py::arg("w"), py::arg("start_offset"), py::arg("block_len"),
        py::arg("out_dtype"), py::call_guard<py::gil_scoped_release>());
  m.def("fused_multi_row_padding", &transformer_engine::pytorch::fused_multi_row_padding,
        "Fused Multi-tensor padding", py::call_guard<py::gil_scoped_release>());
  m.def("fused_multi_row_unpadding", &transformer_engine::pytorch::fused_multi_row_unpadding,
        "Fused Multi-tensor unpadding", py::call_guard<py::gil_scoped_release>());

  // attention kernels
  m.def("fa_prepare_fwd", &transformer_engine::pytorch::fa_prepare_fwd,
        "Prepare QKV for Flash Attention", py::call_guard<py::gil_scoped_release>());
  m.def("fa_prepare_bwd", &transformer_engine::pytorch::fa_prepare_bwd,
        "Backward of QKV preparation for Flash Attention",
        py::call_guard<py::gil_scoped_release>());
  m.def("fused_attn_fwd", &transformer_engine::pytorch::fused_attn_fwd,
        "Fused Attention FP8/BF16/FP16 FWD with separate Q, K and V");
  m.def("fused_attn_bwd", &transformer_engine::pytorch::fused_attn_bwd,
        "Fused Attention FP8/BF16/FP16 BWD with separate Q, K and V");
  m.def("copy_to_kv_cache", &transformer_engine::pytorch::copy_to_kv_cache,
        "Copy new KV tokens to KV cache", py::call_guard<py::gil_scoped_release>());
  m.def("convert_thd_to_bshd", &transformer_engine::pytorch::convert_thd_to_bshd,
        "Convert a tensor from THD to BSHD", py::call_guard<py::gil_scoped_release>());
  m.def("convert_bshd_to_thd", &transformer_engine::pytorch::convert_bshd_to_thd,
        "Convert a tesnor from BSHD to THD", py::call_guard<py::gil_scoped_release>());

  // fused apply rope
  m.def("fused_rope_forward", &transformer_engine::pytorch::fused_rope_forward,
        "Fused Apply RoPE FWD", py::call_guard<py::gil_scoped_release>());
  m.def("fused_rope_backward", &transformer_engine::pytorch::fused_rope_backward,
        "Fused Apply RoPE BWD", py::call_guard<py::gil_scoped_release>());
  m.def("fused_qkv_rope_forward", &transformer_engine::pytorch::fused_qkv_rope_forward,
        "Fused Apply QKV RoPE FWD", py::call_guard<py::gil_scoped_release>());
  m.def("fused_qkv_rope_backward", &transformer_engine::pytorch::fused_qkv_rope_backward,
        "Fused Apply QKV RoPE BWD", py::call_guard<py::gil_scoped_release>());

  // fused router
  m.def("fused_topk_with_score_function_fwd",
        &transformer_engine::pytorch::fused_topk_with_score_function_fwd, py::arg("logits"),
        py::arg("topk"), py::arg("use_pre_softmax"), py::arg("num_groups"), py::arg("group_topk"),
        py::arg("scaling_factor"), py::arg("score_function"), py::arg("expert_bias"),
        "Fused topk softmax fwd");
  m.def("fused_topk_with_score_function_bwd",
        &transformer_engine::pytorch::fused_topk_with_score_function_bwd, py::arg("num_tokens"),
        py::arg("num_experts"), py::arg("routing_map"), py::arg("intermediate_output"),
        py::arg("grad_probs"), py::arg("topk"), py::arg("use_pre_softmax"),
        py::arg("scaling_factor"), py::arg("score_function"), "Fused topk softmax bwd");
  m.def("fused_score_for_moe_aux_loss_fwd",
        &transformer_engine::pytorch::fused_score_for_moe_aux_loss_fwd, py::arg("logits"),
        py::arg("topk"), py::arg("score_function"), "Fused topk softmax fwd");
  m.def("fused_score_for_moe_aux_loss_bwd",
        &transformer_engine::pytorch::fused_score_for_moe_aux_loss_bwd, py::arg("num_tokens"),
        py::arg("num_experts"), py::arg("intermediate_output"), py::arg("grad_scores"),
        py::arg("topk"), py::arg("score_function"), "Fused topk softmax bwd");
  m.def("fused_moe_aux_loss_fwd", &transformer_engine::pytorch::fused_moe_aux_loss_fwd,
        py::arg("probs"), py::arg("tokens_per_expert"), py::arg("total_num_tokens"),
        py::arg("num_experts"), py::arg("num_rows"), py::arg("num_cols"), py::arg("topk"),
        py::arg("coeff"), "Fused aux loss fwd");
  m.def("fused_moe_aux_loss_bwd", &transformer_engine::pytorch::fused_moe_aux_loss_bwd,
        py::arg("Const_buf"), py::arg("tokens_per_expert"), py::arg("num_rows"),
        py::arg("num_cols"), py::arg("grad_aux_loss"), "Fused aux loss bwd");

  // Dropout
  m.def("dropout_fwd", transformer_engine::pytorch::dropout_fwd, "Dropout forward with 8-bit RNG",
        py::arg("input"), py::arg("dropout_probability"), py::arg("out") = std::nullopt);
  m.def("dropout_bwd", transformer_engine::pytorch::dropout_bwd, "Dropout backward with 8-bit RNG",
        py::arg("grad_output"), py::arg("mask"), py::arg("dropout_probability"),
        py::arg("grad_input") = std::nullopt);

  // Misc
  m.def("get_cublasLt_version", &transformer_engine::pytorch::get_cublasLt_version,
        "Get cublasLt version", py::call_guard<py::gil_scoped_release>());
  m.def("get_cudnn_version", &transformer_engine::pytorch::get_cudnn_version, "Get cuDNN version",
        py::call_guard<py::gil_scoped_release>());
  m.def("get_num_cublas_streams", &nvte_get_num_compute_streams, "Get number of compute streams",
        py::call_guard<py::gil_scoped_release>());

  // Support THD format for Context Parallel
  m.def("thd_read_half_tensor", &transformer_engine::pytorch::thd_read_half_tensor,
        "Read the first half(half_idx=0) or the second half(half_idx=1) of each sequence in a THD "
        "tensor",
        py::call_guard<py::gil_scoped_release>());
  m.def("thd_second_half_lse_correction",
        &transformer_engine::pytorch::thd_second_half_lse_correction,
        "Correct the second half of the softmax_lse", py::call_guard<py::gil_scoped_release>());
  m.def("thd_read_second_half_lse", &transformer_engine::pytorch::thd_read_second_half_lse,
        "Read the second half of the softmax_lse", py::call_guard<py::gil_scoped_release>());
  m.def("thd_out_correction", &transformer_engine::pytorch::thd_out_correction,
        "Correct the THD format output of context parallelism in forward pass",
        py::call_guard<py::gil_scoped_release>());
  m.def("thd_grad_correction", &transformer_engine::pytorch::thd_grad_correction,
        "Correct the THD format gradients of context parallelism in backward pass",
        py::call_guard<py::gil_scoped_release>());
  m.def("thd_get_partitioned_indices", &transformer_engine::pytorch::thd_get_partitioned_indices,
        "Generate partitioned indices for inputs in THD format",
        py::call_guard<py::gil_scoped_release>());

  // nvshmem functions
  m.def("init_nvshmem_backend", &transformer_engine::pytorch::init_nvshmem_backend,
        "Initialize nvshmem backend with Pytorch distributed process groups",
        py::call_guard<py::gil_scoped_release>());
  m.def("create_nvshmem_tensor", &transformer_engine::pytorch::create_nvshmem_tensor,
        "Create a tensor in NVSHMEM shared memory", py::call_guard<py::gil_scoped_release>());
  m.def("nvshmem_send_on_current_stream",
        &transformer_engine::pytorch::nvshmem_send_on_current_stream,
        "Asynchronously send tensor data to a remote PE using NVSHMEM on the current CUDA stream",
        py::call_guard<py::gil_scoped_release>());
  m.def("nvshmem_wait_on_current_stream",
        &transformer_engine::pytorch::nvshmem_wait_on_current_stream,
        "Wait for a signal value to be updated by a remote PE using NVSHMEM on the current CUDA "
        "stream",
        py::call_guard<py::gil_scoped_release>());
  m.def("nvshmem_finalize", &transformer_engine::pytorch::nvshmem_finalize,
        "Clean up and finalize the NVSHMEM communication backend and free associated resources",
        py::call_guard<py::gil_scoped_release>());

  // multi-tensor functions
  m.def("multi_tensor_scale", &transformer_engine::pytorch::multi_tensor_scale_cuda,
        "Fused overflow check + scale for a list of contiguous tensors",
        py::call_guard<py::gil_scoped_release>());
  m.def("multi_tensor_l2norm", &transformer_engine::pytorch::multi_tensor_l2norm_cuda,
        "Computes L2 norm for a list of contiguous tensors",
        py::call_guard<py::gil_scoped_release>());
  m.def("multi_tensor_unscale_l2norm",
        &transformer_engine::pytorch::multi_tensor_unscale_l2norm_cuda,
        "Computes L2 norm for a list of contiguous tensors after unscaling (unscaling is only "
        "performed for L2 norm computation, and tensors are not updated)",
        py::call_guard<py::gil_scoped_release>());
  m.def("multi_tensor_adam", &transformer_engine::pytorch::multi_tensor_adam_cuda,
        "Compute and apply gradient update to parameters for Adam optimizer",
        py::call_guard<py::gil_scoped_release>());
  m.def("multi_tensor_adam_param_remainder",
        &transformer_engine::pytorch::multi_tensor_adam_param_remainder_cuda,
        "Compute and apply gradient update to parameters for Adam optimizer"
        "where the master parameters only store the remainder bits",
        py::call_guard<py::gil_scoped_release>());
  m.def("multi_tensor_adam_fp8", &transformer_engine::pytorch::multi_tensor_adam_fp8_cuda,
        "Compute and apply gradient update to parameters for Adam optimizer",
        py::call_guard<py::gil_scoped_release>());
  m.def("multi_tensor_adam_capturable",
        &transformer_engine::pytorch::multi_tensor_adam_capturable_cuda,
        "Compute and apply gradient update to parameters for Adam optimizer with CUDA graph "
        "support and LR scheduling",
        py::call_guard<py::gil_scoped_release>());
  m.def("multi_tensor_adam_capturable_master",
        &transformer_engine::pytorch::multi_tensor_adam_capturable_master_cuda,
        "Compute and apply gradient update to parameters for Adam optimizer with CUDA graph "
        "support, LR scheduling and FP32 master weights",
        py::call_guard<py::gil_scoped_release>());
  m.def("multi_tensor_sgd", &transformer_engine::pytorch::multi_tensor_sgd_cuda,
        "Fused SGD optimizer for list of contiguous tensors",
        py::call_guard<py::gil_scoped_release>());
  m.def("multi_tensor_compute_scale_and_scale_inv",
        &transformer_engine::pytorch::multi_tensor_compute_scale_and_scale_inv_cuda,
        "Fused compute scale and scale_inv from amax", py::call_guard<py::gil_scoped_release>());

  // Comm+GEMM Overlap
  m.def("bulk_overlap_ag_with_external_gemm",
        &transformer_engine::pytorch::bulk_overlap_ag_with_external_gemm,
        "Bulk overlap All-Gather with a GEMM operation launched by another communicator",
        py::call_guard<py::gil_scoped_release>(), py::arg("allgather_communicator"),
        py::arg("send_stream"), py::arg("recv_stream"));

  // Data structures
  py::class_<transformer_engine::pytorch::FP8TensorMeta>(m, "FP8TensorMeta")
      .def(py::init<>())
      .def_readwrite("scale", &transformer_engine::pytorch::FP8TensorMeta::scale)
      .def_readwrite("scale_inv", &transformer_engine::pytorch::FP8TensorMeta::scale_inv)
      .def_readwrite("amax_history", &transformer_engine::pytorch::FP8TensorMeta::amax_history);

  py::enum_<transformer_engine::pytorch::FP8FwdTensors>(m, "FP8FwdTensors")
      .value("GEMM1_INPUT", transformer_engine::pytorch::FP8FwdTensors::GEMM1_INPUT)
      .value("GEMM1_WEIGHT", transformer_engine::pytorch::FP8FwdTensors::GEMM1_WEIGHT)
      .value("GEMM1_OUTPUT", transformer_engine::pytorch::FP8FwdTensors::GEMM1_OUTPUT)
      .value("GEMM2_INPUT", transformer_engine::pytorch::FP8FwdTensors::GEMM2_INPUT)
      .value("GEMM2_WEIGHT", transformer_engine::pytorch::FP8FwdTensors::GEMM2_WEIGHT)
      .value("GEMM2_OUTPUT", transformer_engine::pytorch::FP8FwdTensors::GEMM2_OUTPUT)
      .value("GEMM3_INPUT", transformer_engine::pytorch::FP8FwdTensors::GEMM3_INPUT)
      .value("GEMM3_WEIGHT", transformer_engine::pytorch::FP8FwdTensors::GEMM3_WEIGHT)
      .value("GEMM3_OUTPUT", transformer_engine::pytorch::FP8FwdTensors::GEMM3_OUTPUT);

  py::enum_<transformer_engine::pytorch::FP8BwdTensors>(m, "FP8BwdTensors")
      .value("GRAD_OUTPUT1", transformer_engine::pytorch::FP8BwdTensors::GRAD_OUTPUT1)
      .value("GRAD_INPUT1", transformer_engine::pytorch::FP8BwdTensors::GRAD_INPUT1)
      .value("GRAD_OUTPUT2", transformer_engine::pytorch::FP8BwdTensors::GRAD_OUTPUT2)
      .value("GRAD_INPUT2", transformer_engine::pytorch::FP8BwdTensors::GRAD_INPUT2)
      .value("GRAD_OUTPUT3", transformer_engine::pytorch::FP8BwdTensors::GRAD_OUTPUT3)
      .value("GRAD_INPUT3", transformer_engine::pytorch::FP8BwdTensors::GRAD_INPUT3);

  py::class_<CommOverlapHelper>(m, "CommOverlapHelper")
      .def(py::init<>(), py::call_guard<py::gil_scoped_release>())
      .def(py::init<c10d::ProcessGroup *, std::optional<c10d::ProcessGroup *>>(),
           py::call_guard<py::gil_scoped_release>(), py::arg("world_group"),
           py::arg("intra_node_group") = py::none());

  py::class_<CommOverlap, std::shared_ptr<CommOverlap>, transformer_engine::CommOverlapBase,
             transformer_engine::CommOverlapCore>(m, "CommOverlap")
      .def(py::init<const std::vector<size_t> &, at::ScalarType, CommOverlapHelper *, int, int, int,
                    int, int, int, int, bool, bool, bool>(),
           py::call_guard<py::gil_scoped_release>(), py::arg("buffer_shape"),
           py::arg("buffer_dtype"), py::arg("helper"), py::arg("tp_size"),
           py::arg("num_splits") = 3, py::arg("num_max_streams") = NVTE_COMM_OVERLAP_MAX_STREAMS,
           py::arg("comm_cga_size") = 2, py::arg("gemm_priority") = 0, py::arg("comm_priority") = 0,
           py::arg("num_comm_sm") = 16, py::arg("set_sm_margin") = true,
           py::arg("atomic_gemm") = false, py::arg("rs_overlap_first_gemm") = false)
      .def("copy_into_buffer", &CommOverlap::copy_into_buffer, py::arg("input"),
           py::arg("local_chunk") = false)
      .def("get_buffer", &CommOverlap::get_buffer, py::arg("local_chunk") = false,
           py::arg("shape") = std::nullopt)
      .def("get_communication_stream", &CommOverlap::get_communication_stream);

  py::class_<CommOverlapP2P, std::shared_ptr<CommOverlapP2P>,
             transformer_engine::CommOverlapP2PBase, transformer_engine::CommOverlapCore>(
      m, "CommOverlapP2P")
      .def(py::init<const std::vector<size_t> &, at::ScalarType, CommOverlapHelper *, int,
                    transformer_engine::CommOverlapType, int, int, int, int, int, bool, bool, bool,
                    bool>(),
           py::call_guard<py::gil_scoped_release>(), py::arg("buffer_shape"),
           py::arg("buffer_dtype"), py::arg("helper"), py::arg("tp_size"), py::arg("comm_type"),
           py::arg("num_max_streams") = NVTE_COMM_OVERLAP_MAX_STREAMS, py::arg("comm_cga_size") = 1,
           py::arg("gemm_priority") = 0, py::arg("comm_priority") = 0, py::arg("num_comm_sm") = 1,
           py::arg("set_sm_margin") = false, py::arg("atomic_gemm") = false,
           py::arg("use_ce") = true, py::arg("aggregate") = false)
      .def("copy_into_buffer", &CommOverlapP2P::copy_into_buffer, py::arg("input"),
           py::arg("local_chunk") = false)
      .def("get_buffer", &CommOverlapP2P::get_buffer, py::arg("local_chunk") = false,
           py::arg("shape") = std::nullopt)
      .def("get_communication_stream", &CommOverlapP2P::get_communication_stream);
}<|MERGE_RESOLUTION|>--- conflicted
+++ resolved
@@ -33,11 +33,7 @@
 PyTypeObject *Float8BlockwiseQTensorStoragePythonClass = nullptr;
 PyTypeObject *Float8BlockwiseQuantizerClass = nullptr;
 PyTypeObject *NVFP4TensorPythonClass = nullptr;
-<<<<<<< HEAD
-PyTypeObject *NVFP4TensorBasePythonClass = nullptr;
-=======
 PyTypeObject *NVFP4TensorStoragePythonClass = nullptr;
->>>>>>> 70f53666
 PyTypeObject *NVFP4QuantizerClass = nullptr;
 
 void init_float8_extension() {
@@ -101,15 +97,9 @@
   NVFP4TensorPythonClass =
       reinterpret_cast<PyTypeObject *>(PyObject_GetAttrString(nvfp4_module.ptr(), "NVFP4Tensor"));
   auto nvfp4_base_module =
-<<<<<<< HEAD
-      py::module_::import("transformer_engine.pytorch.tensor._internal.nvfp4_tensor_base");
-  NVFP4TensorBasePythonClass = reinterpret_cast<PyTypeObject *>(
-      PyObject_GetAttrString(nvfp4_base_module.ptr(), "NVFP4TensorBase"));
-=======
       py::module_::import("transformer_engine.pytorch.tensor.storage.nvfp4_tensor_storage");
   NVFP4TensorStoragePythonClass = reinterpret_cast<PyTypeObject *>(
       PyObject_GetAttrString(nvfp4_base_module.ptr(), "NVFP4TensorStorage"));
->>>>>>> 70f53666
   NVTE_CHECK(NVFP4TensorPythonClass != nullptr,
              "Internal error: could not initialize pyTorch NVFP4 extension.");
 }
