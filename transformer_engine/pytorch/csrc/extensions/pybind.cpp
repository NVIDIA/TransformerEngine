/*************************************************************************
 * Copyright (c) 2022-2025, NVIDIA CORPORATION & AFFILIATES. All rights reserved.
 *
 * See LICENSE for license information.
 ************************************************************************/

#include "pybind.h"

#include <pybind11/cast.h>
#include <pybind11/detail/common.h>
#include <pybind11/functional.h>
#include <pybind11/pybind11.h>
#include <pybind11/stl.h>

#include <memory>
#include <optional>
#include <vector>

#include "../common.h"
#include "../extensions.h"
#include "common.h"

namespace transformer_engine::pytorch {

PyTypeObject *Float8TensorPythonClass = nullptr;  /// TODO Remove
PyTypeObject *Float8TensorBasePythonClass = nullptr;
PyTypeObject *Float8QuantizerClass = nullptr;
PyTypeObject *Float8CurrentScalingQuantizerClass = nullptr;
PyTypeObject *MXFP8TensorPythonClass = nullptr;  /// TODO Remove
PyTypeObject *MXFP8TensorBasePythonClass = nullptr;
PyTypeObject *MXFP8QuantizerClass = nullptr;
PyTypeObject *Float8BlockwiseQTensorPythonClass = nullptr;
PyTypeObject *Float8BlockwiseQTensorBasePythonClass = nullptr;
PyTypeObject *Float8BlockwiseQuantizerClass = nullptr;

void init_float8_extension() {
  if (Float8TensorPythonClass) return;
  auto fp8_module = py::module_::import("transformer_engine.pytorch.tensor.float8_tensor");
  Float8QuantizerClass =
      reinterpret_cast<PyTypeObject *>(PyObject_GetAttrString(fp8_module.ptr(), "Float8Quantizer"));
  Float8CurrentScalingQuantizerClass = reinterpret_cast<PyTypeObject *>(
      PyObject_GetAttrString(fp8_module.ptr(), "Float8CurrentScalingQuantizer"));
  Float8TensorPythonClass =
      reinterpret_cast<PyTypeObject *>(PyObject_GetAttrString(fp8_module.ptr(), "Float8Tensor"));
  auto fp8_base_module =
      py::module_::import("transformer_engine.pytorch.tensor._internal.float8_tensor_base");
  Float8TensorBasePythonClass = reinterpret_cast<PyTypeObject *>(
      PyObject_GetAttrString(fp8_base_module.ptr(), "Float8TensorBase"));
  NVTE_CHECK(Float8TensorPythonClass != nullptr,
             "Internal error: could not initialize pyTorch Float8 extension.");
}

void init_mxfp8_extension() {
  if (MXFP8TensorPythonClass) return;
  auto fp8_module = py::module_::import("transformer_engine.pytorch.tensor.mxfp8_tensor");
  MXFP8QuantizerClass =
      reinterpret_cast<PyTypeObject *>(PyObject_GetAttrString(fp8_module.ptr(), "MXFP8Quantizer"));
  MXFP8TensorPythonClass =
      reinterpret_cast<PyTypeObject *>(PyObject_GetAttrString(fp8_module.ptr(), "MXFP8Tensor"));
  auto fp8_base_module =
      py::module_::import("transformer_engine.pytorch.tensor._internal.mxfp8_tensor_base");
  MXFP8TensorBasePythonClass = reinterpret_cast<PyTypeObject *>(
      PyObject_GetAttrString(fp8_base_module.ptr(), "MXFP8TensorBase"));
  NVTE_CHECK(MXFP8TensorPythonClass != nullptr,
             "Internal error: could not initialize pyTorch MXFP8 extension.");
}

void init_float8blockwise_extension() {
  if (Float8BlockwiseQTensorBasePythonClass) return;
  auto fp8_module =
      py::module_::import("transformer_engine.pytorch.tensor.float8_blockwise_tensor");
  auto fp8_base_module = py::module_::import(
      "transformer_engine.pytorch.tensor._internal.float8_blockwise_tensor_base");
  Float8BlockwiseQuantizerClass = reinterpret_cast<PyTypeObject *>(
      PyObject_GetAttrString(fp8_module.ptr(), "Float8BlockQuantizer"));
  Float8BlockwiseQTensorBasePythonClass = reinterpret_cast<PyTypeObject *>(
      PyObject_GetAttrString(fp8_base_module.ptr(), "Float8BlockwiseQTensorBase"));
  Float8BlockwiseQTensorPythonClass = reinterpret_cast<PyTypeObject *>(
      PyObject_GetAttrString(fp8_module.ptr(), "Float8BlockwiseQTensor"));

  NVTE_CHECK(Float8BlockwiseQuantizerClass != nullptr,
             "Internal error: could not initialize pyTorch float8blockwise extension.");
  NVTE_CHECK(Float8BlockwiseQTensorBasePythonClass != nullptr,
             "Internal error: could not initialize pyTorch float8blockwise extension.");
  NVTE_CHECK(Float8BlockwiseQTensorPythonClass != nullptr,
             "Internal error: could not initialize pyTorch float8blockwise extension.");
}

void init_extension() {
  init_float8_extension();
  init_mxfp8_extension();
  init_float8blockwise_extension();
}

}  // namespace transformer_engine::pytorch

#include "common/util/pybind_helper.h"

PYBIND11_MODULE(TORCH_EXTENSION_NAME, m) {
  NVTE_DECLARE_COMMON_PYBIND11_HANDLES(m)
  m.def("quantize", transformer_engine::pytorch::quantize, py::arg("tensor"), py::arg("quantizer"),
        py::arg("output") = py::none(), py::arg("noop") = py::none());
  m.def("dequantize", &transformer_engine::pytorch::dequantize, "Dequantize", py::arg("input"),
        py::arg("otype"));

  m.def("bgrad_quantize", transformer_engine::pytorch::bgrad_quantize,
        "Compute bias gradient and quantize", py::arg("input"), py::arg("quantizer"));
  m.def("generic_gemm", transformer_engine::pytorch::gemm, "Compute GEMM (matrix-matrix multiply)",
        py::arg("A"), py::arg("transA"), py::arg("B"), py::arg("transB"), py::arg("D"),
        py::arg("quantizer"), py::arg("output_dtype"), py::arg("bias"), py::arg("bias_type"),
        py::arg("gelu"), py::arg("gelu_in"), py::arg("grad"), py::arg("workspace"),
        py::arg("workspace_size"), py::arg("accumulate"), py::arg("use_split_accumulator"),
<<<<<<< HEAD
        py::arg("ag_on_B"), py::arg("comm_overlap") = nullptr, py::arg("comm_type") = std::nullopt,
        py::arg("extra_output") = std::nullopt, py::arg("bulk_overlap") = false);
=======
        py::arg("comm_overlap") = nullptr, py::arg("comm_type") = std::nullopt,
        py::arg("extra_output") = std::nullopt, py::arg("bulk_overlap") = false,
        py::arg("alpha") = 1.0f, py::arg("beta") = std::nullopt);
>>>>>>> 734bcedd
  m.def("gelu", transformer_engine::pytorch::gelu, "GeLU activation", py::arg("input"),
        py::arg("quantizer"));
  m.def("relu", transformer_engine::pytorch::relu, "ReLU activation", py::arg("input"),
        py::arg("quantizer"));
  m.def("geglu", transformer_engine::pytorch::geglu, "GeGLU activation", py::arg("input"),
        py::arg("quantizer"));
  m.def("qgeglu", transformer_engine::pytorch::qgeglu, "QuickGeGLU activation", py::arg("input"),
        py::arg("quantizer"));
  m.def("reglu", transformer_engine::pytorch::reglu, "ReGLU activation", py::arg("input"),
        py::arg("quantizer"));
  m.def("swiglu", transformer_engine::pytorch::swiglu, "SwiGLU activation", py::arg("input"),
        py::arg("quantizer"));
  m.def("qgelu", transformer_engine::pytorch::qgelu, "QuickGELU activation", py::arg("input"),
        py::arg("quantizer"));
  m.def("srelu", transformer_engine::pytorch::srelu, "Squared ReLU activation", py::arg("input"),
        py::arg("quantizer"));
  m.def("dgelu", transformer_engine::pytorch::dgelu, "Backward of GeLU", py::arg("grad"),
        py::arg("fwd_input"), py::arg("quantizer"));
  m.def("drelu", transformer_engine::pytorch::drelu, "Backward of ReLU", py::arg("grad"),
        py::arg("fwd_input"), py::arg("quantizer"));
  m.def("dgeglu", transformer_engine::pytorch::dgeglu, "Backward of GeGLU", py::arg("grad"),
        py::arg("fwd_input"), py::arg("quantizer"));
  m.def("dqgeglu", transformer_engine::pytorch::dqgeglu, "Backward of QuickGeGLU", py::arg("grad"),
        py::arg("fwd_input"), py::arg("quantizer"));
  m.def("dreglu", transformer_engine::pytorch::dreglu, "Backward of ReGLU", py::arg("grad"),
        py::arg("fwd_input"), py::arg("quantizer"));
  m.def("dswiglu", transformer_engine::pytorch::dswiglu, "Backward of SwiGLU", py::arg("grad"),
        py::arg("fwd_input"), py::arg("quantizer"));
  m.def("dqgelu", transformer_engine::pytorch::dqgelu, "Backward of QuickGELU", py::arg("grad"),
        py::arg("fwd_input"), py::arg("quantizer"));
  m.def("dsrelu", transformer_engine::pytorch::dsrelu, "Backward of Squared ReLU", py::arg("grad"),
        py::arg("fwd_input"), py::arg("quantizer"));
  m.def("dbias_dgelu", transformer_engine::pytorch::dbias_dgelu, "DGeLU + DBias + Quantize",
        py::arg("grad"), py::arg("fwd_input"), py::arg("quantizer"));
  m.def("dbias_dsilu", transformer_engine::pytorch::dbias_dsilu, "DSiLU + DBias + Quantize",
        py::arg("grad"), py::arg("fwd_input"), py::arg("quantizer"));
  m.def("dbias_drelu", transformer_engine::pytorch::dbias_drelu, "DReLU + DBias + Quantize",
        py::arg("grad"), py::arg("fwd_input"), py::arg("quantizer"));
  m.def("dbias_dqgelu", transformer_engine::pytorch::dbias_dqgelu, "DQGeLU + DBias + Quantize",
        py::arg("grad"), py::arg("fwd_input"), py::arg("quantizer"));
  m.def("dbias_dsrelu", transformer_engine::pytorch::dbias_dsrelu,
        "DSquaredReLU + DBias + Quantize", py::arg("grad"), py::arg("fwd_input"),
        py::arg("quantizer"));

  // Permutation functions
  m.def("moe_permute_fwd", transformer_engine::pytorch::moe_permute_fwd, "MOE permute FWD",
        py::call_guard<py::gil_scoped_release>());
  m.def("moe_permute_bwd", transformer_engine::pytorch::moe_permute_bwd, "MOE permute BWD",
        py::call_guard<py::gil_scoped_release>());
  m.def("moe_unpermute_fwd", transformer_engine::pytorch::moe_unpermute_fwd, "MOE unpermute FWD",
        py::call_guard<py::gil_scoped_release>());
  m.def("moe_unpermute_bwd", transformer_engine::pytorch::moe_unpermute_bwd, "MOE unpermute BWD",
        py::call_guard<py::gil_scoped_release>());

  // Softmax functions
  m.def("scaled_softmax_forward", &transformer_engine::pytorch::scaled_softmax_forward,
        "Scaled Softmax FWD", py::call_guard<py::gil_scoped_release>());
  m.def("scaled_softmax_backward", &transformer_engine::pytorch::scaled_softmax_backward,
        "Scaled Softmax BWD", py::call_guard<py::gil_scoped_release>());
  m.def("scaled_masked_softmax_forward",
        &transformer_engine::pytorch::scaled_masked_softmax_forward, "Scaled Masked Softmax FWD",
        py::call_guard<py::gil_scoped_release>());
  m.def("scaled_masked_softmax_backward",
        &transformer_engine::pytorch::scaled_masked_softmax_backward, "Scaled Masked Softmax BWD",
        py::call_guard<py::gil_scoped_release>());
  m.def("scaled_upper_triang_masked_softmax_forward",
        &transformer_engine::pytorch::scaled_upper_triang_masked_softmax_forward,
        "Scaled Upper-Triangular Masked Softmax FWD", py::call_guard<py::gil_scoped_release>());
  m.def("scaled_upper_triang_masked_softmax_backward",
        &transformer_engine::pytorch::scaled_upper_triang_masked_softmax_backward,
        "Scaled Upper-Triangular Masked Softmax BWD", py::call_guard<py::gil_scoped_release>());
  m.def("scaled_aligned_causal_masked_softmax_forward",
        &transformer_engine::pytorch::scaled_aligned_causal_masked_softmax_forward,
        "Scaled Bottom-Right Corner Aligned Masked Softmax FWD",
        py::call_guard<py::gil_scoped_release>());
  m.def("scaled_aligned_causal_masked_softmax_backward",
        &transformer_engine::pytorch::scaled_aligned_causal_masked_softmax_backward,
        "Scaled Bottom-Right Corner Aligned Masked Softmax BWD",
        py::call_guard<py::gil_scoped_release>());

  // Other granular functions
  m.def("layernorm_fwd", &transformer_engine::pytorch::layernorm_fwd, "LayerNorm", py::arg("input"),
        py::arg("weight"), py::arg("bias"), py::arg("eps"), py::arg("ln_out"), py::arg("quantizer"),
        py::arg("otype"), py::arg("sm_margin"), py::arg("zero_centered_gamma"));
  m.def("layernorm_bwd", &transformer_engine::pytorch::layernorm_bwd, "Backward of LayerNorm");
  m.def("rmsnorm_fwd", &transformer_engine::pytorch::rmsnorm_fwd, "RMSNorm", py::arg("input"),
        py::arg("weight"), py::arg("eps"), py::arg("ln_out"), py::arg("quantizer"),
        py::arg("otype"), py::arg("sm_margin"), py::arg("zero_centered_gamma"));
  m.def("rmsnorm_bwd", &transformer_engine::pytorch::rmsnorm_bwd, "Backward of RMSNorm");
  m.def("multi_tensor_quantize", &transformer_engine::pytorch::multi_tensor_quantize,
        "Multi-tensor quantize", py::arg("tensor_list"), py::arg("quantizer_list"));
  m.def("split_quantize", &transformer_engine::pytorch::split_quantize,
        "Split and multi-tensor quantize", py::arg("tensor"), py::arg("split_sections"),
        py::arg("quantizer_list"));
  m.def("te_general_grouped_gemm", &transformer_engine::pytorch::te_general_grouped_gemm,
        "Grouped GEMM");
  m.def("fp8_transpose", &transformer_engine::pytorch::fp8_transpose, "Transpose with FP8 I/O",
        py::arg("input"), py::arg("dtype"), py::kw_only(), py::arg("out"),
        py::call_guard<py::gil_scoped_release>());
  m.def("swap_first_dims", &transformer_engine::pytorch::swap_first_dims,
        "Swap first two tensor dimensions", py::arg("tensor"), py::kw_only(), py::arg("out"),
        py::call_guard<py::gil_scoped_release>());
  m.def("get_fused_attn_backend", &transformer_engine::pytorch::get_fused_attn_backend,
        "Get Fused Attention backend", py::call_guard<py::gil_scoped_release>());
  m.def("compute_amax", &transformer_engine::pytorch::compute_amax,
        "Compute absolute max value in tensor", py::arg("input"), py::arg("amax"),
        py::call_guard<py::gil_scoped_release>());
  m.def("fused_amax_and_scale_update_after_reduction",
        &transformer_engine::pytorch::fused_amax_and_scale_update_after_reduction,
        "Update amax history and FP8 scale/scale_inv after reduction",
        py::call_guard<py::gil_scoped_release>());
  m.def("fp8_block_scaling_compute_partial_amax",
        &transformer_engine::pytorch::fp8_block_scaling_compute_partial_amax,
        "Compute partial amax from master weights for fp8 block scaling", py::arg("tensor"),
        py::arg("amax"), py::arg("h"), py::arg("w"), py::arg("start_offset"), py::arg("block_len"),
        py::call_guard<py::gil_scoped_release>());
  m.def("fp8_block_scaling_partial_cast",
        &transformer_engine::pytorch::fp8_block_scaling_partial_cast,
        "Partial cast from master weights for fp8 block scaling", py::arg("inp"), py::arg("out"),
        py::arg("scale"), py::arg("h"), py::arg("w"), py::arg("start_offset"), py::arg("block_len"),
        py::arg("out_dtype"), py::call_guard<py::gil_scoped_release>());
  m.def("fused_multi_row_padding", &transformer_engine::pytorch::fused_multi_row_padding,
        "Fused Multi-tensor padding", py::call_guard<py::gil_scoped_release>());
  m.def("fused_multi_row_unpadding", &transformer_engine::pytorch::fused_multi_row_unpadding,
        "Fused Multi-tensor unpadding", py::call_guard<py::gil_scoped_release>());

  // attention kernels
  m.def("fa_prepare_fwd", &transformer_engine::pytorch::fa_prepare_fwd,
        "Prepare QKV for Flash Attention", py::call_guard<py::gil_scoped_release>());
  m.def("fa_prepare_bwd", &transformer_engine::pytorch::fa_prepare_bwd,
        "Backward of QKV preparation for Flash Attention",
        py::call_guard<py::gil_scoped_release>());
  m.def("fused_attn_fwd", &transformer_engine::pytorch::fused_attn_fwd,
        "Fused Attention FP8/BF16/FP16 FWD with separate Q, K and V");
  m.def("fused_attn_bwd", &transformer_engine::pytorch::fused_attn_bwd,
        "Fused Attention FP8/BF16/FP16 BWD with separate Q, K and V");
  m.def("copy_to_kv_cache", &transformer_engine::pytorch::copy_to_kv_cache,
        "Copy new KV tokens to KV cache", py::call_guard<py::gil_scoped_release>());
  m.def("convert_thd_to_bshd", &transformer_engine::pytorch::convert_thd_to_bshd,
        "Convert a tensor from THD to BSHD", py::call_guard<py::gil_scoped_release>());
  m.def("convert_bshd_to_thd", &transformer_engine::pytorch::convert_bshd_to_thd,
        "Convert a tesnor from BSHD to THD", py::call_guard<py::gil_scoped_release>());

  // fused apply rope
  m.def("fused_rope_forward", &transformer_engine::pytorch::fused_rope_forward,
        "Fused Apply RoPE FWD", py::call_guard<py::gil_scoped_release>());
  m.def("fused_rope_backward", &transformer_engine::pytorch::fused_rope_backward,
        "Fused Apply RoPE BWD", py::call_guard<py::gil_scoped_release>());

  // fused router
  m.def("fused_topk_with_score_function_fwd",
        &transformer_engine::pytorch::fused_topk_with_score_function_fwd, py::arg("logits"),
        py::arg("topk"), py::arg("use_pre_softmax"), py::arg("num_groups"), py::arg("group_topk"),
        py::arg("scaling_factor"), py::arg("score_function"), py::arg("expert_bias"),
        "Fused topk softmax fwd");
  m.def("fused_topk_with_score_function_bwd",
        &transformer_engine::pytorch::fused_topk_with_score_function_bwd, py::arg("num_tokens"),
        py::arg("num_experts"), py::arg("routing_map"), py::arg("intermediate_output"),
        py::arg("grad_probs"), py::arg("topk"), py::arg("use_pre_softmax"),
        py::arg("scaling_factor"), py::arg("score_function"), "Fused topk softmax bwd");
  m.def("fused_score_for_moe_aux_loss_fwd",
        &transformer_engine::pytorch::fused_score_for_moe_aux_loss_fwd, py::arg("logits"),
        py::arg("topk"), py::arg("score_function"), "Fused topk softmax fwd");
  m.def("fused_score_for_moe_aux_loss_bwd",
        &transformer_engine::pytorch::fused_score_for_moe_aux_loss_bwd, py::arg("num_tokens"),
        py::arg("num_experts"), py::arg("intermediate_output"), py::arg("grad_scores"),
        py::arg("topk"), py::arg("score_function"), "Fused topk softmax bwd");
  m.def("fused_moe_aux_loss_fwd", &transformer_engine::pytorch::fused_moe_aux_loss_fwd,
        py::arg("probs"), py::arg("tokens_per_expert"), py::arg("total_num_tokens"),
        py::arg("num_experts"), py::arg("num_rows"), py::arg("num_cols"), py::arg("topk"),
        py::arg("coeff"), "Fused aux loss fwd");
  m.def("fused_moe_aux_loss_bwd", &transformer_engine::pytorch::fused_moe_aux_loss_bwd,
        py::arg("Const_buf"), py::arg("tokens_per_expert"), py::arg("num_rows"),
        py::arg("num_cols"), py::arg("grad_aux_loss"), "Fused aux loss bwd");

  // Misc
  m.def("get_cublasLt_version", &transformer_engine::pytorch::get_cublasLt_version,
        "Get cublasLt version", py::call_guard<py::gil_scoped_release>());
  m.def("get_cudnn_version", &transformer_engine::pytorch::get_cudnn_version, "Get cuDNN version",
        py::call_guard<py::gil_scoped_release>());
  m.def("get_num_cublas_streams", &nvte_get_num_compute_streams, "Get number of compute streams",
        py::call_guard<py::gil_scoped_release>());

  // Support THD format for Context Parallel
  m.def("thd_read_half_tensor", &transformer_engine::pytorch::thd_read_half_tensor,
        "Read the first half(half_idx=0) or the second half(half_idx=1) of each sequence in a THD "
        "tensor",
        py::call_guard<py::gil_scoped_release>());
  m.def("thd_second_half_lse_correction",
        &transformer_engine::pytorch::thd_second_half_lse_correction,
        "Correct the second half of the softmax_lse", py::call_guard<py::gil_scoped_release>());
  m.def("thd_read_second_half_lse", &transformer_engine::pytorch::thd_read_second_half_lse,
        "Read the second half of the softmax_lse", py::call_guard<py::gil_scoped_release>());
  m.def("thd_out_correction", &transformer_engine::pytorch::thd_out_correction,
        "Correct the THD format output of context parallelism in forward pass",
        py::call_guard<py::gil_scoped_release>());
  m.def("thd_grad_correction", &transformer_engine::pytorch::thd_grad_correction,
        "Correct the THD format gradients of context parallelism in backward pass",
        py::call_guard<py::gil_scoped_release>());
  m.def("thd_get_partitioned_indices", &transformer_engine::pytorch::thd_get_partitioned_indices,
        "Generate partitioned indices for inputs in THD format",
        py::call_guard<py::gil_scoped_release>());

  // nvshmem functions
  m.def("init_nvshmem_backend", &transformer_engine::pytorch::init_nvshmem_backend,
        "Initialize nvshmem backend with Pytorch distributed process groups",
        py::call_guard<py::gil_scoped_release>());
  m.def("create_nvshmem_tensor", &transformer_engine::pytorch::create_nvshmem_tensor,
        "Create a tensor in NVSHMEM shared memory", py::call_guard<py::gil_scoped_release>());
  m.def("nvshmem_send_on_current_stream",
        &transformer_engine::pytorch::nvshmem_send_on_current_stream,
        "Asynchronously send tensor data to a remote PE using NVSHMEM on the current CUDA stream",
        py::call_guard<py::gil_scoped_release>());
  m.def("nvshmem_wait_on_current_stream",
        &transformer_engine::pytorch::nvshmem_wait_on_current_stream,
        "Wait for a signal value to be updated by a remote PE using NVSHMEM on the current CUDA "
        "stream",
        py::call_guard<py::gil_scoped_release>());
  m.def("nvshmem_finalize", &transformer_engine::pytorch::nvshmem_finalize,
        "Clean up and finalize the NVSHMEM communication backend and free associated resources",
        py::call_guard<py::gil_scoped_release>());

  // multi-tensor functions
  m.def("multi_tensor_scale", &transformer_engine::pytorch::multi_tensor_scale_cuda,
        "Fused overflow check + scale for a list of contiguous tensors",
        py::call_guard<py::gil_scoped_release>());
  m.def("multi_tensor_l2norm", &transformer_engine::pytorch::multi_tensor_l2norm_cuda,
        "Computes L2 norm for a list of contiguous tensors",
        py::call_guard<py::gil_scoped_release>());
  m.def("multi_tensor_unscale_l2norm",
        &transformer_engine::pytorch::multi_tensor_unscale_l2norm_cuda,
        "Computes L2 norm for a list of contiguous tensors after unscaling (unscaling is only "
        "performed for L2 norm computation, and tensors are not updated)",
        py::call_guard<py::gil_scoped_release>());
  m.def("multi_tensor_adam", &transformer_engine::pytorch::multi_tensor_adam_cuda,
        "Compute and apply gradient update to parameters for Adam optimizer",
        py::call_guard<py::gil_scoped_release>());
  m.def("multi_tensor_adam_param_remainder",
        &transformer_engine::pytorch::multi_tensor_adam_param_remainder_cuda,
        "Compute and apply gradient update to parameters for Adam optimizer"
        "where the master parameters only store the remainder bits",
        py::call_guard<py::gil_scoped_release>());
  m.def("multi_tensor_adam_fp8", &transformer_engine::pytorch::multi_tensor_adam_fp8_cuda,
        "Compute and apply gradient update to parameters for Adam optimizer",
        py::call_guard<py::gil_scoped_release>());
  m.def("multi_tensor_adam_capturable",
        &transformer_engine::pytorch::multi_tensor_adam_capturable_cuda,
        "Compute and apply gradient update to parameters for Adam optimizer with CUDA graph "
        "support and LR scheduling",
        py::call_guard<py::gil_scoped_release>());
  m.def("multi_tensor_adam_capturable_master",
        &transformer_engine::pytorch::multi_tensor_adam_capturable_master_cuda,
        "Compute and apply gradient update to parameters for Adam optimizer with CUDA graph "
        "support, LR scheduling and FP32 master weights",
        py::call_guard<py::gil_scoped_release>());
  m.def("multi_tensor_sgd", &transformer_engine::pytorch::multi_tensor_sgd_cuda,
        "Fused SGD optimizer for list of contiguous tensors",
        py::call_guard<py::gil_scoped_release>());
  m.def("multi_tensor_compute_scale_and_scale_inv",
        &transformer_engine::pytorch::multi_tensor_compute_scale_and_scale_inv_cuda,
        "Fused compute scale and scale_inv from amax", py::call_guard<py::gil_scoped_release>());

  // Comm+GEMM Overlap
  m.def("bulk_overlap_ag_with_external_gemm",
        &transformer_engine::pytorch::bulk_overlap_ag_with_external_gemm,
        "Bulk overlap All-Gather with a GEMM operation launched by another communicator",
        py::call_guard<py::gil_scoped_release>(), py::arg("allgather_communicator"),
        py::arg("send_stream"), py::arg("recv_stream"));

  // Data structures
  py::class_<transformer_engine::pytorch::FP8TensorMeta>(m, "FP8TensorMeta")
      .def(py::init<>())
      .def_readwrite("scale", &transformer_engine::pytorch::FP8TensorMeta::scale)
      .def_readwrite("scale_inv", &transformer_engine::pytorch::FP8TensorMeta::scale_inv)
      .def_readwrite("amax_history", &transformer_engine::pytorch::FP8TensorMeta::amax_history);

  py::enum_<transformer_engine::pytorch::FP8FwdTensors>(m, "FP8FwdTensors")
      .value("GEMM1_INPUT", transformer_engine::pytorch::FP8FwdTensors::GEMM1_INPUT)
      .value("GEMM1_WEIGHT", transformer_engine::pytorch::FP8FwdTensors::GEMM1_WEIGHT)
      .value("GEMM1_OUTPUT", transformer_engine::pytorch::FP8FwdTensors::GEMM1_OUTPUT)
      .value("GEMM2_INPUT", transformer_engine::pytorch::FP8FwdTensors::GEMM2_INPUT)
      .value("GEMM2_WEIGHT", transformer_engine::pytorch::FP8FwdTensors::GEMM2_WEIGHT)
      .value("GEMM2_OUTPUT", transformer_engine::pytorch::FP8FwdTensors::GEMM2_OUTPUT)
      .value("GEMM3_INPUT", transformer_engine::pytorch::FP8FwdTensors::GEMM3_INPUT)
      .value("GEMM3_WEIGHT", transformer_engine::pytorch::FP8FwdTensors::GEMM3_WEIGHT)
      .value("GEMM3_OUTPUT", transformer_engine::pytorch::FP8FwdTensors::GEMM3_OUTPUT);

  py::enum_<transformer_engine::pytorch::FP8BwdTensors>(m, "FP8BwdTensors")
      .value("GRAD_OUTPUT1", transformer_engine::pytorch::FP8BwdTensors::GRAD_OUTPUT1)
      .value("GRAD_INPUT1", transformer_engine::pytorch::FP8BwdTensors::GRAD_INPUT1)
      .value("GRAD_OUTPUT2", transformer_engine::pytorch::FP8BwdTensors::GRAD_OUTPUT2)
      .value("GRAD_INPUT2", transformer_engine::pytorch::FP8BwdTensors::GRAD_INPUT2)
      .value("GRAD_OUTPUT3", transformer_engine::pytorch::FP8BwdTensors::GRAD_OUTPUT3)
      .value("GRAD_INPUT3", transformer_engine::pytorch::FP8BwdTensors::GRAD_INPUT3);

  py::class_<CommOverlapHelper>(m, "CommOverlapHelper")
      .def(py::init<>(), py::call_guard<py::gil_scoped_release>())
      .def(py::init<c10d::ProcessGroup *, std::optional<c10d::ProcessGroup *>>(),
           py::call_guard<py::gil_scoped_release>(), py::arg("world_group"),
           py::arg("intra_node_group") = py::none());

  py::class_<CommOverlap, std::shared_ptr<CommOverlap>, transformer_engine::CommOverlapBase,
             transformer_engine::CommOverlapCore>(m, "CommOverlap")
      .def(py::init<const std::vector<size_t> &, at::ScalarType, CommOverlapHelper *, int, int, int,
                    int, int, int, int, bool, bool, bool>(),
           py::call_guard<py::gil_scoped_release>(), py::arg("buffer_shape"),
           py::arg("buffer_dtype"), py::arg("helper"), py::arg("tp_size"),
           py::arg("num_splits") = 3, py::arg("num_max_streams") = NVTE_COMM_OVERLAP_MAX_STREAMS,
           py::arg("comm_cga_size") = 2, py::arg("gemm_priority") = 0, py::arg("comm_priority") = 0,
           py::arg("num_comm_sm") = 16, py::arg("set_sm_margin") = true,
           py::arg("atomic_gemm") = false, py::arg("rs_overlap_first_gemm") = false)
      .def("copy_into_buffer", &CommOverlap::copy_into_buffer, py::arg("input"),
           py::arg("local_chunk") = false)
      .def("get_buffer", &CommOverlap::get_buffer, py::arg("local_chunk") = false,
           py::arg("shape") = std::nullopt)
      .def("get_communication_stream", &CommOverlap::get_communication_stream);

  py::class_<CommOverlapP2P, std::shared_ptr<CommOverlapP2P>,
             transformer_engine::CommOverlapP2PBase, transformer_engine::CommOverlapCore>(
      m, "CommOverlapP2P")
      .def(py::init<const std::vector<size_t> &, at::ScalarType, CommOverlapHelper *, int,
                    transformer_engine::CommOverlapType, int, int, int, int, int, bool, bool, bool,
                    bool>(),
           py::call_guard<py::gil_scoped_release>(), py::arg("buffer_shape"),
           py::arg("buffer_dtype"), py::arg("helper"), py::arg("tp_size"), py::arg("comm_type"),
           py::arg("num_max_streams") = NVTE_COMM_OVERLAP_MAX_STREAMS, py::arg("comm_cga_size") = 1,
           py::arg("gemm_priority") = 0, py::arg("comm_priority") = 0, py::arg("num_comm_sm") = 1,
           py::arg("set_sm_margin") = false, py::arg("atomic_gemm") = false,
           py::arg("use_ce") = true, py::arg("aggregate") = false)
      .def("copy_into_buffer", &CommOverlapP2P::copy_into_buffer, py::arg("input"),
           py::arg("local_chunk") = false)
      .def("get_buffer", &CommOverlapP2P::get_buffer, py::arg("local_chunk") = false,
           py::arg("shape") = std::nullopt)
      .def("get_communication_stream", &CommOverlapP2P::get_communication_stream);
}<|MERGE_RESOLUTION|>--- conflicted
+++ resolved
@@ -110,14 +110,9 @@
         py::arg("quantizer"), py::arg("output_dtype"), py::arg("bias"), py::arg("bias_type"),
         py::arg("gelu"), py::arg("gelu_in"), py::arg("grad"), py::arg("workspace"),
         py::arg("workspace_size"), py::arg("accumulate"), py::arg("use_split_accumulator"),
-<<<<<<< HEAD
         py::arg("ag_on_B"), py::arg("comm_overlap") = nullptr, py::arg("comm_type") = std::nullopt,
-        py::arg("extra_output") = std::nullopt, py::arg("bulk_overlap") = false);
-=======
-        py::arg("comm_overlap") = nullptr, py::arg("comm_type") = std::nullopt,
         py::arg("extra_output") = std::nullopt, py::arg("bulk_overlap") = false,
         py::arg("alpha") = 1.0f, py::arg("beta") = std::nullopt);
->>>>>>> 734bcedd
   m.def("gelu", transformer_engine::pytorch::gelu, "GeLU activation", py::arg("input"),
         py::arg("quantizer"));
   m.def("relu", transformer_engine::pytorch::relu, "ReLU activation", py::arg("input"),
