/*************************************************************************
 * Copyright (c) 2022-2025, NVIDIA CORPORATION & AFFILIATES. All rights reserved.
 *
 * See LICENSE for license information.
 ************************************************************************/

#ifndef TRANSFORMER_ENGINE_PYTORCH_CSRC_EXTENSIONS_H_
#define TRANSFORMER_ENGINE_PYTORCH_CSRC_EXTENSIONS_H_

#include <optional>

#include "common.h"

class CommOverlapHelper;
class CommOverlap;
class CommOverlapP2P;

namespace transformer_engine::pytorch {

/***************************************************************************************************
 * Router fusion
 **************************************************************************************************/

std::tuple<at::Tensor, at::Tensor, at::Tensor> fused_topk_with_score_function_fwd(
    at::Tensor logits, int topk, bool use_pre_softmax, c10::optional<int> num_groups,
    c10::optional<int> group_topk, c10::optional<float> scaling_factor, std::string score_function,
    c10::optional<at::Tensor> expert_bias);

at::Tensor fused_topk_with_score_function_bwd(int num_tokens, int num_experts,
                                              at::Tensor routing_map,
                                              at::Tensor intermediate_output, at::Tensor grad_probs,
                                              int topk, bool use_pre_softmax,
                                              c10::optional<float> scaling_factor,
                                              std::string score_function);

std::tuple<at::Tensor, at::Tensor, at::Tensor> fused_score_for_moe_aux_loss_fwd(
    at::Tensor logits, int topk, std::string score_function);

at::Tensor fused_score_for_moe_aux_loss_bwd(int num_tokens, int num_experts,
                                            at::Tensor intermediate_output, at::Tensor grad_probs,
                                            int topk, std::string score_function);

std::tuple<at::Tensor, at::Tensor> fused_moe_aux_loss_fwd(at::Tensor probs,
                                                          at::Tensor tokens_per_expert,
                                                          int total_num_tokens, int num_experts,
                                                          int num_rows, int num_cols, int topk,
                                                          float coeff);

at::Tensor fused_moe_aux_loss_bwd(at::Tensor Const_buf, at::Tensor tokens_per_expert, int num_rows,
                                  int num_cols, at::Tensor grad_aux_loss);

/***************************************************************************************************
 * Permutation
 **************************************************************************************************/

std::tuple<at::Tensor, at::Tensor, std::vector<at::Tensor>> moe_permute_fwd(
    at::Tensor input, const DType dtype, at::Tensor indices, int64_t num_out_tokens,
    std::vector<at::Tensor> workspace, int64_t max_expanded_token_num);

at::Tensor moe_permute_bwd(at::Tensor input, const DType dtype, at::Tensor row_id_map,
                           at::Tensor prob, int64_t num_tokens, int64_t topK);

at::Tensor moe_unpermute_fwd(at::Tensor input, const DType dtype, at::Tensor row_id_map,
                             at::Tensor prob, int64_t num_tokens, int64_t topK);

std::tuple<at::Tensor, at::Tensor> moe_unpermute_bwd(at::Tensor input_bwd, at::Tensor input_fwd,
                                                     const DType dtype, at::Tensor row_id_map,
                                                     at::Tensor prob);

/***************************************************************************************************
 * Attention
 **************************************************************************************************/

NVTE_Fused_Attn_Backend get_fused_attn_backend(
    bool is_training, const DType q_dtype, const DType kv_dtype, NVTE_QKV_Layout qkv_layout,
    NVTE_Bias_Type bias_type, NVTE_Mask_Type attn_mask_type, NVTE_Softmax_Type softmax_type,
    float p_dropout, size_t num_attn_heads, size_t num_gqa_groups, size_t max_seqlen_q,
    size_t max_seqlen_kv, size_t head_dim_qk, size_t head_dim_v, int64_t window_size_left,
<<<<<<< HEAD
    int64_t window_size_right);
=======
    int64_t window_size_right, bool return_max_logit);
>>>>>>> 70f53666

std::pair<TensorWrapper, py::object> quantizer_helper(py::handle quantizer,
                                                      const std::vector<size_t> &shape, DType dtype,
                                                      bool create_hp_tensor_for_cs,
                                                      std::optional<at::Tensor> data);

std::vector<py::object> fused_attn_fwd(
    size_t max_seqlen_q, size_t max_seqlen_kv, bool is_training, float attn_scale, float p_dropout,
    bool set_zero, NVTE_QKV_Layout qkv_layout, NVTE_Bias_Type bias_type,
    NVTE_Mask_Type attn_mask_type, NVTE_Softmax_Type softmax_type,
    const std::vector<int64_t> window_size, const at::Tensor cu_seqlens_q,
    const at::Tensor cu_seqlens_kv, const py::handle Q, const py::handle K, const py::handle V,
    const at::ScalarType fake_dtype, const std::optional<at::Tensor> cu_seqlens_q_padded,
    const std::optional<at::Tensor> cu_seqlens_kv_padded,
    const std::optional<at::Tensor> page_table_k, const std::optional<at::Tensor> page_table_v,
    py::handle s_quantizer, py::handle o_quantizer, const std::optional<at::Tensor> Bias,
    const std::optional<at::Tensor> SoftmaxOffset, const std::optional<at::Generator> rng_gen,
<<<<<<< HEAD
    size_t rng_elts_per_thread);
=======
    size_t rng_elts_per_thread, bool return_max_logit);
>>>>>>> 70f53666

std::vector<py::object> fused_attn_bwd(
    size_t max_seqlen_q, size_t max_seqlen_kv, float attn_scale, float p_dropout, bool set_zero,
    NVTE_QKV_Layout qkv_layout, NVTE_Bias_Type bias_type, NVTE_Mask_Type attn_mask_type,
    NVTE_Softmax_Type softmax_type, const std::vector<int64_t> window_size, bool deterministic,
    const at::Tensor cu_seqlens_q, const at::Tensor cu_seqlens_kv, const py::handle Q,
    const py::handle K, const py::handle V, const py::handle O, const py::handle dO,
    const at::ScalarType fake_dtype, const DType dqkv_type,
    const std::vector<at::Tensor> Aux_CTX_Tensors,
    const std::optional<at::Tensor> cu_seqlens_q_padded,
    const std::optional<at::Tensor> cu_seqlens_kv_padded, py::handle s_quantizer,
    py::handle dp_quantizer, py::handle dqkv_quantizer);

at::Tensor fa_prepare_fwd(at::Tensor qkvi);
at::Tensor fa_prepare_bwd(at::Tensor q, at::Tensor k, at::Tensor v);

at::Tensor convert_thd_to_bshd(at::Tensor tensor, at::Tensor cu_seqlens, int b, int max_seq_len);
at::Tensor convert_bshd_to_thd(at::Tensor tensor, at::Tensor cu_seqlens, int t);
void copy_to_kv_cache(at::Tensor new_k, at::Tensor new_v, at::Tensor k_cache, at::Tensor v_cache,
                      at::Tensor page_table, at::Tensor cu_new_lens, at::Tensor cu_cached_lens,
                      NVTE_QKV_Format kv_format, int b, int max_ctx_len, int max_seq_len,
                      int max_pages_per_seq, bool is_non_paged);

/***************************************************************************************************
 * GEMM
 **************************************************************************************************/

using MaybeTensor = std::optional<at::Tensor>;

std::vector<py::object> gemm(py::handle A, bool transa, py::handle B, bool transb, py::object D,
                             py::handle quantizer, std::optional<DType> out_dtype, MaybeTensor bias,
                             DType bias_type, bool gelu, MaybeTensor gelu_in, bool grad,
                             at::Tensor workspace, size_t workspaceSize, bool accumulate,
                             bool use_split_accumulator, CommOverlapCore *comm_overlap = nullptr,
                             std::optional<CommOverlapType> comm_type = std::nullopt,
                             MaybeTensor extra_output = std::nullopt, bool bulk_overlap = false,
                             float alpha = 1.0f, std::optional<float> beta = std::nullopt);

void te_atomic_gemm(at::Tensor A, at::Tensor A_scale_inverse, DType A_type,
                    std::vector<int64_t> A_scaling_mode, bool transa, at::Tensor B,
                    at::Tensor B_scale_inverse, DType B_type, std::vector<int64_t> B_scaling_mode,
                    bool transb, at::Tensor D, at::Tensor D_scale, DType D_type, at::Tensor D_amax,
                    at::Tensor bias, DType bias_type, at::Tensor pre_gelu_out, bool grad,
                    at::Tensor workspace, size_t workspaceSize, bool accumulate,
                    bool use_split_accumulator, int math_sm_count, int m_split, int n_split,
                    bool gemm_producer, at::Tensor counter);

std::optional<std::vector<at::Tensor>> te_general_grouped_gemm(
    std::vector<py::handle> A, bool transa, std::vector<py::handle> B, bool transb,
    std::optional<std::vector<at::Tensor>> D, DType D_type, std::vector<int64_t> m_splits,
    std::vector<at::Tensor> bias, DType bias_type, bool single_output,
    std::vector<at::Tensor> pre_gelu_out, bool grad, std::vector<at::Tensor> workspace,
    size_t workspaceSize, bool accumulate, bool use_split_accumulator, int math_sm_count);

/***************************************************************************************************
 * Transpose
 **************************************************************************************************/

at::Tensor fp8_transpose(at::Tensor input, DType otype,
                         std::optional<at::Tensor> output = std::nullopt);

at::Tensor swap_first_dims(at::Tensor tensor, std::optional<at::Tensor> out = std::nullopt);

/***************************************************************************************************
 * Activations
 **************************************************************************************************/

/* GELU and variants*/
py::object gelu(const at::Tensor &input, py::handle quantizer);

py::object dgelu(const at::Tensor &grad, const at::Tensor &input, py::handle quantizer);

py::object geglu(const at::Tensor &input, py::handle quantizer);

py::object dgeglu(const at::Tensor &grad, const at::Tensor &input, py::handle quantizer);

py::object qgelu(const at::Tensor &input, py::handle quantizer);

py::object dqgelu(const at::Tensor &grad, const at::Tensor &input, py::handle quantizer);

py::object qgeglu(const at::Tensor &input, py::handle quantizer);

py::object dqgeglu(const at::Tensor &grad, const at::Tensor &input, py::handle quantizer);

/* ReLU and variants*/
py::object relu(const at::Tensor &input, py::handle quantizer);

py::object drelu(const at::Tensor &grad, const at::Tensor &input, py::handle quantizer);

py::object reglu(const at::Tensor &input, py::handle quantizer);

py::object dreglu(const at::Tensor &grad, const at::Tensor &input, py::handle quantizer);

py::object srelu(const at::Tensor &input, py::handle quantizer);

py::object dsrelu(const at::Tensor &grad, const at::Tensor &input, py::handle quantizer);

py::object sreglu(const at::Tensor &input, py::handle quantizer);

py::object dsreglu(const at::Tensor &grad, const at::Tensor &input, py::handle quantizer);

/* Silu and variants*/
py::object silu(const at::Tensor &input, py::handle quantizer);

py::object dsilu(const at::Tensor &grad, const at::Tensor &input, py::handle quantizer);

py::object swiglu(const at::Tensor &input, py::handle quantizer);

py::object dswiglu(const at::Tensor &grad, const at::Tensor &input, py::handle quantizer);

py::object clamped_swiglu(const at::Tensor &input, py::handle quantizer, float limit, float alpha);

py::object clamped_dswiglu(const at::Tensor &grad, const at::Tensor &input, py::handle quantizer,
                           float limit, float alpha);
/***************************************************************************************************
 * LayerNorm
 **************************************************************************************************/

std::vector<py::object> layernorm_bwd(const at::Tensor &dz, const at::Tensor &x,
                                      const at::Tensor &mu, const at::Tensor &rsigma,
                                      const at::Tensor &gamma, const int sm_margin,
                                      const bool zero_centered_gamma);

std::vector<py::object> layernorm_fwd(py::handle input, py::handle weight, MaybeTensor bias,
                                      float eps, py::object ln_out, py::handle quantizer,
                                      DType out_dtype, const int sm_margin,
                                      const bool zero_centered_gamma);

/***************************************************************************************************
 * RMSNorm
 **************************************************************************************************/

std::vector<py::object> rmsnorm_bwd(const at::Tensor &dz, const at::Tensor &x,
                                    const at::Tensor &rsigma, const at::Tensor &gamma,
                                    const int sm_margin, const bool zero_centered_gamma);

std::vector<py::object> rmsnorm_bwd_add(const at::Tensor &dz, const at::Tensor &x,
                                        const at::Tensor &add, const at::Tensor &rsigma,
                                        const at::Tensor &gamma, const int sm_margin,
                                        const bool zero_centered_gamma);

std::vector<py::object> rmsnorm_fwd(const py::handle &input, const py::handle &weight, float eps,
                                    py::object ln_out, py::handle quantizer, DType otype,
                                    const int sm_margin, const bool zero_centered_gamma);

/***************************************************************************************************
 * Cast
 **************************************************************************************************/

py::object quantize(const at::Tensor &tensor, py::handle quantizer, const py::object &output,
                    std::optional<at::Tensor> noop_flag);

py::object dequantize(const py::handle &input, DType otype);

std::vector<py::object> multi_tensor_quantize(const std::vector<at::Tensor> &tensor_list,
                                              std::vector<py::handle> quantizer_list);

std::vector<py::object> split_quantize(const at::Tensor &tensor,
                                       const std::vector<int> &split_sections,
                                       std::vector<py::handle> quantizer_list);

/***************************************************************************************************
 * Bias gradient fusions
 **************************************************************************************************/

std::vector<py::object> bgrad_quantize(const at::Tensor &input, py::handle py_quantizer);

std::vector<py::object> dbias_dgelu(const at::Tensor &grad_output, const at::Tensor &act_input,
                                    py::handle quantizer);

std::vector<py::object> dbias_dsilu(const at::Tensor &grad_output, const at::Tensor &act_input,
                                    py::handle quantizer);

std::vector<py::object> dbias_drelu(const at::Tensor &grad_output, const at::Tensor &act_input,
                                    py::handle quantizer);

std::vector<py::object> dbias_dqgelu(const at::Tensor &grad_output, const at::Tensor &act_input,
                                     py::handle quantizer);

std::vector<py::object> dbias_dsrelu(const at::Tensor &grad_output, const at::Tensor &act_input,
                                     py::handle quantizer);

/***************************************************************************************************
 * Dropout
 **************************************************************************************************/

std::vector<py::object> dropout_fwd(const py::handle &input, const float dropout_probability,
                                    std::optional<at::Tensor> out = std::nullopt);

py::object dropout_bwd(const at::Tensor &grad_output, const at::Tensor &mask,
                       const float dropout_probability,
                       std::optional<at::Tensor> grad_input = std::nullopt);

/***************************************************************************************************
 * Softmax
 **************************************************************************************************/

at::Tensor scaled_softmax_forward(at::Tensor input, float scale_factor);

at::Tensor scaled_softmax_backward(at::Tensor output_grad_, at::Tensor softmax_results_,
                                   float scale_factor);

at::Tensor scaled_masked_softmax_forward(at::Tensor input, at::Tensor mask, float scale_factor);

at::Tensor scaled_masked_softmax_backward(at::Tensor output_grad_, at::Tensor softmax_results_,
                                          float scale_factor);

at::Tensor scaled_upper_triang_masked_softmax_forward(at::Tensor input, float scale_factor);

at::Tensor scaled_upper_triang_masked_softmax_backward(at::Tensor output_grads_,
                                                       at::Tensor softmax_results_,
                                                       float scale_factor);

at::Tensor scaled_aligned_causal_masked_softmax_forward(at::Tensor input, float scale_factor);

at::Tensor scaled_aligned_causal_masked_softmax_backward(at::Tensor output_grads_,
                                                         at::Tensor softmax_results_,
                                                         float scale_factor);

/***************************************************************************************************
 * FP8 recipe
 **************************************************************************************************/

void compute_amax(const at::Tensor &tensor, at::Tensor &amax);

void fused_amax_and_scale_update_after_reduction(const at::Tensor &amax_reduction_buffer,
                                                 std::vector<at::Tensor> amax_histories,
                                                 std::vector<at::Tensor> scales,
                                                 const std::string &amax_compute_algo,
                                                 DType fp8_dtype, float margin);

// Note that the start_offset is the logical offset along the tensor dimension.
// The offset in bytes is start_offset * sizeof(tensor.dtype)
void fp8_block_scaling_compute_partial_amax(const at::Tensor &tensor, at::Tensor amax, size_t h,
                                            size_t w, size_t start_offset, size_t block_len);

void fp8_block_scaling_partial_cast(const at::Tensor &inp, at::Tensor out, const at::Tensor &scale,
                                    size_t h, size_t w, size_t start_offset, size_t block_len,
                                    const DType out_dtype);

/***************************************************************************************************
 * Rotary positional embedding
 **************************************************************************************************/

at::Tensor fused_rope_forward(const at::Tensor &input, const at::Tensor &freqs,
                              const std::optional<at::Tensor> start_positions,
                              const NVTE_QKV_Format qkv_format, const bool interleaved,
                              const std::optional<at::Tensor> cu_seqlens, const int cp_size,
                              const int cp_rank);

at::Tensor fused_rope_backward(const at::Tensor &output_grads, const at::Tensor &freqs,
                               const NVTE_QKV_Format qkv_format, const bool interleaved,
                               const std::optional<at::Tensor> cu_seqlens, const int cp_size,
                               const int cp_rank);

std::tuple<at::Tensor, at::Tensor, at::Tensor> fused_qkv_rope_forward(
    const at::Tensor &qkv_input, const at::Tensor &q_freqs, const at::Tensor &k_freqs,
    const std::optional<at::Tensor> start_positions, const std::vector<int> &qkv_split_arg_list,
    const NVTE_QKV_Format qkv_format, const bool interleaved, const int cp_size, const int cp_rank);

at::Tensor fused_qkv_rope_backward(const at::Tensor &q_grad_out, const at::Tensor &k_grad_out,
                                   const at::Tensor &v_grad_out, const at::Tensor &q_freqs,
                                   const at::Tensor &k_freqs,
                                   const std::vector<int> &qkv_split_arg_list,
                                   const NVTE_QKV_Format qkv_format, const bool interleaved,
                                   const int cp_size, const int cp_rank);

/***************************************************************************************************
 * Miscellaneous
 **************************************************************************************************/

size_t get_cublasLt_version();

size_t get_cudnn_version();

/***************************************************************************************************
 * Support THD format for Context Parallel
 **************************************************************************************************/

at::Tensor thd_read_half_tensor(const at::Tensor &tensor, const at::Tensor &cu_seqlens,
                                int half_idx);

void thd_second_half_lse_correction(at::Tensor lse, const at::Tensor &lse_per_step,
                                    const at::Tensor &cu_seqlens, bool lse_packed);

at::Tensor thd_read_second_half_lse(const at::Tensor &lse, const at::Tensor &cu_seqlens,
                                    bool lse_packed, int second_half_lse_seqlen);

void thd_out_correction(at::Tensor out, const at::Tensor &out_per_step, const at::Tensor &lse,
                        const at::Tensor &lse_per_step, const at::Tensor &cu_seqlens,
                        bool only_second_half, bool lse_packed);

void thd_grad_correction(at::Tensor grad, const at::Tensor &grad_per_step,
                         const at::Tensor &cu_seqlens, const std::string &first_half,
                         const std::string &second_half);

at::Tensor thd_get_partitioned_indices(const at::Tensor &cu_seqlens, int total_tokens,
                                       int world_size, int rank);

/***************************************************************************************************
 * multi_tensor_* kernels
 **************************************************************************************************/

void multi_tensor_scale_cuda(int chunk_size, at::Tensor noop_flag,
                             std::vector<std::vector<at::Tensor>> tensor_lists, float scale);

std::tuple<at::Tensor, at::Tensor> multi_tensor_l2norm_cuda(
    int chunk_size, at::Tensor noop_flag, std::vector<std::vector<at::Tensor>> tensor_lists,
    at::optional<bool> per_tensor_python);

std::tuple<at::Tensor, at::Tensor> multi_tensor_unscale_l2norm_cuda(
    int chunk_size, at::Tensor noop_flag, std::vector<std::vector<at::Tensor>> tensor_lists,
    at::Tensor inv_scale, at::optional<bool> per_tensor_python);

void multi_tensor_adam_cuda(int chunk_size, at::Tensor noop_flag,
                            std::vector<std::vector<at::Tensor>> tensor_lists, const float lr,
                            const float beta1, const float beta2, const float epsilon,
                            const int step, const int mode, const int bias_correction,
                            const float weight_decay);

void multi_tensor_adam_param_remainder_cuda(int chunk_size, at::Tensor noop_flag,
                                            std::vector<std::vector<at::Tensor>> tensor_lists,
                                            const float lr, const float beta1, const float beta2,
                                            const float epsilon, const int step, const int mode,
                                            const int bias_correction, const float weight_decay);

void multi_tensor_adam_fp8_cuda(int chunk_size, at::Tensor noop_flag,
                                std::vector<std::vector<at::Tensor>> tensor_lists, const float lr,
                                const float beta1, const float beta2, const float epsilon,
                                const int step, const int mode, const int bias_correction,
                                const float weight_decay, DType fp8_dtype);

void multi_tensor_adam_capturable_cuda(int chunk_size, at::Tensor noop_flag,
                                       std::vector<std::vector<at::Tensor>> tensor_lists,
                                       at::Tensor lr, const float beta1, const float beta2,
                                       const float epsilon, at::Tensor step, const int mode,
                                       const int bias_correction, const float weight_decay,
                                       at::Tensor inv_scale);

void multi_tensor_adam_capturable_master_cuda(int chunk_size, at::Tensor noop_flag,
                                              std::vector<std::vector<at::Tensor>> tensor_lists,
                                              at::Tensor lr, const float beta1, const float beta2,
                                              const float epsilon, at::Tensor step, const int mode,
                                              const int bias_correction, const float weight_decay,
                                              at::Tensor inv_scale);

void multi_tensor_sgd_cuda(int chunk_size, at::Tensor noop_flag,
                           std::vector<std::vector<at::Tensor>> tensor_lists, float wd,
                           float momentum, float dampening, float lr, bool nesterov, bool first_run,
                           bool wd_after_momentum, float scale);

void multi_tensor_compute_scale_and_scale_inv_cuda(
    int chunk_size, at::Tensor noop_flag, std::vector<std::vector<at::Tensor>> tensor_lists,
    float max_fp8, bool force_pow_2_scales, float epsilon);

/***************************************************************************************************
 * padding
 **************************************************************************************************/

void fused_multi_row_padding(at::Tensor input, at::Tensor output,
                             std::vector<size_t> input_row_list,
                             std::vector<size_t> padded_input_row_list);

void fused_multi_row_unpadding(at::Tensor input, at::Tensor output,
                               std::vector<size_t> input_row_list,
                               std::vector<size_t> unpadded_input_row_list);
/***************************************************************************************************
 * NVSHMEM APIs
 **************************************************************************************************/

void init_nvshmem_backend(c10d::ProcessGroup *process_group);

at::Tensor create_nvshmem_tensor(const std::vector<int64_t> &shape, c10::ScalarType dtype);

void nvshmem_send_on_current_stream(at::Tensor src, at::Tensor dst, int peer, at::Tensor signal);

void nvshmem_wait_on_current_stream(at::Tensor signal, const std::string &wait_kind);

void nvshmem_finalize();

/***************************************************************************************************
 * Comm+GEMM Overlap Wrappers
 **************************************************************************************************/

void bulk_overlap_ag_with_external_gemm(CommOverlap &allgather_communicator, at::Stream send_stream,
                                        at::Stream recv_stream);

}  // namespace transformer_engine::pytorch

/***************************************************************************************************
 * Comm+GEMM Overlap Wrappers
 **************************************************************************************************/

class CommOverlapHelper : torch::CustomClassHolder {
 private:
  bool initialized{false};
  bool backend_is_nccl{false};
  std::map<std::string, c10d::ProcessGroup *> pgs;

 public:
  int myrank = -1;
  int numranks = -1;
  int mylocal = -1;
  int numlocal = -1;
  int mynode = -1;
  int numnodes = -1;

  CommOverlapHelper();

  CommOverlapHelper(c10d::ProcessGroup *world_group,
                    std::optional<c10d::ProcessGroup *> intra_node_group);

  ~CommOverlapHelper();

  void ub_allgather(void *globaldata, size_t globalbytes, void *localdata, size_t localbytes,
                    ExtComm comm);

  void ub_barrier(ExtComm comm);
};

class CommOverlap : torch::CustomClassHolder, public transformer_engine::CommOverlapBase {
 public:
  CommOverlap(const std::vector<size_t> &buffer_shape, at::ScalarType buffer_dtype,
              CommOverlapHelper *helper, int tp_size, int num_splits = 3,
              int num_max_streams = NVTE_COMM_OVERLAP_MAX_STREAMS, int comm_cga_size = 2,
              int gemm_priority = 0, int comm_priority = 0, int num_comm_sm = 16,
              bool set_sm_margin = true, bool atomic_gemm = false,
              bool rs_overlap_first_gemm = false);

  ~CommOverlap() {}

  void copy_into_buffer(const at::Tensor &input, bool local_chunk = false);

  at::Tensor get_buffer(bool local_chunk = false,
                        std::optional<std::vector<int64_t>> shape = std::nullopt);

  std::pair<at::Stream, at::Stream> get_communication_stream();

};  // CommOverlap

class CommOverlapP2P : torch::CustomClassHolder, public transformer_engine::CommOverlapP2PBase {
 public:
  CommOverlapP2P(const std::vector<size_t> &buffer_shape, at::ScalarType buffer_dtype,
                 CommOverlapHelper *helper, int tp_size,
                 transformer_engine::CommOverlapType comm_type,
                 int num_max_streams = NVTE_COMM_OVERLAP_MAX_STREAMS, int comm_cga_size = 2,
                 int gemm_priority = 0, int comm_priority = 0, int num_comm_sm = 3,
                 bool set_sm_margin = true, bool atomic_gemm = false, bool use_ce = true,
                 bool aggregate = false);

  ~CommOverlapP2P() {}

  void copy_into_buffer(const at::Tensor &input, bool local_chunk = false);

  at::Tensor get_buffer(bool local_chunk = false,
                        std::optional<std::vector<int64_t>> shape = std::nullopt);

  std::pair<at::Stream, at::Stream> get_communication_stream();

};  // CommOverlapP2P

#endif  // TRANSFORMER_ENGINE_PYTORCH_CSRC_EXTENSIONS_H_<|MERGE_RESOLUTION|>--- conflicted
+++ resolved
@@ -76,11 +76,7 @@
     NVTE_Bias_Type bias_type, NVTE_Mask_Type attn_mask_type, NVTE_Softmax_Type softmax_type,
     float p_dropout, size_t num_attn_heads, size_t num_gqa_groups, size_t max_seqlen_q,
     size_t max_seqlen_kv, size_t head_dim_qk, size_t head_dim_v, int64_t window_size_left,
-<<<<<<< HEAD
-    int64_t window_size_right);
-=======
     int64_t window_size_right, bool return_max_logit);
->>>>>>> 70f53666
 
 std::pair<TensorWrapper, py::object> quantizer_helper(py::handle quantizer,
                                                       const std::vector<size_t> &shape, DType dtype,
@@ -98,11 +94,7 @@
     const std::optional<at::Tensor> page_table_k, const std::optional<at::Tensor> page_table_v,
     py::handle s_quantizer, py::handle o_quantizer, const std::optional<at::Tensor> Bias,
     const std::optional<at::Tensor> SoftmaxOffset, const std::optional<at::Generator> rng_gen,
-<<<<<<< HEAD
-    size_t rng_elts_per_thread);
-=======
     size_t rng_elts_per_thread, bool return_max_logit);
->>>>>>> 70f53666
 
 std::vector<py::object> fused_attn_bwd(
     size_t max_seqlen_q, size_t max_seqlen_kv, float attn_scale, float p_dropout, bool set_zero,
