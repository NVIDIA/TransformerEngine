/*************************************************************************
 * Copyright (c) 2022-2025, NVIDIA CORPORATION & AFFILIATES. All rights reserved.
 *
 * See LICENSE for license information.
 ************************************************************************/

#ifndef TRANSFORMER_ENGINE_PYTORCH_CSRC_EXTENSIONS_H_
#define TRANSFORMER_ENGINE_PYTORCH_CSRC_EXTENSIONS_H_

#include <optional>

#include "common.h"

/***************************************************************************************************
 * Permutation
 **************************************************************************************************/

std::tuple<at::Tensor, at::Tensor, std::vector<at::Tensor>> moe_permute_fwd(
    at::Tensor input, const transformer_engine::DType dtype, at::Tensor indices,
    int64_t num_out_tokens, std::vector<at::Tensor> workspace, int64_t max_expanded_token_num);

at::Tensor moe_permute_bwd(at::Tensor input, const transformer_engine::DType dtype,
                           at::Tensor row_id_map, at::Tensor prob, int64_t num_tokens,
                           int64_t topK);

at::Tensor moe_unpermute_fwd(at::Tensor input, const transformer_engine::DType dtype,
                             at::Tensor row_id_map, at::Tensor prob, int64_t num_tokens,
                             int64_t topK);

std::tuple<at::Tensor, at::Tensor> moe_unpermute_bwd(at::Tensor input_bwd, at::Tensor input_fwd,
                                                     const transformer_engine::DType dtype,
                                                     at::Tensor row_id_map, at::Tensor prob);

/***************************************************************************************************
 * Attention
 **************************************************************************************************/

NVTE_Fused_Attn_Backend get_fused_attn_backend(const transformer_engine::DType q_dtype,
                                               const transformer_engine::DType kv_dtype,
                                               NVTE_QKV_Layout qkv_layout, NVTE_Bias_Type bias_type,
                                               NVTE_Mask_Type attn_mask_type, float p_dropout,
                                               size_t num_attn_heads, size_t num_gqa_groups,
                                               size_t max_seqlen_q, size_t max_seqlen_kv,
                                               size_t head_dim_qk, size_t head_dim_v,
                                               int64_t window_size_left, int64_t window_size_right);

std::vector<py::object> fused_attn_fwd(
    size_t max_seqlen_q, size_t max_seqlen_kv, bool is_training, float attn_scale, float p_dropout,
    bool set_zero, NVTE_QKV_Layout qkv_layout, NVTE_Bias_Type bias_type,
    NVTE_Mask_Type attn_mask_type, const std::vector<int64_t> window_size,
    const at::Tensor cu_seqlens_q, const at::Tensor cu_seqlens_kv, const py::handle Q,
    const py::handle K, const py::handle V, const at::ScalarType fake_dtype,
    const std::optional<at::Tensor> cu_seqlens_q_padded,
    const std::optional<at::Tensor> cu_seqlens_kv_padded,
    const std::optional<at::Tensor> page_table_k, const std::optional<at::Tensor> page_table_v,
    py::handle s_quantizer, py::handle o_quantizer, const std::optional<at::Tensor> Bias,
    const std::optional<at::Generator> rng_gen, size_t rng_elts_per_thread);

std::vector<py::object> fused_attn_bwd(
    size_t max_seqlen_q, size_t max_seqlen_kv, float attn_scale, float p_dropout, bool set_zero,
    NVTE_QKV_Layout qkv_layout, NVTE_Bias_Type bias_type, NVTE_Mask_Type attn_mask_type,
    const std::vector<int64_t> window_size, bool deterministic, const at::Tensor cu_seqlens_q,
    const at::Tensor cu_seqlens_kv, const py::handle Q, const py::handle K, const py::handle V,
    const py::handle O, const py::handle dO, const at::ScalarType fake_dtype,
    const transformer_engine::DType dqkv_type, const std::vector<at::Tensor> Aux_CTX_Tensors,
    const std::optional<at::Tensor> cu_seqlens_q_padded,
    const std::optional<at::Tensor> cu_seqlens_kv_padded, py::handle s_quantizer,
    py::handle dp_quantizer, py::handle dqkv_quantizer);

at::Tensor fa_prepare_fwd(at::Tensor qkvi);
at::Tensor fa_prepare_bwd(at::Tensor q, at::Tensor k, at::Tensor v);

at::Tensor convert_thd_to_bshd(at::Tensor tensor, at::Tensor cu_seqlens, int b, int max_seq_len);
at::Tensor convert_bshd_to_thd(at::Tensor tensor, at::Tensor cu_seqlens, int t);
void copy_to_kv_cache(torch::Tensor new_k, torch::Tensor new_v, torch::Tensor k_cache,
                      torch::Tensor v_cache, torch::Tensor page_table, torch::Tensor cu_new_lens,
                      torch::Tensor cu_cached_lens, NVTE_QKV_Format kv_format, int b,
                      int max_ctx_len, int max_seq_len, int max_pages_per_seq, bool is_non_paged);

/***************************************************************************************************
 * GEMM
 **************************************************************************************************/

using MaybeTensor = std::optional<at::Tensor>;

void te_atomic_gemm(at::Tensor A, at::Tensor A_scale_inverse, transformer_engine::DType A_type,
                    std::vector<int64_t> A_scaling_mode, bool transa, at::Tensor B,
                    at::Tensor B_scale_inverse, transformer_engine::DType B_type,
                    std::vector<int64_t> B_scaling_mode, bool transb, at::Tensor D,
                    at::Tensor D_scale, transformer_engine::DType D_type, at::Tensor D_amax,
                    at::Tensor bias, transformer_engine::DType bias_type, at::Tensor pre_gelu_out,
                    bool grad, at::Tensor workspace, size_t workspaceSize, bool accumulate,
                    bool use_split_accumulator, int math_sm_count, int m_split, int n_split,
                    bool gemm_producer, at::Tensor counter);

std::optional<std::vector<at::Tensor>> te_general_grouped_gemm(
    std::vector<py::handle> A, bool transa, std::vector<py::handle> B, bool transb,
    std::optional<std::vector<at::Tensor>> D, transformer_engine::DType D_type,
    std::vector<int64_t> m_splits, std::vector<at::Tensor> bias,
    transformer_engine::DType bias_type, bool single_output, std::vector<at::Tensor> pre_gelu_out,
    bool grad, std::vector<at::Tensor> workspace, size_t workspaceSize, bool accumulate,
    bool use_split_accumulator, int math_sm_count);

namespace transformer_engine::pytorch {

/***************************************************************************************************
 * Transpose
 **************************************************************************************************/

std::vector<py::object> fused_multi_quantize(std::vector<at::Tensor> input_list,
                                             std::optional<std::vector<py::object>> output_list,
                                             std::vector<py::handle> quantizer_list,
                                             transformer_engine::DType otype);

at::Tensor fp8_transpose(at::Tensor input, transformer_engine::DType otype,
                         std::optional<at::Tensor> output = std::nullopt);

}  // namespace transformer_engine::pytorch

namespace transformer_engine::pytorch {

/***************************************************************************************************
 * Activations
 **************************************************************************************************/

py::object gelu(const at::Tensor &input, py::handle quantizer);

py::object relu(const at::Tensor &input, py::handle quantizer);

py::object geglu(const at::Tensor &input, py::handle quantizer);

py::object qgeglu(const at::Tensor &input, py::handle quantizer);

py::object reglu(const at::Tensor &input, py::handle quantizer);

py::object swiglu(const at::Tensor &input, py::handle quantizer);

py::object qgelu(const at::Tensor &input, py::handle quantizer);

py::object srelu(const at::Tensor &input, py::handle quantizer);

py::object dgelu(const at::Tensor &grad, const at::Tensor &input, py::handle quantizer);

py::object drelu(const at::Tensor &grad, const at::Tensor &input, py::handle quantizer);

py::object dgeglu(const at::Tensor &grad, const at::Tensor &input, py::handle quantizer);

py::object dqgeglu(const at::Tensor &grad, const at::Tensor &input, py::handle quantizer);

py::object dreglu(const at::Tensor &grad, const at::Tensor &input, py::handle quantizer);

py::object dswiglu(const at::Tensor &grad, const at::Tensor &input, py::handle quantizer);

py::object dqgelu(const at::Tensor &grad, const at::Tensor &input, py::handle quantizer);

py::object dsrelu(const at::Tensor &grad, const at::Tensor &input, py::handle quantizer);

}  // namespace transformer_engine::pytorch

/***************************************************************************************************
 * LayerNorm
 **************************************************************************************************/

std::vector<py::object> layernorm_bwd(const at::Tensor &dz, const at::Tensor &x,
                                      const at::Tensor &mu, const at::Tensor &rsigma,
                                      const at::Tensor &gamma, const int sm_margin,
                                      const bool zero_centered_gamma);

std::vector<py::object> layernorm_fwd(py::handle input, py::handle weight, MaybeTensor bias,
                                      float eps, py::object ln_out, py::handle quantizer,
                                      transformer_engine::DType out_dtype, const int sm_margin,
                                      const bool zero_centered_gamma);

/***************************************************************************************************
 * RMSNorm
 **************************************************************************************************/

std::vector<py::object> rmsnorm_bwd(const at::Tensor &dz, const at::Tensor &x,
                                    const at::Tensor &rsigma, const at::Tensor &gamma,
                                    const int sm_margin, const bool zero_centered_gamma);

std::vector<py::object> rmsnorm_fwd(const py::handle &input, const py::handle &weight, float eps,
                                    py::object ln_out, py::handle quantizer,
                                    transformer_engine::DType otype, const int sm_margin,
                                    const bool zero_centered_gamma);

/***************************************************************************************************
 * Cast
 **************************************************************************************************/

namespace transformer_engine::pytorch {

py::object quantize(const at::Tensor &tensor, py::handle quantizer, const py::object &output,
                    std::optional<at::Tensor> noop);

py::object dequantize(const py::handle &input, transformer_engine::DType otype);

std::vector<py::object> bgrad_quantize(const at::Tensor &input, py::handle py_quantizer);

std::vector<py::object> gemm(py::handle A, bool transa, py::handle B, bool transb, py::object D,
                             py::handle quantizer, std::optional<DType> out_dtype, MaybeTensor bias,
                             DType bias_type, bool gelu, MaybeTensor gelu_in, bool grad,
                             at::Tensor workspace, size_t workspaceSize, bool accumulate,
                             bool use_split_accumulator, CommOverlapCore *comm_overlap = nullptr,
                             std::optional<CommOverlapType> comm_type = std::nullopt,
                             MaybeTensor extra_output = std::nullopt, bool bulk_overlap = false);

/***************************************************************************************************
 * Cast fusions
 **************************************************************************************************/

std::vector<py::object> dbias_dgelu(const at::Tensor &grad_output, const at::Tensor &act_input,
                                    py::handle quantizer);

std::vector<py::object> dbias_dsilu(const at::Tensor &grad_output, const at::Tensor &act_input,
                                    py::handle quantizer);

std::vector<py::object> dbias_drelu(const at::Tensor &grad_output, const at::Tensor &act_input,
                                    py::handle quantizer);

std::vector<py::object> dbias_dqgelu(const at::Tensor &grad_output, const at::Tensor &act_input,
                                     py::handle quantizer);

std::vector<py::object> dbias_dsrelu(const at::Tensor &grad_output, const at::Tensor &act_input,
                                     py::handle quantizer);

}  // namespace transformer_engine::pytorch

/***************************************************************************************************
 * Softmax
 **************************************************************************************************/

at::Tensor scaled_softmax_forward(at::Tensor input, float scale_factor);

at::Tensor scaled_softmax_backward(at::Tensor output_grad_, at::Tensor softmax_results_,
                                   float scale_factor);

at::Tensor scaled_masked_softmax_forward(at::Tensor input, at::Tensor mask, float scale_factor);

at::Tensor scaled_masked_softmax_backward(at::Tensor output_grad_, at::Tensor softmax_results_,
                                          float scale_factor);

at::Tensor scaled_upper_triang_masked_softmax_forward(at::Tensor input, float scale_factor);

at::Tensor scaled_upper_triang_masked_softmax_backward(at::Tensor output_grads_,
                                                       at::Tensor softmax_results_,
                                                       float scale_factor);

at::Tensor scaled_aligned_causal_masked_softmax_forward(at::Tensor input, float scale_factor);

at::Tensor scaled_aligned_causal_masked_softmax_backward(at::Tensor output_grads_,
                                                         at::Tensor softmax_results_,
                                                         float scale_factor);

/***************************************************************************************************
 * FP8 recipe
 **************************************************************************************************/

void compute_amax(const at::Tensor &tensor, at::Tensor &amax);

void fused_amax_and_scale_update_after_reduction(const at::Tensor &amax_reduction_buffer,
                                                 std::vector<at::Tensor> amax_histories,
                                                 std::vector<at::Tensor> scales,
                                                 const std::string &amax_compute_algo,
                                                 transformer_engine::DType fp8_dtype, float margin);

/***************************************************************************************************
 * Rotary positional embedding
 **************************************************************************************************/

at::Tensor fused_rope_forward(const at::Tensor &input, const at::Tensor &freqs,
<<<<<<< HEAD
                              const at::Tensor &start_positions, const NVTE_QKV_Format qkv_format,
                              const bool interleaved, const c10::optional<at::Tensor> cu_seqlens,
                              const int cp_size, const int cp_rank);

at::Tensor fused_rope_backward(const at::Tensor &output_grads, const at::Tensor &freqs,
                               const at::Tensor &start_positions, const NVTE_QKV_Format qkv_format,
                               const bool interleaved, const c10::optional<at::Tensor> cu_seqlens,
                               const int cp_size, const int cp_rank);
=======
                              const NVTE_QKV_Format qkv_format, const bool interleaved,
                              const std::optional<at::Tensor> cu_seqlens, const int cp_size,
                              const int cp_rank);

at::Tensor fused_rope_backward(const at::Tensor &output_grads, const at::Tensor &freqs,
                               const NVTE_QKV_Format qkv_format, const bool interleaved,
                               const std::optional<at::Tensor> cu_seqlens, const int cp_size,
                               const int cp_rank);
>>>>>>> 39c0e709

/***************************************************************************************************
 * Miscellaneous
 **************************************************************************************************/

size_t get_cublasLt_version();

size_t get_cudnn_version();

/***************************************************************************************************
 * Support THD format for Context Parallel
 **************************************************************************************************/

at::Tensor thd_read_half_tensor(const at::Tensor &tensor, const at::Tensor &cu_seqlens,
                                int half_idx);

void thd_second_half_lse_correction(at::Tensor lse, const at::Tensor &lse_per_step,
                                    const at::Tensor &cu_seqlens, bool lse_packed);

at::Tensor thd_read_second_half_lse(const at::Tensor &lse, const at::Tensor &cu_seqlens,
                                    bool lse_packed, int second_half_lse_seqlen);

void thd_out_correction(at::Tensor out, const at::Tensor &out_per_step, const at::Tensor &lse,
                        const at::Tensor &lse_per_step, const at::Tensor &cu_seqlens,
                        bool only_second_half, bool lse_packed);

void thd_grad_correction(at::Tensor grad, const at::Tensor &grad_per_step,
                         const at::Tensor &cu_seqlens, const std::string &first_half,
                         const std::string &second_half);

at::Tensor thd_get_partitioned_indices(const at::Tensor &cu_seqlens, int total_tokens,
                                       int world_size, int rank);

/***************************************************************************************************
 * multi_tensor_* kernels
 **************************************************************************************************/

void multi_tensor_scale_cuda(int chunk_size, at::Tensor noop_flag,
                             std::vector<std::vector<at::Tensor>> tensor_lists, float scale);

std::tuple<at::Tensor, at::Tensor> multi_tensor_l2norm_cuda(
    int chunk_size, at::Tensor noop_flag, std::vector<std::vector<at::Tensor>> tensor_lists,
    at::optional<bool> per_tensor_python);

std::tuple<at::Tensor, at::Tensor> multi_tensor_unscale_l2norm_cuda(
    int chunk_size, at::Tensor noop_flag, std::vector<std::vector<at::Tensor>> tensor_lists,
    at::Tensor inv_scale, at::optional<bool> per_tensor_python);

using transformer_engine::DType;
void multi_tensor_adam_cuda(int chunk_size, at::Tensor noop_flag,
                            std::vector<std::vector<at::Tensor>> tensor_lists, const float lr,
                            const float beta1, const float beta2, const float epsilon,
                            const int step, const int mode, const int bias_correction,
                            const float weight_decay);

void multi_tensor_adam_param_remainder_cuda(int chunk_size, at::Tensor noop_flag,
                                            std::vector<std::vector<at::Tensor>> tensor_lists,
                                            const float lr, const float beta1, const float beta2,
                                            const float epsilon, const int step, const int mode,
                                            const int bias_correction, const float weight_decay);

void multi_tensor_adam_fp8_cuda(int chunk_size, at::Tensor noop_flag,
                                std::vector<std::vector<at::Tensor>> tensor_lists, const float lr,
                                const float beta1, const float beta2, const float epsilon,
                                const int step, const int mode, const int bias_correction,
                                const float weight_decay, DType fp8_dtype);

void multi_tensor_adam_capturable_cuda(int chunk_size, at::Tensor noop_flag,
                                       std::vector<std::vector<at::Tensor>> tensor_lists,
                                       at::Tensor lr, const float beta1, const float beta2,
                                       const float epsilon, at::Tensor step, const int mode,
                                       const int bias_correction, const float weight_decay,
                                       at::Tensor inv_scale);

void multi_tensor_adam_capturable_master_cuda(int chunk_size, at::Tensor noop_flag,
                                              std::vector<std::vector<at::Tensor>> tensor_lists,
                                              at::Tensor lr, const float beta1, const float beta2,
                                              const float epsilon, at::Tensor step, const int mode,
                                              const int bias_correction, const float weight_decay,
                                              at::Tensor inv_scale);

void multi_tensor_sgd_cuda(int chunk_size, at::Tensor noop_flag,
                           std::vector<std::vector<at::Tensor>> tensor_lists, float wd,
                           float momentum, float dampening, float lr, bool nesterov, bool first_run,
                           bool wd_after_momentum, float scale);

void multi_tensor_compute_scale_and_scale_inv_cuda(
    int chunk_size, at::Tensor noop_flag, std::vector<std::vector<at::Tensor>> tensor_lists,
    float max_fp8, bool force_pow_2_scales, float epsilon);

/***************************************************************************************************
 * padding
 **************************************************************************************************/

void fused_multi_row_padding(at::Tensor input, at::Tensor output,
                             std::vector<size_t> input_row_list,
                             std::vector<size_t> padded_input_row_list);

/***************************************************************************************************
 * NVSHMEM APIs
 **************************************************************************************************/

namespace nvshmem_api {
void init_nvshmem_backend(c10d::ProcessGroup *process_group);

torch::Tensor create_nvshmem_tensor(const std::vector<int64_t> &shape, c10::ScalarType dtype);

void nvshmem_send_on_current_stream(torch::Tensor src, torch::Tensor dst, int peer,
                                    torch::Tensor signal);

void nvshmem_wait_on_current_stream(torch::Tensor signal, const std::string &wait_kind);

void nvshmem_finalize();
}  // namespace nvshmem_api

/***************************************************************************************************
 * swizzle
 **************************************************************************************************/

at::Tensor rowwise_swizzle(at::Tensor input, at::Tensor scale_inv);

at::Tensor columnwise_swizzle(at::Tensor input, at::Tensor scale_inv);

/***************************************************************************************************
 * Comm+GEMM Overlap Wrappers
 **************************************************************************************************/

class CommOverlapHelper : torch::CustomClassHolder {
 private:
  bool initialized{false};
  bool backend_is_nccl{false};
  std::map<std::string, c10d::ProcessGroup *> pgs;

 public:
  int myrank = -1;
  int numranks = -1;
  int mylocal = -1;
  int numlocal = -1;
  int mynode = -1;
  int numnodes = -1;

  CommOverlapHelper();

  CommOverlapHelper(c10d::ProcessGroup *world_group,
                    std::optional<c10d::ProcessGroup *> intra_node_group);

  ~CommOverlapHelper();

  void ub_allgather(void *globaldata, size_t globalbytes, void *localdata, size_t localbytes,
                    ExtComm comm);

  void ub_barrier(ExtComm comm);
};

class CommOverlap : torch::CustomClassHolder, public transformer_engine::CommOverlapBase {
 public:
  CommOverlap(const std::vector<size_t> &buffer_shape, at::ScalarType buffer_dtype,
              CommOverlapHelper *helper, int tp_size, int num_splits = 3,
              int num_max_streams = NVTE_COMM_OVERLAP_MAX_STREAMS, int comm_cga_size = 2,
              int gemm_priority = 0, int comm_priority = 0, int num_comm_sm = 16,
              bool set_sm_margin = true, bool atomic_gemm = false,
              bool rs_overlap_first_gemm = false);

  ~CommOverlap() {}

  void set_buffer_params(py::handle quantizer);

  void copy_into_buffer(py::handle input, py::handle quantizer, bool local_chunk = false);

  py::object get_buffer(py::handle quantizer, bool local_chunk = false,
                        std::optional<const std::vector<int64_t>> shape = std::nullopt);

};  // CommOverlap

class CommOverlapP2P : torch::CustomClassHolder, public transformer_engine::CommOverlapP2PBase {
 public:
  CommOverlapP2P(const std::vector<size_t> &buffer_shape, at::ScalarType buffer_dtype,
                 CommOverlapHelper *helper, int tp_size,
                 transformer_engine::CommOverlapType comm_type,
                 int num_max_streams = NVTE_COMM_OVERLAP_MAX_STREAMS, int comm_cga_size = 2,
                 int gemm_priority = 0, int comm_priority = 0, int num_comm_sm = 3,
                 bool set_sm_margin = true, bool atomic_gemm = false, bool use_ce = true,
                 bool aggregate = false);

  ~CommOverlapP2P() {}

  void set_buffer_params(py::handle quantizer);

  void copy_into_buffer(py::handle input, py::handle quantizer, bool local_chunk = false);

  py::object get_buffer(py::handle quantizer, bool local_chunk = false,
                        std::optional<const std::vector<int64_t>> shape = std::nullopt);

};  // CommOverlapP2P

#endif  // TRANSFORMER_ENGINE_PYTORCH_CSRC_EXTENSIONS_H_<|MERGE_RESOLUTION|>--- conflicted
+++ resolved
@@ -269,7 +269,6 @@
  **************************************************************************************************/
 
 at::Tensor fused_rope_forward(const at::Tensor &input, const at::Tensor &freqs,
-<<<<<<< HEAD
                               const at::Tensor &start_positions, const NVTE_QKV_Format qkv_format,
                               const bool interleaved, const c10::optional<at::Tensor> cu_seqlens,
                               const int cp_size, const int cp_rank);
@@ -278,16 +277,6 @@
                                const at::Tensor &start_positions, const NVTE_QKV_Format qkv_format,
                                const bool interleaved, const c10::optional<at::Tensor> cu_seqlens,
                                const int cp_size, const int cp_rank);
-=======
-                              const NVTE_QKV_Format qkv_format, const bool interleaved,
-                              const std::optional<at::Tensor> cu_seqlens, const int cp_size,
-                              const int cp_rank);
-
-at::Tensor fused_rope_backward(const at::Tensor &output_grads, const at::Tensor &freqs,
-                               const NVTE_QKV_Format qkv_format, const bool interleaved,
-                               const std::optional<at::Tensor> cu_seqlens, const int cp_size,
-                               const int cp_rank);
->>>>>>> 39c0e709
 
 /***************************************************************************************************
  * Miscellaneous
