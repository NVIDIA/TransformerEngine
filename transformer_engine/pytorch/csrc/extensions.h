/*************************************************************************
 * Copyright (c) 2022-2024, NVIDIA CORPORATION & AFFILIATES. All rights reserved.
 *
 * See LICENSE for license information.
 ************************************************************************/

#ifndef TRANSFORMER_ENGINE_PYTORCH_CSRC_EXTENSIONS_H_
#define TRANSFORMER_ENGINE_PYTORCH_CSRC_EXTENSIONS_H_

#include "common.h"
#include "common/common.h"

/***************************************************************************************************
 * Attention
 **************************************************************************************************/

NVTE_Fused_Attn_Backend get_fused_attn_backend(
    const transformer_engine::DType q_dtype, const transformer_engine::DType kv_dtype,
    NVTE_QKV_Layout qkv_layout, NVTE_Bias_Type bias_type, NVTE_Mask_Type attn_mask_type,
    float p_dropout, size_t num_attn_heads, size_t num_gqa_groups, size_t max_seqlen_q,
    size_t max_seqlen_kv, size_t head_dim, int64_t window_size_left, int64_t window_size_right);

std::vector<at::Tensor> fused_attn_fwd_qkvpacked(
    size_t max_seqlen, bool is_training, float attn_scale, float p_dropout, bool set_zero,
    NVTE_QKV_Layout qkv_layout, NVTE_Bias_Type bias_type, NVTE_Mask_Type attn_mask_type,
    const std::vector<int64_t> window_size, const at::Tensor cu_seqlens, const at::Tensor QKV,
    const transformer_engine::DType qkv_type, const c10::optional<at::Tensor> cu_seqlens_padded,
    const c10::optional<at::Tensor> descale_QKV, const c10::optional<at::Tensor> descale_S,
    const c10::optional<at::Tensor> scale_S, const c10::optional<at::Tensor> scale_O,
    c10::optional<at::Tensor> amax_S, c10::optional<at::Tensor> amax_O,
    const c10::optional<at::Tensor> Bias, const c10::optional<at::Generator> rng_gen,
    size_t rng_elts_per_thread);

std::vector<at::Tensor> fused_attn_bwd_qkvpacked(
    size_t max_seqlen, float attn_scale, float p_dropout, bool set_zero, NVTE_QKV_Layout qkv_layout,
    NVTE_Bias_Type bias_type, NVTE_Mask_Type attn_mask_type, const std::vector<int64_t> window_size,
    bool deterministic, const at::Tensor cu_seqlens, const at::Tensor QKV, const at::Tensor O,
    const at::Tensor dO, const transformer_engine::DType qkv_type,
    const transformer_engine::DType dqkv_type, const std::vector<at::Tensor> Aux_CTX_Tensors,
    const c10::optional<at::Tensor> cu_seqlens_padded, const c10::optional<at::Tensor> descale_QKV,
    const c10::optional<at::Tensor> descale_S, const c10::optional<at::Tensor> descale_O,
    const c10::optional<at::Tensor> descale_dO, const c10::optional<at::Tensor> descale_dP,
    const c10::optional<at::Tensor> scale_S, const c10::optional<at::Tensor> scale_dP,
    const c10::optional<at::Tensor> scale_dQKV, c10::optional<at::Tensor> amax_dP,
    c10::optional<at::Tensor> amax_dQKV);

std::vector<at::Tensor> fused_attn_fwd_kvpacked(
    size_t max_seqlen_q, size_t max_seqlen_kv, bool is_training, float attn_scale, float p_dropout,
    bool set_zero, NVTE_QKV_Layout qkv_layout, NVTE_Bias_Type bias_type,
    NVTE_Mask_Type attn_mask_type, const std::vector<int64_t> window_size,
    const at::Tensor cu_seqlens_q, const at::Tensor cu_seqlens_kv, const at::Tensor Q,
    const at::Tensor KV, const transformer_engine::DType qkv_type,
    const c10::optional<at::Tensor> cu_seqlens_q_padded,
    const c10::optional<at::Tensor> cu_seqlens_kv_padded,
    const c10::optional<at::Tensor> descale_QKV, const c10::optional<at::Tensor> descale_S,
    const c10::optional<at::Tensor> scale_S, const c10::optional<at::Tensor> scale_O,
    c10::optional<at::Tensor> amax_S, c10::optional<at::Tensor> amax_O,
    const c10::optional<at::Tensor> Bias, const c10::optional<at::Generator> rng_gen,
    size_t rng_elts_per_thread);

std::vector<at::Tensor> fused_attn_bwd_kvpacked(
    size_t max_seqlen_q, size_t max_seqlen_kv, float attn_scale, float p_dropout, bool set_zero,
    NVTE_QKV_Layout qkv_layout, NVTE_Bias_Type bias_type, NVTE_Mask_Type attn_mask_type,
    const std::vector<int64_t> window_size, bool deterministic, const at::Tensor cu_seqlens_q,
    const at::Tensor cu_seqlens_kv, const at::Tensor Q, const at::Tensor KV, const at::Tensor O,
    const at::Tensor dO, const transformer_engine::DType qkv_type,
    const transformer_engine::DType dqkv_type, const std::vector<at::Tensor> Aux_CTX_Tensors,
    const c10::optional<at::Tensor> cu_seqlens_q_padded,
    const c10::optional<at::Tensor> cu_seqlens_kv_padded,
    const c10::optional<at::Tensor> descale_QKV, const c10::optional<at::Tensor> descale_S,
    const c10::optional<at::Tensor> descale_O, const c10::optional<at::Tensor> descale_dO,
    const c10::optional<at::Tensor> descale_dP, const c10::optional<at::Tensor> scale_S,
    const c10::optional<at::Tensor> scale_dP, const c10::optional<at::Tensor> scale_dQKV,
    c10::optional<at::Tensor> amax_dP, c10::optional<at::Tensor> amax_dQKV);

std::vector<at::Tensor> fused_attn_fwd(
    size_t max_seqlen_q, size_t max_seqlen_kv, bool is_training, float attn_scale, float p_dropout,
    bool set_zero, NVTE_QKV_Layout qkv_layout, NVTE_Bias_Type bias_type,
    NVTE_Mask_Type attn_mask_type, const std::vector<int64_t> window_size,
    const at::Tensor cu_seqlens_q, const at::Tensor cu_seqlens_kv, const at::Tensor Q,
    const at::Tensor K, const at::Tensor V, const transformer_engine::DType qkv_type,
    const c10::optional<at::Tensor> cu_seqlens_q_padded,
    const c10::optional<at::Tensor> cu_seqlens_kv_padded,
    const c10::optional<at::Tensor> descale_QKV, const c10::optional<at::Tensor> descale_S,
    const c10::optional<at::Tensor> scale_S, const c10::optional<at::Tensor> scale_O,
    c10::optional<at::Tensor> amax_S, c10::optional<at::Tensor> amax_O,
    const c10::optional<at::Tensor> Bias, const c10::optional<at::Generator> rng_gen,
    size_t rng_elts_per_thread);

std::vector<at::Tensor> fused_attn_bwd(
    size_t max_seqlen_q, size_t max_seqlen_kv, float attn_scale, float p_dropout, bool set_zero,
    NVTE_QKV_Layout qkv_layout, NVTE_Bias_Type bias_type, NVTE_Mask_Type attn_mask_type,
    const std::vector<int64_t> window_size, bool deterministic, const at::Tensor cu_seqlens_q,
    const at::Tensor cu_seqlens_kv, const at::Tensor Q, const at::Tensor K, const at::Tensor V,
    const at::Tensor O, const at::Tensor dO, const transformer_engine::DType qkv_type,
    const transformer_engine::DType dqkv_type, const std::vector<at::Tensor> Aux_CTX_Tensors,
    const c10::optional<at::Tensor> cu_seqlens_q_padded,
    const c10::optional<at::Tensor> cu_seqlens_kv_padded,
    const c10::optional<at::Tensor> descale_QKV, const c10::optional<at::Tensor> descale_S,
    const c10::optional<at::Tensor> descale_O, const c10::optional<at::Tensor> descale_dO,
    const c10::optional<at::Tensor> descale_dP, const c10::optional<at::Tensor> scale_S,
    const c10::optional<at::Tensor> scale_dP, const c10::optional<at::Tensor> scale_dQKV,
    c10::optional<at::Tensor> amax_dP, c10::optional<at::Tensor> amax_dQKV);

at::Tensor fa_prepare_fwd(at::Tensor qkvi);
at::Tensor fa_prepare_bwd(at::Tensor q, at::Tensor k, at::Tensor v);

/***************************************************************************************************
 * GEMM
 **************************************************************************************************/

void te_gemm(at::Tensor A, at::Tensor A_scale_inverse, transformer_engine::DType A_type,
             bool transa, at::Tensor B, at::Tensor B_scale_inverse,
             transformer_engine::DType B_type, bool transb, at::Tensor D, at::Tensor D_scale,
             transformer_engine::DType D_type, at::Tensor D_amax, at::Tensor bias,
             transformer_engine::DType bias_type, at::Tensor pre_gelu_out, bool grad,
             at::Tensor workspace, size_t workspaceSize, bool accumulate,
             bool use_split_accumulator, int math_sm_count);

void te_atomic_gemm(at::Tensor A, at::Tensor A_scale_inverse, transformer_engine::DType A_type,
                    bool transa, at::Tensor B, at::Tensor B_scale_inverse,
                    transformer_engine::DType B_type, bool transb, at::Tensor D, at::Tensor D_scale,
                    transformer_engine::DType D_type, at::Tensor D_amax, at::Tensor bias,
                    transformer_engine::DType bias_type, at::Tensor pre_gelu_out, bool grad,
                    at::Tensor workspace, size_t workspaceSize, bool accumulate,
                    bool use_split_accumulator, int math_sm_count, int m_split, int n_split,
                    bool gemm_producer, at::Tensor counter);

void te_grouped_gemm(std::vector<at::Tensor> A, at::Tensor A_scale_inverse, int A_offset,
                     transformer_engine::DType A_type, bool transa, std::vector<at::Tensor> B,
                     at::Tensor B_scale_inverse, int B_offset, transformer_engine::DType B_type,
                     bool transb, std::vector<at::Tensor> D, int D_offset, at::Tensor D_scale,
                     transformer_engine::DType D_type, at::Tensor D_amax,
                     std::vector<at::Tensor> bias, transformer_engine::DType bias_type,
                     std::vector<at::Tensor> pre_gelu_out, bool grad,
                     std::vector<at::Tensor> workspace, size_t workspaceSize, bool accumulate,
                     bool use_split_accumulator, int math_sm_count);

/***************************************************************************************************
 * Transpose
 **************************************************************************************************/

void fused_cast_transpose(at::Tensor input, at::Tensor scale, at::Tensor amax, at::Tensor scale_inv,
                          at::Tensor input_cast, at::Tensor input_transpose,
                          transformer_engine::DType otype);

void fused_cast_transpose_noop(at::Tensor input, at::Tensor noop, at::Tensor scale, at::Tensor amax,
                               at::Tensor scale_inv, at::Tensor input_cast,
                               at::Tensor input_transpose, transformer_engine::DType otype,
                               int scale_offset = 0, int amax_offset = 0, int scale_inv_offset = 0);

std::vector<at::Tensor> fused_cast_transpose_bgrad(at::Tensor grad_output, at::Tensor scale,
                                                   at::Tensor amax, at::Tensor scale_inv,
                                                   transformer_engine::DType otype,
                                                   int scale_offset = 0, int amax_offset = 0,
                                                   int scale_inv_offset = 0);

std::vector<at::Tensor> fused_fp8_transpose_bgrad(at::Tensor grad_output, at::Tensor scale,
                                                  at::Tensor amax, at::Tensor scale_inv,
                                                  transformer_engine::DType otype,
                                                  transformer_engine::DType grad_bias_type,
                                                  int scale_offset = 0, int amax_offset = 0,
                                                  int scale_inv_offset = 0);

std::vector<at::Tensor> fused_cast_transpose_bgrad_dgelu(at::Tensor grad_output,
                                                         at::Tensor gelu_input, at::Tensor scale,
                                                         at::Tensor amax, at::Tensor scale_inv,
                                                         transformer_engine::DType otype,
                                                         int scale_offset = 0, int amax_offset = 0,
                                                         int scale_inv_offset = 0);

void fused_multi_cast_transpose(std::vector<at::Tensor> input_list,
                                std::vector<at::Tensor> scale_list,
                                std::vector<at::Tensor> cast_output_list,
                                std::vector<at::Tensor> transposed_output_list,
                                std::vector<at::Tensor> amax_output_list,
                                std::vector<at::Tensor> scale_inv_output_list,
                                transformer_engine::DType otype);

at::Tensor fp8_transpose(at::Tensor input, transformer_engine::DType otype);

void fp8_transpose_noalloc(at::Tensor input, at::Tensor output, transformer_engine::DType otype);

void fp8_transpose_noalloc_noop(at::Tensor input, at::Tensor output, at::Tensor noop,
                                transformer_engine::DType otype);

/***************************************************************************************************
 * Activations
 **************************************************************************************************/

at::Tensor gelu(at::Tensor input, at::Tensor scale, at::Tensor amax, at::Tensor scale_inv,
                transformer_engine::DType otype);

at::Tensor relu(at::Tensor input, at::Tensor scale, at::Tensor amax, at::Tensor scale_inv,
                transformer_engine::DType otype);

at::Tensor geglu(at::Tensor input, at::Tensor scale, at::Tensor amax, at::Tensor scale_inv,
                 transformer_engine::DType otype);

at::Tensor reglu(at::Tensor input, at::Tensor scale, at::Tensor amax, at::Tensor scale_inv,
                 transformer_engine::DType otype);

at::Tensor swiglu(at::Tensor input, at::Tensor scale, at::Tensor amax, at::Tensor scale_inv,
                  transformer_engine::DType otype);

at::Tensor qgelu(at::Tensor input, at::Tensor scale, at::Tensor amax, at::Tensor scale_inv,
                 transformer_engine::DType otype);

at::Tensor srelu(at::Tensor input, at::Tensor scale, at::Tensor amax, at::Tensor scale_inv,
                 transformer_engine::DType otype);

at::Tensor dgelu(at::Tensor grad, at::Tensor input, transformer_engine::DType otype);

at::Tensor drelu(at::Tensor grad, at::Tensor input, transformer_engine::DType otype);

at::Tensor dgeglu(at::Tensor grad, at::Tensor input, transformer_engine::DType otype);

at::Tensor dreglu(at::Tensor grad, at::Tensor input, transformer_engine::DType otype);

at::Tensor dswiglu(at::Tensor grad, at::Tensor input, transformer_engine::DType otype);

at::Tensor dqgelu(at::Tensor grad, at::Tensor input, transformer_engine::DType otype);

at::Tensor dsrelu(at::Tensor grad, at::Tensor input, transformer_engine::DType otype);

/***************************************************************************************************
 * LayerNorm
 **************************************************************************************************/

std::vector<at::Tensor> layernorm_bwd(const at::Tensor &dz, const at::Tensor &x,
                                      const at::Tensor &mu, const at::Tensor &rsigma,
                                      const at::Tensor &gamma, const int sm_margin,
                                      const bool zero_centered_gamma);

std::vector<at::Tensor> layernorm_fwd_fp8(const at::Tensor &input, const at::Tensor &weight,
                                          const at::Tensor &bias, float eps, at::Tensor scale,
                                          at::Tensor amax, at::Tensor scale_inv,
                                          transformer_engine::DType otype, const int sm_margin,
                                          const bool zero_centered_gamma,
                                          const int scale_offset = 0, const int amax_offset = 0,
                                          const int scale_inv_offset = 0);

std::vector<at::Tensor> layernorm_fwd_fp8_noalloc(
    const at::Tensor &input, const at::Tensor &weight, const at::Tensor &bias, float eps,
    at::Tensor scale, at::Tensor ln_out, at::Tensor amax, at::Tensor scale_inv,
    transformer_engine::DType otype, const int sm_margin, const bool zero_centered_gamma,
    const int scale_offset = 0, const int amax_offset = 0, const int scale_inv_offset = 0);

at::Tensor layernorm_fwd_fp8_inf(const at::Tensor &input, const at::Tensor &weight,
                                 const at::Tensor &bias, float eps, at::Tensor scale,
                                 at::Tensor amax, at::Tensor scale_inv,
                                 transformer_engine::DType otype, const int sm_margin,
                                 const bool zero_centered_gamma, const int scale_offset = 0,
                                 const int amax_offset = 0, const int scale_inv_offset = 0);

std::vector<at::Tensor> layernorm_fwd(const at::Tensor &input, const at::Tensor &weight,
                                      const at::Tensor &bias, float eps, const int sm_margin,
                                      const bool zero_centered_gamma);

std::vector<at::Tensor> layernorm_fwd_noalloc(const at::Tensor &input, const at::Tensor &weight,
                                              const at::Tensor &bias, at::Tensor ln_out, float eps,
                                              const int sm_margin, const bool zero_centered_gamma);

at::Tensor layernorm_fwd_inf(const at::Tensor &input, const at::Tensor &weight,
                             const at::Tensor &bias, float eps, const int sm_margin,
                             const bool zero_centered_gamma);

/***************************************************************************************************
 * RMSNorm
 **************************************************************************************************/

std::vector<at::Tensor> rmsnorm_bwd(const at::Tensor &dz, const at::Tensor &x,
                                    const at::Tensor &rsigma, const at::Tensor &gamma,
                                    const int sm_margin, const bool zero_centered_gamma);

std::vector<at::Tensor> rmsnorm_fwd_fp8(const at::Tensor &input, const at::Tensor &weight,
                                        float eps, at::Tensor scale, at::Tensor amax,
                                        at::Tensor scale_inv, transformer_engine::DType otype,
                                        const int sm_margin, const bool zero_centered_gamma,
                                        const int scale_offset = 0, const int amax_offset = 0,
                                        const int scale_inv_offset = 0);

std::vector<at::Tensor> rmsnorm_fwd_fp8_noalloc(
    const at::Tensor &input, const at::Tensor &weight, float eps, at::Tensor scale,
    at::Tensor ln_out, at::Tensor amax, at::Tensor scale_inv, transformer_engine::DType otype,
    const int sm_margin, const bool zero_centered_gamma, const int scale_offset = 0,
    const int amax_offset = 0, const int scale_inv_offset = 0);

at::Tensor rmsnorm_fwd_fp8_inf(const at::Tensor &input, const at::Tensor &weight, float eps,
                               at::Tensor scale, at::Tensor amax, at::Tensor scale_inv,
                               transformer_engine::DType otype, const int sm_margin,
                               const bool zero_centered_gamma, const int scale_offset = 0,
                               const int amax_offset = 0, const int scale_inv_offset = 0);

std::vector<at::Tensor> rmsnorm_fwd(const at::Tensor &input, const at::Tensor &weight, float eps,
                                    const int sm_margin, const bool zero_centered_gamma);

std::vector<at::Tensor> rmsnorm_fwd_noalloc(const at::Tensor &input, const at::Tensor &weight,
                                            at::Tensor ln_out, float eps, const int sm_margin,
                                            const bool zero_centered_gamma);

at::Tensor rmsnorm_fwd_inf(const at::Tensor &input, const at::Tensor &weight, float eps,
                           const int sm_margin, const bool zero_centered_gamma);

/***************************************************************************************************
 * Cast
 **************************************************************************************************/

at::Tensor cast_to_fp8(const at::Tensor &input, const at::Tensor &scale, at::Tensor amax,
                       at::Tensor scale_inv, transformer_engine::DType otype);

void cast_to_fp8_noalloc(const at::Tensor &input, const at::Tensor &scale, at::Tensor output,
                         at::Tensor amax, at::Tensor scale_inv, transformer_engine::DType otype);

at::Tensor cast_from_fp8(const at::Tensor &input, const at::Tensor &scale_inv,
                         transformer_engine::DType itype, transformer_engine::DType otype);

/***************************************************************************************************
 * Softmax
 **************************************************************************************************/

at::Tensor scaled_softmax_forward(at::Tensor input, float scale_factor);

at::Tensor scaled_softmax_backward(at::Tensor output_grad_, at::Tensor softmax_results_,
                                   float scale_factor);

at::Tensor scaled_masked_softmax_forward(at::Tensor input, at::Tensor mask, float scale_factor);

at::Tensor scaled_masked_softmax_backward(at::Tensor output_grad_, at::Tensor softmax_results_,
                                          float scale_factor);

at::Tensor scaled_upper_triang_masked_softmax_forward(at::Tensor input, float scale_factor);

at::Tensor scaled_upper_triang_masked_softmax_backward(at::Tensor output_grads_,
                                                       at::Tensor softmax_results_,
                                                       float scale_factor);

at::Tensor scaled_aligned_causal_masked_softmax_forward(at::Tensor input, float scale_factor);

at::Tensor scaled_aligned_causal_masked_softmax_backward(at::Tensor output_grads_,
                                                         at::Tensor softmax_results_,
                                                         float scale_factor);

/***************************************************************************************************
 * FP8 recipe
 **************************************************************************************************/

void fused_amax_and_scale_update_after_reduction(const at::Tensor &amax_reduction_buffer,
                                                 std::vector<at::Tensor> amax_histories,
                                                 std::vector<at::Tensor> scales,
                                                 std::vector<at::Tensor> scale_invs,
                                                 const std::string &amax_compute_algo,
                                                 transformer_engine::DType fp8_dtype, float margin);

/***************************************************************************************************
 * Rotary positional embedding
 **************************************************************************************************/

<<<<<<< HEAD
at::Tensor fused_rope_forward(const at::Tensor &input,
                              const at::Tensor &freqs,
                              const at::Tensor &start_positions,
                              const bool transpose_output_memory
);

at::Tensor fused_rope_backward(const at::Tensor &output_grads,
                               const at::Tensor &freqs,
                               const at::Tensor &start_positions,
                               const bool transpose_output_memory
);

at::Tensor fused_rope_thd_forward(const at::Tensor &input,
                                  const at::Tensor &cu_seqlens,
                                  const at::Tensor &freqs,
                                  const at::Tensor &start_positions
);

at::Tensor fused_rope_thd_backward(const at::Tensor &output_grads,
                                   const at::Tensor &cu_seqlens,
                                   const at::Tensor &freqs,
                                   const at::Tensor &start_positions
);
=======
at::Tensor fused_rope_forward(const at::Tensor &input, const at::Tensor &freqs,
                              const bool transpose_output_memory);

at::Tensor fused_rope_backward(const at::Tensor &output_grads, const at::Tensor &freqs,
                               const bool transpose_output_memory);

at::Tensor fused_rope_thd_forward(const at::Tensor &input, const at::Tensor &cu_seqlens,
                                  const at::Tensor &freqs);

at::Tensor fused_rope_thd_backward(const at::Tensor &output_grads, const at::Tensor &cu_seqlens,
                                   const at::Tensor &freqs);
>>>>>>> 70117306

/***************************************************************************************************
 * Miscellaneous
 **************************************************************************************************/

size_t get_cublasLt_version();

size_t get_cudnn_version();

<<<<<<< HEAD
bool userbuf_comm_available();

void placeholder();

/***************************************************************************************************
 * Generation
 **************************************************************************************************/

void attention_copy(torch::Tensor A, torch::Tensor seq_len, torch::Tensor incoming_seq_len,
                    torch::Tensor B, int max_incoming_seq_len, int max_seq_len, int b, int s);


=======
>>>>>>> 70117306
/***************************************************************************************************
 * Support THD format for Context Parallel
 **************************************************************************************************/

at::Tensor thd_read_half_tensor(const at::Tensor &tensor, const at::Tensor &cu_seqlens,
                                int half_idx);

void thd_second_half_lse_correction(at::Tensor lse, const at::Tensor &lse_per_step,
                                    const at::Tensor &cu_seqlens, int total_tokens);

at::Tensor thd_read_second_half_lse(const at::Tensor &lse, const at::Tensor &cu_seqlens,
                                    int total_tokens);

void thd_out_correction(at::Tensor out, const at::Tensor &out_per_step, const at::Tensor &lse,
                        const at::Tensor &lse_per_step, const at::Tensor &cu_seqlens,
                        bool only_second_half);

void thd_grad_correction(at::Tensor grad, const at::Tensor &grad_per_step,
                         const at::Tensor &cu_seqlens, const std::string &first_half,
                         const std::string &second_half);

at::Tensor thd_get_partitioned_indices(const at::Tensor &cu_seqlens, int total_tokens,
                                       int world_size, int rank);

/***************************************************************************************************
 * multi_tensor_* kernels
 **************************************************************************************************/

void multi_tensor_scale_cuda(int chunk_size, at::Tensor noop_flag,
                             std::vector<std::vector<at::Tensor>> tensor_lists, float scale);

std::tuple<at::Tensor, at::Tensor> multi_tensor_l2norm_cuda(
    int chunk_size, at::Tensor noop_flag, std::vector<std::vector<at::Tensor>> tensor_lists,
    at::optional<bool> per_tensor_python);

std::tuple<at::Tensor, at::Tensor> multi_tensor_unscale_l2norm_cuda(
    int chunk_size, at::Tensor noop_flag, std::vector<std::vector<at::Tensor>> tensor_lists,
    at::Tensor inv_scale, at::optional<bool> per_tensor_python);

void multi_tensor_adam_cuda(int chunk_size, at::Tensor noop_flag,
                            std::vector<std::vector<at::Tensor>> tensor_lists, const float lr,
                            const float beta1, const float beta2, const float epsilon,
                            const int step, const int mode, const int bias_correction,
                            const float weight_decay);

void multi_tensor_adam_capturable_cuda(int chunk_size, at::Tensor noop_flag,
                                       std::vector<std::vector<at::Tensor>> tensor_lists,
                                       at::Tensor lr, const float beta1, const float beta2,
                                       const float epsilon, at::Tensor step, const int mode,
                                       const int bias_correction, const float weight_decay,
                                       at::Tensor inv_scale);

void multi_tensor_adam_capturable_master_cuda(int chunk_size, at::Tensor noop_flag,
                                              std::vector<std::vector<at::Tensor>> tensor_lists,
                                              at::Tensor lr, const float beta1, const float beta2,
                                              const float epsilon, at::Tensor step, const int mode,
                                              const int bias_correction, const float weight_decay,
                                              at::Tensor inv_scale);

void multi_tensor_sgd_cuda(int chunk_size, at::Tensor noop_flag,
                           std::vector<std::vector<at::Tensor>> tensor_lists, float wd,
                           float momentum, float dampening, float lr, bool nesterov, bool first_run,
                           bool wd_after_momentum, float scale);

#endif  // TRANSFORMER_ENGINE_PYTORCH_CSRC_EXTENSIONS_H_<|MERGE_RESOLUTION|>--- conflicted
+++ resolved
@@ -356,7 +356,6 @@
  * Rotary positional embedding
  **************************************************************************************************/
 
-<<<<<<< HEAD
 at::Tensor fused_rope_forward(const at::Tensor &input,
                               const at::Tensor &freqs,
                               const at::Tensor &start_positions,
@@ -380,19 +379,6 @@
                                    const at::Tensor &freqs,
                                    const at::Tensor &start_positions
 );
-=======
-at::Tensor fused_rope_forward(const at::Tensor &input, const at::Tensor &freqs,
-                              const bool transpose_output_memory);
-
-at::Tensor fused_rope_backward(const at::Tensor &output_grads, const at::Tensor &freqs,
-                               const bool transpose_output_memory);
-
-at::Tensor fused_rope_thd_forward(const at::Tensor &input, const at::Tensor &cu_seqlens,
-                                  const at::Tensor &freqs);
-
-at::Tensor fused_rope_thd_backward(const at::Tensor &output_grads, const at::Tensor &cu_seqlens,
-                                   const at::Tensor &freqs);
->>>>>>> 70117306
 
 /***************************************************************************************************
  * Miscellaneous
@@ -402,7 +388,6 @@
 
 size_t get_cudnn_version();
 
-<<<<<<< HEAD
 bool userbuf_comm_available();
 
 void placeholder();
@@ -415,8 +400,6 @@
                     torch::Tensor B, int max_incoming_seq_len, int max_seq_len, int b, int s);
 
 
-=======
->>>>>>> 70117306
 /***************************************************************************************************
  * Support THD format for Context Parallel
  **************************************************************************************************/
