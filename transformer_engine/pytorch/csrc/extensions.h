--- conflicted
+++ resolved
@@ -4,13 +4,8 @@
  * See LICENSE for license information.
  ************************************************************************/
 
-<<<<<<< HEAD
-#ifndef TRANSFORMER_ENGINE_PYTORCH_EXTENSIONS_H_
-#define TRANSFORMER_ENGINE_PYTORCH_EXTENSIONS_H_
-=======
 #ifndef TRANSFORMER_ENGINE_PYTORCH_CSRC_EXTENSIONS_H_
 #define TRANSFORMER_ENGINE_PYTORCH_CSRC_EXTENSIONS_H_
->>>>>>> 9416519d
 
 #include "common.h"
 #include "common/common.h"
@@ -439,8 +434,4 @@
                            float momentum, float dampening, float lr, bool nesterov, bool first_run,
                            bool wd_after_momentum, float scale);
 
-<<<<<<< HEAD
-#endif  // TRANSFORMER_ENGINE_PYTORCH_EXTENSIONS_H_
-=======
-#endif  // TRANSFORMER_ENGINE_PYTORCH_CSRC_EXTENSIONS_H_
->>>>>>> 9416519d
+#endif  // TRANSFORMER_ENGINE_PYTORCH_CSRC_EXTENSIONS_H_