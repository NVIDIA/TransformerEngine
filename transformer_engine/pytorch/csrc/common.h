/*************************************************************************
 * Copyright (c) 2022-2025, NVIDIA CORPORATION & AFFILIATES. All rights reserved.
 *
 * See LICENSE for license information.
 ************************************************************************/

#ifndef TRANSFORMER_ENGINE_PYTORCH_CSRC_COMMON_H_
#define TRANSFORMER_ENGINE_PYTORCH_CSRC_COMMON_H_

#include <ATen/ATen.h>
#include <ATen/Dispatch.h>
#include <ATen/cuda/CUDAContext.h>
#include <ATen/cuda/CUDAGeneratorImpl.h>
#include <ATen/cudnn/Handle.h>
#include <ATen/native/DispatchStub.h>
#include <c10/macros/Macros.h>
#include <c10/util/Float8_e4m3fn.h>
#include <c10/util/Float8_e5m2.h>
#include <cublasLt.h>
#include <cuda.h>
#include <cuda_bf16.h>
#include <cuda_runtime.h>
#include <cudnn.h>
#include <torch/extension.h>
#include <torch/torch.h>
#include <transformer_engine/activation.h>
#include <transformer_engine/cast.h>
#include <transformer_engine/cast_transpose_noop.h>
#include <transformer_engine/comm_gemm_overlap.h>
#include <transformer_engine/fused_attn.h>
#include <transformer_engine/fused_rope.h>
#include <transformer_engine/fused_router.h>
#include <transformer_engine/gemm.h>
#include <transformer_engine/hadamard_transform.h>
#include <transformer_engine/multi_stream.h>
#include <transformer_engine/multi_tensor.h>
#include <transformer_engine/normalization.h>
#include <transformer_engine/padding.h>
#include <transformer_engine/permutation.h>
#include <transformer_engine/recipe.h>
#include <transformer_engine/softmax.h>
#include <transformer_engine/swizzle.h>
#include <transformer_engine/transformer_engine.h>
#include <transformer_engine/transpose.h>

#include <ATen/cuda/CUDAGraphsUtils.cuh>
#include <cassert>
#include <cstring>
#include <iostream>
#include <memory>
#include <torch/csrc/distributed/c10d/ProcessGroup.hpp>
#include <vector>

#include "c10/util/ArrayRef.h"
#include "common/util/logging.h"

namespace transformer_engine::pytorch {

// in python we have: dist_group_type = torch.distributed.ProcessGroup
using dist_group_type = c10d::ProcessGroup;

// Each tensor here is shape (N, ) holding all scaling
// data for a single FP8 block, e.g. LayerNormLinear
class FP8TensorMeta {
 public:
  at::Tensor scale;
  at::Tensor scale_inv;
  at::Tensor amax_history;
};

// Used as named indices on the `scale`, `scale_inv`,
// and `amax` tensors in the `FP8TensorMeta` class.
enum FP8FwdTensors {
  GEMM1_INPUT = 0,
  GEMM1_WEIGHT = 1,
  GEMM1_OUTPUT = 2,
  GEMM2_INPUT = 3,
  GEMM2_WEIGHT = 4,
  GEMM2_OUTPUT = 5,
  GEMM3_INPUT = 6,
  GEMM3_WEIGHT = 7,
  GEMM3_OUTPUT = 8
};

// Used as named indices on the `scale`, `scale_inv`,
// and `amax` tensors in the `FP8TensorMeta` class.
enum FP8BwdTensors {
  GRAD_OUTPUT1 = 0,
  GRAD_INPUT1 = 1,
  GRAD_OUTPUT2 = 2,
  GRAD_INPUT2 = 3,
  GRAD_OUTPUT3 = 4,
  GRAD_INPUT3 = 5
};

class Quantizer {
 public:
  virtual NVTEScalingMode get_scaling_mode() const = 0;

  virtual void set_quantization_params(TensorWrapper* tensor) const = 0;

  /*! @brief Construct a tensor with uninitialized data */
  virtual std::pair<TensorWrapper, py::object> create_tensor(const std::vector<size_t>& shape,
                                                             DType dtype) const = 0;

  /*! @brief Convert a PyTorch tensor into a Transformer Engine C++ tensor
   *
   * The PyTorch tensor's attributes are modified to match the
   * quantizer's configuration.
   */
  virtual std::pair<TensorWrapper, py::object> convert_and_update_tensor(
      py::object tensor) const = 0;

  /*! @brief Convert to a quantized data format */
  virtual void quantize(const TensorWrapper& input, TensorWrapper& out,
                        const std::optional<TensorWrapper>& noop_flag = std::nullopt) = 0;

  virtual ~Quantizer() = default;

  bool rowwise_usage = true;
  bool columnwise_usage = true;
  bool internal = false;
  py::handle quantizer;

 protected:
  explicit Quantizer(const py::handle& quantizer);
};

class NoneQuantizer : public Quantizer {
 public:
  explicit NoneQuantizer(const py::handle& quantizer) : Quantizer(quantizer) {}

  NVTEScalingMode get_scaling_mode() const override { return NVTE_DELAYED_TENSOR_SCALING; }

  void set_quantization_params(TensorWrapper* tensor) const override {}

  std::pair<TensorWrapper, py::object> create_tensor(const std::vector<size_t>& shape,
                                                     DType dtype) const override;

  /*! @brief Construct a tensor with pre-initialized data */
  std::pair<TensorWrapper, py::object> create_tensor(const std::vector<size_t>& shape, DType dtype,
                                                     at::Tensor data) const;

  std::pair<TensorWrapper, py::object> convert_and_update_tensor(py::object tensor) const override;

  void quantize(const TensorWrapper& input, TensorWrapper& out,
                const std::optional<TensorWrapper>& noop_flag = std::nullopt) override;
};

class Float8Quantizer : public Quantizer {
 public:
  at::Tensor scale;
  at::Tensor scale_inv;
  at::Tensor amax;
  DType dtype;

  explicit Float8Quantizer(const py::handle& quantizer);

  NVTEScalingMode get_scaling_mode() const override { return NVTE_DELAYED_TENSOR_SCALING; }

  void set_quantization_params(TensorWrapper* tensor) const override;

  std::pair<TensorWrapper, py::object> create_tensor(const std::vector<size_t>& shape,
                                                     DType dtype) const override;

  /*! @brief Construct a tensor with pre-initialized data */
  std::pair<TensorWrapper, py::object> create_tensor(const std::vector<size_t>& shape, DType dtype,
                                                     std::optional<at::Tensor> data,
                                                     std::optional<at::Tensor> transpose,
                                                     std::optional<at::Tensor> scale_inv) const;

  std::pair<TensorWrapper, py::object> convert_and_update_tensor(py::object shape) const override;

  void quantize(const TensorWrapper& input, TensorWrapper& out,
                const std::optional<TensorWrapper>& noop_flag = std::nullopt) override;
};

class Float8CurrentScalingQuantizer : public Quantizer {
 public:
  at::Tensor scale;
  at::Tensor scale_inv;
  at::Tensor amax;
  DType dtype;
  bool with_amax_reduction;
  c10::intrusive_ptr<dist_group_type> amax_reduction_group;
  bool force_pow_2_scales = false;
  float amax_epsilon = 0.0;

  explicit Float8CurrentScalingQuantizer(const py::handle& quantizer);

  NVTEScalingMode get_scaling_mode() const override { return NVTE_DELAYED_TENSOR_SCALING; }

  void set_quantization_params(TensorWrapper* tensor) const override;

  std::pair<TensorWrapper, py::object> create_tensor(const std::vector<size_t>& shape,
                                                     DType dtype) const override;

  /*! @brief Construct an unquantized tensor that shares the quantizer's amax pointer.
   *
   * The amax is zeroed out. Most TE kernels that output amax expect
   * amax to be initialized to zero.
  */
  std::pair<TensorWrapper, py::object> create_unquantized_tensor_with_amax(
      const std::vector<size_t>& shape, DType dtype, std::optional<at::Tensor> data = std::nullopt);

  std::pair<TensorWrapper, py::object> convert_and_update_tensor(py::object shape) const override;

  void quantize(const TensorWrapper& input, TensorWrapper& out,
                const std::optional<TensorWrapper>& noop_flag = std::nullopt) override;

  /*! @brief Quantize to FP8, skipping local amax computation
   *
   * The quantizer's amax pointer is assumed to already hold the local
   * amax. The amax may still be reduced across the amax reduction
   * group.
   */
  void quantize_with_amax(TensorWrapper& input, TensorWrapper& out,
                          const std::optional<TensorWrapper>& noop_flag = std::nullopt);

 private:
  void quantize_impl(const TensorWrapper& input, TensorWrapper& out,
                     const std::optional<TensorWrapper>& noop_flag, bool compute_amax);
};

class Float8BlockQuantizer : public Quantizer {
 public:
  // Which float8 type is used for q data.
  DType dtype;
  // Options about how to quantize the tensor
  // Quantization scales are rounded down to powers of 2.
  bool force_pow_2_scales = false;
  // Amax within quantization tile has a floor of epsilon.
  float amax_epsilon = 0.0;
  // Whether quantized tensor will be used in an all-gather
  bool all_gather_usage = false;

 private:
  int block_scaling_dim = 2;

 public:
  // Initializes from a python handle to a Float8BlockQuantizer
  explicit Float8BlockQuantizer(const py::handle& quantizer);

  NVTEScalingMode get_scaling_mode() const override {
    return (block_scaling_dim == 2) ? NVTE_BLOCK_SCALING_2D : NVTE_BLOCK_SCALING_1D;
  }

  // Gets rowwise and columnwise_data from tensor and sets them on wrapper
  void set_quantization_params(TensorWrapper* tensor) const override;

  // Create a python Float8BlockQuantized tensor and C++ wrapper
  // for the tensor. Should set quantized data, scales for rowwise
  // and optionally columnwise usage.
  std::pair<TensorWrapper, py::object> create_tensor(const std::vector<size_t>& shape,
                                                     DType dtype) const override;

  std::pair<TensorWrapper, py::object> convert_and_update_tensor(py::object shape) const override;

  void quantize(const TensorWrapper& input, TensorWrapper& out,
                const std::optional<TensorWrapper>& noop_flag = std::nullopt) override;

  std::vector<size_t> get_scale_shape(const std::vector<size_t>& shape, bool columnwise) const;
};

class MXFP8Quantizer : public Quantizer {
 public:
  DType dtype;

  explicit MXFP8Quantizer(const py::handle& quantizer);

  NVTEScalingMode get_scaling_mode() const override { return NVTE_MXFP8_1D_SCALING; }

  void set_quantization_params(TensorWrapper* tensor) const override;

  std::pair<TensorWrapper, py::object> create_tensor(const std::vector<size_t>& shape,
                                                     DType dtype) const override;

  std::pair<TensorWrapper, py::object> convert_and_update_tensor(py::object shape) const override;

  void quantize(const TensorWrapper& input, TensorWrapper& out,
                const std::optional<TensorWrapper>& noop_flag = std::nullopt) override;

  std::vector<size_t> get_scale_shape(const std::vector<size_t>& shape, bool columnwise) const;
};

class NVFP4Quantizer : public Quantizer {
 public:
  // fp4 dtype
  DType dtype;
  // amax reduction for low precision FP4 AG
  bool with_amax_reduction;
  c10::intrusive_ptr<dist_group_type> amax_reduction_group;
  // random hadamard transform
  bool with_rht;
  bool with_post_rht_amax;
  // 2D block scaling
  bool with_2d_quantization;
  bool stochastic_rounding;

  int rht_matrix_random_sign_mask_t;
  at::Tensor rht_matrix;

  explicit NVFP4Quantizer(const py::handle& quantizer);

  NVTEScalingMode get_scaling_mode() const override { return NVTE_NVFP4_1D_SCALING; }

  void set_quantization_params(TensorWrapper* tensor) const override;

  std::pair<TensorWrapper, py::object> create_tensor(const std::vector<size_t>& shape,
                                                     DType dtype) const override;

  /*! @brief Construct an unquantized tensor that shares NVFP4 tensor's amax pointer
   *
   * The amax is zeroed out. Most TE kernels that output amax expect
   * amax to be initialized to zero.
   */
  std::pair<TensorWrapper, py::object> create_unquantized_tensor_with_amax(
      TensorWrapper& quantized_tensor, DType dtype);

  std::pair<TensorWrapper, py::object> convert_and_update_tensor(py::object shape) const override;

  void quantize(const TensorWrapper& input, TensorWrapper& out,
                const std::optional<TensorWrapper>& noop_flag = std::nullopt) override;

  /*! @brief Quantize to NVFP4, skipping local amax computation
   *
   * The input tensor's amax pointer is assumed to already hold the
   * local amax. The amax may still be reduced across the amax
   * reduction group.
   */
  void quantize_with_amax(TensorWrapper& input, TensorWrapper& out);

  std::vector<size_t> get_scale_shape(const std::vector<size_t>& shape, bool columnwise) const;

 private:
  void quantize_impl(const TensorWrapper& input, TensorWrapper& out,
                     const std::optional<TensorWrapper>& noop_flag, bool compute_amax);
};

std::unique_ptr<Quantizer> convert_quantizer(py::handle quantizer);

std::vector<size_t> getTensorShape(const at::Tensor& t);

transformer_engine::DType getTransformerEngineFP8Type(bool e4m3_if_hybrid,
                                                      const std::string& fp8_recipe);

inline size_t typeToNumBits(transformer_engine::DType t) {
  switch (t) {
    case transformer_engine::DType::kInt64:
      return 64;
    case transformer_engine::DType::kInt32:
    case transformer_engine::DType::kFloat32:
      return 32;
    case transformer_engine::DType::kInt16:
    case transformer_engine::DType::kFloat16:
    case transformer_engine::DType::kBFloat16:
      return 16;
    case transformer_engine::DType::kByte:
    case transformer_engine::DType::kFloat8E4M3:
    case transformer_engine::DType::kFloat8E5M2:
      return 8;
    case transformer_engine::DType::kFloat4E2M1:
      return 4;
    default:
      NVTE_ERROR("Invalid type");
  }
}

inline at::ScalarType GetATenDType(transformer_engine::DType t) {
  switch (t) {
    case transformer_engine::DType::kInt16:
      return torch::kInt16;
    case transformer_engine::DType::kInt32:
      return torch::kInt32;
    case transformer_engine::DType::kInt64:
      return torch::kInt64;
    case transformer_engine::DType::kFloat32:
      return at::kFloat;
    case transformer_engine::DType::kFloat16:
      return at::kHalf;
    case transformer_engine::DType::kBFloat16:
      return at::kBFloat16;
    case transformer_engine::DType::kByte:
      return at::kByte;
    case transformer_engine::DType::kFloat8E4M3:
      return at::kFloat8_e4m3fn;
    case transformer_engine::DType::kFloat8E5M2:
      return at::kFloat8_e5m2;
    default:
      NVTE_ERROR("Invalid type");
  }
}

inline transformer_engine::DType GetTransformerEngineDType(at::ScalarType t) {
  switch (t) {
    case at::kFloat8_e4m3fn:
      return transformer_engine::DType::kFloat8E4M3;
    case at::kFloat8_e5m2:
      return transformer_engine::DType::kFloat8E5M2;
    case at::kHalf:
      return transformer_engine::DType::kFloat16;
    case at::kFloat:
      return transformer_engine::DType::kFloat32;
    case at::kBFloat16:
      return transformer_engine::DType::kBFloat16;
    case at::kBool:
      return transformer_engine::DType::kByte;
    case torch::kByte:
      return transformer_engine::DType::kByte;
    case torch::kInt16:
      return transformer_engine::DType::kInt16;
    case torch::kInt32:
      return transformer_engine::DType::kInt32;
    case torch::kInt64:
      return transformer_engine::DType::kInt64;
    default:
      std::cout << "Type: " << static_cast<int>(t) << std::endl;
      NVTE_ERROR("Invalid type");
  }
}

inline transformer_engine::DType GetTransformerEngineDType(int DType_value) {
  return static_cast<transformer_engine::DType>(DType_value);
}

transformer_engine::TensorWrapper makeTransformerEngineTensor(void* data_ptr,
                                                              const std::vector<size_t>& shape,
                                                              const transformer_engine::DType type);

transformer_engine::TensorWrapper makeTransformerEngineTensor(
    void* data_ptr, const std::vector<size_t>& shape, const transformer_engine::DType type,
    void* amax_ptr, void* scale_ptr, void* scale_inv_ptr, std::vector<size_t> scale_inv_shape = {1},
    NVTEScalingMode scaling_mode = NVTE_DELAYED_TENSOR_SCALING);

transformer_engine::TensorWrapper makeTransformerEngineTensor(
    void* data_ptr, void* columnwise_data_ptr, const std::vector<size_t>& shape,
    const std::vector<size_t>& columnwise_shape, const transformer_engine::DType type,
    void* amax_ptr, void* scale_ptr, void* scale_inv_ptr, void* columnwise_scale_inv_ptr,
    const std::vector<size_t>& scale_inv_shape = {1},
    const std::vector<size_t>& columnwise_scale_inv_shape = {1},
    NVTEScalingMode scaling_mode = NVTE_DELAYED_TENSOR_SCALING);

transformer_engine::TensorWrapper makeTransformerEngineTensor(void* data_ptr,
                                                              const NVTEShape& shape,
                                                              const transformer_engine::DType type);

transformer_engine::TensorWrapper makeTransformerEngineTensor(at::Tensor tensor);

std::tuple<std::vector<transformer_engine::TensorWrapper>, std::vector<std::vector<NVTETensor>>,
           std::vector<NVTETensor*>, size_t, size_t>
makeTransformerEngineTensorList(std::vector<std::vector<at::Tensor>> at_tensor_lists);

TensorWrapper makeTransformerEngineTensor(py::handle tensor, py::handle quantizer);

transformer_engine::TensorWrapper makeTransformerEngineTensor(
    at::Tensor tensor, at::Tensor amax, const at::Tensor scale, at::Tensor scale_inv,
    NVTEScalingMode scaling_mode = NVTE_DELAYED_TENSOR_SCALING);

template <typename T>
T product(const std::vector<T>& shape);

size_t product(const NVTEShape& shape, size_t begin, size_t end);

std::vector<size_t> nvte_shape_to_vector(const NVTEShape& nvte_shape);

at::Tensor allocateSpace(const std::vector<size_t>& shape, const transformer_engine::DType type,
                         bool init_to_zeros);

at::Tensor allocateSpace(const NVTEShape& shape, const transformer_engine::DType type,
                         bool init_to_zeros = false);

at::Tensor allocateTorchTensor(int M, int N, transformer_engine::DType dtype);

at::Tensor allocateTorchTensor(int M, transformer_engine::DType dtype);

void* getDataPtr(at::Tensor tensor, int offset = 0);

std::vector<size_t> convertShape(const NVTEShape& shape);

size_t roundup(const size_t value, const size_t multiple);

NVTEShape convertTorchShape(const c10::IntArrayRef torch_shape);

<<<<<<< HEAD
/*! @brief Helper function to construct tensor view
 *
 * Note: Deleter holds a shared_ptr for the buffer, so the buffer
 * will survive until all views are deleted.
 */
at::Tensor make_torch_view(std::shared_ptr<at::Tensor>& buffer, const std::vector<size_t>& shape,
                           size_t offset, at::ScalarType dtype);
=======
std::vector<size_t> convert_shape_back_from_fp4(const std::vector<size_t>& shape, bool transpose);

// unpack the PhiloxCudaState into CUDA tensor
void philox_unpack(at::PhiloxCudaState arg, int64_t* rng_state_ptr);

// extract PhiloxCudaState from CUDA random number generator
at::PhiloxCudaState init_philox_state(at::CUDAGeneratorImpl* gen, size_t elts_per_thread);

>>>>>>> 88564d59
}  // namespace transformer_engine::pytorch

namespace std {
template <typename T>
string to_string(const vector<T>& vec) {
  string ret = "[";
  for (const auto& val : vec) {
    ret += to_string(val) + ",";
  }
  if (ret.size() > 1) {
    ret[ret.size() - 1] = ']';
  } else {
    ret += "]";
  }
  return ret;
}

// Torch shape -> string
template <typename T>
string to_string(const c10::ArrayRef<T>& vec) {
  string ret = "[";
  for (const auto& val : vec) {
    ret += to_string(val) + ",";
  }
  if (ret.size() > 1) {
    ret[ret.size() - 1] = ']';
  } else {
    ret += "]";
  }
  return ret;
}

inline string to_string(const NVTEShape& s) {
  string ret = "[";
  for (size_t i = 0; i < s.ndim; ++i) {
    ret += to_string(s.data[i]) + ",";
  }
  if (ret.size() > 1) {
    ret[ret.size() - 1] = ']';
  } else {
    ret += "]";
  }
  return ret;
}
}  // namespace std

#endif  // TRANSFORMER_ENGINE_PYTORCH_CSRC_COMMON_H_<|MERGE_RESOLUTION|>--- conflicted
+++ resolved
@@ -481,7 +481,14 @@
 
 NVTEShape convertTorchShape(const c10::IntArrayRef torch_shape);
 
-<<<<<<< HEAD
+std::vector<size_t> convert_shape_back_from_fp4(const std::vector<size_t>& shape, bool transpose);
+
+// unpack the PhiloxCudaState into CUDA tensor
+void philox_unpack(at::PhiloxCudaState arg, int64_t* rng_state_ptr);
+
+// extract PhiloxCudaState from CUDA random number generator
+at::PhiloxCudaState init_philox_state(at::CUDAGeneratorImpl* gen, size_t elts_per_thread);
+
 /*! @brief Helper function to construct tensor view
  *
  * Note: Deleter holds a shared_ptr for the buffer, so the buffer
@@ -489,16 +496,6 @@
  */
 at::Tensor make_torch_view(std::shared_ptr<at::Tensor>& buffer, const std::vector<size_t>& shape,
                            size_t offset, at::ScalarType dtype);
-=======
-std::vector<size_t> convert_shape_back_from_fp4(const std::vector<size_t>& shape, bool transpose);
-
-// unpack the PhiloxCudaState into CUDA tensor
-void philox_unpack(at::PhiloxCudaState arg, int64_t* rng_state_ptr);
-
-// extract PhiloxCudaState from CUDA random number generator
-at::PhiloxCudaState init_philox_state(at::CUDAGeneratorImpl* gen, size_t elts_per_thread);
-
->>>>>>> 88564d59
 }  // namespace transformer_engine::pytorch
 
 namespace std {
