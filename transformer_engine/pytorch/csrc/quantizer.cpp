/*************************************************************************
 * Copyright (c) 2022-2025, NVIDIA CORPORATION & AFFILIATES. All rights reserved.
 *
 * See LICENSE for license information.
 ************************************************************************/

#include <pybind.h>

#include "common.h"
#include "pybind.h"
#include "torch/torch.h"

namespace transformer_engine::pytorch {

constexpr size_t MXFP8_BLOCK_SIZE = 32;

Quantizer::Quantizer(const py::handle& quantizer) {
  if (quantizer.is_none()) {
    this->rowwise_usage = true;
    this->columnwise_usage = true;
    this->internal = false;
  } else {
    this->rowwise_usage = quantizer.attr("rowwise_usage").cast<bool>();
    this->columnwise_usage = quantizer.attr("columnwise_usage").cast<bool>();
    this->internal = quantizer.attr("internal").cast<bool>();
    this->quantizer = quantizer;
  }
}

Float8Quantizer::Float8Quantizer(const py::handle& quantizer) : Quantizer(quantizer) {
  const at::Tensor& scale = quantizer.attr("scale").cast<at::Tensor>();
  const at::Tensor& amax = quantizer.attr("amax").cast<at::Tensor>();
  const DType type = quantizer.attr("dtype").cast<DType>();

  this->amax = amax;
  this->scale = scale;
  this->dtype = type;
}

std::pair<TensorWrapper, py::object> NoneQuantizer::create_tensor(
    const std::vector<size_t>& shape, DType dtype) const {
  const std::vector<int64_t> shape_int64(shape.begin(), shape.end());
  const auto opts = at::TensorOptions().dtype(GetATenDType(dtype)).device(torch::kCUDA);
  return create_tensor(shape, dtype, at::empty(shape_int64, opts));
}

std::pair<TensorWrapper, py::object> NoneQuantizer::create_tensor(
    const std::vector<size_t>& shape, DType dtype, at::Tensor data) const {
  py::object out_py = py::cast(data);
  TensorWrapper out_cpp;
  out_cpp.set_rowwise_data(data.data_ptr(), dtype, shape);
  return {std::move(out_cpp), std::move(out_py)};
}

void Float8Quantizer::set_quantization_params(TensorWrapper* tensor) const {
  tensor->set_scale(scale.data_ptr(), GetTransformerEngineDType(scale.scalar_type()),
                    getTensorShape(scale));
  at::TensorOptions opts = opts.dtype(torch::kFloat32).device(torch::kCUDA);
  tensor->set_amax(amax.data_ptr(), GetTransformerEngineDType(amax.scalar_type()),
                   getTensorShape(amax));
  auto rowwise_data = tensor->get_rowwise_data();
  rowwise_data.dtype = static_cast<NVTEDType>(dtype);

  auto columnwise_data = tensor->get_columnwise_data();
  columnwise_data.dtype = static_cast<NVTEDType>(dtype);

  tensor->set_rowwise_data(rowwise_data.data_ptr, static_cast<DType>(rowwise_data.dtype),
                           rowwise_data.shape);
  tensor->set_columnwise_data(columnwise_data.data_ptr, static_cast<DType>(columnwise_data.dtype),
                              columnwise_data.shape);
}

std::pair<TensorWrapper, py::object> Float8Quantizer::create_tensor(
    const std::vector<size_t>& shape, DType dtype) const {
  // Allocate data tensor if needed
  std::optional<at::Tensor> data;
  if (rowwise_usage) {
    const std::vector<int64_t> shape_int64(shape.begin(), shape.end());
    const auto opts = at::TensorOptions().dtype(torch::kUInt8).device(torch::kCUDA);
    data.emplace(at::empty(shape_int64, opts));
  }

  // Allocate transpose tensor if needed
  std::optional<at::Tensor> transpose;
  const bool with_transpose = columnwise_usage && !nvte_is_non_tn_fp8_gemm_supported();
  if (with_transpose) {
    std::vector<int64_t> transpose_shape_int64;
    if (shape.size() > 0) {
      transpose_shape_int64.push_back(shape.back());
      for (size_t i = 0; i < shape.size() - 1; ++i) {
        transpose_shape_int64.push_back(shape[i]);
      }
    }
    const auto opts = at::TensorOptions().dtype(torch::kUInt8).device(torch::kCUDA);
    transpose.emplace(at::empty(transpose_shape_int64, opts));
  }

  // Allocate scale-inverse tensor
  std::optional<at::Tensor> scale_inv;
  {
    const std::vector<int64_t> scale_inv_shape = {1};
    const auto opts = at::TensorOptions().dtype(torch::kFloat32).device(torch::kCUDA);
    scale_inv.emplace(at::empty(scale_inv_shape, opts));
  };

  // Construct FP8 tensor
  return create_tensor(shape, dtype, std::move(data),
                       std::move(transpose), std::move(scale_inv));
}

std::pair<TensorWrapper, py::object> Float8Quantizer::create_tensor(
    const std::vector<size_t>& shape, DType dtype, std::optional<at::Tensor> data,
    std::optional<at::Tensor> transpose,
    std::optional<at::Tensor> scale_inv) const {
  using namespace pybind11::literals;

  // Initialize data tensor
  at::Tensor data_tensor;
  if (rowwise_usage) {
    NVTE_CHECK(data,
               "Constructing Float8Tensor with row-wise usage, but no FP8 data was provided");
    data_tensor = std::move(*data);
  }
  py::object data_py = rowwise_usage ? py::cast(data_tensor) : py::none();

  // Initialize transpose tensor
  at::Tensor transpose_tensor;
  const bool with_transpose = columnwise_usage && !nvte_is_non_tn_fp8_gemm_supported();
  if (with_transpose) {
    NVTE_CHECK(transpose,
               "Constructing Float8Tensor with column-wise usage, but no FP8 transpose was provided");
    transpose_tensor = std::move(*transpose);
  }
  py::object transpose_py = with_transpose ? py::cast(transpose_tensor) : py::none();

  // Initialize scale-inverse tensor
  at::Tensor scale_inv_tensor = scale_inv ? std::move(*scale_inv) : at::reciprocal(scale);
  py::object scale_inv_py = py::cast(scale_inv_tensor);

  // Construct Python FP8 tensor
  py::object out_py;
  if (internal) {
    py::handle Float8TensorClass(reinterpret_cast<PyObject*>(Float8TensorBasePythonClass));
    out_py = Float8TensorClass("data"_a = data_py, "fp8_scale_inv"_a = scale_inv_py,
                               "fp8_dtype"_a = this->dtype, "data_transpose"_a = transpose_py,
                               "quantizer"_a = this->quantizer);
  } else {
    py::handle Float8TensorClass(reinterpret_cast<PyObject*>(Float8TensorPythonClass));
    const std::vector<int64_t> shape_int64(shape.begin(), shape.end());
    out_py = Float8TensorClass("shape"_a = shape_int64, "dtype"_a = GetATenDType(dtype),
                               "data"_a = data_py, "fp8_scale_inv"_a = scale_inv,
                               "fp8_dtype"_a = this->dtype, "data_transpose"_a = transpose_py,
                               "quantizer"_a = this->quantizer);
  }

  // Construct C++ FP8 tensor
  TensorWrapper out_cpp(this->get_scaling_mode());
  if (rowwise_usage) {
    out_cpp.set_rowwise_data(data_tensor.data_ptr(), this->dtype, shape);
    out_cpp.set_rowwise_scale_inv(scale_inv_tensor.data_ptr(), DType::kFloat32,
                                  std::vector<size_t>{1});
  }
  if (with_transpose) {
    std::vector<size_t> transpose_shape;
    if (shape.size() > 0) {
      transpose_shape.push_back(shape.back());
      for (size_t i = 0; i < shape.size() - 1; ++i) {
        transpose_shape.push_back(shape[i]);
      }
    }
    out_cpp.set_columnwise_data(transpose_tensor.data_ptr(), this->dtype, transpose_shape);
    out_cpp.set_columnwise_scale_inv(scale_inv_tensor.data_ptr(), DType::kFloat32,
                                     std::vector<size_t>{1});
  }
  this->set_quantization_params(&out_cpp);

  return {std::move(out_cpp), std::move(out_py)};
}

Float8CurrentScalingQuantizer::Float8CurrentScalingQuantizer(const py::handle& quantizer)
    : Quantizer(quantizer) {
  const at::Tensor& scale = quantizer.attr("scale").cast<at::Tensor>();
  const at::Tensor& amax = quantizer.attr("amax").cast<at::Tensor>();
  const DType type = quantizer.attr("dtype").cast<DType>();
  this->amax = amax;
  this->scale = scale;
  this->dtype = type;

  // Get amax reduction group if needed
  const bool with_amax_reduction = quantizer.attr("with_amax_reduction").cast<bool>();
  c10::intrusive_ptr<dist_group_type> amax_reduction_group;
  if (with_amax_reduction) {
    auto group = quantizer.attr("_canonicalized_amax_reduction_group")();
    NVTE_CHECK(!group.is_none(),
               "Float8CurrentScalingQuantizer could not canonicalize amax reduction group");
    amax_reduction_group = group.cast<c10::intrusive_ptr<dist_group_type>>();
  }
  this->with_amax_reduction = with_amax_reduction;
  this->amax_reduction_group = amax_reduction_group;

  // fp8 current scaling specific quantization params
  this->force_pow_2_scales = quantizer.attr("force_pow_2_scales").cast<bool>();
  this->amax_epsilon = quantizer.attr("amax_epsilon").cast<float>();
}

void Float8CurrentScalingQuantizer::set_quantization_params(TensorWrapper* tensor) const {
  // transfer amax and scale pointer from quantizer to output tensor (only as gpu buffer, no meaningful data in them)
  tensor->set_scale(scale.data_ptr(), GetTransformerEngineDType(scale.scalar_type()),
                    getTensorShape(scale));
  at::TensorOptions opts = opts.dtype(torch::kFloat32).device(torch::kCUDA);
  tensor->set_amax(amax.data_ptr(), GetTransformerEngineDType(amax.scalar_type()),
                   getTensorShape(amax));
  // quantize output and its transpose
  auto rowwise_data = tensor->get_rowwise_data();
  rowwise_data.dtype = static_cast<NVTEDType>(dtype);

  auto columnwise_data = tensor->get_columnwise_data();
  columnwise_data.dtype = static_cast<NVTEDType>(dtype);

  tensor->set_rowwise_data(rowwise_data.data_ptr, static_cast<DType>(rowwise_data.dtype),
                           rowwise_data.shape);
  tensor->set_columnwise_data(columnwise_data.data_ptr, static_cast<DType>(columnwise_data.dtype),
                              columnwise_data.shape);
}

std::pair<TensorWrapper, py::object> Float8CurrentScalingQuantizer::create_tensor(
    const std::vector<size_t>& shape, DType dtype) const {
  using namespace pybind11::literals;

  // Initialize data tensor
  at::Tensor data_tensor;
  if (rowwise_usage) {
    const std::vector<int64_t> shape_int64(shape.begin(), shape.end());
    const auto opts = at::TensorOptions().dtype(torch::kUInt8).device(torch::kCUDA);
    data_tensor = at::empty(shape_int64, opts);
  }

  // Initialize transpose tensor
  at::Tensor transpose_tensor;
  const bool with_transpose = columnwise_usage && !nvte_is_non_tn_fp8_gemm_supported();
  if (with_transpose) {
    std::vector<int64_t> transpose_shape_int64;
    if (shape.size() > 0) {
      transpose_shape_int64.push_back(shape.back());
      for (size_t i = 0; i < shape.size() - 1; ++i) {
        transpose_shape_int64.push_back(shape[i]);
      }
    }
    const auto opts = at::TensorOptions().dtype(torch::kUInt8).device(torch::kCUDA);
    transpose_tensor = at::empty(transpose_shape_int64, opts);
  }

  // Initialize scale-inverse tensor
  at::Tensor scale_inv_tensor;
  {
    const std::vector<int64_t> scale_inv_shape = {1};
    const auto opts = at::TensorOptions().dtype(torch::kFloat32).device(torch::kCUDA);
    scale_inv_tensor = at::empty(scale_inv_shape, opts);
  }

  // Construct Python FP8 tensor
  py::object out_py;
  py::object data_py = rowwise_usage ? py::cast(data_tensor) : py::none();
  py::object transpose_py = with_transpose ? py::cast(transpose_tensor) : py::none();
  py::object scale_inv_py = py::cast(scale_inv_tensor);
  if (internal) {
    py::handle Float8TensorClass(reinterpret_cast<PyObject*>(Float8TensorBasePythonClass));
    out_py = Float8TensorClass("data"_a = data_py, "fp8_scale_inv"_a = scale_inv_py,
                               "fp8_dtype"_a = this->dtype, "data_transpose"_a = transpose_py,
                               "quantizer"_a = this->quantizer);
  } else {
    py::handle Float8TensorClass(reinterpret_cast<PyObject*>(Float8TensorPythonClass));
    const std::vector<int64_t> shape_int64(shape.begin(), shape.end());
    out_py = Float8TensorClass("shape"_a = shape_int64, "dtype"_a = GetATenDType(dtype),
                               "data"_a = data_py, "fp8_scale_inv"_a = scale_inv_py,
                               "fp8_dtype"_a = this->dtype, "data_transpose"_a = transpose_py,
                               "quantizer"_a = this->quantizer);
  }

  // Construct C++ FP8 tensor
  TensorWrapper out_cpp(this->get_scaling_mode());
  if (rowwise_usage) {
    out_cpp.set_rowwise_data(data_tensor.data_ptr(), this->dtype, shape);
    out_cpp.set_rowwise_scale_inv(scale_inv_tensor.data_ptr(), DType::kFloat32,
                                  std::vector<size_t>{1});
  }
  if (with_transpose) {
    std::vector<size_t> transpose_shape;
    if (shape.size() > 0) {
      transpose_shape.push_back(shape.back());
      for (size_t i = 0; i < shape.size() - 1; ++i) {
        transpose_shape.push_back(shape[i]);
      }
    }
    out_cpp.set_columnwise_data(transpose_tensor.data_ptr(), this->dtype, transpose_shape);
    out_cpp.set_columnwise_scale_inv(scale_inv_tensor.data_ptr(), DType::kFloat32,
                                     std::vector<size_t>{1});
  }
  this->set_quantization_params(&out_cpp);

  return {std::move(out_cpp), std::move(out_py)};
}

Float8BlockQuantizer::Float8BlockQuantizer(const py::handle& quantizer) : Quantizer(quantizer) {
  this->dtype = quantizer.attr("dtype").cast<DType>();
  this->block_scaling_dim = quantizer.attr("block_scaling_dim").cast<int>();
  this->force_pow_2_scales = quantizer.attr("force_pow_2_scales").cast<bool>();
  this->amax_epsilon = quantizer.attr("amax_epsilon").cast<float>();
  NVTE_CHECK(this->block_scaling_dim == 1 || this->block_scaling_dim == 2,
             "Unsupported block scaling dim.");
  this->all_gather_usage = quantizer.attr("all_gather_usage").cast<bool>();
}

void Float8BlockQuantizer::set_quantization_params(TensorWrapper* tensor) const {
  // Change the rowwise and columnwise_data to the configured dtype.
  // May be a switch between E5M2 and E4M3.
  auto rowwise_data = tensor->get_rowwise_data();
  rowwise_data.dtype = static_cast<NVTEDType>(dtype);

  auto columnwise_data = tensor->get_columnwise_data();
  columnwise_data.dtype = static_cast<NVTEDType>(dtype);

  tensor->set_rowwise_data(rowwise_data.data_ptr, static_cast<DType>(rowwise_data.dtype),
                           rowwise_data.shape);
  tensor->set_columnwise_data(columnwise_data.data_ptr, static_cast<DType>(columnwise_data.dtype),
                              columnwise_data.shape);
}

std::pair<TensorWrapper, py::object> Float8BlockQuantizer::create_tensor(
    const std::vector<size_t>& shape, DType dtype) const {
  using namespace pybind11::literals;
  std::vector<int64_t> torch_shape;
  for (auto s : shape) {
    torch_shape.emplace_back(static_cast<int64_t>(s));
  }

  TensorWrapper tensor(this->get_scaling_mode());
  at::TensorOptions opts;
  at::TensorOptions scale_opts;
  at::Tensor data_rowwise, data_colwise, scale_inv_rowwise, scale_inv_colwise;
  opts = opts.dtype(torch::kUInt8).device(torch::kCUDA);
  scale_opts = scale_opts.dtype(torch::kFloat32).device(torch::kCUDA);

  Float8BlockScaleTensorFormat data_format =
      (all_gather_usage ? Float8BlockScaleTensorFormat::COMPACT
                        : Float8BlockScaleTensorFormat::GEMM_READY);

  if (rowwise_usage) {
    data_rowwise = at::empty(torch_shape, opts);
    auto scale_shape = get_scale_shape(shape, false);
    size_t sinv0 = scale_shape[0];
    size_t sinv1 = scale_shape[1];
    scale_inv_rowwise =
        at::empty({static_cast<int64_t>(sinv0), static_cast<int64_t>(sinv1)}, scale_opts);
    tensor.set_rowwise_data(data_rowwise.data_ptr(), this->dtype, shape);
    tensor.set_rowwise_scale_inv(scale_inv_rowwise.data_ptr(), DType::kFloat32,
                                 std::vector<size_t>{sinv0, sinv1});
  }

  if (columnwise_usage) {
    std::vector<int64_t> torch_columnwise_shape;
    std::vector<size_t> columnwise_shape;
    NVTE_CHECK(torch_shape.size() == shape.size(), "Shape expected to match torch shape. Shape ",
               columnwise_shape, " torch shape: ", torch_columnwise_shape);
    if (torch_shape.size() > 0) {
      if (!all_gather_usage) {
        torch_columnwise_shape.reserve(torch_shape.size());
        columnwise_shape.reserve(shape.size());
        torch_columnwise_shape.push_back(torch_shape[torch_shape.size() - 1]);
        columnwise_shape.push_back(shape[shape.size() - 1]);
        for (size_t i = 0; i < torch_shape.size() - 1; ++i) {
          torch_columnwise_shape.push_back(torch_shape[i]);
          columnwise_shape.push_back(shape[i]);
        }
      } else {
        // assert we are doing 1D scaling
        NVTE_CHECK(block_scaling_dim == 1,
                   "Compact columnwise format is not supported for 128x128 2D block scaling.");
        torch_columnwise_shape = torch_shape;
        columnwise_shape = shape;
      }
    }
    auto scale_shape = get_scale_shape(shape, true);
    size_t sinv0 = scale_shape[0];
    size_t sinv1 = scale_shape[1];
    data_colwise = at::empty(torch_columnwise_shape, opts);
    scale_inv_colwise =
        at::empty({static_cast<int64_t>(sinv0), static_cast<int64_t>(sinv1)}, scale_opts);

    tensor.set_columnwise_data(data_colwise.data_ptr(), this->dtype, columnwise_shape);
    tensor.set_columnwise_scale_inv(scale_inv_colwise.data_ptr(), DType::kFloat32,
                                    std::vector<size_t>{sinv0, sinv1});
  }
  this->set_quantization_params(&tensor);

  py::object ret;
  if (internal) {
    py::handle Float8BlockwiseQTensorClass(
        reinterpret_cast<PyObject*>(Float8BlockwiseQTensorBasePythonClass));
    ret = Float8BlockwiseQTensorClass(
        "rowwise_data"_a = data_rowwise, "columnwise_data"_a = data_colwise,
        "rowwise_scale_inv"_a = scale_inv_rowwise, "columnwise_scale_inv"_a = scale_inv_colwise,
        "fp8_dtype"_a = this->dtype, "quantizer"_a = this->quantizer,
        "is_2D_scaled"_a = (block_scaling_dim == 2), "data_format"_a = data_format);
  } else {
    py::handle Float8BlockwiseQTensorClass(
        reinterpret_cast<PyObject*>(Float8BlockwiseQTensorPythonClass));
    ret = Float8BlockwiseQTensorClass(
        "shape"_a = torch_shape, "dtype"_a = GetATenDType(dtype), "rowwise_data"_a = data_rowwise,
        "columnwise_data"_a = data_colwise, "rowwise_scale_inv"_a = scale_inv_rowwise,
        "columnwise_scale_inv"_a = scale_inv_colwise, "fp8_dtype"_a = this->dtype,
        "quantizer"_a = this->quantizer, "is_2D_scaled"_a = (block_scaling_dim == 2),
        "data_format"_a = data_format);
  }

  return {std::move(tensor), std::move(ret)};
}

std::vector<size_t> Float8BlockQuantizer::get_scale_shape(const std::vector<size_t>& shape,
                                                          bool columnwise) const {
  size_t numel = 1;
  for (auto s : shape) {
    numel *= s;
  }

  size_t k_dim = shape.size() == 0 ? 1u : shape.back();
  size_t m_dim = numel / k_dim;
  constexpr size_t kBlockLen = 128;

  Float8BlockScaleTensorFormat data_format =
      (all_gather_usage ? Float8BlockScaleTensorFormat::COMPACT
                        : Float8BlockScaleTensorFormat::GEMM_READY);

  std::vector<size_t> scale_shape;

  bool rowwise_usage = !columnwise;

  if (rowwise_usage) {
    // rowwise scaling factor shape
    size_t sinv0 = 0;
    size_t sinv1 = 0;
    if (block_scaling_dim == 2) {
      // 2D scaling is always GEMM_READY for now
      NVTE_CHECK(data_format == Float8BlockScaleTensorFormat::GEMM_READY,
                 "2D scaling is always GEMM_READY for now.");
      sinv0 = (m_dim + kBlockLen - 1) / kBlockLen;
      sinv1 = roundup((k_dim + kBlockLen - 1) / kBlockLen, 4);
    } else if (block_scaling_dim == 1) {
      // 1D scaling can be GEMM_READY or COMPACT
      bool rowwise_compact = data_format == Float8BlockScaleTensorFormat::COMPACT;
      // default rowwise scaling factor shape already transpose the scaling factor so it's GEMM_READY
      sinv0 = (k_dim + kBlockLen - 1) / kBlockLen;
      sinv1 = rowwise_compact ? m_dim : roundup(m_dim, 4);
      // if the rowwise format is compact, the scaling factor is not be transposed
      if (rowwise_compact) {
        std::swap(sinv0, sinv1);
      }
    } else {
      NVTE_CHECK(false,
                 "Unsupported block_scaling_dim in create_tensor rowwise."
                 "Expected 1 or 2. Got ",
                 block_scaling_dim);
    }
    scale_shape = {sinv0, sinv1};
  } else {
    // columnwise scaling factor shape
    size_t sinv0 = 0;
    size_t sinv1 = 0;
    if (block_scaling_dim == 2) {
      // 2D scaling is always GEMM_READY for now
      NVTE_CHECK(data_format == Float8BlockScaleTensorFormat::GEMM_READY,
                 "2D scaling is always GEMM_READY for now.");
      sinv0 = (k_dim + kBlockLen - 1) / kBlockLen;
      sinv1 = roundup((m_dim + kBlockLen - 1) / kBlockLen, 4);
    } else if (block_scaling_dim == 1) {
      // 1D scaling can be GEMM_READY or COMPACT
      bool columnwise_compact = data_format == Float8BlockScaleTensorFormat::COMPACT;
      sinv0 = (m_dim + kBlockLen - 1) / kBlockLen;
      sinv1 = columnwise_compact ? k_dim : roundup(k_dim, 4);
      // GEMM READY case: scaling factor is [sinv0, sinv1], already transposed here for CuBLAS
      // for COMPACT case, since we apply 128x1 scaling here without transposing columnwise data, scaling factor is also [sinv0, sinv1]
      // so no need to swap sinv0 and sinv1 here
    } else {
      NVTE_CHECK(false,
                 "Unsupported block_scaling_dim in create_tensor columnwise."
                 "Expected 1 or 2. Got ",
                 block_scaling_dim);
    }
    scale_shape = {sinv0, sinv1};
  }
  return scale_shape;
}

MXFP8Quantizer::MXFP8Quantizer(const py::handle& quantizer) : Quantizer(quantizer) {
  this->dtype = quantizer.attr("dtype").cast<DType>();
}

void MXFP8Quantizer::set_quantization_params(TensorWrapper* tensor) const {
  auto rowwise_data = tensor->get_rowwise_data();
  rowwise_data.dtype = static_cast<NVTEDType>(dtype);

  auto columnwise_data = tensor->get_columnwise_data();
  columnwise_data.dtype = static_cast<NVTEDType>(dtype);

  tensor->set_rowwise_data(rowwise_data.data_ptr, static_cast<DType>(rowwise_data.dtype),
                           rowwise_data.shape);
  tensor->set_columnwise_data(columnwise_data.data_ptr, static_cast<DType>(columnwise_data.dtype),
                              columnwise_data.shape);
}

std::pair<TensorWrapper, py::object> MXFP8Quantizer::create_tensor(
    const std::vector<size_t>& shape, DType dtype) const {
  using namespace pybind11::literals;

<<<<<<< HEAD
  // Tensor dimensions
  const std::vector<int64_t> shape_int64(shape.begin(), shape.end());
  size_t flat_first_dim = 1;
  if (shape.size() > 0) {
    for (size_t i = 0; i < shape.size() - 1; ++i) {
      flat_first_dim *= shape[i];
    }
  }
  const size_t flat_last_dim = shape.size() > 0 ? shape.back() : 1;
  NVTE_CHECK(flat_first_dim % MXFP8_BLOCK_SIZE == 0 && flat_last_dim % MXFP8_BLOCK_SIZE == 0,
             "MXFP8 requires tensor dims that are divisble by ", MXFP8_BLOCK_SIZE,
             " (got shape=", shape, ")");
  const std::vector<int64_t> rowwise_scale_inv_shape_int64 = {
    roundup(flat_first_dim, 128),
    roundup(flat_last_dim / MXFP8_BLOCK_SIZE, 4)};
  const std::vector<int64_t> columnwise_scale_inv_shape_int64 = {
    roundup(flat_first_dim / MXFP8_BLOCK_SIZE, 4),
    roundup(flat_last_dim, 128)};

  // Allocate tensors
  at::Tensor rowwise_data_tensor, rowwise_scale_inv_tensor;
  at::Tensor columnwise_data_tensor, columnwise_scale_inv_tensor;
  const auto uint8_tensor_opts = at::TensorOptions().dtype(torch::kUInt8).device(torch::kCUDA);
  if (rowwise_usage) {
    rowwise_data_tensor = at::empty(shape_int64, uint8_tensor_opts);
    rowwise_scale_inv_tensor = at::empty(rowwise_scale_inv_shape_int64, uint8_tensor_opts);
=======
  TensorWrapper tensor(NVTE_MXFP8_1D_SCALING);
  at::TensorOptions opts;
  at::Tensor rowwise_data1, columnwise_data, rowwise_scale_inv,
      columnwise_scale_inv;  // TODO(pgadzinski) - change
  opts = opts.dtype(torch::kUInt8).device(torch::kCUDA);

  at::Tensor data;
  if (rowwise_usage) {
    if (rowwise_data.has_value()) {
      data = std::move(*rowwise_data);
    } else {
      data = at::empty(torch_shape, opts);
    }
    auto scale_shape = get_scale_shape(shape, false);
    size_t sinv0 = scale_shape[0];
    size_t sinv1 = scale_shape[1];
    rowwise_scale_inv = at::zeros({static_cast<int64_t>(sinv0), static_cast<int64_t>(sinv1)}, opts);
    tensor.set_rowwise_data(data.data_ptr(), this->dtype, shape);
    tensor.set_rowwise_scale_inv(
        rowwise_scale_inv.data_ptr(), DType::kFloat8E8M0,
        std::vector<size_t>{static_cast<size_t>(sinv0), static_cast<size_t>(sinv1)});
>>>>>>> e7251f93
  }
  if (columnwise_usage) {
<<<<<<< HEAD
    columnwise_data_tensor = at::empty(shape_int64, uint8_tensor_opts);
    columnwise_scale_inv_tensor = at::empty(columnwise_scale_inv_shape_int64, uint8_tensor_opts);
=======
    auto scale_shape = get_scale_shape(shape, true);
    size_t sinv0 = scale_shape[0];
    size_t sinv1 = scale_shape[1];
    columnwise_data = at::empty(torch_shape, opts);
    columnwise_scale_inv =
        at::zeros({static_cast<int64_t>(sinv0), static_cast<int64_t>(sinv1)}, opts);

    tensor.set_columnwise_data(columnwise_data.data_ptr(), this->dtype, shape);
    tensor.set_columnwise_scale_inv(
        columnwise_scale_inv.data_ptr(), DType::kFloat8E8M0,
        std::vector<size_t>{static_cast<size_t>(sinv0), static_cast<size_t>(sinv1)});
>>>>>>> e7251f93
  }

  // Construct Python MXFP8 tensor
  py::object out_py;
  auto py_cast = [] (at::Tensor &tensor, bool need_cast) -> py::object {
    return need_cast ? py::cast(tensor) : py::none();
  };
  py::object rowwise_data_py = py_cast(rowwise_data_tensor, rowwise_usage);
  py::object rowwise_scale_inv_py = py_cast(rowwise_scale_inv_tensor, rowwise_usage);
  py::object columnwise_data_py = py_cast(columnwise_data_tensor, columnwise_usage);
  py::object columnwise_scale_inv_py = py_cast(columnwise_scale_inv_tensor, columnwise_usage);
  if (internal) {
    py::handle MXFP8TensorClass(reinterpret_cast<PyObject*>(MXFP8TensorBasePythonClass));
    out_py = MXFP8TensorClass("rowwise_data"_a = rowwise_data_py, "columnwise_data"_a = columnwise_data_py,
                              "rowwise_scale_inv"_a = rowwise_scale_inv_py,
                              "columnwise_scale_inv"_a = columnwise_scale_inv_py,
                              "fp8_dtype"_a = this->dtype, "quantizer"_a = this->quantizer);
  } else {
    py::handle MXFP8TensorClass(reinterpret_cast<PyObject*>(MXFP8TensorPythonClass));
    out_py = MXFP8TensorClass("shape"_a = shape_int64, "dtype"_a = GetATenDType(dtype),
                              "rowwise_data"_a = rowwise_data_py, "columnwise_data"_a = columnwise_data_py,
                              "rowwise_scale_inv"_a = rowwise_scale_inv_py,
                              "columnwise_scale_inv"_a = columnwise_scale_inv_py,
                              "fp8_dtype"_a = this->dtype, "quantizer"_a = this->quantizer);
  }

  // Construct C++ MXFP8 tensor
  TensorWrapper out_cpp(NVTE_MXFP8_1D_SCALING);
  if (rowwise_usage) {
    const std::vector<size_t> scale_inv_shape(rowwise_scale_inv_shape_int64.begin(),
                                              rowwise_scale_inv_shape_int64.end());
    out_cpp.set_rowwise_data(rowwise_data_tensor.data_ptr(), this->dtype, shape);
    out_cpp.set_rowwise_scale_inv(rowwise_scale_inv_tensor.data_ptr(), DType::kFloat8E8M0,
                                  scale_inv_shape);
  }
  if (columnwise_usage) {
    const std::vector<size_t> scale_inv_shape(columnwise_scale_inv_shape_int64.begin(),
                                              columnwise_scale_inv_shape_int64.end());
    out_cpp.set_columnwise_data(columnwise_data_tensor.data_ptr(), this->dtype, shape);
    out_cpp.set_columnwise_scale_inv(columnwise_scale_inv_tensor.data_ptr(), DType::kFloat8E8M0,
                                     scale_inv_shape);
  }
  this->set_quantization_params(&out_cpp);

  return {std::move(out_cpp), std::move(out_py)};
}

std::vector<size_t> MXFP8Quantizer::get_scale_shape(const std::vector<size_t>& shape,
                                                    bool columnwise) const {
  size_t numel = 1;
  for (auto s : shape) {
    numel *= s;
  }

  auto last_dim = shape.back();

  NVTE_CHECK(last_dim % MXFP8_BLOCK_SIZE == 0 && (numel / last_dim) % MXFP8_BLOCK_SIZE == 0,
             "MXFP8 requires tensor dims that are divisble by ", MXFP8_BLOCK_SIZE,
             " (got shape=", shape, ")");

  std::vector<size_t> scale_shape;

  bool rowwise_usage = !columnwise;

  if (rowwise_usage) {
    // rowwise scaling factor shape
    size_t sinv0 = roundup(numel / last_dim, 128);
    size_t sinv1 = roundup(last_dim / MXFP8_BLOCK_SIZE, 4);
    scale_shape = {sinv0, sinv1};
  } else {
    // columnwise scaling factor shape
    size_t sinv0 = roundup(numel / (last_dim * MXFP8_BLOCK_SIZE), 4);
    size_t sinv1 = roundup(last_dim, 128);
    scale_shape = {sinv0, sinv1};
  }
  return scale_shape;
}

}  // namespace transformer_engine::pytorch<|MERGE_RESOLUTION|>--- conflicted
+++ resolved
@@ -512,7 +512,6 @@
     const std::vector<size_t>& shape, DType dtype) const {
   using namespace pybind11::literals;
 
-<<<<<<< HEAD
   // Tensor dimensions
   const std::vector<int64_t> shape_int64(shape.begin(), shape.end());
   size_t flat_first_dim = 1;
@@ -525,61 +524,24 @@
   NVTE_CHECK(flat_first_dim % MXFP8_BLOCK_SIZE == 0 && flat_last_dim % MXFP8_BLOCK_SIZE == 0,
              "MXFP8 requires tensor dims that are divisble by ", MXFP8_BLOCK_SIZE,
              " (got shape=", shape, ")");
-  const std::vector<int64_t> rowwise_scale_inv_shape_int64 = {
-    roundup(flat_first_dim, 128),
-    roundup(flat_last_dim / MXFP8_BLOCK_SIZE, 4)};
-  const std::vector<int64_t> columnwise_scale_inv_shape_int64 = {
-    roundup(flat_first_dim / MXFP8_BLOCK_SIZE, 4),
-    roundup(flat_last_dim, 128)};
+  const auto rowwise_scale_inv_shape = get_scale_shape(shape, false);
+  const auto columnwise_scale_inv_shape = get_scale_shape(shape, true);
 
   // Allocate tensors
   at::Tensor rowwise_data_tensor, rowwise_scale_inv_tensor;
   at::Tensor columnwise_data_tensor, columnwise_scale_inv_tensor;
   const auto uint8_tensor_opts = at::TensorOptions().dtype(torch::kUInt8).device(torch::kCUDA);
   if (rowwise_usage) {
+    const std::vector<int64_t> scale_inv_shape_int64(rowwise_scale_inv_shape.begin(),
+                                                     rowwise_scale_inv_shape.end());
     rowwise_data_tensor = at::empty(shape_int64, uint8_tensor_opts);
-    rowwise_scale_inv_tensor = at::empty(rowwise_scale_inv_shape_int64, uint8_tensor_opts);
-=======
-  TensorWrapper tensor(NVTE_MXFP8_1D_SCALING);
-  at::TensorOptions opts;
-  at::Tensor rowwise_data1, columnwise_data, rowwise_scale_inv,
-      columnwise_scale_inv;  // TODO(pgadzinski) - change
-  opts = opts.dtype(torch::kUInt8).device(torch::kCUDA);
-
-  at::Tensor data;
-  if (rowwise_usage) {
-    if (rowwise_data.has_value()) {
-      data = std::move(*rowwise_data);
-    } else {
-      data = at::empty(torch_shape, opts);
-    }
-    auto scale_shape = get_scale_shape(shape, false);
-    size_t sinv0 = scale_shape[0];
-    size_t sinv1 = scale_shape[1];
-    rowwise_scale_inv = at::zeros({static_cast<int64_t>(sinv0), static_cast<int64_t>(sinv1)}, opts);
-    tensor.set_rowwise_data(data.data_ptr(), this->dtype, shape);
-    tensor.set_rowwise_scale_inv(
-        rowwise_scale_inv.data_ptr(), DType::kFloat8E8M0,
-        std::vector<size_t>{static_cast<size_t>(sinv0), static_cast<size_t>(sinv1)});
->>>>>>> e7251f93
+    rowwise_scale_inv_tensor = at::empty(scale_inv_shape_int64, uint8_tensor_opts);
   }
   if (columnwise_usage) {
-<<<<<<< HEAD
+    const std::vector<int64_t> scale_inv_shape_int64(columnwise_scale_inv_shape.begin(),
+                                                     columnwise_scale_inv_shape.end());
     columnwise_data_tensor = at::empty(shape_int64, uint8_tensor_opts);
-    columnwise_scale_inv_tensor = at::empty(columnwise_scale_inv_shape_int64, uint8_tensor_opts);
-=======
-    auto scale_shape = get_scale_shape(shape, true);
-    size_t sinv0 = scale_shape[0];
-    size_t sinv1 = scale_shape[1];
-    columnwise_data = at::empty(torch_shape, opts);
-    columnwise_scale_inv =
-        at::zeros({static_cast<int64_t>(sinv0), static_cast<int64_t>(sinv1)}, opts);
-
-    tensor.set_columnwise_data(columnwise_data.data_ptr(), this->dtype, shape);
-    tensor.set_columnwise_scale_inv(
-        columnwise_scale_inv.data_ptr(), DType::kFloat8E8M0,
-        std::vector<size_t>{static_cast<size_t>(sinv0), static_cast<size_t>(sinv1)});
->>>>>>> e7251f93
+    columnwise_scale_inv_tensor = at::empty(scale_inv_shape_int64, uint8_tensor_opts);
   }
 
   // Construct Python MXFP8 tensor
@@ -609,18 +571,14 @@
   // Construct C++ MXFP8 tensor
   TensorWrapper out_cpp(NVTE_MXFP8_1D_SCALING);
   if (rowwise_usage) {
-    const std::vector<size_t> scale_inv_shape(rowwise_scale_inv_shape_int64.begin(),
-                                              rowwise_scale_inv_shape_int64.end());
     out_cpp.set_rowwise_data(rowwise_data_tensor.data_ptr(), this->dtype, shape);
     out_cpp.set_rowwise_scale_inv(rowwise_scale_inv_tensor.data_ptr(), DType::kFloat8E8M0,
-                                  scale_inv_shape);
+                                  rowwise_scale_inv_shape);
   }
   if (columnwise_usage) {
-    const std::vector<size_t> scale_inv_shape(columnwise_scale_inv_shape_int64.begin(),
-                                              columnwise_scale_inv_shape_int64.end());
     out_cpp.set_columnwise_data(columnwise_data_tensor.data_ptr(), this->dtype, shape);
     out_cpp.set_columnwise_scale_inv(columnwise_scale_inv_tensor.data_ptr(), DType::kFloat8E8M0,
-                                     scale_inv_shape);
+                                     columnwise_scale_inv_shape);
   }
   this->set_quantization_params(&out_cpp);
 
