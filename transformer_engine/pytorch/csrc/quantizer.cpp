/*************************************************************************
 * Copyright (c) 2022-2025, NVIDIA CORPORATION & AFFILIATES. All rights reserved.
 *
 * See LICENSE for license information.
 ************************************************************************/

#include <pybind.h>

#include "common.h"
#include "pybind.h"
#include "torch/torch.h"

namespace transformer_engine::pytorch {

<<<<<<< HEAD
constexpr size_t NVFP4_BLOCK_SIZE = 16;
=======
namespace {

/*! @brief Transposed tensor shape
 *
 * The tensor is interpreted as a 2D matrix by flattening all but the
 * last dimension, and then transposed.
 */
template <typename T = size_t, typename S = T>
std::vector<T> make_transpose_shape(const std::vector<S>& shape) {
  std::vector<T> ret;
  if (shape.size() > 0) {
    ret.push_back(shape.back());
    for (size_t i = 0; i < shape.size() - 1; ++i) {
      ret.push_back(shape[i]);
    }
  }
  return ret;
}

}  // namespace

>>>>>>> 858755c0
constexpr size_t MXFP8_BLOCK_SIZE = 32;

Quantizer::Quantizer(const py::handle& quantizer) {
  if (quantizer.is_none()) {
    this->rowwise_usage = true;
    this->columnwise_usage = true;
    this->internal = false;
  } else {
    this->rowwise_usage = quantizer.attr("rowwise_usage").cast<bool>();
    this->columnwise_usage = quantizer.attr("columnwise_usage").cast<bool>();
    this->internal = quantizer.attr("internal").cast<bool>();
    this->quantizer = quantizer;
  }
}

Float8Quantizer::Float8Quantizer(const py::handle& quantizer) : Quantizer(quantizer) {
  const at::Tensor& scale = quantizer.attr("scale").cast<at::Tensor>();
  const at::Tensor& amax = quantizer.attr("amax").cast<at::Tensor>();
  const DType type = quantizer.attr("dtype").cast<DType>();

  this->amax = amax;
  this->scale = scale;
  this->dtype = type;
}

std::pair<TensorWrapper, py::object> NoneQuantizer::create_tensor(const std::vector<size_t>& shape,
                                                                  DType dtype) const {
  const std::vector<int64_t> shape_int64(shape.begin(), shape.end());
  const auto opts = at::TensorOptions().dtype(GetATenDType(dtype)).device(torch::kCUDA);
  return create_tensor(shape, dtype, at::empty(shape_int64, opts));
}

std::pair<TensorWrapper, py::object> NoneQuantizer::create_tensor(const std::vector<size_t>& shape,
                                                                  DType dtype,
                                                                  at::Tensor data) const {
  TensorWrapper out_cpp;
  out_cpp.set_rowwise_data(data.data_ptr(), dtype, shape);
  set_quantization_params(&out_cpp);
  return {std::move(out_cpp), py::cast(data)};
}

std::pair<TensorWrapper, py::object> NoneQuantizer::convert_and_update_tensor(
    py::object tensor) const {
  auto tensor_pyt = tensor.cast<at::Tensor>();
  TensorWrapper out_cpp;
  out_cpp.set_rowwise_data(tensor_pyt.data_ptr(),
                           GetTransformerEngineDType(tensor_pyt.scalar_type()),
                           getTensorShape(tensor_pyt));
  set_quantization_params(&out_cpp);
  return {std::move(out_cpp), std::move(tensor)};
}

void NoneQuantizer::quantize(const TensorWrapper& input, TensorWrapper& out,
                             const std::optional<TensorWrapper>& noop_flag) {
  NVTE_ERROR("NoneQuantizer does not support quantization");
}

void Float8Quantizer::set_quantization_params(TensorWrapper* tensor) const {
  tensor->set_scale(scale.data_ptr(), GetTransformerEngineDType(scale.scalar_type()),
                    getTensorShape(scale));
  at::TensorOptions opts = opts.dtype(torch::kFloat32).device(torch::kCUDA);
  tensor->set_amax(amax.data_ptr(), GetTransformerEngineDType(amax.scalar_type()),
                   getTensorShape(amax));
  auto rowwise_data = tensor->get_rowwise_data();
  rowwise_data.dtype = static_cast<NVTEDType>(dtype);

  auto columnwise_data = tensor->get_columnwise_data();
  columnwise_data.dtype = static_cast<NVTEDType>(dtype);

  tensor->set_rowwise_data(rowwise_data.data_ptr, static_cast<DType>(rowwise_data.dtype),
                           rowwise_data.shape);
  tensor->set_columnwise_data(columnwise_data.data_ptr, static_cast<DType>(columnwise_data.dtype),
                              columnwise_data.shape);
}

std::pair<TensorWrapper, py::object> Float8Quantizer::create_tensor(
    const std::vector<size_t>& shape, DType dtype) const {
  const auto opts = at::TensorOptions().dtype(torch::kFloat32).device(torch::kCUDA);
  at::Tensor scale_inv = at::empty(std::vector<int64_t>{1}, opts);
  return create_tensor(shape, dtype, std::nullopt, std::nullopt, std::move(scale_inv));
}

std::pair<TensorWrapper, py::object> Float8Quantizer::create_tensor(
    const std::vector<size_t>& shape, DType dtype, std::optional<at::Tensor> data,
    std::optional<at::Tensor> transpose, std::optional<at::Tensor> scale_inv) const {
  using namespace pybind11::literals;

  // Initialize data tensor
  const bool with_data = rowwise_usage || nvte_is_non_tn_fp8_gemm_supported();
  if (with_data && !data) {
    const std::vector<int64_t> shape_int64(shape.begin(), shape.end());
    const auto opts = at::TensorOptions().dtype(torch::kUInt8).device(torch::kCUDA);
    data = at::empty(shape_int64, opts);
  } else if (!with_data && data) {
    data.reset();
  }
  py::object data_py = with_data ? py::cast(*data) : py::none();

  // Initialize transpose tensor
  const bool with_transpose = columnwise_usage && !nvte_is_non_tn_fp8_gemm_supported();
  if (with_transpose && !transpose) {
    const auto transpose_shape = make_transpose_shape<int64_t>(shape);
    const auto opts = at::TensorOptions().dtype(torch::kUInt8).device(torch::kCUDA);
    transpose = at::empty(transpose_shape, opts);
  } else if (!with_transpose && transpose) {
    transpose.reset();
  }
  py::object transpose_py = with_transpose ? py::cast(*transpose) : py::none();

  // Initialize scale-inverse tensor
  if (!scale_inv) {
    scale_inv = at::reciprocal(scale);
  }

  // Construct Python FP8 tensor
  py::object out_py;
  if (internal) {
    py::handle Float8TensorClass(reinterpret_cast<PyObject*>(Float8TensorBasePythonClass));
    out_py = Float8TensorClass("data"_a = data_py, "fp8_scale_inv"_a = *scale_inv,
                               "fp8_dtype"_a = this->dtype, "data_transpose"_a = transpose_py,
                               "quantizer"_a = this->quantizer);
  } else {
    py::handle Float8TensorClass(reinterpret_cast<PyObject*>(Float8TensorPythonClass));
    const std::vector<int64_t> shape_int64(shape.begin(), shape.end());
    out_py = Float8TensorClass("shape"_a = shape_int64, "dtype"_a = GetATenDType(dtype),
                               "data"_a = data_py, "fp8_scale_inv"_a = *scale_inv,
                               "fp8_dtype"_a = this->dtype, "data_transpose"_a = transpose_py,
                               "quantizer"_a = this->quantizer);
  }

  // Construct C++ FP8 tensor
  TensorWrapper out_cpp(this->get_scaling_mode());
  if (with_data) {
    out_cpp.set_rowwise_data(data->data_ptr(), this->dtype, shape);
    out_cpp.set_rowwise_scale_inv(scale_inv->data_ptr(), DType::kFloat32, std::vector<size_t>{1});
  }
  if (with_transpose) {
    const auto transpose_shape = make_transpose_shape(shape);
    out_cpp.set_columnwise_data(transpose->data_ptr(), this->dtype, transpose_shape);
    out_cpp.set_columnwise_scale_inv(scale_inv->data_ptr(), DType::kFloat32,
                                     std::vector<size_t>{1});
  }
  this->set_quantization_params(&out_cpp);

  return {std::move(out_cpp), std::move(out_py)};
}

std::pair<TensorWrapper, py::object> Float8Quantizer::convert_and_update_tensor(
    py::object tensor) const {
  NVTE_CHECK(detail::IsFloat8Tensor(tensor.ptr()), "Float8Quantizer must output to Float8Tensor.");

  // Expected buffers
  const bool need_data = rowwise_usage || nvte_is_non_tn_fp8_gemm_supported();
  const bool need_transpose = columnwise_usage && !nvte_is_non_tn_fp8_gemm_supported();
  NVTE_CHECK(need_data || need_transpose, "Invalid usages for Float8Quantizer.");

  // Extract buffers from Python tensor
  auto data_py = tensor.attr("_data");
  auto transpose_py = tensor.attr("_transpose");
  const bool has_data = !data_py.is_none();
  const bool has_transpose = !transpose_py.is_none();
  NVTE_CHECK(has_data || has_transpose, "Float8Tensor has no data.");
  std::optional<at::Tensor> data_tensor, transpose_tensor;
  if (has_data) {
    data_tensor = data_py.cast<at::Tensor>();
  }
  if (has_transpose) {
    transpose_tensor = transpose_py.cast<at::Tensor>();
  }
  at::Tensor scale_inv_tensor = tensor.attr("_scale_inv").cast<at::Tensor>();

  // Tensor dimensions
  std::vector<size_t> shape;
  if (has_transpose) {
    const auto transpose_shape = getTensorShape(*transpose_tensor);
    if (transpose_shape.size() > 0) {
      for (size_t i = 1; i < transpose_shape.size(); ++i) {
        shape.push_back(transpose_shape[i]);
      }
      shape.push_back(transpose_shape.front());
    }
    if (has_data) {
      auto expected_shape = getTensorShape(*data_tensor);
      NVTE_CHECK(shape == expected_shape, "FP8 data (shape=", expected_shape,
                 ") and transpose (shape=", transpose_shape, ") do not match");
    }
  } else {  // Already checked has_data == true
    shape = getTensorShape(*data_tensor);
  }

  // Coerce data tensor
  if (has_data && !need_data) {
    data_tensor.reset();
    data_py = py::none();
    tensor.attr("_data") = data_py;
  } else if (!has_data && need_data) {
    const std::vector<int64_t> shape_int64(shape.begin(), shape.end());
    const auto opts = at::TensorOptions().dtype(torch::kUInt8).device(torch::kCUDA);
    data_tensor = at::empty(shape_int64, opts);
    data_py = py::cast(data_tensor);
    tensor.attr("_data") = data_py;
  }

  // Coerce transpose tensor
  if (has_transpose && !need_transpose) {
    transpose_tensor.reset();
    transpose_py = py::none();
    tensor.attr("_transpose") = transpose_py;
  } else if (!has_transpose && need_transpose) {
    const auto transpose_shape = make_transpose_shape<int64_t>(shape);
    const auto opts = at::TensorOptions().dtype(torch::kUInt8).device(torch::kCUDA);
    transpose_tensor = at::empty(transpose_shape, opts);
    transpose_py = py::cast(transpose_tensor);
    tensor.attr("_transpose") = transpose_py;
  }
  tensor.attr("_transpose_invalid") = !need_transpose;

  // Coerce other attrs
  tensor.attr("_fp8_dtype") = dtype;

  // Construct C++ FP8 tensor
  TensorWrapper out_cpp;
  if (data_tensor) {
    out_cpp.set_rowwise_data(data_tensor->data_ptr(), this->dtype, shape);
    out_cpp.set_rowwise_scale_inv(scale_inv_tensor.data_ptr(), DType::kFloat32,
                                  std::vector<size_t>{1});
  }
  if (transpose_tensor) {
    const auto transpose_shape = make_transpose_shape(shape);
    out_cpp.set_columnwise_data(transpose_tensor->data_ptr(), this->dtype, transpose_shape);
    out_cpp.set_columnwise_scale_inv(scale_inv_tensor.data_ptr(), DType::kFloat32,
                                     std::vector<size_t>{1});
  }
  this->set_quantization_params(&out_cpp);

  return {std::move(out_cpp), std::move(tensor)};
}

void Float8Quantizer::quantize(const TensorWrapper& input, TensorWrapper& out,
                               const std::optional<TensorWrapper>& noop_flag) {
  if (input.numel() == 0) {
    return;
  }
  QuantizationConfigWrapper quant_config;
  if (noop_flag) {
    quant_config.set_noop_tensor(noop_flag->data());
  }
  NVTE_SCOPED_GIL_RELEASE({
    nvte_quantize_v2(input.data(), out.data(), quant_config, at::cuda::getCurrentCUDAStream());
  });
}

Float8CurrentScalingQuantizer::Float8CurrentScalingQuantizer(const py::handle& quantizer)
    : Quantizer(quantizer) {
  const at::Tensor& scale = quantizer.attr("scale").cast<at::Tensor>();
  const at::Tensor& amax = quantizer.attr("amax").cast<at::Tensor>();
  const DType type = quantizer.attr("dtype").cast<DType>();
  this->amax = amax;
  this->scale = scale;
  this->dtype = type;

  // Get amax reduction group if needed
  const bool with_amax_reduction = quantizer.attr("with_amax_reduction").cast<bool>();
  c10::intrusive_ptr<dist_group_type> amax_reduction_group;
  if (with_amax_reduction) {
    auto group = quantizer.attr("_canonicalized_amax_reduction_group")();
    NVTE_CHECK(!group.is_none(),
               "Float8CurrentScalingQuantizer could not canonicalize amax reduction group");
    amax_reduction_group = group.cast<c10::intrusive_ptr<dist_group_type>>();
  }
  this->with_amax_reduction = with_amax_reduction;
  this->amax_reduction_group = amax_reduction_group;

  // fp8 current scaling specific quantization params
  this->force_pow_2_scales = quantizer.attr("force_pow_2_scales").cast<bool>();
  this->amax_epsilon = quantizer.attr("amax_epsilon").cast<float>();
}

void Float8CurrentScalingQuantizer::set_quantization_params(TensorWrapper* tensor) const {
  // transfer amax and scale pointer from quantizer to output tensor (only as gpu buffer, no meaningful data in them)
  tensor->set_scale(scale.data_ptr(), GetTransformerEngineDType(scale.scalar_type()),
                    getTensorShape(scale));
  at::TensorOptions opts = opts.dtype(torch::kFloat32).device(torch::kCUDA);
  tensor->set_amax(amax.data_ptr(), GetTransformerEngineDType(amax.scalar_type()),
                   getTensorShape(amax));
  // quantize output and its transpose
  auto rowwise_data = tensor->get_rowwise_data();
  rowwise_data.dtype = static_cast<NVTEDType>(dtype);

  auto columnwise_data = tensor->get_columnwise_data();
  columnwise_data.dtype = static_cast<NVTEDType>(dtype);

  tensor->set_rowwise_data(rowwise_data.data_ptr, static_cast<DType>(rowwise_data.dtype),
                           rowwise_data.shape);
  tensor->set_columnwise_data(columnwise_data.data_ptr, static_cast<DType>(columnwise_data.dtype),
                              columnwise_data.shape);
}

std::pair<TensorWrapper, py::object> Float8CurrentScalingQuantizer::create_tensor(
    const std::vector<size_t>& shape, DType dtype) const {
  using namespace pybind11::literals;

  // Initialize data tensor
  at::Tensor data_tensor;
  const bool with_data = rowwise_usage || nvte_is_non_tn_fp8_gemm_supported();
  if (with_data) {
    const std::vector<int64_t> shape_int64(shape.begin(), shape.end());
    const auto opts = at::TensorOptions().dtype(torch::kUInt8).device(torch::kCUDA);
    data_tensor = at::empty(shape_int64, opts);
  }

  // Initialize transpose tensor
  at::Tensor transpose_tensor;
  const bool with_transpose = columnwise_usage && !nvte_is_non_tn_fp8_gemm_supported();
  if (with_transpose) {
    const auto transpose_shape = make_transpose_shape<int64_t>(shape);
    const auto opts = at::TensorOptions().dtype(torch::kUInt8).device(torch::kCUDA);
    transpose_tensor = at::empty(transpose_shape, opts);
  }

  // Initialize scale-inverse tensor
  at::Tensor scale_inv_tensor;
  {
    const std::vector<int64_t> scale_inv_shape = {1};
    const auto opts = at::TensorOptions().dtype(torch::kFloat32).device(torch::kCUDA);
    scale_inv_tensor = at::empty(scale_inv_shape, opts);
  }

  // Construct Python FP8 tensor
  py::object out_py;
  py::object data_py = with_data ? py::cast(data_tensor) : py::none();
  py::object transpose_py = with_transpose ? py::cast(transpose_tensor) : py::none();
  if (internal) {
    py::handle Float8TensorClass(reinterpret_cast<PyObject*>(Float8TensorBasePythonClass));
    out_py = Float8TensorClass("data"_a = data_py, "fp8_scale_inv"_a = scale_inv_tensor,
                               "fp8_dtype"_a = this->dtype, "data_transpose"_a = transpose_py,
                               "quantizer"_a = this->quantizer);
  } else {
    py::handle Float8TensorClass(reinterpret_cast<PyObject*>(Float8TensorPythonClass));
    const std::vector<int64_t> shape_int64(shape.begin(), shape.end());
    out_py = Float8TensorClass("shape"_a = shape_int64, "dtype"_a = GetATenDType(dtype),
                               "data"_a = data_py, "fp8_scale_inv"_a = scale_inv_tensor,
                               "fp8_dtype"_a = this->dtype, "data_transpose"_a = transpose_py,
                               "quantizer"_a = this->quantizer);
  }

  // Construct C++ FP8 tensor
  TensorWrapper out_cpp(this->get_scaling_mode());
  if (with_data) {
    out_cpp.set_rowwise_data(data_tensor.data_ptr(), this->dtype, shape);
    out_cpp.set_rowwise_scale_inv(scale_inv_tensor.data_ptr(), DType::kFloat32,
                                  std::vector<size_t>{1});
  }
  if (with_transpose) {
    const auto transpose_shape = make_transpose_shape(shape);
    out_cpp.set_columnwise_data(transpose_tensor.data_ptr(), this->dtype, transpose_shape);
    out_cpp.set_columnwise_scale_inv(scale_inv_tensor.data_ptr(), DType::kFloat32,
                                     std::vector<size_t>{1});
  }
  this->set_quantization_params(&out_cpp);

  return {std::move(out_cpp), std::move(out_py)};
}

std::pair<TensorWrapper, py::object> Float8CurrentScalingQuantizer::create_hp_tensor_with_amax(
    const std::vector<size_t>& shape, DType dtype) {
  amax.zero_();
  auto [out_cpp, out_py] = NoneQuantizer(py::none()).create_tensor(shape, dtype);
  out_cpp.set_amax(amax.data_ptr(), GetTransformerEngineDType(amax.scalar_type()),
                   getTensorShape(amax));
  return {std::move(out_cpp), std::move(out_py)};
}

std::pair<TensorWrapper, py::object> Float8CurrentScalingQuantizer::convert_and_update_tensor(
    py::object tensor) const {
  NVTE_CHECK(detail::IsFloat8Tensor(tensor.ptr()),
             "Float8CurrentScalingQuantizer must output to Float8Tensor.");

  // Expected buffers
  const bool need_data = rowwise_usage || nvte_is_non_tn_fp8_gemm_supported();
  const bool need_transpose = columnwise_usage && !nvte_is_non_tn_fp8_gemm_supported();
  NVTE_CHECK(need_data || need_transpose, "Invalid quantizer usages.");

  // Extract buffers from Python tensor
  auto data_py = tensor.attr("_data");
  auto transpose_py = tensor.attr("_transpose");
  const bool has_data = !data_py.is_none();
  const bool has_transpose = !transpose_py.is_none();
  NVTE_CHECK(has_data || has_transpose, "Tensor has no data.");
  std::optional<at::Tensor> data_tensor, transpose_tensor;
  if (has_data) {
    data_tensor = data_py.cast<at::Tensor>();
  }
  if (has_transpose) {
    transpose_tensor = transpose_py.cast<at::Tensor>();
  }
  at::Tensor scale_inv_tensor = tensor.attr("_scale_inv").cast<at::Tensor>();

  // Tensor dimensions
  std::vector<size_t> shape;
  if (has_transpose) {
    const auto transpose_shape = getTensorShape(*transpose_tensor);
    if (transpose_shape.size() > 0) {
      for (size_t i = 1; i < transpose_shape.size(); ++i) {
        shape.push_back(transpose_shape[i]);
      }
      shape.push_back(transpose_shape.front());
    }
    if (has_data) {
      auto expected_shape = getTensorShape(*data_tensor);
      NVTE_CHECK(shape == expected_shape, "FP8 data (shape=", expected_shape,
                 ") and transpose (shape=", transpose_shape, ") do not match");
    }
  } else {  // Already checked has_data == true
    shape = getTensorShape(*data_tensor);
  }

  // Coerce data tensor in Python tensor
  if (has_data && !need_data) {
    data_tensor.reset();
    data_py = py::none();
    tensor.attr("_data") = data_py;
  } else if (!has_data && need_data) {
    const std::vector<int64_t> shape_int64(shape.begin(), shape.end());
    const auto opts = at::TensorOptions().dtype(torch::kUInt8).device(torch::kCUDA);
    data_tensor = at::empty(shape_int64, opts);
    data_py = py::cast(data_tensor);
    tensor.attr("_data") = data_py;
  }

  // Coerce transpose tensor
  if (has_transpose && !need_transpose) {
    transpose_tensor.reset();
    transpose_py = py::none();
    tensor.attr("_transpose") = transpose_py;
  } else if (!has_transpose && need_transpose) {
    const auto transpose_shape = make_transpose_shape<int64_t>(shape);
    const auto opts = at::TensorOptions().dtype(torch::kUInt8).device(torch::kCUDA);
    transpose_tensor = at::empty(transpose_shape, opts);
    transpose_py = py::cast(transpose_tensor);
    tensor.attr("_transpose") = transpose_py;
  }
  tensor.attr("_transpose_invalid") = !need_transpose;

  // Coerce other attrs
  tensor.attr("_fp8_dtype") = dtype;

  // Construct C++ FP8 tensor
  TensorWrapper out_cpp;
  if (data_tensor) {
    out_cpp.set_rowwise_data(data_tensor->data_ptr(), this->dtype, shape);
    out_cpp.set_rowwise_scale_inv(scale_inv_tensor.data_ptr(), DType::kFloat32,
                                  std::vector<size_t>{1});
  }
  if (transpose_tensor) {
    const auto transpose_shape = make_transpose_shape(shape);
    out_cpp.set_columnwise_data(transpose_tensor->data_ptr(), this->dtype, transpose_shape);
    out_cpp.set_columnwise_scale_inv(scale_inv_tensor.data_ptr(), DType::kFloat32,
                                     std::vector<size_t>{1});
  }
  this->set_quantization_params(&out_cpp);

  return {std::move(out_cpp), std::move(tensor)};
}

void Float8CurrentScalingQuantizer::quantize_impl(const TensorWrapper& input, TensorWrapper& out,
                                                  const std::optional<TensorWrapper>& noop_flag,
                                                  bool compute_amax) {
  auto stream = at::cuda::getCurrentCUDAStream();

  // Nothing to be done if input is empty
  if (input.numel() == 0) {
    return;
  }

  // Quantization configs
  QuantizationConfigWrapper quant_config;
  if (noop_flag) {
    quant_config.set_noop_tensor(noop_flag->data());
  }
  quant_config.set_force_pow_2_scales(force_pow_2_scales);
  quant_config.set_amax_epsilon(amax_epsilon);

  // Compute amax
  if (compute_amax) {
    NVTE_SCOPED_GIL_RELEASE({ nvte_compute_amax(input.data(), out.data(), stream); });
  }

  // Perform amax reduction if needed
  if (with_amax_reduction) {
    // allreduce amax tensor
    c10d::AllreduceOptions opts;
    opts.reduceOp = c10d::ReduceOp::MAX;
    std::vector<at::Tensor> tensors = {amax};
    NVTE_SCOPED_GIL_RELEASE({ amax_reduction_group->allreduce(tensors, opts)->wait(); });
  }

  // Compute scaling factor
  NVTE_SCOPED_GIL_RELEASE({ nvte_compute_scale_from_amax(out.data(), quant_config, stream); });

  // Cast to FP8
  out.set_amax(nullptr, DType::kFloat32, out.defaultShape);  // Avoid atomic amax updates
  NVTE_SCOPED_GIL_RELEASE({ nvte_quantize_v2(input.data(), out.data(), quant_config, stream); });
}

void Float8CurrentScalingQuantizer::quantize(const TensorWrapper& input, TensorWrapper& out,
                                             const std::optional<TensorWrapper>& noop_flag) {
  this->quantize_impl(input, out, noop_flag, true);
}

void Float8CurrentScalingQuantizer::quantize_with_amax(
    TensorWrapper& input, TensorWrapper& out, const std::optional<TensorWrapper>& noop_flag) {
  NVTE_CHECK(input.get_amax().data_ptr == amax.data_ptr(),
             "Input does not use the appropriate amax tensor");
  input.set_amax(nullptr, DType::kFloat32, input.defaultShape);
  this->quantize_impl(input, out, noop_flag, false);
}

Float8BlockQuantizer::Float8BlockQuantizer(const py::handle& quantizer) : Quantizer(quantizer) {
  this->dtype = quantizer.attr("dtype").cast<DType>();
  this->block_scaling_dim = quantizer.attr("block_scaling_dim").cast<int>();
  this->force_pow_2_scales = quantizer.attr("force_pow_2_scales").cast<bool>();
  this->amax_epsilon = quantizer.attr("amax_epsilon").cast<float>();
  NVTE_CHECK(this->block_scaling_dim == 1 || this->block_scaling_dim == 2,
             "Unsupported block scaling dim.");
  this->all_gather_usage = quantizer.attr("all_gather_usage").cast<bool>();
}

void Float8BlockQuantizer::set_quantization_params(TensorWrapper* tensor) const {
  // Change the rowwise and columnwise_data to the configured dtype.
  // May be a switch between E5M2 and E4M3.
  auto rowwise_data = tensor->get_rowwise_data();
  rowwise_data.dtype = static_cast<NVTEDType>(dtype);

  auto columnwise_data = tensor->get_columnwise_data();
  columnwise_data.dtype = static_cast<NVTEDType>(dtype);

  tensor->set_rowwise_data(rowwise_data.data_ptr, static_cast<DType>(rowwise_data.dtype),
                           rowwise_data.shape);
  tensor->set_columnwise_data(columnwise_data.data_ptr, static_cast<DType>(columnwise_data.dtype),
                              columnwise_data.shape);
}

std::pair<TensorWrapper, py::object> Float8BlockQuantizer::create_tensor(
    const std::vector<size_t>& shape, DType dtype) const {
  using namespace pybind11::literals;
  std::vector<int64_t> torch_shape;
  for (auto s : shape) {
    torch_shape.emplace_back(static_cast<int64_t>(s));
  }

  TensorWrapper tensor(this->get_scaling_mode());
  at::TensorOptions opts;
  at::TensorOptions scale_opts;
  at::Tensor data_rowwise, data_colwise, scale_inv_rowwise, scale_inv_colwise;
  opts = opts.dtype(torch::kUInt8).device(torch::kCUDA);
  scale_opts = scale_opts.dtype(torch::kFloat32).device(torch::kCUDA);

  Float8BlockScaleTensorFormat data_format =
      (all_gather_usage ? Float8BlockScaleTensorFormat::COMPACT
                        : Float8BlockScaleTensorFormat::GEMM_READY);

  if (rowwise_usage) {
    data_rowwise = at::empty(torch_shape, opts);
    auto scale_shape = get_scale_shape(shape, false);
    size_t sinv0 = scale_shape[0];
    size_t sinv1 = scale_shape[1];
    scale_inv_rowwise =
        at::empty({static_cast<int64_t>(sinv0), static_cast<int64_t>(sinv1)}, scale_opts);
    tensor.set_rowwise_data(data_rowwise.data_ptr(), this->dtype, shape);
    tensor.set_rowwise_scale_inv(scale_inv_rowwise.data_ptr(), DType::kFloat32,
                                 std::vector<size_t>{sinv0, sinv1});
  }

  if (columnwise_usage) {
    std::vector<int64_t> torch_columnwise_shape;
    std::vector<size_t> columnwise_shape;
    NVTE_CHECK(torch_shape.size() == shape.size(), "Shape expected to match torch shape. Shape ",
               columnwise_shape, " torch shape: ", torch_columnwise_shape);
    if (torch_shape.size() > 0) {
      if (!all_gather_usage) {
        torch_columnwise_shape.reserve(torch_shape.size());
        columnwise_shape.reserve(shape.size());
        torch_columnwise_shape.push_back(torch_shape[torch_shape.size() - 1]);
        columnwise_shape.push_back(shape[shape.size() - 1]);
        for (size_t i = 0; i < torch_shape.size() - 1; ++i) {
          torch_columnwise_shape.push_back(torch_shape[i]);
          columnwise_shape.push_back(shape[i]);
        }
      } else {
        // assert we are doing 1D scaling
        NVTE_CHECK(block_scaling_dim == 1,
                   "Compact columnwise format is not supported for 128x128 2D block scaling.");
        torch_columnwise_shape = torch_shape;
        columnwise_shape = shape;
      }
    }
    auto scale_shape = get_scale_shape(shape, true);
    size_t sinv0 = scale_shape[0];
    size_t sinv1 = scale_shape[1];
    data_colwise = at::empty(torch_columnwise_shape, opts);
    scale_inv_colwise =
        at::empty({static_cast<int64_t>(sinv0), static_cast<int64_t>(sinv1)}, scale_opts);

    tensor.set_columnwise_data(data_colwise.data_ptr(), this->dtype, columnwise_shape);
    tensor.set_columnwise_scale_inv(scale_inv_colwise.data_ptr(), DType::kFloat32,
                                    std::vector<size_t>{sinv0, sinv1});
  }
  this->set_quantization_params(&tensor);

  py::object ret;
  if (internal) {
    py::handle Float8BlockwiseQTensorClass(
        reinterpret_cast<PyObject*>(Float8BlockwiseQTensorBasePythonClass));
    ret = Float8BlockwiseQTensorClass(
        "rowwise_data"_a = data_rowwise, "columnwise_data"_a = data_colwise,
        "rowwise_scale_inv"_a = scale_inv_rowwise, "columnwise_scale_inv"_a = scale_inv_colwise,
        "fp8_dtype"_a = this->dtype, "quantizer"_a = this->quantizer,
        "is_2D_scaled"_a = (block_scaling_dim == 2), "data_format"_a = data_format);
  } else {
    py::handle Float8BlockwiseQTensorClass(
        reinterpret_cast<PyObject*>(Float8BlockwiseQTensorPythonClass));
    ret = Float8BlockwiseQTensorClass(
        "shape"_a = torch_shape, "dtype"_a = GetATenDType(dtype), "rowwise_data"_a = data_rowwise,
        "columnwise_data"_a = data_colwise, "rowwise_scale_inv"_a = scale_inv_rowwise,
        "columnwise_scale_inv"_a = scale_inv_colwise, "fp8_dtype"_a = this->dtype,
        "quantizer"_a = this->quantizer, "is_2D_scaled"_a = (block_scaling_dim == 2),
        "data_format"_a = data_format);
  }

  return {std::move(tensor), std::move(ret)};
}

std::pair<TensorWrapper, py::object> Float8BlockQuantizer::convert_and_update_tensor(
    py::object tensor) const {
  const DType dtype = tensor.attr("_fp8_dtype").cast<DType>();
  bool is_2D_scaled = tensor.attr("_is_2D_scaled").cast<bool>();

  // Check the data matches quantizer usages
  NVTE_CHECK(!tensor.attr("_rowwise_data").is_none() == rowwise_usage,
             "Float8BlockwiseQTensor does not match quantizer usages (has_rowwise_data=",
             !tensor.attr("_rowwise_data").is_none(), ", rowwise_usage=", rowwise_usage);
  NVTE_CHECK(!tensor.attr("_columnwise_data").is_none() == columnwise_usage,
             "Float8BlockwiseQTensor does not match quantizer usages (has_columnwise_data=",
             !tensor.attr("_columnwise_data").is_none(), ", columnwise_usage=", columnwise_usage);

  auto ret = TensorWrapper(is_2D_scaled ? NVTE_BLOCK_SCALING_2D : NVTE_BLOCK_SCALING_1D);

  if (rowwise_usage) {
    const at::Tensor& data_rowwise = tensor.attr("_rowwise_data").cast<at::Tensor>();
    const at::Tensor& scale_inv_rowwise = tensor.attr("_rowwise_scale_inv").cast<at::Tensor>();
    void* scale_inv_rowwise_dptr = scale_inv_rowwise.data_ptr();
    const auto& rowwise_shape = getTensorShape(data_rowwise);
    ret.set_rowwise_data(data_rowwise.data_ptr(), dtype, rowwise_shape);
    const auto scale_inv_rowwise_shape = getTensorShape(scale_inv_rowwise);
    ret.set_rowwise_scale_inv(scale_inv_rowwise_dptr, DType::kFloat32, scale_inv_rowwise_shape);
  }
  if (columnwise_usage) {
    const at::Tensor& data_colwise = tensor.attr("_columnwise_data").cast<at::Tensor>();
    const at::Tensor& scale_inv_colwise = tensor.attr("_columnwise_scale_inv").cast<at::Tensor>();
    void* scale_inv_colwise_dptr = scale_inv_colwise.data_ptr();
    const auto& shape = getTensorShape(data_colwise);
    ret.set_columnwise_data(data_colwise.data_ptr(), dtype, shape);
    const auto scale_inv_colwise_shape = getTensorShape(scale_inv_colwise);
    ret.set_columnwise_scale_inv(scale_inv_colwise_dptr, DType::kFloat32, scale_inv_colwise_shape);
  }
  set_quantization_params(&ret);
  return {std::move(ret), std::move(tensor)};
}

void Float8BlockQuantizer::quantize(const TensorWrapper& input, TensorWrapper& out,
                                    const std::optional<TensorWrapper>& noop_flag) {
  if (input.numel() == 0) {
    return;
  }
  QuantizationConfigWrapper quant_config;
  if (noop_flag) {
    quant_config.set_noop_tensor(noop_flag->data());
  }
  quant_config.set_force_pow_2_scales(force_pow_2_scales);
  quant_config.set_amax_epsilon(amax_epsilon);
  if (all_gather_usage) {
    quant_config.set_float8_block_scale_tensor_format(Float8BlockScaleTensorFormat::COMPACT);
  }
  NVTE_SCOPED_GIL_RELEASE({
    nvte_quantize_v2(input.data(), out.data(), quant_config, at::cuda::getCurrentCUDAStream());
  });
}

std::vector<size_t> Float8BlockQuantizer::get_scale_shape(const std::vector<size_t>& shape,
                                                          bool columnwise) const {
  size_t numel = 1;
  for (auto s : shape) {
    numel *= s;
  }

  size_t k_dim = shape.size() == 0 ? 1u : shape.back();
  size_t m_dim = numel / k_dim;
  constexpr size_t kBlockLen = 128;

  Float8BlockScaleTensorFormat data_format =
      (all_gather_usage ? Float8BlockScaleTensorFormat::COMPACT
                        : Float8BlockScaleTensorFormat::GEMM_READY);

  std::vector<size_t> scale_shape;

  bool rowwise_usage = !columnwise;

  if (rowwise_usage) {
    // rowwise scaling factor shape
    size_t sinv0 = 0;
    size_t sinv1 = 0;
    if (block_scaling_dim == 2) {
      // 2D scaling is always GEMM_READY for now
      NVTE_CHECK(data_format == Float8BlockScaleTensorFormat::GEMM_READY,
                 "2D scaling is always GEMM_READY for now.");
      sinv0 = (m_dim + kBlockLen - 1) / kBlockLen;
      sinv1 = roundup((k_dim + kBlockLen - 1) / kBlockLen, 4);
    } else if (block_scaling_dim == 1) {
      // 1D scaling can be GEMM_READY or COMPACT
      bool rowwise_compact = data_format == Float8BlockScaleTensorFormat::COMPACT;
      // default rowwise scaling factor shape already transpose the scaling factor so it's GEMM_READY
      sinv0 = (k_dim + kBlockLen - 1) / kBlockLen;
      sinv1 = rowwise_compact ? m_dim : roundup(m_dim, 4);
      // if the rowwise format is compact, the scaling factor is not be transposed
      if (rowwise_compact) {
        std::swap(sinv0, sinv1);
      }
    } else {
      NVTE_CHECK(false,
                 "Unsupported block_scaling_dim in create_tensor rowwise."
                 "Expected 1 or 2. Got ",
                 block_scaling_dim);
    }
    scale_shape = {sinv0, sinv1};
  } else {
    // columnwise scaling factor shape
    size_t sinv0 = 0;
    size_t sinv1 = 0;
    if (block_scaling_dim == 2) {
      // 2D scaling is always GEMM_READY for now
      NVTE_CHECK(data_format == Float8BlockScaleTensorFormat::GEMM_READY,
                 "2D scaling is always GEMM_READY for now.");
      sinv0 = (k_dim + kBlockLen - 1) / kBlockLen;
      sinv1 = roundup((m_dim + kBlockLen - 1) / kBlockLen, 4);
    } else if (block_scaling_dim == 1) {
      // 1D scaling can be GEMM_READY or COMPACT
      bool columnwise_compact = data_format == Float8BlockScaleTensorFormat::COMPACT;
      sinv0 = (m_dim + kBlockLen - 1) / kBlockLen;
      sinv1 = columnwise_compact ? k_dim : roundup(k_dim, 4);
      // GEMM READY case: scaling factor is [sinv0, sinv1], already transposed here for CuBLAS
      // for COMPACT case, since we apply 128x1 scaling here without transposing columnwise data, scaling factor is also [sinv0, sinv1]
      // so no need to swap sinv0 and sinv1 here
    } else {
      NVTE_CHECK(false,
                 "Unsupported block_scaling_dim in create_tensor columnwise."
                 "Expected 1 or 2. Got ",
                 block_scaling_dim);
    }
    scale_shape = {sinv0, sinv1};
  }
  return scale_shape;
}

MXFP8Quantizer::MXFP8Quantizer(const py::handle& quantizer) : Quantizer(quantizer) {
  this->dtype = quantizer.attr("dtype").cast<DType>();
}

void MXFP8Quantizer::set_quantization_params(TensorWrapper* tensor) const {
  auto rowwise_data = tensor->get_rowwise_data();
  rowwise_data.dtype = static_cast<NVTEDType>(dtype);

  auto columnwise_data = tensor->get_columnwise_data();
  columnwise_data.dtype = static_cast<NVTEDType>(dtype);

  tensor->set_rowwise_data(rowwise_data.data_ptr, static_cast<DType>(rowwise_data.dtype),
                           rowwise_data.shape);
  tensor->set_columnwise_data(columnwise_data.data_ptr, static_cast<DType>(columnwise_data.dtype),
                              columnwise_data.shape);
}

std::pair<TensorWrapper, py::object> MXFP8Quantizer::create_tensor(const std::vector<size_t>& shape,
                                                                   DType dtype) const {
  using namespace pybind11::literals;
<<<<<<< HEAD
  std::vector<int64_t> torch_shape;
  size_t numel = 1;
  for (auto s : shape) {
    torch_shape.emplace_back(static_cast<int64_t>(s));
    numel *= s;
  }

  TensorWrapper tensor(NVTE_MXFP8_1D_SCALING);
  at::TensorOptions opts;
  at::Tensor data, columnwise_data, rowwise_scale_inv, columnwise_scale_inv;
  opts = opts.dtype(torch::kUInt8).device(torch::kCUDA);

  if (rowwise_usage) {
    if (rowwise_data.has_value()) {
      data = std::move(*rowwise_data);
    } else {
      data = at::empty(torch_shape, opts);
=======

  // Tensor dimensions
  const std::vector<int64_t> shape_int64(shape.begin(), shape.end());
  size_t flat_first_dim = 1;
  if (shape.size() > 0) {
    for (size_t i = 0; i < shape.size() - 1; ++i) {
      flat_first_dim *= shape[i];
>>>>>>> 858755c0
    }
  }
  const size_t flat_last_dim = shape.size() > 0 ? shape.back() : 1;
  NVTE_CHECK(flat_first_dim % MXFP8_BLOCK_SIZE == 0 && flat_last_dim % MXFP8_BLOCK_SIZE == 0,
             "MXFP8 requires tensor dims that are divisble by ", MXFP8_BLOCK_SIZE,
             " (got shape=", shape, ")");
  const auto rowwise_scale_inv_shape = get_scale_shape(shape, false);
  const auto columnwise_scale_inv_shape = get_scale_shape(shape, true);

  // Allocate tensors
  at::Tensor rowwise_data_tensor, rowwise_scale_inv_tensor;
  at::Tensor columnwise_data_tensor, columnwise_scale_inv_tensor;
  const auto uint8_tensor_opts = at::TensorOptions().dtype(torch::kUInt8).device(torch::kCUDA);
  if (rowwise_usage) {
    const std::vector<int64_t> scale_inv_shape_int64(rowwise_scale_inv_shape.begin(),
                                                     rowwise_scale_inv_shape.end());
    rowwise_data_tensor = at::empty(shape_int64, uint8_tensor_opts);
    rowwise_scale_inv_tensor = at::zeros(scale_inv_shape_int64, uint8_tensor_opts);
  }
  if (columnwise_usage) {
    const std::vector<int64_t> scale_inv_shape_int64(columnwise_scale_inv_shape.begin(),
                                                     columnwise_scale_inv_shape.end());
    columnwise_data_tensor = at::empty(shape_int64, uint8_tensor_opts);
    columnwise_scale_inv_tensor = at::zeros(scale_inv_shape_int64, uint8_tensor_opts);
  }

  // Convert tensors to Python
  auto py_cast = [](at::Tensor& tensor, bool need_cast) -> py::object {
    return need_cast ? py::cast(tensor) : py::none();
  };
  auto rowwise_data_py = py_cast(rowwise_data_tensor, rowwise_usage);
  auto rowwise_scale_inv_py = py_cast(rowwise_scale_inv_tensor, rowwise_usage);
  auto columnwise_data_py = py_cast(columnwise_data_tensor, columnwise_usage);
  auto columnwise_scale_inv_py = py_cast(columnwise_scale_inv_tensor, columnwise_usage);

  // Construct Python MXFP8 tensor
  py::object out_py;
  if (internal) {
    py::handle MXFP8TensorClass(reinterpret_cast<PyObject*>(MXFP8TensorBasePythonClass));
    out_py = MXFP8TensorClass("rowwise_data"_a = rowwise_data_py,
                              "columnwise_data"_a = columnwise_data_py,
                              "rowwise_scale_inv"_a = rowwise_scale_inv_py,
                              "columnwise_scale_inv"_a = columnwise_scale_inv_py,
                              "fp8_dtype"_a = this->dtype, "quantizer"_a = this->quantizer);
  } else {
    py::handle MXFP8TensorClass(reinterpret_cast<PyObject*>(MXFP8TensorPythonClass));
    out_py = MXFP8TensorClass("shape"_a = shape_int64, "dtype"_a = GetATenDType(dtype),
                              "rowwise_data"_a = rowwise_data_py,
                              "columnwise_data"_a = columnwise_data_py,
                              "rowwise_scale_inv"_a = rowwise_scale_inv_py,
                              "columnwise_scale_inv"_a = columnwise_scale_inv_py,
                              "fp8_dtype"_a = this->dtype, "quantizer"_a = this->quantizer);
  }

  // Construct C++ MXFP8 tensor
  TensorWrapper out_cpp(NVTE_MXFP8_1D_SCALING);
  if (rowwise_usage) {
    out_cpp.set_rowwise_data(rowwise_data_tensor.data_ptr(), this->dtype, shape);
    out_cpp.set_rowwise_scale_inv(rowwise_scale_inv_tensor.data_ptr(), DType::kFloat8E8M0,
                                  rowwise_scale_inv_shape);
  }
  if (columnwise_usage) {
    out_cpp.set_columnwise_data(columnwise_data_tensor.data_ptr(), this->dtype, shape);
    out_cpp.set_columnwise_scale_inv(columnwise_scale_inv_tensor.data_ptr(), DType::kFloat8E8M0,
                                     columnwise_scale_inv_shape);
  }
  this->set_quantization_params(&out_cpp);

  return {std::move(out_cpp), std::move(out_py)};
}

std::pair<TensorWrapper, py::object> MXFP8Quantizer::convert_and_update_tensor(
    py::object tensor) const {
  NVTE_CHECK(detail::IsMXFP8Tensor(tensor.ptr()), "MXFP8Quantizer must output to MXFP8Tensor.");

  // Extract buffers from Python tensor
  auto get_tensor = [&tensor](const char* name) -> std::optional<at::Tensor> {
    auto attr_py = tensor.attr(name);
    if (attr_py.is_none()) {
      return std::nullopt;
    }
    return attr_py.cast<at::Tensor>();
  };
  auto rowwise_data = get_tensor("_rowwise_data");
  auto rowwise_scale_inv = get_tensor("_rowwise_scale_inv");
  auto columnwise_data = get_tensor("_columnwise_data");
  auto columnwise_scale_inv = get_tensor("_columnwise_scale_inv");
  NVTE_CHECK(rowwise_data || columnwise_data, "MXFP8Tensor has no data.");

  // Tensor dimensions
  std::vector<size_t> shape;
  if (columnwise_data) {
    shape = getTensorShape(*columnwise_data);
    if (rowwise_data) {
      auto expected_shape = getTensorShape(*rowwise_data);
      NVTE_CHECK(shape == expected_shape, "MXFP8 row-wise data (shape=", expected_shape,
                 ") and column-wise data (shape=", shape, ") do not match");
    }
  } else {  // Already checked columnwise_data_tensor == true
    shape = getTensorShape(*rowwise_data);
  }

  // Coerce row-wise data
  if (rowwise_usage) {
    if (!rowwise_data) {
      const std::vector<int64_t> shape_int64(shape.begin(), shape.end());
      const auto opts = at::TensorOptions().dtype(torch::kUInt8).device(torch::kCUDA);
      rowwise_data = at::empty(shape_int64, opts);
      tensor.attr("_rowwise_data") = *rowwise_data;
    }
    if (!rowwise_scale_inv) {
      const auto scale_inv_shape = get_scale_shape(shape, false);
      const std::vector<int64_t> scale_inv_shape_int64(scale_inv_shape.begin(),
                                                       scale_inv_shape.end());
      const auto opts = at::TensorOptions().dtype(torch::kUInt8).device(torch::kCUDA);
      rowwise_scale_inv = at::zeros(scale_inv_shape_int64, opts);
      tensor.attr("_rowwise_scale_inv") = *rowwise_scale_inv;
    }
  } else {  // rowwise_usage == false
    if (rowwise_data) {
      rowwise_data.reset();
      tensor.attr("_rowwise_data") = py::none();
    }
    if (rowwise_scale_inv) {
      rowwise_scale_inv.reset();
      tensor.attr("_rowwise_scale_inv") = py::none();
    }
  }

  // Coerce column-wise data
  if (columnwise_usage) {
    if (!columnwise_data) {
      const std::vector<int64_t> shape_int64(shape.begin(), shape.end());
      const auto opts = at::TensorOptions().dtype(torch::kUInt8).device(torch::kCUDA);
      columnwise_data = at::empty(shape_int64, opts);
      tensor.attr("_columnwise_data") = *columnwise_data;
    }
    if (!columnwise_scale_inv) {
      const auto scale_inv_shape = get_scale_shape(shape, true);
      const std::vector<int64_t> scale_inv_shape_int64(scale_inv_shape.begin(),
                                                       scale_inv_shape.end());
      const auto opts = at::TensorOptions().dtype(torch::kUInt8).device(torch::kCUDA);
      columnwise_scale_inv = at::zeros(scale_inv_shape_int64, opts);
      tensor.attr("_columnwise_scale_inv") = *columnwise_scale_inv;
    }
  } else {  // columnwise_usage == false
    if (columnwise_data) {
      columnwise_data.reset();
      tensor.attr("_columnwise_data") = py::none();
    }
    if (columnwise_scale_inv) {
      columnwise_scale_inv.reset();
      tensor.attr("_columnwise_scale_inv") = py::none();
    }
  }

  // Coerce other attrs
  tensor.attr("_fp8_dtype") = dtype;

  // Construct C++ MXFP8 tensor
  TensorWrapper out_cpp(NVTE_MXFP8_1D_SCALING);
  if (rowwise_usage) {
    out_cpp.set_rowwise_data(rowwise_data->data_ptr(), dtype, shape);
    out_cpp.set_rowwise_scale_inv(rowwise_scale_inv->data_ptr(), DType::kFloat8E8M0,
                                  getTensorShape(*rowwise_scale_inv));
  }
  if (columnwise_usage) {
    out_cpp.set_columnwise_data(columnwise_data->data_ptr(), dtype, shape);
    out_cpp.set_columnwise_scale_inv(columnwise_scale_inv->data_ptr(), DType::kFloat8E8M0,
                                     getTensorShape(*columnwise_scale_inv));
  }
  this->set_quantization_params(&out_cpp);

  return {std::move(out_cpp), std::move(tensor)};
}

void MXFP8Quantizer::quantize(const TensorWrapper& input, TensorWrapper& out,
                              const std::optional<TensorWrapper>& noop_flag) {
  if (input.numel() == 0) {
    return;
  }
  QuantizationConfigWrapper quant_config;
  if (noop_flag) {
    quant_config.set_noop_tensor(noop_flag->data());
  }
  NVTE_SCOPED_GIL_RELEASE({
    nvte_quantize_v2(input.data(), out.data(), quant_config, at::cuda::getCurrentCUDAStream());
  });
}

HybridNVFP4Quantizer::HybridNVFP4Quantizer(const py::handle& quantizer) : Quantizer(quantizer) {
  this->dtype = quantizer.attr("dtype").cast<DType>();
}

void HybridNVFP4Quantizer::set_quantization_params(TensorWrapper* tensor) const {
  auto rowwise_data = tensor->get_rowwise_data();
  rowwise_data.dtype = NVTEDType::kNVTEFloat4E2M1;

  auto columnwise_data = tensor->get_columnwise_data();
  columnwise_data.dtype = static_cast<NVTEDType>(dtype);

  tensor->set_rowwise_data(rowwise_data.data_ptr, static_cast<DType>(rowwise_data.dtype),
                           rowwise_data.shape);
  tensor->set_columnwise_data(columnwise_data.data_ptr, static_cast<DType>(columnwise_data.dtype),
                              columnwise_data.shape);
}

std::pair<TensorWrapper, py::object> HybridNVFP4Quantizer::create_tensor(
    const std::vector<size_t>& shape, DType dtype, std::optional<at::Tensor> rowwise_data) const {
  using namespace pybind11::literals;
  std::vector<int64_t> torch_shape;
  size_t numel = 1;
  for (auto s : shape) {
    torch_shape.emplace_back(static_cast<int64_t>(s));
    numel *= s;
  }

  TensorWrapper tensor(NVTE_HYBRID_NVFP4_MXFP8_SCALING);
  at::TensorOptions bit4_opts, bit8_opts, bit32_opts;
  at::Tensor data, scale_inv, columnwise_data, rowwise_scale_inv, columnwise_scale_inv;
  bit4_opts = bit4_opts.dtype(torch::kUInt4).device(torch::kCUDA);
  bit8_opts = bit8_opts.dtype(torch::kUInt8).device(torch::kCUDA);
  bit32_opts = bit8_opts.dtype(torch::kFloat32).device(torch::kCUDA);
  auto last_dim = static_cast<size_t>(torch_shape.back());

  NVTE_CHECK(last_dim % NVFP4_BLOCK_SIZE == 0, "Last dim for NVFP4 must be divisble by ",
             NVFP4_BLOCK_SIZE, " (got dim=", last_dim, ")");
  NVTE_CHECK((numel / last_dim) % MXFP8_BLOCK_SIZE == 0,
             "NVFP4 requires tensor dims that are divisible by ", MXFP8_BLOCK_SIZE,
             " (got shape=", torch_shape, ")");

  if (rowwise_usage) {
    if (rowwise_data.has_value()) {
      data = std::move(*rowwise_data);
    } else {
      data = at::empty(torch_shape, bit4_opts);
    }
    auto sinv0 = roundup(numel / last_dim, 128);
    auto sinv1 = roundup(last_dim / NVFP4_BLOCK_SIZE, 4);
    rowwise_scale_inv = at::zeros({sinv0, sinv1}, bit8_opts);
    tensor.set_rowwise_data(data.data_ptr(), this->dtype, shape);
    tensor.set_rowwise_scale_inv(
        rowwise_scale_inv.data_ptr(), DType::kFloat8E4M3,
        std::vector<size_t>{static_cast<size_t>(sinv0), static_cast<size_t>(sinv1)});
  }

  if (columnwise_usage) {
    auto sinv0 = roundup(numel / (last_dim * MXFP8_BLOCK_SIZE), 4);
    auto sinv1 = roundup(last_dim, 128);
    columnwise_data = at::empty(torch_shape, bit8_opts);
    columnwise_scale_inv = at::zeros({sinv0, sinv1}, bit8_opts);

    tensor.set_columnwise_data(columnwise_data.data_ptr(), this->dtype, shape);
    tensor.set_columnwise_scale_inv(
        columnwise_scale_inv.data_ptr(), DType::kFloat8E8M0,
        std::vector<size_t>{static_cast<size_t>(sinv0), static_cast<size_t>(sinv1)});
  }
  scale_inv = at::zeros({1}, bit32_opts);
  this->set_quantization_params(&tensor);

  py::object ret;
  if (internal) {
    py::handle HybridNVFP4TensorClass(
        reinterpret_cast<PyObject*>(HybridNVFP4TensorBasePythonClass));
    ret = HybridNVFP4TensorClass("rowwise_data"_a = data, "columnwise_data"_a = columnwise_data,
                                 "rowwise_scale_inv"_a = rowwise_scale_inv,
                                 "columnwise_scale_inv"_a = columnwise_scale_inv,
                                 "per_tensor_rowwise_scale_inv"_a = scale_inv,
                                 "fp8_dtype"_a = this->dtype, "quantizer"_a = this->quantizer);
  } else {
    py::handle HybridNVFP4TensorClass(reinterpret_cast<PyObject*>(HybridNVFP4TensorPythonClass));
    ret = HybridNVFP4TensorClass("shape"_a = torch_shape, "dtype"_a = GetATenDType(dtype),
                                 "rowwise_data"_a = data, "columnwise_data"_a = columnwise_data,
                                 "rowwise_scale_inv"_a = rowwise_scale_inv,
                                 "columnwise_scale_inv"_a = columnwise_scale_inv,
                                 "per_tensor_rowwise_scale_inv"_a = scale_inv,
                                 "fp8_dtype"_a = this->dtype, "quantizer"_a = this->quantizer);
  }

  return {std::move(tensor), std::move(ret)};
}

std::vector<size_t> MXFP8Quantizer::get_scale_shape(const std::vector<size_t>& shape,
                                                    bool columnwise) const {
  size_t numel = 1;
  for (auto s : shape) {
    numel *= s;
  }

  auto last_dim = shape.back();

  NVTE_CHECK(last_dim % MXFP8_BLOCK_SIZE == 0 && (numel / last_dim) % MXFP8_BLOCK_SIZE == 0,
             "MXFP8 requires tensor dims that are divisble by ", MXFP8_BLOCK_SIZE,
             " (got shape=", shape, ")");

  std::vector<size_t> scale_shape;

  bool rowwise_usage = !columnwise;

  if (rowwise_usage) {
    // rowwise scaling factor shape
    size_t sinv0 = roundup(numel / last_dim, 128);
    size_t sinv1 = roundup(last_dim / MXFP8_BLOCK_SIZE, 4);
    scale_shape = {sinv0, sinv1};
  } else {
    // columnwise scaling factor shape
    size_t sinv0 = roundup(numel / (last_dim * MXFP8_BLOCK_SIZE), 4);
    size_t sinv1 = roundup(last_dim, 128);
    scale_shape = {sinv0, sinv1};
  }
  return scale_shape;
}

}  // namespace transformer_engine::pytorch<|MERGE_RESOLUTION|>--- conflicted
+++ resolved
@@ -12,9 +12,6 @@
 
 namespace transformer_engine::pytorch {
 
-<<<<<<< HEAD
-constexpr size_t NVFP4_BLOCK_SIZE = 16;
-=======
 namespace {
 
 /*! @brief Transposed tensor shape
@@ -36,7 +33,7 @@
 
 }  // namespace
 
->>>>>>> 858755c0
+constexpr size_t NVFP4_BLOCK_SIZE = 16;
 constexpr size_t MXFP8_BLOCK_SIZE = 32;
 
 Quantizer::Quantizer(const py::handle& quantizer) {
@@ -821,25 +818,6 @@
 std::pair<TensorWrapper, py::object> MXFP8Quantizer::create_tensor(const std::vector<size_t>& shape,
                                                                    DType dtype) const {
   using namespace pybind11::literals;
-<<<<<<< HEAD
-  std::vector<int64_t> torch_shape;
-  size_t numel = 1;
-  for (auto s : shape) {
-    torch_shape.emplace_back(static_cast<int64_t>(s));
-    numel *= s;
-  }
-
-  TensorWrapper tensor(NVTE_MXFP8_1D_SCALING);
-  at::TensorOptions opts;
-  at::Tensor data, columnwise_data, rowwise_scale_inv, columnwise_scale_inv;
-  opts = opts.dtype(torch::kUInt8).device(torch::kCUDA);
-
-  if (rowwise_usage) {
-    if (rowwise_data.has_value()) {
-      data = std::move(*rowwise_data);
-    } else {
-      data = at::empty(torch_shape, opts);
-=======
 
   // Tensor dimensions
   const std::vector<int64_t> shape_int64(shape.begin(), shape.end());
@@ -847,12 +825,11 @@
   if (shape.size() > 0) {
     for (size_t i = 0; i < shape.size() - 1; ++i) {
       flat_first_dim *= shape[i];
->>>>>>> 858755c0
     }
   }
   const size_t flat_last_dim = shape.size() > 0 ? shape.back() : 1;
   NVTE_CHECK(flat_first_dim % MXFP8_BLOCK_SIZE == 0 && flat_last_dim % MXFP8_BLOCK_SIZE == 0,
-             "MXFP8 requires tensor dims that are divisble by ", MXFP8_BLOCK_SIZE,
+             "MXFP8 requires tensor dims that are divisible by ", MXFP8_BLOCK_SIZE,
              " (got shape=", shape, ")");
   const auto rowwise_scale_inv_shape = get_scale_shape(shape, false);
   const auto columnwise_scale_inv_shape = get_scale_shape(shape, true);
@@ -1038,98 +1015,6 @@
   });
 }
 
-HybridNVFP4Quantizer::HybridNVFP4Quantizer(const py::handle& quantizer) : Quantizer(quantizer) {
-  this->dtype = quantizer.attr("dtype").cast<DType>();
-}
-
-void HybridNVFP4Quantizer::set_quantization_params(TensorWrapper* tensor) const {
-  auto rowwise_data = tensor->get_rowwise_data();
-  rowwise_data.dtype = NVTEDType::kNVTEFloat4E2M1;
-
-  auto columnwise_data = tensor->get_columnwise_data();
-  columnwise_data.dtype = static_cast<NVTEDType>(dtype);
-
-  tensor->set_rowwise_data(rowwise_data.data_ptr, static_cast<DType>(rowwise_data.dtype),
-                           rowwise_data.shape);
-  tensor->set_columnwise_data(columnwise_data.data_ptr, static_cast<DType>(columnwise_data.dtype),
-                              columnwise_data.shape);
-}
-
-std::pair<TensorWrapper, py::object> HybridNVFP4Quantizer::create_tensor(
-    const std::vector<size_t>& shape, DType dtype, std::optional<at::Tensor> rowwise_data) const {
-  using namespace pybind11::literals;
-  std::vector<int64_t> torch_shape;
-  size_t numel = 1;
-  for (auto s : shape) {
-    torch_shape.emplace_back(static_cast<int64_t>(s));
-    numel *= s;
-  }
-
-  TensorWrapper tensor(NVTE_HYBRID_NVFP4_MXFP8_SCALING);
-  at::TensorOptions bit4_opts, bit8_opts, bit32_opts;
-  at::Tensor data, scale_inv, columnwise_data, rowwise_scale_inv, columnwise_scale_inv;
-  bit4_opts = bit4_opts.dtype(torch::kUInt4).device(torch::kCUDA);
-  bit8_opts = bit8_opts.dtype(torch::kUInt8).device(torch::kCUDA);
-  bit32_opts = bit8_opts.dtype(torch::kFloat32).device(torch::kCUDA);
-  auto last_dim = static_cast<size_t>(torch_shape.back());
-
-  NVTE_CHECK(last_dim % NVFP4_BLOCK_SIZE == 0, "Last dim for NVFP4 must be divisble by ",
-             NVFP4_BLOCK_SIZE, " (got dim=", last_dim, ")");
-  NVTE_CHECK((numel / last_dim) % MXFP8_BLOCK_SIZE == 0,
-             "NVFP4 requires tensor dims that are divisible by ", MXFP8_BLOCK_SIZE,
-             " (got shape=", torch_shape, ")");
-
-  if (rowwise_usage) {
-    if (rowwise_data.has_value()) {
-      data = std::move(*rowwise_data);
-    } else {
-      data = at::empty(torch_shape, bit4_opts);
-    }
-    auto sinv0 = roundup(numel / last_dim, 128);
-    auto sinv1 = roundup(last_dim / NVFP4_BLOCK_SIZE, 4);
-    rowwise_scale_inv = at::zeros({sinv0, sinv1}, bit8_opts);
-    tensor.set_rowwise_data(data.data_ptr(), this->dtype, shape);
-    tensor.set_rowwise_scale_inv(
-        rowwise_scale_inv.data_ptr(), DType::kFloat8E4M3,
-        std::vector<size_t>{static_cast<size_t>(sinv0), static_cast<size_t>(sinv1)});
-  }
-
-  if (columnwise_usage) {
-    auto sinv0 = roundup(numel / (last_dim * MXFP8_BLOCK_SIZE), 4);
-    auto sinv1 = roundup(last_dim, 128);
-    columnwise_data = at::empty(torch_shape, bit8_opts);
-    columnwise_scale_inv = at::zeros({sinv0, sinv1}, bit8_opts);
-
-    tensor.set_columnwise_data(columnwise_data.data_ptr(), this->dtype, shape);
-    tensor.set_columnwise_scale_inv(
-        columnwise_scale_inv.data_ptr(), DType::kFloat8E8M0,
-        std::vector<size_t>{static_cast<size_t>(sinv0), static_cast<size_t>(sinv1)});
-  }
-  scale_inv = at::zeros({1}, bit32_opts);
-  this->set_quantization_params(&tensor);
-
-  py::object ret;
-  if (internal) {
-    py::handle HybridNVFP4TensorClass(
-        reinterpret_cast<PyObject*>(HybridNVFP4TensorBasePythonClass));
-    ret = HybridNVFP4TensorClass("rowwise_data"_a = data, "columnwise_data"_a = columnwise_data,
-                                 "rowwise_scale_inv"_a = rowwise_scale_inv,
-                                 "columnwise_scale_inv"_a = columnwise_scale_inv,
-                                 "per_tensor_rowwise_scale_inv"_a = scale_inv,
-                                 "fp8_dtype"_a = this->dtype, "quantizer"_a = this->quantizer);
-  } else {
-    py::handle HybridNVFP4TensorClass(reinterpret_cast<PyObject*>(HybridNVFP4TensorPythonClass));
-    ret = HybridNVFP4TensorClass("shape"_a = torch_shape, "dtype"_a = GetATenDType(dtype),
-                                 "rowwise_data"_a = data, "columnwise_data"_a = columnwise_data,
-                                 "rowwise_scale_inv"_a = rowwise_scale_inv,
-                                 "columnwise_scale_inv"_a = columnwise_scale_inv,
-                                 "per_tensor_rowwise_scale_inv"_a = scale_inv,
-                                 "fp8_dtype"_a = this->dtype, "quantizer"_a = this->quantizer);
-  }
-
-  return {std::move(tensor), std::move(ret)};
-}
-
 std::vector<size_t> MXFP8Quantizer::get_scale_shape(const std::vector<size_t>& shape,
                                                     bool columnwise) const {
   size_t numel = 1;
@@ -1140,7 +1025,7 @@
   auto last_dim = shape.back();
 
   NVTE_CHECK(last_dim % MXFP8_BLOCK_SIZE == 0 && (numel / last_dim) % MXFP8_BLOCK_SIZE == 0,
-             "MXFP8 requires tensor dims that are divisble by ", MXFP8_BLOCK_SIZE,
+             "MXFP8 requires tensor dims that are divisible by ", MXFP8_BLOCK_SIZE,
              " (got shape=", shape, ")");
 
   std::vector<size_t> scale_shape;
@@ -1161,4 +1046,263 @@
   return scale_shape;
 }
 
+HybridNVFP4Quantizer::HybridNVFP4Quantizer(const py::handle& quantizer) : Quantizer(quantizer) {
+  this->dtype = quantizer.attr("dtype").cast<DType>();
+}
+
+void HybridNVFP4Quantizer::set_quantization_params(TensorWrapper* tensor) const {
+  auto rowwise_data = tensor->get_rowwise_data();
+  rowwise_data.dtype = NVTEDType::kNVTEFloat4E2M1;
+
+  auto columnwise_data = tensor->get_columnwise_data();
+  columnwise_data.dtype = static_cast<NVTEDType>(dtype);
+
+  tensor->set_rowwise_data(rowwise_data.data_ptr, static_cast<DType>(rowwise_data.dtype),
+                           rowwise_data.shape);
+  tensor->set_columnwise_data(columnwise_data.data_ptr, static_cast<DType>(columnwise_data.dtype),
+                              columnwise_data.shape);
+}
+
+std::pair<TensorWrapper, py::object> HybridNVFP4Quantizer::create_tensor(
+    const std::vector<size_t>& shape, DType dtype) const {
+  using namespace pybind11::literals;
+
+  // Tensor dimensions
+  const std::vector<int64_t> shape_int64(shape.begin(), shape.end());
+  size_t flat_first_dim = 1;
+  if (shape.size() > 0) {
+    for (size_t i = 0; i < shape.size() - 1; ++i) {
+      flat_first_dim *= shape[i];
+    }
+  }
+  const size_t flat_last_dim = shape.size() > 0 ? shape.back() : 1;
+  NVTE_CHECK(flat_first_dim % NVFP4_BLOCK_SIZE == 0, "First dim for NVFP4 must be divisible by ",
+             NVFP4_BLOCK_SIZE, " (got shape=", shape, ")");
+  NVTE_CHECK(flat_last_dim % MXFP8_BLOCK_SIZE == 0,
+             "NVFP4 requires tensor dims that are divisible by ", MXFP8_BLOCK_SIZE,
+             " (got shape=", shape, ")");
+  const auto rowwise_scale_inv_shape = get_scale_shape(shape, false);
+  const auto columnwise_scale_inv_shape = get_scale_shape(shape, true);
+
+  // Allocate tensors
+  at::Tensor rowwise_data_tensor, rowwise_scale_inv_tensor;
+  at::Tensor columnwise_data_tensor, columnwise_scale_inv_tensor;
+  const auto bit8_tensor_opts = at::TensorOptions().dtype(torch::kUInt8).device(torch::kCUDA);
+  const auto bit32_tensor_opts = at::TensorOptions().dtype(torch::kFloat32).device(torch::kCUDA);
+  at::Tensor scale_inv = at::zeros({1}, bit32_tensor_opts);
+  if (rowwise_usage) {
+    const std::vector<int64_t> scale_inv_shape_int64(rowwise_scale_inv_shape.begin(),
+                                                     rowwise_scale_inv_shape.end());
+    rowwise_data_tensor = at::empty(shape_int64, bit8_tensor_opts);
+    rowwise_scale_inv_tensor = at::zeros(scale_inv_shape_int64, bit8_tensor_opts);
+  }
+  if (columnwise_usage) {
+    const std::vector<int64_t> scale_inv_shape_int64(columnwise_scale_inv_shape.begin(),
+                                                     columnwise_scale_inv_shape.end());
+    columnwise_data_tensor = at::empty(shape_int64, bit8_tensor_opts);
+    columnwise_scale_inv_tensor = at::zeros(scale_inv_shape_int64, bit8_tensor_opts);
+  }
+
+  // Convert tensors to Python
+  auto py_cast = [](at::Tensor& tensor, bool need_cast) -> py::object {
+    return need_cast ? py::cast(tensor) : py::none();
+  };
+  auto rowwise_data_py = py_cast(rowwise_data_tensor, rowwise_usage);
+  auto rowwise_scale_inv_py = py_cast(rowwise_scale_inv_tensor, rowwise_usage);
+  auto columnwise_data_py = py_cast(columnwise_data_tensor, columnwise_usage);
+  auto columnwise_scale_inv_py = py_cast(columnwise_scale_inv_tensor, columnwise_usage);
+  auto scale_inv_py = py_cast(scale_inv, true);
+
+  // Construct Python MXFP8 tensor
+  py::object out_py;
+  if (internal) {
+    py::handle HybridNVFP4TensorClass(
+        reinterpret_cast<PyObject*>(HybridNVFP4TensorBasePythonClass));
+    out_py = HybridNVFP4TensorClass("rowwise_data"_a = rowwise_data_py,
+                                    "columnwise_data"_a = columnwise_data_py,
+                                    "rowwise_scale_inv"_a = rowwise_scale_inv_py,
+                                    "columnwise_scale_inv"_a = columnwise_scale_inv_py,
+                                    "per_tensor_rowwise_scale_inv"_a = scale_inv_py,
+                                    "fp8_dtype"_a = this->dtype, "quantizer"_a = this->quantizer);
+  } else {
+    py::handle HybridNVFP4TensorClass(reinterpret_cast<PyObject*>(HybridNVFP4TensorPythonClass));
+    out_py = HybridNVFP4TensorClass("shape"_a = shape_int64, "dtype"_a = GetATenDType(dtype),
+                                    "rowwise_data"_a = rowwise_data_py,
+                                    "columnwise_data"_a = columnwise_data_py,
+                                    "rowwise_scale_inv"_a = rowwise_scale_inv_py,
+                                    "columnwise_scale_inv"_a = columnwise_scale_inv_py,
+                                    "per_tensor_rowwise_scale_inv"_a = scale_inv_py,
+                                    "fp8_dtype"_a = this->dtype, "quantizer"_a = this->quantizer);
+  }
+
+  // Construct C++ tensor
+  TensorWrapper out_cpp(NVTE_HYBRID_NVFP4_MXFP8_SCALING);
+  if (rowwise_usage) {
+    out_cpp.set_rowwise_data(rowwise_data_tensor.data_ptr(), this->dtype, shape);
+    out_cpp.set_rowwise_scale_inv(rowwise_scale_inv_tensor.data_ptr(), DType::kFloat8E4M3,
+                                  rowwise_scale_inv_shape);
+  }
+  if (columnwise_usage) {
+    out_cpp.set_columnwise_data(columnwise_data_tensor.data_ptr(), this->dtype, shape);
+    out_cpp.set_columnwise_scale_inv(columnwise_scale_inv_tensor.data_ptr(), DType::kFloat8E8M0,
+                                     columnwise_scale_inv_shape);
+  }
+  this->set_quantization_params(&out_cpp);
+
+  return {std::move(out_cpp), std::move(out_py)};
+}
+
+std::pair<TensorWrapper, py::object> HybridNVFP4Quantizer::convert_and_update_tensor(
+    py::object tensor) const {
+  NVTE_CHECK(detail::IsHybridNVFP4Tensor(tensor.ptr()),
+             "HybridNVFP4Quantizer must output to IsHybridNVFP4Tensor.");
+
+  // Extract buffers from Python tensor
+  auto get_tensor = [&tensor](const char* name) -> std::optional<at::Tensor> {
+    auto attr_py = tensor.attr(name);
+    if (attr_py.is_none()) {
+      return std::nullopt;
+    }
+    return attr_py.cast<at::Tensor>();
+  };
+  auto rowwise_data = get_tensor("_rowwise_data");
+  auto rowwise_scale_inv = get_tensor("_rowwise_scale_inv");
+  auto columnwise_data = get_tensor("_columnwise_data");
+  auto columnwise_scale_inv = get_tensor("_columnwise_scale_inv");
+  NVTE_CHECK(rowwise_data || columnwise_data, "HybridNVFP4Tensor has no data.");
+
+  // Tensor dimensions
+  std::vector<size_t> shape;
+  if (columnwise_data) {
+    shape = getTensorShape(*columnwise_data);
+    if (rowwise_data) {
+      auto expected_shape = getTensorShape(*rowwise_data);
+      NVTE_CHECK(shape == expected_shape, "NVFP4 row-wise data (shape=", expected_shape,
+                 ") and column-wise data (shape=", shape, ") do not match");
+    }
+  } else {  // Already checked columnwise_data_tensor == true
+    shape = getTensorShape(*rowwise_data);
+  }
+
+  // Coerce row-wise data
+  if (rowwise_usage) {
+    if (!rowwise_data) {
+      const std::vector<int64_t> shape_int64(shape.begin(), shape.end());
+      const auto opts = at::TensorOptions().dtype(torch::kUInt8).device(torch::kCUDA);
+      rowwise_data = at::empty(shape_int64, opts);
+      tensor.attr("_rowwise_data") = *rowwise_data;
+    }
+    if (!rowwise_scale_inv) {
+      const auto scale_inv_shape = get_scale_shape(shape, false);
+      const std::vector<int64_t> scale_inv_shape_int64(scale_inv_shape.begin(),
+                                                       scale_inv_shape.end());
+      const auto opts = at::TensorOptions().dtype(torch::kUInt8).device(torch::kCUDA);
+      rowwise_scale_inv = at::zeros(scale_inv_shape_int64, opts);
+      tensor.attr("_rowwise_scale_inv") = *rowwise_scale_inv;
+    }
+  } else {  // rowwise_usage == false
+    if (rowwise_data) {
+      rowwise_data.reset();
+      tensor.attr("_rowwise_data") = py::none();
+    }
+    if (rowwise_scale_inv) {
+      rowwise_scale_inv.reset();
+      tensor.attr("_rowwise_scale_inv") = py::none();
+    }
+  }
+
+  // Coerce column-wise data
+  if (columnwise_usage) {
+    if (!columnwise_data) {
+      const std::vector<int64_t> shape_int64(shape.begin(), shape.end());
+      const auto opts = at::TensorOptions().dtype(torch::kUInt8).device(torch::kCUDA);
+      columnwise_data = at::empty(shape_int64, opts);
+      tensor.attr("_columnwise_data") = *columnwise_data;
+    }
+    if (!columnwise_scale_inv) {
+      const auto scale_inv_shape = get_scale_shape(shape, true);
+      const std::vector<int64_t> scale_inv_shape_int64(scale_inv_shape.begin(),
+                                                       scale_inv_shape.end());
+      const auto opts = at::TensorOptions().dtype(torch::kUInt8).device(torch::kCUDA);
+      columnwise_scale_inv = at::zeros(scale_inv_shape_int64, opts);
+      tensor.attr("_columnwise_scale_inv") = *columnwise_scale_inv;
+    }
+  } else {  // columnwise_usage == false
+    if (columnwise_data) {
+      columnwise_data.reset();
+      tensor.attr("_columnwise_data") = py::none();
+    }
+    if (columnwise_scale_inv) {
+      columnwise_scale_inv.reset();
+      tensor.attr("_columnwise_scale_inv") = py::none();
+    }
+  }
+
+  // Coerce other attrs
+  tensor.attr("_fp8_dtype") = dtype;
+
+  // Construct C++ tensor
+  TensorWrapper out_cpp(NVTE_HYBRID_NVFP4_MXFP8_SCALING);
+  if (rowwise_usage) {
+    out_cpp.set_rowwise_data(rowwise_data->data_ptr(), dtype, shape);
+    out_cpp.set_rowwise_scale_inv(rowwise_scale_inv->data_ptr(), DType::kFloat8E4M3,
+                                  getTensorShape(*rowwise_scale_inv));
+  }
+  if (columnwise_usage) {
+    out_cpp.set_columnwise_data(columnwise_data->data_ptr(), dtype, shape);
+    out_cpp.set_columnwise_scale_inv(columnwise_scale_inv->data_ptr(), DType::kFloat8E8M0,
+                                     getTensorShape(*columnwise_scale_inv));
+  }
+  this->set_quantization_params(&out_cpp);
+
+  return {std::move(out_cpp), std::move(tensor)};
+}
+
+void HybridNVFP4Quantizer::quantize(const TensorWrapper& input, TensorWrapper& out,
+                                    const std::optional<TensorWrapper>& noop_flag) {
+  if (input.numel() == 0) {
+    return;
+  }
+  QuantizationConfigWrapper quant_config;
+  if (noop_flag) {
+    quant_config.set_noop_tensor(noop_flag->data());
+  }
+  NVTE_SCOPED_GIL_RELEASE({
+    nvte_quantize_v2(input.data(), out.data(), quant_config, at::cuda::getCurrentCUDAStream());
+  });
+}
+
+std::vector<size_t> HybridNVFP4Quantizer::get_scale_shape(const std::vector<size_t>& shape,
+                                                          bool columnwise) const {
+  size_t numel = 1;
+  for (auto s : shape) {
+    numel *= s;
+  }
+
+  auto last_dim = shape.back();
+
+  NVTE_CHECK(last_dim % MXFP8_BLOCK_SIZE == 0, "Last dim for NVFP4 must be divisible by ",
+             MXFP8_BLOCK_SIZE, " (got dim=", last_dim, ")");
+  NVTE_CHECK((numel / last_dim) % NVFP4_BLOCK_SIZE == 0,
+             "NVFP4 requires tensor dims that are divisible by ", NVFP4_BLOCK_SIZE,
+             " (got shape=", shape, ")");
+
+  std::vector<size_t> scale_shape;
+
+  bool rowwise_usage = !columnwise;
+
+  if (rowwise_usage) {
+    // rowwise scaling factor shape
+    size_t sinv0 = roundup(numel / last_dim, 128);
+    size_t sinv1 = roundup(last_dim / NVFP4_BLOCK_SIZE, 4);
+    scale_shape = {sinv0, sinv1};
+  } else {
+    // columnwise scaling factor shape
+    size_t sinv0 = roundup(numel / (last_dim * MXFP8_BLOCK_SIZE), 4);
+    size_t sinv1 = roundup(last_dim, 128);
+    scale_shape = {sinv0, sinv1};
+  }
+  return scale_shape;
+}
+
 }  // namespace transformer_engine::pytorch