/*************************************************************************
 * Copyright (c) 2022-2024, NVIDIA CORPORATION & AFFILIATES. All rights reserved.
 *
 * See LICENSE for license information.
 ************************************************************************/

<<<<<<< HEAD
=======
#ifndef TRANSFORMER_ENGINE_PYTORCH_CSRC_COMM_GEMM_OVERLAP_H_
#define TRANSFORMER_ENGINE_PYTORCH_CSRC_COMM_GEMM_OVERLAP_H_

>>>>>>> d71fc946
#include <ATen/ATen.h>
#include <ATen/cuda/CUDAContext.h>
#include <c10/cuda/CUDAGuard.h>
#include <cuda.h>
#include <cuda_fp8.h>
#include <stdio.h>
#include <stdlib.h>
#include <torch/cuda.h>
#include <torch/custom_class.h>
#include <torch/extension.h>
#include <torch/types.h>

#include "common/util/logging.h"
#include "common/util/system.h"
#include "extensions.h"
#include "userbuffers/userbuffers.h"

#define HALF_BYTES 2
#define UB_MAX_SM 32

#define CHECK_CUDA(call)                                                                     \
  do {                                                                                       \
    cudaError_t status_ = call;                                                              \
    if (status_ != cudaSuccess) {                                                            \
      fprintf(stderr, "CUDA Error at line %d: %s\n", __LINE__, cudaGetErrorString(status_)); \
      exit(1);                                                                               \
    }                                                                                        \
  } while (0)

using namespace torch::indexing;
namespace ubuf {

/*
** Static container for Python callbacks to torch.distributed collectives
*/
static struct TorchCallbacks : torch::CustomClassHolder {
  bool initialized{false};
  std::unordered_map<void *, at::Tensor> gathered_tensors;
  std::function<at::Tensor(at::Tensor &, const std::string &)> allgather;
  std::function<void(const std::string &)> barrier;
  std::function<void(at::Tensor &)> free;
} torch_callbacks;

/*
** Helper function for setting Python callbacks to torch.distributed collectives.
*/
void set_ubuf_bootstrap_callbacks(
    std::function<at::Tensor(at::Tensor &, const std::string &)> allgather,
    std::function<void(const std::string &)> barrier, std::function<void(at::Tensor &)> free) {
  torch_callbacks.allgather = allgather;
  torch_callbacks.barrier = barrier;
  torch_callbacks.free = free;
  torch_callbacks.initialized = true;
}

/*
** Python callback for globaldata = torch.distributed.all_gather(localdata, tp_group).
** This *creates* a new tensor, which Userbuffers later frees with a separate callback.
*/
void ub_alloc_copy_allgather(void **globaldata, void *localdata, size_t localbytes, char *group) {
  assert(torch_callbacks.initialized);
  auto localtensor =
      torch::from_blob(localdata, {static_cast<int64_t>(localbytes / sizeof(uint8_t))},
                       at::device(torch::kCPU).dtype(torch::kUInt8));
  auto globaltensor = torch_callbacks.allgather(localtensor, group);
  *globaldata = globaltensor.data_ptr();
  torch_callbacks.gathered_tensors[*globaldata] = globaltensor;
}

/*
** Python callback for torch.distributed.barrier(tp_group).
*/
void ub_barrier(char *group) {
  assert(torch_callbacks.initialized);
  torch_callbacks.barrier(group);
}

/*
** Python callback for freeing up tensors created in the ub_alloc_copy_allgather(...) callback.
*/
void ub_free(void *ptr) {
  assert(torch_callbacks.initialized);
  auto i = torch_callbacks.gathered_tensors.find(ptr);
  if (i == torch_callbacks.gathered_tensors.end()) return;
  auto tensor = std::move(i->second);
  torch_callbacks.gathered_tensors.erase(i);
  torch_callbacks.free(tensor);
}

enum class COMM_TYPE { RS = 0, AG = 1 };

enum class UBOverlapAlgo {
  BULK_OVERLAP_AG = 0,
  BULK_OVERLAP_RS = 1,
  SPLIT_PIPELINED_AG_P2P = 2,
  SPLIT_PIPELINED_RS = 3,
  SPLIT_PIPELINED_RS_P2P = 4,
  ATOMIC_GEMM_RS = 5,
  ATOMIC_GEMM_AG_P2P = 6,
  ATOMIC_GEMM_RS_P2P = 7
};

struct UbufBase {
  static inline communicator *_ub_comm{nullptr};
  static inline bool comm_created{false};
};
struct UbufCommOverlap : torch::CustomClassHolder, UbufBase {
  int _tp_id;
  int _tp_size;
  int _num_splits;
  int _math_sms;
  int _ub_reg;
  void *_ubuf_ptr;
  torch::Tensor _ubuf;
  torch::Tensor output_tensor;
  torch::Tensor _ubuf_scale_inv;
  bool _ubuf_scale_inv_initialized;
  torch::Tensor counter;
  torch::Tensor _empty_tensor;
  at::cuda::CUDAStream _stream_comm = at::cuda::getStreamFromPool(true);
  std::vector<at::cuda::CUDAStream> _stream_compute;
  cudaEvent_t _start_compute, _stop_compute, _start_d2dcopy, _start_comm, _stop_comm;
  int _num_comm_sm;
  int _cga_size;
  int _use_ce;
  bool _atomic_gemm;

  UbufCommOverlap(torch::Tensor sample, int rank, int world_size, int tp_rank, int tp_size,
                  int num_comm_sm, int comm_cga_size, int num_splits, bool set_sm_margin,
                  int num_max_streams, bool atomic_gemm, torch::Tensor empty_tensor) {
    // Initialize userbuf communicator
    if (!comm_created) {
      if (rank == 0) {
        printf("!!! [UB] Create UbufCommOverlap Communicator\n");
      }
      if (transformer_engine::getenv<bool>("UB_MPI_BOOTSTRAP")) {
        create_communicator_grouped2_mpi(&_ub_comm, 1, 1, tp_size, 1);
      } else {
        create_communicator_grouped2(&_ub_comm, rank, world_size, tp_rank, tp_size, 1, 1,
                                     &ub_alloc_copy_allgather, &ub_barrier, &ub_free, 1, 1, tp_size,
                                     1);
      }
      comm_created = true;
    }
    _use_ce = 0;
    _num_comm_sm = num_comm_sm;
    _cga_size = comm_cga_size;
    _empty_tensor = empty_tensor;

    // Allocate and register extra userbuffers
    int ubuf_bytes = sample.numel() * sample.element_size();
    _ub_reg = register_user_buffer_collective(reinterpret_cast<void **>(&_ubuf_ptr), ubuf_bytes,
                                              _ub_comm, true);
    if (rank == 0) {
      printf("!!! [UB] Register UBuf %d\n", _ub_reg);
    }
    _ubuf = torch::from_blob(_ubuf_ptr, {sample.size(0), sample.size(1)}, sample.options());

    at::cuda::CUDAStream stream_main = at::cuda::getCurrentCUDAStream();
    for (int i = 0; i < std::min(num_max_streams, num_splits); i++) {
      cudaStream_t stream;
      cudaStreamCreateWithPriority(&stream, cudaStreamNonBlocking, -1);
      _stream_compute.push_back(
          at::cuda::getStreamFromExternal(stream, stream_main.device_index()));
    }

    _num_splits = num_splits;
    _tp_size = tp_size;
    _tp_id = (rank % tp_size);
    _ubuf_scale_inv_initialized = false;

    // Set the number of SMs for GEMM with margin
    cudaDeviceProp prop;
    cudaGetDeviceProperties(&prop, 0);
    _math_sms = (set_sm_margin) ? prop.multiProcessorCount - num_comm_sm : prop.multiProcessorCount;
    _math_sms -= transformer_engine::getenv<int>("NVTE_EXT_MARGIN_SM", 0);

    output_tensor = torch::Tensor();
    _atomic_gemm = atomic_gemm;
    if (_atomic_gemm) {
      auto counter_options = torch::TensorOptions().dtype(torch::kInt32).device(torch::kCUDA);
      counter = torch::zeros({num_splits * 2}, counter_options);
      counter.index_put_({Slice(None, num_splits)}, 1);
    }
    // CUDA event creation
    cudaEventCreateWithFlags(&_start_compute, 0);
    cudaEventCreateWithFlags(&_stop_compute, 0);
    cudaEventCreateWithFlags(&_start_d2dcopy, 0);
    cudaEventCreateWithFlags(&_start_comm, 0);
    cudaEventCreateWithFlags(&_stop_comm, 0);
  }

  /*
  ** Bulk GEMM + COMM
  ** This function assumes the communication input is pre-copied to _ubuf
  */
  std::vector<at::Tensor> bulk_overlap(
      at::Tensor A, at::Tensor A_scale_inverse, int64_t A_fp8_tensor,
      transformer_engine::DType A_type, bool transa, at::Tensor B, at::Tensor B_scale_inverse,
      int64_t B_fp8_tensor, transformer_engine::DType B_type, bool transb, at::Tensor D,
      at::Tensor D_scale, transformer_engine::DType D_type, at::Tensor D_amax, at::Tensor bias,
      transformer_engine::DType bias_type, at::Tensor pre_gelu_out, bool grad, at::Tensor workspace,
      size_t workspaceSize, bool accumulate, bool use_split_accumulator, int comm_type,
      at::Tensor rs_output) {
<<<<<<< HEAD
    _ub_comm->use_ce = _use_ce;
    _ub_comm->sms = _num_comm_sm;
    _ub_comm->cga_size = _cga_size;
=======
    _ub_comm->use_ce = use_ce;
    _ub_comm->sms = comm_sms;
    _ub_comm->cga_size = cga_size;
>>>>>>> d71fc946
    // Get the current userbuf offset
    char *ubuf_wt_ptr = reinterpret_cast<char *>(_ubuf.data_ptr());
    int comm_elements = (_ubuf.numel() / 2) * _ubuf.element_size();  // UBUF uses 2Byte element size
    COMM_TYPE _comm_type = static_cast<COMM_TYPE>(comm_type);
    if (_comm_type == COMM_TYPE::RS) {
      ubuf_wt_ptr += _ubuf.numel() / _tp_size * _tp_id * _ubuf.element_size();
    }

    // Catch up the default torch stream
    at::cuda::CUDAStream stream_main = at::cuda::getCurrentCUDAStream();
    CHECK_CUDA(cudaEventRecord(_start_comm, (cudaStream_t)stream_main));
    CHECK_CUDA(cudaStreamWaitEvent((cudaStream_t)_stream_comm, _start_comm, 0));

    // Communication: AG and RS
    if (_comm_type == COMM_TYPE::AG) {
      allgather2_userbuff_inplace(_ub_reg, 0, comm_elements, _ub_comm, (cudaStream_t)_stream_comm);
    } else if (_comm_type == COMM_TYPE::RS) {
      if (_ubuf.element_size() == 1) {
        assert(_ubuf_scale_inv_initialized);
        comm_elements *= 2;
        float *scale_inv_ptr = reinterpret_cast<float *>(_ubuf_scale_inv.data_ptr());
        assert(rs_output.numel() == _ubuf.numel() / _tp_size);
        assert(rs_output.size(0) == _ubuf.size(0) / _tp_size);
        assert(rs_output.element_size() == 2);
        char *rs_output_ptr = reinterpret_cast<char *>(rs_output.data_ptr());
        reducescatter2_userbuff_fp8<__nv_fp8_e5m2>(rs_output_ptr, scale_inv_ptr, _ub_reg, 0,
                                                   comm_elements, _ub_comm,
                                                   (cudaStream_t)_stream_comm);
      } else {
        reducescatter2_userbuff_inplace(_ub_reg, 0, comm_elements, _ub_comm,
                                        (cudaStream_t)_stream_comm);
      }
    } else {
      NVTE_ERROR("Not supported communication type.");
    }

    if (A_scale_inverse.numel()) A_scale_inverse = A_scale_inverse[A_fp8_tensor];

    if (B_scale_inverse.numel()) B_scale_inverse = B_scale_inverse[B_fp8_tensor];

    assert(pre_gelu_out.numel() == 0);
    te_gemm(A, A_scale_inverse, A_type, transa, B, B_scale_inverse, B_type, transb, D, D_scale,
            D_type, D_amax, bias, bias_type, pre_gelu_out, grad, workspace, workspaceSize,
            accumulate, use_split_accumulator, _math_sms);

    CHECK_CUDA(cudaEventRecord(_stop_comm, (cudaStream_t)_stream_comm));
    CHECK_CUDA(cudaStreamWaitEvent((cudaStream_t)stream_main, _stop_comm, 0));

    // Generate output tensor from userbuf data pointer
    int output_c_dim0 = (_comm_type == COMM_TYPE::AG) ? _ubuf.size(0) : _ubuf.size(0) / _tp_size;
    int output_c_dim1 = _ubuf.size(1);
    output_tensor = torch::from_blob(ubuf_wt_ptr, {output_c_dim0, output_c_dim1}, _ubuf.options());

    return {D, output_tensor};
  }  // bulk_overlap

  /*
  ** Split FPROP GEMM + ReduceScatter
  */
  void atomic_gemm_overlap_rs(at::Tensor A, at::Tensor A_scale_inverse, int64_t A_fp8_tensor,
                              transformer_engine::DType A_type, bool transa, at::Tensor B,
                              at::Tensor B_scale_inverse, int64_t B_fp8_tensor,
                              transformer_engine::DType B_type, bool transb, at::Tensor D,
                              at::Tensor D_scale, transformer_engine::DType D_type,
                              at::Tensor D_amax, at::Tensor bias,
                              transformer_engine::DType bias_type, at::Tensor pre_gelu_out,
                              bool grad, at::Tensor workspace, size_t workspaceSize,
                              bool accumulate, bool use_split_accumulator, bool gemm_overlap,
                              at::Tensor rs_output) {
    _ub_comm->use_ce = _use_ce;
    _ub_comm->sms = _num_comm_sm;
    _ub_comm->cga_size = _cga_size;
    // Get GEMM dimensions
    int m = A.size(0);
    int k = A.size(1);
    int n = B.size(0);
    int m_chunk = m / _num_splits;
    int workspace_size_chunk = workspaceSize / _stream_compute.size();

    // Get input, output, and workspace data pointers
    char *input_a_chunk_ptr = reinterpret_cast<char *>(A.data_ptr());
    char *output_buf_chunk_ptr = reinterpret_cast<char *>(_ubuf.data_ptr());
    char *workspace_ptr = reinterpret_cast<char *>(workspace.data_ptr());
    int *counter_ptr = reinterpret_cast<int *>(counter.data_ptr());
    char *rs_output_ptr = reinterpret_cast<char *>(rs_output.data_ptr());
    int ori_sms = _ub_comm->sms;

    // Catch up the default torch stream
    at::cuda::CUDAStream stream_main = at::cuda::getCurrentCUDAStream();
    CHECK_CUDA(cudaEventRecord(_start_compute, stream_main));
    CHECK_CUDA(cudaStreamWaitEvent((cudaStream_t)_stream_compute[0], _start_compute, 0));
    CHECK_CUDA(cudaStreamWaitEvent((cudaStream_t)_stream_comm, _start_compute, 0));

    if (A_scale_inverse.numel()) A_scale_inverse = A_scale_inverse[A_fp8_tensor];

    if (B_scale_inverse.numel()) B_scale_inverse = B_scale_inverse[B_fp8_tensor];

    assert(pre_gelu_out.numel() == 0);

    torch::Tensor input_a = torch::from_blob(input_a_chunk_ptr, {m, k}, A.options());
    torch::Tensor output_d = torch::from_blob(output_buf_chunk_ptr, {n, m}, _ubuf.options());
    //    torch::zeros({n, m}, _ubuf.options());
    torch::Tensor workspace_chunk =
        torch::from_blob(workspace_ptr, {workspace_size_chunk}, workspace.options());
    at::cuda::setCurrentCUDAStream(_stream_compute[0]);
    te_atomic_gemm(input_a, A_scale_inverse, A_type, transa, B, B_scale_inverse, B_type, transb,
                   output_d, D_scale, D_type, D_amax, bias, bias_type, pre_gelu_out, grad,
                   workspace_chunk, workspace_size_chunk, accumulate, use_split_accumulator,
                   _math_sms, _num_splits /*m_split*/, 0 /*n_split*/, true /*gemm_producer*/,
                   counter);
    for (int i = 0; i < _num_splits; i++) {
      const char *env_p = std::getenv("NVTE_RS_STRIDED_ATOMIC");
      if (env_p != nullptr && env_p[0] == '1') {
        if (i == _num_splits - 1) {
          _ub_comm->sms = UB_MAX_SM;
        }
        if (_ubuf.element_size() == 1) {
          assert(_ubuf_scale_inv_initialized);
          float *d_scale_inv_ptr = reinterpret_cast<float *>(_ubuf_scale_inv.data_ptr());
          reducescatter2_userbuff_strided_atomic_fp8<__nv_fp8_e4m3>(
              rs_output_ptr, d_scale_inv_ptr, _ub_reg, i * m_chunk, m_chunk, n, m, m, _num_splits,
              &counter_ptr[i], _ub_comm, (cudaStream_t)_stream_comm);
        } else {
          reducescatter2_userbuff_strided_atomic(rs_output_ptr, _ub_reg, i * m_chunk, m_chunk, n, m,
                                                 _num_splits, &counter_ptr[i], _ub_comm,
                                                 (cudaStream_t)_stream_comm);
        }
      } else if (env_p != nullptr && env_p[0] == '2') {
        if (_ubuf.element_size() == 1) {
          assert(_ubuf_scale_inv_initialized);
          float *d_scale_inv_ptr = reinterpret_cast<float *>(_ubuf_scale_inv.data_ptr());
          reducescatter2_userbuff_strided_multiatomic_fp8<__nv_fp8_e4m3>(
              rs_output_ptr, d_scale_inv_ptr, _ub_reg, m_chunk, m_chunk, n, m, m, _num_splits,
              counter_ptr, _ub_comm, (cudaStream_t)_stream_comm);
        } else {
          reducescatter2_userbuff_strided_multiatomic(rs_output_ptr, _ub_reg, m_chunk, m_chunk, n,
                                                      m, _num_splits, counter_ptr, _ub_comm,
                                                      (cudaStream_t)_stream_comm);
        }
        break;
      } else {
        consumer(counter_ptr, i, (cudaStream_t)_stream_comm);
        //        if (i == _num_splits-1) {
        //           _ub_comm->sms = UB_MAX_SM;
        //        }
        reducescatter2_userbuff_strided(rs_output_ptr, _ub_reg, i * m_chunk, m_chunk, n, m,
                                        _ub_comm, (cudaStream_t)_stream_comm);
      }

      rs_output_ptr += m_chunk * rs_output.element_size();
    }

    _ub_comm->sms = ori_sms;
    CHECK_CUDA(cudaEventRecord(_stop_compute, (cudaStream_t)_stream_compute[0]));
    CHECK_CUDA(cudaEventRecord(_stop_comm, (cudaStream_t)_stream_comm));
    CHECK_CUDA(cudaStreamWaitEvent((cudaStream_t)stream_main, _stop_compute, 0));
    CHECK_CUDA(cudaStreamWaitEvent((cudaStream_t)stream_main, _stop_comm, 0));
    at::cuda::setCurrentCUDAStream(stream_main);

    return;
  }  // split_overlap_rs

  /*
  ** Split FPROP GEMM + ReduceScatter
  */
  void split_overlap_rs(at::Tensor A, at::Tensor A_scale_inverse, int64_t A_fp8_tensor,
                        transformer_engine::DType A_type, bool transa, at::Tensor B,
                        at::Tensor B_scale_inverse, int64_t B_fp8_tensor,
                        transformer_engine::DType B_type, bool transb, at::Tensor D,
                        at::Tensor D_scale, transformer_engine::DType D_type, at::Tensor D_amax,
                        at::Tensor bias, transformer_engine::DType bias_type,
                        at::Tensor pre_gelu_out, bool grad, at::Tensor workspace,
                        size_t workspaceSize, bool accumulate, bool use_split_accumulator,
                        bool gemm_overlap, at::Tensor rs_output) {
    // Get GEMM dimensions
    _ub_comm->use_ce = _use_ce;
    _ub_comm->sms = _num_comm_sm;
    _ub_comm->cga_size = _cga_size;
    int m = A.size(0);
    int k = A.size(1);
    int n = B.size(0);
    int m_chunk = m / _num_splits;
    int input_a_chunk_size = m_chunk * k;
    int output_chunk_size = n * m_chunk;
    int workspace_size_chunk = workspaceSize / _stream_compute.size();

    // Get input, output, and workspace data pointers
    char *input_a_chunk_ptr = reinterpret_cast<char *>(A.data_ptr());
    char *output_buf_chunk_ptr = reinterpret_cast<char *>(_ubuf.data_ptr());
    char *workspace_ptr = reinterpret_cast<char *>(workspace.data_ptr());

    char *rs_output_ptr = reinterpret_cast<char *>(rs_output.data_ptr());
    int ori_sms = _ub_comm->sms;

    // Catch up the default torch stream
    at::cuda::CUDAStream stream_main = at::cuda::getCurrentCUDAStream();
    CHECK_CUDA(cudaEventRecord(_start_compute, stream_main));
    for (size_t i = 0; i < _stream_compute.size(); i++) {
      CHECK_CUDA(cudaStreamWaitEvent((cudaStream_t)_stream_compute[i], _start_compute, 0));
    }
    CHECK_CUDA(cudaStreamWaitEvent((cudaStream_t)_stream_comm, _start_compute, 0));

    if (A_scale_inverse.numel()) A_scale_inverse = A_scale_inverse[A_fp8_tensor];

    if (B_scale_inverse.numel()) B_scale_inverse = B_scale_inverse[B_fp8_tensor];

    assert(pre_gelu_out.numel() == 0);

    if (gemm_overlap) {
      torch::Tensor input_a_chunk = torch::from_blob(input_a_chunk_ptr, {m_chunk, k}, A.options());
      torch::Tensor output_chunk =
          torch::from_blob(output_buf_chunk_ptr, {n, m_chunk}, _ubuf.options());
      torch::Tensor workspace_chunk =
          torch::from_blob(workspace_ptr, {workspace_size_chunk}, workspace.options());
      at::cuda::setCurrentCUDAStream(_stream_compute[0]);
      te_gemm(input_a_chunk, A_scale_inverse, A_type, transa, B, B_scale_inverse, B_type, transb,
              output_chunk, D_scale, D_type, D_amax, bias, bias_type, pre_gelu_out, grad,
              workspace_chunk, workspace_size_chunk, accumulate, use_split_accumulator, _math_sms);

      for (int i = 1; i < _num_splits; i++) {
        input_a_chunk_ptr += input_a_chunk_size * B.element_size();
        output_buf_chunk_ptr += output_chunk_size * _ubuf.element_size();

        torch::Tensor input_a_chunk =
            torch::from_blob(input_a_chunk_ptr, {m_chunk, k}, A.options());
        torch::Tensor output_chunk =
            torch::from_blob(output_buf_chunk_ptr, {n, m_chunk}, _ubuf.options());
        torch::Tensor workspace_chunk =
            torch::from_blob(workspace_ptr + (i % _stream_compute.size()) * workspace_size_chunk,
                             {workspace_size_chunk}, workspace.options());
        at::cuda::setCurrentCUDAStream(_stream_compute[i % _stream_compute.size()]);
        te_gemm(input_a_chunk, A_scale_inverse, A_type, transa, B, B_scale_inverse, B_type, transb,
                output_chunk, D_scale, D_type, D_amax, bias, bias_type, pre_gelu_out, grad,
                workspace_chunk, workspace_size_chunk, accumulate, use_split_accumulator,
                _math_sms);

        CHECK_CUDA(cudaEventRecord(
            _start_comm, (cudaStream_t)_stream_compute[(i - 1) % _stream_compute.size()]));
        CHECK_CUDA(cudaStreamWaitEvent((cudaStream_t)_stream_comm, _start_comm, 0));

        // Communication chunk
        if (_ubuf.element_size() == 1) {
          assert(_ubuf_scale_inv_initialized);
          float *d_scale_inv_ptr = reinterpret_cast<float *>(_ubuf_scale_inv.data_ptr());
          reducescatter2_userbuff_stridedoutput_fp8<__nv_fp8_e4m3>(
              rs_output_ptr, d_scale_inv_ptr, _ub_reg, (i - 1) * output_chunk_size, m_chunk, n, m,
              _ub_comm, (cudaStream_t)_stream_comm);
        } else {
          reducescatter2_userbuff_stridedoutput(rs_output_ptr, _ub_reg, (i - 1) * output_chunk_size,
                                                m_chunk, n, m, _ub_comm,
                                                (cudaStream_t)_stream_comm);
        }

        rs_output_ptr += m_chunk * rs_output.element_size();
      }
      int last_compute_stream_id =
          (_num_splits + _stream_compute.size() - 1) % _stream_compute.size();
      CHECK_CUDA(
          cudaEventRecord(_start_comm, (cudaStream_t)_stream_compute[last_compute_stream_id]));
      CHECK_CUDA(cudaStreamWaitEvent((cudaStream_t)_stream_comm, _start_comm, 0));

      // Last communication chunk with max SM
      _ub_comm->sms = UB_MAX_SM;
      if (_ubuf.element_size() == 1) {
        assert(_ubuf_scale_inv_initialized);
        float *d_scale_inv_ptr = reinterpret_cast<float *>(_ubuf_scale_inv.data_ptr());
        reducescatter2_userbuff_stridedoutput_fp8<__nv_fp8_e4m3>(
            rs_output_ptr, d_scale_inv_ptr, _ub_reg, (_num_splits - 1) * output_chunk_size, m_chunk,
            n, m, _ub_comm, (cudaStream_t)_stream_comm);
      } else {
        reducescatter2_userbuff_stridedoutput(rs_output_ptr, _ub_reg,
                                              (_num_splits - 1) * output_chunk_size, m_chunk, n, m,
                                              _ub_comm, (cudaStream_t)_stream_comm);
      }
    } else {
      for (int i = 0; i < _num_splits; i++) {
        torch::Tensor input_a_chunk =
            torch::from_blob(input_a_chunk_ptr, {m_chunk, k}, A.options());
        torch::Tensor output_chunk =
            torch::from_blob(output_buf_chunk_ptr, {n, m_chunk}, _ubuf.options());
        torch::Tensor workspace_chunk =
            torch::from_blob(workspace_ptr + (i % _stream_compute.size()) * workspace_size_chunk,
                             {workspace_size_chunk}, workspace.options());
        at::cuda::setCurrentCUDAStream(_stream_compute[i % _stream_compute.size()]);
        te_gemm(input_a_chunk, A_scale_inverse, A_type, transa, B, B_scale_inverse, B_type, transb,
                output_chunk, D_scale, D_type, D_amax, bias, bias_type, pre_gelu_out, grad,
                workspace_chunk, workspace_size_chunk, accumulate, use_split_accumulator,
                _math_sms);

        CHECK_CUDA(cudaEventRecord(_start_comm,
                                   (cudaStream_t)_stream_compute[i % _stream_compute.size()]));
        CHECK_CUDA(cudaStreamWaitEvent((cudaStream_t)_stream_comm, _start_comm, 0));

        // Communication chunk. Uses MAX_SM at the last chunk
        if (i == _num_splits - 1) {
          _ub_comm->sms = UB_MAX_SM;
        }
        if (_ubuf.element_size() == 1) {
          assert(_ubuf_scale_inv_initialized);
          float *d_scale_inv_ptr = reinterpret_cast<float *>(_ubuf_scale_inv.data_ptr());
          reducescatter2_userbuff_stridedoutput_fp8<__nv_fp8_e4m3>(
              rs_output_ptr, d_scale_inv_ptr, _ub_reg, i * output_chunk_size, m_chunk, n, m,
              _ub_comm, (cudaStream_t)_stream_comm);
        } else {
          reducescatter2_userbuff_stridedoutput(rs_output_ptr, _ub_reg, i * output_chunk_size,
                                                m_chunk, n, m, _ub_comm,
                                                (cudaStream_t)_stream_comm);
        }
        rs_output_ptr += m_chunk * rs_output.element_size();
        input_a_chunk_ptr += input_a_chunk_size * B.element_size();
        output_buf_chunk_ptr += output_chunk_size * _ubuf.element_size();
      }
    }
<<<<<<< HEAD
    for (int i = 0; i < _stream_compute.size(); i++) {
=======
    for (size_t i = 0; i < _stream_compute.size(); i++) {
>>>>>>> d71fc946
      CHECK_CUDA(cudaEventRecord(_stop_compute, (cudaStream_t)_stream_compute[i]));
      CHECK_CUDA(cudaStreamWaitEvent((cudaStream_t)stream_main, _stop_compute, 0));
    }
    _ub_comm->sms = ori_sms;
    CHECK_CUDA(cudaEventRecord(_stop_comm, (cudaStream_t)_stream_comm));
    CHECK_CUDA(cudaStreamWaitEvent((cudaStream_t)stream_main, _stop_comm, 0));
    at::cuda::setCurrentCUDAStream(stream_main);

    return;
  }  // split_overlap_rs

  void set_ubuf_scale_inv(const torch::Tensor &scale_inv) {
    _ubuf_scale_inv = scale_inv;
    _ubuf_scale_inv_initialized = true;
  }

  bool is_fp8_ubuf() { return (_ubuf.element_size() == 1); }
  /*
  ** Helper function to copy input to _ubuf
  */
  void copy_input_to_ubuf(torch::Tensor input, int comm_type) {
    char *ubuf_ptr = reinterpret_cast<char *>(_ubuf.data_ptr());
    COMM_TYPE _comm_type = static_cast<COMM_TYPE>(comm_type);
    if (_comm_type == COMM_TYPE::AG) {
      if ((input.numel() * _tp_size) != _ubuf.numel() ||
          input.element_size() != _ubuf.element_size()) {
        NVTE_ERROR("input and ubuf size do not match!");
      }
      ubuf_ptr += _ubuf.numel() / _tp_size * _tp_id * _ubuf.element_size();
    } else {
      if (input.numel() != _ubuf.numel() || input.element_size() != _ubuf.element_size()) {
        NVTE_ERROR("input and ubuf size do not match!");
      }
    }

    at::cuda::CUDAStream stream_main = at::cuda::getCurrentCUDAStream();
    CHECK_CUDA(cudaEventRecord(_start_d2dcopy, (cudaStream_t)stream_main));
    CHECK_CUDA(cudaStreamWaitEvent((cudaStream_t)_stream_comm, _start_d2dcopy, 0));
    CHECK_CUDA(cudaMemcpyAsync(ubuf_ptr, input.data_ptr(), input.numel() * input.element_size(),
                               cudaMemcpyDeviceToDevice, (cudaStream_t)_stream_comm));
  }

  torch::Tensor &get_ubuf_output(int comm_type) {
    char *ubuf_wt_ptr = reinterpret_cast<char *>(_ubuf.data_ptr());
    COMM_TYPE _comm_type = static_cast<COMM_TYPE>(comm_type);
    if (_comm_type != COMM_TYPE::AG && _comm_type != COMM_TYPE::RS) NVTE_ERROR("Invalid comm_type");
    if (_comm_type == COMM_TYPE::RS)
      ubuf_wt_ptr += _ubuf.numel() / _tp_size * _tp_id * _ubuf.element_size();
    int output_c_dim0 = (_comm_type == COMM_TYPE::AG) ? _ubuf.size(0) : _ubuf.size(0) / _tp_size;
    int output_c_dim1 = _ubuf.size(1);
    output_tensor = torch::from_blob(ubuf_wt_ptr, {output_c_dim0, output_c_dim1}, _ubuf.options());
    return output_tensor;
  }

  bool is_atomic_gemm() { return _atomic_gemm; }
  bool is_p2p_overlap() { return false; }
};  // UbufCommOverlap

struct UbufP2PCommOverlap : torch::CustomClassHolder, UbufBase {
  int _tp_id;
  int _tp_size;
  int _ub_reg, _ub_reg2;
  int _next_rank, _prev_rank, _rank, _rank_round_tp;
  int _aggregate2;
  int _math_sms;
  int _self_chunk_id;
  void *_ubuf_ptr;
  torch::Tensor _ubuf;
  torch::Tensor counter;
  torch::Tensor _empty_tensor;
  torch::Tensor _ubuf_scale_inv;
  bool _ubuf_scale_inv_initialized;
  std::vector<torch::Tensor> _ubufs;
  at::cuda::CUDAStream _stream_send = at::cuda::getStreamFromPool(true);
  at::cuda::CUDAStream _stream_recv = at::cuda::getStreamFromPool(true);
  std::vector<at::cuda::CUDAStream> _stream_compute;
  cudaEvent_t _start_compute, _stop_compute, _start_comm, _stop_send, _stop_recv;
  int _use_ce;
  int _num_comm_sm;
  int _cga_size;
  bool _atomic_gemm;

<<<<<<< HEAD
  UbufP2PCommOverlap(torch::Tensor sample, int rank, int tp_size, int num_comm_sm,
                     int comm_cga_size, bool set_sm_margin, bool aggregate2, int num_max_streams,
                     bool is_reduce_scatter, bool atomic_gemm, bool use_ce,
=======
  UbufP2PCommOverlap(torch::Tensor sample, int rank, int world_size, int tp_rank, int tp_size,
                     int num_comm_sm, int comm_cga_size, bool set_sm_margin, bool aggregate2,
                     int num_max_streams, bool is_reduce_scatter, bool atomic_gemm,
>>>>>>> d71fc946
                     torch::Tensor empty_tensor) {
    // Initialize userbuf communicator
    if (!comm_created) {
      if (rank == 0) {
        printf("!!! [UB] Create UbufP2PCommOverlap Communicator\n");
      }
      if (transformer_engine::getenv<bool>("UB_MPI_BOOTSTRAP")) {
        create_communicator_grouped2_mpi(&_ub_comm, 1, 1, tp_size, 1);
      } else {
        create_communicator_grouped2(&_ub_comm, rank, world_size, tp_rank, tp_size, 1, 1,
                                     &ub_alloc_copy_allgather, &ub_barrier, &ub_free, 1, 1, tp_size,
                                     1);
      }
      comm_created = true;
    }
    _use_ce = use_ce;
    _num_comm_sm = num_comm_sm;
    _cga_size = comm_cga_size;

    _empty_tensor = empty_tensor;
    // Create workspace tensor with userbuffer
    int ubuf_bytes = sample.numel() * sample.element_size();
    int ubuf_chunk_bytes = ubuf_bytes / tp_size;
    int num_ubuf_chunks = tp_size;
    if (is_reduce_scatter) {
      // GEMM + RS overlap: Allocate `2 x tp_size - 1` buffers to hold recieved GEMM chunk
      // outputs for reduction at the end of the pipelining.
      ubuf_bytes = static_cast<int>(ubuf_bytes / tp_size * (tp_size * 2 - 1));
      num_ubuf_chunks = static_cast<int>(tp_size * 2 - 1);
    }
    _ub_reg = register_user_buffer_collective(reinterpret_cast<void **>(&_ubuf_ptr), ubuf_bytes,
                                              _ub_comm, true);
    if (rank == 0) {
      printf("!!! [UBP2P] Register UBuf %d\n", _ub_reg);
    }

    _ubuf = torch::from_blob(
        _ubuf_ptr, {sample.size(0) / tp_size * num_ubuf_chunks, sample.size(1)}, sample.options());

    // Create tensor chunks for easy management
    char *ubuf_byte_ptr = reinterpret_cast<char *>(_ubuf.data_ptr());
    for (int i = 0; i < num_ubuf_chunks; i++) {
      torch::Tensor ubuf_chunk = torch::from_blob(
          ubuf_byte_ptr, {sample.size(0) / tp_size, sample.size(1)}, sample.options());
      _ubufs.push_back(ubuf_chunk);
      ubuf_byte_ptr += ubuf_chunk_bytes;
    }

    at::cuda::CUDAStream stream_main = at::cuda::getCurrentCUDAStream();
    for (int i = 0; i < std::min(num_max_streams, tp_size); i++) {
      cudaStream_t stream;
      cudaStreamCreateWithPriority(&stream, cudaStreamNonBlocking, -1);
      _stream_compute.push_back(
          at::cuda::getStreamFromExternal(stream, stream_main.device_index()));
    }

    // Set the number of SMs for GEMM with margin
    cudaDeviceProp prop;
    cudaGetDeviceProperties(&prop, 0);
    _math_sms = (set_sm_margin) ? prop.multiProcessorCount - num_comm_sm : prop.multiProcessorCount;
    _math_sms -= transformer_engine::getenv<int>("NVTE_EXT_MARGIN_SM", 0);

    _tp_size = tp_size;
    _aggregate2 = aggregate2;

    _rank = rank;
    _tp_id = (rank % tp_size);
    _rank_round_tp = (rank / tp_size) * tp_size;
    _next_rank = (tp_size + rank + 1) % tp_size + _rank_round_tp;
    _prev_rank = (tp_size + rank + -1) % tp_size + _rank_round_tp;
    _ubuf_scale_inv_initialized = false;

    _atomic_gemm = atomic_gemm;
    _self_chunk_id = _tp_id;
    if (_atomic_gemm) {
      auto counter_options = torch::TensorOptions().dtype(torch::kInt32).device(torch::kCUDA);
      counter = torch::zeros({tp_size * 2}, counter_options);
      counter.index_put_({Slice(None, tp_size)}, 1);

      if (!is_reduce_scatter) {
        const char *env_p = std::getenv("NVTE_AG_P2P_MULTI_ATOMIC");
        if (rank == 0 && env_p != nullptr) {
          if (env_p[0] == '1') {
            printf("!!userbuffers_sendrecv_multi_atomic_shuffle\n");
          }
        }
        _self_chunk_id = 0;
        counter.index_put_({_self_chunk_id}, 0);
      }
    }

    // CUDA event creation
    cudaEventCreateWithFlags(&_start_compute, 0);
    cudaEventCreateWithFlags(&_stop_compute, 0);
    cudaEventCreateWithFlags(&_start_comm, 0);
    cudaEventCreateWithFlags(&_stop_send, 0);
    cudaEventCreateWithFlags(&_stop_recv, 0);
  }

  /*
  ** Split AllGather + AtomicGEMM using P2P communication
  ** This function assumes the input_b is pre-copied to _ubufs[rank_id]. This is
  *needed to have AG outputs
  ** in each rank to be in the contiguous memory space after all ring exchange
  *phases.
  */
  torch::Tensor atomic_gemm_overlap_ag(
      at::Tensor A, at::Tensor A_scale_inverse, int64_t A_fp8_tensor,
      transformer_engine::DType A_type, bool transa, at::Tensor B, at::Tensor B_scale_inverse,
      int64_t B_fp8_tensor, transformer_engine::DType B_type, bool transb, at::Tensor D,
      at::Tensor D_scale, transformer_engine::DType D_type, at::Tensor D_amax, at::Tensor bias,
      transformer_engine::DType bias_type, at::Tensor pre_gelu_out, bool grad, at::Tensor workspace,
      size_t workspaceSize, bool accumulate, bool use_split_accumulator, at::Tensor B_copy) {
    _ub_comm->use_ce = _use_ce;
    _ub_comm->sms = _num_comm_sm;
    _ub_comm->cga_size = _cga_size;
    // Get GEMM dimensions between TN and NN input layouts
    const int m = (transa) ? A.size(0) : A.size(1);
    const int n = _ubuf.size(0);
    const int n_chunk = n / _tp_size;

    // Get communication and GEMM output chunk sizes
    const int comm_bytes = _ubufs[0].numel() * _ubufs[0].element_size();

    // Create an GEMM output buffer with N+1 chunks in a contiguous memory
    torch::Tensor D_buffer = torch::empty({n_chunk * (_tp_size + 1), m}, D.options());
    D = torch::from_blob(D_buffer.data_ptr(), {D.size(0), D.size(1)}, D.options());

    // Get output and workspace data pointers
    char *workspace_ptr = reinterpret_cast<char *>(workspace.data_ptr());
    int *counter_ptr = reinterpret_cast<int *>(counter.data_ptr());
    int workspace_size_chunk = workspaceSize / _stream_compute.size();

    if (A_scale_inverse.numel()) A_scale_inverse = A_scale_inverse[A_fp8_tensor];

    if (B_scale_inverse.numel()) B_scale_inverse = B_scale_inverse[B_fp8_tensor];

    assert(pre_gelu_out.numel() == 0);

    // Catch up the default torch stream
    at::cuda::CUDAStream stream_main = at::cuda::getCurrentCUDAStream();
    CHECK_CUDA(cudaEventRecord(_start_compute, (cudaStream_t)stream_main));
    CHECK_CUDA(cudaStreamWaitEvent((cudaStream_t)_stream_send, _start_compute, 0));
    CHECK_CUDA(cudaStreamWaitEvent((cudaStream_t)_stream_recv, _start_compute, 0));

    torch::Tensor workspace_chunk =
        torch::from_blob(workspace_ptr, {workspace_size_chunk}, workspace.options());

    for (int i = 0; i < _tp_size - 1; i++) {
      // Set the userbuffer id. Buffer under send is the input for the current
      // GEMM chunk The initial input chunk is stored _ubuf[rank]. This is to
      // have the AG output in all ranks to be contiguous after the ring
      // exchanges
      int send_chunk_id = i;
      int recv_chunk_id = i + 1;
      int send_offset = comm_bytes * send_chunk_id;
      int recv_offset = comm_bytes * recv_chunk_id;

      const char *env_p = std::getenv("NVTE_AG_P2P_MULTI_ATOMIC");
      if (env_p != nullptr && env_p[0] == '1') {
        if (i == 0) {
          userbuffers_sendrecv_multiatomic(_ub_reg, _ub_reg, comm_bytes, comm_bytes, comm_bytes,
                                           _ub_comm, _next_rank, _prev_rank, _tp_size, counter_ptr,
                                           true, (cudaStream_t)_stream_recv);
        }
      } else {
        userbuffers_send(_ub_reg, send_offset, _ub_reg, recv_offset, comm_bytes, _ub_comm,
                         _next_rank, (cudaStream_t)_stream_recv);
        userbuffers_recv(_ub_reg, send_offset, _ub_reg, recv_offset, comm_bytes, _ub_comm,
                         _prev_rank, (cudaStream_t)_stream_recv);
        producer(counter_ptr, recv_chunk_id, (cudaStream_t)_stream_recv);
      }
      if (i == 0) {
        te_atomic_gemm(A, A_scale_inverse, A_type, transa, _ubuf, B_scale_inverse, B_type, transb,
                       D, D_scale, D_type, D_amax, bias, bias_type, pre_gelu_out, grad,
                       workspace_chunk, workspace_size_chunk, accumulate, use_split_accumulator,
                       _math_sms, 0, _tp_size, false, counter);
      }
    }

    // Store the input activation for backprop
    if (B_copy.numel() > 0) {
      assert(B_copy.numel() == _ubufs[_self_chunk_id].numel());
      assert(B_copy.element_size() == _ubufs[_self_chunk_id].element_size());
      CHECK_CUDA(
          cudaMemcpyAsync(B_copy.data_ptr(), _ubufs[_self_chunk_id].data_ptr(),
                          _ubufs[_self_chunk_id].numel() * _ubufs[_self_chunk_id].element_size(),
                          cudaMemcpyDeviceToDevice, (cudaStream_t)_stream_send));
      CHECK_CUDA(cudaEventRecord(_stop_send, (cudaStream_t)_stream_send));
      CHECK_CUDA(cudaStreamWaitEvent((cudaStream_t)stream_main, _stop_send, 0));
    }

    // Reset atomic counters
    consumer_batch(counter_ptr, 1, _tp_size, (cudaStream_t)stream_main);

    // Copy the first GEMM output chunk to the end chunk position of D_buffer
    char *src_ptr = reinterpret_cast<char *>(D_buffer.data_ptr());
    CHECK_CUDA(cudaMemcpyAsync(src_ptr + (D.numel() * D.element_size()), src_ptr,
                               n_chunk * m * D.element_size(), cudaMemcpyDeviceToDevice,
                               (cudaStream_t)stream_main));
    // Return the last N rows of D_buffer
    torch::Tensor D_return = D_buffer.narrow(0, n_chunk, n);
    return D_return;
  }  // atomic_gemm_overlap_ag

  /*
  ** Split AllGather + GEMM using P2P communication
  ** This function assumes the input_b is pre-copied to _ubufs[rank_id]. This is
  *needed to have AG outputs
  ** in each rank to be in the contiguous memory space after all ring exchange
  *phases.
  */
  torch::Tensor split_overlap_ag(at::Tensor A, at::Tensor A_scale_inverse, int64_t A_fp8_tensor,
                                 transformer_engine::DType A_type, bool transa, at::Tensor B,
                                 at::Tensor B_scale_inverse, int64_t B_fp8_tensor,
                                 transformer_engine::DType B_type, bool transb, at::Tensor D,
                                 at::Tensor D_scale, transformer_engine::DType D_type,
                                 at::Tensor D_amax, at::Tensor bias,
                                 transformer_engine::DType bias_type, at::Tensor pre_gelu_out,
                                 bool grad, at::Tensor workspace, size_t workspaceSize,
                                 bool accumulate, bool use_split_accumulator, at::Tensor B_copy) {
    _ub_comm->use_ce = _use_ce;
    _ub_comm->sms = _num_comm_sm;
    _ub_comm->cga_size = _cga_size;
    // Get GEMM dimensions between TN and NN input layouts
    const int m = (transa) ? A.size(0) : A.size(1);
    const int k = (transa) ? A.size(1) : A.size(0);
    const int n_chunk = _ubufs[0].size(0);

    // Get communication and GEMM output chunk sizes
    const int comm_bytes = _ubufs[0].numel() * _ubufs[0].element_size();
    const bool do_gelu = pre_gelu_out.numel() > 0;
    const int output_chunk_bytes = (n_chunk * m) * D.element_size();
    const int aux_chunk_bytes = do_gelu ? (n_chunk * m) * pre_gelu_out.element_size() : 0;

    // Get output and workspace data pointers
    char *output_ptr = reinterpret_cast<char *>(D.data_ptr());
    char *pre_gelu_out_ptr = reinterpret_cast<char *>(pre_gelu_out.data_ptr());
    char *workspace_ptr = reinterpret_cast<char *>(workspace.data_ptr());
    int workspace_size_chunk = workspaceSize / _stream_compute.size();

    if (A_scale_inverse.numel()) A_scale_inverse = A_scale_inverse[A_fp8_tensor];

    if (B_scale_inverse.numel()) B_scale_inverse = B_scale_inverse[B_fp8_tensor];

    at::cuda::CUDAStream stream_main = at::cuda::getCurrentCUDAStream();
    CHECK_CUDA(cudaEventRecord(_start_compute, (cudaStream_t)stream_main));

    CHECK_CUDA(cudaStreamWaitEvent((cudaStream_t)_stream_send, _start_compute, 0));
    CHECK_CUDA(cudaStreamWaitEvent((cudaStream_t)_stream_recv, _start_compute, 0));
    for (size_t i = 0; i < _stream_compute.size(); i++) {
      CHECK_CUDA(cudaStreamWaitEvent((cudaStream_t)_stream_compute[i], _start_compute, 0));
    }
    if (_aggregate2) {
      const int num_steps = _tp_size / 2;
      char *input_b_ptr = reinterpret_cast<char *>(_ubuf.data_ptr());

      // Initial 1X input chunk exchange between neighboring peers
      int send_chunk_id = _tp_id;
      int recv_chunk_id = (_tp_id % 2 == 0) ? _tp_id + 1 : _tp_id - 1;
      int send_offset = comm_bytes * send_chunk_id;
      int recv_offset = comm_bytes * recv_chunk_id;
      int peer_rank = (_tp_id % 2 == 0) ? _next_rank : _prev_rank;
      userbuffers_send(_ub_reg, send_offset, _ub_reg, send_offset, comm_bytes, _ub_comm, peer_rank,
                       (cudaStream_t)_stream_send);
      userbuffers_recv(_ub_reg, recv_offset, _ub_reg, recv_offset, comm_bytes, _ub_comm, peer_rank,
                       (cudaStream_t)_stream_recv);
      CHECK_CUDA(cudaEventRecord(_stop_recv, (cudaStream_t)_stream_recv));
      CHECK_CUDA(cudaStreamWaitEvent((cudaStream_t)_stream_send, _stop_recv, 0));
      CHECK_CUDA(cudaStreamWaitEvent((cudaStream_t)_stream_compute[0], _stop_recv, 0));

      int local_rank_round2 = (_tp_id % 2 == 0) ? _tp_id : _tp_id - 1;
      const int next_rank = (_tp_size + _tp_id + 2) % _tp_size + _rank_round_tp;
      const int prev_rank = (_tp_size + _tp_id - 2) % _tp_size + _rank_round_tp;

      // Ring exchange of 2X inputs chunks
      for (int i = 0; i < num_steps; i++) {
        send_chunk_id = (_tp_size + local_rank_round2 - i * 2) % _tp_size;
        recv_chunk_id = (_tp_size + local_rank_round2 - i * 2 - 2) % _tp_size;
        send_offset = comm_bytes * send_chunk_id;
        recv_offset = comm_bytes * recv_chunk_id;

        // GEMM
        torch::Tensor input_b_chunk =
            torch::from_blob(input_b_ptr + send_offset, {n_chunk * 2, k}, _ubuf.options());
        torch::Tensor output_chunk = torch::from_blob(
            output_ptr + (send_chunk_id * output_chunk_bytes), {n_chunk * 2, m}, D.options());
        if (do_gelu) {
          pre_gelu_out = torch::from_blob(pre_gelu_out_ptr + (send_chunk_id * aux_chunk_bytes),
                                          {n_chunk * 2, m}, pre_gelu_out.options());
        }
        torch::Tensor workspace_chunk =
            torch::from_blob(workspace_ptr + (i % _stream_compute.size()) * workspace_size_chunk,
                             {workspace_size_chunk}, workspace.options());
        at::cuda::setCurrentCUDAStream(_stream_compute[i % _stream_compute.size()]);
        te_gemm(A, A_scale_inverse, A_type, transa, input_b_chunk, B_scale_inverse, B_type, transb,
                output_chunk, D_scale, D_type, D_amax, bias, bias_type, pre_gelu_out, grad,
                workspace_chunk, workspace_size_chunk, accumulate, use_split_accumulator,
                _math_sms);

        if (i < num_steps - 1) {
          // P2P communication
          userbuffers_send(_ub_reg, send_offset, _ub_reg, send_offset, comm_bytes * 2, _ub_comm,
                           next_rank, (cudaStream_t)_stream_send);
          userbuffers_recv(_ub_reg, recv_offset, _ub_reg, recv_offset, comm_bytes * 2, _ub_comm,
                           prev_rank, (cudaStream_t)_stream_recv);
          CHECK_CUDA(cudaEventRecord(_stop_recv, (cudaStream_t)_stream_recv));
          CHECK_CUDA(cudaStreamWaitEvent((cudaStream_t)_stream_send, _stop_recv, 0));
          CHECK_CUDA(cudaStreamWaitEvent(
              (cudaStream_t)_stream_compute[(i + 1) % _stream_compute.size()], _stop_recv, 0));
        } else if (B_copy.numel() > 0) {
          assert(B_copy.numel() == _ubufs[_tp_id].numel());
          assert(B_copy.element_size() == _ubufs[_tp_id].element_size());
          CHECK_CUDA(cudaMemcpyAsync(B_copy.data_ptr(), _ubufs[_tp_id].data_ptr(),
                                     _ubufs[_tp_id].numel() * _ubufs[_tp_id].element_size(),
                                     cudaMemcpyDeviceToDevice, (cudaStream_t)_stream_send));
        }
      }
    } else {
      for (int i = 0; i < _tp_size; i++) {
        // Set the userbuffer id. Buffer under send is the input for the current
        // GEMM chunk The initial input chunk is stored _ubuf[rank]. This is to
        // have the AG output in all ranks to be contiguous after the ring
        // exchanges
        int send_chunk_id = (_tp_size + _tp_id - i) % _tp_size;
        int recv_chunk_id = (_tp_size + _tp_id - i - 1) % _tp_size;
        int send_offset = comm_bytes * send_chunk_id;
        int recv_offset = comm_bytes * recv_chunk_id;

        // GEMM
        torch::Tensor output_chunk = torch::from_blob(
            output_ptr + (send_chunk_id * output_chunk_bytes), {n_chunk, m}, D.options());
        if (do_gelu) {
          pre_gelu_out = torch::from_blob(pre_gelu_out_ptr + (send_chunk_id * aux_chunk_bytes),
                                          {n_chunk, m}, pre_gelu_out.options());
        }
        torch::Tensor workspace_chunk =
            torch::from_blob(workspace_ptr + (i % _stream_compute.size()) * workspace_size_chunk,
                             {workspace_size_chunk}, workspace.options());
        at::cuda::setCurrentCUDAStream(_stream_compute[i % _stream_compute.size()]);
        te_gemm(A, A_scale_inverse, A_type, transa, _ubufs[send_chunk_id], B_scale_inverse, B_type,
                transb, output_chunk, D_scale, D_type, D_amax, bias, bias_type, pre_gelu_out, grad,
                workspace_chunk, workspace_size_chunk, accumulate, use_split_accumulator,
                _math_sms);

        if (i < _tp_size - 1) {
          // P2P communication
          userbuffers_send(_ub_reg, send_offset, _ub_reg, send_offset, comm_bytes, _ub_comm,
                           _next_rank, (cudaStream_t)_stream_send);
          userbuffers_recv(_ub_reg, recv_offset, _ub_reg, recv_offset, comm_bytes, _ub_comm,
                           _prev_rank, (cudaStream_t)_stream_recv);
          CHECK_CUDA(cudaEventRecord(_stop_recv, (cudaStream_t)_stream_recv));
          CHECK_CUDA(cudaStreamWaitEvent((cudaStream_t)_stream_send, _stop_recv, 0));
          CHECK_CUDA(cudaStreamWaitEvent(
              (cudaStream_t)_stream_compute[(i + 1) % _stream_compute.size()], _stop_recv, 0));
        } else if (B_copy.numel() > 0) {
          assert(B_copy.numel() == _ubufs[_tp_id].numel());
          assert(B_copy.element_size() == _ubufs[_tp_id].element_size());
          CHECK_CUDA(cudaMemcpyAsync(B_copy.data_ptr(), _ubufs[_tp_id].data_ptr(),
                                     _ubufs[_tp_id].numel() * _ubufs[_tp_id].element_size(),
                                     cudaMemcpyDeviceToDevice, (cudaStream_t)_stream_send));
        }
      }
    }
<<<<<<< HEAD
    for (int i = 0; i < _stream_compute.size(); i++) {
=======
    for (size_t i = 0; i < _stream_compute.size(); i++) {
>>>>>>> d71fc946
      CHECK_CUDA(cudaEventRecord(_stop_compute, (cudaStream_t)_stream_compute[i]));
      CHECK_CUDA(cudaStreamWaitEvent((cudaStream_t)stream_main, _stop_compute, 0));
    }
    CHECK_CUDA(cudaEventRecord(_stop_send, (cudaStream_t)_stream_send));
    CHECK_CUDA(cudaStreamWaitEvent((cudaStream_t)stream_main, _stop_send, 0));
    CHECK_CUDA(cudaEventRecord(_stop_recv, (cudaStream_t)_stream_recv));
    CHECK_CUDA(cudaStreamWaitEvent((cudaStream_t)stream_main, _stop_recv, 0));
    at::cuda::setCurrentCUDAStream(stream_main);

    return D;
  }  // split_overlap_ag

  /*
  ** Split ReduceScatter + GEMM using P2P communication
  */
  void atomic_gemm_overlap_rs(at::Tensor A, at::Tensor A_scale_inverse, int64_t A_fp8_tensor,
                              transformer_engine::DType A_type, bool transa, at::Tensor B,
                              at::Tensor B_scale_inverse, int64_t B_fp8_tensor,
                              transformer_engine::DType B_type, bool transb, at::Tensor D,
                              at::Tensor D_scale, transformer_engine::DType D_type,
                              at::Tensor D_amax, at::Tensor bias,
                              transformer_engine::DType bias_type, at::Tensor pre_gelu_out,
                              bool grad, at::Tensor workspace, size_t workspaceSize,
                              bool accumulate, bool use_split_accumulator, at::Tensor rs_output) {
<<<<<<< HEAD
    _ub_comm->use_ce = _use_ce;
    _ub_comm->sms = _num_comm_sm;
    _ub_comm->cga_size = _cga_size;
    int k = A.size(1);
    int n = B.size(0);
=======
    _ub_comm->use_ce = use_ce;
    _ub_comm->sms = sms;
    _ub_comm->cga_size = cga_size;
>>>>>>> d71fc946

    // Get communication and GEMM input chunk sizes
    const int comm_bytes = _ubufs[0].numel() * _ubufs[0].element_size();

    // Get input and workspace data pointers
    char *workspace_ptr = reinterpret_cast<char *>(workspace.data_ptr());
    int *counter_ptr = reinterpret_cast<int *>(counter.data_ptr());
    int workspace_size_chunk = workspaceSize / _stream_compute.size();

    if (A_scale_inverse.numel()) A_scale_inverse = A_scale_inverse[A_fp8_tensor];

    if (B_scale_inverse.numel()) B_scale_inverse = B_scale_inverse[B_fp8_tensor];

    // Catch up the main stream
    at::cuda::CUDAStream stream_main = at::cuda::getCurrentCUDAStream();
    CHECK_CUDA(cudaEventRecord(_start_compute, (cudaStream_t)stream_main));
    CHECK_CUDA(cudaStreamWaitEvent((cudaStream_t)_stream_recv, _start_compute, 0));

    // Atomic GEMM
    // Process GEMM chunks in the order that AG+GEMM places the output chunks.
    torch::Tensor workspace_chunk =
        torch::from_blob(workspace_ptr, {workspace_size_chunk}, workspace.options());
    te_atomic_gemm(A, A_scale_inverse, A_type, transa, B, B_scale_inverse, B_type, transb, _ubuf,
                   D_scale, D_type, D_amax, bias, bias_type, pre_gelu_out, grad, workspace_chunk,
                   workspace_size_chunk, accumulate, use_split_accumulator, _math_sms, 0, _tp_size,
                   true, counter);

    // P2P communication chunk
    for (int i = 1; i < _tp_size; i++) {
      int send_chunk_id = i - 1;
      int recv_chunk_id = send_chunk_id + _tp_size;
      int send_offset = comm_bytes * send_chunk_id;
      int recv_offset = comm_bytes * recv_chunk_id;
      int send_rank = (_tp_size + _tp_id - i) % _tp_size + _rank_round_tp;
      int recv_rank = (_tp_id + i) % _tp_size + _rank_round_tp;

      consumer(counter_ptr, send_chunk_id, (cudaStream_t)_stream_recv);
      userbuffers_send(_ub_reg, send_offset, _ub_reg, recv_offset, comm_bytes, _ub_comm, send_rank,
                       (cudaStream_t)_stream_recv);
      userbuffers_recv(_ub_reg, send_offset, _ub_reg, recv_offset, comm_bytes, _ub_comm, recv_rank,
                       (cudaStream_t)_stream_recv);
    }
    CHECK_CUDA(cudaEventRecord(_stop_recv, (cudaStream_t)_stream_recv));
    CHECK_CUDA(cudaStreamWaitEvent((cudaStream_t)stream_main, _stop_recv, 0));

    // Reduce GEMM output chunks
    char *reduce_buf_ptr = reinterpret_cast<char *>(_ubufs[_tp_size - 1].data_ptr());
    if (_ubuf.element_size() == 1 && rs_output.element_size() == 2) {
      assert(_ubuf_scale_inv_initialized);
      float *d_scale_inv_ptr = reinterpret_cast<float *>(_ubuf_scale_inv.data_ptr());
      char *rs_output_ptr = reinterpret_cast<char *>(rs_output.data_ptr());
      reduce_fp8_in_bf16_out<__nv_fp8_e4m3>(reduce_buf_ptr, rs_output_ptr, d_scale_inv_ptr,
                                            _tp_size, _ubufs[0].numel(), (cudaStream_t)stream_main);
    } else {
      torch::Tensor reduce_buf = torch::from_blob(
          reduce_buf_ptr, {_tp_size, _ubufs[0].size(0), _ubufs[0].size(1)}, _ubuf.options());
      torch::sum_out(rs_output, reduce_buf, 0);
    }
  }

  /*
  ** Split ReduceScatter + GEMM using P2P communication
  */
  void split_overlap_rs(at::Tensor A, at::Tensor A_scale_inverse, int64_t A_fp8_tensor,
                        transformer_engine::DType A_type, bool transa, at::Tensor B,
                        at::Tensor B_scale_inverse, int64_t B_fp8_tensor,
                        transformer_engine::DType B_type, bool transb, at::Tensor D,
                        at::Tensor D_scale, transformer_engine::DType D_type, at::Tensor D_amax,
                        at::Tensor bias, transformer_engine::DType bias_type,
                        at::Tensor pre_gelu_out, bool grad, at::Tensor workspace,
                        size_t workspaceSize, bool accumulate, bool use_split_accumulator,
                        at::Tensor rs_output) {
    _ub_comm->use_ce = _use_ce;
    _ub_comm->sms = _num_comm_sm;
    _ub_comm->cga_size = _cga_size;
    int k = A.size(1);
    int n = B.size(0);

    // Get communication and GEMM input chunk sizes
    int n_chunk = n / _tp_size;
    const int comm_bytes = _ubufs[0].numel() * _ubufs[0].element_size();
    const int input_b_chunk_bytes = n_chunk * k * B.element_size();

    // Get input and workspace data pointers
    char *input_b_ptr = reinterpret_cast<char *>(B.data_ptr());
    char *workspace_ptr = reinterpret_cast<char *>(workspace.data_ptr());
    int workspace_size_chunk = workspaceSize / _stream_compute.size();

    if (A_scale_inverse.numel()) A_scale_inverse = A_scale_inverse[A_fp8_tensor];

    if (B_scale_inverse.numel()) B_scale_inverse = B_scale_inverse[B_fp8_tensor];

    // Catch up the main stream
    at::cuda::CUDAStream stream_main = at::cuda::getCurrentCUDAStream();
    CHECK_CUDA(cudaEventRecord(_start_compute, (cudaStream_t)stream_main));
    CHECK_CUDA(cudaStreamWaitEvent((cudaStream_t)_stream_send, _start_compute, 0));
    CHECK_CUDA(cudaStreamWaitEvent((cudaStream_t)_stream_recv, _start_compute, 0));
<<<<<<< HEAD
    for (int i = 0; i < _stream_compute.size(); i++) {
=======
    for (size_t i = 0; i < _stream_compute.size(); i++) {
>>>>>>> d71fc946
      CHECK_CUDA(cudaStreamWaitEvent((cudaStream_t)_stream_compute[i], _start_compute, 0));
    }

    // GEMM and send/recv chunks
    for (int i = 0; i < _tp_size; i++) {
      // GEMM chunk
      int input_b_chunk_id = (_tp_id + i + 1) % _tp_size;
      char *input_b_chunk_ptr = input_b_ptr + (input_b_chunk_id * input_b_chunk_bytes);
      torch::Tensor input_b_chunk = torch::from_blob(input_b_chunk_ptr, {n_chunk, k}, B.options());
      // Store the last GEMM chunk output to the recieve buffer.
      torch::Tensor workspace_chunk =
          torch::from_blob(workspace_ptr + (i % _stream_compute.size()) * workspace_size_chunk,
                           {workspace_size_chunk}, workspace.options());
      if (i == _tp_size - 1) {
        at::cuda::setCurrentCUDAStream(stream_main);
      } else {
        at::cuda::setCurrentCUDAStream(_stream_compute[i % _stream_compute.size()]);
      }
      te_gemm(A, A_scale_inverse, A_type, transa, input_b_chunk, B_scale_inverse, B_type, transb,
              _ubufs[i], D_scale, D_type, D_amax, bias, bias_type, pre_gelu_out, grad,
              workspace_chunk, workspace_size_chunk, accumulate, use_split_accumulator, _math_sms);

      if (i > 0) {
        // P2P communication chunk
        int send_offset = comm_bytes * (i - 1);
        int recv_offset = comm_bytes * (i - 1 + _tp_size);
        int send_rank = (_tp_id + i) % _tp_size + _rank_round_tp;
        int recv_rank = (_tp_size + _tp_id - i) % _tp_size + _rank_round_tp;
        CHECK_CUDA(cudaEventRecord(
            _start_comm, (cudaStream_t)_stream_compute[(i - 1) % _stream_compute.size()]));
        CHECK_CUDA(cudaStreamWaitEvent((cudaStream_t)_stream_send, _start_comm, 0));
        CHECK_CUDA(cudaStreamWaitEvent((cudaStream_t)_stream_recv, _start_comm, 0));
        userbuffers_send(_ub_reg, send_offset, _ub_reg, recv_offset, comm_bytes, _ub_comm,
                         send_rank, (cudaStream_t)_stream_send);
        userbuffers_recv(_ub_reg, send_offset, _ub_reg, recv_offset, comm_bytes, _ub_comm,
                         recv_rank, (cudaStream_t)_stream_recv);
      }
    }
    CHECK_CUDA(cudaEventRecord(_stop_recv, (cudaStream_t)_stream_recv));
    CHECK_CUDA(cudaStreamWaitEvent((cudaStream_t)stream_main, _stop_recv, 0));

    // Reduce GEMM output chunks
    char *reduce_buf_ptr = reinterpret_cast<char *>(_ubufs[_tp_size - 1].data_ptr());
    if (_ubuf.element_size() == 1 && rs_output.element_size() == 2) {
      assert(_ubuf_scale_inv_initialized);
      float *d_scale_inv_ptr = reinterpret_cast<float *>(_ubuf_scale_inv.data_ptr());
      char *rs_output_ptr = reinterpret_cast<char *>(rs_output.data_ptr());
      reduce_fp8_in_bf16_out<__nv_fp8_e4m3>(reduce_buf_ptr, rs_output_ptr, d_scale_inv_ptr,
                                            _tp_size, _ubufs[0].numel(), (cudaStream_t)stream_main);
    } else {
      torch::Tensor reduce_buf = torch::from_blob(
          reduce_buf_ptr, {_tp_size, _ubufs[0].size(0), _ubufs[0].size(1)}, _ubuf.options());
      torch::sum_out(rs_output, reduce_buf, 0);
    }
<<<<<<< HEAD
    for (int i = 0; i < _stream_compute.size(); i++) {
=======
    for (size_t i = 0; i < _stream_compute.size(); i++) {
>>>>>>> d71fc946
      CHECK_CUDA(cudaEventRecord(_stop_compute, (cudaStream_t)_stream_compute[i]));
      CHECK_CUDA(cudaStreamWaitEvent((cudaStream_t)stream_main, _stop_compute, 0));
    }
    CHECK_CUDA(cudaEventRecord(_stop_send, (cudaStream_t)_stream_send));
    CHECK_CUDA(cudaStreamWaitEvent((cudaStream_t)stream_main, _stop_send, 0));
  }

  /*
  ** Copy input to _ubufs[0]
  */
  void copy_input_to_ubuf(torch::Tensor input, bool chunk) {
    at::cuda::CUDAStream stream_main = at::cuda::getCurrentCUDAStream();
    if (chunk) {
      // Copy input to the target ubuf chunk by rank offset
      if (input.numel() != _ubufs[0].numel() || input.element_size() != _ubufs[0].element_size()) {
        NVTE_ERROR("input and ubuf size do not match!");
      }
      CHECK_CUDA(cudaMemcpyAsync(_ubufs[_tp_id].data_ptr(), input.data_ptr(),
                                 input.numel() * input.element_size(), cudaMemcpyDeviceToDevice,
                                 (cudaStream_t)stream_main));
    } else {
      if (input.numel() != _ubuf.numel() || input.element_size() != _ubuf.element_size()) {
        NVTE_ERROR("input and ubuf size do not match!");
      }
      CHECK_CUDA(cudaMemcpyAsync(_ubuf.data_ptr(), input.data_ptr(),
                                 input.numel() * input.element_size(), cudaMemcpyDeviceToDevice,
                                 (cudaStream_t)stream_main));
    }
  }

  torch::Tensor get_ubuf_output(int comm_type) {
    char *ubuf_wt_ptr = reinterpret_cast<char *>(_ubuf.data_ptr());
    COMM_TYPE _comm_type = static_cast<COMM_TYPE>(comm_type);
    if (_comm_type != COMM_TYPE::AG && _comm_type != COMM_TYPE::RS) NVTE_ERROR("Invalid comm_type");
    if (_comm_type == COMM_TYPE::RS)
      ubuf_wt_ptr += _ubuf.numel() / _tp_size * _self_chunk_id * _ubuf.element_size();
    int output_c_dim0 = (_comm_type == COMM_TYPE::AG) ? _ubuf.size(0) : _ubuf.size(0) / _tp_size;
    int output_c_dim1 = _ubuf.size(1);
    return torch::from_blob(ubuf_wt_ptr, {output_c_dim0, output_c_dim1}, _ubuf.options());
  }

  void set_ubuf_scale_inv(const torch::Tensor &scale_inv) {
    _ubuf_scale_inv = scale_inv;
    _ubuf_scale_inv_initialized = true;
  }

  bool is_fp8_ubuf() { return (_ubuf.element_size() == 1); }
  bool is_atomic_gemm() { return _atomic_gemm; }
  bool is_p2p_overlap() { return true; }
};  // UbufP2PCommOverlap

}  // namespace ubuf

#endif  // TRANSFORMER_ENGINE_PYTORCH_CSRC_COMM_GEMM_OVERLAP_H_<|MERGE_RESOLUTION|>--- conflicted
+++ resolved
@@ -4,12 +4,9 @@
  * See LICENSE for license information.
  ************************************************************************/
 
-<<<<<<< HEAD
-=======
 #ifndef TRANSFORMER_ENGINE_PYTORCH_CSRC_COMM_GEMM_OVERLAP_H_
 #define TRANSFORMER_ENGINE_PYTORCH_CSRC_COMM_GEMM_OVERLAP_H_
 
->>>>>>> d71fc946
 #include <ATen/ATen.h>
 #include <ATen/cuda/CUDAContext.h>
 #include <c10/cuda/CUDAGuard.h>
@@ -214,15 +211,9 @@
       transformer_engine::DType bias_type, at::Tensor pre_gelu_out, bool grad, at::Tensor workspace,
       size_t workspaceSize, bool accumulate, bool use_split_accumulator, int comm_type,
       at::Tensor rs_output) {
-<<<<<<< HEAD
     _ub_comm->use_ce = _use_ce;
     _ub_comm->sms = _num_comm_sm;
-    _ub_comm->cga_size = _cga_size;
-=======
-    _ub_comm->use_ce = use_ce;
-    _ub_comm->sms = comm_sms;
-    _ub_comm->cga_size = cga_size;
->>>>>>> d71fc946
+    _ub_comm->cga_size = _cga_size;<
     // Get the current userbuf offset
     char *ubuf_wt_ptr = reinterpret_cast<char *>(_ubuf.data_ptr());
     int comm_elements = (_ubuf.numel() / 2) * _ubuf.element_size();  // UBUF uses 2Byte element size
@@ -536,11 +527,7 @@
         output_buf_chunk_ptr += output_chunk_size * _ubuf.element_size();
       }
     }
-<<<<<<< HEAD
-    for (int i = 0; i < _stream_compute.size(); i++) {
-=======
     for (size_t i = 0; i < _stream_compute.size(); i++) {
->>>>>>> d71fc946
       CHECK_CUDA(cudaEventRecord(_stop_compute, (cudaStream_t)_stream_compute[i]));
       CHECK_CUDA(cudaStreamWaitEvent((cudaStream_t)stream_main, _stop_compute, 0));
     }
@@ -623,15 +610,9 @@
   int _cga_size;
   bool _atomic_gemm;
 
-<<<<<<< HEAD
-  UbufP2PCommOverlap(torch::Tensor sample, int rank, int tp_size, int num_comm_sm,
-                     int comm_cga_size, bool set_sm_margin, bool aggregate2, int num_max_streams,
-                     bool is_reduce_scatter, bool atomic_gemm, bool use_ce,
-=======
   UbufP2PCommOverlap(torch::Tensor sample, int rank, int world_size, int tp_rank, int tp_size,
                      int num_comm_sm, int comm_cga_size, bool set_sm_margin, bool aggregate2,
-                     int num_max_streams, bool is_reduce_scatter, bool atomic_gemm,
->>>>>>> d71fc946
+                     int num_max_streams, bool is_reduce_scatter, bool atomic_gemm, bool use_ce,
                      torch::Tensor empty_tensor) {
     // Initialize userbuf communicator
     if (!comm_created) {
@@ -996,11 +977,7 @@
         }
       }
     }
-<<<<<<< HEAD
-    for (int i = 0; i < _stream_compute.size(); i++) {
-=======
     for (size_t i = 0; i < _stream_compute.size(); i++) {
->>>>>>> d71fc946
       CHECK_CUDA(cudaEventRecord(_stop_compute, (cudaStream_t)_stream_compute[i]));
       CHECK_CUDA(cudaStreamWaitEvent((cudaStream_t)stream_main, _stop_compute, 0));
     }
@@ -1025,17 +1002,9 @@
                               transformer_engine::DType bias_type, at::Tensor pre_gelu_out,
                               bool grad, at::Tensor workspace, size_t workspaceSize,
                               bool accumulate, bool use_split_accumulator, at::Tensor rs_output) {
-<<<<<<< HEAD
     _ub_comm->use_ce = _use_ce;
     _ub_comm->sms = _num_comm_sm;
     _ub_comm->cga_size = _cga_size;
-    int k = A.size(1);
-    int n = B.size(0);
-=======
-    _ub_comm->use_ce = use_ce;
-    _ub_comm->sms = sms;
-    _ub_comm->cga_size = cga_size;
->>>>>>> d71fc946
 
     // Get communication and GEMM input chunk sizes
     const int comm_bytes = _ubufs[0].numel() * _ubufs[0].element_size();
@@ -1133,11 +1102,7 @@
     CHECK_CUDA(cudaEventRecord(_start_compute, (cudaStream_t)stream_main));
     CHECK_CUDA(cudaStreamWaitEvent((cudaStream_t)_stream_send, _start_compute, 0));
     CHECK_CUDA(cudaStreamWaitEvent((cudaStream_t)_stream_recv, _start_compute, 0));
-<<<<<<< HEAD
-    for (int i = 0; i < _stream_compute.size(); i++) {
-=======
     for (size_t i = 0; i < _stream_compute.size(); i++) {
->>>>>>> d71fc946
       CHECK_CUDA(cudaStreamWaitEvent((cudaStream_t)_stream_compute[i], _start_compute, 0));
     }
 
@@ -1192,11 +1157,7 @@
           reduce_buf_ptr, {_tp_size, _ubufs[0].size(0), _ubufs[0].size(1)}, _ubuf.options());
       torch::sum_out(rs_output, reduce_buf, 0);
     }
-<<<<<<< HEAD
-    for (int i = 0; i < _stream_compute.size(); i++) {
-=======
     for (size_t i = 0; i < _stream_compute.size(); i++) {
->>>>>>> d71fc946
       CHECK_CUDA(cudaEventRecord(_stop_compute, (cudaStream_t)_stream_compute[i]));
       CHECK_CUDA(cudaStreamWaitEvent((cudaStream_t)stream_main, _stop_compute, 0));
     }
