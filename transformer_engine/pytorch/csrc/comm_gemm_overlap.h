--- conflicted
+++ resolved
@@ -1251,16 +1251,7 @@
           reduce_buf_ptr, {_tp_size, _ubufs[0].size(0), _ubufs[0].size(1)}, _ubuf.options());
       torch::sum_out(rs_output, reduce_buf, 0);
     }
-<<<<<<< HEAD
-=======
-    for (size_t i = 0; i < _stream_compute.size(); i++) {
-      NVTE_CHECK_CUDA(cudaEventRecord(_stop_compute, (cudaStream_t)_stream_compute[i]));
-      NVTE_CHECK_CUDA(cudaStreamWaitEvent((cudaStream_t)stream_main, _stop_compute, 0));
-    }
-    NVTE_CHECK_CUDA(cudaEventRecord(_stop_send, (cudaStream_t)_stream_send));
-    NVTE_CHECK_CUDA(cudaStreamWaitEvent((cudaStream_t)stream_main, _stop_send, 0));
     _ub_comm->sms = ori_sms;
->>>>>>> 44c8924f
   }
 
   /*
