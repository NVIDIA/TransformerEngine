--- conflicted
+++ resolved
@@ -78,17 +78,6 @@
     """
     Get all tensor-like types that can be used in TE.
     """
-<<<<<<< HEAD
-    from transformer_engine.pytorch.tensor.float8_tensor import Float8Tensor, Float8TensorBase
-    from transformer_engine.pytorch.tensor.mxfp8_tensor import MXFP8Tensor, MXFP8TensorBase
-    from transformer_engine.pytorch.tensor.float8_blockwise_tensor import (
-        Float8BlockwiseQTensor,
-        Float8BlockwiseQTensorBase,
-    )
-    from transformer_engine.pytorch.tensor.nvfp4_tensor import NVFP4Tensor, NVFP4TensorBase
-
-=======
->>>>>>> 70f53666
     all_tensor_types = [
         torch.Tensor,
         torch.nn.Parameter,
@@ -97,14 +86,8 @@
         MXFP8Tensor,
         MXFP8TensorStorage,
         Float8BlockwiseQTensor,
-<<<<<<< HEAD
-        Float8BlockwiseQTensorBase,
-        NVFP4Tensor,
-        NVFP4TensorBase,
-=======
         Float8BlockwiseQTensorStorage,
         NVFP4Tensor,
         NVFP4TensorStorage,
->>>>>>> 70f53666
     ]
     return all_tensor_types